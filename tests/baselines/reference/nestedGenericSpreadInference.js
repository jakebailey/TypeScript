//// [tests/cases/compiler/nestedGenericSpreadInference.ts] ////

//// [nestedGenericSpreadInference.ts]
declare function wrap<X>(x: X): { x: X };
declare function call<A extends unknown[], T>(x: { x: (...args: A) => T }, ...args: A): T;

const leak = call(wrap(<T>(x: T) => x), 1);


//// [nestedGenericSpreadInference.js]
"use strict";
<<<<<<< HEAD
// This should be of type `number` - ideally, it also would not error.
const leak = call(wrap((x) => x), 1);

=======
var leak = call(wrap(function (x) { return x; }), 1);

>>>>>>> c63de15a
<|MERGE_RESOLUTION|>--- conflicted
+++ resolved
@@ -1,19 +1,12 @@
-//// [tests/cases/compiler/nestedGenericSpreadInference.ts] ////
-
-//// [nestedGenericSpreadInference.ts]
+//// [tests/cases/compiler/nestedGenericSpreadInference.ts] ////
+
+//// [nestedGenericSpreadInference.ts]
 declare function wrap<X>(x: X): { x: X };
 declare function call<A extends unknown[], T>(x: { x: (...args: A) => T }, ...args: A): T;
 
 const leak = call(wrap(<T>(x: T) => x), 1);
-
-
-//// [nestedGenericSpreadInference.js]
-"use strict";
-<<<<<<< HEAD
-// This should be of type `number` - ideally, it also would not error.
-const leak = call(wrap((x) => x), 1);
-
-=======
-var leak = call(wrap(function (x) { return x; }), 1);
-
->>>>>>> c63de15a
+
+
+//// [nestedGenericSpreadInference.js]
+"use strict";
+const leak = call(wrap((x) => x), 1);