--- conflicted
+++ resolved
@@ -1,3777 +1,3661 @@
-//// [tests/cases/compiler/complexRecursiveCollections.ts] ////
+//// [tests/cases/compiler/complexRecursiveCollections.ts] ////
+
+=== Performance Stats ===
+Identity cache: 1,700 / 1,700 (nearest 100)
+Assignability cache: 4,700 / 4,700 (nearest 100)
+Type Count: 44,200 / 44,300 (nearest 100)
+Instantiation count: 146,500 / 146,500 (nearest 500)
+Symbol count: 107,000 / 107,000 (nearest 500)
 
-=== Performance Stats ===
-Identity cache: 600 / 600 (nearest 100)
-Assignability cache: 7,600 / 7,600 (nearest 100)
-Type Count: 53,300 / 53,300 (nearest 100)
-Instantiation count: 178,000 / 178,000 (nearest 500)
-Symbol count: 134,500 / 134,500 (nearest 500)
-
-=== complex.ts ===
-interface Ara<T> { t: T }
->t : T
->  : ^
-
-interface Collection<K, V> {
-    map<M>(mapper: (value: V, key: K, iter: this) => M): Collection<K, M>;
->map : <M>(mapper: (value: V, key: K, iter: this) => M) => Collection<K, M>
->    : ^ ^^^^^^^^^^                                   ^^^^^                
->mapper : (value: V, key: K, iter: this) => M
->       : ^^^^^^^^ ^^^^^^^ ^^^^^^^^    ^^^^^ 
->value : V
->      : ^
->key : K
->    : ^
->iter : this
->     : ^^^^
-
-    flatMap<M>(mapper: (value: V, key: K, iter: this) => Ara<M>, context?: any): Collection<K, M>;
->flatMap : <M>(mapper: (value: V, key: K, iter: this) => Ara<M>, context?: any) => Collection<K, M>
->        : ^ ^^^^^^^^^^                                        ^^^^^^^^^^^^   ^^^^^                
->mapper : (value: V, key: K, iter: this) => Ara<M>
->       : ^^^^^^^^ ^^^^^^^ ^^^^^^^^    ^^^^^      
->value : V
->      : ^
->key : K
->    : ^
->iter : this
->     : ^^^^
->context : any
->        : ^^^
-
-    // these seem necessary to push it over the top for memory usage
-    reduce<R>(reducer: (reduction: R, value: V, key: K, iter: this) => R, initialReduction: R, context?: any): R;
->reduce : { <R>(reducer: (reduction: R, value: V, key: K, iter: this) => R, initialReduction: R, context?: any): R; <R_1>(reducer: (reduction: V | R_1, value: V, key: K, iter: this) => R_1): R_1; }
->       : ^^^ ^^^^^^^^^^^                                                 ^^^^^^^^^^^^^^^^^^^^ ^^^^^^^^^^^^   ^^^ ^^^^^^^^^^^^^^^^^^^^^^^^^^^^^^^^^^^^^^^^^^^^^^^^^^^^^^^^^^^^^^^^^^^^^^^^^^^^^^^^^^^
->reducer : (reduction: R, value: V, key: K, iter: this) => R
->        : ^^^^^^^^^^^^ ^^^^^^^^^ ^^^^^^^ ^^^^^^^^    ^^^^^ 
->reduction : R
->          : ^
->value : V
->      : ^
->key : K
->    : ^
->iter : this
->     : ^^^^
->initialReduction : R
->                 : ^
->context : any
->        : ^^^
-
-    reduce<R>(reducer: (reduction: V | R, value: V, key: K, iter: this) => R): R;
->reduce : { <R_1>(reducer: (reduction: R_1, value: V, key: K, iter: this) => R_1, initialReduction: R_1, context?: any): R_1; <R>(reducer: (reduction: V | R, value: V, key: K, iter: this) => R): R; }
->       : ^^^^^^^^^^^^^^^^^^^^^^^^^^^^^^^^^^^^^^^^^^^^^^^^^^^^^^^^^^^^^^^^^^^^^^^^^^^^^^^^^^^^^^^^^^^^^^^^^^^^^^^^^^^^^^^^^^^^^ ^^^^^^^^^^^                                                     ^^^ ^^^
->reducer : (reduction: V | R, value: V, key: K, iter: this) => R
->        : ^^^^^^^^^^^^     ^^^^^^^^^ ^^^^^^^ ^^^^^^^^    ^^^^^ 
->reduction : V | R
->          : ^^^^^
->value : V
->      : ^
->key : K
->    : ^
->iter : this
->     : ^^^^
-
-    toSeq(): Seq<K, V>;
->toSeq : () => Seq<K, V>
->      : ^^^^^^         
-}
-interface Seq<K, V> extends Collection<K, V> {
-}
-interface N1<T> extends Collection<void, T> {
-    map<M>(mapper: (value: T, key: void, iter: this) => M): N1<M>;
->map : <M>(mapper: (value: T, key: void, iter: this) => M) => N1<M>
->    : ^ ^^^^^^^^^^                                      ^^^^^     
->mapper : (value: T, key: void, iter: this) => M
->       : ^^^^^^^^ ^^^^^^^    ^^^^^^^^    ^^^^^ 
->value : T
->      : ^
->key : void
->    : ^^^^
->iter : this
->     : ^^^^
-
-    flatMap<M>(mapper: (value: T, key: void, iter: this) => Ara<M>, context?: any): N1<M>;
->flatMap : <M>(mapper: (value: T, key: void, iter: this) => Ara<M>, context?: any) => N1<M>
->        : ^ ^^^^^^^^^^                                           ^^^^^^^^^^^^   ^^^^^     
->mapper : (value: T, key: void, iter: this) => Ara<M>
->       : ^^^^^^^^ ^^^^^^^    ^^^^^^^^    ^^^^^      
->value : T
->      : ^
->key : void
->    : ^^^^
->iter : this
->     : ^^^^
->context : any
->        : ^^^
-}
-interface N2<T> extends N1<T> {
-    map<M>(mapper: (value: T, key: void, iter: this) => M): N2<M>;
->map : <M>(mapper: (value: T, key: void, iter: this) => M) => N2<M>
->    : ^ ^^^^^^^^^^                                      ^^^^^     
->mapper : (value: T, key: void, iter: this) => M
->       : ^^^^^^^^ ^^^^^^^    ^^^^^^^^    ^^^^^ 
->value : T
->      : ^
->key : void
->    : ^^^^
->iter : this
->     : ^^^^
-
-    flatMap<M>(mapper: (value: T, key: void, iter: this) => Ara<M>, context?: any): N2<M>;
->flatMap : <M>(mapper: (value: T, key: void, iter: this) => Ara<M>, context?: any) => N2<M>
->        : ^ ^^^^^^^^^^                                           ^^^^^^^^^^^^   ^^^^^     
->mapper : (value: T, key: void, iter: this) => Ara<M>
->       : ^^^^^^^^ ^^^^^^^    ^^^^^^^^    ^^^^^      
->value : T
->      : ^
->key : void
->    : ^^^^
->iter : this
->     : ^^^^
->context : any
->        : ^^^
-
-    toSeq(): N2<T>;
->toSeq : () => N2<T>
->      : ^^^^^^     
-}
-=== immutable.ts ===
-// Test that complex recursive collections can pass the `extends` assignability check without
-// running out of memory. This bug was exposed in Typescript 2.4 when more generic signatures
-// started being checked.
-declare module Immutable {
->Immutable : typeof Immutable
->          : ^^^^^^^^^^^^^^^^
-
-  export function fromJS(jsValue: any, reviver?: (key: string | number, sequence: Collection.Keyed<string, any> | Collection.Indexed<any>, path?: Array<string | number>) => any): any;
-<<<<<<< HEAD
->fromJS : (jsValue: any, reviver?: ((key: string | number, sequence: Collection.Keyed<string, any> | Collection.Indexed<any>, path?: Array<string | number>) => any) | undefined) => any
->jsValue : any
->reviver : ((key: string | number, sequence: Collection.Keyed<string, any> | Collection.Indexed<any>, path?: Array<string | number>) => any) | undefined
-=======
->fromJS : (jsValue: any, reviver?: (key: string | number, sequence: Collection.Keyed<string, any> | Collection.Indexed<any>, path?: Array<string | number>) => any) => any
->       : ^^^^^^^^^^   ^^^^^^^^^^^^                                                                                                                               ^^^^^   
->jsValue : any
->        : ^^^
->reviver : (key: string | number, sequence: Collection.Keyed<string, any> | Collection.Indexed<any>, path?: Array<string | number>) => any
->        : ^^^^^^               ^^^^^^^^^^^^                                                       ^^^^^^^^^                      ^^^^^   
->>>>>>> 12402f26
->key : string | number
->    : ^^^^^^^^^^^^^^^
->sequence : Collection.Keyed<string, any> | Collection.Indexed<any>
->         : ^^^^^^^^^^^^^^^^^^^^^^^^^^^^^^^^^^^^^^^^^^^^^^^^^^^^^^^
->Collection : any
->           : ^^^
->Collection : any
-<<<<<<< HEAD
->path : (string | number)[] | undefined
-=======
->           : ^^^
->path : (string | number)[]
->     : ^^^^^^^^^^^^^^^^^^^
->>>>>>> 12402f26
-
-  export function is(first: any, second: any): boolean;
->is : (first: any, second: any) => boolean
->   : ^^^^^^^^   ^^^^^^^^^^   ^^^^^       
->first : any
->      : ^^^
->second : any
->       : ^^^
-
-  export function hash(value: any): number;
->hash : (value: any) => number
->     : ^^^^^^^^   ^^^^^      
->value : any
->      : ^^^
-
-  export function isImmutable(maybeImmutable: any): maybeImmutable is Collection<any, any>;
->isImmutable : (maybeImmutable: any) => maybeImmutable is Collection<any, any>
->            : ^^^^^^^^^^^^^^^^^   ^^^^^^^^^^^^^^^^^^^^^^^^^^^^^^^^^^^^^^^^^^^
->maybeImmutable : any
->               : ^^^
-
-  export function isCollection(maybeCollection: any): maybeCollection is Collection<any, any>;
->isCollection : (maybeCollection: any) => maybeCollection is Collection<any, any>
->             : ^^^^^^^^^^^^^^^^^^   ^^^^^^^^^^^^^^^^^^^^^^^^^^^^^^^^^^^^^^^^^^^^
->maybeCollection : any
->                : ^^^
-
-  export function isKeyed(maybeKeyed: any): maybeKeyed is Collection.Keyed<any, any>;
->isKeyed : (maybeKeyed: any) => maybeKeyed is Collection.Keyed<any, any>
->        : ^^^^^^^^^^^^^   ^^^^^^^^^^^^^^^^^^^^^^^^^^^^^^^^^^^^^^^^^^^^^
->maybeKeyed : any
->           : ^^^
->Collection : any
->           : ^^^
-
-  export function isIndexed(maybeIndexed: any): maybeIndexed is Collection.Indexed<any>;
->isIndexed : (maybeIndexed: any) => maybeIndexed is Collection.Indexed<any>
->          : ^^^^^^^^^^^^^^^   ^^^^^^^^^^^^^^^^^^^^^^^^^^^^^^^^^^^^^^^^^^^^
->maybeIndexed : any
->             : ^^^
->Collection : any
->           : ^^^
-
-  export function isAssociative(maybeAssociative: any): maybeAssociative is Collection.Keyed<any, any> | Collection.Indexed<any>;
->isAssociative : (maybeAssociative: any) => maybeAssociative is Collection.Indexed<any> | Collection.Keyed<any, any>
->              : ^^^^^^^^^^^^^^^^^^^   ^^^^^^^^^^^^^^^^^^^^^^^^^^^^^^^^^^^^^^^^^^^^^^^^^^^^^^^^^^^^^^^^^^^^^^^^^^^^^
->maybeAssociative : any
->                 : ^^^
->Collection : any
->           : ^^^
->Collection : any
->           : ^^^
-
-  export function isOrdered(maybeOrdered: any): boolean;
->isOrdered : (maybeOrdered: any) => boolean
->          : ^^^^^^^^^^^^^^^   ^^^^^       
->maybeOrdered : any
->             : ^^^
-
-  export function isValueObject(maybeValue: any): maybeValue is ValueObject;
->isValueObject : (maybeValue: any) => maybeValue is ValueObject
->              : ^^^^^^^^^^^^^   ^^^^^^^^^^^^^^^^^^^^^^^^^^^^^^
->maybeValue : any
->           : ^^^
-
-  export interface ValueObject {
-    equals(other: any): boolean;
->equals : (other: any) => boolean
->       : ^^^^^^^^   ^^^^^       
->other : any
->      : ^^^
-
-    hashCode(): number;
->hashCode : () => number
->         : ^^^^^^      
-  }
-  export module List {
->List : typeof List
->     : ^^^^^^^^^^^
-
-    function isList(maybeList: any): maybeList is List<any>;
->isList : (maybeList: any) => maybeList is List<any>
->       : ^^^^^^^^^^^^   ^^^^^^^^^^^^^^^^^^^^^^^^^^^
->maybeList : any
->          : ^^^
-
-    function of<T>(...values: Array<T>): List<T>;
->of : <T>(...values: Array<T>) => List<T>
->   : ^ ^^^^^^^^^^^^^        ^^^^^       
->values : T[]
->       : ^^^
-  }
-  export function List(): List<any>;
->List : typeof List
->     : ^^^^^^^^^^^
-
-  export function List<T>(): List<T>;
->List : typeof List
->     : ^^^^^^^^^^^
-
-  export function List<T>(collection: Iterable<T>): List<T>;
->List : typeof List
->     : ^^^^^^^^^^^
->collection : Iterable<T>
->           : ^^^^^^^^^^^
-
-  export interface List<T> extends Collection.Indexed<T> {
->Collection : typeof Collection
->           : ^^^^^^^^^^^^^^^^^
-
-    // Persistent changes
-    set(index: number, value: T): List<T>;
->set : (index: number, value: T) => List<T>
->    : ^^^^^^^^      ^^^^^^^^^ ^^^^^       
->index : number
->      : ^^^^^^
->value : T
->      : ^
-
-    delete(index: number): List<T>;
->delete : (index: number) => List<T>
->       : ^^^^^^^^      ^^^^^       
->index : number
->      : ^^^^^^
-
-    remove(index: number): List<T>;
->remove : (index: number) => List<T>
->       : ^^^^^^^^      ^^^^^       
->index : number
->      : ^^^^^^
-
-    insert(index: number, value: T): List<T>;
->insert : (index: number, value: T) => List<T>
->       : ^^^^^^^^      ^^^^^^^^^ ^^^^^       
->index : number
->      : ^^^^^^
->value : T
->      : ^
-
-    clear(): List<T>;
->clear : () => List<T>
->      : ^^^^^^       
-
-    push(...values: Array<T>): List<T>;
->push : (...values: Array<T>) => List<T>
->     : ^^^^^^^^^^^^        ^^^^^       
->values : T[]
->       : ^^^
-
-    pop(): List<T>;
->pop : () => List<T>
->    : ^^^^^^       
-
-    unshift(...values: Array<T>): List<T>;
->unshift : (...values: Array<T>) => List<T>
->        : ^^^^^^^^^^^^        ^^^^^       
->values : T[]
->       : ^^^
-
-    shift(): List<T>;
->shift : () => List<T>
->      : ^^^^^^       
-
-    update(index: number, notSetValue: T, updater: (value: T) => T): this;
->update : { (index: number, notSetValue: T, updater: (value: T) => T): this; (index: number, updater: (value: T) => T): this; <R>(updater: (value: this) => R): R; }
->       : ^^^^^^^^^^      ^^^^^^^^^^^^^^^ ^^^^^^^^^^^               ^^^    ^^^^^^^^^^^^^^^^^^^^^^^^^^^^^^^^^^^^^^^^^^^^^^^^^^^^^^^^^^^^^^^^^^^^^^^^^^^^^^^^^^^^^^^^^
->index : number
->      : ^^^^^^
->notSetValue : T
->            : ^
->updater : (value: T) => T
->        : ^^^^^^^^ ^^^^^ 
->value : T
->      : ^
-
-    update(index: number, updater: (value: T) => T): this;
->update : { (index: number, notSetValue: T, updater: (value: T) => T): this; (index: number, updater: (value: T) => T): this; <R>(updater: (value: this) => R): R; }
->       : ^^^^^^^^^^^^^^^^^^^^^^^^^^^^^^^^^^^^^^^^^^^^^^^^^^^^^^^^^^^^^^^^^^^^^^^^^^^      ^^^^^^^^^^^               ^^^    ^^^^^^^^^^^^^^^^^^^^^^^^^^^^^^^^^^^^^^^^
->index : number
->      : ^^^^^^
->updater : (value: T) => T
->        : ^^^^^^^^ ^^^^^ 
->value : T
->      : ^
-
-    update<R>(updater: (value: this) => R): R;
->update : { (index: number, notSetValue: T, updater: (value: T) => T): this; (index: number, updater: (value: T) => T): this; <R>(updater: (value: this) => R): R; }
->       : ^^^^^^^^^^^^^^^^^^^^^^^^^^^^^^^^^^^^^^^^^^^^^^^^^^^^^^^^^^^^^^^^^^^^^^^^^^^^^^^^^^^^^^^^^^^^^^^^^^^^^^^^^^^^^^^^^^^^^ ^^^^^^^^^^^                  ^^^ ^^^
->updater : (value: this) => R
->        : ^^^^^^^^    ^^^^^ 
->value : this
->      : ^^^^
-
-    merge(...collections: Array<Collection.Indexed<T> | Array<T>>): this;
->merge : (...collections: Array<Collection.Indexed<T> | Array<T>>) => this
->      : ^^^^^^^^^^^^^^^^^                                       ^^^^^    
->collections : (Collection.Indexed<T> | T[])[]
->            : ^^^^^^^^^^^^^^^^^^^^^^^^^^^^^^^
->Collection : any
->           : ^^^
-
-    mergeWith(merger: (oldVal: T, newVal: T, key: number) => T, ...collections: Array<Collection.Indexed<T> | Array<T>>): this;
->mergeWith : (merger: (oldVal: T, newVal: T, key: number) => T, ...collections: Array<Collection.Indexed<T> | Array<T>>) => this
->          : ^^^^^^^^^                                        ^^^^^^^^^^^^^^^^^^                                       ^^^^^    
->merger : (oldVal: T, newVal: T, key: number) => T
->       : ^^^^^^^^^ ^^^^^^^^^^ ^^^^^^^      ^^^^^ 
->oldVal : T
->       : ^
->newVal : T
->       : ^
->key : number
->    : ^^^^^^
->collections : (Collection.Indexed<T> | T[])[]
->            : ^^^^^^^^^^^^^^^^^^^^^^^^^^^^^^^
->Collection : any
->           : ^^^
-
-    mergeDeep(...collections: Array<Collection.Indexed<T> | Array<T>>): this;
->mergeDeep : (...collections: Array<Collection.Indexed<T> | Array<T>>) => this
->          : ^^^^^^^^^^^^^^^^^                                       ^^^^^    
->collections : (Collection.Indexed<T> | T[])[]
->            : ^^^^^^^^^^^^^^^^^^^^^^^^^^^^^^^
->Collection : any
->           : ^^^
-
-    mergeDeepWith(merger: (oldVal: T, newVal: T, key: number) => T, ...collections: Array<Collection.Indexed<T> | Array<T>>): this;
->mergeDeepWith : (merger: (oldVal: T, newVal: T, key: number) => T, ...collections: Array<Collection.Indexed<T> | Array<T>>) => this
->              : ^^^^^^^^^                                        ^^^^^^^^^^^^^^^^^^                                       ^^^^^    
->merger : (oldVal: T, newVal: T, key: number) => T
->       : ^^^^^^^^^ ^^^^^^^^^^ ^^^^^^^      ^^^^^ 
->oldVal : T
->       : ^
->newVal : T
->       : ^
->key : number
->    : ^^^^^^
->collections : (Collection.Indexed<T> | T[])[]
->            : ^^^^^^^^^^^^^^^^^^^^^^^^^^^^^^^
->Collection : any
->           : ^^^
-
-    setSize(size: number): List<T>;
->setSize : (size: number) => List<T>
->        : ^^^^^^^      ^^^^^       
->size : number
->     : ^^^^^^
-
-    // Deep persistent changes
-    setIn(keyPath: Iterable<any>, value: any): this;
->setIn : (keyPath: Iterable<any>, value: any) => this
->      : ^^^^^^^^^^             ^^^^^^^^^   ^^^^^    
->keyPath : Iterable<any>
->        : ^^^^^^^^^^^^^
->value : any
->      : ^^^
-
-    deleteIn(keyPath: Iterable<any>): this;
->deleteIn : (keyPath: Iterable<any>) => this
->         : ^^^^^^^^^^             ^^^^^    
->keyPath : Iterable<any>
->        : ^^^^^^^^^^^^^
-
-    removeIn(keyPath: Iterable<any>): this;
->removeIn : (keyPath: Iterable<any>) => this
->         : ^^^^^^^^^^             ^^^^^    
->keyPath : Iterable<any>
->        : ^^^^^^^^^^^^^
-
-    updateIn(keyPath: Iterable<any>, notSetValue: any, updater: (value: any) => any): this;
->updateIn : { (keyPath: Iterable<any>, notSetValue: any, updater: (value: any) => any): this; (keyPath: Iterable<any>, updater: (value: any) => any): this; }
->         : ^^^^^^^^^^^^             ^^^^^^^^^^^^^^^   ^^^^^^^^^^^                   ^^^    ^^^^^^^^^^^^^^^^^^^^^^^^^^^^^^^^^^^^^^^^^^^^^^^^^^^^^^^^^^^^^^^^^
->keyPath : Iterable<any>
->        : ^^^^^^^^^^^^^
->notSetValue : any
->            : ^^^
->updater : (value: any) => any
->        : ^^^^^^^^   ^^^^^   
->value : any
->      : ^^^
-
-    updateIn(keyPath: Iterable<any>, updater: (value: any) => any): this;
->updateIn : { (keyPath: Iterable<any>, notSetValue: any, updater: (value: any) => any): this; (keyPath: Iterable<any>, updater: (value: any) => any): this; }
->         : ^^^^^^^^^^^^^^^^^^^^^^^^^^^^^^^^^^^^^^^^^^^^^^^^^^^^^^^^^^^^^^^^^^^^^^^^^^^^^^^^^^^^^^^^^^^^             ^^^^^^^^^^^                   ^^^    ^^^
->keyPath : Iterable<any>
->        : ^^^^^^^^^^^^^
->updater : (value: any) => any
->        : ^^^^^^^^   ^^^^^   
->value : any
->      : ^^^
-
-    mergeIn(keyPath: Iterable<any>, ...collections: Array<any>): this;
->mergeIn : (keyPath: Iterable<any>, ...collections: Array<any>) => this
->        : ^^^^^^^^^^             ^^^^^^^^^^^^^^^^^^          ^^^^^    
->keyPath : Iterable<any>
->        : ^^^^^^^^^^^^^
->collections : any[]
->            : ^^^^^
-
-    mergeDeepIn(keyPath: Iterable<any>, ...collections: Array<any>): this;
->mergeDeepIn : (keyPath: Iterable<any>, ...collections: Array<any>) => this
->            : ^^^^^^^^^^             ^^^^^^^^^^^^^^^^^^          ^^^^^    
->keyPath : Iterable<any>
->        : ^^^^^^^^^^^^^
->collections : any[]
->            : ^^^^^
-
-    // Transient changes
-    withMutations(mutator: (mutable: this) => any): this;
->withMutations : (mutator: (mutable: this) => any) => this
->              : ^^^^^^^^^^                      ^^^^^    
->mutator : (mutable: this) => any
->        : ^^^^^^^^^^    ^^^^^   
->mutable : this
->        : ^^^^
-
-    asMutable(): this;
->asMutable : () => this
->          : ^^^^^^    
-
-    asImmutable(): this;
->asImmutable : () => this
->            : ^^^^^^    
-
-    // Sequence algorithms
-    concat<C>(...valuesOrCollections: Array<Iterable<C> | C>): List<T | C>;
->concat : <C>(...valuesOrCollections: Array<Iterable<C> | C>) => List<T | C>
->       : ^ ^^^^^^^^^^^^^^^^^^^^^^^^^^                      ^^^^^           
->valuesOrCollections : (C | Iterable<C>)[]
->                    : ^^^^^^^^^^^^^^^^^^^
-
-    map<M>(mapper: (value: T, key: number, iter: this) => M, context?: any): List<M>;
->map : <M>(mapper: (value: T, key: number, iter: this) => M, context?: any) => List<M>
->    : ^ ^^^^^^^^^^                                        ^^^^^^^^^^^^   ^^^^^       
->mapper : (value: T, key: number, iter: this) => M
->       : ^^^^^^^^ ^^^^^^^      ^^^^^^^^    ^^^^^ 
->value : T
->      : ^
->key : number
->    : ^^^^^^
->iter : this
->     : ^^^^
->context : any
->        : ^^^
-
-    flatMap<M>(mapper: (value: T, key: number, iter: this) => Iterable<M>, context?: any): List<M>;
->flatMap : <M>(mapper: (value: T, key: number, iter: this) => Iterable<M>, context?: any) => List<M>
->        : ^ ^^^^^^^^^^                                                  ^^^^^^^^^^^^   ^^^^^       
->mapper : (value: T, key: number, iter: this) => Iterable<M>
->       : ^^^^^^^^ ^^^^^^^      ^^^^^^^^    ^^^^^           
->value : T
->      : ^
->key : number
->    : ^^^^^^
->iter : this
->     : ^^^^
->context : any
->        : ^^^
-
-    filter<F extends T>(predicate: (value: T, index: number, iter: this) => value is F, context?: any): List<F>;
->filter : { <F extends T>(predicate: (value: T, index: number, iter: this) => value is F, context?: any): List<F>; (predicate: (value: T, index: number, iter: this) => any, context?: any): this; }
->       : ^^^ ^^^^^^^^^^^^^^^^^^^^^^^                                                   ^^^^^^^^^^^^   ^^^       ^^^^^^^^^^^^^^^^^^^^^^^^^^^^^^^^^^^^^^^^^^^^^^^^^^^^^^^^^^^^^^^^^^^^^^^^^^^^^^^^^^^
->predicate : (value: T, index: number, iter: this) => value is F
->          : ^^^^^^^^ ^^^^^^^^^      ^^^^^^^^    ^^^^^^^^^^^^^^^
->value : T
->      : ^
->index : number
->      : ^^^^^^
->iter : this
->     : ^^^^
->context : any
->        : ^^^
-
-    filter(predicate: (value: T, index: number, iter: this) => any, context?: any): this;
->filter : { <F extends T>(predicate: (value: T, index: number, iter: this) => value is F, context?: any): List<F>; (predicate: (value: T, index: number, iter: this) => any, context?: any): this; }
->       : ^^^^^^^^^^^^^^^^^^^^^^^^^^^^^^^^^^^^^^^^^^^^^^^^^^^^^^^^^^^^^^^^^^^^^^^^^^^^^^^^^^^^^^^^^^^^^^^^^^^^^^^^^^^^^^^^^^^^^                                            ^^^^^^^^^^^^   ^^^    ^^^
->predicate : (value: T, index: number, iter: this) => any
->          : ^^^^^^^^ ^^^^^^^^^      ^^^^^^^^    ^^^^^   
->value : T
->      : ^
->index : number
->      : ^^^^^^
->iter : this
->     : ^^^^
->context : any
->        : ^^^
-  }
-  export module Map {
->Map : typeof Map
->    : ^^^^^^^^^^
-
-    function isMap(maybeMap: any): maybeMap is Map<any, any>;
->isMap : (maybeMap: any) => maybeMap is Map<any, any>
->      : ^^^^^^^^^^^   ^^^^^^^^^^^^^^^^^^^^^^^^^^^^^^
->maybeMap : any
->         : ^^^
-
-    function of(...keyValues: Array<any>): Map<any, any>;
->of : (...keyValues: Array<any>) => Map<any, any>
->   : ^^^^^^^^^^^^^^^          ^^^^^             
->keyValues : any[]
->          : ^^^^^
-  }
-  export function Map<K, V>(collection: Iterable<[K, V]>): Map<K, V>;
->Map : typeof Map
->    : ^^^^^^^^^^
->collection : Iterable<[K, V]>
->           : ^^^^^^^^^^^^^^^^
-
-  export function Map<T>(collection: Iterable<Iterable<T>>): Map<T, T>;
->Map : typeof Map
->    : ^^^^^^^^^^
->collection : Iterable<Iterable<T>>
->           : ^^^^^^^^^^^^^^^^^^^^^
-
-  export function Map<V>(obj: {[key: string]: V}): Map<string, V>;
->Map : typeof Map
->    : ^^^^^^^^^^
->obj : { [key: string]: V; }
->    : ^^^^^^^^^^^^^^^^^^^^^
->key : string
->    : ^^^^^^
-
-  export function Map<K, V>(): Map<K, V>;
->Map : typeof Map
->    : ^^^^^^^^^^
-
-  export function Map(): Map<any, any>;
->Map : typeof Map
->    : ^^^^^^^^^^
-
-  export interface Map<K, V> extends Collection.Keyed<K, V> {
->Collection : typeof Collection
->           : ^^^^^^^^^^^^^^^^^
-
-    // Persistent changes
-    set(key: K, value: V): this;
->set : (key: K, value: V) => this
->    : ^^^^^^ ^^^^^^^^^ ^^^^^    
->key : K
->    : ^
->value : V
->      : ^
-
-    delete(key: K): this;
->delete : (key: K) => this
->       : ^^^^^^ ^^^^^    
->key : K
->    : ^
-
-    remove(key: K): this;
->remove : (key: K) => this
->       : ^^^^^^ ^^^^^    
->key : K
->    : ^
-
-    deleteAll(keys: Iterable<K>): this;
->deleteAll : (keys: Iterable<K>) => this
->          : ^^^^^^^           ^^^^^    
->keys : Iterable<K>
->     : ^^^^^^^^^^^
-
-    removeAll(keys: Iterable<K>): this;
->removeAll : (keys: Iterable<K>) => this
->          : ^^^^^^^           ^^^^^    
->keys : Iterable<K>
->     : ^^^^^^^^^^^
-
-    clear(): this;
->clear : () => this
->      : ^^^^^^    
-
-    update(key: K, notSetValue: V, updater: (value: V) => V): this;
->update : { (key: K, notSetValue: V, updater: (value: V) => V): this; (key: K, updater: (value: V) => V): this; <R>(updater: (value: this) => R): R; }
->       : ^^^^^^^^ ^^^^^^^^^^^^^^^ ^^^^^^^^^^^               ^^^    ^^^^^^^^^^^^^^^^^^^^^^^^^^^^^^^^^^^^^^^^^^^^^^^^^^^^^^^^^^^^^^^^^^^^^^^^^^^^^^^^^^
->key : K
->    : ^
->notSetValue : V
->            : ^
->updater : (value: V) => V
->        : ^^^^^^^^ ^^^^^ 
->value : V
->      : ^
-
-    update(key: K, updater: (value: V) => V): this;
->update : { (key: K, notSetValue: V, updater: (value: V) => V): this; (key: K, updater: (value: V) => V): this; <R>(updater: (value: this) => R): R; }
->       : ^^^^^^^^^^^^^^^^^^^^^^^^^^^^^^^^^^^^^^^^^^^^^^^^^^^^^^^^^^^^^^^^^^ ^^^^^^^^^^^               ^^^    ^^^^^^^^^^^^^^^^^^^^^^^^^^^^^^^^^^^^^^^^
->key : K
->    : ^
->updater : (value: V) => V
->        : ^^^^^^^^ ^^^^^ 
->value : V
->      : ^
-
-    update<R>(updater: (value: this) => R): R;
->update : { (key: K, notSetValue: V, updater: (value: V) => V): this; (key: K, updater: (value: V) => V): this; <R>(updater: (value: this) => R): R; }
->       : ^^^^^^^^^^^^^^^^^^^^^^^^^^^^^^^^^^^^^^^^^^^^^^^^^^^^^^^^^^^^^^^^^^^^^^^^^^^^^^^^^^^^^^^^^^^^^^^^^^^^^^^ ^^^^^^^^^^^                  ^^^ ^^^
->updater : (value: this) => R
->        : ^^^^^^^^    ^^^^^ 
->value : this
->      : ^^^^
-
-    merge(...collections: Array<Collection<K, V> | {[key: string]: V}>): this;
->merge : (...collections: Array<Collection<K, V> | { [key: string]: V; }>) => this
->      : ^^^^^^^^^^^^^^^^^                                               ^^^^^    
->collections : (Collection<K, V> | { [key: string]: V; })[]
->            : ^^^^^^^^^^^^^^^^^^^^^^^^^^^^^^^^^^^^^^^^^^^^
->key : string
->    : ^^^^^^
-
-    mergeWith(merger: (oldVal: V, newVal: V, key: K) => V, ...collections: Array<Collection<K, V> | {[key: string]: V}>): this;
->mergeWith : (merger: (oldVal: V, newVal: V, key: K) => V, ...collections: Array<Collection<K, V> | { [key: string]: V; }>) => this
->          : ^^^^^^^^^                                   ^^^^^^^^^^^^^^^^^^                                               ^^^^^    
->merger : (oldVal: V, newVal: V, key: K) => V
->       : ^^^^^^^^^ ^^^^^^^^^^ ^^^^^^^ ^^^^^ 
->oldVal : V
->       : ^
->newVal : V
->       : ^
->key : K
->    : ^
->collections : (Collection<K, V> | { [key: string]: V; })[]
->            : ^^^^^^^^^^^^^^^^^^^^^^^^^^^^^^^^^^^^^^^^^^^^
->key : string
->    : ^^^^^^
-
-    mergeDeep(...collections: Array<Collection<K, V> | {[key: string]: V}>): this;
->mergeDeep : (...collections: Array<Collection<K, V> | { [key: string]: V; }>) => this
->          : ^^^^^^^^^^^^^^^^^                                               ^^^^^    
->collections : (Collection<K, V> | { [key: string]: V; })[]
->            : ^^^^^^^^^^^^^^^^^^^^^^^^^^^^^^^^^^^^^^^^^^^^
->key : string
->    : ^^^^^^
-
-    mergeDeepWith(merger: (oldVal: V, newVal: V, key: K) => V, ...collections: Array<Collection<K, V> | {[key: string]: V}>): this;
->mergeDeepWith : (merger: (oldVal: V, newVal: V, key: K) => V, ...collections: Array<Collection<K, V> | { [key: string]: V; }>) => this
->              : ^^^^^^^^^                                   ^^^^^^^^^^^^^^^^^^                                               ^^^^^    
->merger : (oldVal: V, newVal: V, key: K) => V
->       : ^^^^^^^^^ ^^^^^^^^^^ ^^^^^^^ ^^^^^ 
->oldVal : V
->       : ^
->newVal : V
->       : ^
->key : K
->    : ^
->collections : (Collection<K, V> | { [key: string]: V; })[]
->            : ^^^^^^^^^^^^^^^^^^^^^^^^^^^^^^^^^^^^^^^^^^^^
->key : string
->    : ^^^^^^
-
-    // Deep persistent changes
-    setIn(keyPath: Iterable<any>, value: any): this;
->setIn : (keyPath: Iterable<any>, value: any) => this
->      : ^^^^^^^^^^             ^^^^^^^^^   ^^^^^    
->keyPath : Iterable<any>
->        : ^^^^^^^^^^^^^
->value : any
->      : ^^^
-
-    deleteIn(keyPath: Iterable<any>): this;
->deleteIn : (keyPath: Iterable<any>) => this
->         : ^^^^^^^^^^             ^^^^^    
->keyPath : Iterable<any>
->        : ^^^^^^^^^^^^^
-
-    removeIn(keyPath: Iterable<any>): this;
->removeIn : (keyPath: Iterable<any>) => this
->         : ^^^^^^^^^^             ^^^^^    
->keyPath : Iterable<any>
->        : ^^^^^^^^^^^^^
-
-    updateIn(keyPath: Iterable<any>, notSetValue: any, updater: (value: any) => any): this;
->updateIn : { (keyPath: Iterable<any>, notSetValue: any, updater: (value: any) => any): this; (keyPath: Iterable<any>, updater: (value: any) => any): this; }
->         : ^^^^^^^^^^^^             ^^^^^^^^^^^^^^^   ^^^^^^^^^^^                   ^^^    ^^^^^^^^^^^^^^^^^^^^^^^^^^^^^^^^^^^^^^^^^^^^^^^^^^^^^^^^^^^^^^^^^
->keyPath : Iterable<any>
->        : ^^^^^^^^^^^^^
->notSetValue : any
->            : ^^^
->updater : (value: any) => any
->        : ^^^^^^^^   ^^^^^   
->value : any
->      : ^^^
-
-    updateIn(keyPath: Iterable<any>, updater: (value: any) => any): this;
->updateIn : { (keyPath: Iterable<any>, notSetValue: any, updater: (value: any) => any): this; (keyPath: Iterable<any>, updater: (value: any) => any): this; }
->         : ^^^^^^^^^^^^^^^^^^^^^^^^^^^^^^^^^^^^^^^^^^^^^^^^^^^^^^^^^^^^^^^^^^^^^^^^^^^^^^^^^^^^^^^^^^^^             ^^^^^^^^^^^                   ^^^    ^^^
->keyPath : Iterable<any>
->        : ^^^^^^^^^^^^^
->updater : (value: any) => any
->        : ^^^^^^^^   ^^^^^   
->value : any
->      : ^^^
-
-    mergeIn(keyPath: Iterable<any>, ...collections: Array<any>): this;
->mergeIn : (keyPath: Iterable<any>, ...collections: Array<any>) => this
->        : ^^^^^^^^^^             ^^^^^^^^^^^^^^^^^^          ^^^^^    
->keyPath : Iterable<any>
->        : ^^^^^^^^^^^^^
->collections : any[]
->            : ^^^^^
-
-    mergeDeepIn(keyPath: Iterable<any>, ...collections: Array<any>): this;
->mergeDeepIn : (keyPath: Iterable<any>, ...collections: Array<any>) => this
->            : ^^^^^^^^^^             ^^^^^^^^^^^^^^^^^^          ^^^^^    
->keyPath : Iterable<any>
->        : ^^^^^^^^^^^^^
->collections : any[]
->            : ^^^^^
-
-    // Transient changes
-    withMutations(mutator: (mutable: this) => any): this;
->withMutations : (mutator: (mutable: this) => any) => this
->              : ^^^^^^^^^^                      ^^^^^    
->mutator : (mutable: this) => any
->        : ^^^^^^^^^^    ^^^^^   
->mutable : this
->        : ^^^^
-
-    asMutable(): this;
->asMutable : () => this
->          : ^^^^^^    
-
-    asImmutable(): this;
->asImmutable : () => this
->            : ^^^^^^    
-
-    // Sequence algorithms
-    concat<KC, VC>(...collections: Array<Iterable<[KC, VC]>>): Map<K | KC, V | VC>;
->concat : { <KC, VC>(...collections: Array<Iterable<[KC, VC]>>): Map<K | KC, V | VC>; <C>(...collections: { [key: string]: C; }[]): Map<string | K, V | C>; }
->       : ^^^  ^^  ^^^^^^^^^^^^^^^^^^                         ^^^                   ^^^^^^^^^^^^^^^^^^^^^^^^^^^^^^^^^^^^^^^^^^^^^^^^^^^^^^^^^^^^^^^^^^^^^^^^^
->collections : Iterable<[KC, VC]>[]
->            : ^^^^^^^^^^^^^^^^^^^^
-
-    concat<C>(...collections: Array<{[key: string]: C}>): Map<K | string, V | C>;
->concat : { <KC, VC>(...collections: Iterable<[KC, VC]>[]): Map<K | KC, V | VC>; <C>(...collections: Array<{ [key: string]: C; }>): Map<K | string, V | C>; }
->       : ^^^^^^^^^^^^^^^^^^^^^^^^^^^^^^^^^^^^^^^^^^^^^^^^^^^^^^^^^^^^^^^^^^^^^^^^ ^^^^^^^^^^^^^^^^^^                            ^^^                      ^^^
->collections : { [key: string]: C; }[]
->            : ^^^^^^^^^^^^^^^^^^^^^^^
->key : string
->    : ^^^^^^
-
-    map<M>(mapper: (value: V, key: K, iter: this) => M, context?: any): Map<K, M>;
->map : <M>(mapper: (value: V, key: K, iter: this) => M, context?: any) => Map<K, M>
->    : ^ ^^^^^^^^^^                                   ^^^^^^^^^^^^   ^^^^^         
->mapper : (value: V, key: K, iter: this) => M
->       : ^^^^^^^^ ^^^^^^^ ^^^^^^^^    ^^^^^ 
->value : V
->      : ^
->key : K
->    : ^
->iter : this
->     : ^^^^
->context : any
->        : ^^^
-
-    mapKeys<M>(mapper: (key: K, value: V, iter: this) => M, context?: any): Map<M, V>;
->mapKeys : <M>(mapper: (key: K, value: V, iter: this) => M, context?: any) => Map<M, V>
->        : ^ ^^^^^^^^^^                                   ^^^^^^^^^^^^   ^^^^^         
->mapper : (key: K, value: V, iter: this) => M
->       : ^^^^^^ ^^^^^^^^^ ^^^^^^^^    ^^^^^ 
->key : K
->    : ^
->value : V
->      : ^
->iter : this
->     : ^^^^
->context : any
->        : ^^^
-
-    mapEntries<KM, VM>(mapper: (entry: [K, V], index: number, iter: this) => [KM, VM], context?: any): Map<KM, VM>;
->mapEntries : <KM, VM>(mapper: (entry: [K, V], index: number, iter: this) => [KM, VM], context?: any) => Map<KM, VM>
->           : ^  ^^  ^^^^^^^^^^                                                      ^^^^^^^^^^^^   ^^^^^           
->mapper : (entry: [K, V], index: number, iter: this) => [KM, VM]
->       : ^^^^^^^^      ^^^^^^^^^      ^^^^^^^^    ^^^^^        
->entry : [K, V]
->      : ^^^^^^
->index : number
->      : ^^^^^^
->iter : this
->     : ^^^^
->context : any
->        : ^^^
-
-    flatMap<M>(mapper: (value: V, key: K, iter: this) => Iterable<M>, context?: any): Map<any, any>;
->flatMap : <M>(mapper: (value: V, key: K, iter: this) => Iterable<M>, context?: any) => Map<any, any>
->        : ^ ^^^^^^^^^^                                             ^^^^^^^^^^^^   ^^^^^             
->mapper : (value: V, key: K, iter: this) => Iterable<M>
->       : ^^^^^^^^ ^^^^^^^ ^^^^^^^^    ^^^^^           
->value : V
->      : ^
->key : K
->    : ^
->iter : this
->     : ^^^^
->context : any
->        : ^^^
-
-    filter<F extends V>(predicate: (value: V, key: K, iter: this) => value is F, context?: any): Map<K, F>;
->filter : { <F extends V>(predicate: (value: V, key: K, iter: this) => value is F, context?: any): Map<K, F>; (predicate: (value: V, key: K, iter: this) => any, context?: any): this; }
->       : ^^^ ^^^^^^^^^^^^^^^^^^^^^^^                                            ^^^^^^^^^^^^   ^^^         ^^^^^^^^^^^^^^^^^^^^^^^^^^^^^^^^^^^^^^^^^^^^^^^^^^^^^^^^^^^^^^^^^^^^^^^^^^^^
->predicate : (value: V, key: K, iter: this) => value is F
->          : ^^^^^^^^ ^^^^^^^ ^^^^^^^^    ^^^^^^^^^^^^^^^
->value : V
->      : ^
->key : K
->    : ^
->iter : this
->     : ^^^^
->context : any
->        : ^^^
-
-    filter(predicate: (value: V, key: K, iter: this) => any, context?: any): this;
->filter : { <F extends V>(predicate: (value: V, key: K, iter: this) => value is F, context?: any): Map<K, F>; (predicate: (value: V, key: K, iter: this) => any, context?: any): this; }
->       : ^^^^^^^^^^^^^^^^^^^^^^^^^^^^^^^^^^^^^^^^^^^^^^^^^^^^^^^^^^^^^^^^^^^^^^^^^^^^^^^^^^^^^^^^^^^^^^^^^^^^^^^^^^^^^^^^                                     ^^^^^^^^^^^^   ^^^    ^^^
->predicate : (value: V, key: K, iter: this) => any
->          : ^^^^^^^^ ^^^^^^^ ^^^^^^^^    ^^^^^   
->value : V
->      : ^
->key : K
->    : ^
->iter : this
->     : ^^^^
->context : any
->        : ^^^
-  }
-  export module OrderedMap {
->OrderedMap : typeof OrderedMap
->           : ^^^^^^^^^^^^^^^^^
-
-    function isOrderedMap(maybeOrderedMap: any): maybeOrderedMap is OrderedMap<any, any>;
->isOrderedMap : (maybeOrderedMap: any) => maybeOrderedMap is OrderedMap<any, any>
->             : ^^^^^^^^^^^^^^^^^^   ^^^^^^^^^^^^^^^^^^^^^^^^^^^^^^^^^^^^^^^^^^^^
->maybeOrderedMap : any
->                : ^^^
-  }
-  export function OrderedMap<K, V>(collection: Iterable<[K, V]>): OrderedMap<K, V>;
->OrderedMap : typeof OrderedMap
->           : ^^^^^^^^^^^^^^^^^
->collection : Iterable<[K, V]>
->           : ^^^^^^^^^^^^^^^^
-
-  export function OrderedMap<T>(collection: Iterable<Iterable<T>>): OrderedMap<T, T>;
->OrderedMap : typeof OrderedMap
->           : ^^^^^^^^^^^^^^^^^
->collection : Iterable<Iterable<T>>
->           : ^^^^^^^^^^^^^^^^^^^^^
-
-  export function OrderedMap<V>(obj: {[key: string]: V}): OrderedMap<string, V>;
->OrderedMap : typeof OrderedMap
->           : ^^^^^^^^^^^^^^^^^
->obj : { [key: string]: V; }
->    : ^^^^^^^^^^^^^^^^^^^^^
->key : string
->    : ^^^^^^
-
-  export function OrderedMap<K, V>(): OrderedMap<K, V>;
->OrderedMap : typeof OrderedMap
->           : ^^^^^^^^^^^^^^^^^
-
-  export function OrderedMap(): OrderedMap<any, any>;
->OrderedMap : typeof OrderedMap
->           : ^^^^^^^^^^^^^^^^^
-
-  export interface OrderedMap<K, V> extends Map<K, V> {
-    // Sequence algorithms
-    concat<KC, VC>(...collections: Array<Iterable<[KC, VC]>>): OrderedMap<K | KC, V | VC>;
->concat : { <KC, VC>(...collections: Array<Iterable<[KC, VC]>>): OrderedMap<K | KC, V | VC>; <C>(...collections: { [key: string]: C; }[]): OrderedMap<string | K, V | C>; }
->       : ^^^  ^^  ^^^^^^^^^^^^^^^^^^                         ^^^                          ^^^^^^^^^^^^^^^^^^^^^^^^^^^^^^^^^^^^^^^^^^^^^^^^^^^^^^^^^^^^^^^^^^^^^^^^^^^^^^^^
->collections : Iterable<[KC, VC]>[]
->            : ^^^^^^^^^^^^^^^^^^^^
-
-    concat<C>(...collections: Array<{[key: string]: C}>): OrderedMap<K | string, V | C>;
->concat : { <KC, VC>(...collections: Iterable<[KC, VC]>[]): OrderedMap<K | KC, V | VC>; <C>(...collections: Array<{ [key: string]: C; }>): OrderedMap<K | string, V | C>; }
->       : ^^^^^^^^^^^^^^^^^^^^^^^^^^^^^^^^^^^^^^^^^^^^^^^^^^^^^^^^^^^^^^^^^^^^^^^^^^^^^^^ ^^^^^^^^^^^^^^^^^^                            ^^^                             ^^^
->collections : { [key: string]: C; }[]
->            : ^^^^^^^^^^^^^^^^^^^^^^^
->key : string
->    : ^^^^^^
-
-    map<M>(mapper: (value: V, key: K, iter: this) => M, context?: any): OrderedMap<K, M>;
->map : <M>(mapper: (value: V, key: K, iter: this) => M, context?: any) => OrderedMap<K, M>
->    : ^ ^^^^^^^^^^                                   ^^^^^^^^^^^^   ^^^^^                
->mapper : (value: V, key: K, iter: this) => M
->       : ^^^^^^^^ ^^^^^^^ ^^^^^^^^    ^^^^^ 
->value : V
->      : ^
->key : K
->    : ^
->iter : this
->     : ^^^^
->context : any
->        : ^^^
-
-    mapKeys<M>(mapper: (key: K, value: V, iter: this) => M, context?: any): OrderedMap<M, V>;
->mapKeys : <M>(mapper: (key: K, value: V, iter: this) => M, context?: any) => OrderedMap<M, V>
->        : ^ ^^^^^^^^^^                                   ^^^^^^^^^^^^   ^^^^^                
->mapper : (key: K, value: V, iter: this) => M
->       : ^^^^^^ ^^^^^^^^^ ^^^^^^^^    ^^^^^ 
->key : K
->    : ^
->value : V
->      : ^
->iter : this
->     : ^^^^
->context : any
->        : ^^^
-
-    mapEntries<KM, VM>(mapper: (entry: [K, V], index: number, iter: this) => [KM, VM], context?: any): OrderedMap<KM, VM>;
->mapEntries : <KM, VM>(mapper: (entry: [K, V], index: number, iter: this) => [KM, VM], context?: any) => OrderedMap<KM, VM>
->           : ^  ^^  ^^^^^^^^^^                                                      ^^^^^^^^^^^^   ^^^^^                  
->mapper : (entry: [K, V], index: number, iter: this) => [KM, VM]
->       : ^^^^^^^^      ^^^^^^^^^      ^^^^^^^^    ^^^^^        
->entry : [K, V]
->      : ^^^^^^
->index : number
->      : ^^^^^^
->iter : this
->     : ^^^^
->context : any
->        : ^^^
-
-    flatMap<M>(mapper: (value: V, key: K, iter: this) => Iterable<M>, context?: any): OrderedMap<any, any>;
->flatMap : <M>(mapper: (value: V, key: K, iter: this) => Iterable<M>, context?: any) => OrderedMap<any, any>
->        : ^ ^^^^^^^^^^                                             ^^^^^^^^^^^^   ^^^^^                    
->mapper : (value: V, key: K, iter: this) => Iterable<M>
->       : ^^^^^^^^ ^^^^^^^ ^^^^^^^^    ^^^^^           
->value : V
->      : ^
->key : K
->    : ^
->iter : this
->     : ^^^^
->context : any
->        : ^^^
-
-    filter<F extends V>(predicate: (value: V, key: K, iter: this) => value is F, context?: any): OrderedMap<K, F>;
->filter : { <F extends V>(predicate: (value: V, key: K, iter: this) => value is F, context?: any): OrderedMap<K, F>; (predicate: (value: V, key: K, iter: this) => any, context?: any): this; }
->       : ^^^ ^^^^^^^^^^^^^^^^^^^^^^^                                            ^^^^^^^^^^^^   ^^^                ^^^^^^^^^^^^^^^^^^^^^^^^^^^^^^^^^^^^^^^^^^^^^^^^^^^^^^^^^^^^^^^^^^^^^^^^^^^^
->predicate : (value: V, key: K, iter: this) => value is F
->          : ^^^^^^^^ ^^^^^^^ ^^^^^^^^    ^^^^^^^^^^^^^^^
->value : V
->      : ^
->key : K
->    : ^
->iter : this
->     : ^^^^
->context : any
->        : ^^^
-
-    filter(predicate: (value: V, key: K, iter: this) => any, context?: any): this;
->filter : { <F extends V>(predicate: (value: V, key: K, iter: this) => value is F, context?: any): OrderedMap<K, F>; (predicate: (value: V, key: K, iter: this) => any, context?: any): this; }
->       : ^^^^^^^^^^^^^^^^^^^^^^^^^^^^^^^^^^^^^^^^^^^^^^^^^^^^^^^^^^^^^^^^^^^^^^^^^^^^^^^^^^^^^^^^^^^^^^^^^^^^^^^^^^^^^^^^^^^^^^^                                     ^^^^^^^^^^^^   ^^^    ^^^
->predicate : (value: V, key: K, iter: this) => any
->          : ^^^^^^^^ ^^^^^^^ ^^^^^^^^    ^^^^^   
->value : V
->      : ^
->key : K
->    : ^
->iter : this
->     : ^^^^
->context : any
->        : ^^^
-  }
-  export module Set {
->Set : typeof Set
->    : ^^^^^^^^^^
-
-    function isSet(maybeSet: any): maybeSet is Set<any>;
->isSet : (maybeSet: any) => maybeSet is Set<any>
->      : ^^^^^^^^^^^   ^^^^^^^^^^^^^^^^^^^^^^^^^
->maybeSet : any
->         : ^^^
-
-    function of<T>(...values: Array<T>): Set<T>;
->of : <T>(...values: Array<T>) => Set<T>
->   : ^ ^^^^^^^^^^^^^        ^^^^^      
->values : T[]
->       : ^^^
-
-    function fromKeys<T>(iter: Collection<T, any>): Set<T>;
->fromKeys : { <T>(iter: Collection<T, any>): Set<T>; (obj: { [key: string]: any; }): Set<string>; }
->         : ^^^ ^^^^^^^^                  ^^^      ^^^^^^^^^^^^^^^^^^^^^^^^^^^^^^^^^^^^^^^^^^^^^^^^
->iter : Collection<T, any>
->     : ^^^^^^^^^^^^^^^^^^
-
-    function fromKeys(obj: {[key: string]: any}): Set<string>;
->fromKeys : { <T>(iter: Collection<T, any>): Set<T>; (obj: { [key: string]: any; }): Set<string>; }
->         : ^^^^^^^^^^^^^^^^^^^^^^^^^^^^^^^^^^^^^^^^^^^^^^^                       ^^^           ^^^
->obj : { [key: string]: any; }
->    : ^^^^^^^^^^^^^^^^^^^^^^^
->key : string
->    : ^^^^^^
-
-    function intersect<T>(sets: Iterable<Iterable<T>>): Set<T>;
->intersect : <T>(sets: Iterable<Iterable<T>>) => Set<T>
->          : ^ ^^^^^^^^                     ^^^^^      
->sets : Iterable<Iterable<T>>
->     : ^^^^^^^^^^^^^^^^^^^^^
-
-    function union<T>(sets: Iterable<Iterable<T>>): Set<T>;
->union : <T>(sets: Iterable<Iterable<T>>) => Set<T>
->      : ^ ^^^^^^^^                     ^^^^^      
->sets : Iterable<Iterable<T>>
->     : ^^^^^^^^^^^^^^^^^^^^^
-  }
-  export function Set(): Set<any>;
->Set : typeof Set
->    : ^^^^^^^^^^
-
-  export function Set<T>(): Set<T>;
->Set : typeof Set
->    : ^^^^^^^^^^
-
-  export function Set<T>(collection: Iterable<T>): Set<T>;
->Set : typeof Set
->    : ^^^^^^^^^^
->collection : Iterable<T>
->           : ^^^^^^^^^^^
-
-  export interface Set<T> extends Collection.Set<T> {
->Collection : typeof Collection
->           : ^^^^^^^^^^^^^^^^^
-
-    // Persistent changes
-    add(value: T): this;
->add : (value: T) => this
->    : ^^^^^^^^ ^^^^^    
->value : T
->      : ^
-
-    delete(value: T): this;
->delete : (value: T) => this
->       : ^^^^^^^^ ^^^^^    
->value : T
->      : ^
-
-    remove(value: T): this;
->remove : (value: T) => this
->       : ^^^^^^^^ ^^^^^    
->value : T
->      : ^
-
-    clear(): this;
->clear : () => this
->      : ^^^^^^    
-
-    union(...collections: Array<Collection<any, T> | Array<T>>): this;
->union : (...collections: Array<Collection<any, T> | Array<T>>) => this
->      : ^^^^^^^^^^^^^^^^^                                    ^^^^^    
->collections : (Collection<any, T> | T[])[]
->            : ^^^^^^^^^^^^^^^^^^^^^^^^^^^^
-
-    merge(...collections: Array<Collection<any, T> | Array<T>>): this;
->merge : (...collections: Array<Collection<any, T> | Array<T>>) => this
->      : ^^^^^^^^^^^^^^^^^                                    ^^^^^    
->collections : (Collection<any, T> | T[])[]
->            : ^^^^^^^^^^^^^^^^^^^^^^^^^^^^
-
-    intersect(...collections: Array<Collection<any, T> | Array<T>>): this;
->intersect : (...collections: Array<Collection<any, T> | Array<T>>) => this
->          : ^^^^^^^^^^^^^^^^^                                    ^^^^^    
->collections : (Collection<any, T> | T[])[]
->            : ^^^^^^^^^^^^^^^^^^^^^^^^^^^^
-
-    subtract(...collections: Array<Collection<any, T> | Array<T>>): this;
->subtract : (...collections: Array<Collection<any, T> | Array<T>>) => this
->         : ^^^^^^^^^^^^^^^^^                                    ^^^^^    
->collections : (Collection<any, T> | T[])[]
->            : ^^^^^^^^^^^^^^^^^^^^^^^^^^^^
-
-    // Transient changes
-    withMutations(mutator: (mutable: this) => any): this;
->withMutations : (mutator: (mutable: this) => any) => this
->              : ^^^^^^^^^^                      ^^^^^    
->mutator : (mutable: this) => any
->        : ^^^^^^^^^^    ^^^^^   
->mutable : this
->        : ^^^^
-
-    asMutable(): this;
->asMutable : () => this
->          : ^^^^^^    
-
-    asImmutable(): this;
->asImmutable : () => this
->            : ^^^^^^    
-
-    // Sequence algorithms
-    concat<C>(...valuesOrCollections: Array<Iterable<C> | C>): Set<T | C>;
->concat : <C>(...valuesOrCollections: Array<Iterable<C> | C>) => Set<T | C>
->       : ^ ^^^^^^^^^^^^^^^^^^^^^^^^^^                      ^^^^^          
->valuesOrCollections : (C | Iterable<C>)[]
->                    : ^^^^^^^^^^^^^^^^^^^
-
-    map<M>(mapper: (value: T, key: never, iter: this) => M, context?: any): Set<M>;
->map : <M>(mapper: (value: T, key: never, iter: this) => M, context?: any) => Set<M>
->    : ^ ^^^^^^^^^^                                       ^^^^^^^^^^^^   ^^^^^      
->mapper : (value: T, key: never, iter: this) => M
->       : ^^^^^^^^ ^^^^^^^     ^^^^^^^^    ^^^^^ 
->value : T
->      : ^
->key : never
->    : ^^^^^
->iter : this
->     : ^^^^
->context : any
->        : ^^^
-
-    flatMap<M>(mapper: (value: T, key: never, iter: this) => Iterable<M>, context?: any): Set<M>;
->flatMap : <M>(mapper: (value: T, key: never, iter: this) => Iterable<M>, context?: any) => Set<M>
->        : ^ ^^^^^^^^^^                                                 ^^^^^^^^^^^^   ^^^^^      
->mapper : (value: T, key: never, iter: this) => Iterable<M>
->       : ^^^^^^^^ ^^^^^^^     ^^^^^^^^    ^^^^^           
->value : T
->      : ^
->key : never
->    : ^^^^^
->iter : this
->     : ^^^^
->context : any
->        : ^^^
-
-    filter<F extends T>(predicate: (value: T, key: never, iter: this) => value is F, context?: any): Set<F>;
->filter : { <F extends T>(predicate: (value: T, key: never, iter: this) => value is F, context?: any): Set<F>; (predicate: (value: T, key: never, iter: this) => any, context?: any): this; }
->       : ^^^ ^^^^^^^^^^^^^^^^^^^^^^^                                                ^^^^^^^^^^^^   ^^^      ^^^^^^^^^^^^^^^^^^^^^^^^^^^^^^^^^^^^^^^^^^^^^^^^^^^^^^^^^^^^^^^^^^^^^^^^^^^^^^^^
->predicate : (value: T, key: never, iter: this) => value is F
->          : ^^^^^^^^ ^^^^^^^     ^^^^^^^^    ^^^^^^^^^^^^^^^
->value : T
->      : ^
->key : never
->    : ^^^^^
->iter : this
->     : ^^^^
->context : any
->        : ^^^
-
-    filter(predicate: (value: T, key: never, iter: this) => any, context?: any): this;
->filter : { <F extends T>(predicate: (value: T, key: never, iter: this) => value is F, context?: any): Set<F>; (predicate: (value: T, key: never, iter: this) => any, context?: any): this; }
->       : ^^^^^^^^^^^^^^^^^^^^^^^^^^^^^^^^^^^^^^^^^^^^^^^^^^^^^^^^^^^^^^^^^^^^^^^^^^^^^^^^^^^^^^^^^^^^^^^^^^^^^^^^^^^^^^^^^                                         ^^^^^^^^^^^^   ^^^    ^^^
->predicate : (value: T, key: never, iter: this) => any
->          : ^^^^^^^^ ^^^^^^^     ^^^^^^^^    ^^^^^   
->value : T
->      : ^
->key : never
->    : ^^^^^
->iter : this
->     : ^^^^
->context : any
->        : ^^^
-  }
-  export module OrderedSet {
->OrderedSet : typeof OrderedSet
->           : ^^^^^^^^^^^^^^^^^
-
-    function isOrderedSet(maybeOrderedSet: any): boolean;
->isOrderedSet : (maybeOrderedSet: any) => boolean
->             : ^^^^^^^^^^^^^^^^^^   ^^^^^       
->maybeOrderedSet : any
->                : ^^^
-
-    function of<T>(...values: Array<T>): OrderedSet<T>;
->of : <T>(...values: Array<T>) => OrderedSet<T>
->   : ^ ^^^^^^^^^^^^^        ^^^^^             
->values : T[]
->       : ^^^
-
-    function fromKeys<T>(iter: Collection<T, any>): OrderedSet<T>;
->fromKeys : { <T>(iter: Collection<T, any>): OrderedSet<T>; (obj: { [key: string]: any; }): OrderedSet<string>; }
->         : ^^^ ^^^^^^^^                  ^^^             ^^^^^^^^^^^^^^^^^^^^^^^^^^^^^^^^^^^^^^^^^^^^^^^^^^^^^^^
->iter : Collection<T, any>
->     : ^^^^^^^^^^^^^^^^^^
-
-    function fromKeys(obj: {[key: string]: any}): OrderedSet<string>;
->fromKeys : { <T>(iter: Collection<T, any>): OrderedSet<T>; (obj: { [key: string]: any; }): OrderedSet<string>; }
->         : ^^^^^^^^^^^^^^^^^^^^^^^^^^^^^^^^^^^^^^^^^^^^^^^^^^^^^^                       ^^^                  ^^^
->obj : { [key: string]: any; }
->    : ^^^^^^^^^^^^^^^^^^^^^^^
->key : string
->    : ^^^^^^
-  }
-  export function OrderedSet(): OrderedSet<any>;
->OrderedSet : typeof OrderedSet
->           : ^^^^^^^^^^^^^^^^^
-
-  export function OrderedSet<T>(): OrderedSet<T>;
->OrderedSet : typeof OrderedSet
->           : ^^^^^^^^^^^^^^^^^
-
-  export function OrderedSet<T>(collection: Iterable<T>): OrderedSet<T>;
->OrderedSet : typeof OrderedSet
->           : ^^^^^^^^^^^^^^^^^
->collection : Iterable<T>
->           : ^^^^^^^^^^^
-
-  export interface OrderedSet<T> extends Set<T> {
-    // Sequence algorithms
-    concat<C>(...valuesOrCollections: Array<Iterable<C> | C>): OrderedSet<T | C>;
->concat : <C>(...valuesOrCollections: Array<Iterable<C> | C>) => OrderedSet<T | C>
->       : ^ ^^^^^^^^^^^^^^^^^^^^^^^^^^                      ^^^^^                 
->valuesOrCollections : (C | Iterable<C>)[]
->                    : ^^^^^^^^^^^^^^^^^^^
-
-    map<M>(mapper: (value: T, key: never, iter: this) => M, context?: any): OrderedSet<M>;
->map : <M>(mapper: (value: T, key: never, iter: this) => M, context?: any) => OrderedSet<M>
->    : ^ ^^^^^^^^^^                                       ^^^^^^^^^^^^   ^^^^^             
->mapper : (value: T, key: never, iter: this) => M
->       : ^^^^^^^^ ^^^^^^^     ^^^^^^^^    ^^^^^ 
->value : T
->      : ^
->key : never
->    : ^^^^^
->iter : this
->     : ^^^^
->context : any
->        : ^^^
-
-    flatMap<M>(mapper: (value: T, key: never, iter: this) => Iterable<M>, context?: any): OrderedSet<M>;
->flatMap : <M>(mapper: (value: T, key: never, iter: this) => Iterable<M>, context?: any) => OrderedSet<M>
->        : ^ ^^^^^^^^^^                                                 ^^^^^^^^^^^^   ^^^^^             
->mapper : (value: T, key: never, iter: this) => Iterable<M>
->       : ^^^^^^^^ ^^^^^^^     ^^^^^^^^    ^^^^^           
->value : T
->      : ^
->key : never
->    : ^^^^^
->iter : this
->     : ^^^^
->context : any
->        : ^^^
-
-    filter<F extends T>(predicate: (value: T, key: never, iter: this) => value is F, context?: any): OrderedSet<F>;
->filter : { <F extends T>(predicate: (value: T, key: never, iter: this) => value is F, context?: any): OrderedSet<F>; (predicate: (value: T, key: never, iter: this) => any, context?: any): this; }
->       : ^^^ ^^^^^^^^^^^^^^^^^^^^^^^                                                ^^^^^^^^^^^^   ^^^             ^^^^^^^^^^^^^^^^^^^^^^^^^^^^^^^^^^^^^^^^^^^^^^^^^^^^^^^^^^^^^^^^^^^^^^^^^^^^^^^^
->predicate : (value: T, key: never, iter: this) => value is F
->          : ^^^^^^^^ ^^^^^^^     ^^^^^^^^    ^^^^^^^^^^^^^^^
->value : T
->      : ^
->key : never
->    : ^^^^^
->iter : this
->     : ^^^^
->context : any
->        : ^^^
-
-    filter(predicate: (value: T, key: never, iter: this) => any, context?: any): this;
->filter : { <F extends T>(predicate: (value: T, key: never, iter: this) => value is F, context?: any): OrderedSet<F>; (predicate: (value: T, key: never, iter: this) => any, context?: any): this; }
->       : ^^^^^^^^^^^^^^^^^^^^^^^^^^^^^^^^^^^^^^^^^^^^^^^^^^^^^^^^^^^^^^^^^^^^^^^^^^^^^^^^^^^^^^^^^^^^^^^^^^^^^^^^^^^^^^^^^^^^^^^^                                         ^^^^^^^^^^^^   ^^^    ^^^
->predicate : (value: T, key: never, iter: this) => any
->          : ^^^^^^^^ ^^^^^^^     ^^^^^^^^    ^^^^^   
->value : T
->      : ^
->key : never
->    : ^^^^^
->iter : this
->     : ^^^^
->context : any
->        : ^^^
-
-    zip(...collections: Array<Collection<any, any>>): OrderedSet<any>;
->zip : (...collections: Array<Collection<any, any>>) => OrderedSet<any>
->    : ^^^^^^^^^^^^^^^^^                           ^^^^^               
->collections : Collection<any, any>[]
->            : ^^^^^^^^^^^^^^^^^^^^^^
-
-    zipWith<U, Z>(zipper: (value: T, otherValue: U) => Z, otherCollection: Collection<any, U>): OrderedSet<Z>;
->zipWith : { <U, Z>(zipper: (value: T, otherValue: U) => Z, otherCollection: Collection<any, U>): OrderedSet<Z>; <U_1, V, Z_1>(zipper: (value: T, otherValue: U_1, thirdValue: V) => Z_1, otherCollection: Collection<any, U_1>, thirdCollection: Collection<any, V>): OrderedSet<Z_1>; <Z_2>(zipper: (...any: any[]) => Z_2, ...collections: Collection<any, any>[]): OrderedSet<Z_2>; }
->        : ^^^ ^^ ^^^^^^^^^^                              ^^^^^^^^^^^^^^^^^^^                  ^^^             ^^^^^^^^^^^^^^^^^^^^^^^^^^^^^^^^^^^^^^^^^^^^^^^^^^^^^^^^^^^^^^^^^^^^^^^^^^^^^^^^^^^^^^^^^^^^^^^^^^^^^^^^^^^^^^^^^^^^^^^^^^^^^^^^^^^^^^^^^^^^^^^^^^^^^^^^^^^^^^^^^^^^^^^^^^^^^^^^^^^^^^^^^^^^^^^^^^^^^^^^^^^^^^^^^^^^^^^^^^^^^^^^^^^^^^^^^^^^^^^^^^^^^^^^^^^^^^^^^^^^^^^^^^
->zipper : (value: T, otherValue: U) => Z
->       : ^^^^^^^^ ^^^^^^^^^^^^^^ ^^^^^ 
->value : T
->      : ^
->otherValue : U
->           : ^
->otherCollection : Collection<any, U>
->                : ^^^^^^^^^^^^^^^^^^
-
-    zipWith<U, V, Z>(zipper: (value: T, otherValue: U, thirdValue: V) => Z, otherCollection: Collection<any, U>, thirdCollection: Collection<any, V>): OrderedSet<Z>;
->zipWith : { <U_1, Z_1>(zipper: (value: T, otherValue: U_1) => Z_1, otherCollection: Collection<any, U_1>): OrderedSet<Z_1>; <U, V, Z>(zipper: (value: T, otherValue: U, thirdValue: V) => Z, otherCollection: Collection<any, U>, thirdCollection: Collection<any, V>): OrderedSet<Z>; <Z_2>(zipper: (...any: any[]) => Z_2, ...collections: Collection<any, any>[]): OrderedSet<Z_2>; }
->        : ^^^^^^^^^^^^^^^^^^^^^^^^^^^^^^^^^^^^^^^^^^^^^^^^^^^^^^^^^^^^^^^^^^^^^^^^^^^^^^^^^^^^^^^^^^^^^^^^^^^^^^^^^^^^^^^^^^^ ^^ ^^ ^^^^^^^^^^                                             ^^^^^^^^^^^^^^^^^^^                  ^^^^^^^^^^^^^^^^^^^                  ^^^             ^^^^^^^^^^^^^^^^^^^^^^^^^^^^^^^^^^^^^^^^^^^^^^^^^^^^^^^^^^^^^^^^^^^^^^^^^^^^^^^^^^^^^^^^^^^^^^^^^^^
->zipper : (value: T, otherValue: U, thirdValue: V) => Z
->       : ^^^^^^^^ ^^^^^^^^^^^^^^ ^^^^^^^^^^^^^^ ^^^^^ 
->value : T
->      : ^
->otherValue : U
->           : ^
->thirdValue : V
->           : ^
->otherCollection : Collection<any, U>
->                : ^^^^^^^^^^^^^^^^^^
->thirdCollection : Collection<any, V>
->                : ^^^^^^^^^^^^^^^^^^
-
-    zipWith<Z>(zipper: (...any: Array<any>) => Z, ...collections: Array<Collection<any, any>>): OrderedSet<Z>;
->zipWith : { <U, Z_1>(zipper: (value: T, otherValue: U) => Z_1, otherCollection: Collection<any, U>): OrderedSet<Z_1>; <U_1, V, Z_2>(zipper: (value: T, otherValue: U_1, thirdValue: V) => Z_2, otherCollection: Collection<any, U_1>, thirdCollection: Collection<any, V>): OrderedSet<Z_2>; <Z>(zipper: (...any: Array<any>) => Z, ...collections: Array<Collection<any, any>>): OrderedSet<Z>; }
->        : ^^^^^^^^^^^^^^^^^^^^^^^^^^^^^^^^^^^^^^^^^^^^^^^^^^^^^^^^^^^^^^^^^^^^^^^^^^^^^^^^^^^^^^^^^^^^^^^^^^^^^^^^^^^^^^^^^^^^^^^^^^^^^^^^^^^^^^^^^^^^^^^^^^^^^^^^^^^^^^^^^^^^^^^^^^^^^^^^^^^^^^^^^^^^^^^^^^^^^^^^^^^^^^^^^^^^^^^^^^^^^^^^^^^^^^^^^^^^^^^^^^^^^^^^^^^^^^^^^^^^^^^^^^^^^^^^^^^^ ^^^^^^^^^^                         ^^^^^^^^^^^^^^^^^^                           ^^^             ^^^
->zipper : (...any: Array<any>) => Z
->       : ^^^^^^^^^          ^^^^^ 
->any : any[]
->    : ^^^^^
->collections : Collection<any, any>[]
->            : ^^^^^^^^^^^^^^^^^^^^^^
-  }
-  export module Stack {
->Stack : typeof Stack
->      : ^^^^^^^^^^^^
-
-    function isStack(maybeStack: any): maybeStack is Stack<any>;
->isStack : (maybeStack: any) => maybeStack is Stack<any>
->        : ^^^^^^^^^^^^^   ^^^^^^^^^^^^^^^^^^^^^^^^^^^^^
->maybeStack : any
->           : ^^^
-
-    function of<T>(...values: Array<T>): Stack<T>;
->of : <T>(...values: Array<T>) => Stack<T>
->   : ^ ^^^^^^^^^^^^^        ^^^^^        
->values : T[]
->       : ^^^
-  }
-  export function Stack(): Stack<any>;
->Stack : typeof Stack
->      : ^^^^^^^^^^^^
-
-  export function Stack<T>(): Stack<T>;
->Stack : typeof Stack
->      : ^^^^^^^^^^^^
-
-  export function Stack<T>(collection: Iterable<T>): Stack<T>;
->Stack : typeof Stack
->      : ^^^^^^^^^^^^
->collection : Iterable<T>
->           : ^^^^^^^^^^^
-
-  export interface Stack<T> extends Collection.Indexed<T> {
->Collection : typeof Collection
->           : ^^^^^^^^^^^^^^^^^
-
-    // Reading values
-    peek(): T | undefined;
->peek : () => T | undefined
->     : ^^^^^^             
-
-    // Persistent changes
-    clear(): Stack<T>;
->clear : () => Stack<T>
->      : ^^^^^^        
-
-    unshift(...values: Array<T>): Stack<T>;
->unshift : (...values: Array<T>) => Stack<T>
->        : ^^^^^^^^^^^^        ^^^^^        
->values : T[]
->       : ^^^
-
-    unshiftAll(iter: Iterable<T>): Stack<T>;
->unshiftAll : (iter: Iterable<T>) => Stack<T>
->           : ^^^^^^^           ^^^^^        
->iter : Iterable<T>
->     : ^^^^^^^^^^^
-
-    shift(): Stack<T>;
->shift : () => Stack<T>
->      : ^^^^^^        
-
-    push(...values: Array<T>): Stack<T>;
->push : (...values: Array<T>) => Stack<T>
->     : ^^^^^^^^^^^^        ^^^^^        
->values : T[]
->       : ^^^
-
-    pushAll(iter: Iterable<T>): Stack<T>;
->pushAll : (iter: Iterable<T>) => Stack<T>
->        : ^^^^^^^           ^^^^^        
->iter : Iterable<T>
->     : ^^^^^^^^^^^
-
-    pop(): Stack<T>;
->pop : () => Stack<T>
->    : ^^^^^^        
-
-    // Transient changes
-    withMutations(mutator: (mutable: this) => any): this;
->withMutations : (mutator: (mutable: this) => any) => this
->              : ^^^^^^^^^^                      ^^^^^    
->mutator : (mutable: this) => any
->        : ^^^^^^^^^^    ^^^^^   
->mutable : this
->        : ^^^^
-
-    asMutable(): this;
->asMutable : () => this
->          : ^^^^^^    
-
-    asImmutable(): this;
->asImmutable : () => this
->            : ^^^^^^    
-
-    // Sequence algorithms
-    concat<C>(...valuesOrCollections: Array<Iterable<C> | C>): Stack<T | C>;
->concat : <C>(...valuesOrCollections: Array<Iterable<C> | C>) => Stack<T | C>
->       : ^ ^^^^^^^^^^^^^^^^^^^^^^^^^^                      ^^^^^            
->valuesOrCollections : (C | Iterable<C>)[]
->                    : ^^^^^^^^^^^^^^^^^^^
-
-    map<M>(mapper: (value: T, key: number, iter: this) => M, context?: any): Stack<M>;
->map : <M>(mapper: (value: T, key: number, iter: this) => M, context?: any) => Stack<M>
->    : ^ ^^^^^^^^^^                                        ^^^^^^^^^^^^   ^^^^^        
->mapper : (value: T, key: number, iter: this) => M
->       : ^^^^^^^^ ^^^^^^^      ^^^^^^^^    ^^^^^ 
->value : T
->      : ^
->key : number
->    : ^^^^^^
->iter : this
->     : ^^^^
->context : any
->        : ^^^
-
-    flatMap<M>(mapper: (value: T, key: number, iter: this) => Iterable<M>, context?: any): Stack<M>;
->flatMap : <M>(mapper: (value: T, key: number, iter: this) => Iterable<M>, context?: any) => Stack<M>
->        : ^ ^^^^^^^^^^                                                  ^^^^^^^^^^^^   ^^^^^        
->mapper : (value: T, key: number, iter: this) => Iterable<M>
->       : ^^^^^^^^ ^^^^^^^      ^^^^^^^^    ^^^^^           
->value : T
->      : ^
->key : number
->    : ^^^^^^
->iter : this
->     : ^^^^
->context : any
->        : ^^^
-
-    filter<F extends T>(predicate: (value: T, index: number, iter: this) => value is F, context?: any): Set<F>;
->filter : { <F extends T>(predicate: (value: T, index: number, iter: this) => value is F, context?: any): Set<F>; (predicate: (value: T, index: number, iter: this) => any, context?: any): this; }
->       : ^^^ ^^^^^^^^^^^^^^^^^^^^^^^                                                   ^^^^^^^^^^^^   ^^^      ^^^^^^^^^^^^^^^^^^^^^^^^^^^^^^^^^^^^^^^^^^^^^^^^^^^^^^^^^^^^^^^^^^^^^^^^^^^^^^^^^^^
->predicate : (value: T, index: number, iter: this) => value is F
->          : ^^^^^^^^ ^^^^^^^^^      ^^^^^^^^    ^^^^^^^^^^^^^^^
->value : T
->      : ^
->index : number
->      : ^^^^^^
->iter : this
->     : ^^^^
->context : any
->        : ^^^
-
-    filter(predicate: (value: T, index: number, iter: this) => any, context?: any): this;
->filter : { <F extends T>(predicate: (value: T, index: number, iter: this) => value is F, context?: any): Set<F>; (predicate: (value: T, index: number, iter: this) => any, context?: any): this; }
->       : ^^^^^^^^^^^^^^^^^^^^^^^^^^^^^^^^^^^^^^^^^^^^^^^^^^^^^^^^^^^^^^^^^^^^^^^^^^^^^^^^^^^^^^^^^^^^^^^^^^^^^^^^^^^^^^^^^^^^                                            ^^^^^^^^^^^^   ^^^    ^^^
->predicate : (value: T, index: number, iter: this) => any
->          : ^^^^^^^^ ^^^^^^^^^      ^^^^^^^^    ^^^^^   
->value : T
->      : ^
->index : number
->      : ^^^^^^
->iter : this
->     : ^^^^
->context : any
->        : ^^^
-  }
-  export function Range(start?: number, end?: number, step?: number): Seq.Indexed<number>;
->Range : (start?: number, end?: number, step?: number) => Seq.Indexed<number>
-<<<<<<< HEAD
->start : number | undefined
->end : number | undefined
->step : number | undefined
-=======
->      : ^^^^^^^^^      ^^^^^^^^      ^^^^^^^^^      ^^^^^                   
->start : number
->      : ^^^^^^
->end : number
->    : ^^^^^^
->step : number
->     : ^^^^^^
->>>>>>> 12402f26
->Seq : any
->    : ^^^
-
-  export function Repeat<T>(value: T, times?: number): Seq.Indexed<T>;
->Repeat : <T>(value: T, times?: number) => Seq.Indexed<T>
->       : ^ ^^^^^^^^^ ^^^^^^^^^^      ^^^^^              
->value : T
-<<<<<<< HEAD
->times : number | undefined
-=======
->      : ^
->times : number
->      : ^^^^^^
->>>>>>> 12402f26
->Seq : any
->    : ^^^
-
-  export module Record {
->Record : typeof Record
->       : ^^^^^^^^^^^^^
-
-    export function isRecord(maybeRecord: any): maybeRecord is Record.Instance<any>;
->isRecord : (maybeRecord: any) => maybeRecord is Instance<any>
->         : ^^^^^^^^^^^^^^   ^^^^^^^^^^^^^^^^^^^^^^^^^^^^^^^^^
->maybeRecord : any
->            : ^^^
->Record : any
->       : ^^^
-
-    export function getDescriptiveName(record: Instance<any>): string;
->getDescriptiveName : (record: Instance<any>) => string
->                   : ^^^^^^^^^             ^^^^^      
->record : Instance<any>
->       : ^^^^^^^^^^^^^
-
-    export interface Class<T extends Object> {
-      (values?: Partial<T> | Iterable<[string, any]>): Instance<T> & Readonly<T>;
-<<<<<<< HEAD
->values : Partial<T> | Iterable<[string, any]> | undefined
-
-      new (values?: Partial<T> | Iterable<[string, any]>): Instance<T> & Readonly<T>;
->values : Partial<T> | Iterable<[string, any]> | undefined
-=======
->values : Partial<T> | Iterable<[string, any]>
->       : ^^^^^^^^^^^^^^^^^^^^^^^^^^^^^^^^^^^^
-
-      new (values?: Partial<T> | Iterable<[string, any]>): Instance<T> & Readonly<T>;
->values : Partial<T> | Iterable<[string, any]>
->       : ^^^^^^^^^^^^^^^^^^^^^^^^^^^^^^^^^^^^
->>>>>>> 12402f26
-    }
-    export interface Instance<T extends Object> {
-      readonly size: number;
->size : number
->     : ^^^^^^
-
-      // Reading values
-      has(key: string): boolean;
->has : (key: string) => boolean
->    : ^^^^^^      ^^^^^       
->key : string
->    : ^^^^^^
-
-      get<K extends keyof T>(key: K): T[K];
->get : <K extends keyof T>(key: K) => T[K]
->    : ^ ^^^^^^^^^^^^^^^^^^^^^^^ ^^^^^    
->key : K
->    : ^
-
-      // Reading deep values
-      hasIn(keyPath: Iterable<any>): boolean;
->hasIn : (keyPath: Iterable<any>) => boolean
->      : ^^^^^^^^^^             ^^^^^       
->keyPath : Iterable<any>
->        : ^^^^^^^^^^^^^
-
-      getIn(keyPath: Iterable<any>): any;
->getIn : (keyPath: Iterable<any>) => any
->      : ^^^^^^^^^^             ^^^^^   
->keyPath : Iterable<any>
->        : ^^^^^^^^^^^^^
-
-      // Value equality
-      equals(other: any): boolean;
->equals : (other: any) => boolean
->       : ^^^^^^^^   ^^^^^       
->other : any
->      : ^^^
-
-      hashCode(): number;
->hashCode : () => number
->         : ^^^^^^      
-
-      // Persistent changes
-      set<K extends keyof T>(key: K, value: T[K]): this;
->set : <K extends keyof T>(key: K, value: T[K]) => this
->    : ^ ^^^^^^^^^^^^^^^^^^^^^^^ ^^^^^^^^^    ^^^^^    
->key : K
->    : ^
->value : T[K]
->      : ^^^^
-
-      update<K extends keyof T>(key: K, updater: (value: T[K]) => T[K]): this;
->update : <K extends keyof T>(key: K, updater: (value: T[K]) => T[K]) => this
->       : ^ ^^^^^^^^^^^^^^^^^^^^^^^ ^^^^^^^^^^^                     ^^^^^    
->key : K
->    : ^
->updater : (value: T[K]) => T[K]
->        : ^^^^^^^^    ^^^^^    
->value : T[K]
->      : ^^^^
-
-      merge(...collections: Array<Partial<T> | Iterable<[string, any]>>): this;
->merge : (...collections: Array<Partial<T> | Iterable<[string, any]>>) => this
->      : ^^^^^^^^^^^^^^^^^                                           ^^^^^    
->collections : (Iterable<[string, any]> | Partial<T>)[]
->            : ^^^^^^^^^^^^^^^^^^^^^^^^^^^^^^^^^^^^^^^^
-
-      mergeDeep(...collections: Array<Partial<T> | Iterable<[string, any]>>): this;
->mergeDeep : (...collections: Array<Partial<T> | Iterable<[string, any]>>) => this
->          : ^^^^^^^^^^^^^^^^^                                           ^^^^^    
->collections : (Iterable<[string, any]> | Partial<T>)[]
->            : ^^^^^^^^^^^^^^^^^^^^^^^^^^^^^^^^^^^^^^^^
-
-      mergeWith(merger: (oldVal: any, newVal: any, key: keyof T) => any, ...collections: Array<Partial<T> | Iterable<[string, any]>>): this;
->mergeWith : (merger: (oldVal: any, newVal: any, key: keyof T) => any, ...collections: Array<Partial<T> | Iterable<[string, any]>>) => this
->          : ^^^^^^^^^                                               ^^^^^^^^^^^^^^^^^^                                           ^^^^^    
->merger : (oldVal: any, newVal: any, key: keyof T) => any
->       : ^^^^^^^^^   ^^^^^^^^^^   ^^^^^^^       ^^^^^   
->oldVal : any
->       : ^^^
->newVal : any
->       : ^^^
->key : keyof T
->    : ^^^^^^^
->collections : (Iterable<[string, any]> | Partial<T>)[]
->            : ^^^^^^^^^^^^^^^^^^^^^^^^^^^^^^^^^^^^^^^^
-
-      mergeDeepWith(merger: (oldVal: any, newVal: any, key: any) => any, ...collections: Array<Partial<T> | Iterable<[string, any]>>): this;
->mergeDeepWith : (merger: (oldVal: any, newVal: any, key: any) => any, ...collections: Array<Partial<T> | Iterable<[string, any]>>) => this
->              : ^^^^^^^^^                                           ^^^^^^^^^^^^^^^^^^                                           ^^^^^    
->merger : (oldVal: any, newVal: any, key: any) => any
->       : ^^^^^^^^^   ^^^^^^^^^^   ^^^^^^^   ^^^^^   
->oldVal : any
->       : ^^^
->newVal : any
->       : ^^^
->key : any
->    : ^^^
->collections : (Iterable<[string, any]> | Partial<T>)[]
->            : ^^^^^^^^^^^^^^^^^^^^^^^^^^^^^^^^^^^^^^^^
-
-      delete<K extends keyof T>(key: K): this;
->delete : <K extends keyof T>(key: K) => this
->       : ^ ^^^^^^^^^^^^^^^^^^^^^^^ ^^^^^    
->key : K
->    : ^
-
-      remove<K extends keyof T>(key: K): this;
->remove : <K extends keyof T>(key: K) => this
->       : ^ ^^^^^^^^^^^^^^^^^^^^^^^ ^^^^^    
->key : K
->    : ^
-
-      clear(): this;
->clear : () => this
->      : ^^^^^^    
-
-      // Deep persistent changes
-      setIn(keyPath: Iterable<any>, value: any): this;
->setIn : (keyPath: Iterable<any>, value: any) => this
->      : ^^^^^^^^^^             ^^^^^^^^^   ^^^^^    
->keyPath : Iterable<any>
->        : ^^^^^^^^^^^^^
->value : any
->      : ^^^
-
-      updateIn(keyPath: Iterable<any>, updater: (value: any) => any): this;
->updateIn : (keyPath: Iterable<any>, updater: (value: any) => any) => this
->         : ^^^^^^^^^^             ^^^^^^^^^^^                   ^^^^^    
->keyPath : Iterable<any>
->        : ^^^^^^^^^^^^^
->updater : (value: any) => any
->        : ^^^^^^^^   ^^^^^   
->value : any
->      : ^^^
-
-      mergeIn(keyPath: Iterable<any>, ...collections: Array<any>): this;
->mergeIn : (keyPath: Iterable<any>, ...collections: Array<any>) => this
->        : ^^^^^^^^^^             ^^^^^^^^^^^^^^^^^^          ^^^^^    
->keyPath : Iterable<any>
->        : ^^^^^^^^^^^^^
->collections : any[]
->            : ^^^^^
-
-      mergeDeepIn(keyPath: Iterable<any>, ...collections: Array<any>): this;
->mergeDeepIn : (keyPath: Iterable<any>, ...collections: Array<any>) => this
->            : ^^^^^^^^^^             ^^^^^^^^^^^^^^^^^^          ^^^^^    
->keyPath : Iterable<any>
->        : ^^^^^^^^^^^^^
->collections : any[]
->            : ^^^^^
-
-      deleteIn(keyPath: Iterable<any>): this;
->deleteIn : (keyPath: Iterable<any>) => this
->         : ^^^^^^^^^^             ^^^^^    
->keyPath : Iterable<any>
->        : ^^^^^^^^^^^^^
-
-      removeIn(keyPath: Iterable<any>): this;
->removeIn : (keyPath: Iterable<any>) => this
->         : ^^^^^^^^^^             ^^^^^    
->keyPath : Iterable<any>
->        : ^^^^^^^^^^^^^
-
-      // Conversion to JavaScript types
-      toJS(): { [K in keyof T]: any };
->toJS : () => { [K in keyof T]: any; }
->     : ^^^^^^                        
-
-      toJSON(): T;
->toJSON : () => T
->       : ^^^^^^ 
-
-      toObject(): T;
->toObject : () => T
->         : ^^^^^^ 
-
-      // Transient changes
-      withMutations(mutator: (mutable: this) => any): this;
->withMutations : (mutator: (mutable: this) => any) => this
->              : ^^^^^^^^^^                      ^^^^^    
->mutator : (mutable: this) => any
->        : ^^^^^^^^^^    ^^^^^   
->mutable : this
->        : ^^^^
-
-      asMutable(): this;
->asMutable : () => this
->          : ^^^^^^    
-
-      asImmutable(): this;
->asImmutable : () => this
->            : ^^^^^^    
-
-      // Sequence algorithms
-      toSeq(): Seq.Keyed<keyof T, T[keyof T]>;
->toSeq : () => Seq.Keyed<keyof T, T[keyof T]>
->      : ^^^^^^                              
->Seq : any
->    : ^^^
-
-      [Symbol.iterator](): IterableIterator<[keyof T, T[keyof T]]>;
->[Symbol.iterator] : () => IterableIterator<[keyof T, T[keyof T]]>
->                  : ^^^^^^                                       
->Symbol.iterator : unique symbol
->                : ^^^^^^^^^^^^^
->Symbol : SymbolConstructor
->       : ^^^^^^^^^^^^^^^^^
->iterator : unique symbol
->         : ^^^^^^^^^^^^^
-    }
-  }
-  export function Record<T>(defaultValues: T, name?: string): Record.Class<T>;
->Record : typeof Record
->       : ^^^^^^^^^^^^^
->defaultValues : T
-<<<<<<< HEAD
->name : string | undefined
-=======
->              : ^
->name : string
->     : ^^^^^^
->>>>>>> 12402f26
->Record : any
->       : ^^^
-
-  export module Seq {
->Seq : typeof Seq
->    : ^^^^^^^^^^
-
-    function isSeq(maybeSeq: any): maybeSeq is Seq.Indexed<any> | Seq.Keyed<any, any>;
->isSeq : (maybeSeq: any) => maybeSeq is Indexed<any> | Keyed<any, any>
->      : ^^^^^^^^^^^   ^^^^^^^^^^^^^^^^^^^^^^^^^^^^^^^^^^^^^^^^^^^^^^^
->maybeSeq : any
->         : ^^^
->Seq : any
->    : ^^^
->Seq : any
->    : ^^^
-
-    function of<T>(...values: Array<T>): Seq.Indexed<T>;
->of : <T>(...values: Array<T>) => Seq.Indexed<T>
->   : ^ ^^^^^^^^^^^^^        ^^^^^              
->values : T[]
->       : ^^^
->Seq : any
->    : ^^^
-
-    export module Keyed {}
-    export function Keyed<K, V>(collection: Iterable<[K, V]>): Seq.Keyed<K, V>;
->Keyed : { <K, V>(collection: Iterable<[K, V]>): Seq.Keyed<K, V>; <V_1>(obj: { [key: string]: V_1; }): Keyed<string, V_1>; <K_1, V_2>(): Keyed<K_1, V_2>; (): Keyed<any, any>; }
->      : ^^^ ^^ ^^^^^^^^^^^^^^                ^^^               ^^^^^^^^^^^^^^^^^^^^^^^^^^^^^^^^^^^^^^^^^^^^^^^^^^^^^^^^^^^^^^^^^^^^^^^^^^^^^^^^^^^^^^^^^^^^^^^^^^^^^^^^^^^^^^^^
->collection : Iterable<[K, V]>
->           : ^^^^^^^^^^^^^^^^
->Seq : any
->    : ^^^
-
-    export function Keyed<V>(obj: {[key: string]: V}): Seq.Keyed<string, V>;
->Keyed : { <K, V_1>(collection: Iterable<[K, V_1]>): Keyed<K, V_1>; <V>(obj: { [key: string]: V; }): Seq.Keyed<string, V>; <K_1, V_2>(): Keyed<K_1, V_2>; (): Keyed<any, any>; }
->      : ^^^^^^^^^^^^^^^^^^^^^^^^^^^^^^^^^^^^^^^^^^^^^^^^^^^^^^^^^^^^ ^^^^^^^                     ^^^                    ^^^^^^^^^^^^^^^^^^^^^^^^^^^^^^^^^^^^^^^^^^^^^^^^^^^^^^^
->obj : { [key: string]: V; }
->    : ^^^^^^^^^^^^^^^^^^^^^
->key : string
->    : ^^^^^^
->Seq : any
->    : ^^^
-
-    export function Keyed<K, V>(): Seq.Keyed<K, V>;
->Keyed : { <K_1, V_1>(collection: Iterable<[K_1, V_1]>): Keyed<K_1, V_1>; <V_2>(obj: { [key: string]: V_2; }): Keyed<string, V_2>; <K, V>(): Seq.Keyed<K, V>; (): Keyed<any, any>; }
->      : ^^^^^^^^^^^^^^^^^^^^^^^^^^^^^^^^^^^^^^^^^^^^^^^^^^^^^^^^^^^^^^^^^^^^^^^^^^^^^^^^^^^^^^^^^^^^^^^^^^^^^^^^^^^^^^^^^^^^^^^^^^^ ^^ ^^^^^               ^^^^^^^^^^^^^^^^^^^^^^^^
->Seq : any
->    : ^^^
-
-    export function Keyed(): Seq.Keyed<any, any>;
->Keyed : { <K, V>(collection: Iterable<[K, V]>): Keyed<K, V>; <V_1>(obj: { [key: string]: V_1; }): Keyed<string, V_1>; <K_1, V_2>(): Keyed<K_1, V_2>; (): Seq.Keyed<any, any>; }
->      : ^^^^^^^^^^^^^^^^^^^^^^^^^^^^^^^^^^^^^^^^^^^^^^^^^^^^^^^^^^^^^^^^^^^^^^^^^^^^^^^^^^^^^^^^^^^^^^^^^^^^^^^^^^^^^^^^^^^^^^^^^^^^^^^^^^^^^^^^^^^^^^^^^                   ^^^
->Seq : any
->    : ^^^
-
-    export interface Keyed<K, V> extends Seq<K, V>, Collection.Keyed<K, V> {
->Collection : typeof Collection
->           : ^^^^^^^^^^^^^^^^^
-
-      toJS(): Object;
->toJS : () => Object
->     : ^^^^^^      
-
-      toJSON(): { [key: string]: V };
->toJSON : () => { [key: string]: V; }
->       : ^^^^^^                     
->key : string
->    : ^^^^^^
-
-      toSeq(): this;
->toSeq : () => this
->      : ^^^^^^    
-
-      concat<KC, VC>(...collections: Array<Iterable<[KC, VC]>>): Seq.Keyed<K | KC, V | VC>;
->concat : { <KC, VC>(...collections: Array<Iterable<[KC, VC]>>): Seq.Keyed<K | KC, V | VC>; <C>(...collections: { [key: string]: C; }[]): Keyed<string | K, V | C>; }
->       : ^^^  ^^  ^^^^^^^^^^^^^^^^^^                         ^^^                         ^^^^^^^^^^^^^^^^^^^^^^^^^^^^^^^^^^^^^^^^^^^^^^^^^^^^^^^^^^^^^^^^^^^^^^^^^^^
->collections : Iterable<[KC, VC]>[]
->            : ^^^^^^^^^^^^^^^^^^^^
->Seq : any
->    : ^^^
-
-      concat<C>(...collections: Array<{[key: string]: C}>): Seq.Keyed<K | string, V | C>;
->concat : { <KC, VC>(...collections: Iterable<[KC, VC]>[]): Keyed<K | KC, V | VC>; <C>(...collections: Array<{ [key: string]: C; }>): Seq.Keyed<K | string, V | C>; }
->       : ^^^^^^^^^^^^^^^^^^^^^^^^^^^^^^^^^^^^^^^^^^^^^^^^^^^^^^^^^^^^^^^^^^^^^^^^^^ ^^^^^^^^^^^^^^^^^^                            ^^^                            ^^^
->collections : { [key: string]: C; }[]
->            : ^^^^^^^^^^^^^^^^^^^^^^^
->key : string
->    : ^^^^^^
->Seq : any
->    : ^^^
-
-      map<M>(mapper: (value: V, key: K, iter: this) => M, context?: any): Seq.Keyed<K, M>;
->map : <M>(mapper: (value: V, key: K, iter: this) => M, context?: any) => Seq.Keyed<K, M>
->    : ^ ^^^^^^^^^^                                   ^^^^^^^^^^^^   ^^^^^               
->mapper : (value: V, key: K, iter: this) => M
->       : ^^^^^^^^ ^^^^^^^ ^^^^^^^^    ^^^^^ 
->value : V
->      : ^
->key : K
->    : ^
->iter : this
->     : ^^^^
->context : any
->        : ^^^
->Seq : any
->    : ^^^
-
-      mapKeys<M>(mapper: (key: K, value: V, iter: this) => M, context?: any): Seq.Keyed<M, V>;
->mapKeys : <M>(mapper: (key: K, value: V, iter: this) => M, context?: any) => Seq.Keyed<M, V>
->        : ^ ^^^^^^^^^^                                   ^^^^^^^^^^^^   ^^^^^               
->mapper : (key: K, value: V, iter: this) => M
->       : ^^^^^^ ^^^^^^^^^ ^^^^^^^^    ^^^^^ 
->key : K
->    : ^
->value : V
->      : ^
->iter : this
->     : ^^^^
->context : any
->        : ^^^
->Seq : any
->    : ^^^
-
-      mapEntries<KM, VM>(mapper: (entry: [K, V], index: number, iter: this) => [KM, VM], context?: any): Seq.Keyed<KM, VM>;
->mapEntries : <KM, VM>(mapper: (entry: [K, V], index: number, iter: this) => [KM, VM], context?: any) => Seq.Keyed<KM, VM>
->           : ^  ^^  ^^^^^^^^^^                                                      ^^^^^^^^^^^^   ^^^^^                 
->mapper : (entry: [K, V], index: number, iter: this) => [KM, VM]
->       : ^^^^^^^^      ^^^^^^^^^      ^^^^^^^^    ^^^^^        
->entry : [K, V]
->      : ^^^^^^
->index : number
->      : ^^^^^^
->iter : this
->     : ^^^^
->context : any
->        : ^^^
->Seq : any
->    : ^^^
-
-      flatMap<M>(mapper: (value: V, key: K, iter: this) => Iterable<M>, context?: any): Seq.Keyed<any, any>;
->flatMap : <M>(mapper: (value: V, key: K, iter: this) => Iterable<M>, context?: any) => Seq.Keyed<any, any>
->        : ^ ^^^^^^^^^^                                             ^^^^^^^^^^^^   ^^^^^                   
->mapper : (value: V, key: K, iter: this) => Iterable<M>
->       : ^^^^^^^^ ^^^^^^^ ^^^^^^^^    ^^^^^           
->value : V
->      : ^
->key : K
->    : ^
->iter : this
->     : ^^^^
->context : any
->        : ^^^
->Seq : any
->    : ^^^
-
-      filter<F extends V>(predicate: (value: V, key: K, iter: this) => value is F, context?: any): Seq.Keyed<K, F>;
->filter : { <F extends V>(predicate: (value: V, key: K, iter: this) => value is F, context?: any): Seq.Keyed<K, F>; (predicate: (value: V, key: K, iter: this) => any, context?: any): this; }
->       : ^^^ ^^^^^^^^^^^^^^^^^^^^^^^                                            ^^^^^^^^^^^^   ^^^               ^^^^^^^^^^^^^^^^^^^^^^^^^^^^^^^^^^^^^^^^^^^^^^^^^^^^^^^^^^^^^^^^^^^^^^^^^^^^
->predicate : (value: V, key: K, iter: this) => value is F
->          : ^^^^^^^^ ^^^^^^^ ^^^^^^^^    ^^^^^^^^^^^^^^^
->value : V
->      : ^
->key : K
->    : ^
->iter : this
->     : ^^^^
->context : any
->        : ^^^
->Seq : any
->    : ^^^
-
-      filter(predicate: (value: V, key: K, iter: this) => any, context?: any): this;
->filter : { <F extends V>(predicate: (value: V, key: K, iter: this) => value is F, context?: any): Keyed<K, F>; (predicate: (value: V, key: K, iter: this) => any, context?: any): this; }
->       : ^^^^^^^^^^^^^^^^^^^^^^^^^^^^^^^^^^^^^^^^^^^^^^^^^^^^^^^^^^^^^^^^^^^^^^^^^^^^^^^^^^^^^^^^^^^^^^^^^^^^^^^^^^^^^^^^^^                                     ^^^^^^^^^^^^   ^^^    ^^^
->predicate : (value: V, key: K, iter: this) => any
->          : ^^^^^^^^ ^^^^^^^ ^^^^^^^^    ^^^^^   
->value : V
->      : ^
->key : K
->    : ^
->iter : this
->     : ^^^^
->context : any
->        : ^^^
-    }
-    module Indexed {
->Indexed : typeof Indexed
->        : ^^^^^^^^^^^^^^
-
-      function of<T>(...values: Array<T>): Seq.Indexed<T>;
->of : <T>(...values: Array<T>) => Seq.Indexed<T>
->   : ^ ^^^^^^^^^^^^^        ^^^^^              
->values : T[]
->       : ^^^
->Seq : any
->    : ^^^
-    }
-    export function Indexed(): Seq.Indexed<any>;
->Indexed : typeof Indexed
->        : ^^^^^^^^^^^^^^
->Seq : any
->    : ^^^
-
-    export function Indexed<T>(): Seq.Indexed<T>;
->Indexed : typeof Indexed
->        : ^^^^^^^^^^^^^^
->Seq : any
->    : ^^^
-
-    export function Indexed<T>(collection: Iterable<T>): Seq.Indexed<T>;
->Indexed : typeof Indexed
->        : ^^^^^^^^^^^^^^
->collection : Iterable<T>
->           : ^^^^^^^^^^^
->Seq : any
->    : ^^^
-
-    export interface Indexed<T> extends Seq<number, T>, Collection.Indexed<T> {
->Collection : typeof Collection
->           : ^^^^^^^^^^^^^^^^^
-
-      toJS(): Array<any>;
->toJS : () => Array<any>
->     : ^^^^^^          
-
-      toJSON(): Array<T>;
->toJSON : () => Array<T>
->       : ^^^^^^        
-
-      toSeq(): this;
->toSeq : () => this
->      : ^^^^^^    
-
-      concat<C>(...valuesOrCollections: Array<Iterable<C> | C>): Seq.Indexed<T | C>;
->concat : <C>(...valuesOrCollections: Array<Iterable<C> | C>) => Seq.Indexed<T | C>
->       : ^ ^^^^^^^^^^^^^^^^^^^^^^^^^^                      ^^^^^                  
->valuesOrCollections : (C | Iterable<C>)[]
->                    : ^^^^^^^^^^^^^^^^^^^
->Seq : any
->    : ^^^
-
-      map<M>(mapper: (value: T, key: number, iter: this) => M, context?: any): Seq.Indexed<M>;
->map : <M>(mapper: (value: T, key: number, iter: this) => M, context?: any) => Seq.Indexed<M>
->    : ^ ^^^^^^^^^^                                        ^^^^^^^^^^^^   ^^^^^              
->mapper : (value: T, key: number, iter: this) => M
->       : ^^^^^^^^ ^^^^^^^      ^^^^^^^^    ^^^^^ 
->value : T
->      : ^
->key : number
->    : ^^^^^^
->iter : this
->     : ^^^^
->context : any
->        : ^^^
->Seq : any
->    : ^^^
-
-      flatMap<M>(mapper: (value: T, key: number, iter: this) => Iterable<M>, context?: any): Seq.Indexed<M>;
->flatMap : <M>(mapper: (value: T, key: number, iter: this) => Iterable<M>, context?: any) => Seq.Indexed<M>
->        : ^ ^^^^^^^^^^                                                  ^^^^^^^^^^^^   ^^^^^              
->mapper : (value: T, key: number, iter: this) => Iterable<M>
->       : ^^^^^^^^ ^^^^^^^      ^^^^^^^^    ^^^^^           
->value : T
->      : ^
->key : number
->    : ^^^^^^
->iter : this
->     : ^^^^
->context : any
->        : ^^^
->Seq : any
->    : ^^^
-
-      filter<F extends T>(predicate: (value: T, index: number, iter: this) => value is F, context?: any): Seq.Indexed<F>;
->filter : { <F extends T>(predicate: (value: T, index: number, iter: this) => value is F, context?: any): Seq.Indexed<F>; (predicate: (value: T, index: number, iter: this) => any, context?: any): this; }
->       : ^^^ ^^^^^^^^^^^^^^^^^^^^^^^                                                   ^^^^^^^^^^^^   ^^^              ^^^^^^^^^^^^^^^^^^^^^^^^^^^^^^^^^^^^^^^^^^^^^^^^^^^^^^^^^^^^^^^^^^^^^^^^^^^^^^^^^^^
->predicate : (value: T, index: number, iter: this) => value is F
->          : ^^^^^^^^ ^^^^^^^^^      ^^^^^^^^    ^^^^^^^^^^^^^^^
->value : T
->      : ^
->index : number
->      : ^^^^^^
->iter : this
->     : ^^^^
->context : any
->        : ^^^
->Seq : any
->    : ^^^
-
-      filter(predicate: (value: T, index: number, iter: this) => any, context?: any): this;
->filter : { <F extends T>(predicate: (value: T, index: number, iter: this) => value is F, context?: any): Indexed<F>; (predicate: (value: T, index: number, iter: this) => any, context?: any): this; }
->       : ^^^^^^^^^^^^^^^^^^^^^^^^^^^^^^^^^^^^^^^^^^^^^^^^^^^^^^^^^^^^^^^^^^^^^^^^^^^^^^^^^^^^^^^^^^^^^^^^^^^^^^^^^^^^^^^^^^^^^^^^                                            ^^^^^^^^^^^^   ^^^    ^^^
->predicate : (value: T, index: number, iter: this) => any
->          : ^^^^^^^^ ^^^^^^^^^      ^^^^^^^^    ^^^^^   
->value : T
->      : ^
->index : number
->      : ^^^^^^
->iter : this
->     : ^^^^
->context : any
->        : ^^^
-    }
-    export module Set {
->Set : typeof Set
->    : ^^^^^^^^^^
-
-      function of<T>(...values: Array<T>): Seq.Set<T>;
->of : <T>(...values: Array<T>) => Seq.Set<T>
->   : ^ ^^^^^^^^^^^^^        ^^^^^          
->values : T[]
->       : ^^^
->Seq : any
->    : ^^^
-    }
-    export function Set(): Seq.Set<any>;
->Set : typeof Set
->    : ^^^^^^^^^^
->Seq : any
->    : ^^^
-
-    export function Set<T>(): Seq.Set<T>;
->Set : typeof Set
->    : ^^^^^^^^^^
->Seq : any
->    : ^^^
-
-    export function Set<T>(collection: Iterable<T>): Seq.Set<T>;
->Set : typeof Set
->    : ^^^^^^^^^^
->collection : Iterable<T>
->           : ^^^^^^^^^^^
->Seq : any
->    : ^^^
-
-    export interface Set<T> extends Seq<never, T>, Collection.Set<T> {
->Collection : typeof Collection
->           : ^^^^^^^^^^^^^^^^^
-
-      toJS(): Array<any>;
->toJS : () => Array<any>
->     : ^^^^^^          
-
-      toJSON(): Array<T>;
->toJSON : () => Array<T>
->       : ^^^^^^        
-
-      toSeq(): this;
->toSeq : () => this
->      : ^^^^^^    
-
-      concat<C>(...valuesOrCollections: Array<Iterable<C> | C>): Seq.Set<T | C>;
->concat : <C>(...valuesOrCollections: Array<Iterable<C> | C>) => Seq.Set<T | C>
->       : ^ ^^^^^^^^^^^^^^^^^^^^^^^^^^                      ^^^^^              
->valuesOrCollections : (C | Iterable<C>)[]
->                    : ^^^^^^^^^^^^^^^^^^^
->Seq : any
->    : ^^^
-
-      map<M>(mapper: (value: T, key: never, iter: this) => M, context?: any): Seq.Set<M>;
->map : <M>(mapper: (value: T, key: never, iter: this) => M, context?: any) => Seq.Set<M>
->    : ^ ^^^^^^^^^^                                       ^^^^^^^^^^^^   ^^^^^          
->mapper : (value: T, key: never, iter: this) => M
->       : ^^^^^^^^ ^^^^^^^     ^^^^^^^^    ^^^^^ 
->value : T
->      : ^
->key : never
->    : ^^^^^
->iter : this
->     : ^^^^
->context : any
->        : ^^^
->Seq : any
->    : ^^^
-
-      flatMap<M>(mapper: (value: T, key: never, iter: this) => Iterable<M>, context?: any): Seq.Set<M>;
->flatMap : <M>(mapper: (value: T, key: never, iter: this) => Iterable<M>, context?: any) => Seq.Set<M>
->        : ^ ^^^^^^^^^^                                                 ^^^^^^^^^^^^   ^^^^^          
->mapper : (value: T, key: never, iter: this) => Iterable<M>
->       : ^^^^^^^^ ^^^^^^^     ^^^^^^^^    ^^^^^           
->value : T
->      : ^
->key : never
->    : ^^^^^
->iter : this
->     : ^^^^
->context : any
->        : ^^^
->Seq : any
->    : ^^^
-
-      filter<F extends T>(predicate: (value: T, key: never, iter: this) => value is F, context?: any): Seq.Set<F>;
->filter : { <F extends T>(predicate: (value: T, key: never, iter: this) => value is F, context?: any): Seq.Set<F>; (predicate: (value: T, key: never, iter: this) => any, context?: any): this; }
->       : ^^^ ^^^^^^^^^^^^^^^^^^^^^^^                                                ^^^^^^^^^^^^   ^^^          ^^^^^^^^^^^^^^^^^^^^^^^^^^^^^^^^^^^^^^^^^^^^^^^^^^^^^^^^^^^^^^^^^^^^^^^^^^^^^^^^
->predicate : (value: T, key: never, iter: this) => value is F
->          : ^^^^^^^^ ^^^^^^^     ^^^^^^^^    ^^^^^^^^^^^^^^^
->value : T
->      : ^
->key : never
->    : ^^^^^
->iter : this
->     : ^^^^
->context : any
->        : ^^^
->Seq : any
->    : ^^^
-
-      filter(predicate: (value: T, key: never, iter: this) => any, context?: any): this;
->filter : { <F extends T>(predicate: (value: T, key: never, iter: this) => value is F, context?: any): Set<F>; (predicate: (value: T, key: never, iter: this) => any, context?: any): this; }
->       : ^^^^^^^^^^^^^^^^^^^^^^^^^^^^^^^^^^^^^^^^^^^^^^^^^^^^^^^^^^^^^^^^^^^^^^^^^^^^^^^^^^^^^^^^^^^^^^^^^^^^^^^^^^^^^^^^^                                         ^^^^^^^^^^^^   ^^^    ^^^
->predicate : (value: T, key: never, iter: this) => any
->          : ^^^^^^^^ ^^^^^^^     ^^^^^^^^    ^^^^^   
->value : T
->      : ^
->key : never
->    : ^^^^^
->iter : this
->     : ^^^^
->context : any
->        : ^^^
-    }
-  }
-  export function Seq<S extends Seq<any, any>>(seq: S): S;
->Seq : typeof Seq
->    : ^^^^^^^^^^
->seq : S
->    : ^
-
-  export function Seq<K, V>(collection: Collection.Keyed<K, V>): Seq.Keyed<K, V>;
->Seq : typeof Seq
->    : ^^^^^^^^^^
->collection : Collection.Keyed<K, V>
->           : ^^^^^^^^^^^^^^^^^^^^^^
->Collection : any
->           : ^^^
->Seq : any
->    : ^^^
-
-  export function Seq<T>(collection: Collection.Indexed<T>): Seq.Indexed<T>;
->Seq : typeof Seq
->    : ^^^^^^^^^^
->collection : Collection.Indexed<T>
->           : ^^^^^^^^^^^^^^^^^^^^^
->Collection : any
->           : ^^^
->Seq : any
->    : ^^^
-
-  export function Seq<T>(collection: Collection.Set<T>): Seq.Set<T>;
->Seq : typeof Seq
->    : ^^^^^^^^^^
->collection : Collection.Set<T>
->           : ^^^^^^^^^^^^^^^^^
->Collection : any
->           : ^^^
->Seq : any
->    : ^^^
-
-  export function Seq<T>(collection: Iterable<T>): Seq.Indexed<T>;
->Seq : typeof Seq
->    : ^^^^^^^^^^
->collection : Iterable<T>
->           : ^^^^^^^^^^^
->Seq : any
->    : ^^^
-
-  export function Seq<V>(obj: {[key: string]: V}): Seq.Keyed<string, V>;
->Seq : typeof Seq
->    : ^^^^^^^^^^
->obj : { [key: string]: V; }
->    : ^^^^^^^^^^^^^^^^^^^^^
->key : string
->    : ^^^^^^
->Seq : any
->    : ^^^
-
-  export function Seq(): Seq<any, any>;
->Seq : typeof Seq
->    : ^^^^^^^^^^
-
-  export interface Seq<K, V> extends Collection<K, V> {
-    readonly size: number | undefined;
-<<<<<<< HEAD
->size : number | undefined
-=======
->size : number
->     : ^^^^^^
->>>>>>> 12402f26
-
-    // Force evaluation
-    cacheResult(): this;
->cacheResult : () => this
->            : ^^^^^^    
-
-    // Sequence algorithms
-    map<M>(mapper: (value: V, key: K, iter: this) => M, context?: any): Seq<K, M>;
->map : <M>(mapper: (value: V, key: K, iter: this) => M, context?: any) => Seq<K, M>
->    : ^ ^^^^^^^^^^                                   ^^^^^^^^^^^^   ^^^^^         
->mapper : (value: V, key: K, iter: this) => M
->       : ^^^^^^^^ ^^^^^^^ ^^^^^^^^    ^^^^^ 
->value : V
->      : ^
->key : K
->    : ^
->iter : this
->     : ^^^^
->context : any
->        : ^^^
-
-    flatMap<M>(mapper: (value: V, key: K, iter: this) => Iterable<M>, context?: any): Seq<K, M>;
->flatMap : <M>(mapper: (value: V, key: K, iter: this) => Iterable<M>, context?: any) => Seq<K, M>
->        : ^ ^^^^^^^^^^                                             ^^^^^^^^^^^^   ^^^^^         
->mapper : (value: V, key: K, iter: this) => Iterable<M>
->       : ^^^^^^^^ ^^^^^^^ ^^^^^^^^    ^^^^^           
->value : V
->      : ^
->key : K
->    : ^
->iter : this
->     : ^^^^
->context : any
->        : ^^^
-
-    filter<F extends V>(predicate: (value: V, key: K, iter: this) => value is F, context?: any): Seq<K, F>;
->filter : { <F extends V>(predicate: (value: V, key: K, iter: this) => value is F, context?: any): Seq<K, F>; (predicate: (value: V, key: K, iter: this) => any, context?: any): this; }
->       : ^^^ ^^^^^^^^^^^^^^^^^^^^^^^                                            ^^^^^^^^^^^^   ^^^         ^^^^^^^^^^^^^^^^^^^^^^^^^^^^^^^^^^^^^^^^^^^^^^^^^^^^^^^^^^^^^^^^^^^^^^^^^^^^
->predicate : (value: V, key: K, iter: this) => value is F
->          : ^^^^^^^^ ^^^^^^^ ^^^^^^^^    ^^^^^^^^^^^^^^^
->value : V
->      : ^
->key : K
->    : ^
->iter : this
->     : ^^^^
->context : any
->        : ^^^
-
-    filter(predicate: (value: V, key: K, iter: this) => any, context?: any): this;
->filter : { <F extends V>(predicate: (value: V, key: K, iter: this) => value is F, context?: any): Seq<K, F>; (predicate: (value: V, key: K, iter: this) => any, context?: any): this; }
->       : ^^^^^^^^^^^^^^^^^^^^^^^^^^^^^^^^^^^^^^^^^^^^^^^^^^^^^^^^^^^^^^^^^^^^^^^^^^^^^^^^^^^^^^^^^^^^^^^^^^^^^^^^^^^^^^^^                                     ^^^^^^^^^^^^   ^^^    ^^^
->predicate : (value: V, key: K, iter: this) => any
->          : ^^^^^^^^ ^^^^^^^ ^^^^^^^^    ^^^^^   
->value : V
->      : ^
->key : K
->    : ^
->iter : this
->     : ^^^^
->context : any
->        : ^^^
-  }
-  export module Collection {
->Collection : typeof Collection
->           : ^^^^^^^^^^^^^^^^^
-
-    function isKeyed(maybeKeyed: any): maybeKeyed is Collection.Keyed<any, any>;
->isKeyed : (maybeKeyed: any) => maybeKeyed is Keyed<any, any>
->        : ^^^^^^^^^^^^^   ^^^^^^^^^^^^^^^^^^^^^^^^^^^^^^^^^^
->maybeKeyed : any
->           : ^^^
->Collection : any
->           : ^^^
-
-    function isIndexed(maybeIndexed: any): maybeIndexed is Collection.Indexed<any>;
->isIndexed : (maybeIndexed: any) => maybeIndexed is Indexed<any>
->          : ^^^^^^^^^^^^^^^   ^^^^^^^^^^^^^^^^^^^^^^^^^^^^^^^^^
->maybeIndexed : any
->             : ^^^
->Collection : any
->           : ^^^
-
-    function isAssociative(maybeAssociative: any): maybeAssociative is Collection.Keyed<any, any> | Collection.Indexed<any>;
->isAssociative : (maybeAssociative: any) => maybeAssociative is Indexed<any> | Keyed<any, any>
->              : ^^^^^^^^^^^^^^^^^^^   ^^^^^^^^^^^^^^^^^^^^^^^^^^^^^^^^^^^^^^^^^^^^^^^^^^^^^^^
->maybeAssociative : any
->                 : ^^^
->Collection : any
->           : ^^^
->Collection : any
->           : ^^^
-
-    function isOrdered(maybeOrdered: any): boolean;
->isOrdered : (maybeOrdered: any) => boolean
->          : ^^^^^^^^^^^^^^^   ^^^^^       
->maybeOrdered : any
->             : ^^^
-
-    export module Keyed {}
-    export function Keyed<K, V>(collection: Iterable<[K, V]>): Collection.Keyed<K, V>;
->Keyed : { <K, V>(collection: Iterable<[K, V]>): Collection.Keyed<K, V>; <V_1>(obj: { [key: string]: V_1; }): Keyed<string, V_1>; }
->      : ^^^ ^^ ^^^^^^^^^^^^^^                ^^^                      ^^^^^^^^^^^^^^^^^^^^^^^^^^^^^^^^^^^^^^^^^^^^^^^^^^^^^^^^^^^^
->collection : Iterable<[K, V]>
->           : ^^^^^^^^^^^^^^^^
->Collection : any
->           : ^^^
-
-    export function Keyed<V>(obj: {[key: string]: V}): Collection.Keyed<string, V>;
->Keyed : { <K, V_1>(collection: Iterable<[K, V_1]>): Keyed<K, V_1>; <V>(obj: { [key: string]: V; }): Collection.Keyed<string, V>; }
->      : ^^^^^^^^^^^^^^^^^^^^^^^^^^^^^^^^^^^^^^^^^^^^^^^^^^^^^^^^^^^^ ^^^^^^^                     ^^^                           ^^^
->obj : { [key: string]: V; }
->    : ^^^^^^^^^^^^^^^^^^^^^
->key : string
->    : ^^^^^^
->Collection : any
->           : ^^^
-
-    export interface Keyed<K, V> extends Collection<K, V> {
-      toJS(): Object;
->toJS : () => Object
->     : ^^^^^^      
-
-      toJSON(): { [key: string]: V };
->toJSON : () => { [key: string]: V; }
->       : ^^^^^^                     
->key : string
->    : ^^^^^^
-
-      toSeq(): Seq.Keyed<K, V>;
->toSeq : () => Seq.Keyed<K, V>
->      : ^^^^^^               
->Seq : any
->    : ^^^
-
-      // Sequence functions
-      flip(): this;
->flip : () => this
->     : ^^^^^^    
-
-      concat<KC, VC>(...collections: Array<Iterable<[KC, VC]>>): Collection.Keyed<K | KC, V | VC>;
->concat : { <KC, VC>(...collections: Array<Iterable<[KC, VC]>>): Collection.Keyed<K | KC, V | VC>; <C>(...collections: { [key: string]: C; }[]): Keyed<string | K, V | C>; }
->       : ^^^  ^^  ^^^^^^^^^^^^^^^^^^                         ^^^                                ^^^^^^^^^^^^^^^^^^^^^^^^^^^^^^^^^^^^^^^^^^^^^^^^^^^^^^^^^^^^^^^^^^^^^^^^^^^
->collections : Iterable<[KC, VC]>[]
->            : ^^^^^^^^^^^^^^^^^^^^
->Collection : any
->           : ^^^
-
-      concat<C>(...collections: Array<{[key: string]: C}>): Collection.Keyed<K | string, V | C>;
->concat : { <KC, VC>(...collections: Iterable<[KC, VC]>[]): Keyed<K | KC, V | VC>; <C>(...collections: Array<{ [key: string]: C; }>): Collection.Keyed<K | string, V | C>; }
->       : ^^^^^^^^^^^^^^^^^^^^^^^^^^^^^^^^^^^^^^^^^^^^^^^^^^^^^^^^^^^^^^^^^^^^^^^^^^ ^^^^^^^^^^^^^^^^^^                            ^^^                                   ^^^
->collections : { [key: string]: C; }[]
->            : ^^^^^^^^^^^^^^^^^^^^^^^
->key : string
->    : ^^^^^^
->Collection : any
->           : ^^^
-
-      map<M>(mapper: (value: V, key: K, iter: this) => M, context?: any): Collection.Keyed<K, M>;
->map : <M>(mapper: (value: V, key: K, iter: this) => M, context?: any) => Collection.Keyed<K, M>
->    : ^ ^^^^^^^^^^                                   ^^^^^^^^^^^^   ^^^^^                      
->mapper : (value: V, key: K, iter: this) => M
->       : ^^^^^^^^ ^^^^^^^ ^^^^^^^^    ^^^^^ 
->value : V
->      : ^
->key : K
->    : ^
->iter : this
->     : ^^^^
->context : any
->        : ^^^
->Collection : any
->           : ^^^
-
-      mapKeys<M>(mapper: (key: K, value: V, iter: this) => M, context?: any): Collection.Keyed<M, V>;
->mapKeys : <M>(mapper: (key: K, value: V, iter: this) => M, context?: any) => Collection.Keyed<M, V>
->        : ^ ^^^^^^^^^^                                   ^^^^^^^^^^^^   ^^^^^                      
->mapper : (key: K, value: V, iter: this) => M
->       : ^^^^^^ ^^^^^^^^^ ^^^^^^^^    ^^^^^ 
->key : K
->    : ^
->value : V
->      : ^
->iter : this
->     : ^^^^
->context : any
->        : ^^^
->Collection : any
->           : ^^^
-
-      mapEntries<KM, VM>(mapper: (entry: [K, V], index: number, iter: this) => [KM, VM], context?: any): Collection.Keyed<KM, VM>;
->mapEntries : <KM, VM>(mapper: (entry: [K, V], index: number, iter: this) => [KM, VM], context?: any) => Collection.Keyed<KM, VM>
->           : ^  ^^  ^^^^^^^^^^                                                      ^^^^^^^^^^^^   ^^^^^                        
->mapper : (entry: [K, V], index: number, iter: this) => [KM, VM]
->       : ^^^^^^^^      ^^^^^^^^^      ^^^^^^^^    ^^^^^        
->entry : [K, V]
->      : ^^^^^^
->index : number
->      : ^^^^^^
->iter : this
->     : ^^^^
->context : any
->        : ^^^
->Collection : any
->           : ^^^
-
-      flatMap<M>(mapper: (value: V, key: K, iter: this) => Iterable<M>, context?: any): Collection.Keyed<any, any>;
->flatMap : <M>(mapper: (value: V, key: K, iter: this) => Iterable<M>, context?: any) => Collection.Keyed<any, any>
->        : ^ ^^^^^^^^^^                                             ^^^^^^^^^^^^   ^^^^^                          
->mapper : (value: V, key: K, iter: this) => Iterable<M>
->       : ^^^^^^^^ ^^^^^^^ ^^^^^^^^    ^^^^^           
->value : V
->      : ^
->key : K
->    : ^
->iter : this
->     : ^^^^
->context : any
->        : ^^^
->Collection : any
->           : ^^^
-
-      filter<F extends V>(predicate: (value: V, key: K, iter: this) => value is F, context?: any): Collection.Keyed<K, F>;
->filter : { <F extends V>(predicate: (value: V, key: K, iter: this) => value is F, context?: any): Collection.Keyed<K, F>; (predicate: (value: V, key: K, iter: this) => any, context?: any): this; }
->       : ^^^ ^^^^^^^^^^^^^^^^^^^^^^^                                            ^^^^^^^^^^^^   ^^^                      ^^^^^^^^^^^^^^^^^^^^^^^^^^^^^^^^^^^^^^^^^^^^^^^^^^^^^^^^^^^^^^^^^^^^^^^^^^^^
->predicate : (value: V, key: K, iter: this) => value is F
->          : ^^^^^^^^ ^^^^^^^ ^^^^^^^^    ^^^^^^^^^^^^^^^
->value : V
->      : ^
->key : K
->    : ^
->iter : this
->     : ^^^^
->context : any
->        : ^^^
->Collection : any
->           : ^^^
-
-      filter(predicate: (value: V, key: K, iter: this) => any, context?: any): this;
->filter : { <F extends V>(predicate: (value: V, key: K, iter: this) => value is F, context?: any): Keyed<K, F>; (predicate: (value: V, key: K, iter: this) => any, context?: any): this; }
->       : ^^^^^^^^^^^^^^^^^^^^^^^^^^^^^^^^^^^^^^^^^^^^^^^^^^^^^^^^^^^^^^^^^^^^^^^^^^^^^^^^^^^^^^^^^^^^^^^^^^^^^^^^^^^^^^^^^^                                     ^^^^^^^^^^^^   ^^^    ^^^
->predicate : (value: V, key: K, iter: this) => any
->          : ^^^^^^^^ ^^^^^^^ ^^^^^^^^    ^^^^^   
->value : V
->      : ^
->key : K
->    : ^
->iter : this
->     : ^^^^
->context : any
->        : ^^^
-
-      [Symbol.iterator](): IterableIterator<[K, V]>;
->[Symbol.iterator] : () => IterableIterator<[K, V]>
->                  : ^^^^^^                        
->Symbol.iterator : unique symbol
->                : ^^^^^^^^^^^^^
->Symbol : SymbolConstructor
->       : ^^^^^^^^^^^^^^^^^
->iterator : unique symbol
->         : ^^^^^^^^^^^^^
-    }
-    export module Indexed {}
-    export function Indexed<T>(collection: Iterable<T>): Collection.Indexed<T>;
->Indexed : <T>(collection: Iterable<T>) => Collection.Indexed<T>
->        : ^ ^^^^^^^^^^^^^^           ^^^^^                     
->collection : Iterable<T>
->           : ^^^^^^^^^^^
->Collection : any
->           : ^^^
-
-    export interface Indexed<T> extends Collection<number, T> {
-      toJS(): Array<any>;
->toJS : () => Array<any>
->     : ^^^^^^          
-
-      toJSON(): Array<T>;
->toJSON : () => Array<T>
->       : ^^^^^^        
-
-      // Reading values
-      get<NSV>(index: number, notSetValue: NSV): T | NSV;
-<<<<<<< HEAD
->get : { <NSV>(index: number, notSetValue: NSV): T | NSV; (index: number): T | undefined; }
-=======
->get : { <NSV>(index: number, notSetValue: NSV): T | NSV; (index: number): T; }
->    : ^^^   ^^^^^^^^^      ^^^^^^^^^^^^^^^   ^^^       ^^^^^^^^^^^^^^^^^^^^^^^
->>>>>>> 12402f26
->index : number
->      : ^^^^^^
->notSetValue : NSV
->            : ^^^
-
-      get(index: number): T | undefined;
->get : { <NSV>(index: number, notSetValue: NSV): T | NSV; (index: number): T | undefined; }
->    : ^^^^^^^^^^^^^^^^^^^^^^^^^^^^^^^^^^^^^^^^^^^^^^^^^^^^^^^^^^^      ^^^             ^^^
->index : number
->      : ^^^^^^
-
-      // Conversion to Seq
-      toSeq(): Seq.Indexed<T>;
->toSeq : () => Seq.Indexed<T>
->      : ^^^^^^              
->Seq : any
->    : ^^^
-
-      fromEntrySeq(): Seq.Keyed<any, any>;
->fromEntrySeq : () => Seq.Keyed<any, any>
->             : ^^^^^^                   
->Seq : any
->    : ^^^
-
-      // Combination
-      interpose(separator: T): this;
->interpose : (separator: T) => this
->          : ^^^^^^^^^^^^ ^^^^^    
->separator : T
->          : ^
-
-      interleave(...collections: Array<Collection<any, T>>): this;
->interleave : (...collections: Array<Collection<any, T>>) => this
->           : ^^^^^^^^^^^^^^^^^                         ^^^^^    
->collections : Collection<any, T>[]
->            : ^^^^^^^^^^^^^^^^^^^^
-
-      splice(index: number, removeNum: number, ...values: Array<T>): this;
->splice : (index: number, removeNum: number, ...values: Array<T>) => this
->       : ^^^^^^^^      ^^^^^^^^^^^^^      ^^^^^^^^^^^^^        ^^^^^    
->index : number
->      : ^^^^^^
->removeNum : number
->          : ^^^^^^
->values : T[]
->       : ^^^
-
-      zip(...collections: Array<Collection<any, any>>): Collection.Indexed<any>;
->zip : (...collections: Array<Collection<any, any>>) => Collection.Indexed<any>
->    : ^^^^^^^^^^^^^^^^^                           ^^^^^                       
->collections : Collection<any, any>[]
->            : ^^^^^^^^^^^^^^^^^^^^^^
->Collection : any
->           : ^^^
-
-      zipWith<U, Z>(zipper: (value: T, otherValue: U) => Z, otherCollection: Collection<any, U>): Collection.Indexed<Z>;
->zipWith : { <U, Z>(zipper: (value: T, otherValue: U) => Z, otherCollection: Collection<any, U>): Collection.Indexed<Z>; <U_1, V, Z_1>(zipper: (value: T, otherValue: U_1, thirdValue: V) => Z_1, otherCollection: Collection<any, U_1>, thirdCollection: Collection<any, V>): Indexed<Z_1>; <Z_2>(zipper: (...any: any[]) => Z_2, ...collections: Collection<any, any>[]): Indexed<Z_2>; }
->        : ^^^ ^^ ^^^^^^^^^^                              ^^^^^^^^^^^^^^^^^^^                  ^^^                     ^^^^^^^^^^^^^^^^^^^^^^^^^^^^^^^^^^^^^^^^^^^^^^^^^^^^^^^^^^^^^^^^^^^^^^^^^^^^^^^^^^^^^^^^^^^^^^^^^^^^^^^^^^^^^^^^^^^^^^^^^^^^^^^^^^^^^^^^^^^^^^^^^^^^^^^^^^^^^^^^^^^^^^^^^^^^^^^^^^^^^^^^^^^^^^^^^^^^^^^^^^^^^^^^^^^^^^^^^^^^^^^^^^^^^^^^^^^^^^^^^^^^^^^^^^^^^^^^^^^^
->zipper : (value: T, otherValue: U) => Z
->       : ^^^^^^^^ ^^^^^^^^^^^^^^ ^^^^^ 
->value : T
->      : ^
->otherValue : U
->           : ^
->otherCollection : Collection<any, U>
->                : ^^^^^^^^^^^^^^^^^^
->Collection : any
->           : ^^^
-
-      zipWith<U, V, Z>(zipper: (value: T, otherValue: U, thirdValue: V) => Z, otherCollection: Collection<any, U>, thirdCollection: Collection<any, V>): Collection.Indexed<Z>;
->zipWith : { <U_1, Z_1>(zipper: (value: T, otherValue: U_1) => Z_1, otherCollection: Collection<any, U_1>): Indexed<Z_1>; <U, V, Z>(zipper: (value: T, otherValue: U, thirdValue: V) => Z, otherCollection: Collection<any, U>, thirdCollection: Collection<any, V>): Collection.Indexed<Z>; <Z_2>(zipper: (...any: any[]) => Z_2, ...collections: Collection<any, any>[]): Indexed<Z_2>; }
->        : ^^^^^^^^^^^^^^^^^^^^^^^^^^^^^^^^^^^^^^^^^^^^^^^^^^^^^^^^^^^^^^^^^^^^^^^^^^^^^^^^^^^^^^^^^^^^^^^^^^^^^^^^^^^^^^^^ ^^ ^^ ^^^^^^^^^^                                             ^^^^^^^^^^^^^^^^^^^                  ^^^^^^^^^^^^^^^^^^^                  ^^^                     ^^^^^^^^^^^^^^^^^^^^^^^^^^^^^^^^^^^^^^^^^^^^^^^^^^^^^^^^^^^^^^^^^^^^^^^^^^^^^^^^^^^^^^^^^^^^^^^^
->zipper : (value: T, otherValue: U, thirdValue: V) => Z
->       : ^^^^^^^^ ^^^^^^^^^^^^^^ ^^^^^^^^^^^^^^ ^^^^^ 
->value : T
->      : ^
->otherValue : U
->           : ^
->thirdValue : V
->           : ^
->otherCollection : Collection<any, U>
->                : ^^^^^^^^^^^^^^^^^^
->thirdCollection : Collection<any, V>
->                : ^^^^^^^^^^^^^^^^^^
->Collection : any
->           : ^^^
-
-      zipWith<Z>(zipper: (...any: Array<any>) => Z, ...collections: Array<Collection<any, any>>): Collection.Indexed<Z>;
->zipWith : { <U, Z_1>(zipper: (value: T, otherValue: U) => Z_1, otherCollection: Collection<any, U>): Indexed<Z_1>; <U_1, V, Z_2>(zipper: (value: T, otherValue: U_1, thirdValue: V) => Z_2, otherCollection: Collection<any, U_1>, thirdCollection: Collection<any, V>): Indexed<Z_2>; <Z>(zipper: (...any: Array<any>) => Z, ...collections: Array<Collection<any, any>>): Collection.Indexed<Z>; }
->        : ^^^^^^^^^^^^^^^^^^^^^^^^^^^^^^^^^^^^^^^^^^^^^^^^^^^^^^^^^^^^^^^^^^^^^^^^^^^^^^^^^^^^^^^^^^^^^^^^^^^^^^^^^^^^^^^^^^^^^^^^^^^^^^^^^^^^^^^^^^^^^^^^^^^^^^^^^^^^^^^^^^^^^^^^^^^^^^^^^^^^^^^^^^^^^^^^^^^^^^^^^^^^^^^^^^^^^^^^^^^^^^^^^^^^^^^^^^^^^^^^^^^^^^^^^^^^^^^^^^^^^^^^^^^^^^ ^^^^^^^^^^                         ^^^^^^^^^^^^^^^^^^                           ^^^                     ^^^
->zipper : (...any: Array<any>) => Z
->       : ^^^^^^^^^          ^^^^^ 
->any : any[]
->    : ^^^^^
->collections : Collection<any, any>[]
->            : ^^^^^^^^^^^^^^^^^^^^^^
->Collection : any
->           : ^^^
-
-      // Search for value
-      indexOf(searchValue: T): number;
->indexOf : (searchValue: T) => number
->        : ^^^^^^^^^^^^^^ ^^^^^      
->searchValue : T
->            : ^
-
-      lastIndexOf(searchValue: T): number;
->lastIndexOf : (searchValue: T) => number
->            : ^^^^^^^^^^^^^^ ^^^^^      
->searchValue : T
->            : ^
-
-      findIndex(predicate: (value: T, index: number, iter: this) => boolean, context?: any): number;
->findIndex : (predicate: (value: T, index: number, iter: this) => boolean, context?: any) => number
->          : ^^^^^^^^^^^^                                                ^^^^^^^^^^^^   ^^^^^      
->predicate : (value: T, index: number, iter: this) => boolean
->          : ^^^^^^^^ ^^^^^^^^^      ^^^^^^^^    ^^^^^       
->value : T
->      : ^
->index : number
->      : ^^^^^^
->iter : this
->     : ^^^^
->context : any
->        : ^^^
-
-      findLastIndex(predicate: (value: T, index: number, iter: this) => boolean, context?: any): number;
->findLastIndex : (predicate: (value: T, index: number, iter: this) => boolean, context?: any) => number
->              : ^^^^^^^^^^^^                                                ^^^^^^^^^^^^   ^^^^^      
->predicate : (value: T, index: number, iter: this) => boolean
->          : ^^^^^^^^ ^^^^^^^^^      ^^^^^^^^    ^^^^^       
->value : T
->      : ^
->index : number
->      : ^^^^^^
->iter : this
->     : ^^^^
->context : any
->        : ^^^
-
-      // Sequence algorithms
-      concat<C>(...valuesOrCollections: Array<Iterable<C> | C>): Collection.Indexed<T | C>;
->concat : <C>(...valuesOrCollections: Array<Iterable<C> | C>) => Collection.Indexed<T | C>
->       : ^ ^^^^^^^^^^^^^^^^^^^^^^^^^^                      ^^^^^                         
->valuesOrCollections : (C | Iterable<C>)[]
->                    : ^^^^^^^^^^^^^^^^^^^
->Collection : any
->           : ^^^
-
-      map<M>(mapper: (value: T, key: number, iter: this) => M, context?: any): Collection.Indexed<M>;
->map : <M>(mapper: (value: T, key: number, iter: this) => M, context?: any) => Collection.Indexed<M>
->    : ^ ^^^^^^^^^^                                        ^^^^^^^^^^^^   ^^^^^                     
->mapper : (value: T, key: number, iter: this) => M
->       : ^^^^^^^^ ^^^^^^^      ^^^^^^^^    ^^^^^ 
->value : T
->      : ^
->key : number
->    : ^^^^^^
->iter : this
->     : ^^^^
->context : any
->        : ^^^
->Collection : any
->           : ^^^
-
-      flatMap<M>(mapper: (value: T, key: number, iter: this) => Iterable<M>, context?: any): Collection.Indexed<M>;
->flatMap : <M>(mapper: (value: T, key: number, iter: this) => Iterable<M>, context?: any) => Collection.Indexed<M>
->        : ^ ^^^^^^^^^^                                                  ^^^^^^^^^^^^   ^^^^^                     
->mapper : (value: T, key: number, iter: this) => Iterable<M>
->       : ^^^^^^^^ ^^^^^^^      ^^^^^^^^    ^^^^^           
->value : T
->      : ^
->key : number
->    : ^^^^^^
->iter : this
->     : ^^^^
->context : any
->        : ^^^
->Collection : any
->           : ^^^
-
-      filter<F extends T>(predicate: (value: T, index: number, iter: this) => value is F, context?: any): Collection.Indexed<F>;
->filter : { <F extends T>(predicate: (value: T, index: number, iter: this) => value is F, context?: any): Collection.Indexed<F>; (predicate: (value: T, index: number, iter: this) => any, context?: any): this; }
->       : ^^^ ^^^^^^^^^^^^^^^^^^^^^^^                                                   ^^^^^^^^^^^^   ^^^                     ^^^^^^^^^^^^^^^^^^^^^^^^^^^^^^^^^^^^^^^^^^^^^^^^^^^^^^^^^^^^^^^^^^^^^^^^^^^^^^^^^^^
->predicate : (value: T, index: number, iter: this) => value is F
->          : ^^^^^^^^ ^^^^^^^^^      ^^^^^^^^    ^^^^^^^^^^^^^^^
->value : T
->      : ^
->index : number
->      : ^^^^^^
->iter : this
->     : ^^^^
->context : any
->        : ^^^
->Collection : any
->           : ^^^
-
-      filter(predicate: (value: T, index: number, iter: this) => any, context?: any): this;
->filter : { <F extends T>(predicate: (value: T, index: number, iter: this) => value is F, context?: any): Indexed<F>; (predicate: (value: T, index: number, iter: this) => any, context?: any): this; }
->       : ^^^^^^^^^^^^^^^^^^^^^^^^^^^^^^^^^^^^^^^^^^^^^^^^^^^^^^^^^^^^^^^^^^^^^^^^^^^^^^^^^^^^^^^^^^^^^^^^^^^^^^^^^^^^^^^^^^^^^^^^                                            ^^^^^^^^^^^^   ^^^    ^^^
->predicate : (value: T, index: number, iter: this) => any
->          : ^^^^^^^^ ^^^^^^^^^      ^^^^^^^^    ^^^^^   
->value : T
->      : ^
->index : number
->      : ^^^^^^
->iter : this
->     : ^^^^
->context : any
->        : ^^^
-
-      [Symbol.iterator](): IterableIterator<T>;
->[Symbol.iterator] : () => IterableIterator<T>
->                  : ^^^^^^                   
->Symbol.iterator : unique symbol
->                : ^^^^^^^^^^^^^
->Symbol : SymbolConstructor
->       : ^^^^^^^^^^^^^^^^^
->iterator : unique symbol
->         : ^^^^^^^^^^^^^
-    }
-    export module Set {}
-    export function Set<T>(collection: Iterable<T>): Collection.Set<T>;
->Set : <T>(collection: Iterable<T>) => Collection.Set<T>
->    : ^ ^^^^^^^^^^^^^^           ^^^^^                 
->collection : Iterable<T>
->           : ^^^^^^^^^^^
->Collection : any
->           : ^^^
-
-    export interface Set<T> extends Collection<never, T> {
-      toJS(): Array<any>;
->toJS : () => Array<any>
->     : ^^^^^^          
-
-      toJSON(): Array<T>;
->toJSON : () => Array<T>
->       : ^^^^^^        
-
-      toSeq(): Seq.Set<T>;
->toSeq : () => Seq.Set<T>
->      : ^^^^^^          
->Seq : any
->    : ^^^
-
-      // Sequence algorithms
-      concat<C>(...valuesOrCollections: Array<Iterable<C> | C>): Collection.Set<T | C>;
->concat : <C>(...valuesOrCollections: Array<Iterable<C> | C>) => Collection.Set<T | C>
->       : ^ ^^^^^^^^^^^^^^^^^^^^^^^^^^                      ^^^^^                     
->valuesOrCollections : (C | Iterable<C>)[]
->                    : ^^^^^^^^^^^^^^^^^^^
->Collection : any
->           : ^^^
-
-      map<M>(mapper: (value: T, key: never, iter: this) => M, context?: any): Collection.Set<M>;
->map : <M>(mapper: (value: T, key: never, iter: this) => M, context?: any) => Collection.Set<M>
->    : ^ ^^^^^^^^^^                                       ^^^^^^^^^^^^   ^^^^^                 
->mapper : (value: T, key: never, iter: this) => M
->       : ^^^^^^^^ ^^^^^^^     ^^^^^^^^    ^^^^^ 
->value : T
->      : ^
->key : never
->    : ^^^^^
->iter : this
->     : ^^^^
->context : any
->        : ^^^
->Collection : any
->           : ^^^
-
-      flatMap<M>(mapper: (value: T, key: never, iter: this) => Iterable<M>, context?: any):  Collection.Set<M>;
->flatMap : <M>(mapper: (value: T, key: never, iter: this) => Iterable<M>, context?: any) => Collection.Set<M>
->        : ^ ^^^^^^^^^^                                                 ^^^^^^^^^^^^   ^^^^^                 
->mapper : (value: T, key: never, iter: this) => Iterable<M>
->       : ^^^^^^^^ ^^^^^^^     ^^^^^^^^    ^^^^^           
->value : T
->      : ^
->key : never
->    : ^^^^^
->iter : this
->     : ^^^^
->context : any
->        : ^^^
->Collection : any
->           : ^^^
-
-      filter<F extends T>(predicate: (value: T, key: never, iter: this) => value is F, context?: any): Collection.Set<F>;
->filter : { <F extends T>(predicate: (value: T, key: never, iter: this) => value is F, context?: any): Collection.Set<F>; (predicate: (value: T, key: never, iter: this) => any, context?: any): this; }
->       : ^^^ ^^^^^^^^^^^^^^^^^^^^^^^                                                ^^^^^^^^^^^^   ^^^                 ^^^^^^^^^^^^^^^^^^^^^^^^^^^^^^^^^^^^^^^^^^^^^^^^^^^^^^^^^^^^^^^^^^^^^^^^^^^^^^^^
->predicate : (value: T, key: never, iter: this) => value is F
->          : ^^^^^^^^ ^^^^^^^     ^^^^^^^^    ^^^^^^^^^^^^^^^
->value : T
->      : ^
->key : never
->    : ^^^^^
->iter : this
->     : ^^^^
->context : any
->        : ^^^
->Collection : any
->           : ^^^
-
-      filter(predicate: (value: T, key: never, iter: this) => any, context?: any): this;
->filter : { <F extends T>(predicate: (value: T, key: never, iter: this) => value is F, context?: any): Set<F>; (predicate: (value: T, key: never, iter: this) => any, context?: any): this; }
->       : ^^^^^^^^^^^^^^^^^^^^^^^^^^^^^^^^^^^^^^^^^^^^^^^^^^^^^^^^^^^^^^^^^^^^^^^^^^^^^^^^^^^^^^^^^^^^^^^^^^^^^^^^^^^^^^^^^                                         ^^^^^^^^^^^^   ^^^    ^^^
->predicate : (value: T, key: never, iter: this) => any
->          : ^^^^^^^^ ^^^^^^^     ^^^^^^^^    ^^^^^   
->value : T
->      : ^
->key : never
->    : ^^^^^
->iter : this
->     : ^^^^
->context : any
->        : ^^^
-
-      [Symbol.iterator](): IterableIterator<T>;
->[Symbol.iterator] : () => IterableIterator<T>
->                  : ^^^^^^                   
->Symbol.iterator : unique symbol
->                : ^^^^^^^^^^^^^
->Symbol : SymbolConstructor
->       : ^^^^^^^^^^^^^^^^^
->iterator : unique symbol
->         : ^^^^^^^^^^^^^
-    }
-  }
-  export function Collection<I extends Collection<any, any>>(collection: I): I;
->Collection : typeof Collection
->           : ^^^^^^^^^^^^^^^^^
->collection : I
->           : ^
-
-  export function Collection<T>(collection: Iterable<T>): Collection.Indexed<T>;
->Collection : typeof Collection
->           : ^^^^^^^^^^^^^^^^^
->collection : Iterable<T>
->           : ^^^^^^^^^^^
->Collection : any
->           : ^^^
-
-  export function Collection<V>(obj: {[key: string]: V}): Collection.Keyed<string, V>;
->Collection : typeof Collection
->           : ^^^^^^^^^^^^^^^^^
->obj : { [key: string]: V; }
->    : ^^^^^^^^^^^^^^^^^^^^^
->key : string
->    : ^^^^^^
->Collection : any
->           : ^^^
-
-  export interface Collection<K, V> extends ValueObject {
-    // Value equality
-    equals(other: any): boolean;
->equals : (other: any) => boolean
->       : ^^^^^^^^   ^^^^^       
->other : any
->      : ^^^
-
-    hashCode(): number;
->hashCode : () => number
->         : ^^^^^^      
-
-    // Reading values
-    get<NSV>(key: K, notSetValue: NSV): V | NSV;
-<<<<<<< HEAD
->get : { <NSV>(key: K, notSetValue: NSV): V | NSV; (key: K): V | undefined; }
-=======
->get : { <NSV>(key: K, notSetValue: NSV): V | NSV; (key: K): V; }
->    : ^^^   ^^^^^^^ ^^^^^^^^^^^^^^^   ^^^       ^^^^^^^^^^^^^^^^
->>>>>>> 12402f26
->key : K
->    : ^
->notSetValue : NSV
->            : ^^^
-
-    get(key: K): V | undefined;
->get : { <NSV>(key: K, notSetValue: NSV): V | NSV; (key: K): V | undefined; }
->    : ^^^^^^^^^^^^^^^^^^^^^^^^^^^^^^^^^^^^^^^^^^^^^^^^^^ ^^^             ^^^
->key : K
->    : ^
-
-    has(key: K): boolean;
->has : (key: K) => boolean
->    : ^^^^^^ ^^^^^       
->key : K
->    : ^
-
-    includes(value: V): boolean;
->includes : (value: V) => boolean
->         : ^^^^^^^^ ^^^^^       
->value : V
->      : ^
-
-    contains(value: V): boolean;
->contains : (value: V) => boolean
->         : ^^^^^^^^ ^^^^^       
->value : V
->      : ^
-
-    first(): V | undefined;
->first : () => V | undefined
->      : ^^^^^^             
-
-    last(): V | undefined;
->last : () => V | undefined
->     : ^^^^^^             
-
-    // Reading deep values
-    getIn(searchKeyPath: Iterable<any>, notSetValue?: any): any;
->getIn : (searchKeyPath: Iterable<any>, notSetValue?: any) => any
->      : ^^^^^^^^^^^^^^^^             ^^^^^^^^^^^^^^^^   ^^^^^   
->searchKeyPath : Iterable<any>
->              : ^^^^^^^^^^^^^
->notSetValue : any
->            : ^^^
-
-    hasIn(searchKeyPath: Iterable<any>): boolean;
->hasIn : (searchKeyPath: Iterable<any>) => boolean
->      : ^^^^^^^^^^^^^^^^             ^^^^^       
->searchKeyPath : Iterable<any>
->              : ^^^^^^^^^^^^^
-
-    // Persistent changes
-    update<R>(updater: (value: this) => R): R;
->update : <R>(updater: (value: this) => R) => R
->       : ^ ^^^^^^^^^^^                  ^^^^^ 
->updater : (value: this) => R
->        : ^^^^^^^^    ^^^^^ 
->value : this
->      : ^^^^
-
-    // Conversion to JavaScript types
-    toJS(): Array<any> | { [key: string]: any };
->toJS : () => Array<any> | { [key: string]: any; }
->     : ^^^^^^                                    
->key : string
->    : ^^^^^^
-
-    toJSON(): Array<V> | { [key: string]: V };
->toJSON : () => Array<V> | { [key: string]: V; }
->       : ^^^^^^                                
->key : string
->    : ^^^^^^
-
-    toArray(): Array<V>;
->toArray : () => Array<V>
->        : ^^^^^^        
-
-    toObject(): { [key: string]: V };
->toObject : () => { [key: string]: V; }
->         : ^^^^^^                     
->key : string
->    : ^^^^^^
-
-    // Conversion to Collections
-    toMap(): Map<K, V>;
->toMap : () => Map<K, V>
->      : ^^^^^^         
-
-    toOrderedMap(): OrderedMap<K, V>;
->toOrderedMap : () => OrderedMap<K, V>
->             : ^^^^^^                
-
-    toSet(): Set<V>;
->toSet : () => Set<V>
->      : ^^^^^^      
-
-    toOrderedSet(): OrderedSet<V>;
->toOrderedSet : () => OrderedSet<V>
->             : ^^^^^^             
-
-    toList(): List<V>;
->toList : () => List<V>
->       : ^^^^^^       
-
-    toStack(): Stack<V>;
->toStack : () => Stack<V>
->        : ^^^^^^        
-
-    // Conversion to Seq
-    toSeq(): this;
->toSeq : () => this
->      : ^^^^^^    
-
-    toKeyedSeq(): Seq.Keyed<K, V>;
->toKeyedSeq : () => Seq.Keyed<K, V>
->           : ^^^^^^               
->Seq : any
->    : ^^^
-
-    toIndexedSeq(): Seq.Indexed<V>;
->toIndexedSeq : () => Seq.Indexed<V>
->             : ^^^^^^              
->Seq : any
->    : ^^^
-
-    toSetSeq(): Seq.Set<V>;
->toSetSeq : () => Seq.Set<V>
->         : ^^^^^^          
->Seq : any
->    : ^^^
-
-    // Iterators
-    keys(): IterableIterator<K>;
->keys : () => IterableIterator<K>
->     : ^^^^^^                   
-
-    values(): IterableIterator<V>;
->values : () => IterableIterator<V>
->       : ^^^^^^                   
-
-    entries(): IterableIterator<[K, V]>;
->entries : () => IterableIterator<[K, V]>
->        : ^^^^^^                        
-
-    // Collections (Seq)
-    keySeq(): Seq.Indexed<K>;
->keySeq : () => Seq.Indexed<K>
->       : ^^^^^^              
->Seq : any
->    : ^^^
-
-    valueSeq(): Seq.Indexed<V>;
->valueSeq : () => Seq.Indexed<V>
->         : ^^^^^^              
->Seq : any
->    : ^^^
-
-    entrySeq(): Seq.Indexed<[K, V]>;
->entrySeq : () => Seq.Indexed<[K, V]>
->         : ^^^^^^                   
->Seq : any
->    : ^^^
-
-    // Sequence algorithms
-    map<M>(mapper: (value: V, key: K, iter: this) => M, context?: any): Collection<K, M>;
->map : <M>(mapper: (value: V, key: K, iter: this) => M, context?: any) => Collection<K, M>
->    : ^ ^^^^^^^^^^                                   ^^^^^^^^^^^^   ^^^^^                
->mapper : (value: V, key: K, iter: this) => M
->       : ^^^^^^^^ ^^^^^^^ ^^^^^^^^    ^^^^^ 
->value : V
->      : ^
->key : K
->    : ^
->iter : this
->     : ^^^^
->context : any
->        : ^^^
-
-    filter<F extends V>(predicate: (value: V, key: K, iter: this) => value is F, context?: any): Collection<K, F>;
->filter : { <F extends V>(predicate: (value: V, key: K, iter: this) => value is F, context?: any): Collection<K, F>; (predicate: (value: V, key: K, iter: this) => any, context?: any): this; }
->       : ^^^ ^^^^^^^^^^^^^^^^^^^^^^^                                            ^^^^^^^^^^^^   ^^^                ^^^^^^^^^^^^^^^^^^^^^^^^^^^^^^^^^^^^^^^^^^^^^^^^^^^^^^^^^^^^^^^^^^^^^^^^^^^^
->predicate : (value: V, key: K, iter: this) => value is F
->          : ^^^^^^^^ ^^^^^^^ ^^^^^^^^    ^^^^^^^^^^^^^^^
->value : V
->      : ^
->key : K
->    : ^
->iter : this
->     : ^^^^
->context : any
->        : ^^^
-
-    filter(predicate: (value: V, key: K, iter: this) => any, context?: any): this;
->filter : { <F extends V>(predicate: (value: V, key: K, iter: this) => value is F, context?: any): Collection<K, F>; (predicate: (value: V, key: K, iter: this) => any, context?: any): this; }
->       : ^^^^^^^^^^^^^^^^^^^^^^^^^^^^^^^^^^^^^^^^^^^^^^^^^^^^^^^^^^^^^^^^^^^^^^^^^^^^^^^^^^^^^^^^^^^^^^^^^^^^^^^^^^^^^^^^^^^^^^^                                     ^^^^^^^^^^^^   ^^^    ^^^
->predicate : (value: V, key: K, iter: this) => any
->          : ^^^^^^^^ ^^^^^^^ ^^^^^^^^    ^^^^^   
->value : V
->      : ^
->key : K
->    : ^
->iter : this
->     : ^^^^
->context : any
->        : ^^^
-
-    filterNot(predicate: (value: V, key: K, iter: this) => boolean, context?: any): this;
->filterNot : (predicate: (value: V, key: K, iter: this) => boolean, context?: any) => this
->          : ^^^^^^^^^^^^                                         ^^^^^^^^^^^^   ^^^^^    
->predicate : (value: V, key: K, iter: this) => boolean
->          : ^^^^^^^^ ^^^^^^^ ^^^^^^^^    ^^^^^       
->value : V
->      : ^
->key : K
->    : ^
->iter : this
->     : ^^^^
->context : any
->        : ^^^
-
-    reverse(): this;
->reverse : () => this
->        : ^^^^^^    
-
-    sort(comparator?: (valueA: V, valueB: V) => number): this;
-<<<<<<< HEAD
->sort : (comparator?: ((valueA: V, valueB: V) => number) | undefined) => this
->comparator : ((valueA: V, valueB: V) => number) | undefined
-=======
->sort : (comparator?: (valueA: V, valueB: V) => number) => this
->     : ^^^^^^^^^^^^^^                                ^^^^^    
->comparator : (valueA: V, valueB: V) => number
->           : ^^^^^^^^^ ^^^^^^^^^^ ^^^^^      
->>>>>>> 12402f26
->valueA : V
->       : ^
->valueB : V
->       : ^
-
-    sortBy<C>(comparatorValueMapper: (value: V, key: K, iter: this) => C, comparator?: (valueA: C, valueB: C) => number): this;
-<<<<<<< HEAD
->sortBy : <C>(comparatorValueMapper: (value: V, key: K, iter: this) => C, comparator?: ((valueA: C, valueB: C) => number) | undefined) => this
-=======
->sortBy : <C>(comparatorValueMapper: (value: V, key: K, iter: this) => C, comparator?: (valueA: C, valueB: C) => number) => this
->       : ^ ^^^^^^^^^^^^^^^^^^^^^^^^^                                   ^^^^^^^^^^^^^^^                                ^^^^^    
->>>>>>> 12402f26
->comparatorValueMapper : (value: V, key: K, iter: this) => C
->                      : ^^^^^^^^ ^^^^^^^ ^^^^^^^^    ^^^^^ 
->value : V
->      : ^
->key : K
->    : ^
->iter : this
-<<<<<<< HEAD
->comparator : ((valueA: C, valueB: C) => number) | undefined
-=======
->     : ^^^^
->comparator : (valueA: C, valueB: C) => number
->           : ^^^^^^^^^ ^^^^^^^^^^ ^^^^^      
->>>>>>> 12402f26
->valueA : C
->       : ^
->valueB : C
->       : ^
-
-    groupBy<G>(grouper: (value: V, key: K, iter: this) => G, context?: any): /*Map*/Seq.Keyed<G, /*this*/Collection<K, V>>;
->groupBy : <G>(grouper: (value: V, key: K, iter: this) => G, context?: any) => Seq.Keyed<G, Collection<K, V>>
->        : ^ ^^^^^^^^^^^                                   ^^^^^^^^^^^^   ^^^^^                              
->grouper : (value: V, key: K, iter: this) => G
->        : ^^^^^^^^ ^^^^^^^ ^^^^^^^^    ^^^^^ 
->value : V
->      : ^
->key : K
->    : ^
->iter : this
->     : ^^^^
->context : any
->        : ^^^
->Seq : any
->    : ^^^
-
-    // Side effects
-    forEach(sideEffect: (value: V, key: K, iter: this) => any, context?: any): number;
->forEach : (sideEffect: (value: V, key: K, iter: this) => any, context?: any) => number
->        : ^^^^^^^^^^^^^                                     ^^^^^^^^^^^^   ^^^^^      
->sideEffect : (value: V, key: K, iter: this) => any
->           : ^^^^^^^^ ^^^^^^^ ^^^^^^^^    ^^^^^   
->value : V
->      : ^
->key : K
->    : ^
->iter : this
->     : ^^^^
->context : any
->        : ^^^
-
-    // Creating subsets
-    slice(begin?: number, end?: number): this;
->slice : (begin?: number, end?: number) => this
-<<<<<<< HEAD
->begin : number | undefined
->end : number | undefined
-=======
->      : ^^^^^^^^^      ^^^^^^^^      ^^^^^    
->begin : number
->      : ^^^^^^
->end : number
->    : ^^^^^^
->>>>>>> 12402f26
-
-    rest(): this;
->rest : () => this
->     : ^^^^^^    
-
-    butLast(): this;
->butLast : () => this
->        : ^^^^^^    
-
-    skip(amount: number): this;
->skip : (amount: number) => this
->     : ^^^^^^^^^      ^^^^^    
->amount : number
->       : ^^^^^^
-
-    skipLast(amount: number): this;
->skipLast : (amount: number) => this
->         : ^^^^^^^^^      ^^^^^    
->amount : number
->       : ^^^^^^
-
-    skipWhile(predicate: (value: V, key: K, iter: this) => boolean, context?: any): this;
->skipWhile : (predicate: (value: V, key: K, iter: this) => boolean, context?: any) => this
->          : ^^^^^^^^^^^^                                         ^^^^^^^^^^^^   ^^^^^    
->predicate : (value: V, key: K, iter: this) => boolean
->          : ^^^^^^^^ ^^^^^^^ ^^^^^^^^    ^^^^^       
->value : V
->      : ^
->key : K
->    : ^
->iter : this
->     : ^^^^
->context : any
->        : ^^^
-
-    skipUntil(predicate: (value: V, key: K, iter: this) => boolean, context?: any): this;
->skipUntil : (predicate: (value: V, key: K, iter: this) => boolean, context?: any) => this
->          : ^^^^^^^^^^^^                                         ^^^^^^^^^^^^   ^^^^^    
->predicate : (value: V, key: K, iter: this) => boolean
->          : ^^^^^^^^ ^^^^^^^ ^^^^^^^^    ^^^^^       
->value : V
->      : ^
->key : K
->    : ^
->iter : this
->     : ^^^^
->context : any
->        : ^^^
-
-    take(amount: number): this;
->take : (amount: number) => this
->     : ^^^^^^^^^      ^^^^^    
->amount : number
->       : ^^^^^^
-
-    takeLast(amount: number): this;
->takeLast : (amount: number) => this
->         : ^^^^^^^^^      ^^^^^    
->amount : number
->       : ^^^^^^
-
-    takeWhile(predicate: (value: V, key: K, iter: this) => boolean, context?: any): this;
->takeWhile : (predicate: (value: V, key: K, iter: this) => boolean, context?: any) => this
->          : ^^^^^^^^^^^^                                         ^^^^^^^^^^^^   ^^^^^    
->predicate : (value: V, key: K, iter: this) => boolean
->          : ^^^^^^^^ ^^^^^^^ ^^^^^^^^    ^^^^^       
->value : V
->      : ^
->key : K
->    : ^
->iter : this
->     : ^^^^
->context : any
->        : ^^^
-
-    takeUntil(predicate: (value: V, key: K, iter: this) => boolean, context?: any): this;
->takeUntil : (predicate: (value: V, key: K, iter: this) => boolean, context?: any) => this
->          : ^^^^^^^^^^^^                                         ^^^^^^^^^^^^   ^^^^^    
->predicate : (value: V, key: K, iter: this) => boolean
->          : ^^^^^^^^ ^^^^^^^ ^^^^^^^^    ^^^^^       
->value : V
->      : ^
->key : K
->    : ^
->iter : this
->     : ^^^^
->context : any
->        : ^^^
-
-    // Combination
-    concat(...valuesOrCollections: Array<any>): Collection<any, any>;
->concat : (...valuesOrCollections: Array<any>) => Collection<any, any>
->       : ^^^^^^^^^^^^^^^^^^^^^^^^^          ^^^^^                    
->valuesOrCollections : any[]
->                    : ^^^^^
-
-    flatten(depth?: number): Collection<any, any>;
-<<<<<<< HEAD
->flatten : { (depth?: number): Collection<any, any>; (shallow?: boolean | undefined): Collection<any, any>; }
->depth : number | undefined
-
-    flatten(shallow?: boolean): Collection<any, any>;
->flatten : { (depth?: number | undefined): Collection<any, any>; (shallow?: boolean): Collection<any, any>; }
->shallow : boolean | undefined
-=======
->flatten : { (depth?: number): Collection<any, any>; (shallow?: boolean): Collection<any, any>; }
->        : ^^^^^^^^^^^      ^^^                    ^^^^^^^^^^^^^^^^^^^^^^^^^^^^^^^^^^^^^^^^^^^^^^
->depth : number
->      : ^^^^^^
-
-    flatten(shallow?: boolean): Collection<any, any>;
->flatten : { (depth?: number): Collection<any, any>; (shallow?: boolean): Collection<any, any>; }
->        : ^^^^^^^^^^^^^^^^^^^^^^^^^^^^^^^^^^^^^^^^^^^^^^^^^^^^^       ^^^                    ^^^
->shallow : boolean
->        : ^^^^^^^
->>>>>>> 12402f26
-
-    flatMap<M>(mapper: (value: V, key: K, iter: this) => Iterable<M>, context?: any): Collection<K, M>;
->flatMap : <M>(mapper: (value: V, key: K, iter: this) => Iterable<M>, context?: any) => Collection<K, M>
->        : ^ ^^^^^^^^^^                                             ^^^^^^^^^^^^   ^^^^^                
->mapper : (value: V, key: K, iter: this) => Iterable<M>
->       : ^^^^^^^^ ^^^^^^^ ^^^^^^^^    ^^^^^           
->value : V
->      : ^
->key : K
->    : ^
->iter : this
->     : ^^^^
->context : any
->        : ^^^
-
-    // Reducing a value
-    reduce<R>(reducer: (reduction: R, value: V, key: K, iter: this) => R, initialReduction: R, context?: any): R;
->reduce : { <R>(reducer: (reduction: R, value: V, key: K, iter: this) => R, initialReduction: R, context?: any): R; <R_1>(reducer: (reduction: V | R_1, value: V, key: K, iter: this) => R_1): R_1; }
->       : ^^^ ^^^^^^^^^^^                                                 ^^^^^^^^^^^^^^^^^^^^ ^^^^^^^^^^^^   ^^^ ^^^^^^^^^^^^^^^^^^^^^^^^^^^^^^^^^^^^^^^^^^^^^^^^^^^^^^^^^^^^^^^^^^^^^^^^^^^^^^^^^^^
->reducer : (reduction: R, value: V, key: K, iter: this) => R
->        : ^^^^^^^^^^^^ ^^^^^^^^^ ^^^^^^^ ^^^^^^^^    ^^^^^ 
->reduction : R
->          : ^
->value : V
->      : ^
->key : K
->    : ^
->iter : this
->     : ^^^^
->initialReduction : R
->                 : ^
->context : any
->        : ^^^
-
-    reduce<R>(reducer: (reduction: V | R, value: V, key: K, iter: this) => R): R;
->reduce : { <R_1>(reducer: (reduction: R_1, value: V, key: K, iter: this) => R_1, initialReduction: R_1, context?: any): R_1; <R>(reducer: (reduction: V | R, value: V, key: K, iter: this) => R): R; }
->       : ^^^^^^^^^^^^^^^^^^^^^^^^^^^^^^^^^^^^^^^^^^^^^^^^^^^^^^^^^^^^^^^^^^^^^^^^^^^^^^^^^^^^^^^^^^^^^^^^^^^^^^^^^^^^^^^^^^^^^ ^^^^^^^^^^^                                                     ^^^ ^^^
->reducer : (reduction: V | R, value: V, key: K, iter: this) => R
->        : ^^^^^^^^^^^^     ^^^^^^^^^ ^^^^^^^ ^^^^^^^^    ^^^^^ 
->reduction : V | R
->          : ^^^^^
->value : V
->      : ^
->key : K
->    : ^
->iter : this
->     : ^^^^
-
-    reduceRight<R>(reducer: (reduction: R, value: V, key: K, iter: this) => R, initialReduction: R, context?: any): R;
->reduceRight : { <R>(reducer: (reduction: R, value: V, key: K, iter: this) => R, initialReduction: R, context?: any): R; <R_1>(reducer: (reduction: V | R_1, value: V, key: K, iter: this) => R_1): R_1; }
->            : ^^^ ^^^^^^^^^^^                                                 ^^^^^^^^^^^^^^^^^^^^ ^^^^^^^^^^^^   ^^^ ^^^^^^^^^^^^^^^^^^^^^^^^^^^^^^^^^^^^^^^^^^^^^^^^^^^^^^^^^^^^^^^^^^^^^^^^^^^^^^^^^^^
->reducer : (reduction: R, value: V, key: K, iter: this) => R
->        : ^^^^^^^^^^^^ ^^^^^^^^^ ^^^^^^^ ^^^^^^^^    ^^^^^ 
->reduction : R
->          : ^
->value : V
->      : ^
->key : K
->    : ^
->iter : this
->     : ^^^^
->initialReduction : R
->                 : ^
->context : any
->        : ^^^
-
-    reduceRight<R>(reducer: (reduction: V | R, value: V, key: K, iter: this) => R): R;
->reduceRight : { <R_1>(reducer: (reduction: R_1, value: V, key: K, iter: this) => R_1, initialReduction: R_1, context?: any): R_1; <R>(reducer: (reduction: V | R, value: V, key: K, iter: this) => R): R; }
->            : ^^^^^^^^^^^^^^^^^^^^^^^^^^^^^^^^^^^^^^^^^^^^^^^^^^^^^^^^^^^^^^^^^^^^^^^^^^^^^^^^^^^^^^^^^^^^^^^^^^^^^^^^^^^^^^^^^^^^^ ^^^^^^^^^^^                                                     ^^^ ^^^
->reducer : (reduction: V | R, value: V, key: K, iter: this) => R
->        : ^^^^^^^^^^^^     ^^^^^^^^^ ^^^^^^^ ^^^^^^^^    ^^^^^ 
->reduction : V | R
->          : ^^^^^
->value : V
->      : ^
->key : K
->    : ^
->iter : this
->     : ^^^^
-
-    every(predicate: (value: V, key: K, iter: this) => boolean, context?: any): boolean;
->every : (predicate: (value: V, key: K, iter: this) => boolean, context?: any) => boolean
->      : ^^^^^^^^^^^^                                         ^^^^^^^^^^^^   ^^^^^       
->predicate : (value: V, key: K, iter: this) => boolean
->          : ^^^^^^^^ ^^^^^^^ ^^^^^^^^    ^^^^^       
->value : V
->      : ^
->key : K
->    : ^
->iter : this
->     : ^^^^
->context : any
->        : ^^^
-
-    some(predicate: (value: V, key: K, iter: this) => boolean, context?: any): boolean;
->some : (predicate: (value: V, key: K, iter: this) => boolean, context?: any) => boolean
->     : ^^^^^^^^^^^^                                         ^^^^^^^^^^^^   ^^^^^       
->predicate : (value: V, key: K, iter: this) => boolean
->          : ^^^^^^^^ ^^^^^^^ ^^^^^^^^    ^^^^^       
->value : V
->      : ^
->key : K
->    : ^
->iter : this
->     : ^^^^
->context : any
->        : ^^^
-
-    join(separator?: string): string;
->join : (separator?: string) => string
-<<<<<<< HEAD
->separator : string | undefined
-=======
->     : ^^^^^^^^^^^^^      ^^^^^      
->separator : string
->          : ^^^^^^
->>>>>>> 12402f26
-
-    isEmpty(): boolean;
->isEmpty : () => boolean
->        : ^^^^^^       
-
-    count(): number;
->count : { (): number; (predicate: (value: V, key: K, iter: this) => boolean, context?: any): number; }
->      : ^^^^^^      ^^^^^^^^^^^^^^^^^^^^^^^^^^^^^^^^^^^^^^^^^^^^^^^^^^^^^^^^^^^^^^^^^^^^^^^^^^^^^^^^^^
-
-    count(predicate: (value: V, key: K, iter: this) => boolean, context?: any): number;
->count : { (): number; (predicate: (value: V, key: K, iter: this) => boolean, context?: any): number; }
->      : ^^^^^^^^^^^^^^^^^^^^^^^^^^                                         ^^^^^^^^^^^^   ^^^      ^^^
->predicate : (value: V, key: K, iter: this) => boolean
->          : ^^^^^^^^ ^^^^^^^ ^^^^^^^^    ^^^^^       
->value : V
->      : ^
->key : K
->    : ^
->iter : this
->     : ^^^^
->context : any
->        : ^^^
-
-    countBy<G>(grouper: (value: V, key: K, iter: this) => G, context?: any): Map<G, number>;
->countBy : <G>(grouper: (value: V, key: K, iter: this) => G, context?: any) => Map<G, number>
->        : ^ ^^^^^^^^^^^                                   ^^^^^^^^^^^^   ^^^^^              
->grouper : (value: V, key: K, iter: this) => G
->        : ^^^^^^^^ ^^^^^^^ ^^^^^^^^    ^^^^^ 
->value : V
->      : ^
->key : K
->    : ^
->iter : this
->     : ^^^^
->context : any
->        : ^^^
-
-    // Search for value
-    find(predicate: (value: V, key: K, iter: this) => boolean, context?: any, notSetValue?: V): V | undefined;
->find : (predicate: (value: V, key: K, iter: this) => boolean, context?: any, notSetValue?: V) => V | undefined
->     : ^^^^^^^^^^^^                                         ^^^^^^^^^^^^   ^^^^^^^^^^^^^^^^ ^^^^^             
->predicate : (value: V, key: K, iter: this) => boolean
->          : ^^^^^^^^ ^^^^^^^ ^^^^^^^^    ^^^^^       
->value : V
->      : ^
->key : K
->    : ^
->iter : this
->     : ^^^^
->context : any
-<<<<<<< HEAD
->notSetValue : V | undefined
-=======
->        : ^^^
->notSetValue : V
->            : ^
->>>>>>> 12402f26
-
-    findLast(predicate: (value: V, key: K, iter: this) => boolean, context?: any, notSetValue?: V): V | undefined;
->findLast : (predicate: (value: V, key: K, iter: this) => boolean, context?: any, notSetValue?: V) => V | undefined
->         : ^^^^^^^^^^^^                                         ^^^^^^^^^^^^   ^^^^^^^^^^^^^^^^ ^^^^^             
->predicate : (value: V, key: K, iter: this) => boolean
->          : ^^^^^^^^ ^^^^^^^ ^^^^^^^^    ^^^^^       
->value : V
->      : ^
->key : K
->    : ^
->iter : this
->     : ^^^^
->context : any
-<<<<<<< HEAD
->notSetValue : V | undefined
-=======
->        : ^^^
->notSetValue : V
->            : ^
->>>>>>> 12402f26
-
-    findEntry(predicate: (value: V, key: K, iter: this) => boolean, context?: any, notSetValue?: V): [K, V] | undefined;
->findEntry : (predicate: (value: V, key: K, iter: this) => boolean, context?: any, notSetValue?: V) => [K, V] | undefined
->          : ^^^^^^^^^^^^                                         ^^^^^^^^^^^^   ^^^^^^^^^^^^^^^^ ^^^^^                  
->predicate : (value: V, key: K, iter: this) => boolean
->          : ^^^^^^^^ ^^^^^^^ ^^^^^^^^    ^^^^^       
->value : V
->      : ^
->key : K
->    : ^
->iter : this
->     : ^^^^
->context : any
-<<<<<<< HEAD
->notSetValue : V | undefined
-=======
->        : ^^^
->notSetValue : V
->            : ^
->>>>>>> 12402f26
-
-    findLastEntry(predicate: (value: V, key: K, iter: this) => boolean, context?: any, notSetValue?: V): [K, V] | undefined;
->findLastEntry : (predicate: (value: V, key: K, iter: this) => boolean, context?: any, notSetValue?: V) => [K, V] | undefined
->              : ^^^^^^^^^^^^                                         ^^^^^^^^^^^^   ^^^^^^^^^^^^^^^^ ^^^^^                  
->predicate : (value: V, key: K, iter: this) => boolean
->          : ^^^^^^^^ ^^^^^^^ ^^^^^^^^    ^^^^^       
->value : V
->      : ^
->key : K
->    : ^
->iter : this
->     : ^^^^
->context : any
-<<<<<<< HEAD
->notSetValue : V | undefined
-=======
->        : ^^^
->notSetValue : V
->            : ^
->>>>>>> 12402f26
-
-    findKey(predicate: (value: V, key: K, iter: this) => boolean, context?: any): K | undefined;
->findKey : (predicate: (value: V, key: K, iter: this) => boolean, context?: any) => K | undefined
->        : ^^^^^^^^^^^^                                         ^^^^^^^^^^^^   ^^^^^             
->predicate : (value: V, key: K, iter: this) => boolean
->          : ^^^^^^^^ ^^^^^^^ ^^^^^^^^    ^^^^^       
->value : V
->      : ^
->key : K
->    : ^
->iter : this
->     : ^^^^
->context : any
->        : ^^^
-
-    findLastKey(predicate: (value: V, key: K, iter: this) => boolean, context?: any): K | undefined;
->findLastKey : (predicate: (value: V, key: K, iter: this) => boolean, context?: any) => K | undefined
->            : ^^^^^^^^^^^^                                         ^^^^^^^^^^^^   ^^^^^             
->predicate : (value: V, key: K, iter: this) => boolean
->          : ^^^^^^^^ ^^^^^^^ ^^^^^^^^    ^^^^^       
->value : V
->      : ^
->key : K
->    : ^
->iter : this
->     : ^^^^
->context : any
->        : ^^^
-
-    keyOf(searchValue: V): K | undefined;
->keyOf : (searchValue: V) => K | undefined
->      : ^^^^^^^^^^^^^^ ^^^^^             
->searchValue : V
->            : ^
-
-    lastKeyOf(searchValue: V): K | undefined;
->lastKeyOf : (searchValue: V) => K | undefined
->          : ^^^^^^^^^^^^^^ ^^^^^             
->searchValue : V
->            : ^
-
-    max(comparator?: (valueA: V, valueB: V) => number): V | undefined;
-<<<<<<< HEAD
->max : (comparator?: ((valueA: V, valueB: V) => number) | undefined) => V | undefined
->comparator : ((valueA: V, valueB: V) => number) | undefined
-=======
->max : (comparator?: (valueA: V, valueB: V) => number) => V | undefined
->    : ^^^^^^^^^^^^^^                                ^^^^^             
->comparator : (valueA: V, valueB: V) => number
->           : ^^^^^^^^^ ^^^^^^^^^^ ^^^^^      
->>>>>>> 12402f26
->valueA : V
->       : ^
->valueB : V
->       : ^
-
-    maxBy<C>(comparatorValueMapper: (value: V, key: K, iter: this) => C, comparator?: (valueA: C, valueB: C) => number): V | undefined;
-<<<<<<< HEAD
->maxBy : <C>(comparatorValueMapper: (value: V, key: K, iter: this) => C, comparator?: ((valueA: C, valueB: C) => number) | undefined) => V | undefined
-=======
->maxBy : <C>(comparatorValueMapper: (value: V, key: K, iter: this) => C, comparator?: (valueA: C, valueB: C) => number) => V | undefined
->      : ^ ^^^^^^^^^^^^^^^^^^^^^^^^^                                   ^^^^^^^^^^^^^^^                                ^^^^^             
->>>>>>> 12402f26
->comparatorValueMapper : (value: V, key: K, iter: this) => C
->                      : ^^^^^^^^ ^^^^^^^ ^^^^^^^^    ^^^^^ 
->value : V
->      : ^
->key : K
->    : ^
->iter : this
-<<<<<<< HEAD
->comparator : ((valueA: C, valueB: C) => number) | undefined
-=======
->     : ^^^^
->comparator : (valueA: C, valueB: C) => number
->           : ^^^^^^^^^ ^^^^^^^^^^ ^^^^^      
->>>>>>> 12402f26
->valueA : C
->       : ^
->valueB : C
->       : ^
-
-    min(comparator?: (valueA: V, valueB: V) => number): V | undefined;
-<<<<<<< HEAD
->min : (comparator?: ((valueA: V, valueB: V) => number) | undefined) => V | undefined
->comparator : ((valueA: V, valueB: V) => number) | undefined
-=======
->min : (comparator?: (valueA: V, valueB: V) => number) => V | undefined
->    : ^^^^^^^^^^^^^^                                ^^^^^             
->comparator : (valueA: V, valueB: V) => number
->           : ^^^^^^^^^ ^^^^^^^^^^ ^^^^^      
->>>>>>> 12402f26
->valueA : V
->       : ^
->valueB : V
->       : ^
-
-    minBy<C>(comparatorValueMapper: (value: V, key: K, iter: this) => C, comparator?: (valueA: C, valueB: C) => number): V | undefined;
-<<<<<<< HEAD
->minBy : <C>(comparatorValueMapper: (value: V, key: K, iter: this) => C, comparator?: ((valueA: C, valueB: C) => number) | undefined) => V | undefined
-=======
->minBy : <C>(comparatorValueMapper: (value: V, key: K, iter: this) => C, comparator?: (valueA: C, valueB: C) => number) => V | undefined
->      : ^ ^^^^^^^^^^^^^^^^^^^^^^^^^                                   ^^^^^^^^^^^^^^^                                ^^^^^             
->>>>>>> 12402f26
->comparatorValueMapper : (value: V, key: K, iter: this) => C
->                      : ^^^^^^^^ ^^^^^^^ ^^^^^^^^    ^^^^^ 
->value : V
->      : ^
->key : K
->    : ^
->iter : this
-<<<<<<< HEAD
->comparator : ((valueA: C, valueB: C) => number) | undefined
-=======
->     : ^^^^
->comparator : (valueA: C, valueB: C) => number
->           : ^^^^^^^^^ ^^^^^^^^^^ ^^^^^      
->>>>>>> 12402f26
->valueA : C
->       : ^
->valueB : C
->       : ^
-
-    // Comparison
-    isSubset(iter: Iterable<V>): boolean;
->isSubset : (iter: Iterable<V>) => boolean
->         : ^^^^^^^           ^^^^^       
->iter : Iterable<V>
->     : ^^^^^^^^^^^
-
-    isSuperset(iter: Iterable<V>): boolean;
->isSuperset : (iter: Iterable<V>) => boolean
->           : ^^^^^^^           ^^^^^       
->iter : Iterable<V>
->     : ^^^^^^^^^^^
-
-    readonly size: number;
->size : number
->     : ^^^^^^
-  }
-}
-declare module "immutable" {
->"immutable" : typeof import("immutable")
->            : ^^^^^^^^^^^^^^^^^^^^^^^^^^
-
-  export = Immutable
->Immutable : typeof Immutable
->          : ^^^^^^^^^^^^^^^^
-}
-
+=== complex.ts ===
+interface Ara<T> { t: T }
+>t : T
+>  : ^
+
+interface Collection<K, V> {
+    map<M>(mapper: (value: V, key: K, iter: this) => M): Collection<K, M>;
+>map : <M>(mapper: (value: V, key: K, iter: this) => M) => Collection<K, M>
+>    : ^ ^^^^^^^^^^                                   ^^^^^                
+>mapper : (value: V, key: K, iter: this) => M
+>       : ^^^^^^^^ ^^^^^^^ ^^^^^^^^    ^^^^^ 
+>value : V
+>      : ^
+>key : K
+>    : ^
+>iter : this
+>     : ^^^^
+
+    flatMap<M>(mapper: (value: V, key: K, iter: this) => Ara<M>, context?: any): Collection<K, M>;
+>flatMap : <M>(mapper: (value: V, key: K, iter: this) => Ara<M>, context?: any) => Collection<K, M>
+>        : ^ ^^^^^^^^^^                                        ^^^^^^^^^^^^   ^^^^^                
+>mapper : (value: V, key: K, iter: this) => Ara<M>
+>       : ^^^^^^^^ ^^^^^^^ ^^^^^^^^    ^^^^^      
+>value : V
+>      : ^
+>key : K
+>    : ^
+>iter : this
+>     : ^^^^
+>context : any
+>        : ^^^
+
+    // these seem necessary to push it over the top for memory usage
+    reduce<R>(reducer: (reduction: R, value: V, key: K, iter: this) => R, initialReduction: R, context?: any): R;
+>reduce : { <R>(reducer: (reduction: R, value: V, key: K, iter: this) => R, initialReduction: R, context?: any): R; <R_1>(reducer: (reduction: V | R_1, value: V, key: K, iter: this) => R_1): R_1; }
+>       : ^^^ ^^^^^^^^^^^                                                 ^^^^^^^^^^^^^^^^^^^^ ^^^^^^^^^^^^   ^^^ ^^^^^^^^^^^^^^^^^^^^^^^^^^^^^^^^^^^^^^^^^^^^^^^^^^^^^^^^^^^^^^^^^^^^^^^^^^^^^^^^^^^
+>reducer : (reduction: R, value: V, key: K, iter: this) => R
+>        : ^^^^^^^^^^^^ ^^^^^^^^^ ^^^^^^^ ^^^^^^^^    ^^^^^ 
+>reduction : R
+>          : ^
+>value : V
+>      : ^
+>key : K
+>    : ^
+>iter : this
+>     : ^^^^
+>initialReduction : R
+>                 : ^
+>context : any
+>        : ^^^
+
+    reduce<R>(reducer: (reduction: V | R, value: V, key: K, iter: this) => R): R;
+>reduce : { <R_1>(reducer: (reduction: R_1, value: V, key: K, iter: this) => R_1, initialReduction: R_1, context?: any): R_1; <R>(reducer: (reduction: V | R, value: V, key: K, iter: this) => R): R; }
+>       : ^^^^^^^^^^^^^^^^^^^^^^^^^^^^^^^^^^^^^^^^^^^^^^^^^^^^^^^^^^^^^^^^^^^^^^^^^^^^^^^^^^^^^^^^^^^^^^^^^^^^^^^^^^^^^^^^^^^^^ ^^^^^^^^^^^                                                     ^^^ ^^^
+>reducer : (reduction: V | R, value: V, key: K, iter: this) => R
+>        : ^^^^^^^^^^^^     ^^^^^^^^^ ^^^^^^^ ^^^^^^^^    ^^^^^ 
+>reduction : V | R
+>          : ^^^^^
+>value : V
+>      : ^
+>key : K
+>    : ^
+>iter : this
+>     : ^^^^
+
+    toSeq(): Seq<K, V>;
+>toSeq : () => Seq<K, V>
+>      : ^^^^^^         
+}
+interface Seq<K, V> extends Collection<K, V> {
+}
+interface N1<T> extends Collection<void, T> {
+    map<M>(mapper: (value: T, key: void, iter: this) => M): N1<M>;
+>map : <M>(mapper: (value: T, key: void, iter: this) => M) => N1<M>
+>    : ^ ^^^^^^^^^^                                      ^^^^^     
+>mapper : (value: T, key: void, iter: this) => M
+>       : ^^^^^^^^ ^^^^^^^    ^^^^^^^^    ^^^^^ 
+>value : T
+>      : ^
+>key : void
+>    : ^^^^
+>iter : this
+>     : ^^^^
+
+    flatMap<M>(mapper: (value: T, key: void, iter: this) => Ara<M>, context?: any): N1<M>;
+>flatMap : <M>(mapper: (value: T, key: void, iter: this) => Ara<M>, context?: any) => N1<M>
+>        : ^ ^^^^^^^^^^                                           ^^^^^^^^^^^^   ^^^^^     
+>mapper : (value: T, key: void, iter: this) => Ara<M>
+>       : ^^^^^^^^ ^^^^^^^    ^^^^^^^^    ^^^^^      
+>value : T
+>      : ^
+>key : void
+>    : ^^^^
+>iter : this
+>     : ^^^^
+>context : any
+>        : ^^^
+}
+interface N2<T> extends N1<T> {
+    map<M>(mapper: (value: T, key: void, iter: this) => M): N2<M>;
+>map : <M>(mapper: (value: T, key: void, iter: this) => M) => N2<M>
+>    : ^ ^^^^^^^^^^                                      ^^^^^     
+>mapper : (value: T, key: void, iter: this) => M
+>       : ^^^^^^^^ ^^^^^^^    ^^^^^^^^    ^^^^^ 
+>value : T
+>      : ^
+>key : void
+>    : ^^^^
+>iter : this
+>     : ^^^^
+
+    flatMap<M>(mapper: (value: T, key: void, iter: this) => Ara<M>, context?: any): N2<M>;
+>flatMap : <M>(mapper: (value: T, key: void, iter: this) => Ara<M>, context?: any) => N2<M>
+>        : ^ ^^^^^^^^^^                                           ^^^^^^^^^^^^   ^^^^^     
+>mapper : (value: T, key: void, iter: this) => Ara<M>
+>       : ^^^^^^^^ ^^^^^^^    ^^^^^^^^    ^^^^^      
+>value : T
+>      : ^
+>key : void
+>    : ^^^^
+>iter : this
+>     : ^^^^
+>context : any
+>        : ^^^
+
+    toSeq(): N2<T>;
+>toSeq : () => N2<T>
+>      : ^^^^^^     
+}
+=== immutable.ts ===
+// Test that complex recursive collections can pass the `extends` assignability check without
+// running out of memory. This bug was exposed in Typescript 2.4 when more generic signatures
+// started being checked.
+declare module Immutable {
+>Immutable : typeof Immutable
+>          : ^^^^^^^^^^^^^^^^
+
+  export function fromJS(jsValue: any, reviver?: (key: string | number, sequence: Collection.Keyed<string, any> | Collection.Indexed<any>, path?: Array<string | number>) => any): any;
+>fromJS : (jsValue: any, reviver?: (key: string | number, sequence: Collection.Keyed<string, any> | Collection.Indexed<any>, path?: Array<string | number>) => any) => any
+>       : ^^^^^^^^^^   ^^^^^^^^^^^^                                                                                                                               ^^^^^   
+>jsValue : any
+>        : ^^^
+>reviver : ((key: string | number, sequence: Collection.Keyed<string, any> | Collection.Indexed<any>, path?: Array<string | number>) => any) | undefined
+>        : ^^^^^^^               ^^^^^^^^^^^^                                                       ^^^^^^^^^                      ^^^^^   ^^^^^^^^^^^^^
+>key : string | number
+>    : ^^^^^^^^^^^^^^^
+>sequence : Collection.Keyed<string, any> | Collection.Indexed<any>
+>         : ^^^^^^^^^^^^^^^^^^^^^^^^^^^^^^^^^^^^^^^^^^^^^^^^^^^^^^^
+>Collection : any
+>           : ^^^
+>Collection : any
+>           : ^^^
+>path : (string | number)[] | undefined
+>     : ^^^^^^^^^^^^^^^^^^^^^^^^^^^^^^^
+
+  export function is(first: any, second: any): boolean;
+>is : (first: any, second: any) => boolean
+>   : ^^^^^^^^   ^^^^^^^^^^   ^^^^^       
+>first : any
+>      : ^^^
+>second : any
+>       : ^^^
+
+  export function hash(value: any): number;
+>hash : (value: any) => number
+>     : ^^^^^^^^   ^^^^^      
+>value : any
+>      : ^^^
+
+  export function isImmutable(maybeImmutable: any): maybeImmutable is Collection<any, any>;
+>isImmutable : (maybeImmutable: any) => maybeImmutable is Collection<any, any>
+>            : ^^^^^^^^^^^^^^^^^   ^^^^^^^^^^^^^^^^^^^^^^^^^^^^^^^^^^^^^^^^^^^
+>maybeImmutable : any
+>               : ^^^
+
+  export function isCollection(maybeCollection: any): maybeCollection is Collection<any, any>;
+>isCollection : (maybeCollection: any) => maybeCollection is Collection<any, any>
+>             : ^^^^^^^^^^^^^^^^^^   ^^^^^^^^^^^^^^^^^^^^^^^^^^^^^^^^^^^^^^^^^^^^
+>maybeCollection : any
+>                : ^^^
+
+  export function isKeyed(maybeKeyed: any): maybeKeyed is Collection.Keyed<any, any>;
+>isKeyed : (maybeKeyed: any) => maybeKeyed is Collection.Keyed<any, any>
+>        : ^^^^^^^^^^^^^   ^^^^^^^^^^^^^^^^^^^^^^^^^^^^^^^^^^^^^^^^^^^^^
+>maybeKeyed : any
+>           : ^^^
+>Collection : any
+>           : ^^^
+
+  export function isIndexed(maybeIndexed: any): maybeIndexed is Collection.Indexed<any>;
+>isIndexed : (maybeIndexed: any) => maybeIndexed is Collection.Indexed<any>
+>          : ^^^^^^^^^^^^^^^   ^^^^^^^^^^^^^^^^^^^^^^^^^^^^^^^^^^^^^^^^^^^^
+>maybeIndexed : any
+>             : ^^^
+>Collection : any
+>           : ^^^
+
+  export function isAssociative(maybeAssociative: any): maybeAssociative is Collection.Keyed<any, any> | Collection.Indexed<any>;
+>isAssociative : (maybeAssociative: any) => maybeAssociative is Collection.Indexed<any> | Collection.Keyed<any, any>
+>              : ^^^^^^^^^^^^^^^^^^^   ^^^^^^^^^^^^^^^^^^^^^^^^^^^^^^^^^^^^^^^^^^^^^^^^^^^^^^^^^^^^^^^^^^^^^^^^^^^^^
+>maybeAssociative : any
+>                 : ^^^
+>Collection : any
+>           : ^^^
+>Collection : any
+>           : ^^^
+
+  export function isOrdered(maybeOrdered: any): boolean;
+>isOrdered : (maybeOrdered: any) => boolean
+>          : ^^^^^^^^^^^^^^^   ^^^^^       
+>maybeOrdered : any
+>             : ^^^
+
+  export function isValueObject(maybeValue: any): maybeValue is ValueObject;
+>isValueObject : (maybeValue: any) => maybeValue is ValueObject
+>              : ^^^^^^^^^^^^^   ^^^^^^^^^^^^^^^^^^^^^^^^^^^^^^
+>maybeValue : any
+>           : ^^^
+
+  export interface ValueObject {
+    equals(other: any): boolean;
+>equals : (other: any) => boolean
+>       : ^^^^^^^^   ^^^^^       
+>other : any
+>      : ^^^
+
+    hashCode(): number;
+>hashCode : () => number
+>         : ^^^^^^      
+  }
+  export module List {
+>List : typeof List
+>     : ^^^^^^^^^^^
+
+    function isList(maybeList: any): maybeList is List<any>;
+>isList : (maybeList: any) => maybeList is List<any>
+>       : ^^^^^^^^^^^^   ^^^^^^^^^^^^^^^^^^^^^^^^^^^
+>maybeList : any
+>          : ^^^
+
+    function of<T>(...values: Array<T>): List<T>;
+>of : <T>(...values: Array<T>) => List<T>
+>   : ^ ^^^^^^^^^^^^^        ^^^^^       
+>values : T[]
+>       : ^^^
+  }
+  export function List(): List<any>;
+>List : typeof List
+>     : ^^^^^^^^^^^
+
+  export function List<T>(): List<T>;
+>List : typeof List
+>     : ^^^^^^^^^^^
+
+  export function List<T>(collection: Iterable<T>): List<T>;
+>List : typeof List
+>     : ^^^^^^^^^^^
+>collection : Iterable<T>
+>           : ^^^^^^^^^^^
+
+  export interface List<T> extends Collection.Indexed<T> {
+>Collection : typeof Collection
+>           : ^^^^^^^^^^^^^^^^^
+
+    // Persistent changes
+    set(index: number, value: T): List<T>;
+>set : (index: number, value: T) => List<T>
+>    : ^^^^^^^^      ^^^^^^^^^ ^^^^^       
+>index : number
+>      : ^^^^^^
+>value : T
+>      : ^
+
+    delete(index: number): List<T>;
+>delete : (index: number) => List<T>
+>       : ^^^^^^^^      ^^^^^       
+>index : number
+>      : ^^^^^^
+
+    remove(index: number): List<T>;
+>remove : (index: number) => List<T>
+>       : ^^^^^^^^      ^^^^^       
+>index : number
+>      : ^^^^^^
+
+    insert(index: number, value: T): List<T>;
+>insert : (index: number, value: T) => List<T>
+>       : ^^^^^^^^      ^^^^^^^^^ ^^^^^       
+>index : number
+>      : ^^^^^^
+>value : T
+>      : ^
+
+    clear(): List<T>;
+>clear : () => List<T>
+>      : ^^^^^^       
+
+    push(...values: Array<T>): List<T>;
+>push : (...values: Array<T>) => List<T>
+>     : ^^^^^^^^^^^^        ^^^^^       
+>values : T[]
+>       : ^^^
+
+    pop(): List<T>;
+>pop : () => List<T>
+>    : ^^^^^^       
+
+    unshift(...values: Array<T>): List<T>;
+>unshift : (...values: Array<T>) => List<T>
+>        : ^^^^^^^^^^^^        ^^^^^       
+>values : T[]
+>       : ^^^
+
+    shift(): List<T>;
+>shift : () => List<T>
+>      : ^^^^^^       
+
+    update(index: number, notSetValue: T, updater: (value: T) => T): this;
+>update : { (index: number, notSetValue: T, updater: (value: T) => T): this; (index: number, updater: (value: T) => T): this; <R>(updater: (value: this) => R): R; }
+>       : ^^^^^^^^^^      ^^^^^^^^^^^^^^^ ^^^^^^^^^^^               ^^^    ^^^^^^^^^^^^^^^^^^^^^^^^^^^^^^^^^^^^^^^^^^^^^^^^^^^^^^^^^^^^^^^^^^^^^^^^^^^^^^^^^^^^^^^^^
+>index : number
+>      : ^^^^^^
+>notSetValue : T
+>            : ^
+>updater : (value: T) => T
+>        : ^^^^^^^^ ^^^^^ 
+>value : T
+>      : ^
+
+    update(index: number, updater: (value: T) => T): this;
+>update : { (index: number, notSetValue: T, updater: (value: T) => T): this; (index: number, updater: (value: T) => T): this; <R>(updater: (value: this) => R): R; }
+>       : ^^^^^^^^^^^^^^^^^^^^^^^^^^^^^^^^^^^^^^^^^^^^^^^^^^^^^^^^^^^^^^^^^^^^^^^^^^^      ^^^^^^^^^^^               ^^^    ^^^^^^^^^^^^^^^^^^^^^^^^^^^^^^^^^^^^^^^^
+>index : number
+>      : ^^^^^^
+>updater : (value: T) => T
+>        : ^^^^^^^^ ^^^^^ 
+>value : T
+>      : ^
+
+    update<R>(updater: (value: this) => R): R;
+>update : { (index: number, notSetValue: T, updater: (value: T) => T): this; (index: number, updater: (value: T) => T): this; <R>(updater: (value: this) => R): R; }
+>       : ^^^^^^^^^^^^^^^^^^^^^^^^^^^^^^^^^^^^^^^^^^^^^^^^^^^^^^^^^^^^^^^^^^^^^^^^^^^^^^^^^^^^^^^^^^^^^^^^^^^^^^^^^^^^^^^^^^^^^ ^^^^^^^^^^^                  ^^^ ^^^
+>updater : (value: this) => R
+>        : ^^^^^^^^    ^^^^^ 
+>value : this
+>      : ^^^^
+
+    merge(...collections: Array<Collection.Indexed<T> | Array<T>>): this;
+>merge : (...collections: Array<Collection.Indexed<T> | Array<T>>) => this
+>      : ^^^^^^^^^^^^^^^^^                                       ^^^^^    
+>collections : (Collection.Indexed<T> | T[])[]
+>            : ^^^^^^^^^^^^^^^^^^^^^^^^^^^^^^^
+>Collection : any
+>           : ^^^
+
+    mergeWith(merger: (oldVal: T, newVal: T, key: number) => T, ...collections: Array<Collection.Indexed<T> | Array<T>>): this;
+>mergeWith : (merger: (oldVal: T, newVal: T, key: number) => T, ...collections: Array<Collection.Indexed<T> | Array<T>>) => this
+>          : ^^^^^^^^^                                        ^^^^^^^^^^^^^^^^^^                                       ^^^^^    
+>merger : (oldVal: T, newVal: T, key: number) => T
+>       : ^^^^^^^^^ ^^^^^^^^^^ ^^^^^^^      ^^^^^ 
+>oldVal : T
+>       : ^
+>newVal : T
+>       : ^
+>key : number
+>    : ^^^^^^
+>collections : (Collection.Indexed<T> | T[])[]
+>            : ^^^^^^^^^^^^^^^^^^^^^^^^^^^^^^^
+>Collection : any
+>           : ^^^
+
+    mergeDeep(...collections: Array<Collection.Indexed<T> | Array<T>>): this;
+>mergeDeep : (...collections: Array<Collection.Indexed<T> | Array<T>>) => this
+>          : ^^^^^^^^^^^^^^^^^                                       ^^^^^    
+>collections : (Collection.Indexed<T> | T[])[]
+>            : ^^^^^^^^^^^^^^^^^^^^^^^^^^^^^^^
+>Collection : any
+>           : ^^^
+
+    mergeDeepWith(merger: (oldVal: T, newVal: T, key: number) => T, ...collections: Array<Collection.Indexed<T> | Array<T>>): this;
+>mergeDeepWith : (merger: (oldVal: T, newVal: T, key: number) => T, ...collections: Array<Collection.Indexed<T> | Array<T>>) => this
+>              : ^^^^^^^^^                                        ^^^^^^^^^^^^^^^^^^                                       ^^^^^    
+>merger : (oldVal: T, newVal: T, key: number) => T
+>       : ^^^^^^^^^ ^^^^^^^^^^ ^^^^^^^      ^^^^^ 
+>oldVal : T
+>       : ^
+>newVal : T
+>       : ^
+>key : number
+>    : ^^^^^^
+>collections : (Collection.Indexed<T> | T[])[]
+>            : ^^^^^^^^^^^^^^^^^^^^^^^^^^^^^^^
+>Collection : any
+>           : ^^^
+
+    setSize(size: number): List<T>;
+>setSize : (size: number) => List<T>
+>        : ^^^^^^^      ^^^^^       
+>size : number
+>     : ^^^^^^
+
+    // Deep persistent changes
+    setIn(keyPath: Iterable<any>, value: any): this;
+>setIn : (keyPath: Iterable<any>, value: any) => this
+>      : ^^^^^^^^^^             ^^^^^^^^^   ^^^^^    
+>keyPath : Iterable<any>
+>        : ^^^^^^^^^^^^^
+>value : any
+>      : ^^^
+
+    deleteIn(keyPath: Iterable<any>): this;
+>deleteIn : (keyPath: Iterable<any>) => this
+>         : ^^^^^^^^^^             ^^^^^    
+>keyPath : Iterable<any>
+>        : ^^^^^^^^^^^^^
+
+    removeIn(keyPath: Iterable<any>): this;
+>removeIn : (keyPath: Iterable<any>) => this
+>         : ^^^^^^^^^^             ^^^^^    
+>keyPath : Iterable<any>
+>        : ^^^^^^^^^^^^^
+
+    updateIn(keyPath: Iterable<any>, notSetValue: any, updater: (value: any) => any): this;
+>updateIn : { (keyPath: Iterable<any>, notSetValue: any, updater: (value: any) => any): this; (keyPath: Iterable<any>, updater: (value: any) => any): this; }
+>         : ^^^^^^^^^^^^             ^^^^^^^^^^^^^^^   ^^^^^^^^^^^                   ^^^    ^^^^^^^^^^^^^^^^^^^^^^^^^^^^^^^^^^^^^^^^^^^^^^^^^^^^^^^^^^^^^^^^^
+>keyPath : Iterable<any>
+>        : ^^^^^^^^^^^^^
+>notSetValue : any
+>            : ^^^
+>updater : (value: any) => any
+>        : ^^^^^^^^   ^^^^^   
+>value : any
+>      : ^^^
+
+    updateIn(keyPath: Iterable<any>, updater: (value: any) => any): this;
+>updateIn : { (keyPath: Iterable<any>, notSetValue: any, updater: (value: any) => any): this; (keyPath: Iterable<any>, updater: (value: any) => any): this; }
+>         : ^^^^^^^^^^^^^^^^^^^^^^^^^^^^^^^^^^^^^^^^^^^^^^^^^^^^^^^^^^^^^^^^^^^^^^^^^^^^^^^^^^^^^^^^^^^^             ^^^^^^^^^^^                   ^^^    ^^^
+>keyPath : Iterable<any>
+>        : ^^^^^^^^^^^^^
+>updater : (value: any) => any
+>        : ^^^^^^^^   ^^^^^   
+>value : any
+>      : ^^^
+
+    mergeIn(keyPath: Iterable<any>, ...collections: Array<any>): this;
+>mergeIn : (keyPath: Iterable<any>, ...collections: Array<any>) => this
+>        : ^^^^^^^^^^             ^^^^^^^^^^^^^^^^^^          ^^^^^    
+>keyPath : Iterable<any>
+>        : ^^^^^^^^^^^^^
+>collections : any[]
+>            : ^^^^^
+
+    mergeDeepIn(keyPath: Iterable<any>, ...collections: Array<any>): this;
+>mergeDeepIn : (keyPath: Iterable<any>, ...collections: Array<any>) => this
+>            : ^^^^^^^^^^             ^^^^^^^^^^^^^^^^^^          ^^^^^    
+>keyPath : Iterable<any>
+>        : ^^^^^^^^^^^^^
+>collections : any[]
+>            : ^^^^^
+
+    // Transient changes
+    withMutations(mutator: (mutable: this) => any): this;
+>withMutations : (mutator: (mutable: this) => any) => this
+>              : ^^^^^^^^^^                      ^^^^^    
+>mutator : (mutable: this) => any
+>        : ^^^^^^^^^^    ^^^^^   
+>mutable : this
+>        : ^^^^
+
+    asMutable(): this;
+>asMutable : () => this
+>          : ^^^^^^    
+
+    asImmutable(): this;
+>asImmutable : () => this
+>            : ^^^^^^    
+
+    // Sequence algorithms
+    concat<C>(...valuesOrCollections: Array<Iterable<C> | C>): List<T | C>;
+>concat : <C>(...valuesOrCollections: Array<Iterable<C> | C>) => List<T | C>
+>       : ^ ^^^^^^^^^^^^^^^^^^^^^^^^^^                      ^^^^^           
+>valuesOrCollections : (C | Iterable<C>)[]
+>                    : ^^^^^^^^^^^^^^^^^^^
+
+    map<M>(mapper: (value: T, key: number, iter: this) => M, context?: any): List<M>;
+>map : <M>(mapper: (value: T, key: number, iter: this) => M, context?: any) => List<M>
+>    : ^ ^^^^^^^^^^                                        ^^^^^^^^^^^^   ^^^^^       
+>mapper : (value: T, key: number, iter: this) => M
+>       : ^^^^^^^^ ^^^^^^^      ^^^^^^^^    ^^^^^ 
+>value : T
+>      : ^
+>key : number
+>    : ^^^^^^
+>iter : this
+>     : ^^^^
+>context : any
+>        : ^^^
+
+    flatMap<M>(mapper: (value: T, key: number, iter: this) => Iterable<M>, context?: any): List<M>;
+>flatMap : <M>(mapper: (value: T, key: number, iter: this) => Iterable<M>, context?: any) => List<M>
+>        : ^ ^^^^^^^^^^                                                  ^^^^^^^^^^^^   ^^^^^       
+>mapper : (value: T, key: number, iter: this) => Iterable<M>
+>       : ^^^^^^^^ ^^^^^^^      ^^^^^^^^    ^^^^^           
+>value : T
+>      : ^
+>key : number
+>    : ^^^^^^
+>iter : this
+>     : ^^^^
+>context : any
+>        : ^^^
+
+    filter<F extends T>(predicate: (value: T, index: number, iter: this) => value is F, context?: any): List<F>;
+>filter : { <F extends T>(predicate: (value: T, index: number, iter: this) => value is F, context?: any): List<F>; (predicate: (value: T, index: number, iter: this) => any, context?: any): this; }
+>       : ^^^ ^^^^^^^^^^^^^^^^^^^^^^^                                                   ^^^^^^^^^^^^   ^^^       ^^^^^^^^^^^^^^^^^^^^^^^^^^^^^^^^^^^^^^^^^^^^^^^^^^^^^^^^^^^^^^^^^^^^^^^^^^^^^^^^^^^
+>predicate : (value: T, index: number, iter: this) => value is F
+>          : ^^^^^^^^ ^^^^^^^^^      ^^^^^^^^    ^^^^^^^^^^^^^^^
+>value : T
+>      : ^
+>index : number
+>      : ^^^^^^
+>iter : this
+>     : ^^^^
+>context : any
+>        : ^^^
+
+    filter(predicate: (value: T, index: number, iter: this) => any, context?: any): this;
+>filter : { <F extends T>(predicate: (value: T, index: number, iter: this) => value is F, context?: any): List<F>; (predicate: (value: T, index: number, iter: this) => any, context?: any): this; }
+>       : ^^^^^^^^^^^^^^^^^^^^^^^^^^^^^^^^^^^^^^^^^^^^^^^^^^^^^^^^^^^^^^^^^^^^^^^^^^^^^^^^^^^^^^^^^^^^^^^^^^^^^^^^^^^^^^^^^^^^^                                            ^^^^^^^^^^^^   ^^^    ^^^
+>predicate : (value: T, index: number, iter: this) => any
+>          : ^^^^^^^^ ^^^^^^^^^      ^^^^^^^^    ^^^^^   
+>value : T
+>      : ^
+>index : number
+>      : ^^^^^^
+>iter : this
+>     : ^^^^
+>context : any
+>        : ^^^
+  }
+  export module Map {
+>Map : typeof Map
+>    : ^^^^^^^^^^
+
+    function isMap(maybeMap: any): maybeMap is Map<any, any>;
+>isMap : (maybeMap: any) => maybeMap is Map<any, any>
+>      : ^^^^^^^^^^^   ^^^^^^^^^^^^^^^^^^^^^^^^^^^^^^
+>maybeMap : any
+>         : ^^^
+
+    function of(...keyValues: Array<any>): Map<any, any>;
+>of : (...keyValues: Array<any>) => Map<any, any>
+>   : ^^^^^^^^^^^^^^^          ^^^^^             
+>keyValues : any[]
+>          : ^^^^^
+  }
+  export function Map<K, V>(collection: Iterable<[K, V]>): Map<K, V>;
+>Map : typeof Map
+>    : ^^^^^^^^^^
+>collection : Iterable<[K, V]>
+>           : ^^^^^^^^^^^^^^^^
+
+  export function Map<T>(collection: Iterable<Iterable<T>>): Map<T, T>;
+>Map : typeof Map
+>    : ^^^^^^^^^^
+>collection : Iterable<Iterable<T>>
+>           : ^^^^^^^^^^^^^^^^^^^^^
+
+  export function Map<V>(obj: {[key: string]: V}): Map<string, V>;
+>Map : typeof Map
+>    : ^^^^^^^^^^
+>obj : { [key: string]: V; }
+>    : ^^^^^^^^^^^^^^^^^^^^^
+>key : string
+>    : ^^^^^^
+
+  export function Map<K, V>(): Map<K, V>;
+>Map : typeof Map
+>    : ^^^^^^^^^^
+
+  export function Map(): Map<any, any>;
+>Map : typeof Map
+>    : ^^^^^^^^^^
+
+  export interface Map<K, V> extends Collection.Keyed<K, V> {
+>Collection : typeof Collection
+>           : ^^^^^^^^^^^^^^^^^
+
+    // Persistent changes
+    set(key: K, value: V): this;
+>set : (key: K, value: V) => this
+>    : ^^^^^^ ^^^^^^^^^ ^^^^^    
+>key : K
+>    : ^
+>value : V
+>      : ^
+
+    delete(key: K): this;
+>delete : (key: K) => this
+>       : ^^^^^^ ^^^^^    
+>key : K
+>    : ^
+
+    remove(key: K): this;
+>remove : (key: K) => this
+>       : ^^^^^^ ^^^^^    
+>key : K
+>    : ^
+
+    deleteAll(keys: Iterable<K>): this;
+>deleteAll : (keys: Iterable<K>) => this
+>          : ^^^^^^^           ^^^^^    
+>keys : Iterable<K>
+>     : ^^^^^^^^^^^
+
+    removeAll(keys: Iterable<K>): this;
+>removeAll : (keys: Iterable<K>) => this
+>          : ^^^^^^^           ^^^^^    
+>keys : Iterable<K>
+>     : ^^^^^^^^^^^
+
+    clear(): this;
+>clear : () => this
+>      : ^^^^^^    
+
+    update(key: K, notSetValue: V, updater: (value: V) => V): this;
+>update : { (key: K, notSetValue: V, updater: (value: V) => V): this; (key: K, updater: (value: V) => V): this; <R>(updater: (value: this) => R): R; }
+>       : ^^^^^^^^ ^^^^^^^^^^^^^^^ ^^^^^^^^^^^               ^^^    ^^^^^^^^^^^^^^^^^^^^^^^^^^^^^^^^^^^^^^^^^^^^^^^^^^^^^^^^^^^^^^^^^^^^^^^^^^^^^^^^^^
+>key : K
+>    : ^
+>notSetValue : V
+>            : ^
+>updater : (value: V) => V
+>        : ^^^^^^^^ ^^^^^ 
+>value : V
+>      : ^
+
+    update(key: K, updater: (value: V) => V): this;
+>update : { (key: K, notSetValue: V, updater: (value: V) => V): this; (key: K, updater: (value: V) => V): this; <R>(updater: (value: this) => R): R; }
+>       : ^^^^^^^^^^^^^^^^^^^^^^^^^^^^^^^^^^^^^^^^^^^^^^^^^^^^^^^^^^^^^^^^^^ ^^^^^^^^^^^               ^^^    ^^^^^^^^^^^^^^^^^^^^^^^^^^^^^^^^^^^^^^^^
+>key : K
+>    : ^
+>updater : (value: V) => V
+>        : ^^^^^^^^ ^^^^^ 
+>value : V
+>      : ^
+
+    update<R>(updater: (value: this) => R): R;
+>update : { (key: K, notSetValue: V, updater: (value: V) => V): this; (key: K, updater: (value: V) => V): this; <R>(updater: (value: this) => R): R; }
+>       : ^^^^^^^^^^^^^^^^^^^^^^^^^^^^^^^^^^^^^^^^^^^^^^^^^^^^^^^^^^^^^^^^^^^^^^^^^^^^^^^^^^^^^^^^^^^^^^^^^^^^^^^ ^^^^^^^^^^^                  ^^^ ^^^
+>updater : (value: this) => R
+>        : ^^^^^^^^    ^^^^^ 
+>value : this
+>      : ^^^^
+
+    merge(...collections: Array<Collection<K, V> | {[key: string]: V}>): this;
+>merge : (...collections: Array<Collection<K, V> | { [key: string]: V; }>) => this
+>      : ^^^^^^^^^^^^^^^^^                                               ^^^^^    
+>collections : (Collection<K, V> | { [key: string]: V; })[]
+>            : ^^^^^^^^^^^^^^^^^^^^^^^^^^^^^^^^^^^^^^^^^^^^
+>key : string
+>    : ^^^^^^
+
+    mergeWith(merger: (oldVal: V, newVal: V, key: K) => V, ...collections: Array<Collection<K, V> | {[key: string]: V}>): this;
+>mergeWith : (merger: (oldVal: V, newVal: V, key: K) => V, ...collections: Array<Collection<K, V> | { [key: string]: V; }>) => this
+>          : ^^^^^^^^^                                   ^^^^^^^^^^^^^^^^^^                                               ^^^^^    
+>merger : (oldVal: V, newVal: V, key: K) => V
+>       : ^^^^^^^^^ ^^^^^^^^^^ ^^^^^^^ ^^^^^ 
+>oldVal : V
+>       : ^
+>newVal : V
+>       : ^
+>key : K
+>    : ^
+>collections : (Collection<K, V> | { [key: string]: V; })[]
+>            : ^^^^^^^^^^^^^^^^^^^^^^^^^^^^^^^^^^^^^^^^^^^^
+>key : string
+>    : ^^^^^^
+
+    mergeDeep(...collections: Array<Collection<K, V> | {[key: string]: V}>): this;
+>mergeDeep : (...collections: Array<Collection<K, V> | { [key: string]: V; }>) => this
+>          : ^^^^^^^^^^^^^^^^^                                               ^^^^^    
+>collections : (Collection<K, V> | { [key: string]: V; })[]
+>            : ^^^^^^^^^^^^^^^^^^^^^^^^^^^^^^^^^^^^^^^^^^^^
+>key : string
+>    : ^^^^^^
+
+    mergeDeepWith(merger: (oldVal: V, newVal: V, key: K) => V, ...collections: Array<Collection<K, V> | {[key: string]: V}>): this;
+>mergeDeepWith : (merger: (oldVal: V, newVal: V, key: K) => V, ...collections: Array<Collection<K, V> | { [key: string]: V; }>) => this
+>              : ^^^^^^^^^                                   ^^^^^^^^^^^^^^^^^^                                               ^^^^^    
+>merger : (oldVal: V, newVal: V, key: K) => V
+>       : ^^^^^^^^^ ^^^^^^^^^^ ^^^^^^^ ^^^^^ 
+>oldVal : V
+>       : ^
+>newVal : V
+>       : ^
+>key : K
+>    : ^
+>collections : (Collection<K, V> | { [key: string]: V; })[]
+>            : ^^^^^^^^^^^^^^^^^^^^^^^^^^^^^^^^^^^^^^^^^^^^
+>key : string
+>    : ^^^^^^
+
+    // Deep persistent changes
+    setIn(keyPath: Iterable<any>, value: any): this;
+>setIn : (keyPath: Iterable<any>, value: any) => this
+>      : ^^^^^^^^^^             ^^^^^^^^^   ^^^^^    
+>keyPath : Iterable<any>
+>        : ^^^^^^^^^^^^^
+>value : any
+>      : ^^^
+
+    deleteIn(keyPath: Iterable<any>): this;
+>deleteIn : (keyPath: Iterable<any>) => this
+>         : ^^^^^^^^^^             ^^^^^    
+>keyPath : Iterable<any>
+>        : ^^^^^^^^^^^^^
+
+    removeIn(keyPath: Iterable<any>): this;
+>removeIn : (keyPath: Iterable<any>) => this
+>         : ^^^^^^^^^^             ^^^^^    
+>keyPath : Iterable<any>
+>        : ^^^^^^^^^^^^^
+
+    updateIn(keyPath: Iterable<any>, notSetValue: any, updater: (value: any) => any): this;
+>updateIn : { (keyPath: Iterable<any>, notSetValue: any, updater: (value: any) => any): this; (keyPath: Iterable<any>, updater: (value: any) => any): this; }
+>         : ^^^^^^^^^^^^             ^^^^^^^^^^^^^^^   ^^^^^^^^^^^                   ^^^    ^^^^^^^^^^^^^^^^^^^^^^^^^^^^^^^^^^^^^^^^^^^^^^^^^^^^^^^^^^^^^^^^^
+>keyPath : Iterable<any>
+>        : ^^^^^^^^^^^^^
+>notSetValue : any
+>            : ^^^
+>updater : (value: any) => any
+>        : ^^^^^^^^   ^^^^^   
+>value : any
+>      : ^^^
+
+    updateIn(keyPath: Iterable<any>, updater: (value: any) => any): this;
+>updateIn : { (keyPath: Iterable<any>, notSetValue: any, updater: (value: any) => any): this; (keyPath: Iterable<any>, updater: (value: any) => any): this; }
+>         : ^^^^^^^^^^^^^^^^^^^^^^^^^^^^^^^^^^^^^^^^^^^^^^^^^^^^^^^^^^^^^^^^^^^^^^^^^^^^^^^^^^^^^^^^^^^^             ^^^^^^^^^^^                   ^^^    ^^^
+>keyPath : Iterable<any>
+>        : ^^^^^^^^^^^^^
+>updater : (value: any) => any
+>        : ^^^^^^^^   ^^^^^   
+>value : any
+>      : ^^^
+
+    mergeIn(keyPath: Iterable<any>, ...collections: Array<any>): this;
+>mergeIn : (keyPath: Iterable<any>, ...collections: Array<any>) => this
+>        : ^^^^^^^^^^             ^^^^^^^^^^^^^^^^^^          ^^^^^    
+>keyPath : Iterable<any>
+>        : ^^^^^^^^^^^^^
+>collections : any[]
+>            : ^^^^^
+
+    mergeDeepIn(keyPath: Iterable<any>, ...collections: Array<any>): this;
+>mergeDeepIn : (keyPath: Iterable<any>, ...collections: Array<any>) => this
+>            : ^^^^^^^^^^             ^^^^^^^^^^^^^^^^^^          ^^^^^    
+>keyPath : Iterable<any>
+>        : ^^^^^^^^^^^^^
+>collections : any[]
+>            : ^^^^^
+
+    // Transient changes
+    withMutations(mutator: (mutable: this) => any): this;
+>withMutations : (mutator: (mutable: this) => any) => this
+>              : ^^^^^^^^^^                      ^^^^^    
+>mutator : (mutable: this) => any
+>        : ^^^^^^^^^^    ^^^^^   
+>mutable : this
+>        : ^^^^
+
+    asMutable(): this;
+>asMutable : () => this
+>          : ^^^^^^    
+
+    asImmutable(): this;
+>asImmutable : () => this
+>            : ^^^^^^    
+
+    // Sequence algorithms
+    concat<KC, VC>(...collections: Array<Iterable<[KC, VC]>>): Map<K | KC, V | VC>;
+>concat : { <KC, VC>(...collections: Array<Iterable<[KC, VC]>>): Map<K | KC, V | VC>; <C>(...collections: { [key: string]: C; }[]): Map<string | K, V | C>; }
+>       : ^^^  ^^  ^^^^^^^^^^^^^^^^^^                         ^^^                   ^^^^^^^^^^^^^^^^^^^^^^^^^^^^^^^^^^^^^^^^^^^^^^^^^^^^^^^^^^^^^^^^^^^^^^^^^
+>collections : Iterable<[KC, VC]>[]
+>            : ^^^^^^^^^^^^^^^^^^^^
+
+    concat<C>(...collections: Array<{[key: string]: C}>): Map<K | string, V | C>;
+>concat : { <KC, VC>(...collections: Iterable<[KC, VC]>[]): Map<K | KC, V | VC>; <C>(...collections: Array<{ [key: string]: C; }>): Map<K | string, V | C>; }
+>       : ^^^^^^^^^^^^^^^^^^^^^^^^^^^^^^^^^^^^^^^^^^^^^^^^^^^^^^^^^^^^^^^^^^^^^^^^ ^^^^^^^^^^^^^^^^^^                            ^^^                      ^^^
+>collections : { [key: string]: C; }[]
+>            : ^^^^^^^^^^^^^^^^^^^^^^^
+>key : string
+>    : ^^^^^^
+
+    map<M>(mapper: (value: V, key: K, iter: this) => M, context?: any): Map<K, M>;
+>map : <M>(mapper: (value: V, key: K, iter: this) => M, context?: any) => Map<K, M>
+>    : ^ ^^^^^^^^^^                                   ^^^^^^^^^^^^   ^^^^^         
+>mapper : (value: V, key: K, iter: this) => M
+>       : ^^^^^^^^ ^^^^^^^ ^^^^^^^^    ^^^^^ 
+>value : V
+>      : ^
+>key : K
+>    : ^
+>iter : this
+>     : ^^^^
+>context : any
+>        : ^^^
+
+    mapKeys<M>(mapper: (key: K, value: V, iter: this) => M, context?: any): Map<M, V>;
+>mapKeys : <M>(mapper: (key: K, value: V, iter: this) => M, context?: any) => Map<M, V>
+>        : ^ ^^^^^^^^^^                                   ^^^^^^^^^^^^   ^^^^^         
+>mapper : (key: K, value: V, iter: this) => M
+>       : ^^^^^^ ^^^^^^^^^ ^^^^^^^^    ^^^^^ 
+>key : K
+>    : ^
+>value : V
+>      : ^
+>iter : this
+>     : ^^^^
+>context : any
+>        : ^^^
+
+    mapEntries<KM, VM>(mapper: (entry: [K, V], index: number, iter: this) => [KM, VM], context?: any): Map<KM, VM>;
+>mapEntries : <KM, VM>(mapper: (entry: [K, V], index: number, iter: this) => [KM, VM], context?: any) => Map<KM, VM>
+>           : ^  ^^  ^^^^^^^^^^                                                      ^^^^^^^^^^^^   ^^^^^           
+>mapper : (entry: [K, V], index: number, iter: this) => [KM, VM]
+>       : ^^^^^^^^      ^^^^^^^^^      ^^^^^^^^    ^^^^^        
+>entry : [K, V]
+>      : ^^^^^^
+>index : number
+>      : ^^^^^^
+>iter : this
+>     : ^^^^
+>context : any
+>        : ^^^
+
+    flatMap<M>(mapper: (value: V, key: K, iter: this) => Iterable<M>, context?: any): Map<any, any>;
+>flatMap : <M>(mapper: (value: V, key: K, iter: this) => Iterable<M>, context?: any) => Map<any, any>
+>        : ^ ^^^^^^^^^^                                             ^^^^^^^^^^^^   ^^^^^             
+>mapper : (value: V, key: K, iter: this) => Iterable<M>
+>       : ^^^^^^^^ ^^^^^^^ ^^^^^^^^    ^^^^^           
+>value : V
+>      : ^
+>key : K
+>    : ^
+>iter : this
+>     : ^^^^
+>context : any
+>        : ^^^
+
+    filter<F extends V>(predicate: (value: V, key: K, iter: this) => value is F, context?: any): Map<K, F>;
+>filter : { <F extends V>(predicate: (value: V, key: K, iter: this) => value is F, context?: any): Map<K, F>; (predicate: (value: V, key: K, iter: this) => any, context?: any): this; }
+>       : ^^^ ^^^^^^^^^^^^^^^^^^^^^^^                                            ^^^^^^^^^^^^   ^^^         ^^^^^^^^^^^^^^^^^^^^^^^^^^^^^^^^^^^^^^^^^^^^^^^^^^^^^^^^^^^^^^^^^^^^^^^^^^^^
+>predicate : (value: V, key: K, iter: this) => value is F
+>          : ^^^^^^^^ ^^^^^^^ ^^^^^^^^    ^^^^^^^^^^^^^^^
+>value : V
+>      : ^
+>key : K
+>    : ^
+>iter : this
+>     : ^^^^
+>context : any
+>        : ^^^
+
+    filter(predicate: (value: V, key: K, iter: this) => any, context?: any): this;
+>filter : { <F extends V>(predicate: (value: V, key: K, iter: this) => value is F, context?: any): Map<K, F>; (predicate: (value: V, key: K, iter: this) => any, context?: any): this; }
+>       : ^^^^^^^^^^^^^^^^^^^^^^^^^^^^^^^^^^^^^^^^^^^^^^^^^^^^^^^^^^^^^^^^^^^^^^^^^^^^^^^^^^^^^^^^^^^^^^^^^^^^^^^^^^^^^^^^                                     ^^^^^^^^^^^^   ^^^    ^^^
+>predicate : (value: V, key: K, iter: this) => any
+>          : ^^^^^^^^ ^^^^^^^ ^^^^^^^^    ^^^^^   
+>value : V
+>      : ^
+>key : K
+>    : ^
+>iter : this
+>     : ^^^^
+>context : any
+>        : ^^^
+  }
+  export module OrderedMap {
+>OrderedMap : typeof OrderedMap
+>           : ^^^^^^^^^^^^^^^^^
+
+    function isOrderedMap(maybeOrderedMap: any): maybeOrderedMap is OrderedMap<any, any>;
+>isOrderedMap : (maybeOrderedMap: any) => maybeOrderedMap is OrderedMap<any, any>
+>             : ^^^^^^^^^^^^^^^^^^   ^^^^^^^^^^^^^^^^^^^^^^^^^^^^^^^^^^^^^^^^^^^^
+>maybeOrderedMap : any
+>                : ^^^
+  }
+  export function OrderedMap<K, V>(collection: Iterable<[K, V]>): OrderedMap<K, V>;
+>OrderedMap : typeof OrderedMap
+>           : ^^^^^^^^^^^^^^^^^
+>collection : Iterable<[K, V]>
+>           : ^^^^^^^^^^^^^^^^
+
+  export function OrderedMap<T>(collection: Iterable<Iterable<T>>): OrderedMap<T, T>;
+>OrderedMap : typeof OrderedMap
+>           : ^^^^^^^^^^^^^^^^^
+>collection : Iterable<Iterable<T>>
+>           : ^^^^^^^^^^^^^^^^^^^^^
+
+  export function OrderedMap<V>(obj: {[key: string]: V}): OrderedMap<string, V>;
+>OrderedMap : typeof OrderedMap
+>           : ^^^^^^^^^^^^^^^^^
+>obj : { [key: string]: V; }
+>    : ^^^^^^^^^^^^^^^^^^^^^
+>key : string
+>    : ^^^^^^
+
+  export function OrderedMap<K, V>(): OrderedMap<K, V>;
+>OrderedMap : typeof OrderedMap
+>           : ^^^^^^^^^^^^^^^^^
+
+  export function OrderedMap(): OrderedMap<any, any>;
+>OrderedMap : typeof OrderedMap
+>           : ^^^^^^^^^^^^^^^^^
+
+  export interface OrderedMap<K, V> extends Map<K, V> {
+    // Sequence algorithms
+    concat<KC, VC>(...collections: Array<Iterable<[KC, VC]>>): OrderedMap<K | KC, V | VC>;
+>concat : { <KC, VC>(...collections: Array<Iterable<[KC, VC]>>): OrderedMap<K | KC, V | VC>; <C>(...collections: { [key: string]: C; }[]): OrderedMap<string | K, V | C>; }
+>       : ^^^  ^^  ^^^^^^^^^^^^^^^^^^                         ^^^                          ^^^^^^^^^^^^^^^^^^^^^^^^^^^^^^^^^^^^^^^^^^^^^^^^^^^^^^^^^^^^^^^^^^^^^^^^^^^^^^^^
+>collections : Iterable<[KC, VC]>[]
+>            : ^^^^^^^^^^^^^^^^^^^^
+
+    concat<C>(...collections: Array<{[key: string]: C}>): OrderedMap<K | string, V | C>;
+>concat : { <KC, VC>(...collections: Iterable<[KC, VC]>[]): OrderedMap<K | KC, V | VC>; <C>(...collections: Array<{ [key: string]: C; }>): OrderedMap<K | string, V | C>; }
+>       : ^^^^^^^^^^^^^^^^^^^^^^^^^^^^^^^^^^^^^^^^^^^^^^^^^^^^^^^^^^^^^^^^^^^^^^^^^^^^^^^ ^^^^^^^^^^^^^^^^^^                            ^^^                             ^^^
+>collections : { [key: string]: C; }[]
+>            : ^^^^^^^^^^^^^^^^^^^^^^^
+>key : string
+>    : ^^^^^^
+
+    map<M>(mapper: (value: V, key: K, iter: this) => M, context?: any): OrderedMap<K, M>;
+>map : <M>(mapper: (value: V, key: K, iter: this) => M, context?: any) => OrderedMap<K, M>
+>    : ^ ^^^^^^^^^^                                   ^^^^^^^^^^^^   ^^^^^                
+>mapper : (value: V, key: K, iter: this) => M
+>       : ^^^^^^^^ ^^^^^^^ ^^^^^^^^    ^^^^^ 
+>value : V
+>      : ^
+>key : K
+>    : ^
+>iter : this
+>     : ^^^^
+>context : any
+>        : ^^^
+
+    mapKeys<M>(mapper: (key: K, value: V, iter: this) => M, context?: any): OrderedMap<M, V>;
+>mapKeys : <M>(mapper: (key: K, value: V, iter: this) => M, context?: any) => OrderedMap<M, V>
+>        : ^ ^^^^^^^^^^                                   ^^^^^^^^^^^^   ^^^^^                
+>mapper : (key: K, value: V, iter: this) => M
+>       : ^^^^^^ ^^^^^^^^^ ^^^^^^^^    ^^^^^ 
+>key : K
+>    : ^
+>value : V
+>      : ^
+>iter : this
+>     : ^^^^
+>context : any
+>        : ^^^
+
+    mapEntries<KM, VM>(mapper: (entry: [K, V], index: number, iter: this) => [KM, VM], context?: any): OrderedMap<KM, VM>;
+>mapEntries : <KM, VM>(mapper: (entry: [K, V], index: number, iter: this) => [KM, VM], context?: any) => OrderedMap<KM, VM>
+>           : ^  ^^  ^^^^^^^^^^                                                      ^^^^^^^^^^^^   ^^^^^                  
+>mapper : (entry: [K, V], index: number, iter: this) => [KM, VM]
+>       : ^^^^^^^^      ^^^^^^^^^      ^^^^^^^^    ^^^^^        
+>entry : [K, V]
+>      : ^^^^^^
+>index : number
+>      : ^^^^^^
+>iter : this
+>     : ^^^^
+>context : any
+>        : ^^^
+
+    flatMap<M>(mapper: (value: V, key: K, iter: this) => Iterable<M>, context?: any): OrderedMap<any, any>;
+>flatMap : <M>(mapper: (value: V, key: K, iter: this) => Iterable<M>, context?: any) => OrderedMap<any, any>
+>        : ^ ^^^^^^^^^^                                             ^^^^^^^^^^^^   ^^^^^                    
+>mapper : (value: V, key: K, iter: this) => Iterable<M>
+>       : ^^^^^^^^ ^^^^^^^ ^^^^^^^^    ^^^^^           
+>value : V
+>      : ^
+>key : K
+>    : ^
+>iter : this
+>     : ^^^^
+>context : any
+>        : ^^^
+
+    filter<F extends V>(predicate: (value: V, key: K, iter: this) => value is F, context?: any): OrderedMap<K, F>;
+>filter : { <F extends V>(predicate: (value: V, key: K, iter: this) => value is F, context?: any): OrderedMap<K, F>; (predicate: (value: V, key: K, iter: this) => any, context?: any): this; }
+>       : ^^^ ^^^^^^^^^^^^^^^^^^^^^^^                                            ^^^^^^^^^^^^   ^^^                ^^^^^^^^^^^^^^^^^^^^^^^^^^^^^^^^^^^^^^^^^^^^^^^^^^^^^^^^^^^^^^^^^^^^^^^^^^^^
+>predicate : (value: V, key: K, iter: this) => value is F
+>          : ^^^^^^^^ ^^^^^^^ ^^^^^^^^    ^^^^^^^^^^^^^^^
+>value : V
+>      : ^
+>key : K
+>    : ^
+>iter : this
+>     : ^^^^
+>context : any
+>        : ^^^
+
+    filter(predicate: (value: V, key: K, iter: this) => any, context?: any): this;
+>filter : { <F extends V>(predicate: (value: V, key: K, iter: this) => value is F, context?: any): OrderedMap<K, F>; (predicate: (value: V, key: K, iter: this) => any, context?: any): this; }
+>       : ^^^^^^^^^^^^^^^^^^^^^^^^^^^^^^^^^^^^^^^^^^^^^^^^^^^^^^^^^^^^^^^^^^^^^^^^^^^^^^^^^^^^^^^^^^^^^^^^^^^^^^^^^^^^^^^^^^^^^^^                                     ^^^^^^^^^^^^   ^^^    ^^^
+>predicate : (value: V, key: K, iter: this) => any
+>          : ^^^^^^^^ ^^^^^^^ ^^^^^^^^    ^^^^^   
+>value : V
+>      : ^
+>key : K
+>    : ^
+>iter : this
+>     : ^^^^
+>context : any
+>        : ^^^
+  }
+  export module Set {
+>Set : typeof Set
+>    : ^^^^^^^^^^
+
+    function isSet(maybeSet: any): maybeSet is Set<any>;
+>isSet : (maybeSet: any) => maybeSet is Set<any>
+>      : ^^^^^^^^^^^   ^^^^^^^^^^^^^^^^^^^^^^^^^
+>maybeSet : any
+>         : ^^^
+
+    function of<T>(...values: Array<T>): Set<T>;
+>of : <T>(...values: Array<T>) => Set<T>
+>   : ^ ^^^^^^^^^^^^^        ^^^^^      
+>values : T[]
+>       : ^^^
+
+    function fromKeys<T>(iter: Collection<T, any>): Set<T>;
+>fromKeys : { <T>(iter: Collection<T, any>): Set<T>; (obj: { [key: string]: any; }): Set<string>; }
+>         : ^^^ ^^^^^^^^                  ^^^      ^^^^^^^^^^^^^^^^^^^^^^^^^^^^^^^^^^^^^^^^^^^^^^^^
+>iter : Collection<T, any>
+>     : ^^^^^^^^^^^^^^^^^^
+
+    function fromKeys(obj: {[key: string]: any}): Set<string>;
+>fromKeys : { <T>(iter: Collection<T, any>): Set<T>; (obj: { [key: string]: any; }): Set<string>; }
+>         : ^^^^^^^^^^^^^^^^^^^^^^^^^^^^^^^^^^^^^^^^^^^^^^^                       ^^^           ^^^
+>obj : { [key: string]: any; }
+>    : ^^^^^^^^^^^^^^^^^^^^^^^
+>key : string
+>    : ^^^^^^
+
+    function intersect<T>(sets: Iterable<Iterable<T>>): Set<T>;
+>intersect : <T>(sets: Iterable<Iterable<T>>) => Set<T>
+>          : ^ ^^^^^^^^                     ^^^^^      
+>sets : Iterable<Iterable<T>>
+>     : ^^^^^^^^^^^^^^^^^^^^^
+
+    function union<T>(sets: Iterable<Iterable<T>>): Set<T>;
+>union : <T>(sets: Iterable<Iterable<T>>) => Set<T>
+>      : ^ ^^^^^^^^                     ^^^^^      
+>sets : Iterable<Iterable<T>>
+>     : ^^^^^^^^^^^^^^^^^^^^^
+  }
+  export function Set(): Set<any>;
+>Set : typeof Set
+>    : ^^^^^^^^^^
+
+  export function Set<T>(): Set<T>;
+>Set : typeof Set
+>    : ^^^^^^^^^^
+
+  export function Set<T>(collection: Iterable<T>): Set<T>;
+>Set : typeof Set
+>    : ^^^^^^^^^^
+>collection : Iterable<T>
+>           : ^^^^^^^^^^^
+
+  export interface Set<T> extends Collection.Set<T> {
+>Collection : typeof Collection
+>           : ^^^^^^^^^^^^^^^^^
+
+    // Persistent changes
+    add(value: T): this;
+>add : (value: T) => this
+>    : ^^^^^^^^ ^^^^^    
+>value : T
+>      : ^
+
+    delete(value: T): this;
+>delete : (value: T) => this
+>       : ^^^^^^^^ ^^^^^    
+>value : T
+>      : ^
+
+    remove(value: T): this;
+>remove : (value: T) => this
+>       : ^^^^^^^^ ^^^^^    
+>value : T
+>      : ^
+
+    clear(): this;
+>clear : () => this
+>      : ^^^^^^    
+
+    union(...collections: Array<Collection<any, T> | Array<T>>): this;
+>union : (...collections: Array<Collection<any, T> | Array<T>>) => this
+>      : ^^^^^^^^^^^^^^^^^                                    ^^^^^    
+>collections : (Collection<any, T> | T[])[]
+>            : ^^^^^^^^^^^^^^^^^^^^^^^^^^^^
+
+    merge(...collections: Array<Collection<any, T> | Array<T>>): this;
+>merge : (...collections: Array<Collection<any, T> | Array<T>>) => this
+>      : ^^^^^^^^^^^^^^^^^                                    ^^^^^    
+>collections : (Collection<any, T> | T[])[]
+>            : ^^^^^^^^^^^^^^^^^^^^^^^^^^^^
+
+    intersect(...collections: Array<Collection<any, T> | Array<T>>): this;
+>intersect : (...collections: Array<Collection<any, T> | Array<T>>) => this
+>          : ^^^^^^^^^^^^^^^^^                                    ^^^^^    
+>collections : (Collection<any, T> | T[])[]
+>            : ^^^^^^^^^^^^^^^^^^^^^^^^^^^^
+
+    subtract(...collections: Array<Collection<any, T> | Array<T>>): this;
+>subtract : (...collections: Array<Collection<any, T> | Array<T>>) => this
+>         : ^^^^^^^^^^^^^^^^^                                    ^^^^^    
+>collections : (Collection<any, T> | T[])[]
+>            : ^^^^^^^^^^^^^^^^^^^^^^^^^^^^
+
+    // Transient changes
+    withMutations(mutator: (mutable: this) => any): this;
+>withMutations : (mutator: (mutable: this) => any) => this
+>              : ^^^^^^^^^^                      ^^^^^    
+>mutator : (mutable: this) => any
+>        : ^^^^^^^^^^    ^^^^^   
+>mutable : this
+>        : ^^^^
+
+    asMutable(): this;
+>asMutable : () => this
+>          : ^^^^^^    
+
+    asImmutable(): this;
+>asImmutable : () => this
+>            : ^^^^^^    
+
+    // Sequence algorithms
+    concat<C>(...valuesOrCollections: Array<Iterable<C> | C>): Set<T | C>;
+>concat : <C>(...valuesOrCollections: Array<Iterable<C> | C>) => Set<T | C>
+>       : ^ ^^^^^^^^^^^^^^^^^^^^^^^^^^                      ^^^^^          
+>valuesOrCollections : (C | Iterable<C>)[]
+>                    : ^^^^^^^^^^^^^^^^^^^
+
+    map<M>(mapper: (value: T, key: never, iter: this) => M, context?: any): Set<M>;
+>map : <M>(mapper: (value: T, key: never, iter: this) => M, context?: any) => Set<M>
+>    : ^ ^^^^^^^^^^                                       ^^^^^^^^^^^^   ^^^^^      
+>mapper : (value: T, key: never, iter: this) => M
+>       : ^^^^^^^^ ^^^^^^^     ^^^^^^^^    ^^^^^ 
+>value : T
+>      : ^
+>key : never
+>    : ^^^^^
+>iter : this
+>     : ^^^^
+>context : any
+>        : ^^^
+
+    flatMap<M>(mapper: (value: T, key: never, iter: this) => Iterable<M>, context?: any): Set<M>;
+>flatMap : <M>(mapper: (value: T, key: never, iter: this) => Iterable<M>, context?: any) => Set<M>
+>        : ^ ^^^^^^^^^^                                                 ^^^^^^^^^^^^   ^^^^^      
+>mapper : (value: T, key: never, iter: this) => Iterable<M>
+>       : ^^^^^^^^ ^^^^^^^     ^^^^^^^^    ^^^^^           
+>value : T
+>      : ^
+>key : never
+>    : ^^^^^
+>iter : this
+>     : ^^^^
+>context : any
+>        : ^^^
+
+    filter<F extends T>(predicate: (value: T, key: never, iter: this) => value is F, context?: any): Set<F>;
+>filter : { <F extends T>(predicate: (value: T, key: never, iter: this) => value is F, context?: any): Set<F>; (predicate: (value: T, key: never, iter: this) => any, context?: any): this; }
+>       : ^^^ ^^^^^^^^^^^^^^^^^^^^^^^                                                ^^^^^^^^^^^^   ^^^      ^^^^^^^^^^^^^^^^^^^^^^^^^^^^^^^^^^^^^^^^^^^^^^^^^^^^^^^^^^^^^^^^^^^^^^^^^^^^^^^^
+>predicate : (value: T, key: never, iter: this) => value is F
+>          : ^^^^^^^^ ^^^^^^^     ^^^^^^^^    ^^^^^^^^^^^^^^^
+>value : T
+>      : ^
+>key : never
+>    : ^^^^^
+>iter : this
+>     : ^^^^
+>context : any
+>        : ^^^
+
+    filter(predicate: (value: T, key: never, iter: this) => any, context?: any): this;
+>filter : { <F extends T>(predicate: (value: T, key: never, iter: this) => value is F, context?: any): Set<F>; (predicate: (value: T, key: never, iter: this) => any, context?: any): this; }
+>       : ^^^^^^^^^^^^^^^^^^^^^^^^^^^^^^^^^^^^^^^^^^^^^^^^^^^^^^^^^^^^^^^^^^^^^^^^^^^^^^^^^^^^^^^^^^^^^^^^^^^^^^^^^^^^^^^^^                                         ^^^^^^^^^^^^   ^^^    ^^^
+>predicate : (value: T, key: never, iter: this) => any
+>          : ^^^^^^^^ ^^^^^^^     ^^^^^^^^    ^^^^^   
+>value : T
+>      : ^
+>key : never
+>    : ^^^^^
+>iter : this
+>     : ^^^^
+>context : any
+>        : ^^^
+  }
+  export module OrderedSet {
+>OrderedSet : typeof OrderedSet
+>           : ^^^^^^^^^^^^^^^^^
+
+    function isOrderedSet(maybeOrderedSet: any): boolean;
+>isOrderedSet : (maybeOrderedSet: any) => boolean
+>             : ^^^^^^^^^^^^^^^^^^   ^^^^^       
+>maybeOrderedSet : any
+>                : ^^^
+
+    function of<T>(...values: Array<T>): OrderedSet<T>;
+>of : <T>(...values: Array<T>) => OrderedSet<T>
+>   : ^ ^^^^^^^^^^^^^        ^^^^^             
+>values : T[]
+>       : ^^^
+
+    function fromKeys<T>(iter: Collection<T, any>): OrderedSet<T>;
+>fromKeys : { <T>(iter: Collection<T, any>): OrderedSet<T>; (obj: { [key: string]: any; }): OrderedSet<string>; }
+>         : ^^^ ^^^^^^^^                  ^^^             ^^^^^^^^^^^^^^^^^^^^^^^^^^^^^^^^^^^^^^^^^^^^^^^^^^^^^^^
+>iter : Collection<T, any>
+>     : ^^^^^^^^^^^^^^^^^^
+
+    function fromKeys(obj: {[key: string]: any}): OrderedSet<string>;
+>fromKeys : { <T>(iter: Collection<T, any>): OrderedSet<T>; (obj: { [key: string]: any; }): OrderedSet<string>; }
+>         : ^^^^^^^^^^^^^^^^^^^^^^^^^^^^^^^^^^^^^^^^^^^^^^^^^^^^^^                       ^^^                  ^^^
+>obj : { [key: string]: any; }
+>    : ^^^^^^^^^^^^^^^^^^^^^^^
+>key : string
+>    : ^^^^^^
+  }
+  export function OrderedSet(): OrderedSet<any>;
+>OrderedSet : typeof OrderedSet
+>           : ^^^^^^^^^^^^^^^^^
+
+  export function OrderedSet<T>(): OrderedSet<T>;
+>OrderedSet : typeof OrderedSet
+>           : ^^^^^^^^^^^^^^^^^
+
+  export function OrderedSet<T>(collection: Iterable<T>): OrderedSet<T>;
+>OrderedSet : typeof OrderedSet
+>           : ^^^^^^^^^^^^^^^^^
+>collection : Iterable<T>
+>           : ^^^^^^^^^^^
+
+  export interface OrderedSet<T> extends Set<T> {
+    // Sequence algorithms
+    concat<C>(...valuesOrCollections: Array<Iterable<C> | C>): OrderedSet<T | C>;
+>concat : <C>(...valuesOrCollections: Array<Iterable<C> | C>) => OrderedSet<T | C>
+>       : ^ ^^^^^^^^^^^^^^^^^^^^^^^^^^                      ^^^^^                 
+>valuesOrCollections : (C | Iterable<C>)[]
+>                    : ^^^^^^^^^^^^^^^^^^^
+
+    map<M>(mapper: (value: T, key: never, iter: this) => M, context?: any): OrderedSet<M>;
+>map : <M>(mapper: (value: T, key: never, iter: this) => M, context?: any) => OrderedSet<M>
+>    : ^ ^^^^^^^^^^                                       ^^^^^^^^^^^^   ^^^^^             
+>mapper : (value: T, key: never, iter: this) => M
+>       : ^^^^^^^^ ^^^^^^^     ^^^^^^^^    ^^^^^ 
+>value : T
+>      : ^
+>key : never
+>    : ^^^^^
+>iter : this
+>     : ^^^^
+>context : any
+>        : ^^^
+
+    flatMap<M>(mapper: (value: T, key: never, iter: this) => Iterable<M>, context?: any): OrderedSet<M>;
+>flatMap : <M>(mapper: (value: T, key: never, iter: this) => Iterable<M>, context?: any) => OrderedSet<M>
+>        : ^ ^^^^^^^^^^                                                 ^^^^^^^^^^^^   ^^^^^             
+>mapper : (value: T, key: never, iter: this) => Iterable<M>
+>       : ^^^^^^^^ ^^^^^^^     ^^^^^^^^    ^^^^^           
+>value : T
+>      : ^
+>key : never
+>    : ^^^^^
+>iter : this
+>     : ^^^^
+>context : any
+>        : ^^^
+
+    filter<F extends T>(predicate: (value: T, key: never, iter: this) => value is F, context?: any): OrderedSet<F>;
+>filter : { <F extends T>(predicate: (value: T, key: never, iter: this) => value is F, context?: any): OrderedSet<F>; (predicate: (value: T, key: never, iter: this) => any, context?: any): this; }
+>       : ^^^ ^^^^^^^^^^^^^^^^^^^^^^^                                                ^^^^^^^^^^^^   ^^^             ^^^^^^^^^^^^^^^^^^^^^^^^^^^^^^^^^^^^^^^^^^^^^^^^^^^^^^^^^^^^^^^^^^^^^^^^^^^^^^^^
+>predicate : (value: T, key: never, iter: this) => value is F
+>          : ^^^^^^^^ ^^^^^^^     ^^^^^^^^    ^^^^^^^^^^^^^^^
+>value : T
+>      : ^
+>key : never
+>    : ^^^^^
+>iter : this
+>     : ^^^^
+>context : any
+>        : ^^^
+
+    filter(predicate: (value: T, key: never, iter: this) => any, context?: any): this;
+>filter : { <F extends T>(predicate: (value: T, key: never, iter: this) => value is F, context?: any): OrderedSet<F>; (predicate: (value: T, key: never, iter: this) => any, context?: any): this; }
+>       : ^^^^^^^^^^^^^^^^^^^^^^^^^^^^^^^^^^^^^^^^^^^^^^^^^^^^^^^^^^^^^^^^^^^^^^^^^^^^^^^^^^^^^^^^^^^^^^^^^^^^^^^^^^^^^^^^^^^^^^^^                                         ^^^^^^^^^^^^   ^^^    ^^^
+>predicate : (value: T, key: never, iter: this) => any
+>          : ^^^^^^^^ ^^^^^^^     ^^^^^^^^    ^^^^^   
+>value : T
+>      : ^
+>key : never
+>    : ^^^^^
+>iter : this
+>     : ^^^^
+>context : any
+>        : ^^^
+
+    zip(...collections: Array<Collection<any, any>>): OrderedSet<any>;
+>zip : (...collections: Array<Collection<any, any>>) => OrderedSet<any>
+>    : ^^^^^^^^^^^^^^^^^                           ^^^^^               
+>collections : Collection<any, any>[]
+>            : ^^^^^^^^^^^^^^^^^^^^^^
+
+    zipWith<U, Z>(zipper: (value: T, otherValue: U) => Z, otherCollection: Collection<any, U>): OrderedSet<Z>;
+>zipWith : { <U, Z>(zipper: (value: T, otherValue: U) => Z, otherCollection: Collection<any, U>): OrderedSet<Z>; <U_1, V, Z_1>(zipper: (value: T, otherValue: U_1, thirdValue: V) => Z_1, otherCollection: Collection<any, U_1>, thirdCollection: Collection<any, V>): OrderedSet<Z_1>; <Z_2>(zipper: (...any: any[]) => Z_2, ...collections: Collection<any, any>[]): OrderedSet<Z_2>; }
+>        : ^^^ ^^ ^^^^^^^^^^                              ^^^^^^^^^^^^^^^^^^^                  ^^^             ^^^^^^^^^^^^^^^^^^^^^^^^^^^^^^^^^^^^^^^^^^^^^^^^^^^^^^^^^^^^^^^^^^^^^^^^^^^^^^^^^^^^^^^^^^^^^^^^^^^^^^^^^^^^^^^^^^^^^^^^^^^^^^^^^^^^^^^^^^^^^^^^^^^^^^^^^^^^^^^^^^^^^^^^^^^^^^^^^^^^^^^^^^^^^^^^^^^^^^^^^^^^^^^^^^^^^^^^^^^^^^^^^^^^^^^^^^^^^^^^^^^^^^^^^^^^^^^^^^^^^^^^^^
+>zipper : (value: T, otherValue: U) => Z
+>       : ^^^^^^^^ ^^^^^^^^^^^^^^ ^^^^^ 
+>value : T
+>      : ^
+>otherValue : U
+>           : ^
+>otherCollection : Collection<any, U>
+>                : ^^^^^^^^^^^^^^^^^^
+
+    zipWith<U, V, Z>(zipper: (value: T, otherValue: U, thirdValue: V) => Z, otherCollection: Collection<any, U>, thirdCollection: Collection<any, V>): OrderedSet<Z>;
+>zipWith : { <U_1, Z_1>(zipper: (value: T, otherValue: U_1) => Z_1, otherCollection: Collection<any, U_1>): OrderedSet<Z_1>; <U, V, Z>(zipper: (value: T, otherValue: U, thirdValue: V) => Z, otherCollection: Collection<any, U>, thirdCollection: Collection<any, V>): OrderedSet<Z>; <Z_2>(zipper: (...any: any[]) => Z_2, ...collections: Collection<any, any>[]): OrderedSet<Z_2>; }
+>        : ^^^^^^^^^^^^^^^^^^^^^^^^^^^^^^^^^^^^^^^^^^^^^^^^^^^^^^^^^^^^^^^^^^^^^^^^^^^^^^^^^^^^^^^^^^^^^^^^^^^^^^^^^^^^^^^^^^^ ^^ ^^ ^^^^^^^^^^                                             ^^^^^^^^^^^^^^^^^^^                  ^^^^^^^^^^^^^^^^^^^                  ^^^             ^^^^^^^^^^^^^^^^^^^^^^^^^^^^^^^^^^^^^^^^^^^^^^^^^^^^^^^^^^^^^^^^^^^^^^^^^^^^^^^^^^^^^^^^^^^^^^^^^^^
+>zipper : (value: T, otherValue: U, thirdValue: V) => Z
+>       : ^^^^^^^^ ^^^^^^^^^^^^^^ ^^^^^^^^^^^^^^ ^^^^^ 
+>value : T
+>      : ^
+>otherValue : U
+>           : ^
+>thirdValue : V
+>           : ^
+>otherCollection : Collection<any, U>
+>                : ^^^^^^^^^^^^^^^^^^
+>thirdCollection : Collection<any, V>
+>                : ^^^^^^^^^^^^^^^^^^
+
+    zipWith<Z>(zipper: (...any: Array<any>) => Z, ...collections: Array<Collection<any, any>>): OrderedSet<Z>;
+>zipWith : { <U, Z_1>(zipper: (value: T, otherValue: U) => Z_1, otherCollection: Collection<any, U>): OrderedSet<Z_1>; <U_1, V, Z_2>(zipper: (value: T, otherValue: U_1, thirdValue: V) => Z_2, otherCollection: Collection<any, U_1>, thirdCollection: Collection<any, V>): OrderedSet<Z_2>; <Z>(zipper: (...any: Array<any>) => Z, ...collections: Array<Collection<any, any>>): OrderedSet<Z>; }
+>        : ^^^^^^^^^^^^^^^^^^^^^^^^^^^^^^^^^^^^^^^^^^^^^^^^^^^^^^^^^^^^^^^^^^^^^^^^^^^^^^^^^^^^^^^^^^^^^^^^^^^^^^^^^^^^^^^^^^^^^^^^^^^^^^^^^^^^^^^^^^^^^^^^^^^^^^^^^^^^^^^^^^^^^^^^^^^^^^^^^^^^^^^^^^^^^^^^^^^^^^^^^^^^^^^^^^^^^^^^^^^^^^^^^^^^^^^^^^^^^^^^^^^^^^^^^^^^^^^^^^^^^^^^^^^^^^^^^^^^ ^^^^^^^^^^                         ^^^^^^^^^^^^^^^^^^                           ^^^             ^^^
+>zipper : (...any: Array<any>) => Z
+>       : ^^^^^^^^^          ^^^^^ 
+>any : any[]
+>    : ^^^^^
+>collections : Collection<any, any>[]
+>            : ^^^^^^^^^^^^^^^^^^^^^^
+  }
+  export module Stack {
+>Stack : typeof Stack
+>      : ^^^^^^^^^^^^
+
+    function isStack(maybeStack: any): maybeStack is Stack<any>;
+>isStack : (maybeStack: any) => maybeStack is Stack<any>
+>        : ^^^^^^^^^^^^^   ^^^^^^^^^^^^^^^^^^^^^^^^^^^^^
+>maybeStack : any
+>           : ^^^
+
+    function of<T>(...values: Array<T>): Stack<T>;
+>of : <T>(...values: Array<T>) => Stack<T>
+>   : ^ ^^^^^^^^^^^^^        ^^^^^        
+>values : T[]
+>       : ^^^
+  }
+  export function Stack(): Stack<any>;
+>Stack : typeof Stack
+>      : ^^^^^^^^^^^^
+
+  export function Stack<T>(): Stack<T>;
+>Stack : typeof Stack
+>      : ^^^^^^^^^^^^
+
+  export function Stack<T>(collection: Iterable<T>): Stack<T>;
+>Stack : typeof Stack
+>      : ^^^^^^^^^^^^
+>collection : Iterable<T>
+>           : ^^^^^^^^^^^
+
+  export interface Stack<T> extends Collection.Indexed<T> {
+>Collection : typeof Collection
+>           : ^^^^^^^^^^^^^^^^^
+
+    // Reading values
+    peek(): T | undefined;
+>peek : () => T | undefined
+>     : ^^^^^^             
+
+    // Persistent changes
+    clear(): Stack<T>;
+>clear : () => Stack<T>
+>      : ^^^^^^        
+
+    unshift(...values: Array<T>): Stack<T>;
+>unshift : (...values: Array<T>) => Stack<T>
+>        : ^^^^^^^^^^^^        ^^^^^        
+>values : T[]
+>       : ^^^
+
+    unshiftAll(iter: Iterable<T>): Stack<T>;
+>unshiftAll : (iter: Iterable<T>) => Stack<T>
+>           : ^^^^^^^           ^^^^^        
+>iter : Iterable<T>
+>     : ^^^^^^^^^^^
+
+    shift(): Stack<T>;
+>shift : () => Stack<T>
+>      : ^^^^^^        
+
+    push(...values: Array<T>): Stack<T>;
+>push : (...values: Array<T>) => Stack<T>
+>     : ^^^^^^^^^^^^        ^^^^^        
+>values : T[]
+>       : ^^^
+
+    pushAll(iter: Iterable<T>): Stack<T>;
+>pushAll : (iter: Iterable<T>) => Stack<T>
+>        : ^^^^^^^           ^^^^^        
+>iter : Iterable<T>
+>     : ^^^^^^^^^^^
+
+    pop(): Stack<T>;
+>pop : () => Stack<T>
+>    : ^^^^^^        
+
+    // Transient changes
+    withMutations(mutator: (mutable: this) => any): this;
+>withMutations : (mutator: (mutable: this) => any) => this
+>              : ^^^^^^^^^^                      ^^^^^    
+>mutator : (mutable: this) => any
+>        : ^^^^^^^^^^    ^^^^^   
+>mutable : this
+>        : ^^^^
+
+    asMutable(): this;
+>asMutable : () => this
+>          : ^^^^^^    
+
+    asImmutable(): this;
+>asImmutable : () => this
+>            : ^^^^^^    
+
+    // Sequence algorithms
+    concat<C>(...valuesOrCollections: Array<Iterable<C> | C>): Stack<T | C>;
+>concat : <C>(...valuesOrCollections: Array<Iterable<C> | C>) => Stack<T | C>
+>       : ^ ^^^^^^^^^^^^^^^^^^^^^^^^^^                      ^^^^^            
+>valuesOrCollections : (C | Iterable<C>)[]
+>                    : ^^^^^^^^^^^^^^^^^^^
+
+    map<M>(mapper: (value: T, key: number, iter: this) => M, context?: any): Stack<M>;
+>map : <M>(mapper: (value: T, key: number, iter: this) => M, context?: any) => Stack<M>
+>    : ^ ^^^^^^^^^^                                        ^^^^^^^^^^^^   ^^^^^        
+>mapper : (value: T, key: number, iter: this) => M
+>       : ^^^^^^^^ ^^^^^^^      ^^^^^^^^    ^^^^^ 
+>value : T
+>      : ^
+>key : number
+>    : ^^^^^^
+>iter : this
+>     : ^^^^
+>context : any
+>        : ^^^
+
+    flatMap<M>(mapper: (value: T, key: number, iter: this) => Iterable<M>, context?: any): Stack<M>;
+>flatMap : <M>(mapper: (value: T, key: number, iter: this) => Iterable<M>, context?: any) => Stack<M>
+>        : ^ ^^^^^^^^^^                                                  ^^^^^^^^^^^^   ^^^^^        
+>mapper : (value: T, key: number, iter: this) => Iterable<M>
+>       : ^^^^^^^^ ^^^^^^^      ^^^^^^^^    ^^^^^           
+>value : T
+>      : ^
+>key : number
+>    : ^^^^^^
+>iter : this
+>     : ^^^^
+>context : any
+>        : ^^^
+
+    filter<F extends T>(predicate: (value: T, index: number, iter: this) => value is F, context?: any): Set<F>;
+>filter : { <F extends T>(predicate: (value: T, index: number, iter: this) => value is F, context?: any): Set<F>; (predicate: (value: T, index: number, iter: this) => any, context?: any): this; }
+>       : ^^^ ^^^^^^^^^^^^^^^^^^^^^^^                                                   ^^^^^^^^^^^^   ^^^      ^^^^^^^^^^^^^^^^^^^^^^^^^^^^^^^^^^^^^^^^^^^^^^^^^^^^^^^^^^^^^^^^^^^^^^^^^^^^^^^^^^^
+>predicate : (value: T, index: number, iter: this) => value is F
+>          : ^^^^^^^^ ^^^^^^^^^      ^^^^^^^^    ^^^^^^^^^^^^^^^
+>value : T
+>      : ^
+>index : number
+>      : ^^^^^^
+>iter : this
+>     : ^^^^
+>context : any
+>        : ^^^
+
+    filter(predicate: (value: T, index: number, iter: this) => any, context?: any): this;
+>filter : { <F extends T>(predicate: (value: T, index: number, iter: this) => value is F, context?: any): Set<F>; (predicate: (value: T, index: number, iter: this) => any, context?: any): this; }
+>       : ^^^^^^^^^^^^^^^^^^^^^^^^^^^^^^^^^^^^^^^^^^^^^^^^^^^^^^^^^^^^^^^^^^^^^^^^^^^^^^^^^^^^^^^^^^^^^^^^^^^^^^^^^^^^^^^^^^^^                                            ^^^^^^^^^^^^   ^^^    ^^^
+>predicate : (value: T, index: number, iter: this) => any
+>          : ^^^^^^^^ ^^^^^^^^^      ^^^^^^^^    ^^^^^   
+>value : T
+>      : ^
+>index : number
+>      : ^^^^^^
+>iter : this
+>     : ^^^^
+>context : any
+>        : ^^^
+  }
+  export function Range(start?: number, end?: number, step?: number): Seq.Indexed<number>;
+>Range : (start?: number, end?: number, step?: number) => Seq.Indexed<number>
+>      : ^^^^^^^^^      ^^^^^^^^      ^^^^^^^^^      ^^^^^                   
+>start : number | undefined
+>      : ^^^^^^^^^^^^^^^^^^
+>end : number | undefined
+>    : ^^^^^^^^^^^^^^^^^^
+>step : number | undefined
+>     : ^^^^^^^^^^^^^^^^^^
+>Seq : any
+>    : ^^^
+
+  export function Repeat<T>(value: T, times?: number): Seq.Indexed<T>;
+>Repeat : <T>(value: T, times?: number) => Seq.Indexed<T>
+>       : ^ ^^^^^^^^^ ^^^^^^^^^^      ^^^^^              
+>value : T
+>      : ^
+>times : number | undefined
+>      : ^^^^^^^^^^^^^^^^^^
+>Seq : any
+>    : ^^^
+
+  export module Record {
+>Record : typeof Record
+>       : ^^^^^^^^^^^^^
+
+    export function isRecord(maybeRecord: any): maybeRecord is Record.Instance<any>;
+>isRecord : (maybeRecord: any) => maybeRecord is Instance<any>
+>         : ^^^^^^^^^^^^^^   ^^^^^^^^^^^^^^^^^^^^^^^^^^^^^^^^^
+>maybeRecord : any
+>            : ^^^
+>Record : any
+>       : ^^^
+
+    export function getDescriptiveName(record: Instance<any>): string;
+>getDescriptiveName : (record: Instance<any>) => string
+>                   : ^^^^^^^^^             ^^^^^      
+>record : Instance<any>
+>       : ^^^^^^^^^^^^^
+
+    export interface Class<T extends Object> {
+      (values?: Partial<T> | Iterable<[string, any]>): Instance<T> & Readonly<T>;
+>values : Partial<T> | Iterable<[string, any]> | undefined
+>       : ^^^^^^^^^^^^^^^^^^^^^^^^^^^^^^^^^^^^^^^^^^^^^^^^
+
+      new (values?: Partial<T> | Iterable<[string, any]>): Instance<T> & Readonly<T>;
+>values : Partial<T> | Iterable<[string, any]> | undefined
+>       : ^^^^^^^^^^^^^^^^^^^^^^^^^^^^^^^^^^^^^^^^^^^^^^^^
+    }
+    export interface Instance<T extends Object> {
+      readonly size: number;
+>size : number
+>     : ^^^^^^
+
+      // Reading values
+      has(key: string): boolean;
+>has : (key: string) => boolean
+>    : ^^^^^^      ^^^^^       
+>key : string
+>    : ^^^^^^
+
+      get<K extends keyof T>(key: K): T[K];
+>get : <K extends keyof T>(key: K) => T[K]
+>    : ^ ^^^^^^^^^^^^^^^^^^^^^^^ ^^^^^    
+>key : K
+>    : ^
+
+      // Reading deep values
+      hasIn(keyPath: Iterable<any>): boolean;
+>hasIn : (keyPath: Iterable<any>) => boolean
+>      : ^^^^^^^^^^             ^^^^^       
+>keyPath : Iterable<any>
+>        : ^^^^^^^^^^^^^
+
+      getIn(keyPath: Iterable<any>): any;
+>getIn : (keyPath: Iterable<any>) => any
+>      : ^^^^^^^^^^             ^^^^^   
+>keyPath : Iterable<any>
+>        : ^^^^^^^^^^^^^
+
+      // Value equality
+      equals(other: any): boolean;
+>equals : (other: any) => boolean
+>       : ^^^^^^^^   ^^^^^       
+>other : any
+>      : ^^^
+
+      hashCode(): number;
+>hashCode : () => number
+>         : ^^^^^^      
+
+      // Persistent changes
+      set<K extends keyof T>(key: K, value: T[K]): this;
+>set : <K extends keyof T>(key: K, value: T[K]) => this
+>    : ^ ^^^^^^^^^^^^^^^^^^^^^^^ ^^^^^^^^^    ^^^^^    
+>key : K
+>    : ^
+>value : T[K]
+>      : ^^^^
+
+      update<K extends keyof T>(key: K, updater: (value: T[K]) => T[K]): this;
+>update : <K extends keyof T>(key: K, updater: (value: T[K]) => T[K]) => this
+>       : ^ ^^^^^^^^^^^^^^^^^^^^^^^ ^^^^^^^^^^^                     ^^^^^    
+>key : K
+>    : ^
+>updater : (value: T[K]) => T[K]
+>        : ^^^^^^^^    ^^^^^    
+>value : T[K]
+>      : ^^^^
+
+      merge(...collections: Array<Partial<T> | Iterable<[string, any]>>): this;
+>merge : (...collections: Array<Partial<T> | Iterable<[string, any]>>) => this
+>      : ^^^^^^^^^^^^^^^^^                                           ^^^^^    
+>collections : (Iterable<[string, any]> | Partial<T>)[]
+>            : ^^^^^^^^^^^^^^^^^^^^^^^^^^^^^^^^^^^^^^^^
+
+      mergeDeep(...collections: Array<Partial<T> | Iterable<[string, any]>>): this;
+>mergeDeep : (...collections: Array<Partial<T> | Iterable<[string, any]>>) => this
+>          : ^^^^^^^^^^^^^^^^^                                           ^^^^^    
+>collections : (Iterable<[string, any]> | Partial<T>)[]
+>            : ^^^^^^^^^^^^^^^^^^^^^^^^^^^^^^^^^^^^^^^^
+
+      mergeWith(merger: (oldVal: any, newVal: any, key: keyof T) => any, ...collections: Array<Partial<T> | Iterable<[string, any]>>): this;
+>mergeWith : (merger: (oldVal: any, newVal: any, key: keyof T) => any, ...collections: Array<Partial<T> | Iterable<[string, any]>>) => this
+>          : ^^^^^^^^^                                               ^^^^^^^^^^^^^^^^^^                                           ^^^^^    
+>merger : (oldVal: any, newVal: any, key: keyof T) => any
+>       : ^^^^^^^^^   ^^^^^^^^^^   ^^^^^^^       ^^^^^   
+>oldVal : any
+>       : ^^^
+>newVal : any
+>       : ^^^
+>key : keyof T
+>    : ^^^^^^^
+>collections : (Iterable<[string, any]> | Partial<T>)[]
+>            : ^^^^^^^^^^^^^^^^^^^^^^^^^^^^^^^^^^^^^^^^
+
+      mergeDeepWith(merger: (oldVal: any, newVal: any, key: any) => any, ...collections: Array<Partial<T> | Iterable<[string, any]>>): this;
+>mergeDeepWith : (merger: (oldVal: any, newVal: any, key: any) => any, ...collections: Array<Partial<T> | Iterable<[string, any]>>) => this
+>              : ^^^^^^^^^                                           ^^^^^^^^^^^^^^^^^^                                           ^^^^^    
+>merger : (oldVal: any, newVal: any, key: any) => any
+>       : ^^^^^^^^^   ^^^^^^^^^^   ^^^^^^^   ^^^^^   
+>oldVal : any
+>       : ^^^
+>newVal : any
+>       : ^^^
+>key : any
+>    : ^^^
+>collections : (Iterable<[string, any]> | Partial<T>)[]
+>            : ^^^^^^^^^^^^^^^^^^^^^^^^^^^^^^^^^^^^^^^^
+
+      delete<K extends keyof T>(key: K): this;
+>delete : <K extends keyof T>(key: K) => this
+>       : ^ ^^^^^^^^^^^^^^^^^^^^^^^ ^^^^^    
+>key : K
+>    : ^
+
+      remove<K extends keyof T>(key: K): this;
+>remove : <K extends keyof T>(key: K) => this
+>       : ^ ^^^^^^^^^^^^^^^^^^^^^^^ ^^^^^    
+>key : K
+>    : ^
+
+      clear(): this;
+>clear : () => this
+>      : ^^^^^^    
+
+      // Deep persistent changes
+      setIn(keyPath: Iterable<any>, value: any): this;
+>setIn : (keyPath: Iterable<any>, value: any) => this
+>      : ^^^^^^^^^^             ^^^^^^^^^   ^^^^^    
+>keyPath : Iterable<any>
+>        : ^^^^^^^^^^^^^
+>value : any
+>      : ^^^
+
+      updateIn(keyPath: Iterable<any>, updater: (value: any) => any): this;
+>updateIn : (keyPath: Iterable<any>, updater: (value: any) => any) => this
+>         : ^^^^^^^^^^             ^^^^^^^^^^^                   ^^^^^    
+>keyPath : Iterable<any>
+>        : ^^^^^^^^^^^^^
+>updater : (value: any) => any
+>        : ^^^^^^^^   ^^^^^   
+>value : any
+>      : ^^^
+
+      mergeIn(keyPath: Iterable<any>, ...collections: Array<any>): this;
+>mergeIn : (keyPath: Iterable<any>, ...collections: Array<any>) => this
+>        : ^^^^^^^^^^             ^^^^^^^^^^^^^^^^^^          ^^^^^    
+>keyPath : Iterable<any>
+>        : ^^^^^^^^^^^^^
+>collections : any[]
+>            : ^^^^^
+
+      mergeDeepIn(keyPath: Iterable<any>, ...collections: Array<any>): this;
+>mergeDeepIn : (keyPath: Iterable<any>, ...collections: Array<any>) => this
+>            : ^^^^^^^^^^             ^^^^^^^^^^^^^^^^^^          ^^^^^    
+>keyPath : Iterable<any>
+>        : ^^^^^^^^^^^^^
+>collections : any[]
+>            : ^^^^^
+
+      deleteIn(keyPath: Iterable<any>): this;
+>deleteIn : (keyPath: Iterable<any>) => this
+>         : ^^^^^^^^^^             ^^^^^    
+>keyPath : Iterable<any>
+>        : ^^^^^^^^^^^^^
+
+      removeIn(keyPath: Iterable<any>): this;
+>removeIn : (keyPath: Iterable<any>) => this
+>         : ^^^^^^^^^^             ^^^^^    
+>keyPath : Iterable<any>
+>        : ^^^^^^^^^^^^^
+
+      // Conversion to JavaScript types
+      toJS(): { [K in keyof T]: any };
+>toJS : () => { [K in keyof T]: any; }
+>     : ^^^^^^                        
+
+      toJSON(): T;
+>toJSON : () => T
+>       : ^^^^^^ 
+
+      toObject(): T;
+>toObject : () => T
+>         : ^^^^^^ 
+
+      // Transient changes
+      withMutations(mutator: (mutable: this) => any): this;
+>withMutations : (mutator: (mutable: this) => any) => this
+>              : ^^^^^^^^^^                      ^^^^^    
+>mutator : (mutable: this) => any
+>        : ^^^^^^^^^^    ^^^^^   
+>mutable : this
+>        : ^^^^
+
+      asMutable(): this;
+>asMutable : () => this
+>          : ^^^^^^    
+
+      asImmutable(): this;
+>asImmutable : () => this
+>            : ^^^^^^    
+
+      // Sequence algorithms
+      toSeq(): Seq.Keyed<keyof T, T[keyof T]>;
+>toSeq : () => Seq.Keyed<keyof T, T[keyof T]>
+>      : ^^^^^^                              
+>Seq : any
+>    : ^^^
+
+      [Symbol.iterator](): IterableIterator<[keyof T, T[keyof T]]>;
+>[Symbol.iterator] : () => IterableIterator<[keyof T, T[keyof T]]>
+>                  : ^^^^^^                                       
+>Symbol.iterator : unique symbol
+>                : ^^^^^^^^^^^^^
+>Symbol : SymbolConstructor
+>       : ^^^^^^^^^^^^^^^^^
+>iterator : unique symbol
+>         : ^^^^^^^^^^^^^
+    }
+  }
+  export function Record<T>(defaultValues: T, name?: string): Record.Class<T>;
+>Record : typeof Record
+>       : ^^^^^^^^^^^^^
+>defaultValues : T
+>              : ^
+>name : string | undefined
+>     : ^^^^^^^^^^^^^^^^^^
+>Record : any
+>       : ^^^
+
+  export module Seq {
+>Seq : typeof Seq
+>    : ^^^^^^^^^^
+
+    function isSeq(maybeSeq: any): maybeSeq is Seq.Indexed<any> | Seq.Keyed<any, any>;
+>isSeq : (maybeSeq: any) => maybeSeq is Indexed<any> | Keyed<any, any>
+>      : ^^^^^^^^^^^   ^^^^^^^^^^^^^^^^^^^^^^^^^^^^^^^^^^^^^^^^^^^^^^^
+>maybeSeq : any
+>         : ^^^
+>Seq : any
+>    : ^^^
+>Seq : any
+>    : ^^^
+
+    function of<T>(...values: Array<T>): Seq.Indexed<T>;
+>of : <T>(...values: Array<T>) => Seq.Indexed<T>
+>   : ^ ^^^^^^^^^^^^^        ^^^^^              
+>values : T[]
+>       : ^^^
+>Seq : any
+>    : ^^^
+
+    export module Keyed {}
+    export function Keyed<K, V>(collection: Iterable<[K, V]>): Seq.Keyed<K, V>;
+>Keyed : { <K, V>(collection: Iterable<[K, V]>): Seq.Keyed<K, V>; <V_1>(obj: { [key: string]: V_1; }): Keyed<string, V_1>; <K_1, V_2>(): Keyed<K_1, V_2>; (): Keyed<any, any>; }
+>      : ^^^ ^^ ^^^^^^^^^^^^^^                ^^^               ^^^^^^^^^^^^^^^^^^^^^^^^^^^^^^^^^^^^^^^^^^^^^^^^^^^^^^^^^^^^^^^^^^^^^^^^^^^^^^^^^^^^^^^^^^^^^^^^^^^^^^^^^^^^^^^^
+>collection : Iterable<[K, V]>
+>           : ^^^^^^^^^^^^^^^^
+>Seq : any
+>    : ^^^
+
+    export function Keyed<V>(obj: {[key: string]: V}): Seq.Keyed<string, V>;
+>Keyed : { <K, V_1>(collection: Iterable<[K, V_1]>): Keyed<K, V_1>; <V>(obj: { [key: string]: V; }): Seq.Keyed<string, V>; <K_1, V_2>(): Keyed<K_1, V_2>; (): Keyed<any, any>; }
+>      : ^^^^^^^^^^^^^^^^^^^^^^^^^^^^^^^^^^^^^^^^^^^^^^^^^^^^^^^^^^^^ ^^^^^^^                     ^^^                    ^^^^^^^^^^^^^^^^^^^^^^^^^^^^^^^^^^^^^^^^^^^^^^^^^^^^^^^
+>obj : { [key: string]: V; }
+>    : ^^^^^^^^^^^^^^^^^^^^^
+>key : string
+>    : ^^^^^^
+>Seq : any
+>    : ^^^
+
+    export function Keyed<K, V>(): Seq.Keyed<K, V>;
+>Keyed : { <K_1, V_1>(collection: Iterable<[K_1, V_1]>): Keyed<K_1, V_1>; <V_2>(obj: { [key: string]: V_2; }): Keyed<string, V_2>; <K, V>(): Seq.Keyed<K, V>; (): Keyed<any, any>; }
+>      : ^^^^^^^^^^^^^^^^^^^^^^^^^^^^^^^^^^^^^^^^^^^^^^^^^^^^^^^^^^^^^^^^^^^^^^^^^^^^^^^^^^^^^^^^^^^^^^^^^^^^^^^^^^^^^^^^^^^^^^^^^^^ ^^ ^^^^^               ^^^^^^^^^^^^^^^^^^^^^^^^
+>Seq : any
+>    : ^^^
+
+    export function Keyed(): Seq.Keyed<any, any>;
+>Keyed : { <K, V>(collection: Iterable<[K, V]>): Keyed<K, V>; <V_1>(obj: { [key: string]: V_1; }): Keyed<string, V_1>; <K_1, V_2>(): Keyed<K_1, V_2>; (): Seq.Keyed<any, any>; }
+>      : ^^^^^^^^^^^^^^^^^^^^^^^^^^^^^^^^^^^^^^^^^^^^^^^^^^^^^^^^^^^^^^^^^^^^^^^^^^^^^^^^^^^^^^^^^^^^^^^^^^^^^^^^^^^^^^^^^^^^^^^^^^^^^^^^^^^^^^^^^^^^^^^^^                   ^^^
+>Seq : any
+>    : ^^^
+
+    export interface Keyed<K, V> extends Seq<K, V>, Collection.Keyed<K, V> {
+>Collection : typeof Collection
+>           : ^^^^^^^^^^^^^^^^^
+
+      toJS(): Object;
+>toJS : () => Object
+>     : ^^^^^^      
+
+      toJSON(): { [key: string]: V };
+>toJSON : () => { [key: string]: V; }
+>       : ^^^^^^                     
+>key : string
+>    : ^^^^^^
+
+      toSeq(): this;
+>toSeq : () => this
+>      : ^^^^^^    
+
+      concat<KC, VC>(...collections: Array<Iterable<[KC, VC]>>): Seq.Keyed<K | KC, V | VC>;
+>concat : { <KC, VC>(...collections: Array<Iterable<[KC, VC]>>): Seq.Keyed<K | KC, V | VC>; <C>(...collections: { [key: string]: C; }[]): Keyed<string | K, V | C>; }
+>       : ^^^  ^^  ^^^^^^^^^^^^^^^^^^                         ^^^                         ^^^^^^^^^^^^^^^^^^^^^^^^^^^^^^^^^^^^^^^^^^^^^^^^^^^^^^^^^^^^^^^^^^^^^^^^^^^
+>collections : Iterable<[KC, VC]>[]
+>            : ^^^^^^^^^^^^^^^^^^^^
+>Seq : any
+>    : ^^^
+
+      concat<C>(...collections: Array<{[key: string]: C}>): Seq.Keyed<K | string, V | C>;
+>concat : { <KC, VC>(...collections: Iterable<[KC, VC]>[]): Keyed<K | KC, V | VC>; <C>(...collections: Array<{ [key: string]: C; }>): Seq.Keyed<K | string, V | C>; }
+>       : ^^^^^^^^^^^^^^^^^^^^^^^^^^^^^^^^^^^^^^^^^^^^^^^^^^^^^^^^^^^^^^^^^^^^^^^^^^ ^^^^^^^^^^^^^^^^^^                            ^^^                            ^^^
+>collections : { [key: string]: C; }[]
+>            : ^^^^^^^^^^^^^^^^^^^^^^^
+>key : string
+>    : ^^^^^^
+>Seq : any
+>    : ^^^
+
+      map<M>(mapper: (value: V, key: K, iter: this) => M, context?: any): Seq.Keyed<K, M>;
+>map : <M>(mapper: (value: V, key: K, iter: this) => M, context?: any) => Seq.Keyed<K, M>
+>    : ^ ^^^^^^^^^^                                   ^^^^^^^^^^^^   ^^^^^               
+>mapper : (value: V, key: K, iter: this) => M
+>       : ^^^^^^^^ ^^^^^^^ ^^^^^^^^    ^^^^^ 
+>value : V
+>      : ^
+>key : K
+>    : ^
+>iter : this
+>     : ^^^^
+>context : any
+>        : ^^^
+>Seq : any
+>    : ^^^
+
+      mapKeys<M>(mapper: (key: K, value: V, iter: this) => M, context?: any): Seq.Keyed<M, V>;
+>mapKeys : <M>(mapper: (key: K, value: V, iter: this) => M, context?: any) => Seq.Keyed<M, V>
+>        : ^ ^^^^^^^^^^                                   ^^^^^^^^^^^^   ^^^^^               
+>mapper : (key: K, value: V, iter: this) => M
+>       : ^^^^^^ ^^^^^^^^^ ^^^^^^^^    ^^^^^ 
+>key : K
+>    : ^
+>value : V
+>      : ^
+>iter : this
+>     : ^^^^
+>context : any
+>        : ^^^
+>Seq : any
+>    : ^^^
+
+      mapEntries<KM, VM>(mapper: (entry: [K, V], index: number, iter: this) => [KM, VM], context?: any): Seq.Keyed<KM, VM>;
+>mapEntries : <KM, VM>(mapper: (entry: [K, V], index: number, iter: this) => [KM, VM], context?: any) => Seq.Keyed<KM, VM>
+>           : ^  ^^  ^^^^^^^^^^                                                      ^^^^^^^^^^^^   ^^^^^                 
+>mapper : (entry: [K, V], index: number, iter: this) => [KM, VM]
+>       : ^^^^^^^^      ^^^^^^^^^      ^^^^^^^^    ^^^^^        
+>entry : [K, V]
+>      : ^^^^^^
+>index : number
+>      : ^^^^^^
+>iter : this
+>     : ^^^^
+>context : any
+>        : ^^^
+>Seq : any
+>    : ^^^
+
+      flatMap<M>(mapper: (value: V, key: K, iter: this) => Iterable<M>, context?: any): Seq.Keyed<any, any>;
+>flatMap : <M>(mapper: (value: V, key: K, iter: this) => Iterable<M>, context?: any) => Seq.Keyed<any, any>
+>        : ^ ^^^^^^^^^^                                             ^^^^^^^^^^^^   ^^^^^                   
+>mapper : (value: V, key: K, iter: this) => Iterable<M>
+>       : ^^^^^^^^ ^^^^^^^ ^^^^^^^^    ^^^^^           
+>value : V
+>      : ^
+>key : K
+>    : ^
+>iter : this
+>     : ^^^^
+>context : any
+>        : ^^^
+>Seq : any
+>    : ^^^
+
+      filter<F extends V>(predicate: (value: V, key: K, iter: this) => value is F, context?: any): Seq.Keyed<K, F>;
+>filter : { <F extends V>(predicate: (value: V, key: K, iter: this) => value is F, context?: any): Seq.Keyed<K, F>; (predicate: (value: V, key: K, iter: this) => any, context?: any): this; }
+>       : ^^^ ^^^^^^^^^^^^^^^^^^^^^^^                                            ^^^^^^^^^^^^   ^^^               ^^^^^^^^^^^^^^^^^^^^^^^^^^^^^^^^^^^^^^^^^^^^^^^^^^^^^^^^^^^^^^^^^^^^^^^^^^^^
+>predicate : (value: V, key: K, iter: this) => value is F
+>          : ^^^^^^^^ ^^^^^^^ ^^^^^^^^    ^^^^^^^^^^^^^^^
+>value : V
+>      : ^
+>key : K
+>    : ^
+>iter : this
+>     : ^^^^
+>context : any
+>        : ^^^
+>Seq : any
+>    : ^^^
+
+      filter(predicate: (value: V, key: K, iter: this) => any, context?: any): this;
+>filter : { <F extends V>(predicate: (value: V, key: K, iter: this) => value is F, context?: any): Keyed<K, F>; (predicate: (value: V, key: K, iter: this) => any, context?: any): this; }
+>       : ^^^^^^^^^^^^^^^^^^^^^^^^^^^^^^^^^^^^^^^^^^^^^^^^^^^^^^^^^^^^^^^^^^^^^^^^^^^^^^^^^^^^^^^^^^^^^^^^^^^^^^^^^^^^^^^^^^                                     ^^^^^^^^^^^^   ^^^    ^^^
+>predicate : (value: V, key: K, iter: this) => any
+>          : ^^^^^^^^ ^^^^^^^ ^^^^^^^^    ^^^^^   
+>value : V
+>      : ^
+>key : K
+>    : ^
+>iter : this
+>     : ^^^^
+>context : any
+>        : ^^^
+    }
+    module Indexed {
+>Indexed : typeof Indexed
+>        : ^^^^^^^^^^^^^^
+
+      function of<T>(...values: Array<T>): Seq.Indexed<T>;
+>of : <T>(...values: Array<T>) => Seq.Indexed<T>
+>   : ^ ^^^^^^^^^^^^^        ^^^^^              
+>values : T[]
+>       : ^^^
+>Seq : any
+>    : ^^^
+    }
+    export function Indexed(): Seq.Indexed<any>;
+>Indexed : typeof Indexed
+>        : ^^^^^^^^^^^^^^
+>Seq : any
+>    : ^^^
+
+    export function Indexed<T>(): Seq.Indexed<T>;
+>Indexed : typeof Indexed
+>        : ^^^^^^^^^^^^^^
+>Seq : any
+>    : ^^^
+
+    export function Indexed<T>(collection: Iterable<T>): Seq.Indexed<T>;
+>Indexed : typeof Indexed
+>        : ^^^^^^^^^^^^^^
+>collection : Iterable<T>
+>           : ^^^^^^^^^^^
+>Seq : any
+>    : ^^^
+
+    export interface Indexed<T> extends Seq<number, T>, Collection.Indexed<T> {
+>Collection : typeof Collection
+>           : ^^^^^^^^^^^^^^^^^
+
+      toJS(): Array<any>;
+>toJS : () => Array<any>
+>     : ^^^^^^          
+
+      toJSON(): Array<T>;
+>toJSON : () => Array<T>
+>       : ^^^^^^        
+
+      toSeq(): this;
+>toSeq : () => this
+>      : ^^^^^^    
+
+      concat<C>(...valuesOrCollections: Array<Iterable<C> | C>): Seq.Indexed<T | C>;
+>concat : <C>(...valuesOrCollections: Array<Iterable<C> | C>) => Seq.Indexed<T | C>
+>       : ^ ^^^^^^^^^^^^^^^^^^^^^^^^^^                      ^^^^^                  
+>valuesOrCollections : (C | Iterable<C>)[]
+>                    : ^^^^^^^^^^^^^^^^^^^
+>Seq : any
+>    : ^^^
+
+      map<M>(mapper: (value: T, key: number, iter: this) => M, context?: any): Seq.Indexed<M>;
+>map : <M>(mapper: (value: T, key: number, iter: this) => M, context?: any) => Seq.Indexed<M>
+>    : ^ ^^^^^^^^^^                                        ^^^^^^^^^^^^   ^^^^^              
+>mapper : (value: T, key: number, iter: this) => M
+>       : ^^^^^^^^ ^^^^^^^      ^^^^^^^^    ^^^^^ 
+>value : T
+>      : ^
+>key : number
+>    : ^^^^^^
+>iter : this
+>     : ^^^^
+>context : any
+>        : ^^^
+>Seq : any
+>    : ^^^
+
+      flatMap<M>(mapper: (value: T, key: number, iter: this) => Iterable<M>, context?: any): Seq.Indexed<M>;
+>flatMap : <M>(mapper: (value: T, key: number, iter: this) => Iterable<M>, context?: any) => Seq.Indexed<M>
+>        : ^ ^^^^^^^^^^                                                  ^^^^^^^^^^^^   ^^^^^              
+>mapper : (value: T, key: number, iter: this) => Iterable<M>
+>       : ^^^^^^^^ ^^^^^^^      ^^^^^^^^    ^^^^^           
+>value : T
+>      : ^
+>key : number
+>    : ^^^^^^
+>iter : this
+>     : ^^^^
+>context : any
+>        : ^^^
+>Seq : any
+>    : ^^^
+
+      filter<F extends T>(predicate: (value: T, index: number, iter: this) => value is F, context?: any): Seq.Indexed<F>;
+>filter : { <F extends T>(predicate: (value: T, index: number, iter: this) => value is F, context?: any): Seq.Indexed<F>; (predicate: (value: T, index: number, iter: this) => any, context?: any): this; }
+>       : ^^^ ^^^^^^^^^^^^^^^^^^^^^^^                                                   ^^^^^^^^^^^^   ^^^              ^^^^^^^^^^^^^^^^^^^^^^^^^^^^^^^^^^^^^^^^^^^^^^^^^^^^^^^^^^^^^^^^^^^^^^^^^^^^^^^^^^^
+>predicate : (value: T, index: number, iter: this) => value is F
+>          : ^^^^^^^^ ^^^^^^^^^      ^^^^^^^^    ^^^^^^^^^^^^^^^
+>value : T
+>      : ^
+>index : number
+>      : ^^^^^^
+>iter : this
+>     : ^^^^
+>context : any
+>        : ^^^
+>Seq : any
+>    : ^^^
+
+      filter(predicate: (value: T, index: number, iter: this) => any, context?: any): this;
+>filter : { <F extends T>(predicate: (value: T, index: number, iter: this) => value is F, context?: any): Indexed<F>; (predicate: (value: T, index: number, iter: this) => any, context?: any): this; }
+>       : ^^^^^^^^^^^^^^^^^^^^^^^^^^^^^^^^^^^^^^^^^^^^^^^^^^^^^^^^^^^^^^^^^^^^^^^^^^^^^^^^^^^^^^^^^^^^^^^^^^^^^^^^^^^^^^^^^^^^^^^^                                            ^^^^^^^^^^^^   ^^^    ^^^
+>predicate : (value: T, index: number, iter: this) => any
+>          : ^^^^^^^^ ^^^^^^^^^      ^^^^^^^^    ^^^^^   
+>value : T
+>      : ^
+>index : number
+>      : ^^^^^^
+>iter : this
+>     : ^^^^
+>context : any
+>        : ^^^
+    }
+    export module Set {
+>Set : typeof Set
+>    : ^^^^^^^^^^
+
+      function of<T>(...values: Array<T>): Seq.Set<T>;
+>of : <T>(...values: Array<T>) => Seq.Set<T>
+>   : ^ ^^^^^^^^^^^^^        ^^^^^          
+>values : T[]
+>       : ^^^
+>Seq : any
+>    : ^^^
+    }
+    export function Set(): Seq.Set<any>;
+>Set : typeof Set
+>    : ^^^^^^^^^^
+>Seq : any
+>    : ^^^
+
+    export function Set<T>(): Seq.Set<T>;
+>Set : typeof Set
+>    : ^^^^^^^^^^
+>Seq : any
+>    : ^^^
+
+    export function Set<T>(collection: Iterable<T>): Seq.Set<T>;
+>Set : typeof Set
+>    : ^^^^^^^^^^
+>collection : Iterable<T>
+>           : ^^^^^^^^^^^
+>Seq : any
+>    : ^^^
+
+    export interface Set<T> extends Seq<never, T>, Collection.Set<T> {
+>Collection : typeof Collection
+>           : ^^^^^^^^^^^^^^^^^
+
+      toJS(): Array<any>;
+>toJS : () => Array<any>
+>     : ^^^^^^          
+
+      toJSON(): Array<T>;
+>toJSON : () => Array<T>
+>       : ^^^^^^        
+
+      toSeq(): this;
+>toSeq : () => this
+>      : ^^^^^^    
+
+      concat<C>(...valuesOrCollections: Array<Iterable<C> | C>): Seq.Set<T | C>;
+>concat : <C>(...valuesOrCollections: Array<Iterable<C> | C>) => Seq.Set<T | C>
+>       : ^ ^^^^^^^^^^^^^^^^^^^^^^^^^^                      ^^^^^              
+>valuesOrCollections : (C | Iterable<C>)[]
+>                    : ^^^^^^^^^^^^^^^^^^^
+>Seq : any
+>    : ^^^
+
+      map<M>(mapper: (value: T, key: never, iter: this) => M, context?: any): Seq.Set<M>;
+>map : <M>(mapper: (value: T, key: never, iter: this) => M, context?: any) => Seq.Set<M>
+>    : ^ ^^^^^^^^^^                                       ^^^^^^^^^^^^   ^^^^^          
+>mapper : (value: T, key: never, iter: this) => M
+>       : ^^^^^^^^ ^^^^^^^     ^^^^^^^^    ^^^^^ 
+>value : T
+>      : ^
+>key : never
+>    : ^^^^^
+>iter : this
+>     : ^^^^
+>context : any
+>        : ^^^
+>Seq : any
+>    : ^^^
+
+      flatMap<M>(mapper: (value: T, key: never, iter: this) => Iterable<M>, context?: any): Seq.Set<M>;
+>flatMap : <M>(mapper: (value: T, key: never, iter: this) => Iterable<M>, context?: any) => Seq.Set<M>
+>        : ^ ^^^^^^^^^^                                                 ^^^^^^^^^^^^   ^^^^^          
+>mapper : (value: T, key: never, iter: this) => Iterable<M>
+>       : ^^^^^^^^ ^^^^^^^     ^^^^^^^^    ^^^^^           
+>value : T
+>      : ^
+>key : never
+>    : ^^^^^
+>iter : this
+>     : ^^^^
+>context : any
+>        : ^^^
+>Seq : any
+>    : ^^^
+
+      filter<F extends T>(predicate: (value: T, key: never, iter: this) => value is F, context?: any): Seq.Set<F>;
+>filter : { <F extends T>(predicate: (value: T, key: never, iter: this) => value is F, context?: any): Seq.Set<F>; (predicate: (value: T, key: never, iter: this) => any, context?: any): this; }
+>       : ^^^ ^^^^^^^^^^^^^^^^^^^^^^^                                                ^^^^^^^^^^^^   ^^^          ^^^^^^^^^^^^^^^^^^^^^^^^^^^^^^^^^^^^^^^^^^^^^^^^^^^^^^^^^^^^^^^^^^^^^^^^^^^^^^^^
+>predicate : (value: T, key: never, iter: this) => value is F
+>          : ^^^^^^^^ ^^^^^^^     ^^^^^^^^    ^^^^^^^^^^^^^^^
+>value : T
+>      : ^
+>key : never
+>    : ^^^^^
+>iter : this
+>     : ^^^^
+>context : any
+>        : ^^^
+>Seq : any
+>    : ^^^
+
+      filter(predicate: (value: T, key: never, iter: this) => any, context?: any): this;
+>filter : { <F extends T>(predicate: (value: T, key: never, iter: this) => value is F, context?: any): Set<F>; (predicate: (value: T, key: never, iter: this) => any, context?: any): this; }
+>       : ^^^^^^^^^^^^^^^^^^^^^^^^^^^^^^^^^^^^^^^^^^^^^^^^^^^^^^^^^^^^^^^^^^^^^^^^^^^^^^^^^^^^^^^^^^^^^^^^^^^^^^^^^^^^^^^^^                                         ^^^^^^^^^^^^   ^^^    ^^^
+>predicate : (value: T, key: never, iter: this) => any
+>          : ^^^^^^^^ ^^^^^^^     ^^^^^^^^    ^^^^^   
+>value : T
+>      : ^
+>key : never
+>    : ^^^^^
+>iter : this
+>     : ^^^^
+>context : any
+>        : ^^^
+    }
+  }
+  export function Seq<S extends Seq<any, any>>(seq: S): S;
+>Seq : typeof Seq
+>    : ^^^^^^^^^^
+>seq : S
+>    : ^
+
+  export function Seq<K, V>(collection: Collection.Keyed<K, V>): Seq.Keyed<K, V>;
+>Seq : typeof Seq
+>    : ^^^^^^^^^^
+>collection : Collection.Keyed<K, V>
+>           : ^^^^^^^^^^^^^^^^^^^^^^
+>Collection : any
+>           : ^^^
+>Seq : any
+>    : ^^^
+
+  export function Seq<T>(collection: Collection.Indexed<T>): Seq.Indexed<T>;
+>Seq : typeof Seq
+>    : ^^^^^^^^^^
+>collection : Collection.Indexed<T>
+>           : ^^^^^^^^^^^^^^^^^^^^^
+>Collection : any
+>           : ^^^
+>Seq : any
+>    : ^^^
+
+  export function Seq<T>(collection: Collection.Set<T>): Seq.Set<T>;
+>Seq : typeof Seq
+>    : ^^^^^^^^^^
+>collection : Collection.Set<T>
+>           : ^^^^^^^^^^^^^^^^^
+>Collection : any
+>           : ^^^
+>Seq : any
+>    : ^^^
+
+  export function Seq<T>(collection: Iterable<T>): Seq.Indexed<T>;
+>Seq : typeof Seq
+>    : ^^^^^^^^^^
+>collection : Iterable<T>
+>           : ^^^^^^^^^^^
+>Seq : any
+>    : ^^^
+
+  export function Seq<V>(obj: {[key: string]: V}): Seq.Keyed<string, V>;
+>Seq : typeof Seq
+>    : ^^^^^^^^^^
+>obj : { [key: string]: V; }
+>    : ^^^^^^^^^^^^^^^^^^^^^
+>key : string
+>    : ^^^^^^
+>Seq : any
+>    : ^^^
+
+  export function Seq(): Seq<any, any>;
+>Seq : typeof Seq
+>    : ^^^^^^^^^^
+
+  export interface Seq<K, V> extends Collection<K, V> {
+    readonly size: number | undefined;
+>size : number | undefined
+>     : ^^^^^^^^^^^^^^^^^^
+
+    // Force evaluation
+    cacheResult(): this;
+>cacheResult : () => this
+>            : ^^^^^^    
+
+    // Sequence algorithms
+    map<M>(mapper: (value: V, key: K, iter: this) => M, context?: any): Seq<K, M>;
+>map : <M>(mapper: (value: V, key: K, iter: this) => M, context?: any) => Seq<K, M>
+>    : ^ ^^^^^^^^^^                                   ^^^^^^^^^^^^   ^^^^^         
+>mapper : (value: V, key: K, iter: this) => M
+>       : ^^^^^^^^ ^^^^^^^ ^^^^^^^^    ^^^^^ 
+>value : V
+>      : ^
+>key : K
+>    : ^
+>iter : this
+>     : ^^^^
+>context : any
+>        : ^^^
+
+    flatMap<M>(mapper: (value: V, key: K, iter: this) => Iterable<M>, context?: any): Seq<K, M>;
+>flatMap : <M>(mapper: (value: V, key: K, iter: this) => Iterable<M>, context?: any) => Seq<K, M>
+>        : ^ ^^^^^^^^^^                                             ^^^^^^^^^^^^   ^^^^^         
+>mapper : (value: V, key: K, iter: this) => Iterable<M>
+>       : ^^^^^^^^ ^^^^^^^ ^^^^^^^^    ^^^^^           
+>value : V
+>      : ^
+>key : K
+>    : ^
+>iter : this
+>     : ^^^^
+>context : any
+>        : ^^^
+
+    filter<F extends V>(predicate: (value: V, key: K, iter: this) => value is F, context?: any): Seq<K, F>;
+>filter : { <F extends V>(predicate: (value: V, key: K, iter: this) => value is F, context?: any): Seq<K, F>; (predicate: (value: V, key: K, iter: this) => any, context?: any): this; }
+>       : ^^^ ^^^^^^^^^^^^^^^^^^^^^^^                                            ^^^^^^^^^^^^   ^^^         ^^^^^^^^^^^^^^^^^^^^^^^^^^^^^^^^^^^^^^^^^^^^^^^^^^^^^^^^^^^^^^^^^^^^^^^^^^^^
+>predicate : (value: V, key: K, iter: this) => value is F
+>          : ^^^^^^^^ ^^^^^^^ ^^^^^^^^    ^^^^^^^^^^^^^^^
+>value : V
+>      : ^
+>key : K
+>    : ^
+>iter : this
+>     : ^^^^
+>context : any
+>        : ^^^
+
+    filter(predicate: (value: V, key: K, iter: this) => any, context?: any): this;
+>filter : { <F extends V>(predicate: (value: V, key: K, iter: this) => value is F, context?: any): Seq<K, F>; (predicate: (value: V, key: K, iter: this) => any, context?: any): this; }
+>       : ^^^^^^^^^^^^^^^^^^^^^^^^^^^^^^^^^^^^^^^^^^^^^^^^^^^^^^^^^^^^^^^^^^^^^^^^^^^^^^^^^^^^^^^^^^^^^^^^^^^^^^^^^^^^^^^^                                     ^^^^^^^^^^^^   ^^^    ^^^
+>predicate : (value: V, key: K, iter: this) => any
+>          : ^^^^^^^^ ^^^^^^^ ^^^^^^^^    ^^^^^   
+>value : V
+>      : ^
+>key : K
+>    : ^
+>iter : this
+>     : ^^^^
+>context : any
+>        : ^^^
+  }
+  export module Collection {
+>Collection : typeof Collection
+>           : ^^^^^^^^^^^^^^^^^
+
+    function isKeyed(maybeKeyed: any): maybeKeyed is Collection.Keyed<any, any>;
+>isKeyed : (maybeKeyed: any) => maybeKeyed is Keyed<any, any>
+>        : ^^^^^^^^^^^^^   ^^^^^^^^^^^^^^^^^^^^^^^^^^^^^^^^^^
+>maybeKeyed : any
+>           : ^^^
+>Collection : any
+>           : ^^^
+
+    function isIndexed(maybeIndexed: any): maybeIndexed is Collection.Indexed<any>;
+>isIndexed : (maybeIndexed: any) => maybeIndexed is Indexed<any>
+>          : ^^^^^^^^^^^^^^^   ^^^^^^^^^^^^^^^^^^^^^^^^^^^^^^^^^
+>maybeIndexed : any
+>             : ^^^
+>Collection : any
+>           : ^^^
+
+    function isAssociative(maybeAssociative: any): maybeAssociative is Collection.Keyed<any, any> | Collection.Indexed<any>;
+>isAssociative : (maybeAssociative: any) => maybeAssociative is Indexed<any> | Keyed<any, any>
+>              : ^^^^^^^^^^^^^^^^^^^   ^^^^^^^^^^^^^^^^^^^^^^^^^^^^^^^^^^^^^^^^^^^^^^^^^^^^^^^
+>maybeAssociative : any
+>                 : ^^^
+>Collection : any
+>           : ^^^
+>Collection : any
+>           : ^^^
+
+    function isOrdered(maybeOrdered: any): boolean;
+>isOrdered : (maybeOrdered: any) => boolean
+>          : ^^^^^^^^^^^^^^^   ^^^^^       
+>maybeOrdered : any
+>             : ^^^
+
+    export module Keyed {}
+    export function Keyed<K, V>(collection: Iterable<[K, V]>): Collection.Keyed<K, V>;
+>Keyed : { <K, V>(collection: Iterable<[K, V]>): Collection.Keyed<K, V>; <V_1>(obj: { [key: string]: V_1; }): Keyed<string, V_1>; }
+>      : ^^^ ^^ ^^^^^^^^^^^^^^                ^^^                      ^^^^^^^^^^^^^^^^^^^^^^^^^^^^^^^^^^^^^^^^^^^^^^^^^^^^^^^^^^^^
+>collection : Iterable<[K, V]>
+>           : ^^^^^^^^^^^^^^^^
+>Collection : any
+>           : ^^^
+
+    export function Keyed<V>(obj: {[key: string]: V}): Collection.Keyed<string, V>;
+>Keyed : { <K, V_1>(collection: Iterable<[K, V_1]>): Keyed<K, V_1>; <V>(obj: { [key: string]: V; }): Collection.Keyed<string, V>; }
+>      : ^^^^^^^^^^^^^^^^^^^^^^^^^^^^^^^^^^^^^^^^^^^^^^^^^^^^^^^^^^^^ ^^^^^^^                     ^^^                           ^^^
+>obj : { [key: string]: V; }
+>    : ^^^^^^^^^^^^^^^^^^^^^
+>key : string
+>    : ^^^^^^
+>Collection : any
+>           : ^^^
+
+    export interface Keyed<K, V> extends Collection<K, V> {
+      toJS(): Object;
+>toJS : () => Object
+>     : ^^^^^^      
+
+      toJSON(): { [key: string]: V };
+>toJSON : () => { [key: string]: V; }
+>       : ^^^^^^                     
+>key : string
+>    : ^^^^^^
+
+      toSeq(): Seq.Keyed<K, V>;
+>toSeq : () => Seq.Keyed<K, V>
+>      : ^^^^^^               
+>Seq : any
+>    : ^^^
+
+      // Sequence functions
+      flip(): this;
+>flip : () => this
+>     : ^^^^^^    
+
+      concat<KC, VC>(...collections: Array<Iterable<[KC, VC]>>): Collection.Keyed<K | KC, V | VC>;
+>concat : { <KC, VC>(...collections: Array<Iterable<[KC, VC]>>): Collection.Keyed<K | KC, V | VC>; <C>(...collections: { [key: string]: C; }[]): Keyed<string | K, V | C>; }
+>       : ^^^  ^^  ^^^^^^^^^^^^^^^^^^                         ^^^                                ^^^^^^^^^^^^^^^^^^^^^^^^^^^^^^^^^^^^^^^^^^^^^^^^^^^^^^^^^^^^^^^^^^^^^^^^^^^
+>collections : Iterable<[KC, VC]>[]
+>            : ^^^^^^^^^^^^^^^^^^^^
+>Collection : any
+>           : ^^^
+
+      concat<C>(...collections: Array<{[key: string]: C}>): Collection.Keyed<K | string, V | C>;
+>concat : { <KC, VC>(...collections: Iterable<[KC, VC]>[]): Keyed<K | KC, V | VC>; <C>(...collections: Array<{ [key: string]: C; }>): Collection.Keyed<K | string, V | C>; }
+>       : ^^^^^^^^^^^^^^^^^^^^^^^^^^^^^^^^^^^^^^^^^^^^^^^^^^^^^^^^^^^^^^^^^^^^^^^^^^ ^^^^^^^^^^^^^^^^^^                            ^^^                                   ^^^
+>collections : { [key: string]: C; }[]
+>            : ^^^^^^^^^^^^^^^^^^^^^^^
+>key : string
+>    : ^^^^^^
+>Collection : any
+>           : ^^^
+
+      map<M>(mapper: (value: V, key: K, iter: this) => M, context?: any): Collection.Keyed<K, M>;
+>map : <M>(mapper: (value: V, key: K, iter: this) => M, context?: any) => Collection.Keyed<K, M>
+>    : ^ ^^^^^^^^^^                                   ^^^^^^^^^^^^   ^^^^^                      
+>mapper : (value: V, key: K, iter: this) => M
+>       : ^^^^^^^^ ^^^^^^^ ^^^^^^^^    ^^^^^ 
+>value : V
+>      : ^
+>key : K
+>    : ^
+>iter : this
+>     : ^^^^
+>context : any
+>        : ^^^
+>Collection : any
+>           : ^^^
+
+      mapKeys<M>(mapper: (key: K, value: V, iter: this) => M, context?: any): Collection.Keyed<M, V>;
+>mapKeys : <M>(mapper: (key: K, value: V, iter: this) => M, context?: any) => Collection.Keyed<M, V>
+>        : ^ ^^^^^^^^^^                                   ^^^^^^^^^^^^   ^^^^^                      
+>mapper : (key: K, value: V, iter: this) => M
+>       : ^^^^^^ ^^^^^^^^^ ^^^^^^^^    ^^^^^ 
+>key : K
+>    : ^
+>value : V
+>      : ^
+>iter : this
+>     : ^^^^
+>context : any
+>        : ^^^
+>Collection : any
+>           : ^^^
+
+      mapEntries<KM, VM>(mapper: (entry: [K, V], index: number, iter: this) => [KM, VM], context?: any): Collection.Keyed<KM, VM>;
+>mapEntries : <KM, VM>(mapper: (entry: [K, V], index: number, iter: this) => [KM, VM], context?: any) => Collection.Keyed<KM, VM>
+>           : ^  ^^  ^^^^^^^^^^                                                      ^^^^^^^^^^^^   ^^^^^                        
+>mapper : (entry: [K, V], index: number, iter: this) => [KM, VM]
+>       : ^^^^^^^^      ^^^^^^^^^      ^^^^^^^^    ^^^^^        
+>entry : [K, V]
+>      : ^^^^^^
+>index : number
+>      : ^^^^^^
+>iter : this
+>     : ^^^^
+>context : any
+>        : ^^^
+>Collection : any
+>           : ^^^
+
+      flatMap<M>(mapper: (value: V, key: K, iter: this) => Iterable<M>, context?: any): Collection.Keyed<any, any>;
+>flatMap : <M>(mapper: (value: V, key: K, iter: this) => Iterable<M>, context?: any) => Collection.Keyed<any, any>
+>        : ^ ^^^^^^^^^^                                             ^^^^^^^^^^^^   ^^^^^                          
+>mapper : (value: V, key: K, iter: this) => Iterable<M>
+>       : ^^^^^^^^ ^^^^^^^ ^^^^^^^^    ^^^^^           
+>value : V
+>      : ^
+>key : K
+>    : ^
+>iter : this
+>     : ^^^^
+>context : any
+>        : ^^^
+>Collection : any
+>           : ^^^
+
+      filter<F extends V>(predicate: (value: V, key: K, iter: this) => value is F, context?: any): Collection.Keyed<K, F>;
+>filter : { <F extends V>(predicate: (value: V, key: K, iter: this) => value is F, context?: any): Collection.Keyed<K, F>; (predicate: (value: V, key: K, iter: this) => any, context?: any): this; }
+>       : ^^^ ^^^^^^^^^^^^^^^^^^^^^^^                                            ^^^^^^^^^^^^   ^^^                      ^^^^^^^^^^^^^^^^^^^^^^^^^^^^^^^^^^^^^^^^^^^^^^^^^^^^^^^^^^^^^^^^^^^^^^^^^^^^
+>predicate : (value: V, key: K, iter: this) => value is F
+>          : ^^^^^^^^ ^^^^^^^ ^^^^^^^^    ^^^^^^^^^^^^^^^
+>value : V
+>      : ^
+>key : K
+>    : ^
+>iter : this
+>     : ^^^^
+>context : any
+>        : ^^^
+>Collection : any
+>           : ^^^
+
+      filter(predicate: (value: V, key: K, iter: this) => any, context?: any): this;
+>filter : { <F extends V>(predicate: (value: V, key: K, iter: this) => value is F, context?: any): Keyed<K, F>; (predicate: (value: V, key: K, iter: this) => any, context?: any): this; }
+>       : ^^^^^^^^^^^^^^^^^^^^^^^^^^^^^^^^^^^^^^^^^^^^^^^^^^^^^^^^^^^^^^^^^^^^^^^^^^^^^^^^^^^^^^^^^^^^^^^^^^^^^^^^^^^^^^^^^^                                     ^^^^^^^^^^^^   ^^^    ^^^
+>predicate : (value: V, key: K, iter: this) => any
+>          : ^^^^^^^^ ^^^^^^^ ^^^^^^^^    ^^^^^   
+>value : V
+>      : ^
+>key : K
+>    : ^
+>iter : this
+>     : ^^^^
+>context : any
+>        : ^^^
+
+      [Symbol.iterator](): IterableIterator<[K, V]>;
+>[Symbol.iterator] : () => IterableIterator<[K, V]>
+>                  : ^^^^^^                        
+>Symbol.iterator : unique symbol
+>                : ^^^^^^^^^^^^^
+>Symbol : SymbolConstructor
+>       : ^^^^^^^^^^^^^^^^^
+>iterator : unique symbol
+>         : ^^^^^^^^^^^^^
+    }
+    export module Indexed {}
+    export function Indexed<T>(collection: Iterable<T>): Collection.Indexed<T>;
+>Indexed : <T>(collection: Iterable<T>) => Collection.Indexed<T>
+>        : ^ ^^^^^^^^^^^^^^           ^^^^^                     
+>collection : Iterable<T>
+>           : ^^^^^^^^^^^
+>Collection : any
+>           : ^^^
+
+    export interface Indexed<T> extends Collection<number, T> {
+      toJS(): Array<any>;
+>toJS : () => Array<any>
+>     : ^^^^^^          
+
+      toJSON(): Array<T>;
+>toJSON : () => Array<T>
+>       : ^^^^^^        
+
+      // Reading values
+      get<NSV>(index: number, notSetValue: NSV): T | NSV;
+>get : { <NSV>(index: number, notSetValue: NSV): T | NSV; (index: number): T | undefined; }
+>    : ^^^   ^^^^^^^^^      ^^^^^^^^^^^^^^^   ^^^       ^^^^^^^^^^^^^^^^^^^^^^^^^^^^^^^^^^^
+>index : number
+>      : ^^^^^^
+>notSetValue : NSV
+>            : ^^^
+
+      get(index: number): T | undefined;
+>get : { <NSV>(index: number, notSetValue: NSV): T | NSV; (index: number): T | undefined; }
+>    : ^^^^^^^^^^^^^^^^^^^^^^^^^^^^^^^^^^^^^^^^^^^^^^^^^^^^^^^^^^^      ^^^             ^^^
+>index : number
+>      : ^^^^^^
+
+      // Conversion to Seq
+      toSeq(): Seq.Indexed<T>;
+>toSeq : () => Seq.Indexed<T>
+>      : ^^^^^^              
+>Seq : any
+>    : ^^^
+
+      fromEntrySeq(): Seq.Keyed<any, any>;
+>fromEntrySeq : () => Seq.Keyed<any, any>
+>             : ^^^^^^                   
+>Seq : any
+>    : ^^^
+
+      // Combination
+      interpose(separator: T): this;
+>interpose : (separator: T) => this
+>          : ^^^^^^^^^^^^ ^^^^^    
+>separator : T
+>          : ^
+
+      interleave(...collections: Array<Collection<any, T>>): this;
+>interleave : (...collections: Array<Collection<any, T>>) => this
+>           : ^^^^^^^^^^^^^^^^^                         ^^^^^    
+>collections : Collection<any, T>[]
+>            : ^^^^^^^^^^^^^^^^^^^^
+
+      splice(index: number, removeNum: number, ...values: Array<T>): this;
+>splice : (index: number, removeNum: number, ...values: Array<T>) => this
+>       : ^^^^^^^^      ^^^^^^^^^^^^^      ^^^^^^^^^^^^^        ^^^^^    
+>index : number
+>      : ^^^^^^
+>removeNum : number
+>          : ^^^^^^
+>values : T[]
+>       : ^^^
+
+      zip(...collections: Array<Collection<any, any>>): Collection.Indexed<any>;
+>zip : (...collections: Array<Collection<any, any>>) => Collection.Indexed<any>
+>    : ^^^^^^^^^^^^^^^^^                           ^^^^^                       
+>collections : Collection<any, any>[]
+>            : ^^^^^^^^^^^^^^^^^^^^^^
+>Collection : any
+>           : ^^^
+
+      zipWith<U, Z>(zipper: (value: T, otherValue: U) => Z, otherCollection: Collection<any, U>): Collection.Indexed<Z>;
+>zipWith : { <U, Z>(zipper: (value: T, otherValue: U) => Z, otherCollection: Collection<any, U>): Collection.Indexed<Z>; <U_1, V, Z_1>(zipper: (value: T, otherValue: U_1, thirdValue: V) => Z_1, otherCollection: Collection<any, U_1>, thirdCollection: Collection<any, V>): Indexed<Z_1>; <Z_2>(zipper: (...any: any[]) => Z_2, ...collections: Collection<any, any>[]): Indexed<Z_2>; }
+>        : ^^^ ^^ ^^^^^^^^^^                              ^^^^^^^^^^^^^^^^^^^                  ^^^                     ^^^^^^^^^^^^^^^^^^^^^^^^^^^^^^^^^^^^^^^^^^^^^^^^^^^^^^^^^^^^^^^^^^^^^^^^^^^^^^^^^^^^^^^^^^^^^^^^^^^^^^^^^^^^^^^^^^^^^^^^^^^^^^^^^^^^^^^^^^^^^^^^^^^^^^^^^^^^^^^^^^^^^^^^^^^^^^^^^^^^^^^^^^^^^^^^^^^^^^^^^^^^^^^^^^^^^^^^^^^^^^^^^^^^^^^^^^^^^^^^^^^^^^^^^^^^^^^^^^^^
+>zipper : (value: T, otherValue: U) => Z
+>       : ^^^^^^^^ ^^^^^^^^^^^^^^ ^^^^^ 
+>value : T
+>      : ^
+>otherValue : U
+>           : ^
+>otherCollection : Collection<any, U>
+>                : ^^^^^^^^^^^^^^^^^^
+>Collection : any
+>           : ^^^
+
+      zipWith<U, V, Z>(zipper: (value: T, otherValue: U, thirdValue: V) => Z, otherCollection: Collection<any, U>, thirdCollection: Collection<any, V>): Collection.Indexed<Z>;
+>zipWith : { <U_1, Z_1>(zipper: (value: T, otherValue: U_1) => Z_1, otherCollection: Collection<any, U_1>): Indexed<Z_1>; <U, V, Z>(zipper: (value: T, otherValue: U, thirdValue: V) => Z, otherCollection: Collection<any, U>, thirdCollection: Collection<any, V>): Collection.Indexed<Z>; <Z_2>(zipper: (...any: any[]) => Z_2, ...collections: Collection<any, any>[]): Indexed<Z_2>; }
+>        : ^^^^^^^^^^^^^^^^^^^^^^^^^^^^^^^^^^^^^^^^^^^^^^^^^^^^^^^^^^^^^^^^^^^^^^^^^^^^^^^^^^^^^^^^^^^^^^^^^^^^^^^^^^^^^^^^ ^^ ^^ ^^^^^^^^^^                                             ^^^^^^^^^^^^^^^^^^^                  ^^^^^^^^^^^^^^^^^^^                  ^^^                     ^^^^^^^^^^^^^^^^^^^^^^^^^^^^^^^^^^^^^^^^^^^^^^^^^^^^^^^^^^^^^^^^^^^^^^^^^^^^^^^^^^^^^^^^^^^^^^^^
+>zipper : (value: T, otherValue: U, thirdValue: V) => Z
+>       : ^^^^^^^^ ^^^^^^^^^^^^^^ ^^^^^^^^^^^^^^ ^^^^^ 
+>value : T
+>      : ^
+>otherValue : U
+>           : ^
+>thirdValue : V
+>           : ^
+>otherCollection : Collection<any, U>
+>                : ^^^^^^^^^^^^^^^^^^
+>thirdCollection : Collection<any, V>
+>                : ^^^^^^^^^^^^^^^^^^
+>Collection : any
+>           : ^^^
+
+      zipWith<Z>(zipper: (...any: Array<any>) => Z, ...collections: Array<Collection<any, any>>): Collection.Indexed<Z>;
+>zipWith : { <U, Z_1>(zipper: (value: T, otherValue: U) => Z_1, otherCollection: Collection<any, U>): Indexed<Z_1>; <U_1, V, Z_2>(zipper: (value: T, otherValue: U_1, thirdValue: V) => Z_2, otherCollection: Collection<any, U_1>, thirdCollection: Collection<any, V>): Indexed<Z_2>; <Z>(zipper: (...any: Array<any>) => Z, ...collections: Array<Collection<any, any>>): Collection.Indexed<Z>; }
+>        : ^^^^^^^^^^^^^^^^^^^^^^^^^^^^^^^^^^^^^^^^^^^^^^^^^^^^^^^^^^^^^^^^^^^^^^^^^^^^^^^^^^^^^^^^^^^^^^^^^^^^^^^^^^^^^^^^^^^^^^^^^^^^^^^^^^^^^^^^^^^^^^^^^^^^^^^^^^^^^^^^^^^^^^^^^^^^^^^^^^^^^^^^^^^^^^^^^^^^^^^^^^^^^^^^^^^^^^^^^^^^^^^^^^^^^^^^^^^^^^^^^^^^^^^^^^^^^^^^^^^^^^^^^^^^^^ ^^^^^^^^^^                         ^^^^^^^^^^^^^^^^^^                           ^^^                     ^^^
+>zipper : (...any: Array<any>) => Z
+>       : ^^^^^^^^^          ^^^^^ 
+>any : any[]
+>    : ^^^^^
+>collections : Collection<any, any>[]
+>            : ^^^^^^^^^^^^^^^^^^^^^^
+>Collection : any
+>           : ^^^
+
+      // Search for value
+      indexOf(searchValue: T): number;
+>indexOf : (searchValue: T) => number
+>        : ^^^^^^^^^^^^^^ ^^^^^      
+>searchValue : T
+>            : ^
+
+      lastIndexOf(searchValue: T): number;
+>lastIndexOf : (searchValue: T) => number
+>            : ^^^^^^^^^^^^^^ ^^^^^      
+>searchValue : T
+>            : ^
+
+      findIndex(predicate: (value: T, index: number, iter: this) => boolean, context?: any): number;
+>findIndex : (predicate: (value: T, index: number, iter: this) => boolean, context?: any) => number
+>          : ^^^^^^^^^^^^                                                ^^^^^^^^^^^^   ^^^^^      
+>predicate : (value: T, index: number, iter: this) => boolean
+>          : ^^^^^^^^ ^^^^^^^^^      ^^^^^^^^    ^^^^^       
+>value : T
+>      : ^
+>index : number
+>      : ^^^^^^
+>iter : this
+>     : ^^^^
+>context : any
+>        : ^^^
+
+      findLastIndex(predicate: (value: T, index: number, iter: this) => boolean, context?: any): number;
+>findLastIndex : (predicate: (value: T, index: number, iter: this) => boolean, context?: any) => number
+>              : ^^^^^^^^^^^^                                                ^^^^^^^^^^^^   ^^^^^      
+>predicate : (value: T, index: number, iter: this) => boolean
+>          : ^^^^^^^^ ^^^^^^^^^      ^^^^^^^^    ^^^^^       
+>value : T
+>      : ^
+>index : number
+>      : ^^^^^^
+>iter : this
+>     : ^^^^
+>context : any
+>        : ^^^
+
+      // Sequence algorithms
+      concat<C>(...valuesOrCollections: Array<Iterable<C> | C>): Collection.Indexed<T | C>;
+>concat : <C>(...valuesOrCollections: Array<Iterable<C> | C>) => Collection.Indexed<T | C>
+>       : ^ ^^^^^^^^^^^^^^^^^^^^^^^^^^                      ^^^^^                         
+>valuesOrCollections : (C | Iterable<C>)[]
+>                    : ^^^^^^^^^^^^^^^^^^^
+>Collection : any
+>           : ^^^
+
+      map<M>(mapper: (value: T, key: number, iter: this) => M, context?: any): Collection.Indexed<M>;
+>map : <M>(mapper: (value: T, key: number, iter: this) => M, context?: any) => Collection.Indexed<M>
+>    : ^ ^^^^^^^^^^                                        ^^^^^^^^^^^^   ^^^^^                     
+>mapper : (value: T, key: number, iter: this) => M
+>       : ^^^^^^^^ ^^^^^^^      ^^^^^^^^    ^^^^^ 
+>value : T
+>      : ^
+>key : number
+>    : ^^^^^^
+>iter : this
+>     : ^^^^
+>context : any
+>        : ^^^
+>Collection : any
+>           : ^^^
+
+      flatMap<M>(mapper: (value: T, key: number, iter: this) => Iterable<M>, context?: any): Collection.Indexed<M>;
+>flatMap : <M>(mapper: (value: T, key: number, iter: this) => Iterable<M>, context?: any) => Collection.Indexed<M>
+>        : ^ ^^^^^^^^^^                                                  ^^^^^^^^^^^^   ^^^^^                     
+>mapper : (value: T, key: number, iter: this) => Iterable<M>
+>       : ^^^^^^^^ ^^^^^^^      ^^^^^^^^    ^^^^^           
+>value : T
+>      : ^
+>key : number
+>    : ^^^^^^
+>iter : this
+>     : ^^^^
+>context : any
+>        : ^^^
+>Collection : any
+>           : ^^^
+
+      filter<F extends T>(predicate: (value: T, index: number, iter: this) => value is F, context?: any): Collection.Indexed<F>;
+>filter : { <F extends T>(predicate: (value: T, index: number, iter: this) => value is F, context?: any): Collection.Indexed<F>; (predicate: (value: T, index: number, iter: this) => any, context?: any): this; }
+>       : ^^^ ^^^^^^^^^^^^^^^^^^^^^^^                                                   ^^^^^^^^^^^^   ^^^                     ^^^^^^^^^^^^^^^^^^^^^^^^^^^^^^^^^^^^^^^^^^^^^^^^^^^^^^^^^^^^^^^^^^^^^^^^^^^^^^^^^^^
+>predicate : (value: T, index: number, iter: this) => value is F
+>          : ^^^^^^^^ ^^^^^^^^^      ^^^^^^^^    ^^^^^^^^^^^^^^^
+>value : T
+>      : ^
+>index : number
+>      : ^^^^^^
+>iter : this
+>     : ^^^^
+>context : any
+>        : ^^^
+>Collection : any
+>           : ^^^
+
+      filter(predicate: (value: T, index: number, iter: this) => any, context?: any): this;
+>filter : { <F extends T>(predicate: (value: T, index: number, iter: this) => value is F, context?: any): Indexed<F>; (predicate: (value: T, index: number, iter: this) => any, context?: any): this; }
+>       : ^^^^^^^^^^^^^^^^^^^^^^^^^^^^^^^^^^^^^^^^^^^^^^^^^^^^^^^^^^^^^^^^^^^^^^^^^^^^^^^^^^^^^^^^^^^^^^^^^^^^^^^^^^^^^^^^^^^^^^^^                                            ^^^^^^^^^^^^   ^^^    ^^^
+>predicate : (value: T, index: number, iter: this) => any
+>          : ^^^^^^^^ ^^^^^^^^^      ^^^^^^^^    ^^^^^   
+>value : T
+>      : ^
+>index : number
+>      : ^^^^^^
+>iter : this
+>     : ^^^^
+>context : any
+>        : ^^^
+
+      [Symbol.iterator](): IterableIterator<T>;
+>[Symbol.iterator] : () => IterableIterator<T>
+>                  : ^^^^^^                   
+>Symbol.iterator : unique symbol
+>                : ^^^^^^^^^^^^^
+>Symbol : SymbolConstructor
+>       : ^^^^^^^^^^^^^^^^^
+>iterator : unique symbol
+>         : ^^^^^^^^^^^^^
+    }
+    export module Set {}
+    export function Set<T>(collection: Iterable<T>): Collection.Set<T>;
+>Set : <T>(collection: Iterable<T>) => Collection.Set<T>
+>    : ^ ^^^^^^^^^^^^^^           ^^^^^                 
+>collection : Iterable<T>
+>           : ^^^^^^^^^^^
+>Collection : any
+>           : ^^^
+
+    export interface Set<T> extends Collection<never, T> {
+      toJS(): Array<any>;
+>toJS : () => Array<any>
+>     : ^^^^^^          
+
+      toJSON(): Array<T>;
+>toJSON : () => Array<T>
+>       : ^^^^^^        
+
+      toSeq(): Seq.Set<T>;
+>toSeq : () => Seq.Set<T>
+>      : ^^^^^^          
+>Seq : any
+>    : ^^^
+
+      // Sequence algorithms
+      concat<C>(...valuesOrCollections: Array<Iterable<C> | C>): Collection.Set<T | C>;
+>concat : <C>(...valuesOrCollections: Array<Iterable<C> | C>) => Collection.Set<T | C>
+>       : ^ ^^^^^^^^^^^^^^^^^^^^^^^^^^                      ^^^^^                     
+>valuesOrCollections : (C | Iterable<C>)[]
+>                    : ^^^^^^^^^^^^^^^^^^^
+>Collection : any
+>           : ^^^
+
+      map<M>(mapper: (value: T, key: never, iter: this) => M, context?: any): Collection.Set<M>;
+>map : <M>(mapper: (value: T, key: never, iter: this) => M, context?: any) => Collection.Set<M>
+>    : ^ ^^^^^^^^^^                                       ^^^^^^^^^^^^   ^^^^^                 
+>mapper : (value: T, key: never, iter: this) => M
+>       : ^^^^^^^^ ^^^^^^^     ^^^^^^^^    ^^^^^ 
+>value : T
+>      : ^
+>key : never
+>    : ^^^^^
+>iter : this
+>     : ^^^^
+>context : any
+>        : ^^^
+>Collection : any
+>           : ^^^
+
+      flatMap<M>(mapper: (value: T, key: never, iter: this) => Iterable<M>, context?: any):  Collection.Set<M>;
+>flatMap : <M>(mapper: (value: T, key: never, iter: this) => Iterable<M>, context?: any) => Collection.Set<M>
+>        : ^ ^^^^^^^^^^                                                 ^^^^^^^^^^^^   ^^^^^                 
+>mapper : (value: T, key: never, iter: this) => Iterable<M>
+>       : ^^^^^^^^ ^^^^^^^     ^^^^^^^^    ^^^^^           
+>value : T
+>      : ^
+>key : never
+>    : ^^^^^
+>iter : this
+>     : ^^^^
+>context : any
+>        : ^^^
+>Collection : any
+>           : ^^^
+
+      filter<F extends T>(predicate: (value: T, key: never, iter: this) => value is F, context?: any): Collection.Set<F>;
+>filter : { <F extends T>(predicate: (value: T, key: never, iter: this) => value is F, context?: any): Collection.Set<F>; (predicate: (value: T, key: never, iter: this) => any, context?: any): this; }
+>       : ^^^ ^^^^^^^^^^^^^^^^^^^^^^^                                                ^^^^^^^^^^^^   ^^^                 ^^^^^^^^^^^^^^^^^^^^^^^^^^^^^^^^^^^^^^^^^^^^^^^^^^^^^^^^^^^^^^^^^^^^^^^^^^^^^^^^
+>predicate : (value: T, key: never, iter: this) => value is F
+>          : ^^^^^^^^ ^^^^^^^     ^^^^^^^^    ^^^^^^^^^^^^^^^
+>value : T
+>      : ^
+>key : never
+>    : ^^^^^
+>iter : this
+>     : ^^^^
+>context : any
+>        : ^^^
+>Collection : any
+>           : ^^^
+
+      filter(predicate: (value: T, key: never, iter: this) => any, context?: any): this;
+>filter : { <F extends T>(predicate: (value: T, key: never, iter: this) => value is F, context?: any): Set<F>; (predicate: (value: T, key: never, iter: this) => any, context?: any): this; }
+>       : ^^^^^^^^^^^^^^^^^^^^^^^^^^^^^^^^^^^^^^^^^^^^^^^^^^^^^^^^^^^^^^^^^^^^^^^^^^^^^^^^^^^^^^^^^^^^^^^^^^^^^^^^^^^^^^^^^                                         ^^^^^^^^^^^^   ^^^    ^^^
+>predicate : (value: T, key: never, iter: this) => any
+>          : ^^^^^^^^ ^^^^^^^     ^^^^^^^^    ^^^^^   
+>value : T
+>      : ^
+>key : never
+>    : ^^^^^
+>iter : this
+>     : ^^^^
+>context : any
+>        : ^^^
+
+      [Symbol.iterator](): IterableIterator<T>;
+>[Symbol.iterator] : () => IterableIterator<T>
+>                  : ^^^^^^                   
+>Symbol.iterator : unique symbol
+>                : ^^^^^^^^^^^^^
+>Symbol : SymbolConstructor
+>       : ^^^^^^^^^^^^^^^^^
+>iterator : unique symbol
+>         : ^^^^^^^^^^^^^
+    }
+  }
+  export function Collection<I extends Collection<any, any>>(collection: I): I;
+>Collection : typeof Collection
+>           : ^^^^^^^^^^^^^^^^^
+>collection : I
+>           : ^
+
+  export function Collection<T>(collection: Iterable<T>): Collection.Indexed<T>;
+>Collection : typeof Collection
+>           : ^^^^^^^^^^^^^^^^^
+>collection : Iterable<T>
+>           : ^^^^^^^^^^^
+>Collection : any
+>           : ^^^
+
+  export function Collection<V>(obj: {[key: string]: V}): Collection.Keyed<string, V>;
+>Collection : typeof Collection
+>           : ^^^^^^^^^^^^^^^^^
+>obj : { [key: string]: V; }
+>    : ^^^^^^^^^^^^^^^^^^^^^
+>key : string
+>    : ^^^^^^
+>Collection : any
+>           : ^^^
+
+  export interface Collection<K, V> extends ValueObject {
+    // Value equality
+    equals(other: any): boolean;
+>equals : (other: any) => boolean
+>       : ^^^^^^^^   ^^^^^       
+>other : any
+>      : ^^^
+
+    hashCode(): number;
+>hashCode : () => number
+>         : ^^^^^^      
+
+    // Reading values
+    get<NSV>(key: K, notSetValue: NSV): V | NSV;
+>get : { <NSV>(key: K, notSetValue: NSV): V | NSV; (key: K): V | undefined; }
+>    : ^^^   ^^^^^^^ ^^^^^^^^^^^^^^^   ^^^       ^^^^^^^^^^^^^^^^^^^^^^^^^^^^
+>key : K
+>    : ^
+>notSetValue : NSV
+>            : ^^^
+
+    get(key: K): V | undefined;
+>get : { <NSV>(key: K, notSetValue: NSV): V | NSV; (key: K): V | undefined; }
+>    : ^^^^^^^^^^^^^^^^^^^^^^^^^^^^^^^^^^^^^^^^^^^^^^^^^^ ^^^             ^^^
+>key : K
+>    : ^
+
+    has(key: K): boolean;
+>has : (key: K) => boolean
+>    : ^^^^^^ ^^^^^       
+>key : K
+>    : ^
+
+    includes(value: V): boolean;
+>includes : (value: V) => boolean
+>         : ^^^^^^^^ ^^^^^       
+>value : V
+>      : ^
+
+    contains(value: V): boolean;
+>contains : (value: V) => boolean
+>         : ^^^^^^^^ ^^^^^       
+>value : V
+>      : ^
+
+    first(): V | undefined;
+>first : () => V | undefined
+>      : ^^^^^^             
+
+    last(): V | undefined;
+>last : () => V | undefined
+>     : ^^^^^^             
+
+    // Reading deep values
+    getIn(searchKeyPath: Iterable<any>, notSetValue?: any): any;
+>getIn : (searchKeyPath: Iterable<any>, notSetValue?: any) => any
+>      : ^^^^^^^^^^^^^^^^             ^^^^^^^^^^^^^^^^   ^^^^^   
+>searchKeyPath : Iterable<any>
+>              : ^^^^^^^^^^^^^
+>notSetValue : any
+>            : ^^^
+
+    hasIn(searchKeyPath: Iterable<any>): boolean;
+>hasIn : (searchKeyPath: Iterable<any>) => boolean
+>      : ^^^^^^^^^^^^^^^^             ^^^^^       
+>searchKeyPath : Iterable<any>
+>              : ^^^^^^^^^^^^^
+
+    // Persistent changes
+    update<R>(updater: (value: this) => R): R;
+>update : <R>(updater: (value: this) => R) => R
+>       : ^ ^^^^^^^^^^^                  ^^^^^ 
+>updater : (value: this) => R
+>        : ^^^^^^^^    ^^^^^ 
+>value : this
+>      : ^^^^
+
+    // Conversion to JavaScript types
+    toJS(): Array<any> | { [key: string]: any };
+>toJS : () => Array<any> | { [key: string]: any; }
+>     : ^^^^^^                                    
+>key : string
+>    : ^^^^^^
+
+    toJSON(): Array<V> | { [key: string]: V };
+>toJSON : () => Array<V> | { [key: string]: V; }
+>       : ^^^^^^                                
+>key : string
+>    : ^^^^^^
+
+    toArray(): Array<V>;
+>toArray : () => Array<V>
+>        : ^^^^^^        
+
+    toObject(): { [key: string]: V };
+>toObject : () => { [key: string]: V; }
+>         : ^^^^^^                     
+>key : string
+>    : ^^^^^^
+
+    // Conversion to Collections
+    toMap(): Map<K, V>;
+>toMap : () => Map<K, V>
+>      : ^^^^^^         
+
+    toOrderedMap(): OrderedMap<K, V>;
+>toOrderedMap : () => OrderedMap<K, V>
+>             : ^^^^^^                
+
+    toSet(): Set<V>;
+>toSet : () => Set<V>
+>      : ^^^^^^      
+
+    toOrderedSet(): OrderedSet<V>;
+>toOrderedSet : () => OrderedSet<V>
+>             : ^^^^^^             
+
+    toList(): List<V>;
+>toList : () => List<V>
+>       : ^^^^^^       
+
+    toStack(): Stack<V>;
+>toStack : () => Stack<V>
+>        : ^^^^^^        
+
+    // Conversion to Seq
+    toSeq(): this;
+>toSeq : () => this
+>      : ^^^^^^    
+
+    toKeyedSeq(): Seq.Keyed<K, V>;
+>toKeyedSeq : () => Seq.Keyed<K, V>
+>           : ^^^^^^               
+>Seq : any
+>    : ^^^
+
+    toIndexedSeq(): Seq.Indexed<V>;
+>toIndexedSeq : () => Seq.Indexed<V>
+>             : ^^^^^^              
+>Seq : any
+>    : ^^^
+
+    toSetSeq(): Seq.Set<V>;
+>toSetSeq : () => Seq.Set<V>
+>         : ^^^^^^          
+>Seq : any
+>    : ^^^
+
+    // Iterators
+    keys(): IterableIterator<K>;
+>keys : () => IterableIterator<K>
+>     : ^^^^^^                   
+
+    values(): IterableIterator<V>;
+>values : () => IterableIterator<V>
+>       : ^^^^^^                   
+
+    entries(): IterableIterator<[K, V]>;
+>entries : () => IterableIterator<[K, V]>
+>        : ^^^^^^                        
+
+    // Collections (Seq)
+    keySeq(): Seq.Indexed<K>;
+>keySeq : () => Seq.Indexed<K>
+>       : ^^^^^^              
+>Seq : any
+>    : ^^^
+
+    valueSeq(): Seq.Indexed<V>;
+>valueSeq : () => Seq.Indexed<V>
+>         : ^^^^^^              
+>Seq : any
+>    : ^^^
+
+    entrySeq(): Seq.Indexed<[K, V]>;
+>entrySeq : () => Seq.Indexed<[K, V]>
+>         : ^^^^^^                   
+>Seq : any
+>    : ^^^
+
+    // Sequence algorithms
+    map<M>(mapper: (value: V, key: K, iter: this) => M, context?: any): Collection<K, M>;
+>map : <M>(mapper: (value: V, key: K, iter: this) => M, context?: any) => Collection<K, M>
+>    : ^ ^^^^^^^^^^                                   ^^^^^^^^^^^^   ^^^^^                
+>mapper : (value: V, key: K, iter: this) => M
+>       : ^^^^^^^^ ^^^^^^^ ^^^^^^^^    ^^^^^ 
+>value : V
+>      : ^
+>key : K
+>    : ^
+>iter : this
+>     : ^^^^
+>context : any
+>        : ^^^
+
+    filter<F extends V>(predicate: (value: V, key: K, iter: this) => value is F, context?: any): Collection<K, F>;
+>filter : { <F extends V>(predicate: (value: V, key: K, iter: this) => value is F, context?: any): Collection<K, F>; (predicate: (value: V, key: K, iter: this) => any, context?: any): this; }
+>       : ^^^ ^^^^^^^^^^^^^^^^^^^^^^^                                            ^^^^^^^^^^^^   ^^^                ^^^^^^^^^^^^^^^^^^^^^^^^^^^^^^^^^^^^^^^^^^^^^^^^^^^^^^^^^^^^^^^^^^^^^^^^^^^^
+>predicate : (value: V, key: K, iter: this) => value is F
+>          : ^^^^^^^^ ^^^^^^^ ^^^^^^^^    ^^^^^^^^^^^^^^^
+>value : V
+>      : ^
+>key : K
+>    : ^
+>iter : this
+>     : ^^^^
+>context : any
+>        : ^^^
+
+    filter(predicate: (value: V, key: K, iter: this) => any, context?: any): this;
+>filter : { <F extends V>(predicate: (value: V, key: K, iter: this) => value is F, context?: any): Collection<K, F>; (predicate: (value: V, key: K, iter: this) => any, context?: any): this; }
+>       : ^^^^^^^^^^^^^^^^^^^^^^^^^^^^^^^^^^^^^^^^^^^^^^^^^^^^^^^^^^^^^^^^^^^^^^^^^^^^^^^^^^^^^^^^^^^^^^^^^^^^^^^^^^^^^^^^^^^^^^^                                     ^^^^^^^^^^^^   ^^^    ^^^
+>predicate : (value: V, key: K, iter: this) => any
+>          : ^^^^^^^^ ^^^^^^^ ^^^^^^^^    ^^^^^   
+>value : V
+>      : ^
+>key : K
+>    : ^
+>iter : this
+>     : ^^^^
+>context : any
+>        : ^^^
+
+    filterNot(predicate: (value: V, key: K, iter: this) => boolean, context?: any): this;
+>filterNot : (predicate: (value: V, key: K, iter: this) => boolean, context?: any) => this
+>          : ^^^^^^^^^^^^                                         ^^^^^^^^^^^^   ^^^^^    
+>predicate : (value: V, key: K, iter: this) => boolean
+>          : ^^^^^^^^ ^^^^^^^ ^^^^^^^^    ^^^^^       
+>value : V
+>      : ^
+>key : K
+>    : ^
+>iter : this
+>     : ^^^^
+>context : any
+>        : ^^^
+
+    reverse(): this;
+>reverse : () => this
+>        : ^^^^^^    
+
+    sort(comparator?: (valueA: V, valueB: V) => number): this;
+>sort : (comparator?: (valueA: V, valueB: V) => number) => this
+>     : ^^^^^^^^^^^^^^                                ^^^^^    
+>comparator : ((valueA: V, valueB: V) => number) | undefined
+>           : ^^^^^^^^^^ ^^^^^^^^^^ ^^^^^      ^^^^^^^^^^^^^
+>valueA : V
+>       : ^
+>valueB : V
+>       : ^
+
+    sortBy<C>(comparatorValueMapper: (value: V, key: K, iter: this) => C, comparator?: (valueA: C, valueB: C) => number): this;
+>sortBy : <C>(comparatorValueMapper: (value: V, key: K, iter: this) => C, comparator?: (valueA: C, valueB: C) => number) => this
+>       : ^ ^^^^^^^^^^^^^^^^^^^^^^^^^                                   ^^^^^^^^^^^^^^^                                ^^^^^    
+>comparatorValueMapper : (value: V, key: K, iter: this) => C
+>                      : ^^^^^^^^ ^^^^^^^ ^^^^^^^^    ^^^^^ 
+>value : V
+>      : ^
+>key : K
+>    : ^
+>iter : this
+>     : ^^^^
+>comparator : ((valueA: C, valueB: C) => number) | undefined
+>           : ^^^^^^^^^^ ^^^^^^^^^^ ^^^^^      ^^^^^^^^^^^^^
+>valueA : C
+>       : ^
+>valueB : C
+>       : ^
+
+    groupBy<G>(grouper: (value: V, key: K, iter: this) => G, context?: any): /*Map*/Seq.Keyed<G, /*this*/Collection<K, V>>;
+>groupBy : <G>(grouper: (value: V, key: K, iter: this) => G, context?: any) => Seq.Keyed<G, Collection<K, V>>
+>        : ^ ^^^^^^^^^^^                                   ^^^^^^^^^^^^   ^^^^^                              
+>grouper : (value: V, key: K, iter: this) => G
+>        : ^^^^^^^^ ^^^^^^^ ^^^^^^^^    ^^^^^ 
+>value : V
+>      : ^
+>key : K
+>    : ^
+>iter : this
+>     : ^^^^
+>context : any
+>        : ^^^
+>Seq : any
+>    : ^^^
+
+    // Side effects
+    forEach(sideEffect: (value: V, key: K, iter: this) => any, context?: any): number;
+>forEach : (sideEffect: (value: V, key: K, iter: this) => any, context?: any) => number
+>        : ^^^^^^^^^^^^^                                     ^^^^^^^^^^^^   ^^^^^      
+>sideEffect : (value: V, key: K, iter: this) => any
+>           : ^^^^^^^^ ^^^^^^^ ^^^^^^^^    ^^^^^   
+>value : V
+>      : ^
+>key : K
+>    : ^
+>iter : this
+>     : ^^^^
+>context : any
+>        : ^^^
+
+    // Creating subsets
+    slice(begin?: number, end?: number): this;
+>slice : (begin?: number, end?: number) => this
+>      : ^^^^^^^^^      ^^^^^^^^      ^^^^^    
+>begin : number | undefined
+>      : ^^^^^^^^^^^^^^^^^^
+>end : number | undefined
+>    : ^^^^^^^^^^^^^^^^^^
+
+    rest(): this;
+>rest : () => this
+>     : ^^^^^^    
+
+    butLast(): this;
+>butLast : () => this
+>        : ^^^^^^    
+
+    skip(amount: number): this;
+>skip : (amount: number) => this
+>     : ^^^^^^^^^      ^^^^^    
+>amount : number
+>       : ^^^^^^
+
+    skipLast(amount: number): this;
+>skipLast : (amount: number) => this
+>         : ^^^^^^^^^      ^^^^^    
+>amount : number
+>       : ^^^^^^
+
+    skipWhile(predicate: (value: V, key: K, iter: this) => boolean, context?: any): this;
+>skipWhile : (predicate: (value: V, key: K, iter: this) => boolean, context?: any) => this
+>          : ^^^^^^^^^^^^                                         ^^^^^^^^^^^^   ^^^^^    
+>predicate : (value: V, key: K, iter: this) => boolean
+>          : ^^^^^^^^ ^^^^^^^ ^^^^^^^^    ^^^^^       
+>value : V
+>      : ^
+>key : K
+>    : ^
+>iter : this
+>     : ^^^^
+>context : any
+>        : ^^^
+
+    skipUntil(predicate: (value: V, key: K, iter: this) => boolean, context?: any): this;
+>skipUntil : (predicate: (value: V, key: K, iter: this) => boolean, context?: any) => this
+>          : ^^^^^^^^^^^^                                         ^^^^^^^^^^^^   ^^^^^    
+>predicate : (value: V, key: K, iter: this) => boolean
+>          : ^^^^^^^^ ^^^^^^^ ^^^^^^^^    ^^^^^       
+>value : V
+>      : ^
+>key : K
+>    : ^
+>iter : this
+>     : ^^^^
+>context : any
+>        : ^^^
+
+    take(amount: number): this;
+>take : (amount: number) => this
+>     : ^^^^^^^^^      ^^^^^    
+>amount : number
+>       : ^^^^^^
+
+    takeLast(amount: number): this;
+>takeLast : (amount: number) => this
+>         : ^^^^^^^^^      ^^^^^    
+>amount : number
+>       : ^^^^^^
+
+    takeWhile(predicate: (value: V, key: K, iter: this) => boolean, context?: any): this;
+>takeWhile : (predicate: (value: V, key: K, iter: this) => boolean, context?: any) => this
+>          : ^^^^^^^^^^^^                                         ^^^^^^^^^^^^   ^^^^^    
+>predicate : (value: V, key: K, iter: this) => boolean
+>          : ^^^^^^^^ ^^^^^^^ ^^^^^^^^    ^^^^^       
+>value : V
+>      : ^
+>key : K
+>    : ^
+>iter : this
+>     : ^^^^
+>context : any
+>        : ^^^
+
+    takeUntil(predicate: (value: V, key: K, iter: this) => boolean, context?: any): this;
+>takeUntil : (predicate: (value: V, key: K, iter: this) => boolean, context?: any) => this
+>          : ^^^^^^^^^^^^                                         ^^^^^^^^^^^^   ^^^^^    
+>predicate : (value: V, key: K, iter: this) => boolean
+>          : ^^^^^^^^ ^^^^^^^ ^^^^^^^^    ^^^^^       
+>value : V
+>      : ^
+>key : K
+>    : ^
+>iter : this
+>     : ^^^^
+>context : any
+>        : ^^^
+
+    // Combination
+    concat(...valuesOrCollections: Array<any>): Collection<any, any>;
+>concat : (...valuesOrCollections: Array<any>) => Collection<any, any>
+>       : ^^^^^^^^^^^^^^^^^^^^^^^^^          ^^^^^                    
+>valuesOrCollections : any[]
+>                    : ^^^^^
+
+    flatten(depth?: number): Collection<any, any>;
+>flatten : { (depth?: number): Collection<any, any>; (shallow?: boolean | undefined): Collection<any, any>; }
+>        : ^^^^^^^^^^^      ^^^                    ^^^^^^^^^^^^^^^^^^^^^^^^^^^^^^^^^^^^^^^^^^^^^^^^^^^^^^^^^^
+>depth : number | undefined
+>      : ^^^^^^^^^^^^^^^^^^
+
+    flatten(shallow?: boolean): Collection<any, any>;
+>flatten : { (depth?: number | undefined): Collection<any, any>; (shallow?: boolean): Collection<any, any>; }
+>        : ^^^^^^^^^^^^^^^^^^^^^^^^^^^^^^^^^^^^^^^^^^^^^^^^^^^^^^^^^^^^^^^^^       ^^^                    ^^^
+>shallow : boolean | undefined
+>        : ^^^^^^^^^^^^^^^^^^^
+
+    flatMap<M>(mapper: (value: V, key: K, iter: this) => Iterable<M>, context?: any): Collection<K, M>;
+>flatMap : <M>(mapper: (value: V, key: K, iter: this) => Iterable<M>, context?: any) => Collection<K, M>
+>        : ^ ^^^^^^^^^^                                             ^^^^^^^^^^^^   ^^^^^                
+>mapper : (value: V, key: K, iter: this) => Iterable<M>
+>       : ^^^^^^^^ ^^^^^^^ ^^^^^^^^    ^^^^^           
+>value : V
+>      : ^
+>key : K
+>    : ^
+>iter : this
+>     : ^^^^
+>context : any
+>        : ^^^
+
+    // Reducing a value
+    reduce<R>(reducer: (reduction: R, value: V, key: K, iter: this) => R, initialReduction: R, context?: any): R;
+>reduce : { <R>(reducer: (reduction: R, value: V, key: K, iter: this) => R, initialReduction: R, context?: any): R; <R_1>(reducer: (reduction: V | R_1, value: V, key: K, iter: this) => R_1): R_1; }
+>       : ^^^ ^^^^^^^^^^^                                                 ^^^^^^^^^^^^^^^^^^^^ ^^^^^^^^^^^^   ^^^ ^^^^^^^^^^^^^^^^^^^^^^^^^^^^^^^^^^^^^^^^^^^^^^^^^^^^^^^^^^^^^^^^^^^^^^^^^^^^^^^^^^^
+>reducer : (reduction: R, value: V, key: K, iter: this) => R
+>        : ^^^^^^^^^^^^ ^^^^^^^^^ ^^^^^^^ ^^^^^^^^    ^^^^^ 
+>reduction : R
+>          : ^
+>value : V
+>      : ^
+>key : K
+>    : ^
+>iter : this
+>     : ^^^^
+>initialReduction : R
+>                 : ^
+>context : any
+>        : ^^^
+
+    reduce<R>(reducer: (reduction: V | R, value: V, key: K, iter: this) => R): R;
+>reduce : { <R_1>(reducer: (reduction: R_1, value: V, key: K, iter: this) => R_1, initialReduction: R_1, context?: any): R_1; <R>(reducer: (reduction: V | R, value: V, key: K, iter: this) => R): R; }
+>       : ^^^^^^^^^^^^^^^^^^^^^^^^^^^^^^^^^^^^^^^^^^^^^^^^^^^^^^^^^^^^^^^^^^^^^^^^^^^^^^^^^^^^^^^^^^^^^^^^^^^^^^^^^^^^^^^^^^^^^ ^^^^^^^^^^^                                                     ^^^ ^^^
+>reducer : (reduction: V | R, value: V, key: K, iter: this) => R
+>        : ^^^^^^^^^^^^     ^^^^^^^^^ ^^^^^^^ ^^^^^^^^    ^^^^^ 
+>reduction : V | R
+>          : ^^^^^
+>value : V
+>      : ^
+>key : K
+>    : ^
+>iter : this
+>     : ^^^^
+
+    reduceRight<R>(reducer: (reduction: R, value: V, key: K, iter: this) => R, initialReduction: R, context?: any): R;
+>reduceRight : { <R>(reducer: (reduction: R, value: V, key: K, iter: this) => R, initialReduction: R, context?: any): R; <R_1>(reducer: (reduction: V | R_1, value: V, key: K, iter: this) => R_1): R_1; }
+>            : ^^^ ^^^^^^^^^^^                                                 ^^^^^^^^^^^^^^^^^^^^ ^^^^^^^^^^^^   ^^^ ^^^^^^^^^^^^^^^^^^^^^^^^^^^^^^^^^^^^^^^^^^^^^^^^^^^^^^^^^^^^^^^^^^^^^^^^^^^^^^^^^^^
+>reducer : (reduction: R, value: V, key: K, iter: this) => R
+>        : ^^^^^^^^^^^^ ^^^^^^^^^ ^^^^^^^ ^^^^^^^^    ^^^^^ 
+>reduction : R
+>          : ^
+>value : V
+>      : ^
+>key : K
+>    : ^
+>iter : this
+>     : ^^^^
+>initialReduction : R
+>                 : ^
+>context : any
+>        : ^^^
+
+    reduceRight<R>(reducer: (reduction: V | R, value: V, key: K, iter: this) => R): R;
+>reduceRight : { <R_1>(reducer: (reduction: R_1, value: V, key: K, iter: this) => R_1, initialReduction: R_1, context?: any): R_1; <R>(reducer: (reduction: V | R, value: V, key: K, iter: this) => R): R; }
+>            : ^^^^^^^^^^^^^^^^^^^^^^^^^^^^^^^^^^^^^^^^^^^^^^^^^^^^^^^^^^^^^^^^^^^^^^^^^^^^^^^^^^^^^^^^^^^^^^^^^^^^^^^^^^^^^^^^^^^^^ ^^^^^^^^^^^                                                     ^^^ ^^^
+>reducer : (reduction: V | R, value: V, key: K, iter: this) => R
+>        : ^^^^^^^^^^^^     ^^^^^^^^^ ^^^^^^^ ^^^^^^^^    ^^^^^ 
+>reduction : V | R
+>          : ^^^^^
+>value : V
+>      : ^
+>key : K
+>    : ^
+>iter : this
+>     : ^^^^
+
+    every(predicate: (value: V, key: K, iter: this) => boolean, context?: any): boolean;
+>every : (predicate: (value: V, key: K, iter: this) => boolean, context?: any) => boolean
+>      : ^^^^^^^^^^^^                                         ^^^^^^^^^^^^   ^^^^^       
+>predicate : (value: V, key: K, iter: this) => boolean
+>          : ^^^^^^^^ ^^^^^^^ ^^^^^^^^    ^^^^^       
+>value : V
+>      : ^
+>key : K
+>    : ^
+>iter : this
+>     : ^^^^
+>context : any
+>        : ^^^
+
+    some(predicate: (value: V, key: K, iter: this) => boolean, context?: any): boolean;
+>some : (predicate: (value: V, key: K, iter: this) => boolean, context?: any) => boolean
+>     : ^^^^^^^^^^^^                                         ^^^^^^^^^^^^   ^^^^^       
+>predicate : (value: V, key: K, iter: this) => boolean
+>          : ^^^^^^^^ ^^^^^^^ ^^^^^^^^    ^^^^^       
+>value : V
+>      : ^
+>key : K
+>    : ^
+>iter : this
+>     : ^^^^
+>context : any
+>        : ^^^
+
+    join(separator?: string): string;
+>join : (separator?: string) => string
+>     : ^^^^^^^^^^^^^      ^^^^^      
+>separator : string | undefined
+>          : ^^^^^^^^^^^^^^^^^^
+
+    isEmpty(): boolean;
+>isEmpty : () => boolean
+>        : ^^^^^^       
+
+    count(): number;
+>count : { (): number; (predicate: (value: V, key: K, iter: this) => boolean, context?: any): number; }
+>      : ^^^^^^      ^^^^^^^^^^^^^^^^^^^^^^^^^^^^^^^^^^^^^^^^^^^^^^^^^^^^^^^^^^^^^^^^^^^^^^^^^^^^^^^^^^
+
+    count(predicate: (value: V, key: K, iter: this) => boolean, context?: any): number;
+>count : { (): number; (predicate: (value: V, key: K, iter: this) => boolean, context?: any): number; }
+>      : ^^^^^^^^^^^^^^^^^^^^^^^^^^                                         ^^^^^^^^^^^^   ^^^      ^^^
+>predicate : (value: V, key: K, iter: this) => boolean
+>          : ^^^^^^^^ ^^^^^^^ ^^^^^^^^    ^^^^^       
+>value : V
+>      : ^
+>key : K
+>    : ^
+>iter : this
+>     : ^^^^
+>context : any
+>        : ^^^
+
+    countBy<G>(grouper: (value: V, key: K, iter: this) => G, context?: any): Map<G, number>;
+>countBy : <G>(grouper: (value: V, key: K, iter: this) => G, context?: any) => Map<G, number>
+>        : ^ ^^^^^^^^^^^                                   ^^^^^^^^^^^^   ^^^^^              
+>grouper : (value: V, key: K, iter: this) => G
+>        : ^^^^^^^^ ^^^^^^^ ^^^^^^^^    ^^^^^ 
+>value : V
+>      : ^
+>key : K
+>    : ^
+>iter : this
+>     : ^^^^
+>context : any
+>        : ^^^
+
+    // Search for value
+    find(predicate: (value: V, key: K, iter: this) => boolean, context?: any, notSetValue?: V): V | undefined;
+>find : (predicate: (value: V, key: K, iter: this) => boolean, context?: any, notSetValue?: V) => V | undefined
+>     : ^^^^^^^^^^^^                                         ^^^^^^^^^^^^   ^^^^^^^^^^^^^^^^ ^^^^^             
+>predicate : (value: V, key: K, iter: this) => boolean
+>          : ^^^^^^^^ ^^^^^^^ ^^^^^^^^    ^^^^^       
+>value : V
+>      : ^
+>key : K
+>    : ^
+>iter : this
+>     : ^^^^
+>context : any
+>        : ^^^
+>notSetValue : V | undefined
+>            : ^^^^^^^^^^^^^
+
+    findLast(predicate: (value: V, key: K, iter: this) => boolean, context?: any, notSetValue?: V): V | undefined;
+>findLast : (predicate: (value: V, key: K, iter: this) => boolean, context?: any, notSetValue?: V) => V | undefined
+>         : ^^^^^^^^^^^^                                         ^^^^^^^^^^^^   ^^^^^^^^^^^^^^^^ ^^^^^             
+>predicate : (value: V, key: K, iter: this) => boolean
+>          : ^^^^^^^^ ^^^^^^^ ^^^^^^^^    ^^^^^       
+>value : V
+>      : ^
+>key : K
+>    : ^
+>iter : this
+>     : ^^^^
+>context : any
+>        : ^^^
+>notSetValue : V | undefined
+>            : ^^^^^^^^^^^^^
+
+    findEntry(predicate: (value: V, key: K, iter: this) => boolean, context?: any, notSetValue?: V): [K, V] | undefined;
+>findEntry : (predicate: (value: V, key: K, iter: this) => boolean, context?: any, notSetValue?: V) => [K, V] | undefined
+>          : ^^^^^^^^^^^^                                         ^^^^^^^^^^^^   ^^^^^^^^^^^^^^^^ ^^^^^                  
+>predicate : (value: V, key: K, iter: this) => boolean
+>          : ^^^^^^^^ ^^^^^^^ ^^^^^^^^    ^^^^^       
+>value : V
+>      : ^
+>key : K
+>    : ^
+>iter : this
+>     : ^^^^
+>context : any
+>        : ^^^
+>notSetValue : V | undefined
+>            : ^^^^^^^^^^^^^
+
+    findLastEntry(predicate: (value: V, key: K, iter: this) => boolean, context?: any, notSetValue?: V): [K, V] | undefined;
+>findLastEntry : (predicate: (value: V, key: K, iter: this) => boolean, context?: any, notSetValue?: V) => [K, V] | undefined
+>              : ^^^^^^^^^^^^                                         ^^^^^^^^^^^^   ^^^^^^^^^^^^^^^^ ^^^^^                  
+>predicate : (value: V, key: K, iter: this) => boolean
+>          : ^^^^^^^^ ^^^^^^^ ^^^^^^^^    ^^^^^       
+>value : V
+>      : ^
+>key : K
+>    : ^
+>iter : this
+>     : ^^^^
+>context : any
+>        : ^^^
+>notSetValue : V | undefined
+>            : ^^^^^^^^^^^^^
+
+    findKey(predicate: (value: V, key: K, iter: this) => boolean, context?: any): K | undefined;
+>findKey : (predicate: (value: V, key: K, iter: this) => boolean, context?: any) => K | undefined
+>        : ^^^^^^^^^^^^                                         ^^^^^^^^^^^^   ^^^^^             
+>predicate : (value: V, key: K, iter: this) => boolean
+>          : ^^^^^^^^ ^^^^^^^ ^^^^^^^^    ^^^^^       
+>value : V
+>      : ^
+>key : K
+>    : ^
+>iter : this
+>     : ^^^^
+>context : any
+>        : ^^^
+
+    findLastKey(predicate: (value: V, key: K, iter: this) => boolean, context?: any): K | undefined;
+>findLastKey : (predicate: (value: V, key: K, iter: this) => boolean, context?: any) => K | undefined
+>            : ^^^^^^^^^^^^                                         ^^^^^^^^^^^^   ^^^^^             
+>predicate : (value: V, key: K, iter: this) => boolean
+>          : ^^^^^^^^ ^^^^^^^ ^^^^^^^^    ^^^^^       
+>value : V
+>      : ^
+>key : K
+>    : ^
+>iter : this
+>     : ^^^^
+>context : any
+>        : ^^^
+
+    keyOf(searchValue: V): K | undefined;
+>keyOf : (searchValue: V) => K | undefined
+>      : ^^^^^^^^^^^^^^ ^^^^^             
+>searchValue : V
+>            : ^
+
+    lastKeyOf(searchValue: V): K | undefined;
+>lastKeyOf : (searchValue: V) => K | undefined
+>          : ^^^^^^^^^^^^^^ ^^^^^             
+>searchValue : V
+>            : ^
+
+    max(comparator?: (valueA: V, valueB: V) => number): V | undefined;
+>max : (comparator?: (valueA: V, valueB: V) => number) => V | undefined
+>    : ^^^^^^^^^^^^^^                                ^^^^^             
+>comparator : ((valueA: V, valueB: V) => number) | undefined
+>           : ^^^^^^^^^^ ^^^^^^^^^^ ^^^^^      ^^^^^^^^^^^^^
+>valueA : V
+>       : ^
+>valueB : V
+>       : ^
+
+    maxBy<C>(comparatorValueMapper: (value: V, key: K, iter: this) => C, comparator?: (valueA: C, valueB: C) => number): V | undefined;
+>maxBy : <C>(comparatorValueMapper: (value: V, key: K, iter: this) => C, comparator?: (valueA: C, valueB: C) => number) => V | undefined
+>      : ^ ^^^^^^^^^^^^^^^^^^^^^^^^^                                   ^^^^^^^^^^^^^^^                                ^^^^^             
+>comparatorValueMapper : (value: V, key: K, iter: this) => C
+>                      : ^^^^^^^^ ^^^^^^^ ^^^^^^^^    ^^^^^ 
+>value : V
+>      : ^
+>key : K
+>    : ^
+>iter : this
+>     : ^^^^
+>comparator : ((valueA: C, valueB: C) => number) | undefined
+>           : ^^^^^^^^^^ ^^^^^^^^^^ ^^^^^      ^^^^^^^^^^^^^
+>valueA : C
+>       : ^
+>valueB : C
+>       : ^
+
+    min(comparator?: (valueA: V, valueB: V) => number): V | undefined;
+>min : (comparator?: (valueA: V, valueB: V) => number) => V | undefined
+>    : ^^^^^^^^^^^^^^                                ^^^^^             
+>comparator : ((valueA: V, valueB: V) => number) | undefined
+>           : ^^^^^^^^^^ ^^^^^^^^^^ ^^^^^      ^^^^^^^^^^^^^
+>valueA : V
+>       : ^
+>valueB : V
+>       : ^
+
+    minBy<C>(comparatorValueMapper: (value: V, key: K, iter: this) => C, comparator?: (valueA: C, valueB: C) => number): V | undefined;
+>minBy : <C>(comparatorValueMapper: (value: V, key: K, iter: this) => C, comparator?: (valueA: C, valueB: C) => number) => V | undefined
+>      : ^ ^^^^^^^^^^^^^^^^^^^^^^^^^                                   ^^^^^^^^^^^^^^^                                ^^^^^             
+>comparatorValueMapper : (value: V, key: K, iter: this) => C
+>                      : ^^^^^^^^ ^^^^^^^ ^^^^^^^^    ^^^^^ 
+>value : V
+>      : ^
+>key : K
+>    : ^
+>iter : this
+>     : ^^^^
+>comparator : ((valueA: C, valueB: C) => number) | undefined
+>           : ^^^^^^^^^^ ^^^^^^^^^^ ^^^^^      ^^^^^^^^^^^^^
+>valueA : C
+>       : ^
+>valueB : C
+>       : ^
+
+    // Comparison
+    isSubset(iter: Iterable<V>): boolean;
+>isSubset : (iter: Iterable<V>) => boolean
+>         : ^^^^^^^           ^^^^^       
+>iter : Iterable<V>
+>     : ^^^^^^^^^^^
+
+    isSuperset(iter: Iterable<V>): boolean;
+>isSuperset : (iter: Iterable<V>) => boolean
+>           : ^^^^^^^           ^^^^^       
+>iter : Iterable<V>
+>     : ^^^^^^^^^^^
+
+    readonly size: number;
+>size : number
+>     : ^^^^^^
+  }
+}
+declare module "immutable" {
+>"immutable" : typeof import("immutable")
+>            : ^^^^^^^^^^^^^^^^^^^^^^^^^^
+
+  export = Immutable
+>Immutable : typeof Immutable
+>          : ^^^^^^^^^^^^^^^^
+}
+