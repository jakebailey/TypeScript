--- conflicted
+++ resolved
@@ -1,136 +1,132 @@
-//// [tests/cases/conformance/types/mapped/mappedTypeOverlappingStringEnumKeys.ts] ////
-
-=== mappedTypeOverlappingStringEnumKeys.ts ===
-// #37859
-
-enum TerrestrialAnimalTypes {
->TerrestrialAnimalTypes : TerrestrialAnimalTypes
->                       : ^^^^^^^^^^^^^^^^^^^^^^
-
-  CAT = "cat",
->CAT : TerrestrialAnimalTypes.CAT
->    : ^^^^^^^^^^^^^^^^^^^^^^^^^^
->"cat" : "cat"
->      : ^^^^^
-
-  DOG = "dog"
->DOG : TerrestrialAnimalTypes.DOG
->    : ^^^^^^^^^^^^^^^^^^^^^^^^^^
->"dog" : "dog"
->      : ^^^^^
-
-};
-
-enum AlienAnimalTypes {
->AlienAnimalTypes : AlienAnimalTypes
->                 : ^^^^^^^^^^^^^^^^
-
-  CAT = "cat",
->CAT : AlienAnimalTypes.CAT
->    : ^^^^^^^^^^^^^^^^^^^^
->"cat" : "cat"
->      : ^^^^^
-
-};
-
-type AnimalTypes = TerrestrialAnimalTypes | AlienAnimalTypes;
->AnimalTypes : AnimalTypes
->            : ^^^^^^^^^^^
-
-interface TerrestrialCat {
-  type: TerrestrialAnimalTypes.CAT;
->type : TerrestrialAnimalTypes.CAT
->     : ^^^^^^^^^^^^^^^^^^^^^^^^^^
->TerrestrialAnimalTypes : any
->                       : ^^^
-
-  address: string;
->address : string
->        : ^^^^^^
-}
-
-interface AlienCat {
-  type: AlienAnimalTypes.CAT
->type : AlienAnimalTypes
->     : ^^^^^^^^^^^^^^^^
->AlienAnimalTypes : any
->                 : ^^^
-
-  planet: string;
->planet : string
->       : ^^^^^^
-}
-
-type Cats = TerrestrialCat | AlienCat;
->Cats : Cats
->     : ^^^^
-
-type CatMap = {
->CatMap : CatMap
->       : ^^^^^^
-
-  [V in AnimalTypes]: Extract<Cats, { type: V }>[]
->type : V
->     : ^
-
-};
-
-const catMap: CatMap = {
->catMap : CatMap
->       : ^^^^^^
->{  cat: [    { type: TerrestrialAnimalTypes.CAT, address: "" },    { type: AlienAnimalTypes.CAT, planet: "" }  ],  dog: [] as never[]} : { cat: ({ type: TerrestrialAnimalTypes.CAT; address: string; } | { type: AlienAnimalTypes; planet: string; })[]; dog: never[]; }
->                                                                                                                                       : ^^^^^^^^^^^^^^^^^^^^^^^^^^^^^^^^^^^^^^^^^^^^^^^^^^^^^^^^^^^^^^^^^^^^^^^^^^^^^^^^^^^^^^^^^^^^^^^^^^^^^^^^^^^^^^^^^^^^^^       ^^^
-
-  cat: [
->cat : ({ type: TerrestrialAnimalTypes.CAT; address: string; } | { type: AlienAnimalTypes; planet: string; })[]
->    : ^^^^^^^^^^^^^^^^^^^^^^^^^^^^^^^^^^^^^^^^^^^^^^^^^^^^^^^^^^^^^^^^^^^^^^^^^^^^^^^^^^^^^^^^^^^^^^^^^^^^^^^^
->[    { type: TerrestrialAnimalTypes.CAT, address: "" },    { type: AlienAnimalTypes.CAT, planet: "" }  ] : ({ type: TerrestrialAnimalTypes.CAT; address: string; } | { type: AlienAnimalTypes; planet: string; })[]
->                                                                                                         : ^^^^^^^^^^^^^^^^^^^^^^^^^^^^^^^^^^^^^^^^^^^^^^^^^^^^^^^^^^^^^^^^^^^^^^^^^^^^^^^^^^^^^^^^^^^^^^^^^^^^^^^^
-
-    { type: TerrestrialAnimalTypes.CAT, address: "" },
->{ type: TerrestrialAnimalTypes.CAT, address: "" } : { type: TerrestrialAnimalTypes.CAT; address: string; }
->                                                  : ^^^^^^^^^^^^^^^^^^^^^^^^^^^^^^^^^^^^^^^^^^^^^^^^^^^^^^
->type : TerrestrialAnimalTypes.CAT
->     : ^^^^^^^^^^^^^^^^^^^^^^^^^^
->TerrestrialAnimalTypes.CAT : TerrestrialAnimalTypes.CAT
->                           : ^^^^^^^^^^^^^^^^^^^^^^^^^^
->TerrestrialAnimalTypes : typeof TerrestrialAnimalTypes
->                       : ^^^^^^^^^^^^^^^^^^^^^^^^^^^^^
->CAT : TerrestrialAnimalTypes.CAT
->    : ^^^^^^^^^^^^^^^^^^^^^^^^^^
->address : string
->        : ^^^^^^
->"" : ""
->   : ^^
-
-    { type: AlienAnimalTypes.CAT, planet: "" }
->{ type: AlienAnimalTypes.CAT, planet: "" } : { type: AlienAnimalTypes; planet: string; }
->                                           : ^^^^^^^^^^^^^^^^^^^^^^^^^^^^^^^^^^^^^^^^^^^
->type : AlienAnimalTypes
->     : ^^^^^^^^^^^^^^^^
->AlienAnimalTypes.CAT : AlienAnimalTypes
->                     : ^^^^^^^^^^^^^^^^
->AlienAnimalTypes : typeof AlienAnimalTypes
->                 : ^^^^^^^^^^^^^^^^^^^^^^^
->CAT : AlienAnimalTypes
->    : ^^^^^^^^^^^^^^^^
->planet : string
->       : ^^^^^^
->"" : ""
->   : ^^
-
-  ],
-  dog: [] as never[]
->dog : never[]
->    : ^^^^^^^
->[] as never[] : never[]
-<<<<<<< HEAD
->[] : never[]
-=======
->              : ^^^^^^^
->[] : undefined[]
->   : ^^^^^^^^^^^
->>>>>>> 12402f26
-
-};
-
+//// [tests/cases/conformance/types/mapped/mappedTypeOverlappingStringEnumKeys.ts] ////
+
+=== mappedTypeOverlappingStringEnumKeys.ts ===
+// #37859
+
+enum TerrestrialAnimalTypes {
+>TerrestrialAnimalTypes : TerrestrialAnimalTypes
+>                       : ^^^^^^^^^^^^^^^^^^^^^^
+
+  CAT = "cat",
+>CAT : TerrestrialAnimalTypes.CAT
+>    : ^^^^^^^^^^^^^^^^^^^^^^^^^^
+>"cat" : "cat"
+>      : ^^^^^
+
+  DOG = "dog"
+>DOG : TerrestrialAnimalTypes.DOG
+>    : ^^^^^^^^^^^^^^^^^^^^^^^^^^
+>"dog" : "dog"
+>      : ^^^^^
+
+};
+
+enum AlienAnimalTypes {
+>AlienAnimalTypes : AlienAnimalTypes
+>                 : ^^^^^^^^^^^^^^^^
+
+  CAT = "cat",
+>CAT : AlienAnimalTypes.CAT
+>    : ^^^^^^^^^^^^^^^^^^^^
+>"cat" : "cat"
+>      : ^^^^^
+
+};
+
+type AnimalTypes = TerrestrialAnimalTypes | AlienAnimalTypes;
+>AnimalTypes : AnimalTypes
+>            : ^^^^^^^^^^^
+
+interface TerrestrialCat {
+  type: TerrestrialAnimalTypes.CAT;
+>type : TerrestrialAnimalTypes.CAT
+>     : ^^^^^^^^^^^^^^^^^^^^^^^^^^
+>TerrestrialAnimalTypes : any
+>                       : ^^^
+
+  address: string;
+>address : string
+>        : ^^^^^^
+}
+
+interface AlienCat {
+  type: AlienAnimalTypes.CAT
+>type : AlienAnimalTypes
+>     : ^^^^^^^^^^^^^^^^
+>AlienAnimalTypes : any
+>                 : ^^^
+
+  planet: string;
+>planet : string
+>       : ^^^^^^
+}
+
+type Cats = TerrestrialCat | AlienCat;
+>Cats : Cats
+>     : ^^^^
+
+type CatMap = {
+>CatMap : CatMap
+>       : ^^^^^^
+
+  [V in AnimalTypes]: Extract<Cats, { type: V }>[]
+>type : V
+>     : ^
+
+};
+
+const catMap: CatMap = {
+>catMap : CatMap
+>       : ^^^^^^
+>{  cat: [    { type: TerrestrialAnimalTypes.CAT, address: "" },    { type: AlienAnimalTypes.CAT, planet: "" }  ],  dog: [] as never[]} : { cat: ({ type: TerrestrialAnimalTypes.CAT; address: string; } | { type: AlienAnimalTypes; planet: string; })[]; dog: never[]; }
+>                                                                                                                                       : ^^^^^^^^^^^^^^^^^^^^^^^^^^^^^^^^^^^^^^^^^^^^^^^^^^^^^^^^^^^^^^^^^^^^^^^^^^^^^^^^^^^^^^^^^^^^^^^^^^^^^^^^^^^^^^^^^^^^^^       ^^^
+
+  cat: [
+>cat : ({ type: TerrestrialAnimalTypes.CAT; address: string; } | { type: AlienAnimalTypes; planet: string; })[]
+>    : ^^^^^^^^^^^^^^^^^^^^^^^^^^^^^^^^^^^^^^^^^^^^^^^^^^^^^^^^^^^^^^^^^^^^^^^^^^^^^^^^^^^^^^^^^^^^^^^^^^^^^^^^
+>[    { type: TerrestrialAnimalTypes.CAT, address: "" },    { type: AlienAnimalTypes.CAT, planet: "" }  ] : ({ type: TerrestrialAnimalTypes.CAT; address: string; } | { type: AlienAnimalTypes; planet: string; })[]
+>                                                                                                         : ^^^^^^^^^^^^^^^^^^^^^^^^^^^^^^^^^^^^^^^^^^^^^^^^^^^^^^^^^^^^^^^^^^^^^^^^^^^^^^^^^^^^^^^^^^^^^^^^^^^^^^^^
+
+    { type: TerrestrialAnimalTypes.CAT, address: "" },
+>{ type: TerrestrialAnimalTypes.CAT, address: "" } : { type: TerrestrialAnimalTypes.CAT; address: string; }
+>                                                  : ^^^^^^^^^^^^^^^^^^^^^^^^^^^^^^^^^^^^^^^^^^^^^^^^^^^^^^
+>type : TerrestrialAnimalTypes.CAT
+>     : ^^^^^^^^^^^^^^^^^^^^^^^^^^
+>TerrestrialAnimalTypes.CAT : TerrestrialAnimalTypes.CAT
+>                           : ^^^^^^^^^^^^^^^^^^^^^^^^^^
+>TerrestrialAnimalTypes : typeof TerrestrialAnimalTypes
+>                       : ^^^^^^^^^^^^^^^^^^^^^^^^^^^^^
+>CAT : TerrestrialAnimalTypes.CAT
+>    : ^^^^^^^^^^^^^^^^^^^^^^^^^^
+>address : string
+>        : ^^^^^^
+>"" : ""
+>   : ^^
+
+    { type: AlienAnimalTypes.CAT, planet: "" }
+>{ type: AlienAnimalTypes.CAT, planet: "" } : { type: AlienAnimalTypes; planet: string; }
+>                                           : ^^^^^^^^^^^^^^^^^^^^^^^^^^^^^^^^^^^^^^^^^^^
+>type : AlienAnimalTypes
+>     : ^^^^^^^^^^^^^^^^
+>AlienAnimalTypes.CAT : AlienAnimalTypes
+>                     : ^^^^^^^^^^^^^^^^
+>AlienAnimalTypes : typeof AlienAnimalTypes
+>                 : ^^^^^^^^^^^^^^^^^^^^^^^
+>CAT : AlienAnimalTypes
+>    : ^^^^^^^^^^^^^^^^
+>planet : string
+>       : ^^^^^^
+>"" : ""
+>   : ^^
+
+  ],
+  dog: [] as never[]
+>dog : never[]
+>    : ^^^^^^^
+>[] as never[] : never[]
+>              : ^^^^^^^
+>[] : never[]
+>   : ^^^^^^^
+
+};
+