//// [tests/cases/compiler/typeCheckObjectLiteralMethodBody.ts] ////

=== typeCheckObjectLiteralMethodBody.ts ===
var foo = { bar() { return undefined } };
<<<<<<< HEAD
>foo : { bar(): undefined; }
>{ bar() { return undefined } } : { bar(): undefined; }
>bar : () => undefined
=======
>foo : { bar(): any; }
>    : ^^^^^^^^^^^^^^^
>{ bar() { return undefined } } : { bar(): any; }
>                               : ^^^^^^^^^^^^^^^
>bar : () => any
>    : ^^^^^^^^^
>>>>>>> 12402f26
>undefined : undefined
>          : ^^^^^^^^^

<|MERGE_RESOLUTION|>--- conflicted
+++ resolved
@@ -1,19 +1,13 @@
-//// [tests/cases/compiler/typeCheckObjectLiteralMethodBody.ts] ////
-
-=== typeCheckObjectLiteralMethodBody.ts ===
-var foo = { bar() { return undefined } };
-<<<<<<< HEAD
->foo : { bar(): undefined; }
->{ bar() { return undefined } } : { bar(): undefined; }
->bar : () => undefined
-=======
->foo : { bar(): any; }
->    : ^^^^^^^^^^^^^^^
->{ bar() { return undefined } } : { bar(): any; }
->                               : ^^^^^^^^^^^^^^^
->bar : () => any
->    : ^^^^^^^^^
->>>>>>> 12402f26
->undefined : undefined
->          : ^^^^^^^^^
-
+//// [tests/cases/compiler/typeCheckObjectLiteralMethodBody.ts] ////
+
+=== typeCheckObjectLiteralMethodBody.ts ===
+var foo = { bar() { return undefined } };
+>foo : { bar(): undefined; }
+>    : ^^^^^^^^^^^^^^^^^^^^^
+>{ bar() { return undefined } } : { bar(): undefined; }
+>                               : ^^^^^^^^^^^^^^^^^^^^^
+>bar : () => undefined
+>    : ^^^^^^^^^^^^^^^
+>undefined : undefined
+>          : ^^^^^^^^^
+