//// [tests/cases/compiler/forOfTransformsExpression.ts] ////

=== forOfTransformsExpression.ts ===
// https://github.com/Microsoft/TypeScript/issues/11024
let items = [{ name: "A" }, { name: "C" }, { name: "B" }];
>items : { name: string; }[]
>      : ^^^^^^^^^^^^^^^^^^^
>[{ name: "A" }, { name: "C" }, { name: "B" }] : { name: string; }[]
>                                              : ^^^^^^^^^^^^^^^^^^^
>{ name: "A" } : { name: string; }
>              : ^^^^^^^^^^^^^^^^^
>name : string
>     : ^^^^^^
>"A" : "A"
>    : ^^^
>{ name: "C" } : { name: string; }
>              : ^^^^^^^^^^^^^^^^^
>name : string
>     : ^^^^^^
>"C" : "C"
>    : ^^^
>{ name: "B" } : { name: string; }
>              : ^^^^^^^^^^^^^^^^^
>name : string
>     : ^^^^^^
>"B" : "B"
>    : ^^^

for (var item of items.sort((a, b) => a.name.localeCompare(b.name))) {
>item : { name: string; }
>     : ^^^^^^^^^^^^^^^^^
>items.sort((a, b) => a.name.localeCompare(b.name)) : { name: string; }[]
<<<<<<< HEAD
>items.sort : (compareFn?: ((a: { name: string; }, b: { name: string; }) => number) | undefined) => { name: string; }[]
>items : { name: string; }[]
>sort : (compareFn?: ((a: { name: string; }, b: { name: string; }) => number) | undefined) => { name: string; }[]
=======
>                                                   : ^^^^^^^^^^^^^^^^^^^
>items.sort : (compareFn?: (a: { name: string; }, b: { name: string; }) => number) => { name: string; }[]
>           : ^^^^^^^^^^^^^^^^^^^^^^^^^^^^^^^^^^^^^^^^^^^^^^^^^^^^^^^^^^^^^^^^^^^^^^^^^^^^^^^^^^^^^^^^^^^
>items : { name: string; }[]
>      : ^^^^^^^^^^^^^^^^^^^
>sort : (compareFn?: (a: { name: string; }, b: { name: string; }) => number) => { name: string; }[]
>     : ^^^^^^^^^^^^^^^^^^^^^^^^^^^^^^^^^^^^^^^^^^^^^^^^^^^^^^^^^^^^^^^^^^^^^^^^^^^^^^^^^^^^^^^^^^^
>>>>>>> 12402f26
>(a, b) => a.name.localeCompare(b.name) : (a: { name: string; }, b: { name: string; }) => number
>                                       : ^^^^^^^^^^^^^^^^^^^^^^^^^^^^^^^^^^^^^^^^^^^^^^^^^^^^^^
>a : { name: string; }
>  : ^^^^^^^^^^^^^^^^^
>b : { name: string; }
>  : ^^^^^^^^^^^^^^^^^
>a.name.localeCompare(b.name) : number
<<<<<<< HEAD
>a.name.localeCompare : { (that: string): number; (that: string, locales?: string | string[] | undefined, options?: Intl.CollatorOptions | undefined): number; }
=======
>                             : ^^^^^^
>a.name.localeCompare : { (that: string): number; (that: string, locales?: string | string[], options?: Intl.CollatorOptions): number; }
>                     : ^^^^^^^^^^^^^^^^^^^^^^^^^^^^^^^^^^^^^^^^^^^^^^^^^^^^^^^^^^^^^^^^^^^^^^^^^^^^^^^^^^^^^^^^^^^^^^^^^^^^^^^^^^^^^^^^
>>>>>>> 12402f26
>a.name : string
>       : ^^^^^^
>a : { name: string; }
>  : ^^^^^^^^^^^^^^^^^
>name : string
<<<<<<< HEAD
>localeCompare : { (that: string): number; (that: string, locales?: string | string[] | undefined, options?: Intl.CollatorOptions | undefined): number; }
=======
>     : ^^^^^^
>localeCompare : { (that: string): number; (that: string, locales?: string | string[], options?: Intl.CollatorOptions): number; }
>              : ^^^^^^^^^^^^^^^^^^^^^^^^^^^^^^^^^^^^^^^^^^^^^^^^^^^^^^^^^^^^^^^^^^^^^^^^^^^^^^^^^^^^^^^^^^^^^^^^^^^^^^^^^^^^^^^^
>>>>>>> 12402f26
>b.name : string
>       : ^^^^^^
>b : { name: string; }
>  : ^^^^^^^^^^^^^^^^^
>name : string
>     : ^^^^^^

}
<|MERGE_RESOLUTION|>--- conflicted
+++ resolved
@@ -1,79 +1,65 @@
-//// [tests/cases/compiler/forOfTransformsExpression.ts] ////
-
-=== forOfTransformsExpression.ts ===
-// https://github.com/Microsoft/TypeScript/issues/11024
-let items = [{ name: "A" }, { name: "C" }, { name: "B" }];
->items : { name: string; }[]
->      : ^^^^^^^^^^^^^^^^^^^
->[{ name: "A" }, { name: "C" }, { name: "B" }] : { name: string; }[]
->                                              : ^^^^^^^^^^^^^^^^^^^
->{ name: "A" } : { name: string; }
->              : ^^^^^^^^^^^^^^^^^
->name : string
->     : ^^^^^^
->"A" : "A"
->    : ^^^
->{ name: "C" } : { name: string; }
->              : ^^^^^^^^^^^^^^^^^
->name : string
->     : ^^^^^^
->"C" : "C"
->    : ^^^
->{ name: "B" } : { name: string; }
->              : ^^^^^^^^^^^^^^^^^
->name : string
->     : ^^^^^^
->"B" : "B"
->    : ^^^
-
-for (var item of items.sort((a, b) => a.name.localeCompare(b.name))) {
->item : { name: string; }
->     : ^^^^^^^^^^^^^^^^^
->items.sort((a, b) => a.name.localeCompare(b.name)) : { name: string; }[]
-<<<<<<< HEAD
->items.sort : (compareFn?: ((a: { name: string; }, b: { name: string; }) => number) | undefined) => { name: string; }[]
->items : { name: string; }[]
->sort : (compareFn?: ((a: { name: string; }, b: { name: string; }) => number) | undefined) => { name: string; }[]
-=======
->                                                   : ^^^^^^^^^^^^^^^^^^^
->items.sort : (compareFn?: (a: { name: string; }, b: { name: string; }) => number) => { name: string; }[]
->           : ^^^^^^^^^^^^^^^^^^^^^^^^^^^^^^^^^^^^^^^^^^^^^^^^^^^^^^^^^^^^^^^^^^^^^^^^^^^^^^^^^^^^^^^^^^^
->items : { name: string; }[]
->      : ^^^^^^^^^^^^^^^^^^^
->sort : (compareFn?: (a: { name: string; }, b: { name: string; }) => number) => { name: string; }[]
->     : ^^^^^^^^^^^^^^^^^^^^^^^^^^^^^^^^^^^^^^^^^^^^^^^^^^^^^^^^^^^^^^^^^^^^^^^^^^^^^^^^^^^^^^^^^^^
->>>>>>> 12402f26
->(a, b) => a.name.localeCompare(b.name) : (a: { name: string; }, b: { name: string; }) => number
->                                       : ^^^^^^^^^^^^^^^^^^^^^^^^^^^^^^^^^^^^^^^^^^^^^^^^^^^^^^
->a : { name: string; }
->  : ^^^^^^^^^^^^^^^^^
->b : { name: string; }
->  : ^^^^^^^^^^^^^^^^^
->a.name.localeCompare(b.name) : number
-<<<<<<< HEAD
->a.name.localeCompare : { (that: string): number; (that: string, locales?: string | string[] | undefined, options?: Intl.CollatorOptions | undefined): number; }
-=======
->                             : ^^^^^^
->a.name.localeCompare : { (that: string): number; (that: string, locales?: string | string[], options?: Intl.CollatorOptions): number; }
->                     : ^^^^^^^^^^^^^^^^^^^^^^^^^^^^^^^^^^^^^^^^^^^^^^^^^^^^^^^^^^^^^^^^^^^^^^^^^^^^^^^^^^^^^^^^^^^^^^^^^^^^^^^^^^^^^^^^
->>>>>>> 12402f26
->a.name : string
->       : ^^^^^^
->a : { name: string; }
->  : ^^^^^^^^^^^^^^^^^
->name : string
-<<<<<<< HEAD
->localeCompare : { (that: string): number; (that: string, locales?: string | string[] | undefined, options?: Intl.CollatorOptions | undefined): number; }
-=======
->     : ^^^^^^
->localeCompare : { (that: string): number; (that: string, locales?: string | string[], options?: Intl.CollatorOptions): number; }
->              : ^^^^^^^^^^^^^^^^^^^^^^^^^^^^^^^^^^^^^^^^^^^^^^^^^^^^^^^^^^^^^^^^^^^^^^^^^^^^^^^^^^^^^^^^^^^^^^^^^^^^^^^^^^^^^^^^
->>>>>>> 12402f26
->b.name : string
->       : ^^^^^^
->b : { name: string; }
->  : ^^^^^^^^^^^^^^^^^
->name : string
->     : ^^^^^^
-
-}
+//// [tests/cases/compiler/forOfTransformsExpression.ts] ////
+
+=== forOfTransformsExpression.ts ===
+// https://github.com/Microsoft/TypeScript/issues/11024
+let items = [{ name: "A" }, { name: "C" }, { name: "B" }];
+>items : { name: string; }[]
+>      : ^^^^^^^^^^^^^^^^^^^
+>[{ name: "A" }, { name: "C" }, { name: "B" }] : { name: string; }[]
+>                                              : ^^^^^^^^^^^^^^^^^^^
+>{ name: "A" } : { name: string; }
+>              : ^^^^^^^^^^^^^^^^^
+>name : string
+>     : ^^^^^^
+>"A" : "A"
+>    : ^^^
+>{ name: "C" } : { name: string; }
+>              : ^^^^^^^^^^^^^^^^^
+>name : string
+>     : ^^^^^^
+>"C" : "C"
+>    : ^^^
+>{ name: "B" } : { name: string; }
+>              : ^^^^^^^^^^^^^^^^^
+>name : string
+>     : ^^^^^^
+>"B" : "B"
+>    : ^^^
+
+for (var item of items.sort((a, b) => a.name.localeCompare(b.name))) {
+>item : { name: string; }
+>     : ^^^^^^^^^^^^^^^^^
+>items.sort((a, b) => a.name.localeCompare(b.name)) : { name: string; }[]
+>                                                   : ^^^^^^^^^^^^^^^^^^^
+>items.sort : (compareFn?: ((a: { name: string; }, b: { name: string; }) => number) | undefined) => { name: string; }[]
+>           : ^^^^^^^^^^^^^^^^^^^^^^^^^^^^^^^^^^^^^^^^^^^^^^^^^^^^^^^^^^^^^^^^^^^^^^^^^^^^^^^^^^^^^^^^^^^^^^^^^^^^^^^^^
+>items : { name: string; }[]
+>      : ^^^^^^^^^^^^^^^^^^^
+>sort : (compareFn?: ((a: { name: string; }, b: { name: string; }) => number) | undefined) => { name: string; }[]
+>     : ^^^^^^^^^^^^^^^^^^^^^^^^^^^^^^^^^^^^^^^^^^^^^^^^^^^^^^^^^^^^^^^^^^^^^^^^^^^^^^^^^^^^^^^^^^^^^^^^^^^^^^^^^
+>(a, b) => a.name.localeCompare(b.name) : (a: { name: string; }, b: { name: string; }) => number
+>                                       : ^^^^^^^^^^^^^^^^^^^^^^^^^^^^^^^^^^^^^^^^^^^^^^^^^^^^^^
+>a : { name: string; }
+>  : ^^^^^^^^^^^^^^^^^
+>b : { name: string; }
+>  : ^^^^^^^^^^^^^^^^^
+>a.name.localeCompare(b.name) : number
+>                             : ^^^^^^
+>a.name.localeCompare : { (that: string): number; (that: string, locales?: string | string[] | undefined, options?: Intl.CollatorOptions | undefined): number; }
+>                     : ^^^^^^^^^^^^^^^^^^^^^^^^^^^^^^^^^^^^^^^^^^^^^^^^^^^^^^^^^^^^^^^^^^^^^^^^^^^^^^^^^^^^^^^^^^^^^^^^^^^^^^^^^^^^^^^^^^^^^^^^^^^^^^^^^^^^^^^^
+>a.name : string
+>       : ^^^^^^
+>a : { name: string; }
+>  : ^^^^^^^^^^^^^^^^^
+>name : string
+>     : ^^^^^^
+>localeCompare : { (that: string): number; (that: string, locales?: string | string[] | undefined, options?: Intl.CollatorOptions | undefined): number; }
+>              : ^^^^^^^^^^^^^^^^^^^^^^^^^^^^^^^^^^^^^^^^^^^^^^^^^^^^^^^^^^^^^^^^^^^^^^^^^^^^^^^^^^^^^^^^^^^^^^^^^^^^^^^^^^^^^^^^^^^^^^^^^^^^^^^^^^^^^^^^
+>b.name : string
+>       : ^^^^^^
+>b : { name: string; }
+>  : ^^^^^^^^^^^^^^^^^
+>name : string
+>     : ^^^^^^
+
+}