//// [tests/cases/conformance/es6/destructuring/destructuringParameterDeclaration8.ts] ////

=== destructuringParameterDeclaration8.ts ===
// explicit type annotation should cause `method` to have type 'x' | 'y'
// both inside and outside `test`.
function test({
>test : ({ method, nested: { p } }: { method?: 'x' | 'y'; nested?: { p: 'a' | 'b'; }; }) => void
>     : ^^^^^^^^^^^^^^^^^^^^^^^^^^^^                                                   ^^^^^^^^^

    method = 'z',
>method : "x" | "y"
>       : ^^^^^^^^^
>'z' : "z"
>    : ^^^

    nested: { p = 'c' }
>nested : any
<<<<<<< HEAD
>p : any
=======
>       : ^^^
>p : "a" | "b"
>  : ^^^^^^^^^
>>>>>>> 12402f26
>'c' : "c"
>    : ^^^

}: {
    method?: 'x' | 'y',
<<<<<<< HEAD
>method : "x" | "y" | undefined

    nested?: { p: 'a' | 'b' }
>nested : { p: 'a' | 'b'; } | undefined
=======
>method : "x" | "y"
>       : ^^^^^^^^^

    nested?: { p: 'a' | 'b' }
>nested : { p: 'a' | 'b'; }
>       : ^^^^^         ^^^
>>>>>>> 12402f26
>p : "a" | "b"
>  : ^^^^^^^^^

})
{
    method
>method : "x" | "y"
>       : ^^^^^^^^^

    p
<<<<<<< HEAD
>p : any
=======
>p : "a" | "b"
>  : ^^^^^^^^^
>>>>>>> 12402f26
}

test({});
>test({}) : void
<<<<<<< HEAD
>test : ({ method, nested: { p } }: { method?: "x" | "y" | undefined; nested?: { p: "a" | "b"; } | undefined; }) => void
=======
>         : ^^^^
>test : ({ method, nested: { p } }: { method?: "x" | "y"; nested?: { p: "a" | "b"; }; }) => void
>     : ^^^^^^^^^^^^^^^^^^^^^^^^^^^^^^^^^^^^^^^^^^^^^^^^^^^^^^^^^^^^^^^^^^^^^^^^^^^^^^^^^^^^^^^^
>>>>>>> 12402f26
>{} : {}
>   : ^^

test({ method: 'x', nested: { p: 'a' } })
>test({ method: 'x', nested: { p: 'a' } }) : void
<<<<<<< HEAD
>test : ({ method, nested: { p } }: { method?: "x" | "y" | undefined; nested?: { p: "a" | "b"; } | undefined; }) => void
=======
>                                          : ^^^^
>test : ({ method, nested: { p } }: { method?: "x" | "y"; nested?: { p: "a" | "b"; }; }) => void
>     : ^^^^^^^^^^^^^^^^^^^^^^^^^^^^^^^^^^^^^^^^^^^^^^^^^^^^^^^^^^^^^^^^^^^^^^^^^^^^^^^^^^^^^^^^
>>>>>>> 12402f26
>{ method: 'x', nested: { p: 'a' } } : { method: "x"; nested: { p: "a"; }; }
>                                    : ^^^^^^^^^^^^^^^^^^^^^^^^^^^^^^^^^^^^^
>method : "x"
>       : ^^^
>'x' : "x"
>    : ^^^
>nested : { p: "a"; }
>       : ^^^^^^^^^^^
>{ p: 'a' } : { p: "a"; }
>           : ^^^^^^^^^^^
>p : "a"
>  : ^^^
>'a' : "a"
>    : ^^^

test({ method: 'z', nested: { p: 'b' } })
>test({ method: 'z', nested: { p: 'b' } }) : void
<<<<<<< HEAD
>test : ({ method, nested: { p } }: { method?: "x" | "y" | undefined; nested?: { p: "a" | "b"; } | undefined; }) => void
=======
>                                          : ^^^^
>test : ({ method, nested: { p } }: { method?: "x" | "y"; nested?: { p: "a" | "b"; }; }) => void
>     : ^^^^^^^^^^^^^^^^^^^^^^^^^^^^^^^^^^^^^^^^^^^^^^^^^^^^^^^^^^^^^^^^^^^^^^^^^^^^^^^^^^^^^^^^
>>>>>>> 12402f26
>{ method: 'z', nested: { p: 'b' } } : { method: "z"; nested: { p: "b"; }; }
>                                    : ^^^^^^^^^^^^^^^^^^^^^^^^^^^^^^^^^^^^^
>method : "z"
>       : ^^^
>'z' : "z"
>    : ^^^
>nested : { p: "b"; }
>       : ^^^^^^^^^^^
>{ p: 'b' } : { p: "b"; }
>           : ^^^^^^^^^^^
>p : "b"
>  : ^^^
>'b' : "b"
>    : ^^^

test({ method: 'one', nested: { p: 'a' } })
>test({ method: 'one', nested: { p: 'a' } }) : void
<<<<<<< HEAD
>test : ({ method, nested: { p } }: { method?: "x" | "y" | undefined; nested?: { p: "a" | "b"; } | undefined; }) => void
=======
>                                            : ^^^^
>test : ({ method, nested: { p } }: { method?: "x" | "y"; nested?: { p: "a" | "b"; }; }) => void
>     : ^^^^^^^^^^^^^^^^^^^^^^^^^^^^^^^^^^^^^^^^^^^^^^^^^^^^^^^^^^^^^^^^^^^^^^^^^^^^^^^^^^^^^^^^
>>>>>>> 12402f26
>{ method: 'one', nested: { p: 'a' } } : { method: "one"; nested: { p: "a"; }; }
>                                      : ^^^^^^^^^^^^^^^^^^^^^^^^^^^^^^^^^^^^^^^
>method : "one"
>       : ^^^^^
>'one' : "one"
>      : ^^^^^
>nested : { p: "a"; }
>       : ^^^^^^^^^^^
>{ p: 'a' } : { p: "a"; }
>           : ^^^^^^^^^^^
>p : "a"
>  : ^^^
>'a' : "a"
>    : ^^^

<|MERGE_RESOLUTION|>--- conflicted
+++ resolved
@@ -1,144 +1,113 @@
-//// [tests/cases/conformance/es6/destructuring/destructuringParameterDeclaration8.ts] ////
-
-=== destructuringParameterDeclaration8.ts ===
-// explicit type annotation should cause `method` to have type 'x' | 'y'
-// both inside and outside `test`.
-function test({
->test : ({ method, nested: { p } }: { method?: 'x' | 'y'; nested?: { p: 'a' | 'b'; }; }) => void
->     : ^^^^^^^^^^^^^^^^^^^^^^^^^^^^                                                   ^^^^^^^^^
-
-    method = 'z',
->method : "x" | "y"
->       : ^^^^^^^^^
->'z' : "z"
->    : ^^^
-
-    nested: { p = 'c' }
->nested : any
-<<<<<<< HEAD
->p : any
-=======
->       : ^^^
->p : "a" | "b"
->  : ^^^^^^^^^
->>>>>>> 12402f26
->'c' : "c"
->    : ^^^
-
-}: {
-    method?: 'x' | 'y',
-<<<<<<< HEAD
->method : "x" | "y" | undefined
-
-    nested?: { p: 'a' | 'b' }
->nested : { p: 'a' | 'b'; } | undefined
-=======
->method : "x" | "y"
->       : ^^^^^^^^^
-
-    nested?: { p: 'a' | 'b' }
->nested : { p: 'a' | 'b'; }
->       : ^^^^^         ^^^
->>>>>>> 12402f26
->p : "a" | "b"
->  : ^^^^^^^^^
-
-})
-{
-    method
->method : "x" | "y"
->       : ^^^^^^^^^
-
-    p
-<<<<<<< HEAD
->p : any
-=======
->p : "a" | "b"
->  : ^^^^^^^^^
->>>>>>> 12402f26
-}
-
-test({});
->test({}) : void
-<<<<<<< HEAD
->test : ({ method, nested: { p } }: { method?: "x" | "y" | undefined; nested?: { p: "a" | "b"; } | undefined; }) => void
-=======
->         : ^^^^
->test : ({ method, nested: { p } }: { method?: "x" | "y"; nested?: { p: "a" | "b"; }; }) => void
->     : ^^^^^^^^^^^^^^^^^^^^^^^^^^^^^^^^^^^^^^^^^^^^^^^^^^^^^^^^^^^^^^^^^^^^^^^^^^^^^^^^^^^^^^^^
->>>>>>> 12402f26
->{} : {}
->   : ^^
-
-test({ method: 'x', nested: { p: 'a' } })
->test({ method: 'x', nested: { p: 'a' } }) : void
-<<<<<<< HEAD
->test : ({ method, nested: { p } }: { method?: "x" | "y" | undefined; nested?: { p: "a" | "b"; } | undefined; }) => void
-=======
->                                          : ^^^^
->test : ({ method, nested: { p } }: { method?: "x" | "y"; nested?: { p: "a" | "b"; }; }) => void
->     : ^^^^^^^^^^^^^^^^^^^^^^^^^^^^^^^^^^^^^^^^^^^^^^^^^^^^^^^^^^^^^^^^^^^^^^^^^^^^^^^^^^^^^^^^
->>>>>>> 12402f26
->{ method: 'x', nested: { p: 'a' } } : { method: "x"; nested: { p: "a"; }; }
->                                    : ^^^^^^^^^^^^^^^^^^^^^^^^^^^^^^^^^^^^^
->method : "x"
->       : ^^^
->'x' : "x"
->    : ^^^
->nested : { p: "a"; }
->       : ^^^^^^^^^^^
->{ p: 'a' } : { p: "a"; }
->           : ^^^^^^^^^^^
->p : "a"
->  : ^^^
->'a' : "a"
->    : ^^^
-
-test({ method: 'z', nested: { p: 'b' } })
->test({ method: 'z', nested: { p: 'b' } }) : void
-<<<<<<< HEAD
->test : ({ method, nested: { p } }: { method?: "x" | "y" | undefined; nested?: { p: "a" | "b"; } | undefined; }) => void
-=======
->                                          : ^^^^
->test : ({ method, nested: { p } }: { method?: "x" | "y"; nested?: { p: "a" | "b"; }; }) => void
->     : ^^^^^^^^^^^^^^^^^^^^^^^^^^^^^^^^^^^^^^^^^^^^^^^^^^^^^^^^^^^^^^^^^^^^^^^^^^^^^^^^^^^^^^^^
->>>>>>> 12402f26
->{ method: 'z', nested: { p: 'b' } } : { method: "z"; nested: { p: "b"; }; }
->                                    : ^^^^^^^^^^^^^^^^^^^^^^^^^^^^^^^^^^^^^
->method : "z"
->       : ^^^
->'z' : "z"
->    : ^^^
->nested : { p: "b"; }
->       : ^^^^^^^^^^^
->{ p: 'b' } : { p: "b"; }
->           : ^^^^^^^^^^^
->p : "b"
->  : ^^^
->'b' : "b"
->    : ^^^
-
-test({ method: 'one', nested: { p: 'a' } })
->test({ method: 'one', nested: { p: 'a' } }) : void
-<<<<<<< HEAD
->test : ({ method, nested: { p } }: { method?: "x" | "y" | undefined; nested?: { p: "a" | "b"; } | undefined; }) => void
-=======
->                                            : ^^^^
->test : ({ method, nested: { p } }: { method?: "x" | "y"; nested?: { p: "a" | "b"; }; }) => void
->     : ^^^^^^^^^^^^^^^^^^^^^^^^^^^^^^^^^^^^^^^^^^^^^^^^^^^^^^^^^^^^^^^^^^^^^^^^^^^^^^^^^^^^^^^^
->>>>>>> 12402f26
->{ method: 'one', nested: { p: 'a' } } : { method: "one"; nested: { p: "a"; }; }
->                                      : ^^^^^^^^^^^^^^^^^^^^^^^^^^^^^^^^^^^^^^^
->method : "one"
->       : ^^^^^
->'one' : "one"
->      : ^^^^^
->nested : { p: "a"; }
->       : ^^^^^^^^^^^
->{ p: 'a' } : { p: "a"; }
->           : ^^^^^^^^^^^
->p : "a"
->  : ^^^
->'a' : "a"
->    : ^^^
-
+//// [tests/cases/conformance/es6/destructuring/destructuringParameterDeclaration8.ts] ////
+
+=== destructuringParameterDeclaration8.ts ===
+// explicit type annotation should cause `method` to have type 'x' | 'y'
+// both inside and outside `test`.
+function test({
+>test : ({ method, nested: { p } }: { method?: 'x' | 'y'; nested?: { p: 'a' | 'b'; }; }) => void
+>     : ^^^^^^^^^^^^^^^^^^^^^^^^^^^^                                                   ^^^^^^^^^
+
+    method = 'z',
+>method : "x" | "y"
+>       : ^^^^^^^^^
+>'z' : "z"
+>    : ^^^
+
+    nested: { p = 'c' }
+>nested : any
+>       : ^^^
+>p : any
+>  : ^^^
+>'c' : "c"
+>    : ^^^
+
+}: {
+    method?: 'x' | 'y',
+>method : "x" | "y" | undefined
+>       : ^^^^^^^^^^^^^^^^^^^^^
+
+    nested?: { p: 'a' | 'b' }
+>nested : { p: 'a' | 'b'; } | undefined
+>       : ^^^^^         ^^^^^^^^^^^^^^^
+>p : "a" | "b"
+>  : ^^^^^^^^^
+
+})
+{
+    method
+>method : "x" | "y"
+>       : ^^^^^^^^^
+
+    p
+>p : any
+>  : ^^^
+}
+
+test({});
+>test({}) : void
+>         : ^^^^
+>test : ({ method, nested: { p } }: { method?: "x" | "y" | undefined; nested?: { p: "a" | "b"; } | undefined; }) => void
+>     : ^^^^^^^^^^^^^^^^^^^^^^^^^^^^^^^^^^^^^^^^^^^^^^^^^^^^^^^^^^^^^^^^^^^^^^^^^^^^^^^^^^^^^^^^^^^^^^^^^^^^^^^^^^^^^^^^
+>{} : {}
+>   : ^^
+
+test({ method: 'x', nested: { p: 'a' } })
+>test({ method: 'x', nested: { p: 'a' } }) : void
+>                                          : ^^^^
+>test : ({ method, nested: { p } }: { method?: "x" | "y" | undefined; nested?: { p: "a" | "b"; } | undefined; }) => void
+>     : ^^^^^^^^^^^^^^^^^^^^^^^^^^^^^^^^^^^^^^^^^^^^^^^^^^^^^^^^^^^^^^^^^^^^^^^^^^^^^^^^^^^^^^^^^^^^^^^^^^^^^^^^^^^^^^^^
+>{ method: 'x', nested: { p: 'a' } } : { method: "x"; nested: { p: "a"; }; }
+>                                    : ^^^^^^^^^^^^^^^^^^^^^^^^^^^^^^^^^^^^^
+>method : "x"
+>       : ^^^
+>'x' : "x"
+>    : ^^^
+>nested : { p: "a"; }
+>       : ^^^^^^^^^^^
+>{ p: 'a' } : { p: "a"; }
+>           : ^^^^^^^^^^^
+>p : "a"
+>  : ^^^
+>'a' : "a"
+>    : ^^^
+
+test({ method: 'z', nested: { p: 'b' } })
+>test({ method: 'z', nested: { p: 'b' } }) : void
+>                                          : ^^^^
+>test : ({ method, nested: { p } }: { method?: "x" | "y" | undefined; nested?: { p: "a" | "b"; } | undefined; }) => void
+>     : ^^^^^^^^^^^^^^^^^^^^^^^^^^^^^^^^^^^^^^^^^^^^^^^^^^^^^^^^^^^^^^^^^^^^^^^^^^^^^^^^^^^^^^^^^^^^^^^^^^^^^^^^^^^^^^^^
+>{ method: 'z', nested: { p: 'b' } } : { method: "z"; nested: { p: "b"; }; }
+>                                    : ^^^^^^^^^^^^^^^^^^^^^^^^^^^^^^^^^^^^^
+>method : "z"
+>       : ^^^
+>'z' : "z"
+>    : ^^^
+>nested : { p: "b"; }
+>       : ^^^^^^^^^^^
+>{ p: 'b' } : { p: "b"; }
+>           : ^^^^^^^^^^^
+>p : "b"
+>  : ^^^
+>'b' : "b"
+>    : ^^^
+
+test({ method: 'one', nested: { p: 'a' } })
+>test({ method: 'one', nested: { p: 'a' } }) : void
+>                                            : ^^^^
+>test : ({ method, nested: { p } }: { method?: "x" | "y" | undefined; nested?: { p: "a" | "b"; } | undefined; }) => void
+>     : ^^^^^^^^^^^^^^^^^^^^^^^^^^^^^^^^^^^^^^^^^^^^^^^^^^^^^^^^^^^^^^^^^^^^^^^^^^^^^^^^^^^^^^^^^^^^^^^^^^^^^^^^^^^^^^^^
+>{ method: 'one', nested: { p: 'a' } } : { method: "one"; nested: { p: "a"; }; }
+>                                      : ^^^^^^^^^^^^^^^^^^^^^^^^^^^^^^^^^^^^^^^
+>method : "one"
+>       : ^^^^^
+>'one' : "one"
+>      : ^^^^^
+>nested : { p: "a"; }
+>       : ^^^^^^^^^^^
+>{ p: 'a' } : { p: "a"; }
+>           : ^^^^^^^^^^^
+>p : "a"
+>  : ^^^
+>'a' : "a"
+>    : ^^^
+