--- conflicted
+++ resolved
@@ -1,124 +1,116 @@
-//// [tests/cases/compiler/noImplicitReturnsInAsync2.ts] ////
-
-=== noImplicitReturnsInAsync2.ts ===
-// Should be an error, Promise<number>, currently retorted correctly 
-async function test3(isError: boolean = true) {
-<<<<<<< HEAD
->test3 : (isError?: boolean) => Promise<6 | undefined>
-=======
->test3 : (isError?: boolean) => Promise<number>
->      : ^^^^^^^^^^^       ^^^^^^^^^^^^^^^^^^^^
->>>>>>> 12402f26
->isError : boolean
->        : ^^^^^^^
->true : true
->     : ^^^^
-
-    if (isError === true) {
->isError === true : boolean
->                 : ^^^^^^^
->isError : boolean
->        : ^^^^^^^
->true : true
->     : ^^^^
-
-        return 6;
->6 : 6
->  : ^
-    }
-}
-
-// Should not be an error, Promise<any>, currently **not** working
-async function test4(isError: boolean = true) {  
-<<<<<<< HEAD
->test4 : (isError?: boolean) => Promise<undefined>
-=======
->test4 : (isError?: boolean) => Promise<any>
->      : ^^^^^^^^^^^       ^^^^^^^^^^^^^^^^^
->>>>>>> 12402f26
->isError : boolean
->        : ^^^^^^^
->true : true
->     : ^^^^
-
-    if (isError === true) {
->isError === true : boolean
->                 : ^^^^^^^
->isError : boolean
->        : ^^^^^^^
->true : true
->     : ^^^^
-
-        return undefined;
->undefined : undefined
->          : ^^^^^^^^^
-    }
-}
-
-// should not be error, Promise<any> currently working correctly 
-async function test5(isError: boolean = true): Promise<any> { //should not be error
->test5 : (isError?: boolean) => Promise<any>
->      : ^^^^^^^^^^^       ^^^^^            
->isError : boolean
->        : ^^^^^^^
->true : true
->     : ^^^^
-
-    if (isError === true) {
->isError === true : boolean
->                 : ^^^^^^^
->isError : boolean
->        : ^^^^^^^
->true : true
->     : ^^^^
-
-        return undefined;
->undefined : undefined
->          : ^^^^^^^^^
-    }
-}
-
-
-// should be error, currently reported correctly 
-async function test6(isError: boolean = true): Promise<number> { 
->test6 : (isError?: boolean) => Promise<number>
->      : ^^^^^^^^^^^       ^^^^^               
->isError : boolean
->        : ^^^^^^^
->true : true
->     : ^^^^
-
-    if (isError === true) {
->isError === true : boolean
->                 : ^^^^^^^
->isError : boolean
->        : ^^^^^^^
->true : true
->     : ^^^^
-
-        return undefined;
->undefined : undefined
->          : ^^^^^^^^^
-    }
-}
-
-// infered to be Promise<void>, should not be an error, currently reported correctly 
-async function test7(isError: boolean = true) { 
->test7 : (isError?: boolean) => Promise<void>
->      : ^^^^^^^^^^^       ^^^^^^^^^^^^^^^^^^
->isError : boolean
->        : ^^^^^^^
->true : true
->     : ^^^^
-
-    if (isError === true) {
->isError === true : boolean
->                 : ^^^^^^^
->isError : boolean
->        : ^^^^^^^
->true : true
->     : ^^^^
-
-        return;
-    }
-}
+//// [tests/cases/compiler/noImplicitReturnsInAsync2.ts] ////
+
+=== noImplicitReturnsInAsync2.ts ===
+// Should be an error, Promise<number>, currently retorted correctly 
+async function test3(isError: boolean = true) {
+>test3 : (isError?: boolean) => Promise<6 | undefined>
+>      : ^^^^^^^^^^^       ^^^^^^^^^^^^^^^^^^^^^^^^^^^
+>isError : boolean
+>        : ^^^^^^^
+>true : true
+>     : ^^^^
+
+    if (isError === true) {
+>isError === true : boolean
+>                 : ^^^^^^^
+>isError : boolean
+>        : ^^^^^^^
+>true : true
+>     : ^^^^
+
+        return 6;
+>6 : 6
+>  : ^
+    }
+}
+
+// Should not be an error, Promise<any>, currently **not** working
+async function test4(isError: boolean = true) {  
+>test4 : (isError?: boolean) => Promise<undefined>
+>      : ^^^^^^^^^^^       ^^^^^^^^^^^^^^^^^^^^^^^
+>isError : boolean
+>        : ^^^^^^^
+>true : true
+>     : ^^^^
+
+    if (isError === true) {
+>isError === true : boolean
+>                 : ^^^^^^^
+>isError : boolean
+>        : ^^^^^^^
+>true : true
+>     : ^^^^
+
+        return undefined;
+>undefined : undefined
+>          : ^^^^^^^^^
+    }
+}
+
+// should not be error, Promise<any> currently working correctly 
+async function test5(isError: boolean = true): Promise<any> { //should not be error
+>test5 : (isError?: boolean) => Promise<any>
+>      : ^^^^^^^^^^^       ^^^^^            
+>isError : boolean
+>        : ^^^^^^^
+>true : true
+>     : ^^^^
+
+    if (isError === true) {
+>isError === true : boolean
+>                 : ^^^^^^^
+>isError : boolean
+>        : ^^^^^^^
+>true : true
+>     : ^^^^
+
+        return undefined;
+>undefined : undefined
+>          : ^^^^^^^^^
+    }
+}
+
+
+// should be error, currently reported correctly 
+async function test6(isError: boolean = true): Promise<number> { 
+>test6 : (isError?: boolean) => Promise<number>
+>      : ^^^^^^^^^^^       ^^^^^               
+>isError : boolean
+>        : ^^^^^^^
+>true : true
+>     : ^^^^
+
+    if (isError === true) {
+>isError === true : boolean
+>                 : ^^^^^^^
+>isError : boolean
+>        : ^^^^^^^
+>true : true
+>     : ^^^^
+
+        return undefined;
+>undefined : undefined
+>          : ^^^^^^^^^
+    }
+}
+
+// infered to be Promise<void>, should not be an error, currently reported correctly 
+async function test7(isError: boolean = true) { 
+>test7 : (isError?: boolean) => Promise<void>
+>      : ^^^^^^^^^^^       ^^^^^^^^^^^^^^^^^^
+>isError : boolean
+>        : ^^^^^^^
+>true : true
+>     : ^^^^
+
+    if (isError === true) {
+>isError === true : boolean
+>                 : ^^^^^^^
+>isError : boolean
+>        : ^^^^^^^
+>true : true
+>     : ^^^^
+
+        return;
+    }
+}