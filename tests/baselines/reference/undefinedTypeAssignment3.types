--- conflicted
+++ resolved
@@ -1,11 +1,7 @@
-//// [tests/cases/compiler/undefinedTypeAssignment3.ts] ////
-
-=== undefinedTypeAssignment3.ts ===
-var undefined = null;
-<<<<<<< HEAD
->undefined : null
-=======
->undefined : any
->          : ^^^
->>>>>>> 12402f26
-
+//// [tests/cases/compiler/undefinedTypeAssignment3.ts] ////
+
+=== undefinedTypeAssignment3.ts ===
+var undefined = null;
+>undefined : null
+>          : ^^^^
+