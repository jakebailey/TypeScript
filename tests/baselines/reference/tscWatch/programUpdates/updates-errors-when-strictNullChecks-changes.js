--- conflicted
+++ resolved
@@ -1,15 +1,15 @@
-currentDirectory:: /user/username/projects/myproject useCaseSensitiveFileNames: false
-Input::
-//// [/user/username/projects/myproject/a.ts]
+currentDirectory:: /user/username/projects/myproject useCaseSensitiveFileNames: false
+Input::
+//// [/user/username/projects/myproject/a.ts]
 declare function foo(): null | { hello: any };
-foo().hello
-
-//// [/user/username/projects/myproject/tsconfig.json]
+foo().hello
+
+//// [/user/username/projects/myproject/tsconfig.json]
 {
   "compilerOptions": {}
-}
-
-//// [/a/lib/lib.d.ts]
+}
+
+//// [/a/lib/lib.d.ts]
 /// <reference no-default-lib="true"/>
 interface Boolean {}
 interface Function {}
@@ -20,92 +20,88 @@
 interface Object {}
 interface RegExp {}
 interface String { charAt: any; }
-interface Array<T> { length: number; [n: number]: T; }
-
-
-/a/lib/tsc.js -w
-Output::
->> Screen clear
+interface Array<T> { length: number; [n: number]: T; }
+
+
+/a/lib/tsc.js -w
+Output::
+>> Screen clear
 [[90mHH:MM:SS AM[0m] Starting compilation in watch mode...
 
-<<<<<<< HEAD
-[96ma.ts[0m:[93m2[0m:[93m1[0m - [91merror[0m[90m TS2531: [0mObject is possibly 'null'.
-
-[7m2[0m foo().hello
-[7m [0m [91m~~~~~[0m
-
-[[90m12:00:24 AM[0m] Found 1 error. Watching for file changes.
-=======
-[[90mHH:MM:SS AM[0m] Found 0 errors. Watching for file changes.
->>>>>>> 12402f26
-
-
-
-//// [/user/username/projects/myproject/a.js]
+[96ma.ts[0m:[93m2[0m:[93m1[0m - [91merror[0m[90m TS2531: [0mObject is possibly 'null'.
+
+[7m2[0m foo().hello
+[7m [0m [91m~~~~~[0m
+
+[[90mHH:MM:SS AM[0m] Found 1 error. Watching for file changes.
+
+
+
+//// [/user/username/projects/myproject/a.js]
 foo().hello;
-
-
-
-PolledWatches::
-/user/username/projects/myproject/node_modules/@types: *new*
-  {"pollingInterval":500}
-/user/username/projects/node_modules/@types: *new*
-  {"pollingInterval":500}
-
-FsWatches::
-/a/lib/lib.d.ts: *new*
-  {}
-/user/username/projects/myproject/a.ts: *new*
-  {}
-/user/username/projects/myproject/tsconfig.json: *new*
-  {}
-
-FsWatchesRecursive::
-/user/username/projects/myproject: *new*
-  {}
-
-Program root files: [
-  "/user/username/projects/myproject/a.ts"
-]
-Program options: {
-  "watch": true,
-  "configFilePath": "/user/username/projects/myproject/tsconfig.json"
-}
-Program structureReused: Not
-Program files::
-/a/lib/lib.d.ts
-/user/username/projects/myproject/a.ts
-
-Semantic diagnostics in builder refreshed for::
-/a/lib/lib.d.ts
-/user/username/projects/myproject/a.ts
-
-Shape signatures in builder refreshed for::
-/a/lib/lib.d.ts (used version)
-/user/username/projects/myproject/a.ts (used version)
-
-exitCode:: ExitStatus.undefined
-
-Change:: Enable strict null checks
-
-Input::
-//// [/user/username/projects/myproject/tsconfig.json]
+
+
+
+PolledWatches::
+/user/username/projects/myproject/node_modules/@types: *new*
+  {"pollingInterval":500}
+/user/username/projects/node_modules/@types: *new*
+  {"pollingInterval":500}
+
+FsWatches::
+/a/lib/lib.d.ts: *new*
+  {}
+/user/username/projects/myproject/a.ts: *new*
+  {}
+/user/username/projects/myproject/tsconfig.json: *new*
+  {}
+
+FsWatchesRecursive::
+/user/username/projects/myproject: *new*
+  {}
+
+Program root files: [
+  "/user/username/projects/myproject/a.ts"
+]
+Program options: {
+  "watch": true,
+  "configFilePath": "/user/username/projects/myproject/tsconfig.json"
+}
+Program structureReused: Not
+Program files::
+/a/lib/lib.d.ts
+/user/username/projects/myproject/a.ts
+
+Semantic diagnostics in builder refreshed for::
+/a/lib/lib.d.ts
+/user/username/projects/myproject/a.ts
+
+Shape signatures in builder refreshed for::
+/a/lib/lib.d.ts (used version)
+/user/username/projects/myproject/a.ts (used version)
+
+exitCode:: ExitStatus.undefined
+
+Change:: Enable strict null checks
+
+Input::
+//// [/user/username/projects/myproject/tsconfig.json]
 {
   "compilerOptions": {
     "strictNullChecks": true
   }
-}
-
-
-Timeout callback:: count: 1
-1: timerToUpdateProgram *new*
-
-Before running Timeout callback:: count: 1
-1: timerToUpdateProgram
-
-After running Timeout callback:: count: 0
-Output::
->> Screen clear
+}
+
+
+Timeout callback:: count: 1
+1: timerToUpdateProgram *new*
+
+Before running Timeout callback:: count: 1
+1: timerToUpdateProgram
+
+After running Timeout callback:: count: 0
+Output::
+>> Screen clear
 [[90mHH:MM:SS AM[0m] File change detected. Starting incremental compilation...
 
 [96ma.ts[0m:[93m2[0m:[93m1[0m - [91merror[0m[90m TS2531: [0mObject is possibly 'null'.
@@ -115,52 +111,52 @@
 
 [[90mHH:MM:SS AM[0m] Found 1 error. Watching for file changes.
 
-
-
-
-
-Program root files: [
-  "/user/username/projects/myproject/a.ts"
-]
+
+
+
+
+Program root files: [
+  "/user/username/projects/myproject/a.ts"
+]
 Program options: {
   "strictNullChecks": true,
   "watch": true,
   "configFilePath": "/user/username/projects/myproject/tsconfig.json"
-}
-Program structureReused: Completely
-Program files::
-/a/lib/lib.d.ts
-/user/username/projects/myproject/a.ts
-
-Semantic diagnostics in builder refreshed for::
-/a/lib/lib.d.ts
-/user/username/projects/myproject/a.ts
-
-No shapes updated in the builder::
-
-exitCode:: ExitStatus.undefined
-
-Change:: Set always strict false
-
-Input::
-//// [/user/username/projects/myproject/tsconfig.json]
+}
+Program structureReused: Completely
+Program files::
+/a/lib/lib.d.ts
+/user/username/projects/myproject/a.ts
+
+Semantic diagnostics in builder refreshed for::
+/a/lib/lib.d.ts
+/user/username/projects/myproject/a.ts
+
+No shapes updated in the builder::
+
+exitCode:: ExitStatus.undefined
+
+Change:: Set always strict false
+
+Input::
+//// [/user/username/projects/myproject/tsconfig.json]
 {
   "compilerOptions": {
     "strict": true,
     "alwaysStrict": false
   }
-}
-
-
-Timeout callback:: count: 1
-2: timerToUpdateProgram *new*
-
-Before running Timeout callback:: count: 1
-2: timerToUpdateProgram
-
-After running Timeout callback:: count: 0
-Output::
->> Screen clear
+}
+
+
+Timeout callback:: count: 1
+2: timerToUpdateProgram *new*
+
+Before running Timeout callback:: count: 1
+2: timerToUpdateProgram
+
+After running Timeout callback:: count: 0
+Output::
+>> Screen clear
 [[90mHH:MM:SS AM[0m] File change detected. Starting incremental compilation...
 
 [96ma.ts[0m:[93m2[0m:[93m1[0m - [91merror[0m[90m TS2531: [0mObject is possibly 'null'.
@@ -170,83 +166,79 @@
 
 [[90mHH:MM:SS AM[0m] Found 1 error. Watching for file changes.
 
-
-
-
-
-Program root files: [
-  "/user/username/projects/myproject/a.ts"
-]
+
+
+
+
+Program root files: [
+  "/user/username/projects/myproject/a.ts"
+]
 Program options: {
   "strict": true,
   "alwaysStrict": false,
   "watch": true,
   "configFilePath": "/user/username/projects/myproject/tsconfig.json"
-}
-Program structureReused: Completely
-Program files::
-/a/lib/lib.d.ts
-/user/username/projects/myproject/a.ts
-
-Semantic diagnostics in builder refreshed for::
-/a/lib/lib.d.ts
-/user/username/projects/myproject/a.ts
-
-No shapes updated in the builder::
-
-exitCode:: ExitStatus.undefined
-
-Change:: Disable strict
-
-Input::
-//// [/user/username/projects/myproject/tsconfig.json]
+}
+Program structureReused: Completely
+Program files::
+/a/lib/lib.d.ts
+/user/username/projects/myproject/a.ts
+
+Semantic diagnostics in builder refreshed for::
+/a/lib/lib.d.ts
+/user/username/projects/myproject/a.ts
+
+No shapes updated in the builder::
+
+exitCode:: ExitStatus.undefined
+
+Change:: Disable strict
+
+Input::
+//// [/user/username/projects/myproject/tsconfig.json]
 {
   "compilerOptions": {}
-}
-
-
-Timeout callback:: count: 1
-3: timerToUpdateProgram *new*
-
-Before running Timeout callback:: count: 1
-3: timerToUpdateProgram
-
-After running Timeout callback:: count: 0
-Output::
->> Screen clear
+}
+
+
+Timeout callback:: count: 1
+3: timerToUpdateProgram *new*
+
+Before running Timeout callback:: count: 1
+3: timerToUpdateProgram
+
+After running Timeout callback:: count: 0
+Output::
+>> Screen clear
 [[90mHH:MM:SS AM[0m] File change detected. Starting incremental compilation...
 
-<<<<<<< HEAD
-[96ma.ts[0m:[93m2[0m:[93m1[0m - [91merror[0m[90m TS2531: [0mObject is possibly 'null'.
-
-[7m2[0m foo().hello
-[7m [0m [91m~~~~~[0m
-
-[[90m12:00:39 AM[0m] Found 1 error. Watching for file changes.
-=======
-[[90mHH:MM:SS AM[0m] Found 0 errors. Watching for file changes.
->>>>>>> 12402f26
-
-
-
-
-
-Program root files: [
-  "/user/username/projects/myproject/a.ts"
-]
-Program options: {
-  "watch": true,
-  "configFilePath": "/user/username/projects/myproject/tsconfig.json"
-}
-Program structureReused: Completely
-Program files::
-/a/lib/lib.d.ts
-/user/username/projects/myproject/a.ts
-
-Semantic diagnostics in builder refreshed for::
-/a/lib/lib.d.ts
-/user/username/projects/myproject/a.ts
-
-No shapes updated in the builder::
-
-exitCode:: ExitStatus.undefined
+[96ma.ts[0m:[93m2[0m:[93m1[0m - [91merror[0m[90m TS2531: [0mObject is possibly 'null'.
+
+[7m2[0m foo().hello
+[7m [0m [91m~~~~~[0m
+
+[[90mHH:MM:SS AM[0m] Found 1 error. Watching for file changes.
+
+
+
+
+
+Program root files: [
+  "/user/username/projects/myproject/a.ts"
+]
+Program options: {
+  "watch": true,
+  "configFilePath": "/user/username/projects/myproject/tsconfig.json"
+}
+Program structureReused: Completely
+Program files::
+/a/lib/lib.d.ts
+/user/username/projects/myproject/a.ts
+
+Semantic diagnostics in builder refreshed for::
+/a/lib/lib.d.ts
+/user/username/projects/myproject/a.ts
+
+No shapes updated in the builder::
+
+exitCode:: ExitStatus.undefined