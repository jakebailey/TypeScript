--- conflicted
+++ resolved
@@ -1,402 +1,394 @@
-//// [tests/cases/compiler/excessPropertyCheckIntersectionWithRecursiveType.ts] ////
-
-=== excessPropertyCheckIntersectionWithRecursiveType.ts ===
-// repro from #44750
-
-type Request = { l1: { l2: boolean } };
->Request : Request
->        : ^^^^^^^
->l1 : { l2: boolean; }
->   : ^^^^^^       ^^^
->l2 : boolean
->   : ^^^^^^^
-
-type Example<T> = { ex?: T | null };
->Example : Example<T>
->        : ^^^^^^^^^^
->ex : T | null | undefined
->   : ^^^^^^^^^^^^^^^^^^^^
-
-type Schema1<T> = (T extends boolean ? { type: 'boolean'; } : { props: { [P in keyof T]: Schema1<T[P]> }; }) & Example<T>;
->Schema1 : Schema1<T>
->        : ^^^^^^^^^^
->type : "boolean"
->     : ^^^^^^^^^
->props : { [P in keyof T]: Schema1<T[P]>; }
->      : ^^^^^^^^^^^^^^^^^^^^^^^^^^^^^^^^^^
-
-export const schemaObj1: Schema1<Request> = {
->schemaObj1 : Schema1<Request>
->           : ^^^^^^^^^^^^^^^^
->{  props: {    l1: {      props: {        l2: { type: 'boolean' },        invalid: false,      },    },  },} : { props: { l1: { props: { l2: { type: "boolean"; }; invalid: boolean; }; }; }; }
->                                                                                                             : ^^^^^^^^^^^^^^^^^^^^^^^^^^^^^^^^^^^^^^^^^^^^^^^^^^^^^^^^^^^^^^^^^^^^^^^^^^^^^^^^
-
-  props: {
->props : { l1: { props: { l2: { type: "boolean"; }; invalid: boolean; }; }; }
->      : ^^^^^^^^^^^^^^^^^^^^^^^^^^^^^^^^^^^^^^^^^^^^^^^^^^^^^^^^^^^^^^^^^^^^
->{    l1: {      props: {        l2: { type: 'boolean' },        invalid: false,      },    },  } : { l1: { props: { l2: { type: "boolean"; }; invalid: boolean; }; }; }
->                                                                                                 : ^^^^^^^^^^^^^^^^^^^^^^^^^^^^^^^^^^^^^^^^^^^^^^^^^^^^^^^^^^^^^^^^^^^^
-
-    l1: {
->l1 : { props: { l2: { type: "boolean"; }; invalid: boolean; }; }
->   : ^^^^^^^^^^^^^^^^^^^^^^^^^^^^^^^^^^^^^^^^^^^^^^^^^^^^^^^^^^^
->{      props: {        l2: { type: 'boolean' },        invalid: false,      },    } : { props: { l2: { type: "boolean"; }; invalid: boolean; }; }
->                                                                                    : ^^^^^^^^^^^^^^^^^^^^^^^^^^^^^^^^^^^^^^^^^^^^^^^^^^^^^^^^^^^
-
-      props: {
->props : { l2: { type: "boolean"; }; invalid: boolean; }
->      : ^^^^^^^^^^^^^^^^^^^^^^^^^^^^^^^^^^^^^^^^^^^^^^^
->{        l2: { type: 'boolean' },        invalid: false,      } : { l2: { type: "boolean"; }; invalid: boolean; }
->                                                                : ^^^^^^^^^^^^^^^^^^^^^^^^^^^^^^^^^^^^^^^^^^^^^^^
-
-        l2: { type: 'boolean' },
->l2 : { type: "boolean"; }
->   : ^^^^^^^^^^^^^^^^^^^^
->{ type: 'boolean' } : { type: "boolean"; }
->                    : ^^^^^^^^^^^^^^^^^^^^
->type : "boolean"
->     : ^^^^^^^^^
->'boolean' : "boolean"
->          : ^^^^^^^^^
-
-        invalid: false,
->invalid : boolean
->        : ^^^^^^^
->false : false
->      : ^^^^^
-
-      },
-    },
-  },
-}
-
-type Schema2<T> = (T extends boolean ? { type: 'boolean'; } & Example<T> : { props: { [P in keyof T]: Schema2<T[P]> }; } & Example<T>);
->Schema2 : Schema2<T>
->        : ^^^^^^^^^^
->type : "boolean"
->     : ^^^^^^^^^
->props : { [P in keyof T]: Schema2<T[P]>; }
->      : ^^^^^^^^^^^^^^^^^^^^^^^^^^^^^^^^^^
-
-export const schemaObj2: Schema2<Request> = {
-<<<<<<< HEAD
->schemaObj2 : { props: { l1: { props: { l2: { type: "boolean"; } & Example<false> | { type: "boolean"; } & Example<true>; }; } & Example<{ l2: boolean; }>; }; } & Example<Request>
-=======
->schemaObj2 : { props: { l1: { props: { l2: ({ type: "boolean"; } & Example<false>) | ({ type: "boolean"; } & Example<true>); }; } & Example<{ l2: boolean; }>; }; } & Example<Request>
->           : ^^^^^^^^^^^^^^^^^^^^^^^^^^^^^^^^^^^^^^^^^^^^^^^^^^^^^^^^^^^^^^^^^^^^^^^^^^^^^^^^^^^^^^^^^^^^^^^^^^^^^^^^^^^^^^^^^^^^^^^^^^^^^^^^^^^^^^^^^^^^^^^^^^^^^^^^^^^^^^^^^^^^^^^^^
->>>>>>> 8e114483
->{  props: {    l1: {      props: {        l2: { type: 'boolean' },        invalid: false,      },    },  },} : { props: { l1: { props: { l2: { type: "boolean"; }; invalid: boolean; }; }; }; }
->                                                                                                             : ^^^^^^^^^^^^^^^^^^^^^^^^^^^^^^^^^^^^^^^^^^^^^^^^^^^^^^^^^^^^^^^^^^^^^^^^^^^^^^^^
-
-  props: {
->props : { l1: { props: { l2: { type: "boolean"; }; invalid: boolean; }; }; }
->      : ^^^^^^^^^^^^^^^^^^^^^^^^^^^^^^^^^^^^^^^^^^^^^^^^^^^^^^^^^^^^^^^^^^^^
->{    l1: {      props: {        l2: { type: 'boolean' },        invalid: false,      },    },  } : { l1: { props: { l2: { type: "boolean"; }; invalid: boolean; }; }; }
->                                                                                                 : ^^^^^^^^^^^^^^^^^^^^^^^^^^^^^^^^^^^^^^^^^^^^^^^^^^^^^^^^^^^^^^^^^^^^
-
-    l1: {
->l1 : { props: { l2: { type: "boolean"; }; invalid: boolean; }; }
->   : ^^^^^^^^^^^^^^^^^^^^^^^^^^^^^^^^^^^^^^^^^^^^^^^^^^^^^^^^^^^
->{      props: {        l2: { type: 'boolean' },        invalid: false,      },    } : { props: { l2: { type: "boolean"; }; invalid: boolean; }; }
->                                                                                    : ^^^^^^^^^^^^^^^^^^^^^^^^^^^^^^^^^^^^^^^^^^^^^^^^^^^^^^^^^^^
-
-      props: {
->props : { l2: { type: "boolean"; }; invalid: boolean; }
->      : ^^^^^^^^^^^^^^^^^^^^^^^^^^^^^^^^^^^^^^^^^^^^^^^
->{        l2: { type: 'boolean' },        invalid: false,      } : { l2: { type: "boolean"; }; invalid: boolean; }
->                                                                : ^^^^^^^^^^^^^^^^^^^^^^^^^^^^^^^^^^^^^^^^^^^^^^^
-
-        l2: { type: 'boolean' },
->l2 : { type: "boolean"; }
->   : ^^^^^^^^^^^^^^^^^^^^
->{ type: 'boolean' } : { type: "boolean"; }
->                    : ^^^^^^^^^^^^^^^^^^^^
->type : "boolean"
->     : ^^^^^^^^^
->'boolean' : "boolean"
->          : ^^^^^^^^^
-
-        invalid: false,
->invalid : boolean
->        : ^^^^^^^
->false : false
->      : ^^^^^
-
-      },
-    },
-  },
-}
-
-type Schema3<T> = Example<T> & (T extends boolean ? { type: 'boolean'; } : { props: { [P in keyof T]: Schema3<T[P]> }; });
->Schema3 : Schema3<T>
->        : ^^^^^^^^^^
->type : "boolean"
->     : ^^^^^^^^^
->props : { [P in keyof T]: Schema3<T[P]>; }
->      : ^^^^^^^^^^^^^^^^^^^^^^^^^^^^^^^^^^
-
-export const schemaObj3: Schema3<Request> = {
->schemaObj3 : Schema3<Request>
->           : ^^^^^^^^^^^^^^^^
->{  props: {    l1: {      props: {        l2: { type: 'boolean' },        invalid: false,      },    },  },} : { props: { l1: { props: { l2: { type: "boolean"; }; invalid: boolean; }; }; }; }
->                                                                                                             : ^^^^^^^^^^^^^^^^^^^^^^^^^^^^^^^^^^^^^^^^^^^^^^^^^^^^^^^^^^^^^^^^^^^^^^^^^^^^^^^^
-
-  props: {
->props : { l1: { props: { l2: { type: "boolean"; }; invalid: boolean; }; }; }
->      : ^^^^^^^^^^^^^^^^^^^^^^^^^^^^^^^^^^^^^^^^^^^^^^^^^^^^^^^^^^^^^^^^^^^^
->{    l1: {      props: {        l2: { type: 'boolean' },        invalid: false,      },    },  } : { l1: { props: { l2: { type: "boolean"; }; invalid: boolean; }; }; }
->                                                                                                 : ^^^^^^^^^^^^^^^^^^^^^^^^^^^^^^^^^^^^^^^^^^^^^^^^^^^^^^^^^^^^^^^^^^^^
-
-    l1: {
->l1 : { props: { l2: { type: "boolean"; }; invalid: boolean; }; }
->   : ^^^^^^^^^^^^^^^^^^^^^^^^^^^^^^^^^^^^^^^^^^^^^^^^^^^^^^^^^^^
->{      props: {        l2: { type: 'boolean' },        invalid: false,      },    } : { props: { l2: { type: "boolean"; }; invalid: boolean; }; }
->                                                                                    : ^^^^^^^^^^^^^^^^^^^^^^^^^^^^^^^^^^^^^^^^^^^^^^^^^^^^^^^^^^^
-
-      props: {
->props : { l2: { type: "boolean"; }; invalid: boolean; }
->      : ^^^^^^^^^^^^^^^^^^^^^^^^^^^^^^^^^^^^^^^^^^^^^^^
->{        l2: { type: 'boolean' },        invalid: false,      } : { l2: { type: "boolean"; }; invalid: boolean; }
->                                                                : ^^^^^^^^^^^^^^^^^^^^^^^^^^^^^^^^^^^^^^^^^^^^^^^
-
-        l2: { type: 'boolean' },
->l2 : { type: "boolean"; }
->   : ^^^^^^^^^^^^^^^^^^^^
->{ type: 'boolean' } : { type: "boolean"; }
->                    : ^^^^^^^^^^^^^^^^^^^^
->type : "boolean"
->     : ^^^^^^^^^
->'boolean' : "boolean"
->          : ^^^^^^^^^
-
-        invalid: false,
->invalid : boolean
->        : ^^^^^^^
->false : false
->      : ^^^^^
-
-      },
-    },
-  },
-}
-
-type Schema4<T> = (T extends boolean ? { type: 'boolean'; } & Example<T> : { props: Example<T> & { [P in keyof T]: Schema4<T[P]> }; });
->Schema4 : Schema4<T>
->        : ^^^^^^^^^^
->type : "boolean"
->     : ^^^^^^^^^
->props : Example<T> & { [P in keyof T]: Schema4<T[P]>; }
->      : ^^^^^^^^^^^^^^^^^^^^^^^^^^^^^^^^^^^^^^^^^^^^^^^
-
-export const schemaObj4: Schema4<Request> = {
-<<<<<<< HEAD
->schemaObj4 : { props: Example<Request> & { l1: { props: Example<{ l2: boolean; }> & { l2: { type: "boolean"; } & Example<false> | { type: "boolean"; } & Example<true>; }; }; }; }
-=======
->schemaObj4 : { props: Example<Request> & { l1: { props: Example<{ l2: boolean; }> & { l2: ({ type: "boolean"; } & Example<false>) | ({ type: "boolean"; } & Example<true>); }; }; }; }
->           : ^^^^^^^^^^^^^^^^^^^^^^^^^^^^^^^^^^^^^^^^^^^^^^^^^^^^^^^^^^^^^^^^^^^^^^^^^^^^^^^^^^^^^^^^^^^^^^^^^^^^^^^^^^^^^^^^^^^^^^^^^^^^^^^^^^^^^^^^^^^^^^^^^^^^^^^^^^^^^^^^^^^^^^^^^
->>>>>>> 8e114483
->{  props: {    l1: {      props: {        l2: { type: 'boolean' },        invalid: false,      },    },  },} : { props: { l1: { props: { l2: { type: "boolean"; }; invalid: boolean; }; }; }; }
->                                                                                                             : ^^^^^^^^^^^^^^^^^^^^^^^^^^^^^^^^^^^^^^^^^^^^^^^^^^^^^^^^^^^^^^^^^^^^^^^^^^^^^^^^
-
-  props: {
->props : { l1: { props: { l2: { type: "boolean"; }; invalid: boolean; }; }; }
->      : ^^^^^^^^^^^^^^^^^^^^^^^^^^^^^^^^^^^^^^^^^^^^^^^^^^^^^^^^^^^^^^^^^^^^
->{    l1: {      props: {        l2: { type: 'boolean' },        invalid: false,      },    },  } : { l1: { props: { l2: { type: "boolean"; }; invalid: boolean; }; }; }
->                                                                                                 : ^^^^^^^^^^^^^^^^^^^^^^^^^^^^^^^^^^^^^^^^^^^^^^^^^^^^^^^^^^^^^^^^^^^^
-
-    l1: {
->l1 : { props: { l2: { type: "boolean"; }; invalid: boolean; }; }
->   : ^^^^^^^^^^^^^^^^^^^^^^^^^^^^^^^^^^^^^^^^^^^^^^^^^^^^^^^^^^^
->{      props: {        l2: { type: 'boolean' },        invalid: false,      },    } : { props: { l2: { type: "boolean"; }; invalid: boolean; }; }
->                                                                                    : ^^^^^^^^^^^^^^^^^^^^^^^^^^^^^^^^^^^^^^^^^^^^^^^^^^^^^^^^^^^
-
-      props: {
->props : { l2: { type: "boolean"; }; invalid: boolean; }
->      : ^^^^^^^^^^^^^^^^^^^^^^^^^^^^^^^^^^^^^^^^^^^^^^^
->{        l2: { type: 'boolean' },        invalid: false,      } : { l2: { type: "boolean"; }; invalid: boolean; }
->                                                                : ^^^^^^^^^^^^^^^^^^^^^^^^^^^^^^^^^^^^^^^^^^^^^^^
-
-        l2: { type: 'boolean' },
->l2 : { type: "boolean"; }
->   : ^^^^^^^^^^^^^^^^^^^^
->{ type: 'boolean' } : { type: "boolean"; }
->                    : ^^^^^^^^^^^^^^^^^^^^
->type : "boolean"
->     : ^^^^^^^^^
->'boolean' : "boolean"
->          : ^^^^^^^^^
-
-        invalid: false,
->invalid : boolean
->        : ^^^^^^^
->false : false
->      : ^^^^^
-
-      },
-    },
-  },
-}
-
-// repro from #40405
-
-type Length<T extends any[]> = T["length"];
->Length : Length<T>
->       : ^^^^^^^^^
-
-type Prepend<V, T extends any[]> = ((head: V, ...args: T) => void) extends (
->Prepend : [head: V, ...args: T]
->        : ^^^^^^^^^^^^^^^^^^^^^
->head : V
->     : ^
->args : T
->     : ^
-
-  ...args: infer R
->args : R
->     : ^
-
-) => void
-  ? R
-  : any;
-
-type BuildTree<T, N extends number = -1, I extends any[] = []> = {
->BuildTree : BuildTree<T, N, I>
->          : ^^^^^^^^^^^^^^^^^^
->-1 : -1
->   : ^^
->1 : 1
->  : ^
-
-  1: T;
->1 : T
->  : ^
-
-  0: T & { children: BuildTree<T, N, Prepend<any, I>>[] };
->0 : T & { children: BuildTree<T, N, Prepend<any, I>>[]; }
->  : ^^^^^^^^^^^^^^^^                                  ^^^
->children : BuildTree<T, N, [head: any, ...args: I]>[]
->         : ^^^^^^^^^^^^^^^^^^^^^^^^^^^^^^^^^^^^^^^^^^
-
-}[Length<I> extends N ? 1 : 0];
-
-interface User {
-  name: string;
->name : string
->     : ^^^^^^
-}
-
-type GrandUser = BuildTree<User, 2>;
->GrandUser : User & { children: (User & { children: User[]; })[]; }
->          : ^^^^^^^^^^^^^^^^^^^^^^^^^^^^^^^^^^^^^^^^^^^^^^^^^^^^^^
-
-const grandUser: GrandUser = {
->grandUser : User & { children: (User & { children: User[]; })[]; }
->          : ^^^^^^^^^^^^^^^^^^^^^^^^^^^^^^^^^^^^^^^^^^^^^^^^^^^^^^
->{  name: "Grand User",  children: [    {      name: "Son",      children: [        {          name: "Grand son",          children: [            {              name: "123",              children: [                {                  name: "Some other name",                },              ],            },          ],        },      ],    },  ],} : { name: string; children: { name: string; children: { name: string; children: { name: string; children: { name: string; }[]; }[]; }[]; }[]; }
->                                                                                                                                                                                                                                                                                                                                                          : ^^^^^^^^^^^^^^^^^^^^^^^^^^^^^^^^^^^^^^^^^^^^^^^^^^^^^^^^^^^^^^^^^^^^^^^^^^^^^^^^^^^^^^^^^^^^^^^^^^^^^^^^^^^^^^^^^^^^^^^^^^^^^^^^^^^^^^^^^^^^^
-
-  name: "Grand User",
->name : string
->     : ^^^^^^
->"Grand User" : "Grand User"
->             : ^^^^^^^^^^^^
-
-  children: [
->children : { name: string; children: { name: string; children: { name: string; children: { name: string; }[]; }[]; }[]; }[]
->         : ^^^^^^^^^^^^^^^^^^^^^^^^^^^^^^^^^^^^^^^^^^^^^^^^^^^^^^^^^^^^^^^^^^^^^^^^^^^^^^^^^^^^^^^^^^^^^^^^^^^^^^^^^^^^^^^^
->[    {      name: "Son",      children: [        {          name: "Grand son",          children: [            {              name: "123",              children: [                {                  name: "Some other name",                },              ],            },          ],        },      ],    },  ] : { name: string; children: { name: string; children: { name: string; children: { name: string; }[]; }[]; }[]; }[]
->                                                                                                                                                                                                                                                                                                                      : ^^^^^^^^^^^^^^^^^^^^^^^^^^^^^^^^^^^^^^^^^^^^^^^^^^^^^^^^^^^^^^^^^^^^^^^^^^^^^^^^^^^^^^^^^^^^^^^^^^^^^^^^^^^^^^^^
-    {
->{      name: "Son",      children: [        {          name: "Grand son",          children: [            {              name: "123",              children: [                {                  name: "Some other name",                },              ],            },          ],        },      ],    } : { name: string; children: { name: string; children: { name: string; children: { name: string; }[]; }[]; }[]; }
->                                                                                                                                                                                                                                                                                                             : ^^^^^^^^^^^^^^^^^^^^^^^^^^^^^^^^^^^^^^^^^^^^^^^^^^^^^^^^^^^^^^^^^^^^^^^^^^^^^^^^^^^^^^^^^^^^^^^^^^^^^^^^^^^^^^
-
-      name: "Son",
->name : string
->     : ^^^^^^
->"Son" : "Son"
->      : ^^^^^
-
-      children: [
->children : { name: string; children: { name: string; children: { name: string; }[]; }[]; }[]
->         : ^^^^^^^^^^^^^^^^^^^^^^^^^^^^^^^^^^^^^^^^^^^^^^^^^^^^^^^^^^^^^^^^^^^^^^^^^^^^^^^^^
->[        {          name: "Grand son",          children: [            {              name: "123",              children: [                {                  name: "Some other name",                },              ],            },          ],        },      ] : { name: string; children: { name: string; children: { name: string; }[]; }[]; }[]
->                                                                                                                                                                                                                                                                    : ^^^^^^^^^^^^^^^^^^^^^^^^^^^^^^^^^^^^^^^^^^^^^^^^^^^^^^^^^^^^^^^^^^^^^^^^^^^^^^^^^
-        {
->{          name: "Grand son",          children: [            {              name: "123",              children: [                {                  name: "Some other name",                },              ],            },          ],        } : { name: string; children: { name: string; children: { name: string; }[]; }[]; }
->                                                                                                                                                                                                                                                   : ^^^^^^^^^^^^^^^^^^^^^^^^^^^^^^^^^^^^^^^^^^^^^^^^^^^^^^^^^^^^^^^^^^^^^^^^^^^^^^^
-
-          name: "Grand son",
->name : string
->     : ^^^^^^
->"Grand son" : "Grand son"
->            : ^^^^^^^^^^^
-
-          children: [
->children : { name: string; children: { name: string; }[]; }[]
->         : ^^^^^^^^^^^^^^^^^^^^^^^^^^^^^^^^^^^^^^^^^^^^^^^^^^
->[            {              name: "123",              children: [                {                  name: "Some other name",                },              ],            },          ] : { name: string; children: { name: string; }[]; }[]
->                                                                                                                                                                                        : ^^^^^^^^^^^^^^^^^^^^^^^^^^^^^^^^^^^^^^^^^^^^^^^^^^
-            {
->{              name: "123",              children: [                {                  name: "Some other name",                },              ],            } : { name: string; children: { name: string; }[]; }
->                                                                                                                                                               : ^^^^^^^^^^^^^^^^^^^^^^^^^^^^^^^^^^^^^^^^^^^^^^^^
-
-              name: "123",
->name : string
->     : ^^^^^^
->"123" : "123"
->      : ^^^^^
-
-              children: [
->children : { name: string; }[]
->         : ^^^^^^^^^^^^^^^^^^^
->[                {                  name: "Some other name",                },              ] : { name: string; }[]
->                                                                                              : ^^^^^^^^^^^^^^^^^^^
-                {
->{                  name: "Some other name",                } : { name: string; }
->                                                             : ^^^^^^^^^^^^^^^^^
-
-                  name: "Some other name",
->name : string
->     : ^^^^^^
->"Some other name" : "Some other name"
->                  : ^^^^^^^^^^^^^^^^^
-
-                },
-              ],
-            },
-          ],
-        },
-      ],
-    },
-  ],
-};
-
-grandUser.children[0].children[0].children[0];
->grandUser.children[0].children[0].children[0] : any
->                                              : ^^^
->grandUser.children[0].children[0].children : any
->                                           : ^^^
->grandUser.children[0].children[0] : User
->                                  : ^^^^
->grandUser.children[0].children : User[]
->                               : ^^^^^^
->grandUser.children[0] : User & { children: User[]; }
->                      : ^^^^^^^^^^^^^^^^^^^^^^^^^^^^
->grandUser.children : (User & { children: User[]; })[]
->                   : ^^^^^^^^^^^^^^^^^^^^^^^^^^^^^^^^
->grandUser : User & { children: (User & { children: User[]; })[]; }
->          : ^^^^^^^^^^^^^^^^^^^^^^^^^^^^^^^^^^^^^^^^^^^^^^^^^^^^^^
->children : (User & { children: User[]; })[]
->         : ^^^^^^^^^^^^^^^^^^^^^^^^^^^^^^^^
->0 : 0
->  : ^
->children : User[]
->         : ^^^^^^
->0 : 0
->  : ^
->children : any
->         : ^^^
->0 : 0
->  : ^
-
-
+//// [tests/cases/compiler/excessPropertyCheckIntersectionWithRecursiveType.ts] ////
+
+=== excessPropertyCheckIntersectionWithRecursiveType.ts ===
+// repro from #44750
+
+type Request = { l1: { l2: boolean } };
+>Request : Request
+>        : ^^^^^^^
+>l1 : { l2: boolean; }
+>   : ^^^^^^       ^^^
+>l2 : boolean
+>   : ^^^^^^^
+
+type Example<T> = { ex?: T | null };
+>Example : Example<T>
+>        : ^^^^^^^^^^
+>ex : T | null | undefined
+>   : ^^^^^^^^^^^^^^^^^^^^
+
+type Schema1<T> = (T extends boolean ? { type: 'boolean'; } : { props: { [P in keyof T]: Schema1<T[P]> }; }) & Example<T>;
+>Schema1 : Schema1<T>
+>        : ^^^^^^^^^^
+>type : "boolean"
+>     : ^^^^^^^^^
+>props : { [P in keyof T]: Schema1<T[P]>; }
+>      : ^^^^^^^^^^^^^^^^^^^^^^^^^^^^^^^^^^
+
+export const schemaObj1: Schema1<Request> = {
+>schemaObj1 : Schema1<Request>
+>           : ^^^^^^^^^^^^^^^^
+>{  props: {    l1: {      props: {        l2: { type: 'boolean' },        invalid: false,      },    },  },} : { props: { l1: { props: { l2: { type: "boolean"; }; invalid: boolean; }; }; }; }
+>                                                                                                             : ^^^^^^^^^^^^^^^^^^^^^^^^^^^^^^^^^^^^^^^^^^^^^^^^^^^^^^^^^^^^^^^^^^^^^^^^^^^^^^^^
+
+  props: {
+>props : { l1: { props: { l2: { type: "boolean"; }; invalid: boolean; }; }; }
+>      : ^^^^^^^^^^^^^^^^^^^^^^^^^^^^^^^^^^^^^^^^^^^^^^^^^^^^^^^^^^^^^^^^^^^^
+>{    l1: {      props: {        l2: { type: 'boolean' },        invalid: false,      },    },  } : { l1: { props: { l2: { type: "boolean"; }; invalid: boolean; }; }; }
+>                                                                                                 : ^^^^^^^^^^^^^^^^^^^^^^^^^^^^^^^^^^^^^^^^^^^^^^^^^^^^^^^^^^^^^^^^^^^^
+
+    l1: {
+>l1 : { props: { l2: { type: "boolean"; }; invalid: boolean; }; }
+>   : ^^^^^^^^^^^^^^^^^^^^^^^^^^^^^^^^^^^^^^^^^^^^^^^^^^^^^^^^^^^
+>{      props: {        l2: { type: 'boolean' },        invalid: false,      },    } : { props: { l2: { type: "boolean"; }; invalid: boolean; }; }
+>                                                                                    : ^^^^^^^^^^^^^^^^^^^^^^^^^^^^^^^^^^^^^^^^^^^^^^^^^^^^^^^^^^^
+
+      props: {
+>props : { l2: { type: "boolean"; }; invalid: boolean; }
+>      : ^^^^^^^^^^^^^^^^^^^^^^^^^^^^^^^^^^^^^^^^^^^^^^^
+>{        l2: { type: 'boolean' },        invalid: false,      } : { l2: { type: "boolean"; }; invalid: boolean; }
+>                                                                : ^^^^^^^^^^^^^^^^^^^^^^^^^^^^^^^^^^^^^^^^^^^^^^^
+
+        l2: { type: 'boolean' },
+>l2 : { type: "boolean"; }
+>   : ^^^^^^^^^^^^^^^^^^^^
+>{ type: 'boolean' } : { type: "boolean"; }
+>                    : ^^^^^^^^^^^^^^^^^^^^
+>type : "boolean"
+>     : ^^^^^^^^^
+>'boolean' : "boolean"
+>          : ^^^^^^^^^
+
+        invalid: false,
+>invalid : boolean
+>        : ^^^^^^^
+>false : false
+>      : ^^^^^
+
+      },
+    },
+  },
+}
+
+type Schema2<T> = (T extends boolean ? { type: 'boolean'; } & Example<T> : { props: { [P in keyof T]: Schema2<T[P]> }; } & Example<T>);
+>Schema2 : Schema2<T>
+>        : ^^^^^^^^^^
+>type : "boolean"
+>     : ^^^^^^^^^
+>props : { [P in keyof T]: Schema2<T[P]>; }
+>      : ^^^^^^^^^^^^^^^^^^^^^^^^^^^^^^^^^^
+
+export const schemaObj2: Schema2<Request> = {
+>schemaObj2 : { props: { l1: { props: { l2: { type: "boolean"; } & Example<false> | { type: "boolean"; } & Example<true>; }; } & Example<{ l2: boolean; }>; }; } & Example<Request>
+>           : ^^^^^^^^^^^^^^^^^^^^^^^^^^^^^^^^^^^^^^^^^^^^^^^^^^^^^^^^^^^^^^^^^^^^^^^^^^^^^^^^^^^^^^^^^^^^^^^^^^^^^^^^^^^^^^^^^^^^^^^^^^^^^^^^^^^^^^^^^^^^^^^^^^^^^^^^^^^^^^^^^^^^^
+>{  props: {    l1: {      props: {        l2: { type: 'boolean' },        invalid: false,      },    },  },} : { props: { l1: { props: { l2: { type: "boolean"; }; invalid: boolean; }; }; }; }
+>                                                                                                             : ^^^^^^^^^^^^^^^^^^^^^^^^^^^^^^^^^^^^^^^^^^^^^^^^^^^^^^^^^^^^^^^^^^^^^^^^^^^^^^^^
+
+  props: {
+>props : { l1: { props: { l2: { type: "boolean"; }; invalid: boolean; }; }; }
+>      : ^^^^^^^^^^^^^^^^^^^^^^^^^^^^^^^^^^^^^^^^^^^^^^^^^^^^^^^^^^^^^^^^^^^^
+>{    l1: {      props: {        l2: { type: 'boolean' },        invalid: false,      },    },  } : { l1: { props: { l2: { type: "boolean"; }; invalid: boolean; }; }; }
+>                                                                                                 : ^^^^^^^^^^^^^^^^^^^^^^^^^^^^^^^^^^^^^^^^^^^^^^^^^^^^^^^^^^^^^^^^^^^^
+
+    l1: {
+>l1 : { props: { l2: { type: "boolean"; }; invalid: boolean; }; }
+>   : ^^^^^^^^^^^^^^^^^^^^^^^^^^^^^^^^^^^^^^^^^^^^^^^^^^^^^^^^^^^
+>{      props: {        l2: { type: 'boolean' },        invalid: false,      },    } : { props: { l2: { type: "boolean"; }; invalid: boolean; }; }
+>                                                                                    : ^^^^^^^^^^^^^^^^^^^^^^^^^^^^^^^^^^^^^^^^^^^^^^^^^^^^^^^^^^^
+
+      props: {
+>props : { l2: { type: "boolean"; }; invalid: boolean; }
+>      : ^^^^^^^^^^^^^^^^^^^^^^^^^^^^^^^^^^^^^^^^^^^^^^^
+>{        l2: { type: 'boolean' },        invalid: false,      } : { l2: { type: "boolean"; }; invalid: boolean; }
+>                                                                : ^^^^^^^^^^^^^^^^^^^^^^^^^^^^^^^^^^^^^^^^^^^^^^^
+
+        l2: { type: 'boolean' },
+>l2 : { type: "boolean"; }
+>   : ^^^^^^^^^^^^^^^^^^^^
+>{ type: 'boolean' } : { type: "boolean"; }
+>                    : ^^^^^^^^^^^^^^^^^^^^
+>type : "boolean"
+>     : ^^^^^^^^^
+>'boolean' : "boolean"
+>          : ^^^^^^^^^
+
+        invalid: false,
+>invalid : boolean
+>        : ^^^^^^^
+>false : false
+>      : ^^^^^
+
+      },
+    },
+  },
+}
+
+type Schema3<T> = Example<T> & (T extends boolean ? { type: 'boolean'; } : { props: { [P in keyof T]: Schema3<T[P]> }; });
+>Schema3 : Schema3<T>
+>        : ^^^^^^^^^^
+>type : "boolean"
+>     : ^^^^^^^^^
+>props : { [P in keyof T]: Schema3<T[P]>; }
+>      : ^^^^^^^^^^^^^^^^^^^^^^^^^^^^^^^^^^
+
+export const schemaObj3: Schema3<Request> = {
+>schemaObj3 : Schema3<Request>
+>           : ^^^^^^^^^^^^^^^^
+>{  props: {    l1: {      props: {        l2: { type: 'boolean' },        invalid: false,      },    },  },} : { props: { l1: { props: { l2: { type: "boolean"; }; invalid: boolean; }; }; }; }
+>                                                                                                             : ^^^^^^^^^^^^^^^^^^^^^^^^^^^^^^^^^^^^^^^^^^^^^^^^^^^^^^^^^^^^^^^^^^^^^^^^^^^^^^^^
+
+  props: {
+>props : { l1: { props: { l2: { type: "boolean"; }; invalid: boolean; }; }; }
+>      : ^^^^^^^^^^^^^^^^^^^^^^^^^^^^^^^^^^^^^^^^^^^^^^^^^^^^^^^^^^^^^^^^^^^^
+>{    l1: {      props: {        l2: { type: 'boolean' },        invalid: false,      },    },  } : { l1: { props: { l2: { type: "boolean"; }; invalid: boolean; }; }; }
+>                                                                                                 : ^^^^^^^^^^^^^^^^^^^^^^^^^^^^^^^^^^^^^^^^^^^^^^^^^^^^^^^^^^^^^^^^^^^^
+
+    l1: {
+>l1 : { props: { l2: { type: "boolean"; }; invalid: boolean; }; }
+>   : ^^^^^^^^^^^^^^^^^^^^^^^^^^^^^^^^^^^^^^^^^^^^^^^^^^^^^^^^^^^
+>{      props: {        l2: { type: 'boolean' },        invalid: false,      },    } : { props: { l2: { type: "boolean"; }; invalid: boolean; }; }
+>                                                                                    : ^^^^^^^^^^^^^^^^^^^^^^^^^^^^^^^^^^^^^^^^^^^^^^^^^^^^^^^^^^^
+
+      props: {
+>props : { l2: { type: "boolean"; }; invalid: boolean; }
+>      : ^^^^^^^^^^^^^^^^^^^^^^^^^^^^^^^^^^^^^^^^^^^^^^^
+>{        l2: { type: 'boolean' },        invalid: false,      } : { l2: { type: "boolean"; }; invalid: boolean; }
+>                                                                : ^^^^^^^^^^^^^^^^^^^^^^^^^^^^^^^^^^^^^^^^^^^^^^^
+
+        l2: { type: 'boolean' },
+>l2 : { type: "boolean"; }
+>   : ^^^^^^^^^^^^^^^^^^^^
+>{ type: 'boolean' } : { type: "boolean"; }
+>                    : ^^^^^^^^^^^^^^^^^^^^
+>type : "boolean"
+>     : ^^^^^^^^^
+>'boolean' : "boolean"
+>          : ^^^^^^^^^
+
+        invalid: false,
+>invalid : boolean
+>        : ^^^^^^^
+>false : false
+>      : ^^^^^
+
+      },
+    },
+  },
+}
+
+type Schema4<T> = (T extends boolean ? { type: 'boolean'; } & Example<T> : { props: Example<T> & { [P in keyof T]: Schema4<T[P]> }; });
+>Schema4 : Schema4<T>
+>        : ^^^^^^^^^^
+>type : "boolean"
+>     : ^^^^^^^^^
+>props : Example<T> & { [P in keyof T]: Schema4<T[P]>; }
+>      : ^^^^^^^^^^^^^^^^^^^^^^^^^^^^^^^^^^^^^^^^^^^^^^^
+
+export const schemaObj4: Schema4<Request> = {
+>schemaObj4 : { props: Example<Request> & { l1: { props: Example<{ l2: boolean; }> & { l2: { type: "boolean"; } & Example<false> | { type: "boolean"; } & Example<true>; }; }; }; }
+>           : ^^^^^^^^^^^^^^^^^^^^^^^^^^^^^^^^^^^^^^^^^^^^^^^^^^^^^^^^^^^^^^^^^^^^^^^^^^^^^^^^^^^^^^^^^^^^^^^^^^^^^^^^^^^^^^^^^^^^^^^^^^^^^^^^^^^^^^^^^^^^^^^^^^^^^^^^^^^^^^^^^^^^^
+>{  props: {    l1: {      props: {        l2: { type: 'boolean' },        invalid: false,      },    },  },} : { props: { l1: { props: { l2: { type: "boolean"; }; invalid: boolean; }; }; }; }
+>                                                                                                             : ^^^^^^^^^^^^^^^^^^^^^^^^^^^^^^^^^^^^^^^^^^^^^^^^^^^^^^^^^^^^^^^^^^^^^^^^^^^^^^^^
+
+  props: {
+>props : { l1: { props: { l2: { type: "boolean"; }; invalid: boolean; }; }; }
+>      : ^^^^^^^^^^^^^^^^^^^^^^^^^^^^^^^^^^^^^^^^^^^^^^^^^^^^^^^^^^^^^^^^^^^^
+>{    l1: {      props: {        l2: { type: 'boolean' },        invalid: false,      },    },  } : { l1: { props: { l2: { type: "boolean"; }; invalid: boolean; }; }; }
+>                                                                                                 : ^^^^^^^^^^^^^^^^^^^^^^^^^^^^^^^^^^^^^^^^^^^^^^^^^^^^^^^^^^^^^^^^^^^^
+
+    l1: {
+>l1 : { props: { l2: { type: "boolean"; }; invalid: boolean; }; }
+>   : ^^^^^^^^^^^^^^^^^^^^^^^^^^^^^^^^^^^^^^^^^^^^^^^^^^^^^^^^^^^
+>{      props: {        l2: { type: 'boolean' },        invalid: false,      },    } : { props: { l2: { type: "boolean"; }; invalid: boolean; }; }
+>                                                                                    : ^^^^^^^^^^^^^^^^^^^^^^^^^^^^^^^^^^^^^^^^^^^^^^^^^^^^^^^^^^^
+
+      props: {
+>props : { l2: { type: "boolean"; }; invalid: boolean; }
+>      : ^^^^^^^^^^^^^^^^^^^^^^^^^^^^^^^^^^^^^^^^^^^^^^^
+>{        l2: { type: 'boolean' },        invalid: false,      } : { l2: { type: "boolean"; }; invalid: boolean; }
+>                                                                : ^^^^^^^^^^^^^^^^^^^^^^^^^^^^^^^^^^^^^^^^^^^^^^^
+
+        l2: { type: 'boolean' },
+>l2 : { type: "boolean"; }
+>   : ^^^^^^^^^^^^^^^^^^^^
+>{ type: 'boolean' } : { type: "boolean"; }
+>                    : ^^^^^^^^^^^^^^^^^^^^
+>type : "boolean"
+>     : ^^^^^^^^^
+>'boolean' : "boolean"
+>          : ^^^^^^^^^
+
+        invalid: false,
+>invalid : boolean
+>        : ^^^^^^^
+>false : false
+>      : ^^^^^
+
+      },
+    },
+  },
+}
+
+// repro from #40405
+
+type Length<T extends any[]> = T["length"];
+>Length : Length<T>
+>       : ^^^^^^^^^
+
+type Prepend<V, T extends any[]> = ((head: V, ...args: T) => void) extends (
+>Prepend : [head: V, ...args: T]
+>        : ^^^^^^^^^^^^^^^^^^^^^
+>head : V
+>     : ^
+>args : T
+>     : ^
+
+  ...args: infer R
+>args : R
+>     : ^
+
+) => void
+  ? R
+  : any;
+
+type BuildTree<T, N extends number = -1, I extends any[] = []> = {
+>BuildTree : BuildTree<T, N, I>
+>          : ^^^^^^^^^^^^^^^^^^
+>-1 : -1
+>   : ^^
+>1 : 1
+>  : ^
+
+  1: T;
+>1 : T
+>  : ^
+
+  0: T & { children: BuildTree<T, N, Prepend<any, I>>[] };
+>0 : T & { children: BuildTree<T, N, Prepend<any, I>>[]; }
+>  : ^^^^^^^^^^^^^^^^                                  ^^^
+>children : BuildTree<T, N, [head: any, ...args: I]>[]
+>         : ^^^^^^^^^^^^^^^^^^^^^^^^^^^^^^^^^^^^^^^^^^
+
+}[Length<I> extends N ? 1 : 0];
+
+interface User {
+  name: string;
+>name : string
+>     : ^^^^^^
+}
+
+type GrandUser = BuildTree<User, 2>;
+>GrandUser : User & { children: (User & { children: User[]; })[]; }
+>          : ^^^^^^^^^^^^^^^^^^^^^^^^^^^^^^^^^^^^^^^^^^^^^^^^^^^^^^
+
+const grandUser: GrandUser = {
+>grandUser : User & { children: (User & { children: User[]; })[]; }
+>          : ^^^^^^^^^^^^^^^^^^^^^^^^^^^^^^^^^^^^^^^^^^^^^^^^^^^^^^
+>{  name: "Grand User",  children: [    {      name: "Son",      children: [        {          name: "Grand son",          children: [            {              name: "123",              children: [                {                  name: "Some other name",                },              ],            },          ],        },      ],    },  ],} : { name: string; children: { name: string; children: { name: string; children: { name: string; children: { name: string; }[]; }[]; }[]; }[]; }
+>                                                                                                                                                                                                                                                                                                                                                          : ^^^^^^^^^^^^^^^^^^^^^^^^^^^^^^^^^^^^^^^^^^^^^^^^^^^^^^^^^^^^^^^^^^^^^^^^^^^^^^^^^^^^^^^^^^^^^^^^^^^^^^^^^^^^^^^^^^^^^^^^^^^^^^^^^^^^^^^^^^^^^
+
+  name: "Grand User",
+>name : string
+>     : ^^^^^^
+>"Grand User" : "Grand User"
+>             : ^^^^^^^^^^^^
+
+  children: [
+>children : { name: string; children: { name: string; children: { name: string; children: { name: string; }[]; }[]; }[]; }[]
+>         : ^^^^^^^^^^^^^^^^^^^^^^^^^^^^^^^^^^^^^^^^^^^^^^^^^^^^^^^^^^^^^^^^^^^^^^^^^^^^^^^^^^^^^^^^^^^^^^^^^^^^^^^^^^^^^^^^
+>[    {      name: "Son",      children: [        {          name: "Grand son",          children: [            {              name: "123",              children: [                {                  name: "Some other name",                },              ],            },          ],        },      ],    },  ] : { name: string; children: { name: string; children: { name: string; children: { name: string; }[]; }[]; }[]; }[]
+>                                                                                                                                                                                                                                                                                                                      : ^^^^^^^^^^^^^^^^^^^^^^^^^^^^^^^^^^^^^^^^^^^^^^^^^^^^^^^^^^^^^^^^^^^^^^^^^^^^^^^^^^^^^^^^^^^^^^^^^^^^^^^^^^^^^^^^
+    {
+>{      name: "Son",      children: [        {          name: "Grand son",          children: [            {              name: "123",              children: [                {                  name: "Some other name",                },              ],            },          ],        },      ],    } : { name: string; children: { name: string; children: { name: string; children: { name: string; }[]; }[]; }[]; }
+>                                                                                                                                                                                                                                                                                                             : ^^^^^^^^^^^^^^^^^^^^^^^^^^^^^^^^^^^^^^^^^^^^^^^^^^^^^^^^^^^^^^^^^^^^^^^^^^^^^^^^^^^^^^^^^^^^^^^^^^^^^^^^^^^^^^
+
+      name: "Son",
+>name : string
+>     : ^^^^^^
+>"Son" : "Son"
+>      : ^^^^^
+
+      children: [
+>children : { name: string; children: { name: string; children: { name: string; }[]; }[]; }[]
+>         : ^^^^^^^^^^^^^^^^^^^^^^^^^^^^^^^^^^^^^^^^^^^^^^^^^^^^^^^^^^^^^^^^^^^^^^^^^^^^^^^^^
+>[        {          name: "Grand son",          children: [            {              name: "123",              children: [                {                  name: "Some other name",                },              ],            },          ],        },      ] : { name: string; children: { name: string; children: { name: string; }[]; }[]; }[]
+>                                                                                                                                                                                                                                                                    : ^^^^^^^^^^^^^^^^^^^^^^^^^^^^^^^^^^^^^^^^^^^^^^^^^^^^^^^^^^^^^^^^^^^^^^^^^^^^^^^^^
+        {
+>{          name: "Grand son",          children: [            {              name: "123",              children: [                {                  name: "Some other name",                },              ],            },          ],        } : { name: string; children: { name: string; children: { name: string; }[]; }[]; }
+>                                                                                                                                                                                                                                                   : ^^^^^^^^^^^^^^^^^^^^^^^^^^^^^^^^^^^^^^^^^^^^^^^^^^^^^^^^^^^^^^^^^^^^^^^^^^^^^^^
+
+          name: "Grand son",
+>name : string
+>     : ^^^^^^
+>"Grand son" : "Grand son"
+>            : ^^^^^^^^^^^
+
+          children: [
+>children : { name: string; children: { name: string; }[]; }[]
+>         : ^^^^^^^^^^^^^^^^^^^^^^^^^^^^^^^^^^^^^^^^^^^^^^^^^^
+>[            {              name: "123",              children: [                {                  name: "Some other name",                },              ],            },          ] : { name: string; children: { name: string; }[]; }[]
+>                                                                                                                                                                                        : ^^^^^^^^^^^^^^^^^^^^^^^^^^^^^^^^^^^^^^^^^^^^^^^^^^
+            {
+>{              name: "123",              children: [                {                  name: "Some other name",                },              ],            } : { name: string; children: { name: string; }[]; }
+>                                                                                                                                                               : ^^^^^^^^^^^^^^^^^^^^^^^^^^^^^^^^^^^^^^^^^^^^^^^^
+
+              name: "123",
+>name : string
+>     : ^^^^^^
+>"123" : "123"
+>      : ^^^^^
+
+              children: [
+>children : { name: string; }[]
+>         : ^^^^^^^^^^^^^^^^^^^
+>[                {                  name: "Some other name",                },              ] : { name: string; }[]
+>                                                                                              : ^^^^^^^^^^^^^^^^^^^
+                {
+>{                  name: "Some other name",                } : { name: string; }
+>                                                             : ^^^^^^^^^^^^^^^^^
+
+                  name: "Some other name",
+>name : string
+>     : ^^^^^^
+>"Some other name" : "Some other name"
+>                  : ^^^^^^^^^^^^^^^^^
+
+                },
+              ],
+            },
+          ],
+        },
+      ],
+    },
+  ],
+};
+
+grandUser.children[0].children[0].children[0];
+>grandUser.children[0].children[0].children[0] : any
+>                                              : ^^^
+>grandUser.children[0].children[0].children : any
+>                                           : ^^^
+>grandUser.children[0].children[0] : User
+>                                  : ^^^^
+>grandUser.children[0].children : User[]
+>                               : ^^^^^^
+>grandUser.children[0] : User & { children: User[]; }
+>                      : ^^^^^^^^^^^^^^^^^^^^^^^^^^^^
+>grandUser.children : (User & { children: User[]; })[]
+>                   : ^^^^^^^^^^^^^^^^^^^^^^^^^^^^^^^^
+>grandUser : User & { children: (User & { children: User[]; })[]; }
+>          : ^^^^^^^^^^^^^^^^^^^^^^^^^^^^^^^^^^^^^^^^^^^^^^^^^^^^^^
+>children : (User & { children: User[]; })[]
+>         : ^^^^^^^^^^^^^^^^^^^^^^^^^^^^^^^^
+>0 : 0
+>  : ^
+>children : User[]
+>         : ^^^^^^
+>0 : 0
+>  : ^
+>children : any
+>         : ^^^
+>0 : 0
+>  : ^
+
+