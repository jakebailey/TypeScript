--- conflicted
+++ resolved
@@ -1,1509 +1,1075 @@
-//// [tests/cases/conformance/parser/ecmascript5/parserRealSource13.ts] ////
-
-=== parserRealSource13.ts ===
-// Copyright (c) Microsoft. All rights reserved. Licensed under the Apache License, Version 2.0. 
-// See LICENSE.txt in the project root for complete license information.
-
-///<reference path='typescript.ts' />
-
-module TypeScript.AstWalkerWithDetailCallback {
->TypeScript : typeof TypeScript
->           : ^^^^^^^^^^^^^^^^^
->AstWalkerWithDetailCallback : typeof AstWalkerWithDetailCallback
->                            : ^^^^^^^^^^^^^^^^^^^^^^^^^^^^^^^^^^
-
-    export interface AstWalkerDetailCallback {
-        EmptyCallback? (pre, ast: AST): boolean;
-<<<<<<< HEAD
->EmptyCallback : ((pre: any, ast: AST) => boolean) | undefined
-=======
->EmptyCallback : (pre: any, ast: AST) => boolean
->              : ^^^^^^^^^^^^^^^^^^^^^^^^       
->>>>>>> 12402f26
->pre : any
->    : ^^^
->ast : AST
->    : ^^^
-
-        EmptyExprCallback? (pre, ast: AST): boolean;
-<<<<<<< HEAD
->EmptyExprCallback : ((pre: any, ast: AST) => boolean) | undefined
-=======
->EmptyExprCallback : (pre: any, ast: AST) => boolean
->                  : ^^^^^^^^^^^^^^^^^^^^^^^^       
->>>>>>> 12402f26
->pre : any
->    : ^^^
->ast : AST
->    : ^^^
-
-        TrueCallback? (pre, ast: AST): boolean;
-<<<<<<< HEAD
->TrueCallback : ((pre: any, ast: AST) => boolean) | undefined
-=======
->TrueCallback : (pre: any, ast: AST) => boolean
->             : ^^^^^^^^^^^^^^^^^^^^^^^^       
->>>>>>> 12402f26
->pre : any
->    : ^^^
->ast : AST
->    : ^^^
-
-        FalseCallback? (pre, ast: AST): boolean;
-<<<<<<< HEAD
->FalseCallback : ((pre: any, ast: AST) => boolean) | undefined
-=======
->FalseCallback : (pre: any, ast: AST) => boolean
->              : ^^^^^^^^^^^^^^^^^^^^^^^^       
->>>>>>> 12402f26
->pre : any
->    : ^^^
->ast : AST
->    : ^^^
-
-        ThisCallback? (pre, ast: AST): boolean;
-<<<<<<< HEAD
->ThisCallback : ((pre: any, ast: AST) => boolean) | undefined
-=======
->ThisCallback : (pre: any, ast: AST) => boolean
->             : ^^^^^^^^^^^^^^^^^^^^^^^^       
->>>>>>> 12402f26
->pre : any
->    : ^^^
->ast : AST
->    : ^^^
-
-        SuperCallback? (pre, ast: AST): boolean;
-<<<<<<< HEAD
->SuperCallback : ((pre: any, ast: AST) => boolean) | undefined
-=======
->SuperCallback : (pre: any, ast: AST) => boolean
->              : ^^^^^^^^^^^^^^^^^^^^^^^^       
->>>>>>> 12402f26
->pre : any
->    : ^^^
->ast : AST
->    : ^^^
-
-        QStringCallback? (pre, ast: AST): boolean;
-<<<<<<< HEAD
->QStringCallback : ((pre: any, ast: AST) => boolean) | undefined
-=======
->QStringCallback : (pre: any, ast: AST) => boolean
->                : ^^^^^^^^^^^^^^^^^^^^^^^^       
->>>>>>> 12402f26
->pre : any
->    : ^^^
->ast : AST
->    : ^^^
-
-        RegexCallback? (pre, ast: AST): boolean;
-<<<<<<< HEAD
->RegexCallback : ((pre: any, ast: AST) => boolean) | undefined
-=======
->RegexCallback : (pre: any, ast: AST) => boolean
->              : ^^^^^^^^^^^^^^^^^^^^^^^^       
->>>>>>> 12402f26
->pre : any
->    : ^^^
->ast : AST
->    : ^^^
-
-        NullCallback? (pre, ast: AST): boolean;
-<<<<<<< HEAD
->NullCallback : ((pre: any, ast: AST) => boolean) | undefined
-=======
->NullCallback : (pre: any, ast: AST) => boolean
->             : ^^^^^^^^^^^^^^^^^^^^^^^^       
->>>>>>> 12402f26
->pre : any
->    : ^^^
->ast : AST
->    : ^^^
-
-        ArrayLitCallback? (pre, ast: AST): boolean;
-<<<<<<< HEAD
->ArrayLitCallback : ((pre: any, ast: AST) => boolean) | undefined
-=======
->ArrayLitCallback : (pre: any, ast: AST) => boolean
->                 : ^^^^^^^^^^^^^^^^^^^^^^^^       
->>>>>>> 12402f26
->pre : any
->    : ^^^
->ast : AST
->    : ^^^
-
-        ObjectLitCallback? (pre, ast: AST): boolean;
-<<<<<<< HEAD
->ObjectLitCallback : ((pre: any, ast: AST) => boolean) | undefined
-=======
->ObjectLitCallback : (pre: any, ast: AST) => boolean
->                  : ^^^^^^^^^^^^^^^^^^^^^^^^       
->>>>>>> 12402f26
->pre : any
->    : ^^^
->ast : AST
->    : ^^^
-
-        VoidCallback? (pre, ast: AST): boolean;
-<<<<<<< HEAD
->VoidCallback : ((pre: any, ast: AST) => boolean) | undefined
-=======
->VoidCallback : (pre: any, ast: AST) => boolean
->             : ^^^^^^^^^^^^^^^^^^^^^^^^       
->>>>>>> 12402f26
->pre : any
->    : ^^^
->ast : AST
->    : ^^^
-
-        CommaCallback? (pre, ast: AST): boolean;
-<<<<<<< HEAD
->CommaCallback : ((pre: any, ast: AST) => boolean) | undefined
-=======
->CommaCallback : (pre: any, ast: AST) => boolean
->              : ^^^^^^^^^^^^^^^^^^^^^^^^       
->>>>>>> 12402f26
->pre : any
->    : ^^^
->ast : AST
->    : ^^^
-
-        PosCallback? (pre, ast: AST): boolean;
-<<<<<<< HEAD
->PosCallback : ((pre: any, ast: AST) => boolean) | undefined
-=======
->PosCallback : (pre: any, ast: AST) => boolean
->            : ^^^^^^^^^^^^^^^^^^^^^^^^       
->>>>>>> 12402f26
->pre : any
->    : ^^^
->ast : AST
->    : ^^^
-
-        NegCallback? (pre, ast: AST): boolean;
-<<<<<<< HEAD
->NegCallback : ((pre: any, ast: AST) => boolean) | undefined
-=======
->NegCallback : (pre: any, ast: AST) => boolean
->            : ^^^^^^^^^^^^^^^^^^^^^^^^       
->>>>>>> 12402f26
->pre : any
->    : ^^^
->ast : AST
->    : ^^^
-
-        DeleteCallback? (pre, ast: AST): boolean;
-<<<<<<< HEAD
->DeleteCallback : ((pre: any, ast: AST) => boolean) | undefined
-=======
->DeleteCallback : (pre: any, ast: AST) => boolean
->               : ^^^^^^^^^^^^^^^^^^^^^^^^       
->>>>>>> 12402f26
->pre : any
->    : ^^^
->ast : AST
->    : ^^^
-
-        AwaitCallback? (pre, ast: AST): boolean;
-<<<<<<< HEAD
->AwaitCallback : ((pre: any, ast: AST) => boolean) | undefined
-=======
->AwaitCallback : (pre: any, ast: AST) => boolean
->              : ^^^^^^^^^^^^^^^^^^^^^^^^       
->>>>>>> 12402f26
->pre : any
->    : ^^^
->ast : AST
->    : ^^^
-
-        InCallback? (pre, ast: AST): boolean;
-<<<<<<< HEAD
->InCallback : ((pre: any, ast: AST) => boolean) | undefined
-=======
->InCallback : (pre: any, ast: AST) => boolean
->           : ^^^^^^^^^^^^^^^^^^^^^^^^       
->>>>>>> 12402f26
->pre : any
->    : ^^^
->ast : AST
->    : ^^^
-
-        DotCallback? (pre, ast: AST): boolean;
-<<<<<<< HEAD
->DotCallback : ((pre: any, ast: AST) => boolean) | undefined
-=======
->DotCallback : (pre: any, ast: AST) => boolean
->            : ^^^^^^^^^^^^^^^^^^^^^^^^       
->>>>>>> 12402f26
->pre : any
->    : ^^^
->ast : AST
->    : ^^^
-
-        FromCallback? (pre, ast: AST): boolean;
-<<<<<<< HEAD
->FromCallback : ((pre: any, ast: AST) => boolean) | undefined
-=======
->FromCallback : (pre: any, ast: AST) => boolean
->             : ^^^^^^^^^^^^^^^^^^^^^^^^       
->>>>>>> 12402f26
->pre : any
->    : ^^^
->ast : AST
->    : ^^^
-
-        IsCallback? (pre, ast: AST): boolean;
-<<<<<<< HEAD
->IsCallback : ((pre: any, ast: AST) => boolean) | undefined
-=======
->IsCallback : (pre: any, ast: AST) => boolean
->           : ^^^^^^^^^^^^^^^^^^^^^^^^       
->>>>>>> 12402f26
->pre : any
->    : ^^^
->ast : AST
->    : ^^^
-
-        InstOfCallback? (pre, ast: AST): boolean;
-<<<<<<< HEAD
->InstOfCallback : ((pre: any, ast: AST) => boolean) | undefined
-=======
->InstOfCallback : (pre: any, ast: AST) => boolean
->               : ^^^^^^^^^^^^^^^^^^^^^^^^       
->>>>>>> 12402f26
->pre : any
->    : ^^^
->ast : AST
->    : ^^^
-
-        TypeofCallback? (pre, ast: AST): boolean;
-<<<<<<< HEAD
->TypeofCallback : ((pre: any, ast: AST) => boolean) | undefined
-=======
->TypeofCallback : (pre: any, ast: AST) => boolean
->               : ^^^^^^^^^^^^^^^^^^^^^^^^       
->>>>>>> 12402f26
->pre : any
->    : ^^^
->ast : AST
->    : ^^^
-
-        NumberLitCallback? (pre, ast: AST): boolean;
-<<<<<<< HEAD
->NumberLitCallback : ((pre: any, ast: AST) => boolean) | undefined
-=======
->NumberLitCallback : (pre: any, ast: AST) => boolean
->                  : ^^^^^^^^^^^^^^^^^^^^^^^^       
->>>>>>> 12402f26
->pre : any
->    : ^^^
->ast : AST
->    : ^^^
-
-        NameCallback? (pre, identifierAst: Identifier): boolean;
-<<<<<<< HEAD
->NameCallback : ((pre: any, identifierAst: Identifier) => boolean) | undefined
-=======
->NameCallback : (pre: any, identifierAst: Identifier) => boolean
->             : ^^^^^^^^^^^^^^^^^^^^^^^^^^^^^^^^^^^^^^^^^       
->>>>>>> 12402f26
->pre : any
->    : ^^^
->identifierAst : Identifier
->              : ^^^^^^^^^^
-
-        TypeRefCallback? (pre, ast: AST): boolean;
-<<<<<<< HEAD
->TypeRefCallback : ((pre: any, ast: AST) => boolean) | undefined
-=======
->TypeRefCallback : (pre: any, ast: AST) => boolean
->                : ^^^^^^^^^^^^^^^^^^^^^^^^       
->>>>>>> 12402f26
->pre : any
->    : ^^^
->ast : AST
->    : ^^^
-
-        IndexCallback? (pre, ast: AST): boolean;
-<<<<<<< HEAD
->IndexCallback : ((pre: any, ast: AST) => boolean) | undefined
-=======
->IndexCallback : (pre: any, ast: AST) => boolean
->              : ^^^^^^^^^^^^^^^^^^^^^^^^       
->>>>>>> 12402f26
->pre : any
->    : ^^^
->ast : AST
->    : ^^^
-
-        CallCallback? (pre, ast: AST): boolean;
-<<<<<<< HEAD
->CallCallback : ((pre: any, ast: AST) => boolean) | undefined
-=======
->CallCallback : (pre: any, ast: AST) => boolean
->             : ^^^^^^^^^^^^^^^^^^^^^^^^       
->>>>>>> 12402f26
->pre : any
->    : ^^^
->ast : AST
->    : ^^^
-
-        NewCallback? (pre, ast: AST): boolean;
-<<<<<<< HEAD
->NewCallback : ((pre: any, ast: AST) => boolean) | undefined
-=======
->NewCallback : (pre: any, ast: AST) => boolean
->            : ^^^^^^^^^^^^^^^^^^^^^^^^       
->>>>>>> 12402f26
->pre : any
->    : ^^^
->ast : AST
->    : ^^^
-
-        AsgCallback? (pre, ast: AST): boolean;
-<<<<<<< HEAD
->AsgCallback : ((pre: any, ast: AST) => boolean) | undefined
-=======
->AsgCallback : (pre: any, ast: AST) => boolean
->            : ^^^^^^^^^^^^^^^^^^^^^^^^       
->>>>>>> 12402f26
->pre : any
->    : ^^^
->ast : AST
->    : ^^^
-
-        AsgAddCallback? (pre, ast: AST): boolean;
-<<<<<<< HEAD
->AsgAddCallback : ((pre: any, ast: AST) => boolean) | undefined
-=======
->AsgAddCallback : (pre: any, ast: AST) => boolean
->               : ^^^^^^^^^^^^^^^^^^^^^^^^       
->>>>>>> 12402f26
->pre : any
->    : ^^^
->ast : AST
->    : ^^^
-
-        AsgSubCallback? (pre, ast: AST): boolean;
-<<<<<<< HEAD
->AsgSubCallback : ((pre: any, ast: AST) => boolean) | undefined
-=======
->AsgSubCallback : (pre: any, ast: AST) => boolean
->               : ^^^^^^^^^^^^^^^^^^^^^^^^       
->>>>>>> 12402f26
->pre : any
->    : ^^^
->ast : AST
->    : ^^^
-
-        AsgDivCallback? (pre, ast: AST): boolean;
-<<<<<<< HEAD
->AsgDivCallback : ((pre: any, ast: AST) => boolean) | undefined
-=======
->AsgDivCallback : (pre: any, ast: AST) => boolean
->               : ^^^^^^^^^^^^^^^^^^^^^^^^       
->>>>>>> 12402f26
->pre : any
->    : ^^^
->ast : AST
->    : ^^^
-
-        AsgMulCallback? (pre, ast: AST): boolean;
-<<<<<<< HEAD
->AsgMulCallback : ((pre: any, ast: AST) => boolean) | undefined
-=======
->AsgMulCallback : (pre: any, ast: AST) => boolean
->               : ^^^^^^^^^^^^^^^^^^^^^^^^       
->>>>>>> 12402f26
->pre : any
->    : ^^^
->ast : AST
->    : ^^^
-
-        AsgModCallback? (pre, ast: AST): boolean;
-<<<<<<< HEAD
->AsgModCallback : ((pre: any, ast: AST) => boolean) | undefined
-=======
->AsgModCallback : (pre: any, ast: AST) => boolean
->               : ^^^^^^^^^^^^^^^^^^^^^^^^       
->>>>>>> 12402f26
->pre : any
->    : ^^^
->ast : AST
->    : ^^^
-
-        AsgAndCallback? (pre, ast: AST): boolean;
-<<<<<<< HEAD
->AsgAndCallback : ((pre: any, ast: AST) => boolean) | undefined
-=======
->AsgAndCallback : (pre: any, ast: AST) => boolean
->               : ^^^^^^^^^^^^^^^^^^^^^^^^       
->>>>>>> 12402f26
->pre : any
->    : ^^^
->ast : AST
->    : ^^^
-
-        AsgXorCallback? (pre, ast: AST): boolean;
-<<<<<<< HEAD
->AsgXorCallback : ((pre: any, ast: AST) => boolean) | undefined
-=======
->AsgXorCallback : (pre: any, ast: AST) => boolean
->               : ^^^^^^^^^^^^^^^^^^^^^^^^       
->>>>>>> 12402f26
->pre : any
->    : ^^^
->ast : AST
->    : ^^^
-
-        AsgOrCallback? (pre, ast: AST): boolean;
-<<<<<<< HEAD
->AsgOrCallback : ((pre: any, ast: AST) => boolean) | undefined
-=======
->AsgOrCallback : (pre: any, ast: AST) => boolean
->              : ^^^^^^^^^^^^^^^^^^^^^^^^       
->>>>>>> 12402f26
->pre : any
->    : ^^^
->ast : AST
->    : ^^^
-
-        AsgLshCallback? (pre, ast: AST): boolean;
-<<<<<<< HEAD
->AsgLshCallback : ((pre: any, ast: AST) => boolean) | undefined
-=======
->AsgLshCallback : (pre: any, ast: AST) => boolean
->               : ^^^^^^^^^^^^^^^^^^^^^^^^       
->>>>>>> 12402f26
->pre : any
->    : ^^^
->ast : AST
->    : ^^^
-
-        AsgRshCallback? (pre, ast: AST): boolean;
-<<<<<<< HEAD
->AsgRshCallback : ((pre: any, ast: AST) => boolean) | undefined
-=======
->AsgRshCallback : (pre: any, ast: AST) => boolean
->               : ^^^^^^^^^^^^^^^^^^^^^^^^       
->>>>>>> 12402f26
->pre : any
->    : ^^^
->ast : AST
->    : ^^^
-
-        AsgRs2Callback? (pre, ast: AST): boolean;
-<<<<<<< HEAD
->AsgRs2Callback : ((pre: any, ast: AST) => boolean) | undefined
-=======
->AsgRs2Callback : (pre: any, ast: AST) => boolean
->               : ^^^^^^^^^^^^^^^^^^^^^^^^       
->>>>>>> 12402f26
->pre : any
->    : ^^^
->ast : AST
->    : ^^^
-
-        QMarkCallback? (pre, ast: AST): boolean;
-<<<<<<< HEAD
->QMarkCallback : ((pre: any, ast: AST) => boolean) | undefined
-=======
->QMarkCallback : (pre: any, ast: AST) => boolean
->              : ^^^^^^^^^^^^^^^^^^^^^^^^       
->>>>>>> 12402f26
->pre : any
->    : ^^^
->ast : AST
->    : ^^^
-
-        LogOrCallback? (pre, ast: AST): boolean;
-<<<<<<< HEAD
->LogOrCallback : ((pre: any, ast: AST) => boolean) | undefined
-=======
->LogOrCallback : (pre: any, ast: AST) => boolean
->              : ^^^^^^^^^^^^^^^^^^^^^^^^       
->>>>>>> 12402f26
->pre : any
->    : ^^^
->ast : AST
->    : ^^^
-
-        LogAndCallback? (pre, ast: AST): boolean;
-<<<<<<< HEAD
->LogAndCallback : ((pre: any, ast: AST) => boolean) | undefined
-=======
->LogAndCallback : (pre: any, ast: AST) => boolean
->               : ^^^^^^^^^^^^^^^^^^^^^^^^       
->>>>>>> 12402f26
->pre : any
->    : ^^^
->ast : AST
->    : ^^^
-
-        OrCallback? (pre, ast: AST): boolean;
-<<<<<<< HEAD
->OrCallback : ((pre: any, ast: AST) => boolean) | undefined
-=======
->OrCallback : (pre: any, ast: AST) => boolean
->           : ^^^^^^^^^^^^^^^^^^^^^^^^       
->>>>>>> 12402f26
->pre : any
->    : ^^^
->ast : AST
->    : ^^^
-
-        XorCallback? (pre, ast: AST): boolean;
-<<<<<<< HEAD
->XorCallback : ((pre: any, ast: AST) => boolean) | undefined
-=======
->XorCallback : (pre: any, ast: AST) => boolean
->            : ^^^^^^^^^^^^^^^^^^^^^^^^       
->>>>>>> 12402f26
->pre : any
->    : ^^^
->ast : AST
->    : ^^^
-
-        AndCallback? (pre, ast: AST): boolean;
-<<<<<<< HEAD
->AndCallback : ((pre: any, ast: AST) => boolean) | undefined
-=======
->AndCallback : (pre: any, ast: AST) => boolean
->            : ^^^^^^^^^^^^^^^^^^^^^^^^       
->>>>>>> 12402f26
->pre : any
->    : ^^^
->ast : AST
->    : ^^^
-
-        EqCallback? (pre, ast: AST): boolean;
-<<<<<<< HEAD
->EqCallback : ((pre: any, ast: AST) => boolean) | undefined
-=======
->EqCallback : (pre: any, ast: AST) => boolean
->           : ^^^^^^^^^^^^^^^^^^^^^^^^       
->>>>>>> 12402f26
->pre : any
->    : ^^^
->ast : AST
->    : ^^^
-
-        NeCallback? (pre, ast: AST): boolean;
-<<<<<<< HEAD
->NeCallback : ((pre: any, ast: AST) => boolean) | undefined
-=======
->NeCallback : (pre: any, ast: AST) => boolean
->           : ^^^^^^^^^^^^^^^^^^^^^^^^       
->>>>>>> 12402f26
->pre : any
->    : ^^^
->ast : AST
->    : ^^^
-
-        EqvCallback? (pre, ast: AST): boolean;
-<<<<<<< HEAD
->EqvCallback : ((pre: any, ast: AST) => boolean) | undefined
-=======
->EqvCallback : (pre: any, ast: AST) => boolean
->            : ^^^^^^^^^^^^^^^^^^^^^^^^       
->>>>>>> 12402f26
->pre : any
->    : ^^^
->ast : AST
->    : ^^^
-
-        NEqvCallback? (pre, ast: AST): boolean;
-<<<<<<< HEAD
->NEqvCallback : ((pre: any, ast: AST) => boolean) | undefined
-=======
->NEqvCallback : (pre: any, ast: AST) => boolean
->             : ^^^^^^^^^^^^^^^^^^^^^^^^       
->>>>>>> 12402f26
->pre : any
->    : ^^^
->ast : AST
->    : ^^^
-
-        LtCallback? (pre, ast: AST): boolean;
-<<<<<<< HEAD
->LtCallback : ((pre: any, ast: AST) => boolean) | undefined
-=======
->LtCallback : (pre: any, ast: AST) => boolean
->           : ^^^^^^^^^^^^^^^^^^^^^^^^       
->>>>>>> 12402f26
->pre : any
->    : ^^^
->ast : AST
->    : ^^^
-
-        LeCallback? (pre, ast: AST): boolean;
-<<<<<<< HEAD
->LeCallback : ((pre: any, ast: AST) => boolean) | undefined
-=======
->LeCallback : (pre: any, ast: AST) => boolean
->           : ^^^^^^^^^^^^^^^^^^^^^^^^       
->>>>>>> 12402f26
->pre : any
->    : ^^^
->ast : AST
->    : ^^^
-
-        GtCallback? (pre, ast: AST): boolean;
-<<<<<<< HEAD
->GtCallback : ((pre: any, ast: AST) => boolean) | undefined
-=======
->GtCallback : (pre: any, ast: AST) => boolean
->           : ^^^^^^^^^^^^^^^^^^^^^^^^       
->>>>>>> 12402f26
->pre : any
->    : ^^^
->ast : AST
->    : ^^^
-
-        GeCallback? (pre, ast: AST): boolean;
-<<<<<<< HEAD
->GeCallback : ((pre: any, ast: AST) => boolean) | undefined
-=======
->GeCallback : (pre: any, ast: AST) => boolean
->           : ^^^^^^^^^^^^^^^^^^^^^^^^       
->>>>>>> 12402f26
->pre : any
->    : ^^^
->ast : AST
->    : ^^^
-
-        AddCallback? (pre, ast: AST): boolean;
-<<<<<<< HEAD
->AddCallback : ((pre: any, ast: AST) => boolean) | undefined
-=======
->AddCallback : (pre: any, ast: AST) => boolean
->            : ^^^^^^^^^^^^^^^^^^^^^^^^       
->>>>>>> 12402f26
->pre : any
->    : ^^^
->ast : AST
->    : ^^^
-
-        SubCallback? (pre, ast: AST): boolean;
-<<<<<<< HEAD
->SubCallback : ((pre: any, ast: AST) => boolean) | undefined
-=======
->SubCallback : (pre: any, ast: AST) => boolean
->            : ^^^^^^^^^^^^^^^^^^^^^^^^       
->>>>>>> 12402f26
->pre : any
->    : ^^^
->ast : AST
->    : ^^^
-
-        MulCallback? (pre, ast: AST): boolean;
-<<<<<<< HEAD
->MulCallback : ((pre: any, ast: AST) => boolean) | undefined
-=======
->MulCallback : (pre: any, ast: AST) => boolean
->            : ^^^^^^^^^^^^^^^^^^^^^^^^       
->>>>>>> 12402f26
->pre : any
->    : ^^^
->ast : AST
->    : ^^^
-
-        DivCallback? (pre, ast: AST): boolean;
-<<<<<<< HEAD
->DivCallback : ((pre: any, ast: AST) => boolean) | undefined
-=======
->DivCallback : (pre: any, ast: AST) => boolean
->            : ^^^^^^^^^^^^^^^^^^^^^^^^       
->>>>>>> 12402f26
->pre : any
->    : ^^^
->ast : AST
->    : ^^^
-
-        ModCallback? (pre, ast: AST): boolean;
-<<<<<<< HEAD
->ModCallback : ((pre: any, ast: AST) => boolean) | undefined
-=======
->ModCallback : (pre: any, ast: AST) => boolean
->            : ^^^^^^^^^^^^^^^^^^^^^^^^       
->>>>>>> 12402f26
->pre : any
->    : ^^^
->ast : AST
->    : ^^^
-
-        LshCallback? (pre, ast: AST): boolean;
-<<<<<<< HEAD
->LshCallback : ((pre: any, ast: AST) => boolean) | undefined
-=======
->LshCallback : (pre: any, ast: AST) => boolean
->            : ^^^^^^^^^^^^^^^^^^^^^^^^       
->>>>>>> 12402f26
->pre : any
->    : ^^^
->ast : AST
->    : ^^^
-
-        RshCallback? (pre, ast: AST): boolean;
-<<<<<<< HEAD
->RshCallback : ((pre: any, ast: AST) => boolean) | undefined
-=======
->RshCallback : (pre: any, ast: AST) => boolean
->            : ^^^^^^^^^^^^^^^^^^^^^^^^       
->>>>>>> 12402f26
->pre : any
->    : ^^^
->ast : AST
->    : ^^^
-
-        Rs2Callback? (pre, ast: AST): boolean;
-<<<<<<< HEAD
->Rs2Callback : ((pre: any, ast: AST) => boolean) | undefined
-=======
->Rs2Callback : (pre: any, ast: AST) => boolean
->            : ^^^^^^^^^^^^^^^^^^^^^^^^       
->>>>>>> 12402f26
->pre : any
->    : ^^^
->ast : AST
->    : ^^^
-
-        NotCallback? (pre, ast: AST): boolean;
-<<<<<<< HEAD
->NotCallback : ((pre: any, ast: AST) => boolean) | undefined
-=======
->NotCallback : (pre: any, ast: AST) => boolean
->            : ^^^^^^^^^^^^^^^^^^^^^^^^       
->>>>>>> 12402f26
->pre : any
->    : ^^^
->ast : AST
->    : ^^^
-
-        LogNotCallback? (pre, ast: AST): boolean;
-<<<<<<< HEAD
->LogNotCallback : ((pre: any, ast: AST) => boolean) | undefined
-=======
->LogNotCallback : (pre: any, ast: AST) => boolean
->               : ^^^^^^^^^^^^^^^^^^^^^^^^       
->>>>>>> 12402f26
->pre : any
->    : ^^^
->ast : AST
->    : ^^^
-
-        IncPreCallback? (pre, ast: AST): boolean;
-<<<<<<< HEAD
->IncPreCallback : ((pre: any, ast: AST) => boolean) | undefined
-=======
->IncPreCallback : (pre: any, ast: AST) => boolean
->               : ^^^^^^^^^^^^^^^^^^^^^^^^       
->>>>>>> 12402f26
->pre : any
->    : ^^^
->ast : AST
->    : ^^^
-
-        DecPreCallback? (pre, ast: AST): boolean;
-<<<<<<< HEAD
->DecPreCallback : ((pre: any, ast: AST) => boolean) | undefined
-=======
->DecPreCallback : (pre: any, ast: AST) => boolean
->               : ^^^^^^^^^^^^^^^^^^^^^^^^       
->>>>>>> 12402f26
->pre : any
->    : ^^^
->ast : AST
->    : ^^^
-
-        IncPostCallback? (pre, ast: AST): boolean;
-<<<<<<< HEAD
->IncPostCallback : ((pre: any, ast: AST) => boolean) | undefined
-=======
->IncPostCallback : (pre: any, ast: AST) => boolean
->                : ^^^^^^^^^^^^^^^^^^^^^^^^       
->>>>>>> 12402f26
->pre : any
->    : ^^^
->ast : AST
->    : ^^^
-
-        DecPostCallback? (pre, ast: AST): boolean;
-<<<<<<< HEAD
->DecPostCallback : ((pre: any, ast: AST) => boolean) | undefined
-=======
->DecPostCallback : (pre: any, ast: AST) => boolean
->                : ^^^^^^^^^^^^^^^^^^^^^^^^       
->>>>>>> 12402f26
->pre : any
->    : ^^^
->ast : AST
->    : ^^^
-
-        TypeAssertionCallback? (pre, ast: AST): boolean;
-<<<<<<< HEAD
->TypeAssertionCallback : ((pre: any, ast: AST) => boolean) | undefined
-=======
->TypeAssertionCallback : (pre: any, ast: AST) => boolean
->                      : ^^^^^^^^^^^^^^^^^^^^^^^^       
->>>>>>> 12402f26
->pre : any
->    : ^^^
->ast : AST
->    : ^^^
-
-        FuncDeclCallback? (pre, funcDecl: FuncDecl): boolean;
-<<<<<<< HEAD
->FuncDeclCallback : ((pre: any, funcDecl: FuncDecl) => boolean) | undefined
-=======
->FuncDeclCallback : (pre: any, funcDecl: FuncDecl) => boolean
->                 : ^^^^^^^^^^^^^^^^^^^^^^^^^^^^^^^^^^       
->>>>>>> 12402f26
->pre : any
->    : ^^^
->funcDecl : FuncDecl
->         : ^^^^^^^^
-
-        MemberCallback? (pre, ast: AST): boolean;
-<<<<<<< HEAD
->MemberCallback : ((pre: any, ast: AST) => boolean) | undefined
-=======
->MemberCallback : (pre: any, ast: AST) => boolean
->               : ^^^^^^^^^^^^^^^^^^^^^^^^       
->>>>>>> 12402f26
->pre : any
->    : ^^^
->ast : AST
->    : ^^^
-
-        VarDeclCallback? (pre, varDecl: VarDecl): boolean;
-<<<<<<< HEAD
->VarDeclCallback : ((pre: any, varDecl: VarDecl) => boolean) | undefined
-=======
->VarDeclCallback : (pre: any, varDecl: VarDecl) => boolean
->                : ^^^^^^^^^^^^^^^^^^^^^^^^^^^^^^^^       
->>>>>>> 12402f26
->pre : any
->    : ^^^
->varDecl : VarDecl
->        : ^^^^^^^
-
-        ArgDeclCallback? (pre, ast: AST): boolean;
-<<<<<<< HEAD
->ArgDeclCallback : ((pre: any, ast: AST) => boolean) | undefined
-=======
->ArgDeclCallback : (pre: any, ast: AST) => boolean
->                : ^^^^^^^^^^^^^^^^^^^^^^^^       
->>>>>>> 12402f26
->pre : any
->    : ^^^
->ast : AST
->    : ^^^
-
-        ReturnCallback? (pre, ast: AST): boolean;
-<<<<<<< HEAD
->ReturnCallback : ((pre: any, ast: AST) => boolean) | undefined
-=======
->ReturnCallback : (pre: any, ast: AST) => boolean
->               : ^^^^^^^^^^^^^^^^^^^^^^^^       
->>>>>>> 12402f26
->pre : any
->    : ^^^
->ast : AST
->    : ^^^
-
-        BreakCallback? (pre, ast: AST): boolean;
-<<<<<<< HEAD
->BreakCallback : ((pre: any, ast: AST) => boolean) | undefined
-=======
->BreakCallback : (pre: any, ast: AST) => boolean
->              : ^^^^^^^^^^^^^^^^^^^^^^^^       
->>>>>>> 12402f26
->pre : any
->    : ^^^
->ast : AST
->    : ^^^
-
-        ContinueCallback? (pre, ast: AST): boolean;
-<<<<<<< HEAD
->ContinueCallback : ((pre: any, ast: AST) => boolean) | undefined
-=======
->ContinueCallback : (pre: any, ast: AST) => boolean
->                 : ^^^^^^^^^^^^^^^^^^^^^^^^       
->>>>>>> 12402f26
->pre : any
->    : ^^^
->ast : AST
->    : ^^^
-
-        ThrowCallback? (pre, ast: AST): boolean;
-<<<<<<< HEAD
->ThrowCallback : ((pre: any, ast: AST) => boolean) | undefined
-=======
->ThrowCallback : (pre: any, ast: AST) => boolean
->              : ^^^^^^^^^^^^^^^^^^^^^^^^       
->>>>>>> 12402f26
->pre : any
->    : ^^^
->ast : AST
->    : ^^^
-
-        ForCallback? (pre, ast: AST): boolean;
-<<<<<<< HEAD
->ForCallback : ((pre: any, ast: AST) => boolean) | undefined
-=======
->ForCallback : (pre: any, ast: AST) => boolean
->            : ^^^^^^^^^^^^^^^^^^^^^^^^       
->>>>>>> 12402f26
->pre : any
->    : ^^^
->ast : AST
->    : ^^^
-
-        ForInCallback? (pre, ast: AST): boolean;
-<<<<<<< HEAD
->ForInCallback : ((pre: any, ast: AST) => boolean) | undefined
-=======
->ForInCallback : (pre: any, ast: AST) => boolean
->              : ^^^^^^^^^^^^^^^^^^^^^^^^       
->>>>>>> 12402f26
->pre : any
->    : ^^^
->ast : AST
->    : ^^^
-
-        IfCallback? (pre, ast: AST): boolean;
-<<<<<<< HEAD
->IfCallback : ((pre: any, ast: AST) => boolean) | undefined
-=======
->IfCallback : (pre: any, ast: AST) => boolean
->           : ^^^^^^^^^^^^^^^^^^^^^^^^       
->>>>>>> 12402f26
->pre : any
->    : ^^^
->ast : AST
->    : ^^^
-
-        WhileCallback? (pre, ast: AST): boolean;
-<<<<<<< HEAD
->WhileCallback : ((pre: any, ast: AST) => boolean) | undefined
-=======
->WhileCallback : (pre: any, ast: AST) => boolean
->              : ^^^^^^^^^^^^^^^^^^^^^^^^       
->>>>>>> 12402f26
->pre : any
->    : ^^^
->ast : AST
->    : ^^^
-
-        DoWhileCallback? (pre, ast: AST): boolean;
-<<<<<<< HEAD
->DoWhileCallback : ((pre: any, ast: AST) => boolean) | undefined
-=======
->DoWhileCallback : (pre: any, ast: AST) => boolean
->                : ^^^^^^^^^^^^^^^^^^^^^^^^       
->>>>>>> 12402f26
->pre : any
->    : ^^^
->ast : AST
->    : ^^^
-
-        BlockCallback? (pre, block: Block): boolean;
-<<<<<<< HEAD
->BlockCallback : ((pre: any, block: Block) => boolean) | undefined
-=======
->BlockCallback : (pre: any, block: Block) => boolean
->              : ^^^^^^^^^^^^^^^^^^^^^^^^^^^^       
->>>>>>> 12402f26
->pre : any
->    : ^^^
->block : Block
->      : ^^^^^
-
-        CaseCallback? (pre, ast: AST): boolean;
-<<<<<<< HEAD
->CaseCallback : ((pre: any, ast: AST) => boolean) | undefined
-=======
->CaseCallback : (pre: any, ast: AST) => boolean
->             : ^^^^^^^^^^^^^^^^^^^^^^^^       
->>>>>>> 12402f26
->pre : any
->    : ^^^
->ast : AST
->    : ^^^
-
-        SwitchCallback? (pre, ast: AST): boolean;
-<<<<<<< HEAD
->SwitchCallback : ((pre: any, ast: AST) => boolean) | undefined
-=======
->SwitchCallback : (pre: any, ast: AST) => boolean
->               : ^^^^^^^^^^^^^^^^^^^^^^^^       
->>>>>>> 12402f26
->pre : any
->    : ^^^
->ast : AST
->    : ^^^
-
-        TryCallback? (pre, ast: AST): boolean;
-<<<<<<< HEAD
->TryCallback : ((pre: any, ast: AST) => boolean) | undefined
-=======
->TryCallback : (pre: any, ast: AST) => boolean
->            : ^^^^^^^^^^^^^^^^^^^^^^^^       
->>>>>>> 12402f26
->pre : any
->    : ^^^
->ast : AST
->    : ^^^
-
-        TryCatchCallback? (pre, ast: AST): boolean;
-<<<<<<< HEAD
->TryCatchCallback : ((pre: any, ast: AST) => boolean) | undefined
-=======
->TryCatchCallback : (pre: any, ast: AST) => boolean
->                 : ^^^^^^^^^^^^^^^^^^^^^^^^       
->>>>>>> 12402f26
->pre : any
->    : ^^^
->ast : AST
->    : ^^^
-
-        TryFinallyCallback? (pre, ast: AST): boolean;
-<<<<<<< HEAD
->TryFinallyCallback : ((pre: any, ast: AST) => boolean) | undefined
-=======
->TryFinallyCallback : (pre: any, ast: AST) => boolean
->                   : ^^^^^^^^^^^^^^^^^^^^^^^^       
->>>>>>> 12402f26
->pre : any
->    : ^^^
->ast : AST
->    : ^^^
-
-        FinallyCallback? (pre, ast: AST): boolean;
-<<<<<<< HEAD
->FinallyCallback : ((pre: any, ast: AST) => boolean) | undefined
-=======
->FinallyCallback : (pre: any, ast: AST) => boolean
->                : ^^^^^^^^^^^^^^^^^^^^^^^^       
->>>>>>> 12402f26
->pre : any
->    : ^^^
->ast : AST
->    : ^^^
-
-        CatchCallback? (pre, ast: AST): boolean;
-<<<<<<< HEAD
->CatchCallback : ((pre: any, ast: AST) => boolean) | undefined
-=======
->CatchCallback : (pre: any, ast: AST) => boolean
->              : ^^^^^^^^^^^^^^^^^^^^^^^^       
->>>>>>> 12402f26
->pre : any
->    : ^^^
->ast : AST
->    : ^^^
-
-        ListCallback? (pre, astList: ASTList): boolean;
-<<<<<<< HEAD
->ListCallback : ((pre: any, astList: ASTList) => boolean) | undefined
-=======
->ListCallback : (pre: any, astList: ASTList) => boolean
->             : ^^^^^^^^^^^^^^^^^^^^^^^^^^^^^^^^       
->>>>>>> 12402f26
->pre : any
->    : ^^^
->astList : ASTList
->        : ^^^^^^^
-
-        ScriptCallback? (pre, script: Script): boolean;
-<<<<<<< HEAD
->ScriptCallback : ((pre: any, script: Script) => boolean) | undefined
-=======
->ScriptCallback : (pre: any, script: Script) => boolean
->               : ^^^^^^^^^^^^^^^^^^^^^^^^^^^^^^       
->>>>>>> 12402f26
->pre : any
->    : ^^^
->script : Script
->       : ^^^^^^
-
-        ClassDeclarationCallback? (pre, ast: AST): boolean;
-<<<<<<< HEAD
->ClassDeclarationCallback : ((pre: any, ast: AST) => boolean) | undefined
-=======
->ClassDeclarationCallback : (pre: any, ast: AST) => boolean
->                         : ^^^^^^^^^^^^^^^^^^^^^^^^       
->>>>>>> 12402f26
->pre : any
->    : ^^^
->ast : AST
->    : ^^^
-
-        InterfaceDeclarationCallback? (pre, interfaceDecl: InterfaceDeclaration): boolean;
-<<<<<<< HEAD
->InterfaceDeclarationCallback : ((pre: any, interfaceDecl: InterfaceDeclaration) => boolean) | undefined
-=======
->InterfaceDeclarationCallback : (pre: any, interfaceDecl: InterfaceDeclaration) => boolean
->                             : ^^^^^^^^^^^^^^^^^^^^^^^^^^^^^^^^^^^^^^^^^^^^^^^^^^^       
->>>>>>> 12402f26
->pre : any
->    : ^^^
->interfaceDecl : InterfaceDeclaration
->              : ^^^^^^^^^^^^^^^^^^^^
-
-        ModuleDeclarationCallback? (pre, moduleDecl: ModuleDeclaration): boolean;
-<<<<<<< HEAD
->ModuleDeclarationCallback : ((pre: any, moduleDecl: ModuleDeclaration) => boolean) | undefined
-=======
->ModuleDeclarationCallback : (pre: any, moduleDecl: ModuleDeclaration) => boolean
->                          : ^^^^^^^^^^^^^^^^^^^^^^^^^^^^^^^^^^^^^^^^^^^^^       
->>>>>>> 12402f26
->pre : any
->    : ^^^
->moduleDecl : ModuleDeclaration
->           : ^^^^^^^^^^^^^^^^^
-
-        ImportDeclarationCallback? (pre, ast: AST): boolean;
-<<<<<<< HEAD
->ImportDeclarationCallback : ((pre: any, ast: AST) => boolean) | undefined
-=======
->ImportDeclarationCallback : (pre: any, ast: AST) => boolean
->                          : ^^^^^^^^^^^^^^^^^^^^^^^^       
->>>>>>> 12402f26
->pre : any
->    : ^^^
->ast : AST
->    : ^^^
-
-        WithCallback? (pre, ast: AST): boolean;
-<<<<<<< HEAD
->WithCallback : ((pre: any, ast: AST) => boolean) | undefined
-=======
->WithCallback : (pre: any, ast: AST) => boolean
->             : ^^^^^^^^^^^^^^^^^^^^^^^^       
->>>>>>> 12402f26
->pre : any
->    : ^^^
->ast : AST
->    : ^^^
-
-        LabelCallback? (pre, labelAST: AST): boolean;
-<<<<<<< HEAD
->LabelCallback : ((pre: any, labelAST: AST) => boolean) | undefined
-=======
->LabelCallback : (pre: any, labelAST: AST) => boolean
->              : ^^^^^^^^^^^^^^^^^^^^^^^^^^^^^       
->>>>>>> 12402f26
->pre : any
->    : ^^^
->labelAST : AST
->         : ^^^
-
-        LabeledStatementCallback? (pre, ast: AST): boolean;
-<<<<<<< HEAD
->LabeledStatementCallback : ((pre: any, ast: AST) => boolean) | undefined
-=======
->LabeledStatementCallback : (pre: any, ast: AST) => boolean
->                         : ^^^^^^^^^^^^^^^^^^^^^^^^       
->>>>>>> 12402f26
->pre : any
->    : ^^^
->ast : AST
->    : ^^^
-
-        EBStartCallback? (pre, ast: AST): boolean;
-<<<<<<< HEAD
->EBStartCallback : ((pre: any, ast: AST) => boolean) | undefined
-=======
->EBStartCallback : (pre: any, ast: AST) => boolean
->                : ^^^^^^^^^^^^^^^^^^^^^^^^       
->>>>>>> 12402f26
->pre : any
->    : ^^^
->ast : AST
->    : ^^^
-
-        GotoEBCallback? (pre, ast: AST): boolean;
-<<<<<<< HEAD
->GotoEBCallback : ((pre: any, ast: AST) => boolean) | undefined
-=======
->GotoEBCallback : (pre: any, ast: AST) => boolean
->               : ^^^^^^^^^^^^^^^^^^^^^^^^       
->>>>>>> 12402f26
->pre : any
->    : ^^^
->ast : AST
->    : ^^^
-
-        EndCodeCallback? (pre, ast: AST): boolean;
-<<<<<<< HEAD
->EndCodeCallback : ((pre: any, ast: AST) => boolean) | undefined
-=======
->EndCodeCallback : (pre: any, ast: AST) => boolean
->                : ^^^^^^^^^^^^^^^^^^^^^^^^       
->>>>>>> 12402f26
->pre : any
->    : ^^^
->ast : AST
->    : ^^^
-
-        ErrorCallback? (pre, ast: AST): boolean;
-<<<<<<< HEAD
->ErrorCallback : ((pre: any, ast: AST) => boolean) | undefined
-=======
->ErrorCallback : (pre: any, ast: AST) => boolean
->              : ^^^^^^^^^^^^^^^^^^^^^^^^       
->>>>>>> 12402f26
->pre : any
->    : ^^^
->ast : AST
->    : ^^^
-
-        CommentCallback? (pre, ast: AST): boolean;
-<<<<<<< HEAD
->CommentCallback : ((pre: any, ast: AST) => boolean) | undefined
-=======
->CommentCallback : (pre: any, ast: AST) => boolean
->                : ^^^^^^^^^^^^^^^^^^^^^^^^       
->>>>>>> 12402f26
->pre : any
->    : ^^^
->ast : AST
->    : ^^^
-
-        DebuggerCallback? (pre, ast: AST): boolean;
-<<<<<<< HEAD
->DebuggerCallback : ((pre: any, ast: AST) => boolean) | undefined
-=======
->DebuggerCallback : (pre: any, ast: AST) => boolean
->                 : ^^^^^^^^^^^^^^^^^^^^^^^^       
->>>>>>> 12402f26
->pre : any
->    : ^^^
->ast : AST
->    : ^^^
-
-        DefaultCallback? (pre, ast: AST): boolean;
-<<<<<<< HEAD
->DefaultCallback : ((pre: any, ast: AST) => boolean) | undefined
-=======
->DefaultCallback : (pre: any, ast: AST) => boolean
->                : ^^^^^^^^^^^^^^^^^^^^^^^^       
->>>>>>> 12402f26
->pre : any
->    : ^^^
->ast : AST
->    : ^^^
-    }
-
-    export function walk(script: Script, callback: AstWalkerDetailCallback): void {
->walk : (script: Script, callback: AstWalkerDetailCallback) => void
->     : ^^^^^^^^^^^^^^^^^^^^^^^^^^^                       ^^^^^    
->script : Script
->       : ^^^^^^
->callback : AstWalkerDetailCallback
->         : ^^^^^^^^^^^^^^^^^^^^^^^
-
-        var pre = (cur: AST, parent: AST) => {
->pre : (cur: AST, parent: AST) => AST
->    : ^^^^^^^^^^^^^^^^^^^^^^^^^^^^^^
->(cur: AST, parent: AST) => {            walker.options.goChildren = AstWalkerCallback(true, cur, callback);            return cur;        } : (cur: AST, parent: AST) => AST
->                                                                                                                                            : ^^^^^^^^^^^^^^^^^^^^^^^^^^^^^^
->cur : AST
->    : ^^^
->parent : AST
->       : ^^^
-
-            walker.options.goChildren = AstWalkerCallback(true, cur, callback);
->walker.options.goChildren = AstWalkerCallback(true, cur, callback) : boolean
->                                                                   : ^^^^^^^
->walker.options.goChildren : any
->                          : ^^^
->walker.options : any
->               : ^^^
->walker : any
->       : ^^^
->options : any
->        : ^^^
->goChildren : any
->           : ^^^
->AstWalkerCallback(true, cur, callback) : boolean
->                                       : ^^^^^^^
->AstWalkerCallback : (pre: boolean, ast: AST, callback: AstWalkerDetailCallback) => boolean
->                  : ^^^^^^^^^^^^^^^^^^^^^^^^^^^^^^^^^^^^^^^^^^^^^^^^^^^^^^^^^^^^^^^^^^^^^^
->true : true
->     : ^^^^
->cur : AST
->    : ^^^
->callback : AstWalkerDetailCallback
->         : ^^^^^^^^^^^^^^^^^^^^^^^
-
-            return cur;
->cur : AST
->    : ^^^
-        }
-
-        var post = (cur: AST, parent: AST) => {
->post : (cur: AST, parent: AST) => AST
->     : ^^^^^^^^^^^^^^^^^^^^^^^^^^^^^^
->(cur: AST, parent: AST) => {            AstWalkerCallback(false, cur, callback);            return cur;        } : (cur: AST, parent: AST) => AST
->                                                                                                                 : ^^^^^^^^^^^^^^^^^^^^^^^^^^^^^^
->cur : AST
->    : ^^^
->parent : AST
->       : ^^^
-
-            AstWalkerCallback(false, cur, callback);
->AstWalkerCallback(false, cur, callback) : boolean
->                                        : ^^^^^^^
->AstWalkerCallback : (pre: boolean, ast: AST, callback: AstWalkerDetailCallback) => boolean
->                  : ^^^^^^^^^^^^^^^^^^^^^^^^^^^^^^^^^^^^^^^^^^^^^^^^^^^^^^^^^^^^^^^^^^^^^^
->false : false
->      : ^^^^^
->cur : AST
->    : ^^^
->callback : AstWalkerDetailCallback
->         : ^^^^^^^^^^^^^^^^^^^^^^^
-
-            return cur;
->cur : AST
->    : ^^^
-        }
-
-        var walker = TypeScript.getAstWalkerFactory().getWalker(pre, post);
->walker : any
->       : ^^^
->TypeScript.getAstWalkerFactory().getWalker(pre, post) : any
->                                                      : ^^^
->TypeScript.getAstWalkerFactory().getWalker : any
->                                           : ^^^
->TypeScript.getAstWalkerFactory() : any
->                                 : ^^^
->TypeScript.getAstWalkerFactory : any
->                               : ^^^
->TypeScript : typeof TypeScript
->           : ^^^^^^^^^^^^^^^^^
->getAstWalkerFactory : any
->                    : ^^^
->getWalker : any
->          : ^^^
->pre : (cur: AST, parent: AST) => AST
->    : ^^^^^^^^^^^^^^^^^^^^^^^^^^^^^^
->post : (cur: AST, parent: AST) => AST
->     : ^^^^^^^^^^^^^^^^^^^^^^^^^^^^^^
-
-        walker.walk(script, null);
->walker.walk(script, null) : any
->                          : ^^^
->walker.walk : any
->            : ^^^
->walker : any
->       : ^^^
->walk : any
->     : ^^^
->script : Script
->       : ^^^^^^
-    }
-
-    function AstWalkerCallback(pre: boolean, ast: AST, callback: AstWalkerDetailCallback): boolean {
->AstWalkerCallback : (pre: boolean, ast: AST, callback: AstWalkerDetailCallback) => boolean
->                  : ^^^^^^       ^^^^^^^^^^^^^^^^^^^^^^                       ^^^^^       
->pre : boolean
->    : ^^^^^^^
->ast : AST
->    : ^^^
->callback : AstWalkerDetailCallback
->         : ^^^^^^^^^^^^^^^^^^^^^^^
-
-        // See if the Callback needs to be handled using specific one or default one
-        var nodeType = ast.nodeType;
->nodeType : any
->         : ^^^
->ast.nodeType : any
->             : ^^^
->ast : AST
->    : ^^^
->nodeType : any
->         : ^^^
-
-        var callbackString = (<any>NodeType)._map[nodeType] + "Callback";
->callbackString : string
->               : ^^^^^^
->(<any>NodeType)._map[nodeType] + "Callback" : string
->                                            : ^^^^^^
->(<any>NodeType)._map[nodeType] : any
->                               : ^^^
->(<any>NodeType)._map : any
->                     : ^^^
->(<any>NodeType) : any
->                : ^^^
-><any>NodeType : any
->              : ^^^
->NodeType : any
->         : ^^^
->_map : any
->     : ^^^
->nodeType : any
->         : ^^^
->"Callback" : "Callback"
->           : ^^^^^^^^^^
-
-        if (callback[callbackString]) {
->callback[callbackString] : any
->                         : ^^^
->callback : AstWalkerDetailCallback
->         : ^^^^^^^^^^^^^^^^^^^^^^^
->callbackString : string
->               : ^^^^^^
-
-            return callback[callbackString](pre, ast);
->callback[callbackString](pre, ast) : any
->                                   : ^^^
->callback[callbackString] : any
->                         : ^^^
->callback : AstWalkerDetailCallback
->         : ^^^^^^^^^^^^^^^^^^^^^^^
->callbackString : string
->               : ^^^^^^
->pre : boolean
->    : ^^^^^^^
->ast : AST
->    : ^^^
-        }
-
-        if (callback.DefaultCallback) {
-<<<<<<< HEAD
->callback.DefaultCallback : ((pre: any, ast: AST) => boolean) | undefined
->callback : AstWalkerDetailCallback
->DefaultCallback : ((pre: any, ast: AST) => boolean) | undefined
-=======
->callback.DefaultCallback : (pre: any, ast: AST) => boolean
->                         : ^^^^^^^^^^^^^^^^^^^^^^^^^^^^^^^
->callback : AstWalkerDetailCallback
->         : ^^^^^^^^^^^^^^^^^^^^^^^
->DefaultCallback : (pre: any, ast: AST) => boolean
->                : ^^^^^^^^^^^^^^^^^^^^^^^^^^^^^^^
->>>>>>> 12402f26
-
-            return callback.DefaultCallback(pre, ast);
->callback.DefaultCallback(pre, ast) : boolean
->                                   : ^^^^^^^
->callback.DefaultCallback : (pre: any, ast: AST) => boolean
->                         : ^^^^^^^^^^^^^^^^^^^^^^^^^^^^^^^
->callback : AstWalkerDetailCallback
->         : ^^^^^^^^^^^^^^^^^^^^^^^
->DefaultCallback : (pre: any, ast: AST) => boolean
->                : ^^^^^^^^^^^^^^^^^^^^^^^^^^^^^^^
->pre : boolean
->    : ^^^^^^^
->ast : AST
->    : ^^^
-        }
-
-        return true;
->true : true
->     : ^^^^
-    }
-}
+//// [tests/cases/conformance/parser/ecmascript5/parserRealSource13.ts] ////
+
+=== parserRealSource13.ts ===
+// Copyright (c) Microsoft. All rights reserved. Licensed under the Apache License, Version 2.0. 
+// See LICENSE.txt in the project root for complete license information.
+
+///<reference path='typescript.ts' />
+
+module TypeScript.AstWalkerWithDetailCallback {
+>TypeScript : typeof TypeScript
+>           : ^^^^^^^^^^^^^^^^^
+>AstWalkerWithDetailCallback : typeof AstWalkerWithDetailCallback
+>                            : ^^^^^^^^^^^^^^^^^^^^^^^^^^^^^^^^^^
+
+    export interface AstWalkerDetailCallback {
+        EmptyCallback? (pre, ast: AST): boolean;
+>EmptyCallback : ((pre: any, ast: AST) => boolean) | undefined
+>              : ^^^^^^^^^^^^^^^^^^^^^^^^^       ^^^^^^^^^^^^^
+>pre : any
+>    : ^^^
+>ast : AST
+>    : ^^^
+
+        EmptyExprCallback? (pre, ast: AST): boolean;
+>EmptyExprCallback : ((pre: any, ast: AST) => boolean) | undefined
+>                  : ^^^^^^^^^^^^^^^^^^^^^^^^^       ^^^^^^^^^^^^^
+>pre : any
+>    : ^^^
+>ast : AST
+>    : ^^^
+
+        TrueCallback? (pre, ast: AST): boolean;
+>TrueCallback : ((pre: any, ast: AST) => boolean) | undefined
+>             : ^^^^^^^^^^^^^^^^^^^^^^^^^       ^^^^^^^^^^^^^
+>pre : any
+>    : ^^^
+>ast : AST
+>    : ^^^
+
+        FalseCallback? (pre, ast: AST): boolean;
+>FalseCallback : ((pre: any, ast: AST) => boolean) | undefined
+>              : ^^^^^^^^^^^^^^^^^^^^^^^^^       ^^^^^^^^^^^^^
+>pre : any
+>    : ^^^
+>ast : AST
+>    : ^^^
+
+        ThisCallback? (pre, ast: AST): boolean;
+>ThisCallback : ((pre: any, ast: AST) => boolean) | undefined
+>             : ^^^^^^^^^^^^^^^^^^^^^^^^^       ^^^^^^^^^^^^^
+>pre : any
+>    : ^^^
+>ast : AST
+>    : ^^^
+
+        SuperCallback? (pre, ast: AST): boolean;
+>SuperCallback : ((pre: any, ast: AST) => boolean) | undefined
+>              : ^^^^^^^^^^^^^^^^^^^^^^^^^       ^^^^^^^^^^^^^
+>pre : any
+>    : ^^^
+>ast : AST
+>    : ^^^
+
+        QStringCallback? (pre, ast: AST): boolean;
+>QStringCallback : ((pre: any, ast: AST) => boolean) | undefined
+>                : ^^^^^^^^^^^^^^^^^^^^^^^^^       ^^^^^^^^^^^^^
+>pre : any
+>    : ^^^
+>ast : AST
+>    : ^^^
+
+        RegexCallback? (pre, ast: AST): boolean;
+>RegexCallback : ((pre: any, ast: AST) => boolean) | undefined
+>              : ^^^^^^^^^^^^^^^^^^^^^^^^^       ^^^^^^^^^^^^^
+>pre : any
+>    : ^^^
+>ast : AST
+>    : ^^^
+
+        NullCallback? (pre, ast: AST): boolean;
+>NullCallback : ((pre: any, ast: AST) => boolean) | undefined
+>             : ^^^^^^^^^^^^^^^^^^^^^^^^^       ^^^^^^^^^^^^^
+>pre : any
+>    : ^^^
+>ast : AST
+>    : ^^^
+
+        ArrayLitCallback? (pre, ast: AST): boolean;
+>ArrayLitCallback : ((pre: any, ast: AST) => boolean) | undefined
+>                 : ^^^^^^^^^^^^^^^^^^^^^^^^^       ^^^^^^^^^^^^^
+>pre : any
+>    : ^^^
+>ast : AST
+>    : ^^^
+
+        ObjectLitCallback? (pre, ast: AST): boolean;
+>ObjectLitCallback : ((pre: any, ast: AST) => boolean) | undefined
+>                  : ^^^^^^^^^^^^^^^^^^^^^^^^^       ^^^^^^^^^^^^^
+>pre : any
+>    : ^^^
+>ast : AST
+>    : ^^^
+
+        VoidCallback? (pre, ast: AST): boolean;
+>VoidCallback : ((pre: any, ast: AST) => boolean) | undefined
+>             : ^^^^^^^^^^^^^^^^^^^^^^^^^       ^^^^^^^^^^^^^
+>pre : any
+>    : ^^^
+>ast : AST
+>    : ^^^
+
+        CommaCallback? (pre, ast: AST): boolean;
+>CommaCallback : ((pre: any, ast: AST) => boolean) | undefined
+>              : ^^^^^^^^^^^^^^^^^^^^^^^^^       ^^^^^^^^^^^^^
+>pre : any
+>    : ^^^
+>ast : AST
+>    : ^^^
+
+        PosCallback? (pre, ast: AST): boolean;
+>PosCallback : ((pre: any, ast: AST) => boolean) | undefined
+>            : ^^^^^^^^^^^^^^^^^^^^^^^^^       ^^^^^^^^^^^^^
+>pre : any
+>    : ^^^
+>ast : AST
+>    : ^^^
+
+        NegCallback? (pre, ast: AST): boolean;
+>NegCallback : ((pre: any, ast: AST) => boolean) | undefined
+>            : ^^^^^^^^^^^^^^^^^^^^^^^^^       ^^^^^^^^^^^^^
+>pre : any
+>    : ^^^
+>ast : AST
+>    : ^^^
+
+        DeleteCallback? (pre, ast: AST): boolean;
+>DeleteCallback : ((pre: any, ast: AST) => boolean) | undefined
+>               : ^^^^^^^^^^^^^^^^^^^^^^^^^       ^^^^^^^^^^^^^
+>pre : any
+>    : ^^^
+>ast : AST
+>    : ^^^
+
+        AwaitCallback? (pre, ast: AST): boolean;
+>AwaitCallback : ((pre: any, ast: AST) => boolean) | undefined
+>              : ^^^^^^^^^^^^^^^^^^^^^^^^^       ^^^^^^^^^^^^^
+>pre : any
+>    : ^^^
+>ast : AST
+>    : ^^^
+
+        InCallback? (pre, ast: AST): boolean;
+>InCallback : ((pre: any, ast: AST) => boolean) | undefined
+>           : ^^^^^^^^^^^^^^^^^^^^^^^^^       ^^^^^^^^^^^^^
+>pre : any
+>    : ^^^
+>ast : AST
+>    : ^^^
+
+        DotCallback? (pre, ast: AST): boolean;
+>DotCallback : ((pre: any, ast: AST) => boolean) | undefined
+>            : ^^^^^^^^^^^^^^^^^^^^^^^^^       ^^^^^^^^^^^^^
+>pre : any
+>    : ^^^
+>ast : AST
+>    : ^^^
+
+        FromCallback? (pre, ast: AST): boolean;
+>FromCallback : ((pre: any, ast: AST) => boolean) | undefined
+>             : ^^^^^^^^^^^^^^^^^^^^^^^^^       ^^^^^^^^^^^^^
+>pre : any
+>    : ^^^
+>ast : AST
+>    : ^^^
+
+        IsCallback? (pre, ast: AST): boolean;
+>IsCallback : ((pre: any, ast: AST) => boolean) | undefined
+>           : ^^^^^^^^^^^^^^^^^^^^^^^^^       ^^^^^^^^^^^^^
+>pre : any
+>    : ^^^
+>ast : AST
+>    : ^^^
+
+        InstOfCallback? (pre, ast: AST): boolean;
+>InstOfCallback : ((pre: any, ast: AST) => boolean) | undefined
+>               : ^^^^^^^^^^^^^^^^^^^^^^^^^       ^^^^^^^^^^^^^
+>pre : any
+>    : ^^^
+>ast : AST
+>    : ^^^
+
+        TypeofCallback? (pre, ast: AST): boolean;
+>TypeofCallback : ((pre: any, ast: AST) => boolean) | undefined
+>               : ^^^^^^^^^^^^^^^^^^^^^^^^^       ^^^^^^^^^^^^^
+>pre : any
+>    : ^^^
+>ast : AST
+>    : ^^^
+
+        NumberLitCallback? (pre, ast: AST): boolean;
+>NumberLitCallback : ((pre: any, ast: AST) => boolean) | undefined
+>                  : ^^^^^^^^^^^^^^^^^^^^^^^^^       ^^^^^^^^^^^^^
+>pre : any
+>    : ^^^
+>ast : AST
+>    : ^^^
+
+        NameCallback? (pre, identifierAst: Identifier): boolean;
+>NameCallback : ((pre: any, identifierAst: Identifier) => boolean) | undefined
+>             : ^^^^^^^^^^^^^^^^^^^^^^^^^^^^^^^^^^^^^^^^^^       ^^^^^^^^^^^^^
+>pre : any
+>    : ^^^
+>identifierAst : Identifier
+>              : ^^^^^^^^^^
+
+        TypeRefCallback? (pre, ast: AST): boolean;
+>TypeRefCallback : ((pre: any, ast: AST) => boolean) | undefined
+>                : ^^^^^^^^^^^^^^^^^^^^^^^^^       ^^^^^^^^^^^^^
+>pre : any
+>    : ^^^
+>ast : AST
+>    : ^^^
+
+        IndexCallback? (pre, ast: AST): boolean;
+>IndexCallback : ((pre: any, ast: AST) => boolean) | undefined
+>              : ^^^^^^^^^^^^^^^^^^^^^^^^^       ^^^^^^^^^^^^^
+>pre : any
+>    : ^^^
+>ast : AST
+>    : ^^^
+
+        CallCallback? (pre, ast: AST): boolean;
+>CallCallback : ((pre: any, ast: AST) => boolean) | undefined
+>             : ^^^^^^^^^^^^^^^^^^^^^^^^^       ^^^^^^^^^^^^^
+>pre : any
+>    : ^^^
+>ast : AST
+>    : ^^^
+
+        NewCallback? (pre, ast: AST): boolean;
+>NewCallback : ((pre: any, ast: AST) => boolean) | undefined
+>            : ^^^^^^^^^^^^^^^^^^^^^^^^^       ^^^^^^^^^^^^^
+>pre : any
+>    : ^^^
+>ast : AST
+>    : ^^^
+
+        AsgCallback? (pre, ast: AST): boolean;
+>AsgCallback : ((pre: any, ast: AST) => boolean) | undefined
+>            : ^^^^^^^^^^^^^^^^^^^^^^^^^       ^^^^^^^^^^^^^
+>pre : any
+>    : ^^^
+>ast : AST
+>    : ^^^
+
+        AsgAddCallback? (pre, ast: AST): boolean;
+>AsgAddCallback : ((pre: any, ast: AST) => boolean) | undefined
+>               : ^^^^^^^^^^^^^^^^^^^^^^^^^       ^^^^^^^^^^^^^
+>pre : any
+>    : ^^^
+>ast : AST
+>    : ^^^
+
+        AsgSubCallback? (pre, ast: AST): boolean;
+>AsgSubCallback : ((pre: any, ast: AST) => boolean) | undefined
+>               : ^^^^^^^^^^^^^^^^^^^^^^^^^       ^^^^^^^^^^^^^
+>pre : any
+>    : ^^^
+>ast : AST
+>    : ^^^
+
+        AsgDivCallback? (pre, ast: AST): boolean;
+>AsgDivCallback : ((pre: any, ast: AST) => boolean) | undefined
+>               : ^^^^^^^^^^^^^^^^^^^^^^^^^       ^^^^^^^^^^^^^
+>pre : any
+>    : ^^^
+>ast : AST
+>    : ^^^
+
+        AsgMulCallback? (pre, ast: AST): boolean;
+>AsgMulCallback : ((pre: any, ast: AST) => boolean) | undefined
+>               : ^^^^^^^^^^^^^^^^^^^^^^^^^       ^^^^^^^^^^^^^
+>pre : any
+>    : ^^^
+>ast : AST
+>    : ^^^
+
+        AsgModCallback? (pre, ast: AST): boolean;
+>AsgModCallback : ((pre: any, ast: AST) => boolean) | undefined
+>               : ^^^^^^^^^^^^^^^^^^^^^^^^^       ^^^^^^^^^^^^^
+>pre : any
+>    : ^^^
+>ast : AST
+>    : ^^^
+
+        AsgAndCallback? (pre, ast: AST): boolean;
+>AsgAndCallback : ((pre: any, ast: AST) => boolean) | undefined
+>               : ^^^^^^^^^^^^^^^^^^^^^^^^^       ^^^^^^^^^^^^^
+>pre : any
+>    : ^^^
+>ast : AST
+>    : ^^^
+
+        AsgXorCallback? (pre, ast: AST): boolean;
+>AsgXorCallback : ((pre: any, ast: AST) => boolean) | undefined
+>               : ^^^^^^^^^^^^^^^^^^^^^^^^^       ^^^^^^^^^^^^^
+>pre : any
+>    : ^^^
+>ast : AST
+>    : ^^^
+
+        AsgOrCallback? (pre, ast: AST): boolean;
+>AsgOrCallback : ((pre: any, ast: AST) => boolean) | undefined
+>              : ^^^^^^^^^^^^^^^^^^^^^^^^^       ^^^^^^^^^^^^^
+>pre : any
+>    : ^^^
+>ast : AST
+>    : ^^^
+
+        AsgLshCallback? (pre, ast: AST): boolean;
+>AsgLshCallback : ((pre: any, ast: AST) => boolean) | undefined
+>               : ^^^^^^^^^^^^^^^^^^^^^^^^^       ^^^^^^^^^^^^^
+>pre : any
+>    : ^^^
+>ast : AST
+>    : ^^^
+
+        AsgRshCallback? (pre, ast: AST): boolean;
+>AsgRshCallback : ((pre: any, ast: AST) => boolean) | undefined
+>               : ^^^^^^^^^^^^^^^^^^^^^^^^^       ^^^^^^^^^^^^^
+>pre : any
+>    : ^^^
+>ast : AST
+>    : ^^^
+
+        AsgRs2Callback? (pre, ast: AST): boolean;
+>AsgRs2Callback : ((pre: any, ast: AST) => boolean) | undefined
+>               : ^^^^^^^^^^^^^^^^^^^^^^^^^       ^^^^^^^^^^^^^
+>pre : any
+>    : ^^^
+>ast : AST
+>    : ^^^
+
+        QMarkCallback? (pre, ast: AST): boolean;
+>QMarkCallback : ((pre: any, ast: AST) => boolean) | undefined
+>              : ^^^^^^^^^^^^^^^^^^^^^^^^^       ^^^^^^^^^^^^^
+>pre : any
+>    : ^^^
+>ast : AST
+>    : ^^^
+
+        LogOrCallback? (pre, ast: AST): boolean;
+>LogOrCallback : ((pre: any, ast: AST) => boolean) | undefined
+>              : ^^^^^^^^^^^^^^^^^^^^^^^^^       ^^^^^^^^^^^^^
+>pre : any
+>    : ^^^
+>ast : AST
+>    : ^^^
+
+        LogAndCallback? (pre, ast: AST): boolean;
+>LogAndCallback : ((pre: any, ast: AST) => boolean) | undefined
+>               : ^^^^^^^^^^^^^^^^^^^^^^^^^       ^^^^^^^^^^^^^
+>pre : any
+>    : ^^^
+>ast : AST
+>    : ^^^
+
+        OrCallback? (pre, ast: AST): boolean;
+>OrCallback : ((pre: any, ast: AST) => boolean) | undefined
+>           : ^^^^^^^^^^^^^^^^^^^^^^^^^       ^^^^^^^^^^^^^
+>pre : any
+>    : ^^^
+>ast : AST
+>    : ^^^
+
+        XorCallback? (pre, ast: AST): boolean;
+>XorCallback : ((pre: any, ast: AST) => boolean) | undefined
+>            : ^^^^^^^^^^^^^^^^^^^^^^^^^       ^^^^^^^^^^^^^
+>pre : any
+>    : ^^^
+>ast : AST
+>    : ^^^
+
+        AndCallback? (pre, ast: AST): boolean;
+>AndCallback : ((pre: any, ast: AST) => boolean) | undefined
+>            : ^^^^^^^^^^^^^^^^^^^^^^^^^       ^^^^^^^^^^^^^
+>pre : any
+>    : ^^^
+>ast : AST
+>    : ^^^
+
+        EqCallback? (pre, ast: AST): boolean;
+>EqCallback : ((pre: any, ast: AST) => boolean) | undefined
+>           : ^^^^^^^^^^^^^^^^^^^^^^^^^       ^^^^^^^^^^^^^
+>pre : any
+>    : ^^^
+>ast : AST
+>    : ^^^
+
+        NeCallback? (pre, ast: AST): boolean;
+>NeCallback : ((pre: any, ast: AST) => boolean) | undefined
+>           : ^^^^^^^^^^^^^^^^^^^^^^^^^       ^^^^^^^^^^^^^
+>pre : any
+>    : ^^^
+>ast : AST
+>    : ^^^
+
+        EqvCallback? (pre, ast: AST): boolean;
+>EqvCallback : ((pre: any, ast: AST) => boolean) | undefined
+>            : ^^^^^^^^^^^^^^^^^^^^^^^^^       ^^^^^^^^^^^^^
+>pre : any
+>    : ^^^
+>ast : AST
+>    : ^^^
+
+        NEqvCallback? (pre, ast: AST): boolean;
+>NEqvCallback : ((pre: any, ast: AST) => boolean) | undefined
+>             : ^^^^^^^^^^^^^^^^^^^^^^^^^       ^^^^^^^^^^^^^
+>pre : any
+>    : ^^^
+>ast : AST
+>    : ^^^
+
+        LtCallback? (pre, ast: AST): boolean;
+>LtCallback : ((pre: any, ast: AST) => boolean) | undefined
+>           : ^^^^^^^^^^^^^^^^^^^^^^^^^       ^^^^^^^^^^^^^
+>pre : any
+>    : ^^^
+>ast : AST
+>    : ^^^
+
+        LeCallback? (pre, ast: AST): boolean;
+>LeCallback : ((pre: any, ast: AST) => boolean) | undefined
+>           : ^^^^^^^^^^^^^^^^^^^^^^^^^       ^^^^^^^^^^^^^
+>pre : any
+>    : ^^^
+>ast : AST
+>    : ^^^
+
+        GtCallback? (pre, ast: AST): boolean;
+>GtCallback : ((pre: any, ast: AST) => boolean) | undefined
+>           : ^^^^^^^^^^^^^^^^^^^^^^^^^       ^^^^^^^^^^^^^
+>pre : any
+>    : ^^^
+>ast : AST
+>    : ^^^
+
+        GeCallback? (pre, ast: AST): boolean;
+>GeCallback : ((pre: any, ast: AST) => boolean) | undefined
+>           : ^^^^^^^^^^^^^^^^^^^^^^^^^       ^^^^^^^^^^^^^
+>pre : any
+>    : ^^^
+>ast : AST
+>    : ^^^
+
+        AddCallback? (pre, ast: AST): boolean;
+>AddCallback : ((pre: any, ast: AST) => boolean) | undefined
+>            : ^^^^^^^^^^^^^^^^^^^^^^^^^       ^^^^^^^^^^^^^
+>pre : any
+>    : ^^^
+>ast : AST
+>    : ^^^
+
+        SubCallback? (pre, ast: AST): boolean;
+>SubCallback : ((pre: any, ast: AST) => boolean) | undefined
+>            : ^^^^^^^^^^^^^^^^^^^^^^^^^       ^^^^^^^^^^^^^
+>pre : any
+>    : ^^^
+>ast : AST
+>    : ^^^
+
+        MulCallback? (pre, ast: AST): boolean;
+>MulCallback : ((pre: any, ast: AST) => boolean) | undefined
+>            : ^^^^^^^^^^^^^^^^^^^^^^^^^       ^^^^^^^^^^^^^
+>pre : any
+>    : ^^^
+>ast : AST
+>    : ^^^
+
+        DivCallback? (pre, ast: AST): boolean;
+>DivCallback : ((pre: any, ast: AST) => boolean) | undefined
+>            : ^^^^^^^^^^^^^^^^^^^^^^^^^       ^^^^^^^^^^^^^
+>pre : any
+>    : ^^^
+>ast : AST
+>    : ^^^
+
+        ModCallback? (pre, ast: AST): boolean;
+>ModCallback : ((pre: any, ast: AST) => boolean) | undefined
+>            : ^^^^^^^^^^^^^^^^^^^^^^^^^       ^^^^^^^^^^^^^
+>pre : any
+>    : ^^^
+>ast : AST
+>    : ^^^
+
+        LshCallback? (pre, ast: AST): boolean;
+>LshCallback : ((pre: any, ast: AST) => boolean) | undefined
+>            : ^^^^^^^^^^^^^^^^^^^^^^^^^       ^^^^^^^^^^^^^
+>pre : any
+>    : ^^^
+>ast : AST
+>    : ^^^
+
+        RshCallback? (pre, ast: AST): boolean;
+>RshCallback : ((pre: any, ast: AST) => boolean) | undefined
+>            : ^^^^^^^^^^^^^^^^^^^^^^^^^       ^^^^^^^^^^^^^
+>pre : any
+>    : ^^^
+>ast : AST
+>    : ^^^
+
+        Rs2Callback? (pre, ast: AST): boolean;
+>Rs2Callback : ((pre: any, ast: AST) => boolean) | undefined
+>            : ^^^^^^^^^^^^^^^^^^^^^^^^^       ^^^^^^^^^^^^^
+>pre : any
+>    : ^^^
+>ast : AST
+>    : ^^^
+
+        NotCallback? (pre, ast: AST): boolean;
+>NotCallback : ((pre: any, ast: AST) => boolean) | undefined
+>            : ^^^^^^^^^^^^^^^^^^^^^^^^^       ^^^^^^^^^^^^^
+>pre : any
+>    : ^^^
+>ast : AST
+>    : ^^^
+
+        LogNotCallback? (pre, ast: AST): boolean;
+>LogNotCallback : ((pre: any, ast: AST) => boolean) | undefined
+>               : ^^^^^^^^^^^^^^^^^^^^^^^^^       ^^^^^^^^^^^^^
+>pre : any
+>    : ^^^
+>ast : AST
+>    : ^^^
+
+        IncPreCallback? (pre, ast: AST): boolean;
+>IncPreCallback : ((pre: any, ast: AST) => boolean) | undefined
+>               : ^^^^^^^^^^^^^^^^^^^^^^^^^       ^^^^^^^^^^^^^
+>pre : any
+>    : ^^^
+>ast : AST
+>    : ^^^
+
+        DecPreCallback? (pre, ast: AST): boolean;
+>DecPreCallback : ((pre: any, ast: AST) => boolean) | undefined
+>               : ^^^^^^^^^^^^^^^^^^^^^^^^^       ^^^^^^^^^^^^^
+>pre : any
+>    : ^^^
+>ast : AST
+>    : ^^^
+
+        IncPostCallback? (pre, ast: AST): boolean;
+>IncPostCallback : ((pre: any, ast: AST) => boolean) | undefined
+>                : ^^^^^^^^^^^^^^^^^^^^^^^^^       ^^^^^^^^^^^^^
+>pre : any
+>    : ^^^
+>ast : AST
+>    : ^^^
+
+        DecPostCallback? (pre, ast: AST): boolean;
+>DecPostCallback : ((pre: any, ast: AST) => boolean) | undefined
+>                : ^^^^^^^^^^^^^^^^^^^^^^^^^       ^^^^^^^^^^^^^
+>pre : any
+>    : ^^^
+>ast : AST
+>    : ^^^
+
+        TypeAssertionCallback? (pre, ast: AST): boolean;
+>TypeAssertionCallback : ((pre: any, ast: AST) => boolean) | undefined
+>                      : ^^^^^^^^^^^^^^^^^^^^^^^^^       ^^^^^^^^^^^^^
+>pre : any
+>    : ^^^
+>ast : AST
+>    : ^^^
+
+        FuncDeclCallback? (pre, funcDecl: FuncDecl): boolean;
+>FuncDeclCallback : ((pre: any, funcDecl: FuncDecl) => boolean) | undefined
+>                 : ^^^^^^^^^^^^^^^^^^^^^^^^^^^^^^^^^^^       ^^^^^^^^^^^^^
+>pre : any
+>    : ^^^
+>funcDecl : FuncDecl
+>         : ^^^^^^^^
+
+        MemberCallback? (pre, ast: AST): boolean;
+>MemberCallback : ((pre: any, ast: AST) => boolean) | undefined
+>               : ^^^^^^^^^^^^^^^^^^^^^^^^^       ^^^^^^^^^^^^^
+>pre : any
+>    : ^^^
+>ast : AST
+>    : ^^^
+
+        VarDeclCallback? (pre, varDecl: VarDecl): boolean;
+>VarDeclCallback : ((pre: any, varDecl: VarDecl) => boolean) | undefined
+>                : ^^^^^^^^^^^^^^^^^^^^^^^^^^^^^^^^^       ^^^^^^^^^^^^^
+>pre : any
+>    : ^^^
+>varDecl : VarDecl
+>        : ^^^^^^^
+
+        ArgDeclCallback? (pre, ast: AST): boolean;
+>ArgDeclCallback : ((pre: any, ast: AST) => boolean) | undefined
+>                : ^^^^^^^^^^^^^^^^^^^^^^^^^       ^^^^^^^^^^^^^
+>pre : any
+>    : ^^^
+>ast : AST
+>    : ^^^
+
+        ReturnCallback? (pre, ast: AST): boolean;
+>ReturnCallback : ((pre: any, ast: AST) => boolean) | undefined
+>               : ^^^^^^^^^^^^^^^^^^^^^^^^^       ^^^^^^^^^^^^^
+>pre : any
+>    : ^^^
+>ast : AST
+>    : ^^^
+
+        BreakCallback? (pre, ast: AST): boolean;
+>BreakCallback : ((pre: any, ast: AST) => boolean) | undefined
+>              : ^^^^^^^^^^^^^^^^^^^^^^^^^       ^^^^^^^^^^^^^
+>pre : any
+>    : ^^^
+>ast : AST
+>    : ^^^
+
+        ContinueCallback? (pre, ast: AST): boolean;
+>ContinueCallback : ((pre: any, ast: AST) => boolean) | undefined
+>                 : ^^^^^^^^^^^^^^^^^^^^^^^^^       ^^^^^^^^^^^^^
+>pre : any
+>    : ^^^
+>ast : AST
+>    : ^^^
+
+        ThrowCallback? (pre, ast: AST): boolean;
+>ThrowCallback : ((pre: any, ast: AST) => boolean) | undefined
+>              : ^^^^^^^^^^^^^^^^^^^^^^^^^       ^^^^^^^^^^^^^
+>pre : any
+>    : ^^^
+>ast : AST
+>    : ^^^
+
+        ForCallback? (pre, ast: AST): boolean;
+>ForCallback : ((pre: any, ast: AST) => boolean) | undefined
+>            : ^^^^^^^^^^^^^^^^^^^^^^^^^       ^^^^^^^^^^^^^
+>pre : any
+>    : ^^^
+>ast : AST
+>    : ^^^
+
+        ForInCallback? (pre, ast: AST): boolean;
+>ForInCallback : ((pre: any, ast: AST) => boolean) | undefined
+>              : ^^^^^^^^^^^^^^^^^^^^^^^^^       ^^^^^^^^^^^^^
+>pre : any
+>    : ^^^
+>ast : AST
+>    : ^^^
+
+        IfCallback? (pre, ast: AST): boolean;
+>IfCallback : ((pre: any, ast: AST) => boolean) | undefined
+>           : ^^^^^^^^^^^^^^^^^^^^^^^^^       ^^^^^^^^^^^^^
+>pre : any
+>    : ^^^
+>ast : AST
+>    : ^^^
+
+        WhileCallback? (pre, ast: AST): boolean;
+>WhileCallback : ((pre: any, ast: AST) => boolean) | undefined
+>              : ^^^^^^^^^^^^^^^^^^^^^^^^^       ^^^^^^^^^^^^^
+>pre : any
+>    : ^^^
+>ast : AST
+>    : ^^^
+
+        DoWhileCallback? (pre, ast: AST): boolean;
+>DoWhileCallback : ((pre: any, ast: AST) => boolean) | undefined
+>                : ^^^^^^^^^^^^^^^^^^^^^^^^^       ^^^^^^^^^^^^^
+>pre : any
+>    : ^^^
+>ast : AST
+>    : ^^^
+
+        BlockCallback? (pre, block: Block): boolean;
+>BlockCallback : ((pre: any, block: Block) => boolean) | undefined
+>              : ^^^^^^^^^^^^^^^^^^^^^^^^^^^^^       ^^^^^^^^^^^^^
+>pre : any
+>    : ^^^
+>block : Block
+>      : ^^^^^
+
+        CaseCallback? (pre, ast: AST): boolean;
+>CaseCallback : ((pre: any, ast: AST) => boolean) | undefined
+>             : ^^^^^^^^^^^^^^^^^^^^^^^^^       ^^^^^^^^^^^^^
+>pre : any
+>    : ^^^
+>ast : AST
+>    : ^^^
+
+        SwitchCallback? (pre, ast: AST): boolean;
+>SwitchCallback : ((pre: any, ast: AST) => boolean) | undefined
+>               : ^^^^^^^^^^^^^^^^^^^^^^^^^       ^^^^^^^^^^^^^
+>pre : any
+>    : ^^^
+>ast : AST
+>    : ^^^
+
+        TryCallback? (pre, ast: AST): boolean;
+>TryCallback : ((pre: any, ast: AST) => boolean) | undefined
+>            : ^^^^^^^^^^^^^^^^^^^^^^^^^       ^^^^^^^^^^^^^
+>pre : any
+>    : ^^^
+>ast : AST
+>    : ^^^
+
+        TryCatchCallback? (pre, ast: AST): boolean;
+>TryCatchCallback : ((pre: any, ast: AST) => boolean) | undefined
+>                 : ^^^^^^^^^^^^^^^^^^^^^^^^^       ^^^^^^^^^^^^^
+>pre : any
+>    : ^^^
+>ast : AST
+>    : ^^^
+
+        TryFinallyCallback? (pre, ast: AST): boolean;
+>TryFinallyCallback : ((pre: any, ast: AST) => boolean) | undefined
+>                   : ^^^^^^^^^^^^^^^^^^^^^^^^^       ^^^^^^^^^^^^^
+>pre : any
+>    : ^^^
+>ast : AST
+>    : ^^^
+
+        FinallyCallback? (pre, ast: AST): boolean;
+>FinallyCallback : ((pre: any, ast: AST) => boolean) | undefined
+>                : ^^^^^^^^^^^^^^^^^^^^^^^^^       ^^^^^^^^^^^^^
+>pre : any
+>    : ^^^
+>ast : AST
+>    : ^^^
+
+        CatchCallback? (pre, ast: AST): boolean;
+>CatchCallback : ((pre: any, ast: AST) => boolean) | undefined
+>              : ^^^^^^^^^^^^^^^^^^^^^^^^^       ^^^^^^^^^^^^^
+>pre : any
+>    : ^^^
+>ast : AST
+>    : ^^^
+
+        ListCallback? (pre, astList: ASTList): boolean;
+>ListCallback : ((pre: any, astList: ASTList) => boolean) | undefined
+>             : ^^^^^^^^^^^^^^^^^^^^^^^^^^^^^^^^^       ^^^^^^^^^^^^^
+>pre : any
+>    : ^^^
+>astList : ASTList
+>        : ^^^^^^^
+
+        ScriptCallback? (pre, script: Script): boolean;
+>ScriptCallback : ((pre: any, script: Script) => boolean) | undefined
+>               : ^^^^^^^^^^^^^^^^^^^^^^^^^^^^^^^       ^^^^^^^^^^^^^
+>pre : any
+>    : ^^^
+>script : Script
+>       : ^^^^^^
+
+        ClassDeclarationCallback? (pre, ast: AST): boolean;
+>ClassDeclarationCallback : ((pre: any, ast: AST) => boolean) | undefined
+>                         : ^^^^^^^^^^^^^^^^^^^^^^^^^       ^^^^^^^^^^^^^
+>pre : any
+>    : ^^^
+>ast : AST
+>    : ^^^
+
+        InterfaceDeclarationCallback? (pre, interfaceDecl: InterfaceDeclaration): boolean;
+>InterfaceDeclarationCallback : ((pre: any, interfaceDecl: InterfaceDeclaration) => boolean) | undefined
+>                             : ^^^^^^^^^^^^^^^^^^^^^^^^^^^^^^^^^^^^^^^^^^^^^^^^^^^^       ^^^^^^^^^^^^^
+>pre : any
+>    : ^^^
+>interfaceDecl : InterfaceDeclaration
+>              : ^^^^^^^^^^^^^^^^^^^^
+
+        ModuleDeclarationCallback? (pre, moduleDecl: ModuleDeclaration): boolean;
+>ModuleDeclarationCallback : ((pre: any, moduleDecl: ModuleDeclaration) => boolean) | undefined
+>                          : ^^^^^^^^^^^^^^^^^^^^^^^^^^^^^^^^^^^^^^^^^^^^^^       ^^^^^^^^^^^^^
+>pre : any
+>    : ^^^
+>moduleDecl : ModuleDeclaration
+>           : ^^^^^^^^^^^^^^^^^
+
+        ImportDeclarationCallback? (pre, ast: AST): boolean;
+>ImportDeclarationCallback : ((pre: any, ast: AST) => boolean) | undefined
+>                          : ^^^^^^^^^^^^^^^^^^^^^^^^^       ^^^^^^^^^^^^^
+>pre : any
+>    : ^^^
+>ast : AST
+>    : ^^^
+
+        WithCallback? (pre, ast: AST): boolean;
+>WithCallback : ((pre: any, ast: AST) => boolean) | undefined
+>             : ^^^^^^^^^^^^^^^^^^^^^^^^^       ^^^^^^^^^^^^^
+>pre : any
+>    : ^^^
+>ast : AST
+>    : ^^^
+
+        LabelCallback? (pre, labelAST: AST): boolean;
+>LabelCallback : ((pre: any, labelAST: AST) => boolean) | undefined
+>              : ^^^^^^^^^^^^^^^^^^^^^^^^^^^^^^       ^^^^^^^^^^^^^
+>pre : any
+>    : ^^^
+>labelAST : AST
+>         : ^^^
+
+        LabeledStatementCallback? (pre, ast: AST): boolean;
+>LabeledStatementCallback : ((pre: any, ast: AST) => boolean) | undefined
+>                         : ^^^^^^^^^^^^^^^^^^^^^^^^^       ^^^^^^^^^^^^^
+>pre : any
+>    : ^^^
+>ast : AST
+>    : ^^^
+
+        EBStartCallback? (pre, ast: AST): boolean;
+>EBStartCallback : ((pre: any, ast: AST) => boolean) | undefined
+>                : ^^^^^^^^^^^^^^^^^^^^^^^^^       ^^^^^^^^^^^^^
+>pre : any
+>    : ^^^
+>ast : AST
+>    : ^^^
+
+        GotoEBCallback? (pre, ast: AST): boolean;
+>GotoEBCallback : ((pre: any, ast: AST) => boolean) | undefined
+>               : ^^^^^^^^^^^^^^^^^^^^^^^^^       ^^^^^^^^^^^^^
+>pre : any
+>    : ^^^
+>ast : AST
+>    : ^^^
+
+        EndCodeCallback? (pre, ast: AST): boolean;
+>EndCodeCallback : ((pre: any, ast: AST) => boolean) | undefined
+>                : ^^^^^^^^^^^^^^^^^^^^^^^^^       ^^^^^^^^^^^^^
+>pre : any
+>    : ^^^
+>ast : AST
+>    : ^^^
+
+        ErrorCallback? (pre, ast: AST): boolean;
+>ErrorCallback : ((pre: any, ast: AST) => boolean) | undefined
+>              : ^^^^^^^^^^^^^^^^^^^^^^^^^       ^^^^^^^^^^^^^
+>pre : any
+>    : ^^^
+>ast : AST
+>    : ^^^
+
+        CommentCallback? (pre, ast: AST): boolean;
+>CommentCallback : ((pre: any, ast: AST) => boolean) | undefined
+>                : ^^^^^^^^^^^^^^^^^^^^^^^^^       ^^^^^^^^^^^^^
+>pre : any
+>    : ^^^
+>ast : AST
+>    : ^^^
+
+        DebuggerCallback? (pre, ast: AST): boolean;
+>DebuggerCallback : ((pre: any, ast: AST) => boolean) | undefined
+>                 : ^^^^^^^^^^^^^^^^^^^^^^^^^       ^^^^^^^^^^^^^
+>pre : any
+>    : ^^^
+>ast : AST
+>    : ^^^
+
+        DefaultCallback? (pre, ast: AST): boolean;
+>DefaultCallback : ((pre: any, ast: AST) => boolean) | undefined
+>                : ^^^^^^^^^^^^^^^^^^^^^^^^^       ^^^^^^^^^^^^^
+>pre : any
+>    : ^^^
+>ast : AST
+>    : ^^^
+    }
+
+    export function walk(script: Script, callback: AstWalkerDetailCallback): void {
+>walk : (script: Script, callback: AstWalkerDetailCallback) => void
+>     : ^^^^^^^^^^^^^^^^^^^^^^^^^^^                       ^^^^^    
+>script : Script
+>       : ^^^^^^
+>callback : AstWalkerDetailCallback
+>         : ^^^^^^^^^^^^^^^^^^^^^^^
+
+        var pre = (cur: AST, parent: AST) => {
+>pre : (cur: AST, parent: AST) => AST
+>    : ^^^^^^^^^^^^^^^^^^^^^^^^^^^^^^
+>(cur: AST, parent: AST) => {            walker.options.goChildren = AstWalkerCallback(true, cur, callback);            return cur;        } : (cur: AST, parent: AST) => AST
+>                                                                                                                                            : ^^^^^^^^^^^^^^^^^^^^^^^^^^^^^^
+>cur : AST
+>    : ^^^
+>parent : AST
+>       : ^^^
+
+            walker.options.goChildren = AstWalkerCallback(true, cur, callback);
+>walker.options.goChildren = AstWalkerCallback(true, cur, callback) : boolean
+>                                                                   : ^^^^^^^
+>walker.options.goChildren : any
+>                          : ^^^
+>walker.options : any
+>               : ^^^
+>walker : any
+>       : ^^^
+>options : any
+>        : ^^^
+>goChildren : any
+>           : ^^^
+>AstWalkerCallback(true, cur, callback) : boolean
+>                                       : ^^^^^^^
+>AstWalkerCallback : (pre: boolean, ast: AST, callback: AstWalkerDetailCallback) => boolean
+>                  : ^^^^^^^^^^^^^^^^^^^^^^^^^^^^^^^^^^^^^^^^^^^^^^^^^^^^^^^^^^^^^^^^^^^^^^
+>true : true
+>     : ^^^^
+>cur : AST
+>    : ^^^
+>callback : AstWalkerDetailCallback
+>         : ^^^^^^^^^^^^^^^^^^^^^^^
+
+            return cur;
+>cur : AST
+>    : ^^^
+        }
+
+        var post = (cur: AST, parent: AST) => {
+>post : (cur: AST, parent: AST) => AST
+>     : ^^^^^^^^^^^^^^^^^^^^^^^^^^^^^^
+>(cur: AST, parent: AST) => {            AstWalkerCallback(false, cur, callback);            return cur;        } : (cur: AST, parent: AST) => AST
+>                                                                                                                 : ^^^^^^^^^^^^^^^^^^^^^^^^^^^^^^
+>cur : AST
+>    : ^^^
+>parent : AST
+>       : ^^^
+
+            AstWalkerCallback(false, cur, callback);
+>AstWalkerCallback(false, cur, callback) : boolean
+>                                        : ^^^^^^^
+>AstWalkerCallback : (pre: boolean, ast: AST, callback: AstWalkerDetailCallback) => boolean
+>                  : ^^^^^^^^^^^^^^^^^^^^^^^^^^^^^^^^^^^^^^^^^^^^^^^^^^^^^^^^^^^^^^^^^^^^^^
+>false : false
+>      : ^^^^^
+>cur : AST
+>    : ^^^
+>callback : AstWalkerDetailCallback
+>         : ^^^^^^^^^^^^^^^^^^^^^^^
+
+            return cur;
+>cur : AST
+>    : ^^^
+        }
+
+        var walker = TypeScript.getAstWalkerFactory().getWalker(pre, post);
+>walker : any
+>       : ^^^
+>TypeScript.getAstWalkerFactory().getWalker(pre, post) : any
+>                                                      : ^^^
+>TypeScript.getAstWalkerFactory().getWalker : any
+>                                           : ^^^
+>TypeScript.getAstWalkerFactory() : any
+>                                 : ^^^
+>TypeScript.getAstWalkerFactory : any
+>                               : ^^^
+>TypeScript : typeof TypeScript
+>           : ^^^^^^^^^^^^^^^^^
+>getAstWalkerFactory : any
+>                    : ^^^
+>getWalker : any
+>          : ^^^
+>pre : (cur: AST, parent: AST) => AST
+>    : ^^^^^^^^^^^^^^^^^^^^^^^^^^^^^^
+>post : (cur: AST, parent: AST) => AST
+>     : ^^^^^^^^^^^^^^^^^^^^^^^^^^^^^^
+
+        walker.walk(script, null);
+>walker.walk(script, null) : any
+>                          : ^^^
+>walker.walk : any
+>            : ^^^
+>walker : any
+>       : ^^^
+>walk : any
+>     : ^^^
+>script : Script
+>       : ^^^^^^
+    }
+
+    function AstWalkerCallback(pre: boolean, ast: AST, callback: AstWalkerDetailCallback): boolean {
+>AstWalkerCallback : (pre: boolean, ast: AST, callback: AstWalkerDetailCallback) => boolean
+>                  : ^^^^^^       ^^^^^^^^^^^^^^^^^^^^^^                       ^^^^^       
+>pre : boolean
+>    : ^^^^^^^
+>ast : AST
+>    : ^^^
+>callback : AstWalkerDetailCallback
+>         : ^^^^^^^^^^^^^^^^^^^^^^^
+
+        // See if the Callback needs to be handled using specific one or default one
+        var nodeType = ast.nodeType;
+>nodeType : any
+>         : ^^^
+>ast.nodeType : any
+>             : ^^^
+>ast : AST
+>    : ^^^
+>nodeType : any
+>         : ^^^
+
+        var callbackString = (<any>NodeType)._map[nodeType] + "Callback";
+>callbackString : string
+>               : ^^^^^^
+>(<any>NodeType)._map[nodeType] + "Callback" : string
+>                                            : ^^^^^^
+>(<any>NodeType)._map[nodeType] : any
+>                               : ^^^
+>(<any>NodeType)._map : any
+>                     : ^^^
+>(<any>NodeType) : any
+>                : ^^^
+><any>NodeType : any
+>              : ^^^
+>NodeType : any
+>         : ^^^
+>_map : any
+>     : ^^^
+>nodeType : any
+>         : ^^^
+>"Callback" : "Callback"
+>           : ^^^^^^^^^^
+
+        if (callback[callbackString]) {
+>callback[callbackString] : any
+>                         : ^^^
+>callback : AstWalkerDetailCallback
+>         : ^^^^^^^^^^^^^^^^^^^^^^^
+>callbackString : string
+>               : ^^^^^^
+
+            return callback[callbackString](pre, ast);
+>callback[callbackString](pre, ast) : any
+>                                   : ^^^
+>callback[callbackString] : any
+>                         : ^^^
+>callback : AstWalkerDetailCallback
+>         : ^^^^^^^^^^^^^^^^^^^^^^^
+>callbackString : string
+>               : ^^^^^^
+>pre : boolean
+>    : ^^^^^^^
+>ast : AST
+>    : ^^^
+        }
+
+        if (callback.DefaultCallback) {
+>callback.DefaultCallback : ((pre: any, ast: AST) => boolean) | undefined
+>                         : ^^^^^^^^^^^^^^^^^^^^^^^^^^^^^^^^^^^^^^^^^^^^^
+>callback : AstWalkerDetailCallback
+>         : ^^^^^^^^^^^^^^^^^^^^^^^
+>DefaultCallback : ((pre: any, ast: AST) => boolean) | undefined
+>                : ^^^^^^^^^^^^^^^^^^^^^^^^^^^^^^^^^^^^^^^^^^^^^
+
+            return callback.DefaultCallback(pre, ast);
+>callback.DefaultCallback(pre, ast) : boolean
+>                                   : ^^^^^^^
+>callback.DefaultCallback : (pre: any, ast: AST) => boolean
+>                         : ^^^^^^^^^^^^^^^^^^^^^^^^^^^^^^^
+>callback : AstWalkerDetailCallback
+>         : ^^^^^^^^^^^^^^^^^^^^^^^
+>DefaultCallback : (pre: any, ast: AST) => boolean
+>                : ^^^^^^^^^^^^^^^^^^^^^^^^^^^^^^^
+>pre : boolean
+>    : ^^^^^^^
+>ast : AST
+>    : ^^^
+        }
+
+        return true;
+>true : true
+>     : ^^^^
+    }
+}