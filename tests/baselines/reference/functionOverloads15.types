--- conflicted
+++ resolved
@@ -1,41 +1,35 @@
-//// [tests/cases/compiler/functionOverloads15.ts] ////
-
-=== functionOverloads15.ts ===
-function foo(foo:{a:string; b:number;}):string;
->foo : { (foo: { a: string; b: number; }): string; (foo: { a: string; b: number; }): number; }
->    : ^^^^^^^^                         ^^^      ^^^^^^^^^^^^^^^^^^^^^^^^^^^^^^^^^^^^^^^^^^^^^
->foo : { a: string; b: number; }
->    : ^^^^^      ^^^^^      ^^^
->a : string
->  : ^^^^^^
->b : number
->  : ^^^^^^
-
-function foo(foo:{a:string; b:number;}):number;
->foo : { (foo: { a: string; b: number; }): string; (foo: { a: string; b: number; }): number; }
->    : ^^^^^^^^^^^^^^^^^^^^^^^^^^^^^^^^^^^^^^^^^^^^^^^^^^                         ^^^      ^^^
->foo : { a: string; b: number; }
->    : ^^^^^      ^^^^^      ^^^
->a : string
->  : ^^^^^^
->b : number
->  : ^^^^^^
-
-function foo(foo:{a:string; b?:number;}):any { return "" }
->foo : { (foo: { a: string; b: number; }): string; (foo: { a: string; b: number; }): number; }
-<<<<<<< HEAD
->foo : { a: string; b?: number | undefined; }
->a : string
->b : number | undefined
-=======
->    : ^^^^^^^^^^^^^^^^^^^^^^^^^^^^^^^^^^^^^^^^^^^^^^^^^^^^^^^^^^^^^^^^^^^^^^^^^^^^^^^^^^^^^^^
->foo : { a: string; b?: number; }
->    : ^^^^^      ^^^^^^      ^^^
->a : string
->  : ^^^^^^
->b : number
->  : ^^^^^^
->>>>>>> 12402f26
->"" : ""
->   : ^^
-
+//// [tests/cases/compiler/functionOverloads15.ts] ////
+
+=== functionOverloads15.ts ===
+function foo(foo:{a:string; b:number;}):string;
+>foo : { (foo: { a: string; b: number; }): string; (foo: { a: string; b: number; }): number; }
+>    : ^^^^^^^^                         ^^^      ^^^^^^^^^^^^^^^^^^^^^^^^^^^^^^^^^^^^^^^^^^^^^
+>foo : { a: string; b: number; }
+>    : ^^^^^      ^^^^^      ^^^
+>a : string
+>  : ^^^^^^
+>b : number
+>  : ^^^^^^
+
+function foo(foo:{a:string; b:number;}):number;
+>foo : { (foo: { a: string; b: number; }): string; (foo: { a: string; b: number; }): number; }
+>    : ^^^^^^^^^^^^^^^^^^^^^^^^^^^^^^^^^^^^^^^^^^^^^^^^^^                         ^^^      ^^^
+>foo : { a: string; b: number; }
+>    : ^^^^^      ^^^^^      ^^^
+>a : string
+>  : ^^^^^^
+>b : number
+>  : ^^^^^^
+
+function foo(foo:{a:string; b?:number;}):any { return "" }
+>foo : { (foo: { a: string; b: number; }): string; (foo: { a: string; b: number; }): number; }
+>    : ^^^^^^^^^^^^^^^^^^^^^^^^^^^^^^^^^^^^^^^^^^^^^^^^^^^^^^^^^^^^^^^^^^^^^^^^^^^^^^^^^^^^^^^
+>foo : { a: string; b?: number | undefined; }
+>    : ^^^^^      ^^^^^^^^^^^^^^^^^^^^^^^^^^^
+>a : string
+>  : ^^^^^^
+>b : number | undefined
+>  : ^^^^^^^^^^^^^^^^^^
+>"" : ""
+>   : ^^
+