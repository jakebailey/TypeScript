--- conflicted
+++ resolved
@@ -1,41 +1,33 @@
-//// [tests/cases/compiler/topLevelExports.ts] ////
-
-=== topLevelExports.ts ===
-export var foo = 3;
->foo : number
->    : ^^^^^^
->3 : 3
->  : ^
-
-function log(n:number) { return n;}
->log : (n: number) => number
->    : ^^^^      ^^^^^^^^^^^
->n : number
->  : ^^^^^^
->n : number
->  : ^^^^^^
-
-void log(foo).toString();
->void log(foo).toString() : undefined
->                         : ^^^^^^^^^
->log(foo).toString() : string
-<<<<<<< HEAD
->log(foo).toString : (radix?: number | undefined) => string
-=======
->                    : ^^^^^^
->log(foo).toString : (radix?: number) => string
->                  : ^^^^^^^^^^^^^^^^^^^^^^^^^^
->>>>>>> 12402f26
->log(foo) : number
->         : ^^^^^^
->log : (n: number) => number
->    : ^^^^^^^^^^^^^^^^^^^^^
->foo : number
-<<<<<<< HEAD
->toString : (radix?: number | undefined) => string
-=======
->    : ^^^^^^
->toString : (radix?: number) => string
->         : ^^^^^^^^^^^^^^^^^^^^^^^^^^
->>>>>>> 12402f26
-
+//// [tests/cases/compiler/topLevelExports.ts] ////
+
+=== topLevelExports.ts ===
+export var foo = 3;
+>foo : number
+>    : ^^^^^^
+>3 : 3
+>  : ^
+
+function log(n:number) { return n;}
+>log : (n: number) => number
+>    : ^^^^      ^^^^^^^^^^^
+>n : number
+>  : ^^^^^^
+>n : number
+>  : ^^^^^^
+
+void log(foo).toString();
+>void log(foo).toString() : undefined
+>                         : ^^^^^^^^^
+>log(foo).toString() : string
+>                    : ^^^^^^
+>log(foo).toString : (radix?: number | undefined) => string
+>                  : ^^^^^^^^^^^^^^^^^^^^^^^^^^^^^^^^^^^^^^
+>log(foo) : number
+>         : ^^^^^^
+>log : (n: number) => number
+>    : ^^^^^^^^^^^^^^^^^^^^^
+>foo : number
+>    : ^^^^^^
+>toString : (radix?: number | undefined) => string
+>         : ^^^^^^^^^^^^^^^^^^^^^^^^^^^^^^^^^^^^^^
+