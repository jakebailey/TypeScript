--- conflicted
+++ resolved
@@ -1,73 +1,57 @@
-//// [tests/cases/compiler/functionSignatureAssignmentCompat1.ts] ////
-
-=== functionSignatureAssignmentCompat1.ts ===
-interface ParserFunc {
-    (eventEmitter: number, buffer: string): void;
->eventEmitter : number
->             : ^^^^^^
->buffer : string
->       : ^^^^^^
-}
-interface Parsers {
-    raw: ParserFunc;
->raw : ParserFunc
->    : ^^^^^^^^^^
-
-    readline(delimiter?: string): ParserFunc;
->readline : (delimiter?: string) => ParserFunc
-<<<<<<< HEAD
->delimiter : string | undefined
-=======
->         : ^^^^^^^^^^^^^      ^^^^^          
->delimiter : string
->          : ^^^^^^
->>>>>>> 12402f26
-}
-var parsers: Parsers;
->parsers : Parsers
->        : ^^^^^^^
-
-var c: ParserFunc = parsers.raw; // ok!
->c : ParserFunc
->  : ^^^^^^^^^^
->parsers.raw : ParserFunc
->            : ^^^^^^^^^^
->parsers : Parsers
->        : ^^^^^^^
->raw : ParserFunc
->    : ^^^^^^^^^^
-
-var d: ParserFunc = parsers.readline; // not ok
->d : ParserFunc
-<<<<<<< HEAD
->parsers.readline : (delimiter?: string | undefined) => ParserFunc
->parsers : Parsers
->readline : (delimiter?: string | undefined) => ParserFunc
-=======
->  : ^^^^^^^^^^
->parsers.readline : (delimiter?: string) => ParserFunc
->                 : ^^^^^^^^^^^^^^^^^^^^^^^^^^^^^^^^^^
->parsers : Parsers
->        : ^^^^^^^
->readline : (delimiter?: string) => ParserFunc
->         : ^^^^^^^^^^^^^^^^^^^^^^^^^^^^^^^^^^
->>>>>>> 12402f26
-
-var e: ParserFunc = parsers.readline(); // ok
->e : ParserFunc
->  : ^^^^^^^^^^
->parsers.readline() : ParserFunc
-<<<<<<< HEAD
->parsers.readline : (delimiter?: string | undefined) => ParserFunc
->parsers : Parsers
->readline : (delimiter?: string | undefined) => ParserFunc
-=======
->                   : ^^^^^^^^^^
->parsers.readline : (delimiter?: string) => ParserFunc
->                 : ^^^^^^^^^^^^^^^^^^^^^^^^^^^^^^^^^^
->parsers : Parsers
->        : ^^^^^^^
->readline : (delimiter?: string) => ParserFunc
->         : ^^^^^^^^^^^^^^^^^^^^^^^^^^^^^^^^^^
->>>>>>> 12402f26
-
+//// [tests/cases/compiler/functionSignatureAssignmentCompat1.ts] ////
+
+=== functionSignatureAssignmentCompat1.ts ===
+interface ParserFunc {
+    (eventEmitter: number, buffer: string): void;
+>eventEmitter : number
+>             : ^^^^^^
+>buffer : string
+>       : ^^^^^^
+}
+interface Parsers {
+    raw: ParserFunc;
+>raw : ParserFunc
+>    : ^^^^^^^^^^
+
+    readline(delimiter?: string): ParserFunc;
+>readline : (delimiter?: string) => ParserFunc
+>         : ^^^^^^^^^^^^^      ^^^^^          
+>delimiter : string | undefined
+>          : ^^^^^^^^^^^^^^^^^^
+}
+var parsers: Parsers;
+>parsers : Parsers
+>        : ^^^^^^^
+
+var c: ParserFunc = parsers.raw; // ok!
+>c : ParserFunc
+>  : ^^^^^^^^^^
+>parsers.raw : ParserFunc
+>            : ^^^^^^^^^^
+>parsers : Parsers
+>        : ^^^^^^^
+>raw : ParserFunc
+>    : ^^^^^^^^^^
+
+var d: ParserFunc = parsers.readline; // not ok
+>d : ParserFunc
+>  : ^^^^^^^^^^
+>parsers.readline : (delimiter?: string | undefined) => ParserFunc
+>                 : ^^^^^^^^^^^^^^^^^^^^^^^^^^^^^^^^^^^^^^^^^^^^^^
+>parsers : Parsers
+>        : ^^^^^^^
+>readline : (delimiter?: string | undefined) => ParserFunc
+>         : ^^^^^^^^^^^^^^^^^^^^^^^^^^^^^^^^^^^^^^^^^^^^^^
+
+var e: ParserFunc = parsers.readline(); // ok
+>e : ParserFunc
+>  : ^^^^^^^^^^
+>parsers.readline() : ParserFunc
+>                   : ^^^^^^^^^^
+>parsers.readline : (delimiter?: string | undefined) => ParserFunc
+>                 : ^^^^^^^^^^^^^^^^^^^^^^^^^^^^^^^^^^^^^^^^^^^^^^
+>parsers : Parsers
+>        : ^^^^^^^
+>readline : (delimiter?: string | undefined) => ParserFunc
+>         : ^^^^^^^^^^^^^^^^^^^^^^^^^^^^^^^^^^^^^^^^^^^^^^
+