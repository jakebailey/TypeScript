//// [tests/cases/conformance/salsa/typeFromJSInitializer4.ts] ////

=== a.js ===
/** @type {number | undefined} */
var n;
<<<<<<< HEAD
>n : number | undefined

// should get any on parameter initialisers
function f(a = null, b = n, l = []) {
>f : (a?: null, b?: number | undefined, l?: any[]) => void
>a : null
>b : number | undefined
>n : number | undefined
>l : any[]
>[] : never[]
=======
>n : number
>  : ^^^^^^

// should get any on parameter initialisers
function f(a = null, b = n, l = []) {
>f : (a?: any, b?: number, l?: any[]) => void
>  : ^^^^^^^^^^^^^^^^^^^^^^^^^^^^^^^^^^^^^^^^
>a : any
>  : ^^^
>b : number
>  : ^^^^^^
>n : number
>  : ^^^^^^
>l : any[]
>  : ^^^^^
>[] : undefined[]
>   : ^^^^^^^^^^^
>>>>>>> 12402f26

    // a should be any
    a = undefined
>a = undefined : undefined
<<<<<<< HEAD
>a : null
=======
>              : ^^^^^^^^^
>a : any
>  : ^^^
>>>>>>> 12402f26
>undefined : undefined
>          : ^^^^^^^^^

    a = null
>a = null : null
<<<<<<< HEAD
>a : null

    a = 1
>a = 1 : 1
>a : null
=======
>         : ^^^^
>a : any
>  : ^^^

    a = 1
>a = 1 : 1
>      : ^
>a : any
>  : ^^^
>>>>>>> 12402f26
>1 : 1
>  : ^

    a = true
>a = true : true
<<<<<<< HEAD
>a : null
=======
>         : ^^^^
>a : any
>  : ^^^
>>>>>>> 12402f26
>true : true
>     : ^^^^

    a = {}
>a = {} : {}
<<<<<<< HEAD
>a : null
=======
>       : ^^
>a : any
>  : ^^^
>>>>>>> 12402f26
>{} : {}
>   : ^^

    a = 'ok'
>a = 'ok' : "ok"
<<<<<<< HEAD
>a : null
=======
>         : ^^^^
>a : any
>  : ^^^
>>>>>>> 12402f26
>'ok' : "ok"
>     : ^^^^

    // b should be number | undefined, not any
    b = 1
>b = 1 : 1
<<<<<<< HEAD
>b : number | undefined
=======
>      : ^
>b : number
>  : ^^^^^^
>>>>>>> 12402f26
>1 : 1
>  : ^

    b = undefined
>b = undefined : undefined
<<<<<<< HEAD
>b : number | undefined
=======
>              : ^^^^^^^^^
>b : number
>  : ^^^^^^
>>>>>>> 12402f26
>undefined : undefined
>          : ^^^^^^^^^

    b = 'error'
>b = 'error' : "error"
<<<<<<< HEAD
>b : number | undefined
=======
>            : ^^^^^^^
>b : number
>  : ^^^^^^
>>>>>>> 12402f26
>'error' : "error"
>        : ^^^^^^^

    // l should be any[]
    l.push(1)
>l.push(1) : number
>          : ^^^^^^
>l.push : (...items: any[]) => number
>       : ^^^^^^^^^^^^^^^^^^^^^^^^^^^
>l : any[]
>  : ^^^^^
>push : (...items: any[]) => number
>     : ^^^^^^^^^^^^^^^^^^^^^^^^^^^
>1 : 1
>  : ^

    l.push('ok')
>l.push('ok') : number
>             : ^^^^^^
>l.push : (...items: any[]) => number
>       : ^^^^^^^^^^^^^^^^^^^^^^^^^^^
>l : any[]
>  : ^^^^^
>push : (...items: any[]) => number
>     : ^^^^^^^^^^^^^^^^^^^^^^^^^^^
>'ok' : "ok"
>     : ^^^^
}

<|MERGE_RESOLUTION|>--- conflicted
+++ resolved
@@ -1,170 +1,121 @@
-//// [tests/cases/conformance/salsa/typeFromJSInitializer4.ts] ////
-
-=== a.js ===
-/** @type {number | undefined} */
-var n;
-<<<<<<< HEAD
->n : number | undefined
-
-// should get any on parameter initialisers
-function f(a = null, b = n, l = []) {
->f : (a?: null, b?: number | undefined, l?: any[]) => void
->a : null
->b : number | undefined
->n : number | undefined
->l : any[]
->[] : never[]
-=======
->n : number
->  : ^^^^^^
-
-// should get any on parameter initialisers
-function f(a = null, b = n, l = []) {
->f : (a?: any, b?: number, l?: any[]) => void
->  : ^^^^^^^^^^^^^^^^^^^^^^^^^^^^^^^^^^^^^^^^
->a : any
->  : ^^^
->b : number
->  : ^^^^^^
->n : number
->  : ^^^^^^
->l : any[]
->  : ^^^^^
->[] : undefined[]
->   : ^^^^^^^^^^^
->>>>>>> 12402f26
-
-    // a should be any
-    a = undefined
->a = undefined : undefined
-<<<<<<< HEAD
->a : null
-=======
->              : ^^^^^^^^^
->a : any
->  : ^^^
->>>>>>> 12402f26
->undefined : undefined
->          : ^^^^^^^^^
-
-    a = null
->a = null : null
-<<<<<<< HEAD
->a : null
-
-    a = 1
->a = 1 : 1
->a : null
-=======
->         : ^^^^
->a : any
->  : ^^^
-
-    a = 1
->a = 1 : 1
->      : ^
->a : any
->  : ^^^
->>>>>>> 12402f26
->1 : 1
->  : ^
-
-    a = true
->a = true : true
-<<<<<<< HEAD
->a : null
-=======
->         : ^^^^
->a : any
->  : ^^^
->>>>>>> 12402f26
->true : true
->     : ^^^^
-
-    a = {}
->a = {} : {}
-<<<<<<< HEAD
->a : null
-=======
->       : ^^
->a : any
->  : ^^^
->>>>>>> 12402f26
->{} : {}
->   : ^^
-
-    a = 'ok'
->a = 'ok' : "ok"
-<<<<<<< HEAD
->a : null
-=======
->         : ^^^^
->a : any
->  : ^^^
->>>>>>> 12402f26
->'ok' : "ok"
->     : ^^^^
-
-    // b should be number | undefined, not any
-    b = 1
->b = 1 : 1
-<<<<<<< HEAD
->b : number | undefined
-=======
->      : ^
->b : number
->  : ^^^^^^
->>>>>>> 12402f26
->1 : 1
->  : ^
-
-    b = undefined
->b = undefined : undefined
-<<<<<<< HEAD
->b : number | undefined
-=======
->              : ^^^^^^^^^
->b : number
->  : ^^^^^^
->>>>>>> 12402f26
->undefined : undefined
->          : ^^^^^^^^^
-
-    b = 'error'
->b = 'error' : "error"
-<<<<<<< HEAD
->b : number | undefined
-=======
->            : ^^^^^^^
->b : number
->  : ^^^^^^
->>>>>>> 12402f26
->'error' : "error"
->        : ^^^^^^^
-
-    // l should be any[]
-    l.push(1)
->l.push(1) : number
->          : ^^^^^^
->l.push : (...items: any[]) => number
->       : ^^^^^^^^^^^^^^^^^^^^^^^^^^^
->l : any[]
->  : ^^^^^
->push : (...items: any[]) => number
->     : ^^^^^^^^^^^^^^^^^^^^^^^^^^^
->1 : 1
->  : ^
-
-    l.push('ok')
->l.push('ok') : number
->             : ^^^^^^
->l.push : (...items: any[]) => number
->       : ^^^^^^^^^^^^^^^^^^^^^^^^^^^
->l : any[]
->  : ^^^^^
->push : (...items: any[]) => number
->     : ^^^^^^^^^^^^^^^^^^^^^^^^^^^
->'ok' : "ok"
->     : ^^^^
-}
-
+//// [tests/cases/conformance/salsa/typeFromJSInitializer4.ts] ////
+
+=== a.js ===
+/** @type {number | undefined} */
+var n;
+>n : number | undefined
+>  : ^^^^^^^^^^^^^^^^^^
+
+// should get any on parameter initialisers
+function f(a = null, b = n, l = []) {
+>f : (a?: null, b?: number | undefined, l?: any[]) => void
+>  : ^^^^^^^^^^^^^^^^^^^^^^^^^^^^^^^^^^^^^^^^^^^^^^^^^^^^^
+>a : null
+>  : ^^^^
+>b : number | undefined
+>  : ^^^^^^^^^^^^^^^^^^
+>n : number | undefined
+>  : ^^^^^^^^^^^^^^^^^^
+>l : any[]
+>  : ^^^^^
+>[] : never[]
+>   : ^^^^^^^
+
+    // a should be any
+    a = undefined
+>a = undefined : undefined
+>              : ^^^^^^^^^
+>a : null
+>  : ^^^^
+>undefined : undefined
+>          : ^^^^^^^^^
+
+    a = null
+>a = null : null
+>         : ^^^^
+>a : null
+>  : ^^^^
+
+    a = 1
+>a = 1 : 1
+>      : ^
+>a : null
+>  : ^^^^
+>1 : 1
+>  : ^
+
+    a = true
+>a = true : true
+>         : ^^^^
+>a : null
+>  : ^^^^
+>true : true
+>     : ^^^^
+
+    a = {}
+>a = {} : {}
+>       : ^^
+>a : null
+>  : ^^^^
+>{} : {}
+>   : ^^
+
+    a = 'ok'
+>a = 'ok' : "ok"
+>         : ^^^^
+>a : null
+>  : ^^^^
+>'ok' : "ok"
+>     : ^^^^
+
+    // b should be number | undefined, not any
+    b = 1
+>b = 1 : 1
+>      : ^
+>b : number | undefined
+>  : ^^^^^^^^^^^^^^^^^^
+>1 : 1
+>  : ^
+
+    b = undefined
+>b = undefined : undefined
+>              : ^^^^^^^^^
+>b : number | undefined
+>  : ^^^^^^^^^^^^^^^^^^
+>undefined : undefined
+>          : ^^^^^^^^^
+
+    b = 'error'
+>b = 'error' : "error"
+>            : ^^^^^^^
+>b : number | undefined
+>  : ^^^^^^^^^^^^^^^^^^
+>'error' : "error"
+>        : ^^^^^^^
+
+    // l should be any[]
+    l.push(1)
+>l.push(1) : number
+>          : ^^^^^^
+>l.push : (...items: any[]) => number
+>       : ^^^^^^^^^^^^^^^^^^^^^^^^^^^
+>l : any[]
+>  : ^^^^^
+>push : (...items: any[]) => number
+>     : ^^^^^^^^^^^^^^^^^^^^^^^^^^^
+>1 : 1
+>  : ^
+
+    l.push('ok')
+>l.push('ok') : number
+>             : ^^^^^^
+>l.push : (...items: any[]) => number
+>       : ^^^^^^^^^^^^^^^^^^^^^^^^^^^
+>l : any[]
+>  : ^^^^^
+>push : (...items: any[]) => number
+>     : ^^^^^^^^^^^^^^^^^^^^^^^^^^^
+>'ok' : "ok"
+>     : ^^^^
+}
+