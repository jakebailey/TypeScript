--- conflicted
+++ resolved
@@ -1,134 +1,105 @@
-//// [tests/cases/compiler/typeArgInference2.ts] ////
-
-=== typeArgInference2.ts ===
-interface Item {
-    name: string;
->name : string
->     : ^^^^^^
-}
-
-declare function foo<T extends Item>(x?: T, y?: T): T;
->foo : <T extends Item>(x?: T, y?: T) => T
-<<<<<<< HEAD
->x : T | undefined
->y : T | undefined
-
-var z1 = foo(null);                   // any
->z1 : Item
->foo(null) : Item
->foo : <T extends Item>(x?: T | undefined, y?: T | undefined) => T
-=======
->    : ^ ^^^^^^^^^^^^^^^^^^^ ^^^^^^ ^^^^^ 
->x : T
->  : ^
->y : T
->  : ^
-
-var z1 = foo(null);                   // any
->z1 : any
->foo(null) : any
->foo : <T extends Item>(x?: T, y?: T) => T
->    : ^^^^^^^^^^^^^^^^^^^^^^^^^^^^^^^^^^^
->>>>>>> 12402f26
-
-var z2 = foo();                       // Item
->z2 : Item
->   : ^^^^
->foo() : Item
-<<<<<<< HEAD
->foo : <T extends Item>(x?: T | undefined, y?: T | undefined) => T
-
-var z3 = foo({ name: null });         // { name: any }
->z3 : Item
->foo({ name: null }) : Item
->foo : <T extends Item>(x?: T | undefined, y?: T | undefined) => T
-=======
->      : ^^^^
->foo : <T extends Item>(x?: T, y?: T) => T
->    : ^^^^^^^^^^^^^^^^^^^^^^^^^^^^^^^^^^^
-
-var z3 = foo({ name: null });         // { name: any }
->z3 : { name: any; }
->   : ^^^^^^^^^^^^^^
->foo({ name: null }) : { name: any; }
->                    : ^^^^^^^^^^^^^^
->foo : <T extends Item>(x?: T, y?: T) => T
->    : ^^^^^^^^^^^^^^^^^^^^^^^^^^^^^^^^^^^
->>>>>>> 12402f26
->{ name: null } : { name: null; }
->               : ^^^^^^^^^^^^^^^
->name : null
->     : ^^^^
-
-var z4 = foo({ name: "abc" });        // { name: string }
->z4 : { name: string; }
->   : ^^^^^^^^^^^^^^^^^
->foo({ name: "abc" }) : { name: string; }
-<<<<<<< HEAD
->foo : <T extends Item>(x?: T | undefined, y?: T | undefined) => T
-=======
->                     : ^^^^^^^^^^^^^^^^^
->foo : <T extends Item>(x?: T, y?: T) => T
->    : ^^^^^^^^^^^^^^^^^^^^^^^^^^^^^^^^^^^
->>>>>>> 12402f26
->{ name: "abc" } : { name: string; }
->                : ^^^^^^^^^^^^^^^^^
->name : string
->     : ^^^^^^
->"abc" : "abc"
->      : ^^^^^
-
-var z5 = foo({ name: "abc", a: 5 });  // { name: string; a: number }
->z5 : { name: string; a: number; }
->   : ^^^^^^^^^^^^^^^^^^^^^^^^^^^^
->foo({ name: "abc", a: 5 }) : { name: string; a: number; }
-<<<<<<< HEAD
->foo : <T extends Item>(x?: T | undefined, y?: T | undefined) => T
-=======
->                           : ^^^^^^^^^^^^^^^^^^^^^^^^^^^^
->foo : <T extends Item>(x?: T, y?: T) => T
->    : ^^^^^^^^^^^^^^^^^^^^^^^^^^^^^^^^^^^
->>>>>>> 12402f26
->{ name: "abc", a: 5 } : { name: string; a: number; }
->                      : ^^^^^^^^^^^^^^^^^^^^^^^^^^^^
->name : string
->     : ^^^^^^
->"abc" : "abc"
->      : ^^^^^
->a : number
->  : ^^^^^^
->5 : 5
->  : ^
-
-var z6 = foo({ name: "abc", a: 5 }, { name: "def", b: 5 });  // error
->z6 : { name: string; a: number; b?: undefined; } | { name: string; b: number; a?: undefined; }
->   : ^^^^^^^^^^^^^^^^^^^^^^^^^^^^^^^^^^^^^^^^^^^^^^^^^^^^^^^^^^^^^^^^^^^^^^^^^^^^^^^^^^^^^^^^^
->foo({ name: "abc", a: 5 }, { name: "def", b: 5 }) : { name: string; a: number; b?: undefined; } | { name: string; b: number; a?: undefined; }
-<<<<<<< HEAD
->foo : <T extends Item>(x?: T | undefined, y?: T | undefined) => T
-=======
->                                                  : ^^^^^^^^^^^^^^^^^^^^^^^^^^^^^^^^^^^^^^^^^^^^^^^^^^^^^^^^^^^^^^^^^^^^^^^^^^^^^^^^^^^^^^^^^
->foo : <T extends Item>(x?: T, y?: T) => T
->    : ^^^^^^^^^^^^^^^^^^^^^^^^^^^^^^^^^^^
->>>>>>> 12402f26
->{ name: "abc", a: 5 } : { name: string; a: number; }
->                      : ^^^^^^^^^^^^^^^^^^^^^^^^^^^^
->name : string
->     : ^^^^^^
->"abc" : "abc"
->      : ^^^^^
->a : number
->  : ^^^^^^
->5 : 5
->  : ^
->{ name: "def", b: 5 } : { name: string; b: number; }
->                      : ^^^^^^^^^^^^^^^^^^^^^^^^^^^^
->name : string
->     : ^^^^^^
->"def" : "def"
->      : ^^^^^
->b : number
->  : ^^^^^^
->5 : 5
->  : ^
-
+//// [tests/cases/compiler/typeArgInference2.ts] ////
+
+=== typeArgInference2.ts ===
+interface Item {
+    name: string;
+>name : string
+>     : ^^^^^^
+}
+
+declare function foo<T extends Item>(x?: T, y?: T): T;
+>foo : <T extends Item>(x?: T, y?: T) => T
+>    : ^ ^^^^^^^^^^^^^^^^^^^ ^^^^^^ ^^^^^ 
+>x : T | undefined
+>  : ^^^^^^^^^^^^^
+>y : T | undefined
+>  : ^^^^^^^^^^^^^
+
+var z1 = foo(null);                   // any
+>z1 : Item
+>   : ^^^^
+>foo(null) : Item
+>          : ^^^^
+>foo : <T extends Item>(x?: T | undefined, y?: T | undefined) => T
+>    : ^^^^^^^^^^^^^^^^^^^^^^^^^^^^^^^^^^^^^^^^^^^^^^^^^^^^^^^^^^^
+
+var z2 = foo();                       // Item
+>z2 : Item
+>   : ^^^^
+>foo() : Item
+>      : ^^^^
+>foo : <T extends Item>(x?: T | undefined, y?: T | undefined) => T
+>    : ^^^^^^^^^^^^^^^^^^^^^^^^^^^^^^^^^^^^^^^^^^^^^^^^^^^^^^^^^^^
+
+var z3 = foo({ name: null });         // { name: any }
+>z3 : Item
+>   : ^^^^
+>foo({ name: null }) : Item
+>                    : ^^^^
+>foo : <T extends Item>(x?: T | undefined, y?: T | undefined) => T
+>    : ^^^^^^^^^^^^^^^^^^^^^^^^^^^^^^^^^^^^^^^^^^^^^^^^^^^^^^^^^^^
+>{ name: null } : { name: null; }
+>               : ^^^^^^^^^^^^^^^
+>name : null
+>     : ^^^^
+
+var z4 = foo({ name: "abc" });        // { name: string }
+>z4 : { name: string; }
+>   : ^^^^^^^^^^^^^^^^^
+>foo({ name: "abc" }) : { name: string; }
+>                     : ^^^^^^^^^^^^^^^^^
+>foo : <T extends Item>(x?: T | undefined, y?: T | undefined) => T
+>    : ^^^^^^^^^^^^^^^^^^^^^^^^^^^^^^^^^^^^^^^^^^^^^^^^^^^^^^^^^^^
+>{ name: "abc" } : { name: string; }
+>                : ^^^^^^^^^^^^^^^^^
+>name : string
+>     : ^^^^^^
+>"abc" : "abc"
+>      : ^^^^^
+
+var z5 = foo({ name: "abc", a: 5 });  // { name: string; a: number }
+>z5 : { name: string; a: number; }
+>   : ^^^^^^^^^^^^^^^^^^^^^^^^^^^^
+>foo({ name: "abc", a: 5 }) : { name: string; a: number; }
+>                           : ^^^^^^^^^^^^^^^^^^^^^^^^^^^^
+>foo : <T extends Item>(x?: T | undefined, y?: T | undefined) => T
+>    : ^^^^^^^^^^^^^^^^^^^^^^^^^^^^^^^^^^^^^^^^^^^^^^^^^^^^^^^^^^^
+>{ name: "abc", a: 5 } : { name: string; a: number; }
+>                      : ^^^^^^^^^^^^^^^^^^^^^^^^^^^^
+>name : string
+>     : ^^^^^^
+>"abc" : "abc"
+>      : ^^^^^
+>a : number
+>  : ^^^^^^
+>5 : 5
+>  : ^
+
+var z6 = foo({ name: "abc", a: 5 }, { name: "def", b: 5 });  // error
+>z6 : { name: string; a: number; b?: undefined; } | { name: string; b: number; a?: undefined; }
+>   : ^^^^^^^^^^^^^^^^^^^^^^^^^^^^^^^^^^^^^^^^^^^^^^^^^^^^^^^^^^^^^^^^^^^^^^^^^^^^^^^^^^^^^^^^^
+>foo({ name: "abc", a: 5 }, { name: "def", b: 5 }) : { name: string; a: number; b?: undefined; } | { name: string; b: number; a?: undefined; }
+>                                                  : ^^^^^^^^^^^^^^^^^^^^^^^^^^^^^^^^^^^^^^^^^^^^^^^^^^^^^^^^^^^^^^^^^^^^^^^^^^^^^^^^^^^^^^^^^
+>foo : <T extends Item>(x?: T | undefined, y?: T | undefined) => T
+>    : ^^^^^^^^^^^^^^^^^^^^^^^^^^^^^^^^^^^^^^^^^^^^^^^^^^^^^^^^^^^
+>{ name: "abc", a: 5 } : { name: string; a: number; }
+>                      : ^^^^^^^^^^^^^^^^^^^^^^^^^^^^
+>name : string
+>     : ^^^^^^
+>"abc" : "abc"
+>      : ^^^^^
+>a : number
+>  : ^^^^^^
+>5 : 5
+>  : ^
+>{ name: "def", b: 5 } : { name: string; b: number; }
+>                      : ^^^^^^^^^^^^^^^^^^^^^^^^^^^^
+>name : string
+>     : ^^^^^^
+>"def" : "def"
+>      : ^^^^^
+>b : number
+>  : ^^^^^^
+>5 : 5
+>  : ^
+