--- conflicted
+++ resolved
@@ -1,71 +1,65 @@
-//// [tests/cases/compiler/implicitAnyDeclareFunctionWithoutFormalType.ts] ////
-
-=== implicitAnyDeclareFunctionWithoutFormalType.ts ===
-// these should be errors
-function foo(x) { };
->foo : (x: any) => void
->    : ^^^^^^^^^^^^^^^^
->x : any
->  : ^^^
-
-function bar(x: number, y) { };  // error at "y"; no error at "x"
->bar : (x: number, y: any) => void
->    : ^^^^      ^^^^^^^^^^^^^^^^^
->x : number
->  : ^^^^^^
->y : any
->  : ^^^
-
-function func2(a, b, c) { };     // error at "a,b,c"
->func2 : (a: any, b: any, c: any) => void
->      : ^^^^^^^^^^^^^^^^^^^^^^^^^^^^^^^^
->a : any
->  : ^^^
->b : any
->  : ^^^
->c : any
->  : ^^^
-
-function func3(...args) { };     // error at "args" 
->func3 : (...args: any[]) => void
->      : ^^^^^^^^^^^^^^^^^^^^^^^^
->args : any[]
->     : ^^^^^
-
-function func4(z= null, w= undefined) { };  // error at "z,w"
-<<<<<<< HEAD
->func4 : (z?: null, w?: undefined) => void
->z : null
->w : undefined
-=======
->func4 : (z?: any, w?: any) => void
->      : ^^^^^^^^^^^^^^^^^^^^^^^^^^
->z : any
->  : ^^^
->w : any
->  : ^^^
->>>>>>> 12402f26
->undefined : undefined
->          : ^^^^^^^^^
-
-// these shouldn't be errors
-function noError1(x= 3, y= 2) { };
->noError1 : (x?: number, y?: number) => void
->         : ^^^^^^^^^^^^^^^^^^^^^^^^^^^^^^^^
->x : number
->  : ^^^^^^
->3 : 3
->  : ^
->y : number
->  : ^^^^^^
->2 : 2
->  : ^
-
-function noError2(x: number, y: string) { };
->noError2 : (x: number, y: string) => void
->         : ^^^^      ^^^^^      ^^^^^^^^^
->x : number
->  : ^^^^^^
->y : string
->  : ^^^^^^
-
+//// [tests/cases/compiler/implicitAnyDeclareFunctionWithoutFormalType.ts] ////
+
+=== implicitAnyDeclareFunctionWithoutFormalType.ts ===
+// these should be errors
+function foo(x) { };
+>foo : (x: any) => void
+>    : ^^^^^^^^^^^^^^^^
+>x : any
+>  : ^^^
+
+function bar(x: number, y) { };  // error at "y"; no error at "x"
+>bar : (x: number, y: any) => void
+>    : ^^^^      ^^^^^^^^^^^^^^^^^
+>x : number
+>  : ^^^^^^
+>y : any
+>  : ^^^
+
+function func2(a, b, c) { };     // error at "a,b,c"
+>func2 : (a: any, b: any, c: any) => void
+>      : ^^^^^^^^^^^^^^^^^^^^^^^^^^^^^^^^
+>a : any
+>  : ^^^
+>b : any
+>  : ^^^
+>c : any
+>  : ^^^
+
+function func3(...args) { };     // error at "args" 
+>func3 : (...args: any[]) => void
+>      : ^^^^^^^^^^^^^^^^^^^^^^^^
+>args : any[]
+>     : ^^^^^
+
+function func4(z= null, w= undefined) { };  // error at "z,w"
+>func4 : (z?: null, w?: undefined) => void
+>      : ^^^^^^^^^^^^^^^^^^^^^^^^^^^^^^^^^
+>z : null
+>  : ^^^^
+>w : undefined
+>  : ^^^^^^^^^
+>undefined : undefined
+>          : ^^^^^^^^^
+
+// these shouldn't be errors
+function noError1(x= 3, y= 2) { };
+>noError1 : (x?: number, y?: number) => void
+>         : ^^^^^^^^^^^^^^^^^^^^^^^^^^^^^^^^
+>x : number
+>  : ^^^^^^
+>3 : 3
+>  : ^
+>y : number
+>  : ^^^^^^
+>2 : 2
+>  : ^
+
+function noError2(x: number, y: string) { };
+>noError2 : (x: number, y: string) => void
+>         : ^^^^      ^^^^^      ^^^^^^^^^
+>x : number
+>  : ^^^^^^
+>y : string
+>  : ^^^^^^
+