//// [tests/cases/compiler/shadowedReservedCompilerDeclarationsWithNoEmit.ts] ////

=== shadowedReservedCompilerDeclarationsWithNoEmit.ts ===
// Shadowed captured this and super
class Base { }
>Base : Base
>     : ^^^^

class C extends Base {
>C : C
>  : ^
>Base : Base
>     : ^^^^

    constructor() {
        super();
>super() : void
>        : ^^^^
>super : typeof Base
>      : ^^^^^^^^^^^
    }

    foo() {
>foo : () => void
>    : ^^^^^^^^^^

        let _this = this;
>_this : this
>      : ^^^^
>this : this
>     : ^^^^

        () => {
>() => {            _this;        } : () => void
>                                   : ^^^^^^^^^^

            _this;
>_this : this
>      : ^^^^

        };
    }

    bar() {
>bar : () => void
>    : ^^^^^^^^^^

        let _super = this;
>_super : this
>       : ^^^^
>this : this
>     : ^^^^
    }
}


/// shadowed arguments
function f1(arguments, ...a) {
>f1 : (arguments: any, ...a: any[]) => void
>   : ^^^^^^^^^^^^^^^^^^^^^^^^^^^^^^^^^^^^^
>arguments : any
>          : ^^^
>a : any[]
>  : ^^^^^
}

class C2 extends Base {
>C2 : C2
>   : ^^
>Base : Base
>     : ^^^^

    constructor() {
        super();
>super() : void
>        : ^^^^
>super : typeof Base
>      : ^^^^^^^^^^^

        var _newTarget = "";
>_newTarget : string
>           : ^^^^^^
>"" : ""
>   : ^^

        var t = new.target;
>t : typeof C2
>  : ^^^^^^^^^
>new.target : typeof C2
>           : ^^^^^^^^^
>target : typeof C2
>       : ^^^^^^^^^

        var y = _newTarget;
>y : string
>  : ^^^^^^
>_newTarget : string
>           : ^^^^^^
    }
}


// Shadowed Promise
var Promise = null;
<<<<<<< HEAD
>Promise : null
=======
>Promise : any
>        : ^^^
>>>>>>> 12402f26

async function f4() {
>f4 : () => Promise<number>
>   : ^^^^^^^^^^^^^^^^^^^^^

    return 0;
>0 : 0
>  : ^
}


// shadowed require
var require = 0;
>require : number
>        : ^^^^^^
>0 : 0
>  : ^

// shadowed exports
var exports = 0;
>exports : number
>        : ^^^^^^
>0 : 0
>  : ^


export { };
<|MERGE_RESOLUTION|>--- conflicted
+++ resolved
@@ -1,137 +1,133 @@
-//// [tests/cases/compiler/shadowedReservedCompilerDeclarationsWithNoEmit.ts] ////
-
-=== shadowedReservedCompilerDeclarationsWithNoEmit.ts ===
-// Shadowed captured this and super
-class Base { }
->Base : Base
->     : ^^^^
-
-class C extends Base {
->C : C
->  : ^
->Base : Base
->     : ^^^^
-
-    constructor() {
-        super();
->super() : void
->        : ^^^^
->super : typeof Base
->      : ^^^^^^^^^^^
-    }
-
-    foo() {
->foo : () => void
->    : ^^^^^^^^^^
-
-        let _this = this;
->_this : this
->      : ^^^^
->this : this
->     : ^^^^
-
-        () => {
->() => {            _this;        } : () => void
->                                   : ^^^^^^^^^^
-
-            _this;
->_this : this
->      : ^^^^
-
-        };
-    }
-
-    bar() {
->bar : () => void
->    : ^^^^^^^^^^
-
-        let _super = this;
->_super : this
->       : ^^^^
->this : this
->     : ^^^^
-    }
-}
-
-
-/// shadowed arguments
-function f1(arguments, ...a) {
->f1 : (arguments: any, ...a: any[]) => void
->   : ^^^^^^^^^^^^^^^^^^^^^^^^^^^^^^^^^^^^^
->arguments : any
->          : ^^^
->a : any[]
->  : ^^^^^
-}
-
-class C2 extends Base {
->C2 : C2
->   : ^^
->Base : Base
->     : ^^^^
-
-    constructor() {
-        super();
->super() : void
->        : ^^^^
->super : typeof Base
->      : ^^^^^^^^^^^
-
-        var _newTarget = "";
->_newTarget : string
->           : ^^^^^^
->"" : ""
->   : ^^
-
-        var t = new.target;
->t : typeof C2
->  : ^^^^^^^^^
->new.target : typeof C2
->           : ^^^^^^^^^
->target : typeof C2
->       : ^^^^^^^^^
-
-        var y = _newTarget;
->y : string
->  : ^^^^^^
->_newTarget : string
->           : ^^^^^^
-    }
-}
-
-
-// Shadowed Promise
-var Promise = null;
-<<<<<<< HEAD
->Promise : null
-=======
->Promise : any
->        : ^^^
->>>>>>> 12402f26
-
-async function f4() {
->f4 : () => Promise<number>
->   : ^^^^^^^^^^^^^^^^^^^^^
-
-    return 0;
->0 : 0
->  : ^
-}
-
-
-// shadowed require
-var require = 0;
->require : number
->        : ^^^^^^
->0 : 0
->  : ^
-
-// shadowed exports
-var exports = 0;
->exports : number
->        : ^^^^^^
->0 : 0
->  : ^
-
-
-export { };
+//// [tests/cases/compiler/shadowedReservedCompilerDeclarationsWithNoEmit.ts] ////
+
+=== shadowedReservedCompilerDeclarationsWithNoEmit.ts ===
+// Shadowed captured this and super
+class Base { }
+>Base : Base
+>     : ^^^^
+
+class C extends Base {
+>C : C
+>  : ^
+>Base : Base
+>     : ^^^^
+
+    constructor() {
+        super();
+>super() : void
+>        : ^^^^
+>super : typeof Base
+>      : ^^^^^^^^^^^
+    }
+
+    foo() {
+>foo : () => void
+>    : ^^^^^^^^^^
+
+        let _this = this;
+>_this : this
+>      : ^^^^
+>this : this
+>     : ^^^^
+
+        () => {
+>() => {            _this;        } : () => void
+>                                   : ^^^^^^^^^^
+
+            _this;
+>_this : this
+>      : ^^^^
+
+        };
+    }
+
+    bar() {
+>bar : () => void
+>    : ^^^^^^^^^^
+
+        let _super = this;
+>_super : this
+>       : ^^^^
+>this : this
+>     : ^^^^
+    }
+}
+
+
+/// shadowed arguments
+function f1(arguments, ...a) {
+>f1 : (arguments: any, ...a: any[]) => void
+>   : ^^^^^^^^^^^^^^^^^^^^^^^^^^^^^^^^^^^^^
+>arguments : any
+>          : ^^^
+>a : any[]
+>  : ^^^^^
+}
+
+class C2 extends Base {
+>C2 : C2
+>   : ^^
+>Base : Base
+>     : ^^^^
+
+    constructor() {
+        super();
+>super() : void
+>        : ^^^^
+>super : typeof Base
+>      : ^^^^^^^^^^^
+
+        var _newTarget = "";
+>_newTarget : string
+>           : ^^^^^^
+>"" : ""
+>   : ^^
+
+        var t = new.target;
+>t : typeof C2
+>  : ^^^^^^^^^
+>new.target : typeof C2
+>           : ^^^^^^^^^
+>target : typeof C2
+>       : ^^^^^^^^^
+
+        var y = _newTarget;
+>y : string
+>  : ^^^^^^
+>_newTarget : string
+>           : ^^^^^^
+    }
+}
+
+
+// Shadowed Promise
+var Promise = null;
+>Promise : null
+>        : ^^^^
+
+async function f4() {
+>f4 : () => Promise<number>
+>   : ^^^^^^^^^^^^^^^^^^^^^
+
+    return 0;
+>0 : 0
+>  : ^
+}
+
+
+// shadowed require
+var require = 0;
+>require : number
+>        : ^^^^^^
+>0 : 0
+>  : ^
+
+// shadowed exports
+var exports = 0;
+>exports : number
+>        : ^^^^^^
+>0 : 0
+>  : ^
+
+
+export { };