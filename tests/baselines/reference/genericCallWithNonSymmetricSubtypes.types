//// [tests/cases/conformance/types/typeRelationships/typeInference/genericCallWithNonSymmetricSubtypes.ts] ////

=== genericCallWithNonSymmetricSubtypes.ts ===
// generic type argument inference where inference leads to two candidates that are both supertypes of all candidates
// we choose the first candidate so the result is dependent on the order of the arguments provided

function foo<T>(x: T, y: T) {
>foo : <T>(x: T, y: T) => T
>    : ^ ^^^^^ ^^^^^ ^^^^^^
>x : T
>  : ^
>y : T
>  : ^

    var r: T;
>r : T
>  : ^

    return r;
>r : T
>  : ^
}

var a: { x: number; y?: number; };
<<<<<<< HEAD
>a : { x: number; y?: number | undefined; }
>x : number
>y : number | undefined

var b: { x: number; z?: number; };
>b : { x: number; z?: number | undefined; }
>x : number
>z : number | undefined

var r = foo(a, b); // { x: number; y?: number; };
>r : { x: number; y?: number | undefined; }
>foo(a, b) : { x: number; y?: number | undefined; }
>foo : <T>(x: T, y: T) => T
>a : { x: number; y?: number | undefined; }
>b : { x: number; z?: number | undefined; }

var r2 = foo(b, a); // { x: number; z?: number; };
>r2 : { x: number; z?: number | undefined; }
>foo(b, a) : { x: number; z?: number | undefined; }
>foo : <T>(x: T, y: T) => T
>b : { x: number; z?: number | undefined; }
>a : { x: number; y?: number | undefined; }
=======
>a : { x: number; y?: number; }
>  : ^^^^^      ^^^^^^      ^^^
>x : number
>  : ^^^^^^
>y : number
>  : ^^^^^^

var b: { x: number; z?: number; };
>b : { x: number; z?: number; }
>  : ^^^^^      ^^^^^^      ^^^
>x : number
>  : ^^^^^^
>z : number
>  : ^^^^^^

var r = foo(a, b); // { x: number; y?: number; };
>r : { x: number; y?: number; }
>  : ^^^^^^^^^^^^^^^^^^^^^^^^^^
>foo(a, b) : { x: number; y?: number; }
>          : ^^^^^^^^^^^^^^^^^^^^^^^^^^
>foo : <T>(x: T, y: T) => T
>    : ^^^^^^^^^^^^^^^^^^^^
>a : { x: number; y?: number; }
>  : ^^^^^^^^^^^^^^^^^^^^^^^^^^
>b : { x: number; z?: number; }
>  : ^^^^^^^^^^^^^^^^^^^^^^^^^^

var r2 = foo(b, a); // { x: number; z?: number; };
>r2 : { x: number; z?: number; }
>   : ^^^^^^^^^^^^^^^^^^^^^^^^^^
>foo(b, a) : { x: number; z?: number; }
>          : ^^^^^^^^^^^^^^^^^^^^^^^^^^
>foo : <T>(x: T, y: T) => T
>    : ^^^^^^^^^^^^^^^^^^^^
>b : { x: number; z?: number; }
>  : ^^^^^^^^^^^^^^^^^^^^^^^^^^
>a : { x: number; y?: number; }
>  : ^^^^^^^^^^^^^^^^^^^^^^^^^^
>>>>>>> 12402f26

var x: { x: number; };
>x : { x: number; }
>  : ^^^^^      ^^^
>x : number
>  : ^^^^^^

var y: { x?: number; };
<<<<<<< HEAD
>y : { x?: number | undefined; }
>x : number | undefined
=======
>y : { x?: number; }
>  : ^^^^^^      ^^^
>x : number
>  : ^^^^^^
>>>>>>> 12402f26

var r3 = foo(a, x); // { x: number; y?: number; };
>r3 : { x: number; }
>   : ^^^^^^^^^^^^^^
>foo(a, x) : { x: number; }
>          : ^^^^^^^^^^^^^^
>foo : <T>(x: T, y: T) => T
<<<<<<< HEAD
>a : { x: number; y?: number | undefined; }
=======
>    : ^^^^^^^^^^^^^^^^^^^^
>a : { x: number; y?: number; }
>  : ^^^^^^^^^^^^^^^^^^^^^^^^^^
>>>>>>> 12402f26
>x : { x: number; }
>  : ^^^^^^^^^^^^^^

var r4 = foo(x, a); // { x: number; };
>r4 : { x: number; }
>   : ^^^^^^^^^^^^^^
>foo(x, a) : { x: number; }
>          : ^^^^^^^^^^^^^^
>foo : <T>(x: T, y: T) => T
>    : ^^^^^^^^^^^^^^^^^^^^
>x : { x: number; }
<<<<<<< HEAD
>a : { x: number; y?: number | undefined; }

var r5 = foo(a, y); // { x?: number; };
>r5 : { x?: number | undefined; }
>foo(a, y) : { x?: number | undefined; }
>foo : <T>(x: T, y: T) => T
>a : { x: number; y?: number | undefined; }
>y : { x?: number | undefined; }

var r5 = foo(y, a); // { x?: number; };
>r5 : { x?: number | undefined; }
>foo(y, a) : { x?: number | undefined; }
>foo : <T>(x: T, y: T) => T
>y : { x?: number | undefined; }
>a : { x: number; y?: number | undefined; }

var r6 = foo(x, y); // { x?: number; };
>r6 : { x?: number | undefined; }
>foo(x, y) : { x?: number | undefined; }
=======
>  : ^^^^^^^^^^^^^^
>a : { x: number; y?: number; }
>  : ^^^^^^^^^^^^^^^^^^^^^^^^^^

var r5 = foo(a, y); // { x?: number; };
>r5 : { x?: number; }
>   : ^^^^^^^^^^^^^^^
>foo(a, y) : { x?: number; }
>          : ^^^^^^^^^^^^^^^
>foo : <T>(x: T, y: T) => T
>    : ^^^^^^^^^^^^^^^^^^^^
>a : { x: number; y?: number; }
>  : ^^^^^^^^^^^^^^^^^^^^^^^^^^
>y : { x?: number; }
>  : ^^^^^^^^^^^^^^^

var r5 = foo(y, a); // { x?: number; };
>r5 : { x?: number; }
>   : ^^^^^^^^^^^^^^^
>foo(y, a) : { x?: number; }
>          : ^^^^^^^^^^^^^^^
>foo : <T>(x: T, y: T) => T
>    : ^^^^^^^^^^^^^^^^^^^^
>y : { x?: number; }
>  : ^^^^^^^^^^^^^^^
>a : { x: number; y?: number; }
>  : ^^^^^^^^^^^^^^^^^^^^^^^^^^

var r6 = foo(x, y); // { x?: number; };
>r6 : { x?: number; }
>   : ^^^^^^^^^^^^^^^
>foo(x, y) : { x?: number; }
>          : ^^^^^^^^^^^^^^^
>>>>>>> 12402f26
>foo : <T>(x: T, y: T) => T
>    : ^^^^^^^^^^^^^^^^^^^^
>x : { x: number; }
<<<<<<< HEAD
>y : { x?: number | undefined; }

var r6 = foo(y, x); // { x?: number; };
>r6 : { x?: number | undefined; }
>foo(y, x) : { x?: number | undefined; }
>foo : <T>(x: T, y: T) => T
>y : { x?: number | undefined; }
=======
>  : ^^^^^^^^^^^^^^
>y : { x?: number; }
>  : ^^^^^^^^^^^^^^^

var r6 = foo(y, x); // { x?: number; };
>r6 : { x?: number; }
>   : ^^^^^^^^^^^^^^^
>foo(y, x) : { x?: number; }
>          : ^^^^^^^^^^^^^^^
>foo : <T>(x: T, y: T) => T
>    : ^^^^^^^^^^^^^^^^^^^^
>y : { x?: number; }
>  : ^^^^^^^^^^^^^^^
>>>>>>> 12402f26
>x : { x: number; }
>  : ^^^^^^^^^^^^^^

var s1: (x: Object) => string;
>s1 : (x: Object) => string
>   : ^^^^      ^^^^^      
>x : Object
>  : ^^^^^^

var s2: (x: string) => string;
>s2 : (x: string) => string
>   : ^^^^      ^^^^^      
>x : string
>  : ^^^^^^

var r7 = foo(s1, s2); // (x: Object) => string;
>r7 : (x: string) => string
>   : ^^^^^^^^^^^^^^^^^^^^^
>foo(s1, s2) : (x: string) => string
>            : ^^^^^^^^^^^^^^^^^^^^^
>foo : <T>(x: T, y: T) => T
>    : ^^^^^^^^^^^^^^^^^^^^
>s1 : (x: Object) => string
>   : ^^^^^^^^^^^^^^^^^^^^^
>s2 : (x: string) => string
>   : ^^^^^^^^^^^^^^^^^^^^^

var r8 = foo(s2, s1); // (x: string) => string;
>r8 : (x: Object) => string
>   : ^^^^^^^^^^^^^^^^^^^^^
>foo(s2, s1) : (x: Object) => string
>            : ^^^^^^^^^^^^^^^^^^^^^
>foo : <T>(x: T, y: T) => T
>    : ^^^^^^^^^^^^^^^^^^^^
>s2 : (x: string) => string
>   : ^^^^^^^^^^^^^^^^^^^^^
>s1 : (x: Object) => string
>   : ^^^^^^^^^^^^^^^^^^^^^

<|MERGE_RESOLUTION|>--- conflicted
+++ resolved
@@ -1,249 +1,183 @@
-//// [tests/cases/conformance/types/typeRelationships/typeInference/genericCallWithNonSymmetricSubtypes.ts] ////
-
-=== genericCallWithNonSymmetricSubtypes.ts ===
-// generic type argument inference where inference leads to two candidates that are both supertypes of all candidates
-// we choose the first candidate so the result is dependent on the order of the arguments provided
-
-function foo<T>(x: T, y: T) {
->foo : <T>(x: T, y: T) => T
->    : ^ ^^^^^ ^^^^^ ^^^^^^
->x : T
->  : ^
->y : T
->  : ^
-
-    var r: T;
->r : T
->  : ^
-
-    return r;
->r : T
->  : ^
-}
-
-var a: { x: number; y?: number; };
-<<<<<<< HEAD
->a : { x: number; y?: number | undefined; }
->x : number
->y : number | undefined
-
-var b: { x: number; z?: number; };
->b : { x: number; z?: number | undefined; }
->x : number
->z : number | undefined
-
-var r = foo(a, b); // { x: number; y?: number; };
->r : { x: number; y?: number | undefined; }
->foo(a, b) : { x: number; y?: number | undefined; }
->foo : <T>(x: T, y: T) => T
->a : { x: number; y?: number | undefined; }
->b : { x: number; z?: number | undefined; }
-
-var r2 = foo(b, a); // { x: number; z?: number; };
->r2 : { x: number; z?: number | undefined; }
->foo(b, a) : { x: number; z?: number | undefined; }
->foo : <T>(x: T, y: T) => T
->b : { x: number; z?: number | undefined; }
->a : { x: number; y?: number | undefined; }
-=======
->a : { x: number; y?: number; }
->  : ^^^^^      ^^^^^^      ^^^
->x : number
->  : ^^^^^^
->y : number
->  : ^^^^^^
-
-var b: { x: number; z?: number; };
->b : { x: number; z?: number; }
->  : ^^^^^      ^^^^^^      ^^^
->x : number
->  : ^^^^^^
->z : number
->  : ^^^^^^
-
-var r = foo(a, b); // { x: number; y?: number; };
->r : { x: number; y?: number; }
->  : ^^^^^^^^^^^^^^^^^^^^^^^^^^
->foo(a, b) : { x: number; y?: number; }
->          : ^^^^^^^^^^^^^^^^^^^^^^^^^^
->foo : <T>(x: T, y: T) => T
->    : ^^^^^^^^^^^^^^^^^^^^
->a : { x: number; y?: number; }
->  : ^^^^^^^^^^^^^^^^^^^^^^^^^^
->b : { x: number; z?: number; }
->  : ^^^^^^^^^^^^^^^^^^^^^^^^^^
-
-var r2 = foo(b, a); // { x: number; z?: number; };
->r2 : { x: number; z?: number; }
->   : ^^^^^^^^^^^^^^^^^^^^^^^^^^
->foo(b, a) : { x: number; z?: number; }
->          : ^^^^^^^^^^^^^^^^^^^^^^^^^^
->foo : <T>(x: T, y: T) => T
->    : ^^^^^^^^^^^^^^^^^^^^
->b : { x: number; z?: number; }
->  : ^^^^^^^^^^^^^^^^^^^^^^^^^^
->a : { x: number; y?: number; }
->  : ^^^^^^^^^^^^^^^^^^^^^^^^^^
->>>>>>> 12402f26
-
-var x: { x: number; };
->x : { x: number; }
->  : ^^^^^      ^^^
->x : number
->  : ^^^^^^
-
-var y: { x?: number; };
-<<<<<<< HEAD
->y : { x?: number | undefined; }
->x : number | undefined
-=======
->y : { x?: number; }
->  : ^^^^^^      ^^^
->x : number
->  : ^^^^^^
->>>>>>> 12402f26
-
-var r3 = foo(a, x); // { x: number; y?: number; };
->r3 : { x: number; }
->   : ^^^^^^^^^^^^^^
->foo(a, x) : { x: number; }
->          : ^^^^^^^^^^^^^^
->foo : <T>(x: T, y: T) => T
-<<<<<<< HEAD
->a : { x: number; y?: number | undefined; }
-=======
->    : ^^^^^^^^^^^^^^^^^^^^
->a : { x: number; y?: number; }
->  : ^^^^^^^^^^^^^^^^^^^^^^^^^^
->>>>>>> 12402f26
->x : { x: number; }
->  : ^^^^^^^^^^^^^^
-
-var r4 = foo(x, a); // { x: number; };
->r4 : { x: number; }
->   : ^^^^^^^^^^^^^^
->foo(x, a) : { x: number; }
->          : ^^^^^^^^^^^^^^
->foo : <T>(x: T, y: T) => T
->    : ^^^^^^^^^^^^^^^^^^^^
->x : { x: number; }
-<<<<<<< HEAD
->a : { x: number; y?: number | undefined; }
-
-var r5 = foo(a, y); // { x?: number; };
->r5 : { x?: number | undefined; }
->foo(a, y) : { x?: number | undefined; }
->foo : <T>(x: T, y: T) => T
->a : { x: number; y?: number | undefined; }
->y : { x?: number | undefined; }
-
-var r5 = foo(y, a); // { x?: number; };
->r5 : { x?: number | undefined; }
->foo(y, a) : { x?: number | undefined; }
->foo : <T>(x: T, y: T) => T
->y : { x?: number | undefined; }
->a : { x: number; y?: number | undefined; }
-
-var r6 = foo(x, y); // { x?: number; };
->r6 : { x?: number | undefined; }
->foo(x, y) : { x?: number | undefined; }
-=======
->  : ^^^^^^^^^^^^^^
->a : { x: number; y?: number; }
->  : ^^^^^^^^^^^^^^^^^^^^^^^^^^
-
-var r5 = foo(a, y); // { x?: number; };
->r5 : { x?: number; }
->   : ^^^^^^^^^^^^^^^
->foo(a, y) : { x?: number; }
->          : ^^^^^^^^^^^^^^^
->foo : <T>(x: T, y: T) => T
->    : ^^^^^^^^^^^^^^^^^^^^
->a : { x: number; y?: number; }
->  : ^^^^^^^^^^^^^^^^^^^^^^^^^^
->y : { x?: number; }
->  : ^^^^^^^^^^^^^^^
-
-var r5 = foo(y, a); // { x?: number; };
->r5 : { x?: number; }
->   : ^^^^^^^^^^^^^^^
->foo(y, a) : { x?: number; }
->          : ^^^^^^^^^^^^^^^
->foo : <T>(x: T, y: T) => T
->    : ^^^^^^^^^^^^^^^^^^^^
->y : { x?: number; }
->  : ^^^^^^^^^^^^^^^
->a : { x: number; y?: number; }
->  : ^^^^^^^^^^^^^^^^^^^^^^^^^^
-
-var r6 = foo(x, y); // { x?: number; };
->r6 : { x?: number; }
->   : ^^^^^^^^^^^^^^^
->foo(x, y) : { x?: number; }
->          : ^^^^^^^^^^^^^^^
->>>>>>> 12402f26
->foo : <T>(x: T, y: T) => T
->    : ^^^^^^^^^^^^^^^^^^^^
->x : { x: number; }
-<<<<<<< HEAD
->y : { x?: number | undefined; }
-
-var r6 = foo(y, x); // { x?: number; };
->r6 : { x?: number | undefined; }
->foo(y, x) : { x?: number | undefined; }
->foo : <T>(x: T, y: T) => T
->y : { x?: number | undefined; }
-=======
->  : ^^^^^^^^^^^^^^
->y : { x?: number; }
->  : ^^^^^^^^^^^^^^^
-
-var r6 = foo(y, x); // { x?: number; };
->r6 : { x?: number; }
->   : ^^^^^^^^^^^^^^^
->foo(y, x) : { x?: number; }
->          : ^^^^^^^^^^^^^^^
->foo : <T>(x: T, y: T) => T
->    : ^^^^^^^^^^^^^^^^^^^^
->y : { x?: number; }
->  : ^^^^^^^^^^^^^^^
->>>>>>> 12402f26
->x : { x: number; }
->  : ^^^^^^^^^^^^^^
-
-var s1: (x: Object) => string;
->s1 : (x: Object) => string
->   : ^^^^      ^^^^^      
->x : Object
->  : ^^^^^^
-
-var s2: (x: string) => string;
->s2 : (x: string) => string
->   : ^^^^      ^^^^^      
->x : string
->  : ^^^^^^
-
-var r7 = foo(s1, s2); // (x: Object) => string;
->r7 : (x: string) => string
->   : ^^^^^^^^^^^^^^^^^^^^^
->foo(s1, s2) : (x: string) => string
->            : ^^^^^^^^^^^^^^^^^^^^^
->foo : <T>(x: T, y: T) => T
->    : ^^^^^^^^^^^^^^^^^^^^
->s1 : (x: Object) => string
->   : ^^^^^^^^^^^^^^^^^^^^^
->s2 : (x: string) => string
->   : ^^^^^^^^^^^^^^^^^^^^^
-
-var r8 = foo(s2, s1); // (x: string) => string;
->r8 : (x: Object) => string
->   : ^^^^^^^^^^^^^^^^^^^^^
->foo(s2, s1) : (x: Object) => string
->            : ^^^^^^^^^^^^^^^^^^^^^
->foo : <T>(x: T, y: T) => T
->    : ^^^^^^^^^^^^^^^^^^^^
->s2 : (x: string) => string
->   : ^^^^^^^^^^^^^^^^^^^^^
->s1 : (x: Object) => string
->   : ^^^^^^^^^^^^^^^^^^^^^
-
+//// [tests/cases/conformance/types/typeRelationships/typeInference/genericCallWithNonSymmetricSubtypes.ts] ////
+
+=== genericCallWithNonSymmetricSubtypes.ts ===
+// generic type argument inference where inference leads to two candidates that are both supertypes of all candidates
+// we choose the first candidate so the result is dependent on the order of the arguments provided
+
+function foo<T>(x: T, y: T) {
+>foo : <T>(x: T, y: T) => T
+>    : ^ ^^^^^ ^^^^^ ^^^^^^
+>x : T
+>  : ^
+>y : T
+>  : ^
+
+    var r: T;
+>r : T
+>  : ^
+
+    return r;
+>r : T
+>  : ^
+}
+
+var a: { x: number; y?: number; };
+>a : { x: number; y?: number | undefined; }
+>  : ^^^^^      ^^^^^^^^^^^^^^^^^^^^^^^^^^^
+>x : number
+>  : ^^^^^^
+>y : number | undefined
+>  : ^^^^^^^^^^^^^^^^^^
+
+var b: { x: number; z?: number; };
+>b : { x: number; z?: number | undefined; }
+>  : ^^^^^      ^^^^^^^^^^^^^^^^^^^^^^^^^^^
+>x : number
+>  : ^^^^^^
+>z : number | undefined
+>  : ^^^^^^^^^^^^^^^^^^
+
+var r = foo(a, b); // { x: number; y?: number; };
+>r : { x: number; y?: number | undefined; }
+>  : ^^^^^^^^^^^^^^^^^^^^^^^^^^^^^^^^^^^^^^
+>foo(a, b) : { x: number; y?: number | undefined; }
+>          : ^^^^^^^^^^^^^^^^^^^^^^^^^^^^^^^^^^^^^^
+>foo : <T>(x: T, y: T) => T
+>    : ^^^^^^^^^^^^^^^^^^^^
+>a : { x: number; y?: number | undefined; }
+>  : ^^^^^^^^^^^^^^^^^^^^^^^^^^^^^^^^^^^^^^
+>b : { x: number; z?: number | undefined; }
+>  : ^^^^^^^^^^^^^^^^^^^^^^^^^^^^^^^^^^^^^^
+
+var r2 = foo(b, a); // { x: number; z?: number; };
+>r2 : { x: number; z?: number | undefined; }
+>   : ^^^^^^^^^^^^^^^^^^^^^^^^^^^^^^^^^^^^^^
+>foo(b, a) : { x: number; z?: number | undefined; }
+>          : ^^^^^^^^^^^^^^^^^^^^^^^^^^^^^^^^^^^^^^
+>foo : <T>(x: T, y: T) => T
+>    : ^^^^^^^^^^^^^^^^^^^^
+>b : { x: number; z?: number | undefined; }
+>  : ^^^^^^^^^^^^^^^^^^^^^^^^^^^^^^^^^^^^^^
+>a : { x: number; y?: number | undefined; }
+>  : ^^^^^^^^^^^^^^^^^^^^^^^^^^^^^^^^^^^^^^
+
+var x: { x: number; };
+>x : { x: number; }
+>  : ^^^^^      ^^^
+>x : number
+>  : ^^^^^^
+
+var y: { x?: number; };
+>y : { x?: number | undefined; }
+>  : ^^^^^^^^^^^^^^^^^^^^^^^^^^^
+>x : number | undefined
+>  : ^^^^^^^^^^^^^^^^^^
+
+var r3 = foo(a, x); // { x: number; y?: number; };
+>r3 : { x: number; }
+>   : ^^^^^^^^^^^^^^
+>foo(a, x) : { x: number; }
+>          : ^^^^^^^^^^^^^^
+>foo : <T>(x: T, y: T) => T
+>    : ^^^^^^^^^^^^^^^^^^^^
+>a : { x: number; y?: number | undefined; }
+>  : ^^^^^^^^^^^^^^^^^^^^^^^^^^^^^^^^^^^^^^
+>x : { x: number; }
+>  : ^^^^^^^^^^^^^^
+
+var r4 = foo(x, a); // { x: number; };
+>r4 : { x: number; }
+>   : ^^^^^^^^^^^^^^
+>foo(x, a) : { x: number; }
+>          : ^^^^^^^^^^^^^^
+>foo : <T>(x: T, y: T) => T
+>    : ^^^^^^^^^^^^^^^^^^^^
+>x : { x: number; }
+>  : ^^^^^^^^^^^^^^
+>a : { x: number; y?: number | undefined; }
+>  : ^^^^^^^^^^^^^^^^^^^^^^^^^^^^^^^^^^^^^^
+
+var r5 = foo(a, y); // { x?: number; };
+>r5 : { x?: number | undefined; }
+>   : ^^^^^^^^^^^^^^^^^^^^^^^^^^^
+>foo(a, y) : { x?: number | undefined; }
+>          : ^^^^^^^^^^^^^^^^^^^^^^^^^^^
+>foo : <T>(x: T, y: T) => T
+>    : ^^^^^^^^^^^^^^^^^^^^
+>a : { x: number; y?: number | undefined; }
+>  : ^^^^^^^^^^^^^^^^^^^^^^^^^^^^^^^^^^^^^^
+>y : { x?: number | undefined; }
+>  : ^^^^^^^^^^^^^^^^^^^^^^^^^^^
+
+var r5 = foo(y, a); // { x?: number; };
+>r5 : { x?: number | undefined; }
+>   : ^^^^^^^^^^^^^^^^^^^^^^^^^^^
+>foo(y, a) : { x?: number | undefined; }
+>          : ^^^^^^^^^^^^^^^^^^^^^^^^^^^
+>foo : <T>(x: T, y: T) => T
+>    : ^^^^^^^^^^^^^^^^^^^^
+>y : { x?: number | undefined; }
+>  : ^^^^^^^^^^^^^^^^^^^^^^^^^^^
+>a : { x: number; y?: number | undefined; }
+>  : ^^^^^^^^^^^^^^^^^^^^^^^^^^^^^^^^^^^^^^
+
+var r6 = foo(x, y); // { x?: number; };
+>r6 : { x?: number | undefined; }
+>   : ^^^^^^^^^^^^^^^^^^^^^^^^^^^
+>foo(x, y) : { x?: number | undefined; }
+>          : ^^^^^^^^^^^^^^^^^^^^^^^^^^^
+>foo : <T>(x: T, y: T) => T
+>    : ^^^^^^^^^^^^^^^^^^^^
+>x : { x: number; }
+>  : ^^^^^^^^^^^^^^
+>y : { x?: number | undefined; }
+>  : ^^^^^^^^^^^^^^^^^^^^^^^^^^^
+
+var r6 = foo(y, x); // { x?: number; };
+>r6 : { x?: number | undefined; }
+>   : ^^^^^^^^^^^^^^^^^^^^^^^^^^^
+>foo(y, x) : { x?: number | undefined; }
+>          : ^^^^^^^^^^^^^^^^^^^^^^^^^^^
+>foo : <T>(x: T, y: T) => T
+>    : ^^^^^^^^^^^^^^^^^^^^
+>y : { x?: number | undefined; }
+>  : ^^^^^^^^^^^^^^^^^^^^^^^^^^^
+>x : { x: number; }
+>  : ^^^^^^^^^^^^^^
+
+var s1: (x: Object) => string;
+>s1 : (x: Object) => string
+>   : ^^^^      ^^^^^      
+>x : Object
+>  : ^^^^^^
+
+var s2: (x: string) => string;
+>s2 : (x: string) => string
+>   : ^^^^      ^^^^^      
+>x : string
+>  : ^^^^^^
+
+var r7 = foo(s1, s2); // (x: Object) => string;
+>r7 : (x: string) => string
+>   : ^^^^^^^^^^^^^^^^^^^^^
+>foo(s1, s2) : (x: string) => string
+>            : ^^^^^^^^^^^^^^^^^^^^^
+>foo : <T>(x: T, y: T) => T
+>    : ^^^^^^^^^^^^^^^^^^^^
+>s1 : (x: Object) => string
+>   : ^^^^^^^^^^^^^^^^^^^^^
+>s2 : (x: string) => string
+>   : ^^^^^^^^^^^^^^^^^^^^^
+
+var r8 = foo(s2, s1); // (x: string) => string;
+>r8 : (x: Object) => string
+>   : ^^^^^^^^^^^^^^^^^^^^^
+>foo(s2, s1) : (x: Object) => string
+>            : ^^^^^^^^^^^^^^^^^^^^^
+>foo : <T>(x: T, y: T) => T
+>    : ^^^^^^^^^^^^^^^^^^^^
+>s2 : (x: string) => string
+>   : ^^^^^^^^^^^^^^^^^^^^^
+>s1 : (x: Object) => string
+>   : ^^^^^^^^^^^^^^^^^^^^^
+