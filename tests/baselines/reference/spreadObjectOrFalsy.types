//// [tests/cases/conformance/types/spread/spreadObjectOrFalsy.ts] ////

=== spreadObjectOrFalsy.ts ===
function f1<T>(a: T & undefined) {
>f1 : <T>(a: T & undefined) => any
>   : ^ ^^^^^             ^^^^^^^^
>a : T & undefined
>  : ^^^^^^^^^^^^^

    return { ...a };  // Error
>{ ...a } : any
>         : ^^^
>a : T & undefined
>  : ^^^^^^^^^^^^^
}

function f2<T>(a: T | T & undefined) {
<<<<<<< HEAD
>f2 : <T>(a: T | T & undefined) => T | T & undefined
>a : T | T & undefined

    return { ...a };
>{ ...a } : T | T & undefined
>a : T | T & undefined
=======
>f2 : <T>(a: T | (T & undefined)) => T | (T & undefined)
>   : ^ ^^^^^    ^             ^^^^^^^^^^^^^^^^^^^^^^^^^
>a : T | (T & undefined)
>  : ^^^^^^^^^^^^^^^^^^^

    return { ...a };
>{ ...a } : T | (T & undefined)
>         : ^^^^^^^^^^^^^^^^^^^
>a : T | (T & undefined)
>  : ^^^^^^^^^^^^^^^^^^^
>>>>>>> 8e114483
}

function f3<T extends undefined>(a: T) {
>f3 : <T extends undefined>(a: T) => any
>   : ^ ^^^^^^^^^^^^^^^^^^^^^^^ ^^^^^^^^
>a : T
>  : ^

    return { ...a };  // Error
>{ ...a } : any
>         : ^^^
>a : T
>  : ^
}

function f4<T extends undefined>(a: object | T) {
>f4 : <T extends undefined>(a: object | T) => {}
>   : ^ ^^^^^^^^^^^^^^^^^^^^^^^          ^^^^^^^
>a : object | T
>  : ^^^^^^^^^^

    return { ...a };
>{ ...a } : {}
>         : ^^
>a : object | T
>  : ^^^^^^^^^^
}

function f5<S, T extends undefined>(a: S | T) {
>f5 : <S, T extends undefined>(a: S | T) => S | T
>   : ^ ^^ ^^^^^^^^^^^^^^^^^^^^^^^     ^^^^^^^^^^
>a : S | T
>  : ^^^^^

    return { ...a };
>{ ...a } : S | T
>         : ^^^^^
>a : S | T
>  : ^^^^^
}

function f6<T extends object | undefined>(a: T) {
>f6 : <T extends object | undefined>(a: T) => T
>   : ^ ^^^^^^^^^^^^^^^^^^^^^^^^^^^^^^^^ ^^^^^^
>a : T
>  : ^

    return { ...a };
>{ ...a } : T
>         : ^
>a : T
>  : ^
}

// Repro from #46976

function g1<T extends {}, A extends { z: (T | undefined) & T }>(a: A) {
>g1 : <T extends {}, A extends { z: (T | undefined) & T; }>(a: A) => T
>   : ^ ^^^^^^^^^^^^^ ^^^^^^^^^^^^^^                   ^^^^^^^^ ^^^^^^
>z : T
>  : ^
>a : A
>  : ^

    const { z } = a;
>z : T
>  : ^
>a : A
>  : ^

    return {
>{        ...z    } : T
>                   : ^

        ...z
>z : T
>  : ^

    };
}

// Repro from #47028

interface DatafulFoo<T> {
    data: T;
>data : T
>     : ^
}

class Foo<T extends string> {
>Foo : Foo<T>
>    : ^^^^^^

    data: T | undefined;
>data : T | undefined
>     : ^^^^^^^^^^^^^

    bar() {
>bar : () => void
>    : ^^^^^^^^^^

        if (this.hasData()) {
>this.hasData() : boolean
>               : ^^^^^^^
>this.hasData : () => this is DatafulFoo<T>
>             : ^^^^^^^^^^^^^^^^^^^^^^^^^^^
>this : this
>     : ^^^^
>hasData : () => this is DatafulFoo<T>
>        : ^^^^^^^^^^^^^^^^^^^^^^^^^^^

            this.data.toLocaleLowerCase();
>this.data.toLocaleLowerCase() : string
>                              : ^^^^^^
>this.data.toLocaleLowerCase : (locales?: string | string[] | undefined) => string
>                            : ^^^^^^^^^^^^^^^^^^^^^^^^^^^^^^^^^^^^^^^^^^^^^^^^^^^
>this.data : T
>          : ^
>this : this & DatafulFoo<T>
>     : ^^^^^^^^^^^^^^^^^^^^
>data : T
>     : ^
>toLocaleLowerCase : (locales?: string | string[] | undefined) => string
>                  : ^^^^^^^^^^^^^^^^^^^^^^^^^^^^^^^^^^^^^^^^^^^^^^^^^^^
        }
    }
    hasData(): this is DatafulFoo<T> {
>hasData : () => this is DatafulFoo<T>
>        : ^^^^^^                     

        return true;
>true : true
>     : ^^^^
    }
}

<|MERGE_RESOLUTION|>--- conflicted
+++ resolved
@@ -1,172 +1,163 @@
-//// [tests/cases/conformance/types/spread/spreadObjectOrFalsy.ts] ////
-
-=== spreadObjectOrFalsy.ts ===
-function f1<T>(a: T & undefined) {
->f1 : <T>(a: T & undefined) => any
->   : ^ ^^^^^             ^^^^^^^^
->a : T & undefined
->  : ^^^^^^^^^^^^^
-
-    return { ...a };  // Error
->{ ...a } : any
->         : ^^^
->a : T & undefined
->  : ^^^^^^^^^^^^^
-}
-
-function f2<T>(a: T | T & undefined) {
-<<<<<<< HEAD
->f2 : <T>(a: T | T & undefined) => T | T & undefined
->a : T | T & undefined
-
-    return { ...a };
->{ ...a } : T | T & undefined
->a : T | T & undefined
-=======
->f2 : <T>(a: T | (T & undefined)) => T | (T & undefined)
->   : ^ ^^^^^    ^             ^^^^^^^^^^^^^^^^^^^^^^^^^
->a : T | (T & undefined)
->  : ^^^^^^^^^^^^^^^^^^^
-
-    return { ...a };
->{ ...a } : T | (T & undefined)
->         : ^^^^^^^^^^^^^^^^^^^
->a : T | (T & undefined)
->  : ^^^^^^^^^^^^^^^^^^^
->>>>>>> 8e114483
-}
-
-function f3<T extends undefined>(a: T) {
->f3 : <T extends undefined>(a: T) => any
->   : ^ ^^^^^^^^^^^^^^^^^^^^^^^ ^^^^^^^^
->a : T
->  : ^
-
-    return { ...a };  // Error
->{ ...a } : any
->         : ^^^
->a : T
->  : ^
-}
-
-function f4<T extends undefined>(a: object | T) {
->f4 : <T extends undefined>(a: object | T) => {}
->   : ^ ^^^^^^^^^^^^^^^^^^^^^^^          ^^^^^^^
->a : object | T
->  : ^^^^^^^^^^
-
-    return { ...a };
->{ ...a } : {}
->         : ^^
->a : object | T
->  : ^^^^^^^^^^
-}
-
-function f5<S, T extends undefined>(a: S | T) {
->f5 : <S, T extends undefined>(a: S | T) => S | T
->   : ^ ^^ ^^^^^^^^^^^^^^^^^^^^^^^     ^^^^^^^^^^
->a : S | T
->  : ^^^^^
-
-    return { ...a };
->{ ...a } : S | T
->         : ^^^^^
->a : S | T
->  : ^^^^^
-}
-
-function f6<T extends object | undefined>(a: T) {
->f6 : <T extends object | undefined>(a: T) => T
->   : ^ ^^^^^^^^^^^^^^^^^^^^^^^^^^^^^^^^ ^^^^^^
->a : T
->  : ^
-
-    return { ...a };
->{ ...a } : T
->         : ^
->a : T
->  : ^
-}
-
-// Repro from #46976
-
-function g1<T extends {}, A extends { z: (T | undefined) & T }>(a: A) {
->g1 : <T extends {}, A extends { z: (T | undefined) & T; }>(a: A) => T
->   : ^ ^^^^^^^^^^^^^ ^^^^^^^^^^^^^^                   ^^^^^^^^ ^^^^^^
->z : T
->  : ^
->a : A
->  : ^
-
-    const { z } = a;
->z : T
->  : ^
->a : A
->  : ^
-
-    return {
->{        ...z    } : T
->                   : ^
-
-        ...z
->z : T
->  : ^
-
-    };
-}
-
-// Repro from #47028
-
-interface DatafulFoo<T> {
-    data: T;
->data : T
->     : ^
-}
-
-class Foo<T extends string> {
->Foo : Foo<T>
->    : ^^^^^^
-
-    data: T | undefined;
->data : T | undefined
->     : ^^^^^^^^^^^^^
-
-    bar() {
->bar : () => void
->    : ^^^^^^^^^^
-
-        if (this.hasData()) {
->this.hasData() : boolean
->               : ^^^^^^^
->this.hasData : () => this is DatafulFoo<T>
->             : ^^^^^^^^^^^^^^^^^^^^^^^^^^^
->this : this
->     : ^^^^
->hasData : () => this is DatafulFoo<T>
->        : ^^^^^^^^^^^^^^^^^^^^^^^^^^^
-
-            this.data.toLocaleLowerCase();
->this.data.toLocaleLowerCase() : string
->                              : ^^^^^^
->this.data.toLocaleLowerCase : (locales?: string | string[] | undefined) => string
->                            : ^^^^^^^^^^^^^^^^^^^^^^^^^^^^^^^^^^^^^^^^^^^^^^^^^^^
->this.data : T
->          : ^
->this : this & DatafulFoo<T>
->     : ^^^^^^^^^^^^^^^^^^^^
->data : T
->     : ^
->toLocaleLowerCase : (locales?: string | string[] | undefined) => string
->                  : ^^^^^^^^^^^^^^^^^^^^^^^^^^^^^^^^^^^^^^^^^^^^^^^^^^^
-        }
-    }
-    hasData(): this is DatafulFoo<T> {
->hasData : () => this is DatafulFoo<T>
->        : ^^^^^^                     
-
-        return true;
->true : true
->     : ^^^^
-    }
-}
-
+//// [tests/cases/conformance/types/spread/spreadObjectOrFalsy.ts] ////
+
+=== spreadObjectOrFalsy.ts ===
+function f1<T>(a: T & undefined) {
+>f1 : <T>(a: T & undefined) => any
+>   : ^ ^^^^^             ^^^^^^^^
+>a : T & undefined
+>  : ^^^^^^^^^^^^^
+
+    return { ...a };  // Error
+>{ ...a } : any
+>         : ^^^
+>a : T & undefined
+>  : ^^^^^^^^^^^^^
+}
+
+function f2<T>(a: T | T & undefined) {
+>f2 : <T>(a: T | T & undefined) => T | T & undefined
+>   : ^ ^^^^^                 ^^^^^^^^^^^^^^^^^^^^^^
+>a : T | T & undefined
+>  : ^^^^^^^^^^^^^^^^^
+
+    return { ...a };
+>{ ...a } : T | T & undefined
+>         : ^^^^^^^^^^^^^^^^^
+>a : T | T & undefined
+>  : ^^^^^^^^^^^^^^^^^
+}
+
+function f3<T extends undefined>(a: T) {
+>f3 : <T extends undefined>(a: T) => any
+>   : ^ ^^^^^^^^^^^^^^^^^^^^^^^ ^^^^^^^^
+>a : T
+>  : ^
+
+    return { ...a };  // Error
+>{ ...a } : any
+>         : ^^^
+>a : T
+>  : ^
+}
+
+function f4<T extends undefined>(a: object | T) {
+>f4 : <T extends undefined>(a: object | T) => {}
+>   : ^ ^^^^^^^^^^^^^^^^^^^^^^^          ^^^^^^^
+>a : object | T
+>  : ^^^^^^^^^^
+
+    return { ...a };
+>{ ...a } : {}
+>         : ^^
+>a : object | T
+>  : ^^^^^^^^^^
+}
+
+function f5<S, T extends undefined>(a: S | T) {
+>f5 : <S, T extends undefined>(a: S | T) => S | T
+>   : ^ ^^ ^^^^^^^^^^^^^^^^^^^^^^^     ^^^^^^^^^^
+>a : S | T
+>  : ^^^^^
+
+    return { ...a };
+>{ ...a } : S | T
+>         : ^^^^^
+>a : S | T
+>  : ^^^^^
+}
+
+function f6<T extends object | undefined>(a: T) {
+>f6 : <T extends object | undefined>(a: T) => T
+>   : ^ ^^^^^^^^^^^^^^^^^^^^^^^^^^^^^^^^ ^^^^^^
+>a : T
+>  : ^
+
+    return { ...a };
+>{ ...a } : T
+>         : ^
+>a : T
+>  : ^
+}
+
+// Repro from #46976
+
+function g1<T extends {}, A extends { z: (T | undefined) & T }>(a: A) {
+>g1 : <T extends {}, A extends { z: (T | undefined) & T; }>(a: A) => T
+>   : ^ ^^^^^^^^^^^^^ ^^^^^^^^^^^^^^                   ^^^^^^^^ ^^^^^^
+>z : T
+>  : ^
+>a : A
+>  : ^
+
+    const { z } = a;
+>z : T
+>  : ^
+>a : A
+>  : ^
+
+    return {
+>{        ...z    } : T
+>                   : ^
+
+        ...z
+>z : T
+>  : ^
+
+    };
+}
+
+// Repro from #47028
+
+interface DatafulFoo<T> {
+    data: T;
+>data : T
+>     : ^
+}
+
+class Foo<T extends string> {
+>Foo : Foo<T>
+>    : ^^^^^^
+
+    data: T | undefined;
+>data : T | undefined
+>     : ^^^^^^^^^^^^^
+
+    bar() {
+>bar : () => void
+>    : ^^^^^^^^^^
+
+        if (this.hasData()) {
+>this.hasData() : boolean
+>               : ^^^^^^^
+>this.hasData : () => this is DatafulFoo<T>
+>             : ^^^^^^^^^^^^^^^^^^^^^^^^^^^
+>this : this
+>     : ^^^^
+>hasData : () => this is DatafulFoo<T>
+>        : ^^^^^^^^^^^^^^^^^^^^^^^^^^^
+
+            this.data.toLocaleLowerCase();
+>this.data.toLocaleLowerCase() : string
+>                              : ^^^^^^
+>this.data.toLocaleLowerCase : (locales?: string | string[] | undefined) => string
+>                            : ^^^^^^^^^^^^^^^^^^^^^^^^^^^^^^^^^^^^^^^^^^^^^^^^^^^
+>this.data : T
+>          : ^
+>this : this & DatafulFoo<T>
+>     : ^^^^^^^^^^^^^^^^^^^^
+>data : T
+>     : ^
+>toLocaleLowerCase : (locales?: string | string[] | undefined) => string
+>                  : ^^^^^^^^^^^^^^^^^^^^^^^^^^^^^^^^^^^^^^^^^^^^^^^^^^^
+        }
+    }
+    hasData(): this is DatafulFoo<T> {
+>hasData : () => this is DatafulFoo<T>
+>        : ^^^^^^                     
+
+        return true;
+>true : true
+>     : ^^^^
+    }
+}
+