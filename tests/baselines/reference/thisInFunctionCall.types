--- conflicted
+++ resolved
@@ -1,240 +1,222 @@
-//// [tests/cases/compiler/thisInFunctionCall.ts] ////
-
-=== thisInFunctionCall.ts ===
-class Test {
->Test : Test
->     : ^^^^
-
-  data: number[]
->data : number[]
->     : ^^^^^^^^
-
-  constructor() {
-    this.data = [1, 2, 3]
->this.data = [1, 2, 3] : number[]
->                      : ^^^^^^^^
->this.data : number[]
->          : ^^^^^^^^
->this : this
->     : ^^^^
->data : number[]
->     : ^^^^^^^^
->[1, 2, 3] : number[]
->          : ^^^^^^^^
->1 : 1
->  : ^
->2 : 2
->  : ^
->3 : 3
->  : ^
-  }
-
-  finderRaw() {
->finderRaw : () => void
->          : ^^^^^^^^^^
-
-    this.data.find(function (d) {
-<<<<<<< HEAD
->this.data.find(function (d) {      return d === this.data.length    }) : number | undefined
->this.data.find : { <S extends number>(predicate: (value: number, index: number, obj: number[]) => value is S, thisArg?: any): S | undefined; (predicate: (value: number, index: number, obj: number[]) => unknown, thisArg?: any): number | undefined; }
-=======
->this.data.find(function (d) {      return d === this.data.length    }) : number
->                                                                       : ^^^^^^
->this.data.find : { <S extends number>(predicate: (value: number, index: number, obj: number[]) => value is S, thisArg?: any): S; (predicate: (value: number, index: number, obj: number[]) => unknown, thisArg?: any): number; }
->               : ^^^^^^^^^^^^^^^^^^^^^^^^^^^^^^^^^^^^^^^^^^^^^^^^^^^^^^^^^^^^^^^^^^^^^^^^^^^^^^^^^^^^^^^^^^^^^^^^^^^^^^^^^^^^^^^^^^^^^^^^^^^^^^^^^^^^^^^^^^^^^^^^^^^^^^^^^^^^^^^^^^^^^^^^^^^^^^^^^^^^^^^^^^^^^^^^^^^^^^^^^^^^^^^
->>>>>>> 12402f26
->this.data : number[]
->          : ^^^^^^^^
->this : this
->     : ^^^^
->data : number[]
-<<<<<<< HEAD
->find : { <S extends number>(predicate: (value: number, index: number, obj: number[]) => value is S, thisArg?: any): S | undefined; (predicate: (value: number, index: number, obj: number[]) => unknown, thisArg?: any): number | undefined; }
-=======
->     : ^^^^^^^^
->find : { <S extends number>(predicate: (value: number, index: number, obj: number[]) => value is S, thisArg?: any): S; (predicate: (value: number, index: number, obj: number[]) => unknown, thisArg?: any): number; }
->     : ^^^^^^^^^^^^^^^^^^^^^^^^^^^^^^^^^^^^^^^^^^^^^^^^^^^^^^^^^^^^^^^^^^^^^^^^^^^^^^^^^^^^^^^^^^^^^^^^^^^^^^^^^^^^^^^^^^^^^^^^^^^^^^^^^^^^^^^^^^^^^^^^^^^^^^^^^^^^^^^^^^^^^^^^^^^^^^^^^^^^^^^^^^^^^^^^^^^^^^^^^^^^^^^
->>>>>>> 12402f26
->function (d) {      return d === this.data.length    } : (d: number) => boolean
->                                                       : ^^^^^^^^^^^^^^^^^^^^^^
->d : number
->  : ^^^^^^
-
-      return d === this.data.length
->d === this.data.length : boolean
->                       : ^^^^^^^
->d : number
->  : ^^^^^^
->this.data.length : any
->                 : ^^^
->this.data : any
->          : ^^^
->this : any
->     : ^^^
->data : any
->     : ^^^
->length : any
->       : ^^^
-
-    })
-  }
-
-  forEacherRaw() {
->forEacherRaw : () => void
->             : ^^^^^^^^^^
-
-    this.data.forEach(function (d) {
->this.data.forEach(function (d) {      console.log(d === this.data.length)    }) : void
->                                                                                : ^^^^
->this.data.forEach : (callbackfn: (value: number, index: number, array: number[]) => void, thisArg?: any) => void
->                  : ^^^^^^^^^^^^^^^^^^^^^^^^^^^^^^^^^^^^^^^^^^^^^^^^^^^^^^^^^^^^^^^^^^^^^^^^^^^^^^^^^^^^^^^^^^^^
->this.data : number[]
->          : ^^^^^^^^
->this : this
->     : ^^^^
->data : number[]
->     : ^^^^^^^^
->forEach : (callbackfn: (value: number, index: number, array: number[]) => void, thisArg?: any) => void
->        : ^^^^^^^^^^^^^^^^^^^^^^^^^^^^^^^^^^^^^^^^^^^^^^^^^^^^^^^^^^^^^^^^^^^^^^^^^^^^^^^^^^^^^^^^^^^^
->function (d) {      console.log(d === this.data.length)    } : (d: number) => void
->                                                             : ^^^^^^^^^^^^^^^^^^^
->d : number
->  : ^^^^^^
-
-      console.log(d === this.data.length)
->console.log(d === this.data.length) : void
->                                    : ^^^^
->console.log : (...data: any[]) => void
->            : ^^^^^^^^^^^^^^^^^^^^^^^^
->console : Console
->        : ^^^^^^^
->log : (...data: any[]) => void
->    : ^^^^^^^^^^^^^^^^^^^^^^^^
->d === this.data.length : boolean
->                       : ^^^^^^^
->d : number
->  : ^^^^^^
->this.data.length : any
->                 : ^^^
->this.data : any
->          : ^^^
->this : any
->     : ^^^
->data : any
->     : ^^^
->length : any
->       : ^^^
-
-    })
-  }
-
-  forEacher() {
->forEacher : () => void
->          : ^^^^^^^^^^
-
-    this.data.forEach(
->this.data.forEach(    /** @this {Test} */    function (d) {      console.log(d === this.data.length)    }, this) : void
->                                                                                                                 : ^^^^
->this.data.forEach : (callbackfn: (value: number, index: number, array: number[]) => void, thisArg?: any) => void
->                  : ^^^^^^^^^^^^^^^^^^^^^^^^^^^^^^^^^^^^^^^^^^^^^^^^^^^^^^^^^^^^^^^^^^^^^^^^^^^^^^^^^^^^^^^^^^^^
->this.data : number[]
->          : ^^^^^^^^
->this : this
->     : ^^^^
->data : number[]
->     : ^^^^^^^^
->forEach : (callbackfn: (value: number, index: number, array: number[]) => void, thisArg?: any) => void
->        : ^^^^^^^^^^^^^^^^^^^^^^^^^^^^^^^^^^^^^^^^^^^^^^^^^^^^^^^^^^^^^^^^^^^^^^^^^^^^^^^^^^^^^^^^^^^^
-
-    /** @this {Test} */
-    function (d) {
->function (d) {      console.log(d === this.data.length)    } : (d: number) => void
->                                                             : ^^^^^^^^^^^^^^^^^^^
->d : number
->  : ^^^^^^
-
-      console.log(d === this.data.length)
->console.log(d === this.data.length) : void
->                                    : ^^^^
->console.log : (...data: any[]) => void
->            : ^^^^^^^^^^^^^^^^^^^^^^^^
->console : Console
->        : ^^^^^^^
->log : (...data: any[]) => void
->    : ^^^^^^^^^^^^^^^^^^^^^^^^
->d === this.data.length : boolean
->                       : ^^^^^^^
->d : number
->  : ^^^^^^
->this.data.length : any
->                 : ^^^
->this.data : any
->          : ^^^
->this : any
->     : ^^^
->data : any
->     : ^^^
->length : any
->       : ^^^
-
-    }, this)
->this : this
->     : ^^^^
-  }
-
-  finder() {
->finder : () => void
->       : ^^^^^^^^^^
-
-    this.data.find(
-<<<<<<< HEAD
->this.data.find(    /** @this {Test} */    function (d) {      return d === this.data.length    }, this) : number | undefined
->this.data.find : { <S extends number>(predicate: (value: number, index: number, obj: number[]) => value is S, thisArg?: any): S | undefined; (predicate: (value: number, index: number, obj: number[]) => unknown, thisArg?: any): number | undefined; }
-=======
->this.data.find(    /** @this {Test} */    function (d) {      return d === this.data.length    }, this) : number
->                                                                                                        : ^^^^^^
->this.data.find : { <S extends number>(predicate: (value: number, index: number, obj: number[]) => value is S, thisArg?: any): S; (predicate: (value: number, index: number, obj: number[]) => unknown, thisArg?: any): number; }
->               : ^^^^^^^^^^^^^^^^^^^^^^^^^^^^^^^^^^^^^^^^^^^^^^^^^^^^^^^^^^^^^^^^^^^^^^^^^^^^^^^^^^^^^^^^^^^^^^^^^^^^^^^^^^^^^^^^^^^^^^^^^^^^^^^^^^^^^^^^^^^^^^^^^^^^^^^^^^^^^^^^^^^^^^^^^^^^^^^^^^^^^^^^^^^^^^^^^^^^^^^^^^^^^^^
->>>>>>> 12402f26
->this.data : number[]
->          : ^^^^^^^^
->this : this
->     : ^^^^
->data : number[]
-<<<<<<< HEAD
->find : { <S extends number>(predicate: (value: number, index: number, obj: number[]) => value is S, thisArg?: any): S | undefined; (predicate: (value: number, index: number, obj: number[]) => unknown, thisArg?: any): number | undefined; }
-=======
->     : ^^^^^^^^
->find : { <S extends number>(predicate: (value: number, index: number, obj: number[]) => value is S, thisArg?: any): S; (predicate: (value: number, index: number, obj: number[]) => unknown, thisArg?: any): number; }
->     : ^^^^^^^^^^^^^^^^^^^^^^^^^^^^^^^^^^^^^^^^^^^^^^^^^^^^^^^^^^^^^^^^^^^^^^^^^^^^^^^^^^^^^^^^^^^^^^^^^^^^^^^^^^^^^^^^^^^^^^^^^^^^^^^^^^^^^^^^^^^^^^^^^^^^^^^^^^^^^^^^^^^^^^^^^^^^^^^^^^^^^^^^^^^^^^^^^^^^^^^^^^^^^^^
->>>>>>> 12402f26
-
-    /** @this {Test} */
-    function (d) {
->function (d) {      return d === this.data.length    } : (d: number) => boolean
->                                                       : ^^^^^^^^^^^^^^^^^^^^^^
->d : number
->  : ^^^^^^
-
-      return d === this.data.length
->d === this.data.length : boolean
->                       : ^^^^^^^
->d : number
->  : ^^^^^^
->this.data.length : any
->                 : ^^^
->this.data : any
->          : ^^^
->this : any
->     : ^^^
->data : any
->     : ^^^
->length : any
->       : ^^^
-
-    }, this)
->this : this
->     : ^^^^
-  }
-}
-
+//// [tests/cases/compiler/thisInFunctionCall.ts] ////
+
+=== thisInFunctionCall.ts ===
+class Test {
+>Test : Test
+>     : ^^^^
+
+  data: number[]
+>data : number[]
+>     : ^^^^^^^^
+
+  constructor() {
+    this.data = [1, 2, 3]
+>this.data = [1, 2, 3] : number[]
+>                      : ^^^^^^^^
+>this.data : number[]
+>          : ^^^^^^^^
+>this : this
+>     : ^^^^
+>data : number[]
+>     : ^^^^^^^^
+>[1, 2, 3] : number[]
+>          : ^^^^^^^^
+>1 : 1
+>  : ^
+>2 : 2
+>  : ^
+>3 : 3
+>  : ^
+  }
+
+  finderRaw() {
+>finderRaw : () => void
+>          : ^^^^^^^^^^
+
+    this.data.find(function (d) {
+>this.data.find(function (d) {      return d === this.data.length    }) : number | undefined
+>                                                                       : ^^^^^^^^^^^^^^^^^^
+>this.data.find : { <S extends number>(predicate: (value: number, index: number, obj: number[]) => value is S, thisArg?: any): S | undefined; (predicate: (value: number, index: number, obj: number[]) => unknown, thisArg?: any): number | undefined; }
+>               : ^^^^^^^^^^^^^^^^^^^^^^^^^^^^^^^^^^^^^^^^^^^^^^^^^^^^^^^^^^^^^^^^^^^^^^^^^^^^^^^^^^^^^^^^^^^^^^^^^^^^^^^^^^^^^^^^^^^^^^^^^^^^^^^^^^^^^^^^^^^^^^^^^^^^^^^^^^^^^^^^^^^^^^^^^^^^^^^^^^^^^^^^^^^^^^^^^^^^^^^^^^^^^^^^^^^^^^^^^^^^^^^^^^^^^^^
+>this.data : number[]
+>          : ^^^^^^^^
+>this : this
+>     : ^^^^
+>data : number[]
+>     : ^^^^^^^^
+>find : { <S extends number>(predicate: (value: number, index: number, obj: number[]) => value is S, thisArg?: any): S | undefined; (predicate: (value: number, index: number, obj: number[]) => unknown, thisArg?: any): number | undefined; }
+>     : ^^^^^^^^^^^^^^^^^^^^^^^^^^^^^^^^^^^^^^^^^^^^^^^^^^^^^^^^^^^^^^^^^^^^^^^^^^^^^^^^^^^^^^^^^^^^^^^^^^^^^^^^^^^^^^^^^^^^^^^^^^^^^^^^^^^^^^^^^^^^^^^^^^^^^^^^^^^^^^^^^^^^^^^^^^^^^^^^^^^^^^^^^^^^^^^^^^^^^^^^^^^^^^^^^^^^^^^^^^^^^^^^^^^^^^^
+>function (d) {      return d === this.data.length    } : (d: number) => boolean
+>                                                       : ^^^^^^^^^^^^^^^^^^^^^^
+>d : number
+>  : ^^^^^^
+
+      return d === this.data.length
+>d === this.data.length : boolean
+>                       : ^^^^^^^
+>d : number
+>  : ^^^^^^
+>this.data.length : any
+>                 : ^^^
+>this.data : any
+>          : ^^^
+>this : any
+>     : ^^^
+>data : any
+>     : ^^^
+>length : any
+>       : ^^^
+
+    })
+  }
+
+  forEacherRaw() {
+>forEacherRaw : () => void
+>             : ^^^^^^^^^^
+
+    this.data.forEach(function (d) {
+>this.data.forEach(function (d) {      console.log(d === this.data.length)    }) : void
+>                                                                                : ^^^^
+>this.data.forEach : (callbackfn: (value: number, index: number, array: number[]) => void, thisArg?: any) => void
+>                  : ^^^^^^^^^^^^^^^^^^^^^^^^^^^^^^^^^^^^^^^^^^^^^^^^^^^^^^^^^^^^^^^^^^^^^^^^^^^^^^^^^^^^^^^^^^^^
+>this.data : number[]
+>          : ^^^^^^^^
+>this : this
+>     : ^^^^
+>data : number[]
+>     : ^^^^^^^^
+>forEach : (callbackfn: (value: number, index: number, array: number[]) => void, thisArg?: any) => void
+>        : ^^^^^^^^^^^^^^^^^^^^^^^^^^^^^^^^^^^^^^^^^^^^^^^^^^^^^^^^^^^^^^^^^^^^^^^^^^^^^^^^^^^^^^^^^^^^
+>function (d) {      console.log(d === this.data.length)    } : (d: number) => void
+>                                                             : ^^^^^^^^^^^^^^^^^^^
+>d : number
+>  : ^^^^^^
+
+      console.log(d === this.data.length)
+>console.log(d === this.data.length) : void
+>                                    : ^^^^
+>console.log : (...data: any[]) => void
+>            : ^^^^^^^^^^^^^^^^^^^^^^^^
+>console : Console
+>        : ^^^^^^^
+>log : (...data: any[]) => void
+>    : ^^^^^^^^^^^^^^^^^^^^^^^^
+>d === this.data.length : boolean
+>                       : ^^^^^^^
+>d : number
+>  : ^^^^^^
+>this.data.length : any
+>                 : ^^^
+>this.data : any
+>          : ^^^
+>this : any
+>     : ^^^
+>data : any
+>     : ^^^
+>length : any
+>       : ^^^
+
+    })
+  }
+
+  forEacher() {
+>forEacher : () => void
+>          : ^^^^^^^^^^
+
+    this.data.forEach(
+>this.data.forEach(    /** @this {Test} */    function (d) {      console.log(d === this.data.length)    }, this) : void
+>                                                                                                                 : ^^^^
+>this.data.forEach : (callbackfn: (value: number, index: number, array: number[]) => void, thisArg?: any) => void
+>                  : ^^^^^^^^^^^^^^^^^^^^^^^^^^^^^^^^^^^^^^^^^^^^^^^^^^^^^^^^^^^^^^^^^^^^^^^^^^^^^^^^^^^^^^^^^^^^
+>this.data : number[]
+>          : ^^^^^^^^
+>this : this
+>     : ^^^^
+>data : number[]
+>     : ^^^^^^^^
+>forEach : (callbackfn: (value: number, index: number, array: number[]) => void, thisArg?: any) => void
+>        : ^^^^^^^^^^^^^^^^^^^^^^^^^^^^^^^^^^^^^^^^^^^^^^^^^^^^^^^^^^^^^^^^^^^^^^^^^^^^^^^^^^^^^^^^^^^^
+
+    /** @this {Test} */
+    function (d) {
+>function (d) {      console.log(d === this.data.length)    } : (d: number) => void
+>                                                             : ^^^^^^^^^^^^^^^^^^^
+>d : number
+>  : ^^^^^^
+
+      console.log(d === this.data.length)
+>console.log(d === this.data.length) : void
+>                                    : ^^^^
+>console.log : (...data: any[]) => void
+>            : ^^^^^^^^^^^^^^^^^^^^^^^^
+>console : Console
+>        : ^^^^^^^
+>log : (...data: any[]) => void
+>    : ^^^^^^^^^^^^^^^^^^^^^^^^
+>d === this.data.length : boolean
+>                       : ^^^^^^^
+>d : number
+>  : ^^^^^^
+>this.data.length : any
+>                 : ^^^
+>this.data : any
+>          : ^^^
+>this : any
+>     : ^^^
+>data : any
+>     : ^^^
+>length : any
+>       : ^^^
+
+    }, this)
+>this : this
+>     : ^^^^
+  }
+
+  finder() {
+>finder : () => void
+>       : ^^^^^^^^^^
+
+    this.data.find(
+>this.data.find(    /** @this {Test} */    function (d) {      return d === this.data.length    }, this) : number | undefined
+>                                                                                                        : ^^^^^^^^^^^^^^^^^^
+>this.data.find : { <S extends number>(predicate: (value: number, index: number, obj: number[]) => value is S, thisArg?: any): S | undefined; (predicate: (value: number, index: number, obj: number[]) => unknown, thisArg?: any): number | undefined; }
+>               : ^^^^^^^^^^^^^^^^^^^^^^^^^^^^^^^^^^^^^^^^^^^^^^^^^^^^^^^^^^^^^^^^^^^^^^^^^^^^^^^^^^^^^^^^^^^^^^^^^^^^^^^^^^^^^^^^^^^^^^^^^^^^^^^^^^^^^^^^^^^^^^^^^^^^^^^^^^^^^^^^^^^^^^^^^^^^^^^^^^^^^^^^^^^^^^^^^^^^^^^^^^^^^^^^^^^^^^^^^^^^^^^^^^^^^^^
+>this.data : number[]
+>          : ^^^^^^^^
+>this : this
+>     : ^^^^
+>data : number[]
+>     : ^^^^^^^^
+>find : { <S extends number>(predicate: (value: number, index: number, obj: number[]) => value is S, thisArg?: any): S | undefined; (predicate: (value: number, index: number, obj: number[]) => unknown, thisArg?: any): number | undefined; }
+>     : ^^^^^^^^^^^^^^^^^^^^^^^^^^^^^^^^^^^^^^^^^^^^^^^^^^^^^^^^^^^^^^^^^^^^^^^^^^^^^^^^^^^^^^^^^^^^^^^^^^^^^^^^^^^^^^^^^^^^^^^^^^^^^^^^^^^^^^^^^^^^^^^^^^^^^^^^^^^^^^^^^^^^^^^^^^^^^^^^^^^^^^^^^^^^^^^^^^^^^^^^^^^^^^^^^^^^^^^^^^^^^^^^^^^^^^^
+
+    /** @this {Test} */
+    function (d) {
+>function (d) {      return d === this.data.length    } : (d: number) => boolean
+>                                                       : ^^^^^^^^^^^^^^^^^^^^^^
+>d : number
+>  : ^^^^^^
+
+      return d === this.data.length
+>d === this.data.length : boolean
+>                       : ^^^^^^^
+>d : number
+>  : ^^^^^^
+>this.data.length : any
+>                 : ^^^
+>this.data : any
+>          : ^^^
+>this : any
+>     : ^^^
+>data : any
+>     : ^^^
+>length : any
+>       : ^^^
+
+    }, this)
+>this : this
+>     : ^^^^
+  }
+}
+