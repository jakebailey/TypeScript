--- conflicted
+++ resolved
@@ -1,1004 +1,996 @@
-//// [tests/cases/compiler/unspecializedConstraints.ts] ////
-
-=== unspecializedConstraints.ts ===
-module ts {
->ts : typeof ts
->   : ^^^^^^^^^
-
-    interface Map<T> {
-        [index: string]: T;
->index : string
->      : ^^^^^^
-    }
-
-    interface Equals<T> {
-        equals(other: T): boolean;
->equals : (other: T) => boolean
->       : ^^^^^^^^ ^^^^^       
->other : T
->      : ^
-    }
-
-    class Symbol {
->Symbol : Symbol
->       : ^^^^^^
-    }
-
-    class Type extends Symbol {
->Type : Type
->     : ^^^^
->Symbol : Symbol
->       : ^^^^^^
-
-        equals(that: Type): boolean {
->equals : (that: Type) => boolean
->       : ^^^^^^^    ^^^^^       
->that : Type
->     : ^^^^
-
-            if (this === that) return true;
->this === that : boolean
->              : ^^^^^^^
->this : this
->     : ^^^^
->that : Type
->     : ^^^^
->true : true
->     : ^^^^
-
-            if (!(this.isObjectType() && that.isObjectType())) return false;
->!(this.isObjectType() && that.isObjectType()) : boolean
->                                              : ^^^^^^^
->(this.isObjectType() && that.isObjectType()) : boolean
->                                             : ^^^^^^^
->this.isObjectType() && that.isObjectType() : boolean
->                                           : ^^^^^^^
->this.isObjectType() : boolean
->                    : ^^^^^^^
->this.isObjectType : () => boolean
->                  : ^^^^^^^^^^^^^
->this : this
->     : ^^^^
->isObjectType : () => boolean
->             : ^^^^^^^^^^^^^
->that.isObjectType() : boolean
->                    : ^^^^^^^
->that.isObjectType : () => boolean
->                  : ^^^^^^^^^^^^^
->that : Type
->     : ^^^^
->isObjectType : () => boolean
->             : ^^^^^^^^^^^^^
->false : false
->      : ^^^^^
-
-            var propCount = that.getPropertyCount();
->propCount : number
->          : ^^^^^^
->that.getPropertyCount() : number
->                        : ^^^^^^
->that.getPropertyCount : () => number
->                      : ^^^^^^^^^^^^
->that : Type
->     : ^^^^
->getPropertyCount : () => number
->                 : ^^^^^^^^^^^^
-
-            if (propCount !== this.getPropertyCount()) return false;
->propCount !== this.getPropertyCount() : boolean
->                                      : ^^^^^^^
->propCount : number
->          : ^^^^^^
->this.getPropertyCount() : number
->                        : ^^^^^^
->this.getPropertyCount : () => number
->                      : ^^^^^^^^^^^^
->this : this
->     : ^^^^
->getPropertyCount : () => number
->                 : ^^^^^^^^^^^^
->false : false
->      : ^^^^^
-
-            var sigCount = that.getSignatureCount();
->sigCount : number
->         : ^^^^^^
->that.getSignatureCount() : number
->                         : ^^^^^^
->that.getSignatureCount : () => number
->                       : ^^^^^^^^^^^^
->that : Type
->     : ^^^^
->getSignatureCount : () => number
->                  : ^^^^^^^^^^^^
-
-            if (sigCount !== this.getSignatureCount()) return false;
->sigCount !== this.getSignatureCount() : boolean
->                                      : ^^^^^^^
->sigCount : number
->         : ^^^^^^
->this.getSignatureCount() : number
->                         : ^^^^^^
->this.getSignatureCount : () => number
->                       : ^^^^^^^^^^^^
->this : this
->     : ^^^^
->getSignatureCount : () => number
->                  : ^^^^^^^^^^^^
->false : false
->      : ^^^^^
-
-            if (propCount) {
->propCount : number
->          : ^^^^^^
-
-                for (var i = 0; i < propCount; i++) {
->i : number
->  : ^^^^^^
->0 : 0
->  : ^
->i < propCount : boolean
->              : ^^^^^^^
->i : number
->  : ^^^^^^
->propCount : number
->          : ^^^^^^
->i++ : number
->    : ^^^^^^
->i : number
->  : ^^^^^^
-
-                    var thisProp = this.getProperty(i);
->thisProp : Property
->         : ^^^^^^^^
->this.getProperty(i) : Property
->                    : ^^^^^^^^
->this.getProperty : (index: number) => Property
->                 : ^^^^^^^^^^^^^^^^^^^^^^^^^^^
->this : this
->     : ^^^^
->getProperty : (index: number) => Property
->            : ^^^^^^^^^^^^^^^^^^^^^^^^^^^
->i : number
->  : ^^^^^^
-
-                    var thatProp = that.getPropertyByName(thisProp.name);
->thatProp : Property
->         : ^^^^^^^^
->that.getPropertyByName(thisProp.name) : Property
->                                      : ^^^^^^^^
->that.getPropertyByName : (name: string) => Property
->                       : ^^^^^^^^^^^^^^^^^^^^^^^^^^
->that : Type
->     : ^^^^
->getPropertyByName : (name: string) => Property
->                  : ^^^^^^^^^^^^^^^^^^^^^^^^^^
->thisProp.name : string
->              : ^^^^^^
->thisProp : Property
->         : ^^^^^^^^
->name : string
->     : ^^^^^^
-
-                    if (!(thatProp && thisProp.flags === thatProp.flags && thisProp.type.equals(thatProp.type))) return false;
->!(thatProp && thisProp.flags === thatProp.flags && thisProp.type.equals(thatProp.type)) : boolean
->                                                                                        : ^^^^^^^
->(thatProp && thisProp.flags === thatProp.flags && thisProp.type.equals(thatProp.type)) : boolean
->                                                                                       : ^^^^^^^
->thatProp && thisProp.flags === thatProp.flags && thisProp.type.equals(thatProp.type) : boolean
->                                                                                     : ^^^^^^^
->thatProp && thisProp.flags === thatProp.flags : boolean
->                                              : ^^^^^^^
->thatProp : Property
->         : ^^^^^^^^
->thisProp.flags === thatProp.flags : boolean
->                                  : ^^^^^^^
->thisProp.flags : PropertyFlags
->               : ^^^^^^^^^^^^^
->thisProp : Property
->         : ^^^^^^^^
->flags : PropertyFlags
->      : ^^^^^^^^^^^^^
->thatProp.flags : PropertyFlags
->               : ^^^^^^^^^^^^^
->thatProp : Property
->         : ^^^^^^^^
->flags : PropertyFlags
->      : ^^^^^^^^^^^^^
->thisProp.type.equals(thatProp.type) : boolean
->                                    : ^^^^^^^
->thisProp.type.equals : (that: Type) => boolean
->                     : ^^^^^^^^^^^^^^^^^^^^^^^
->thisProp.type : Type
->              : ^^^^
->thisProp : Property
->         : ^^^^^^^^
->type : Type
->     : ^^^^
->equals : (that: Type) => boolean
->       : ^^^^^^^^^^^^^^^^^^^^^^^
->thatProp.type : Type
->              : ^^^^
->thatProp : Property
->         : ^^^^^^^^
->type : Type
->     : ^^^^
->false : false
->      : ^^^^^
-                }
-            }
-            if (sigCount) {
->sigCount : number
->         : ^^^^^^
-
-                if (!setEquals(this.getSignatures(), that.getSignatures())) return false;
->!setEquals(this.getSignatures(), that.getSignatures()) : boolean
->                                                       : ^^^^^^^
->setEquals(this.getSignatures(), that.getSignatures()) : boolean
->                                                      : ^^^^^^^
->setEquals : <T extends Equals<T>>(a: T[], b: T[]) => boolean
->          : ^^^^^^^^^^^^^^^^^^^^^^^^^^^^^^^^^^^^^^^^^^^^^^^^
->this.getSignatures() : Signature[]
->                     : ^^^^^^^^^^^
->this.getSignatures : () => Signature[]
->                   : ^^^^^^^^^^^^^^^^^
->this : this
->     : ^^^^
->getSignatures : () => Signature[]
->              : ^^^^^^^^^^^^^^^^^
->that.getSignatures() : Signature[]
->                     : ^^^^^^^^^^^
->that.getSignatures : () => Signature[]
->                   : ^^^^^^^^^^^^^^^^^
->that : Type
->     : ^^^^
->getSignatures : () => Signature[]
->              : ^^^^^^^^^^^^^^^^^
->false : false
->      : ^^^^^
-            }
-            return true;
->true : true
->     : ^^^^
-        }
-        getProperties(): Property[] {
->getProperties : () => Property[]
->              : ^^^^^^          
-
-            return [];
-<<<<<<< HEAD
->[] : never[]
-=======
->[] : undefined[]
->   : ^^^^^^^^^^^
->>>>>>> 12402f26
-        }
-        getProperty(index: number): Property {
->getProperty : (index: number) => Property
->            : ^^^^^^^^      ^^^^^        
->index : number
->      : ^^^^^^
-
-            return undefined;
->undefined : undefined
->          : ^^^^^^^^^
-        }
-        getPropertyByName(name: string): Property {
->getPropertyByName : (name: string) => Property
->                  : ^^^^^^^      ^^^^^        
->name : string
->     : ^^^^^^
-
-            return undefined;
->undefined : undefined
->          : ^^^^^^^^^
-        }
-        getPropertyCount(): number {
->getPropertyCount : () => number
->                 : ^^^^^^      
-
-            return 0;
->0 : 0
->  : ^
-        }
-        getSignature(index: number): Signature {
->getSignature : (index: number) => Signature
->             : ^^^^^^^^      ^^^^^         
->index : number
->      : ^^^^^^
-
-            return undefined;
->undefined : undefined
->          : ^^^^^^^^^
-        }
-        getSignatureCount(): number {
->getSignatureCount : () => number
->                  : ^^^^^^      
-
-            return 0;
->0 : 0
->  : ^
-        }
-        getSignatures(): Signature[] {
->getSignatures : () => Signature[]
->              : ^^^^^^           
-
-            return [];
-<<<<<<< HEAD
->[] : never[]
-=======
->[] : undefined[]
->   : ^^^^^^^^^^^
->>>>>>> 12402f26
-        }
-        isPrimitive(): boolean {
->isPrimitive : () => boolean
->            : ^^^^^^       
-
-            return false;
->false : false
->      : ^^^^^
-        }
-        isObjectType(): boolean {
->isObjectType : () => boolean
->             : ^^^^^^       
-
-            return false;
->false : false
->      : ^^^^^
-        }
-        isTypeParameter(): boolean {
->isTypeParameter : () => boolean
->                : ^^^^^^       
-
-            return false;
->false : false
->      : ^^^^^
-        }
-        isSubTypeOf(type: Type) {
->isSubTypeOf : (type: Type) => void
->            : ^^^^^^^    ^^^^^^^^^
->type : Type
->     : ^^^^
-        }
-    }
-
-    class Property extends Symbol {
->Property : Property
->         : ^^^^^^^^
->Symbol : Symbol
->       : ^^^^^^
-
-        constructor(public name: string, public type: Type, public flags: PropertyFlags) {
->name : string
->     : ^^^^^^
->type : Type
->     : ^^^^
->flags : PropertyFlags
->      : ^^^^^^^^^^^^^
-
-            super();
->super() : void
->        : ^^^^
->super : typeof Symbol
->      : ^^^^^^^^^^^^^
-        }
-        equals(other: Property): boolean {
->equals : (other: Property) => boolean
->       : ^^^^^^^^        ^^^^^       
->other : Property
->      : ^^^^^^^^
-
-            return this.name === other.name &&
->this.name === other.name &&                this.flags === other.flags &&                this.type.equals(other.type) : boolean
->                                                                                                                     : ^^^^^^^
->this.name === other.name &&                this.flags === other.flags : boolean
->                                                                      : ^^^^^^^
->this.name === other.name : boolean
->                         : ^^^^^^^
->this.name : string
->          : ^^^^^^
->this : this
->     : ^^^^
->name : string
->     : ^^^^^^
->other.name : string
->           : ^^^^^^
->other : Property
->      : ^^^^^^^^
->name : string
->     : ^^^^^^
-
-                this.flags === other.flags &&
->this.flags === other.flags : boolean
->                           : ^^^^^^^
->this.flags : PropertyFlags
->           : ^^^^^^^^^^^^^
->this : this
->     : ^^^^
->flags : PropertyFlags
->      : ^^^^^^^^^^^^^
->other.flags : PropertyFlags
->            : ^^^^^^^^^^^^^
->other : Property
->      : ^^^^^^^^
->flags : PropertyFlags
->      : ^^^^^^^^^^^^^
-
-                this.type.equals(other.type);
->this.type.equals(other.type) : boolean
->                             : ^^^^^^^
->this.type.equals : (that: Type) => boolean
->                 : ^^^^^^^^^^^^^^^^^^^^^^^
->this.type : Type
->          : ^^^^
->this : this
->     : ^^^^
->type : Type
->     : ^^^^
->equals : (that: Type) => boolean
->       : ^^^^^^^^^^^^^^^^^^^^^^^
->other.type : Type
->           : ^^^^
->other : Property
->      : ^^^^^^^^
->type : Type
->     : ^^^^
-        }
-    }
-
-    enum PropertyFlags {
->PropertyFlags : PropertyFlags
->              : ^^^^^^^^^^^^^
-
-        Optional = 1,
->Optional : PropertyFlags.Optional
->         : ^^^^^^^^^^^^^^^^^^^^^^
->1 : 1
->  : ^
-
-        Private = 2
->Private : PropertyFlags.Private
->        : ^^^^^^^^^^^^^^^^^^^^^
->2 : 2
->  : ^
-    }
-
-    class Signature extends Symbol {
->Signature : Signature
->          : ^^^^^^^^^
->Symbol : Symbol
->       : ^^^^^^
-
-        constructor(public typeParameters: TypeParameter[], public parameters: Parameter[], public returnType: Type) {
->typeParameters : TypeParameter[]
->               : ^^^^^^^^^^^^^^^
->parameters : Parameter[]
->           : ^^^^^^^^^^^
->returnType : Type
->           : ^^^^
-
-            super();
->super() : void
->        : ^^^^
->super : typeof Symbol
->      : ^^^^^^^^^^^^^
-        }
-        equalsNoReturn(other: Signature): boolean {
->equalsNoReturn : (other: Signature) => boolean
->               : ^^^^^^^^         ^^^^^       
->other : Signature
->      : ^^^^^^^^^
-
-            return this.parameters.length === other.parameters.length &&
->this.parameters.length === other.parameters.length &&                this.typeParameters.length === other.typeParameters.length &&                arrayEquals(this.parameters, other.parameters) &&                arrayEquals(this.typeParameters, other.typeParameters) : boolean
->                                                                                                                                                                                                                                                                          : ^^^^^^^
->this.parameters.length === other.parameters.length &&                this.typeParameters.length === other.typeParameters.length &&                arrayEquals(this.parameters, other.parameters) : boolean
->                                                                                                                                                                                                 : ^^^^^^^
->this.parameters.length === other.parameters.length &&                this.typeParameters.length === other.typeParameters.length : boolean
->                                                                                                                                : ^^^^^^^
->this.parameters.length === other.parameters.length : boolean
->                                                   : ^^^^^^^
->this.parameters.length : number
->                       : ^^^^^^
->this.parameters : Parameter[]
->                : ^^^^^^^^^^^
->this : this
->     : ^^^^
->parameters : Parameter[]
->           : ^^^^^^^^^^^
->length : number
->       : ^^^^^^
->other.parameters.length : number
->                        : ^^^^^^
->other.parameters : Parameter[]
->                 : ^^^^^^^^^^^
->other : Signature
->      : ^^^^^^^^^
->parameters : Parameter[]
->           : ^^^^^^^^^^^
->length : number
->       : ^^^^^^
-
-                this.typeParameters.length === other.typeParameters.length &&
->this.typeParameters.length === other.typeParameters.length : boolean
->                                                           : ^^^^^^^
->this.typeParameters.length : number
->                           : ^^^^^^
->this.typeParameters : TypeParameter[]
->                    : ^^^^^^^^^^^^^^^
->this : this
->     : ^^^^
->typeParameters : TypeParameter[]
->               : ^^^^^^^^^^^^^^^
->length : number
->       : ^^^^^^
->other.typeParameters.length : number
->                            : ^^^^^^
->other.typeParameters : TypeParameter[]
->                     : ^^^^^^^^^^^^^^^
->other : Signature
->      : ^^^^^^^^^
->typeParameters : TypeParameter[]
->               : ^^^^^^^^^^^^^^^
->length : number
->       : ^^^^^^
-
-                arrayEquals(this.parameters, other.parameters) &&
->arrayEquals(this.parameters, other.parameters) : boolean
->                                               : ^^^^^^^
->arrayEquals : <T extends Equals<T>>(a: T[], b: T[]) => boolean
->            : ^^^^^^^^^^^^^^^^^^^^^^^^^^^^^^^^^^^^^^^^^^^^^^^^
->this.parameters : Parameter[]
->                : ^^^^^^^^^^^
->this : this
->     : ^^^^
->parameters : Parameter[]
->           : ^^^^^^^^^^^
->other.parameters : Parameter[]
->                 : ^^^^^^^^^^^
->other : Signature
->      : ^^^^^^^^^
->parameters : Parameter[]
->           : ^^^^^^^^^^^
-
-                arrayEquals(this.typeParameters, other.typeParameters);
->arrayEquals(this.typeParameters, other.typeParameters) : boolean
->                                                       : ^^^^^^^
->arrayEquals : <T extends Equals<T>>(a: T[], b: T[]) => boolean
->            : ^^^^^^^^^^^^^^^^^^^^^^^^^^^^^^^^^^^^^^^^^^^^^^^^
->this.typeParameters : TypeParameter[]
->                    : ^^^^^^^^^^^^^^^
->this : this
->     : ^^^^
->typeParameters : TypeParameter[]
->               : ^^^^^^^^^^^^^^^
->other.typeParameters : TypeParameter[]
->                     : ^^^^^^^^^^^^^^^
->other : Signature
->      : ^^^^^^^^^
->typeParameters : TypeParameter[]
->               : ^^^^^^^^^^^^^^^
-        }
-        equals(other: Signature): boolean {
->equals : (other: Signature) => boolean
->       : ^^^^^^^^         ^^^^^       
->other : Signature
->      : ^^^^^^^^^
-
-            return this.equalsNoReturn(other) &&
->this.equalsNoReturn(other) &&                this.returnType.equals(other.returnType) : boolean
->                                                                                      : ^^^^^^^
->this.equalsNoReturn(other) : boolean
->                           : ^^^^^^^
->this.equalsNoReturn : (other: Signature) => boolean
->                    : ^^^^^^^^^^^^^^^^^^^^^^^^^^^^^
->this : this
->     : ^^^^
->equalsNoReturn : (other: Signature) => boolean
->               : ^^^^^^^^^^^^^^^^^^^^^^^^^^^^^
->other : Signature
->      : ^^^^^^^^^
-
-                this.returnType.equals(other.returnType);
->this.returnType.equals(other.returnType) : boolean
->                                         : ^^^^^^^
->this.returnType.equals : (that: Type) => boolean
->                       : ^^^^^^^^^^^^^^^^^^^^^^^
->this.returnType : Type
->                : ^^^^
->this : this
->     : ^^^^
->returnType : Type
->           : ^^^^
->equals : (that: Type) => boolean
->       : ^^^^^^^^^^^^^^^^^^^^^^^
->other.returnType : Type
->                 : ^^^^
->other : Signature
->      : ^^^^^^^^^
->returnType : Type
->           : ^^^^
-        }
-    }
-
-    class Parameter extends Symbol {
->Parameter : Parameter
->          : ^^^^^^^^^
->Symbol : Symbol
->       : ^^^^^^
-
-        constructor(public name: string, public type: Type, public flags: ParameterFlags) {
->name : string
->     : ^^^^^^
->type : Type
->     : ^^^^
->flags : ParameterFlags
->      : ^^^^^^^^^^^^^^
-
-            super();
->super() : void
->        : ^^^^
->super : typeof Symbol
->      : ^^^^^^^^^^^^^
-        }
-        equals(other: Parameter) {
->equals : (other: Parameter) => boolean
->       : ^^^^^^^^         ^^^^^^^^^^^^
->other : Parameter
->      : ^^^^^^^^^
-
-            return this.name === other.name &&
->this.name === other.name &&                this.flags === other.flags &&                this.type.equals(other.type) : boolean
->                                                                                                                     : ^^^^^^^
->this.name === other.name &&                this.flags === other.flags : boolean
->                                                                      : ^^^^^^^
->this.name === other.name : boolean
->                         : ^^^^^^^
->this.name : string
->          : ^^^^^^
->this : this
->     : ^^^^
->name : string
->     : ^^^^^^
->other.name : string
->           : ^^^^^^
->other : Parameter
->      : ^^^^^^^^^
->name : string
->     : ^^^^^^
-
-                this.flags === other.flags &&
->this.flags === other.flags : boolean
->                           : ^^^^^^^
->this.flags : ParameterFlags
->           : ^^^^^^^^^^^^^^
->this : this
->     : ^^^^
->flags : ParameterFlags
->      : ^^^^^^^^^^^^^^
->other.flags : ParameterFlags
->            : ^^^^^^^^^^^^^^
->other : Parameter
->      : ^^^^^^^^^
->flags : ParameterFlags
->      : ^^^^^^^^^^^^^^
-
-                this.type.equals(other.type);
->this.type.equals(other.type) : boolean
->                             : ^^^^^^^
->this.type.equals : (that: Type) => boolean
->                 : ^^^^^^^^^^^^^^^^^^^^^^^
->this.type : Type
->          : ^^^^
->this : this
->     : ^^^^
->type : Type
->     : ^^^^
->equals : (that: Type) => boolean
->       : ^^^^^^^^^^^^^^^^^^^^^^^
->other.type : Type
->           : ^^^^
->other : Parameter
->      : ^^^^^^^^^
->type : Type
->     : ^^^^
-        }
-    }
-
-    enum ParameterFlags {
->ParameterFlags : ParameterFlags
->               : ^^^^^^^^^^^^^^
-
-        Optional = 1,
->Optional : ParameterFlags.Optional
->         : ^^^^^^^^^^^^^^^^^^^^^^^
->1 : 1
->  : ^
-
-        Rest = 2
->Rest : ParameterFlags.Rest
->     : ^^^^^^^^^^^^^^^^^^^
->2 : 2
->  : ^
-    }
-
-   
-    var hasOwnProperty = Object.prototype.hasOwnProperty;
->hasOwnProperty : (v: PropertyKey) => boolean
->               : ^^^^^^^^^^^^^^^^^^^^^^^^^^^
->Object.prototype.hasOwnProperty : (v: PropertyKey) => boolean
->                                : ^^^^^^^^^^^^^^^^^^^^^^^^^^^
->Object.prototype : Object
->                 : ^^^^^^
->Object : ObjectConstructor
->       : ^^^^^^^^^^^^^^^^^
->prototype : Object
->          : ^^^^^^
->hasOwnProperty : (v: PropertyKey) => boolean
->               : ^^^^^^^^^^^^^^^^^^^^^^^^^^^
-
-    function getProperty<T>(map: Map<T>, key: string): T {
->getProperty : <T>(map: Map<T>, key: string) => T
->            : ^ ^^^^^^^      ^^^^^^^      ^^^^^ 
->map : Map<T>
->    : ^^^^^^
->key : string
->    : ^^^^^^
-
-        if (!hasOwnProperty.call(map, key)) return undefined;
->!hasOwnProperty.call(map, key) : boolean
->                               : ^^^^^^^
->hasOwnProperty.call(map, key) : any
->                              : ^^^
->hasOwnProperty.call : (this: Function, thisArg: any, ...argArray: any[]) => any
->                    : ^^^^^^^^^^^^^^^^^^^^^^^^^^^^^^^^^^^^^^^^^^^^^^^^^^^^^^^^^
->hasOwnProperty : (v: PropertyKey) => boolean
->               : ^^^^^^^^^^^^^^^^^^^^^^^^^^^
->call : (this: Function, thisArg: any, ...argArray: any[]) => any
->     : ^^^^^^^^^^^^^^^^^^^^^^^^^^^^^^^^^^^^^^^^^^^^^^^^^^^^^^^^^
->map : Map<T>
->    : ^^^^^^
->key : string
->    : ^^^^^^
->undefined : undefined
->          : ^^^^^^^^^
-
-        return map[key];
->map[key] : T
->         : ^
->map : Map<T>
->    : ^^^^^^
->key : string
->    : ^^^^^^
-    }
-
-    function hasProperty<T>(map: Map<T>, key: string): boolean {
->hasProperty : <T>(map: Map<T>, key: string) => boolean
->            : ^ ^^^^^^^      ^^^^^^^      ^^^^^       
->map : Map<T>
->    : ^^^^^^
->key : string
->    : ^^^^^^
-
-        return hasOwnProperty.call(map, key);
->hasOwnProperty.call(map, key) : any
->                              : ^^^
->hasOwnProperty.call : (this: Function, thisArg: any, ...argArray: any[]) => any
->                    : ^^^^^^^^^^^^^^^^^^^^^^^^^^^^^^^^^^^^^^^^^^^^^^^^^^^^^^^^^
->hasOwnProperty : (v: PropertyKey) => boolean
->               : ^^^^^^^^^^^^^^^^^^^^^^^^^^^
->call : (this: Function, thisArg: any, ...argArray: any[]) => any
->     : ^^^^^^^^^^^^^^^^^^^^^^^^^^^^^^^^^^^^^^^^^^^^^^^^^^^^^^^^^
->map : Map<T>
->    : ^^^^^^
->key : string
->    : ^^^^^^
-    }
-
-    function arrayContains<T extends Equals<T>>(a: T[], item: T): boolean {
->arrayContains : <T extends Equals<T>>(a: T[], item: T) => boolean
->              : ^ ^^^^^^^^^^^^^^^^^^^^^^^   ^^^^^^^^ ^^^^^       
->a : T[]
->  : ^^^
->item : T
->     : ^
-
-        var len = a.length;
->len : number
->    : ^^^^^^
->a.length : number
->         : ^^^^^^
->a : T[]
->  : ^^^
->length : number
->       : ^^^^^^
-
-        for (var i = 0; i < len; i++) {
->i : number
->  : ^^^^^^
->0 : 0
->  : ^
->i < len : boolean
->        : ^^^^^^^
->i : number
->  : ^^^^^^
->len : number
->    : ^^^^^^
->i++ : number
->    : ^^^^^^
->i : number
->  : ^^^^^^
-
-            if (item.equals(a[i])) return true;
->item.equals(a[i]) : boolean
->                  : ^^^^^^^
->item.equals : (other: T) => boolean
->            : ^^^^^^^^^^^^^^^^^^^^^
->item : T
->     : ^
->equals : (other: T) => boolean
->       : ^^^^^^^^^^^^^^^^^^^^^
->a[i] : T
->     : ^
->a : T[]
->  : ^^^
->i : number
->  : ^^^^^^
->true : true
->     : ^^^^
-        }
-        return false;
->false : false
->      : ^^^^^
-    }
-
-    function arrayEquals<T extends Equals<T>>(a: T[], b: T[]): boolean {
->arrayEquals : <T extends Equals<T>>(a: T[], b: T[]) => boolean
->            : ^ ^^^^^^^^^^^^^^^^^^^^^^^   ^^^^^   ^^^^^       
->a : T[]
->  : ^^^
->b : T[]
->  : ^^^
-
-        var len = a.length;
->len : number
->    : ^^^^^^
->a.length : number
->         : ^^^^^^
->a : T[]
->  : ^^^
->length : number
->       : ^^^^^^
-
-        if (b.length !== len) return false;
->b.length !== len : boolean
->                 : ^^^^^^^
->b.length : number
->         : ^^^^^^
->b : T[]
->  : ^^^
->length : number
->       : ^^^^^^
->len : number
->    : ^^^^^^
->false : false
->      : ^^^^^
-
-        for (var i = 0; i < len; i++) {
->i : number
->  : ^^^^^^
->0 : 0
->  : ^
->i < len : boolean
->        : ^^^^^^^
->i : number
->  : ^^^^^^
->len : number
->    : ^^^^^^
->i++ : number
->    : ^^^^^^
->i : number
->  : ^^^^^^
-
-            if (!a[i].equals(b[i])) return false;
->!a[i].equals(b[i]) : boolean
->                   : ^^^^^^^
->a[i].equals(b[i]) : boolean
->                  : ^^^^^^^
->a[i].equals : (other: T) => boolean
->            : ^^^^^^^^^^^^^^^^^^^^^
->a[i] : T
->     : ^
->a : T[]
->  : ^^^
->i : number
->  : ^^^^^^
->equals : (other: T) => boolean
->       : ^^^^^^^^^^^^^^^^^^^^^
->b[i] : T
->     : ^
->b : T[]
->  : ^^^
->i : number
->  : ^^^^^^
->false : false
->      : ^^^^^
-        }
-        return true;
->true : true
->     : ^^^^
-    }
-
-    function setEquals<T extends Equals<T>>(a: T[], b: T[]): boolean {
->setEquals : <T extends Equals<T>>(a: T[], b: T[]) => boolean
->          : ^ ^^^^^^^^^^^^^^^^^^^^^^^   ^^^^^   ^^^^^       
->a : T[]
->  : ^^^
->b : T[]
->  : ^^^
-
-        var len = a.length;
->len : number
->    : ^^^^^^
->a.length : number
->         : ^^^^^^
->a : T[]
->  : ^^^
->length : number
->       : ^^^^^^
-
-        if (b.length !== len) return false;
->b.length !== len : boolean
->                 : ^^^^^^^
->b.length : number
->         : ^^^^^^
->b : T[]
->  : ^^^
->length : number
->       : ^^^^^^
->len : number
->    : ^^^^^^
->false : false
->      : ^^^^^
-
-        for (var i = 0; i < len; i++) {
->i : number
->  : ^^^^^^
->0 : 0
->  : ^
->i < len : boolean
->        : ^^^^^^^
->i : number
->  : ^^^^^^
->len : number
->    : ^^^^^^
->i++ : number
->    : ^^^^^^
->i : number
->  : ^^^^^^
-
-            if (!arrayContains(b, a[i])) return false;
->!arrayContains(b, a[i]) : boolean
->                        : ^^^^^^^
->arrayContains(b, a[i]) : boolean
->                       : ^^^^^^^
->arrayContains : <T_1 extends Equals<T_1>>(a: T_1[], item: T_1) => boolean
->              : ^^^^^^^^^^^^^^^^^^^^^^^^^^^^^^^^^^^^^^^^^^^^^^^^^^^^^^^^^
->b : T[]
->  : ^^^
->a[i] : T
->     : ^
->a : T[]
->  : ^^^
->i : number
->  : ^^^^^^
->false : false
->      : ^^^^^
-        }
-        return true;
->true : true
->     : ^^^^
-    }
-}
-
+//// [tests/cases/compiler/unspecializedConstraints.ts] ////
+
+=== unspecializedConstraints.ts ===
+module ts {
+>ts : typeof ts
+>   : ^^^^^^^^^
+
+    interface Map<T> {
+        [index: string]: T;
+>index : string
+>      : ^^^^^^
+    }
+
+    interface Equals<T> {
+        equals(other: T): boolean;
+>equals : (other: T) => boolean
+>       : ^^^^^^^^ ^^^^^       
+>other : T
+>      : ^
+    }
+
+    class Symbol {
+>Symbol : Symbol
+>       : ^^^^^^
+    }
+
+    class Type extends Symbol {
+>Type : Type
+>     : ^^^^
+>Symbol : Symbol
+>       : ^^^^^^
+
+        equals(that: Type): boolean {
+>equals : (that: Type) => boolean
+>       : ^^^^^^^    ^^^^^       
+>that : Type
+>     : ^^^^
+
+            if (this === that) return true;
+>this === that : boolean
+>              : ^^^^^^^
+>this : this
+>     : ^^^^
+>that : Type
+>     : ^^^^
+>true : true
+>     : ^^^^
+
+            if (!(this.isObjectType() && that.isObjectType())) return false;
+>!(this.isObjectType() && that.isObjectType()) : boolean
+>                                              : ^^^^^^^
+>(this.isObjectType() && that.isObjectType()) : boolean
+>                                             : ^^^^^^^
+>this.isObjectType() && that.isObjectType() : boolean
+>                                           : ^^^^^^^
+>this.isObjectType() : boolean
+>                    : ^^^^^^^
+>this.isObjectType : () => boolean
+>                  : ^^^^^^^^^^^^^
+>this : this
+>     : ^^^^
+>isObjectType : () => boolean
+>             : ^^^^^^^^^^^^^
+>that.isObjectType() : boolean
+>                    : ^^^^^^^
+>that.isObjectType : () => boolean
+>                  : ^^^^^^^^^^^^^
+>that : Type
+>     : ^^^^
+>isObjectType : () => boolean
+>             : ^^^^^^^^^^^^^
+>false : false
+>      : ^^^^^
+
+            var propCount = that.getPropertyCount();
+>propCount : number
+>          : ^^^^^^
+>that.getPropertyCount() : number
+>                        : ^^^^^^
+>that.getPropertyCount : () => number
+>                      : ^^^^^^^^^^^^
+>that : Type
+>     : ^^^^
+>getPropertyCount : () => number
+>                 : ^^^^^^^^^^^^
+
+            if (propCount !== this.getPropertyCount()) return false;
+>propCount !== this.getPropertyCount() : boolean
+>                                      : ^^^^^^^
+>propCount : number
+>          : ^^^^^^
+>this.getPropertyCount() : number
+>                        : ^^^^^^
+>this.getPropertyCount : () => number
+>                      : ^^^^^^^^^^^^
+>this : this
+>     : ^^^^
+>getPropertyCount : () => number
+>                 : ^^^^^^^^^^^^
+>false : false
+>      : ^^^^^
+
+            var sigCount = that.getSignatureCount();
+>sigCount : number
+>         : ^^^^^^
+>that.getSignatureCount() : number
+>                         : ^^^^^^
+>that.getSignatureCount : () => number
+>                       : ^^^^^^^^^^^^
+>that : Type
+>     : ^^^^
+>getSignatureCount : () => number
+>                  : ^^^^^^^^^^^^
+
+            if (sigCount !== this.getSignatureCount()) return false;
+>sigCount !== this.getSignatureCount() : boolean
+>                                      : ^^^^^^^
+>sigCount : number
+>         : ^^^^^^
+>this.getSignatureCount() : number
+>                         : ^^^^^^
+>this.getSignatureCount : () => number
+>                       : ^^^^^^^^^^^^
+>this : this
+>     : ^^^^
+>getSignatureCount : () => number
+>                  : ^^^^^^^^^^^^
+>false : false
+>      : ^^^^^
+
+            if (propCount) {
+>propCount : number
+>          : ^^^^^^
+
+                for (var i = 0; i < propCount; i++) {
+>i : number
+>  : ^^^^^^
+>0 : 0
+>  : ^
+>i < propCount : boolean
+>              : ^^^^^^^
+>i : number
+>  : ^^^^^^
+>propCount : number
+>          : ^^^^^^
+>i++ : number
+>    : ^^^^^^
+>i : number
+>  : ^^^^^^
+
+                    var thisProp = this.getProperty(i);
+>thisProp : Property
+>         : ^^^^^^^^
+>this.getProperty(i) : Property
+>                    : ^^^^^^^^
+>this.getProperty : (index: number) => Property
+>                 : ^^^^^^^^^^^^^^^^^^^^^^^^^^^
+>this : this
+>     : ^^^^
+>getProperty : (index: number) => Property
+>            : ^^^^^^^^^^^^^^^^^^^^^^^^^^^
+>i : number
+>  : ^^^^^^
+
+                    var thatProp = that.getPropertyByName(thisProp.name);
+>thatProp : Property
+>         : ^^^^^^^^
+>that.getPropertyByName(thisProp.name) : Property
+>                                      : ^^^^^^^^
+>that.getPropertyByName : (name: string) => Property
+>                       : ^^^^^^^^^^^^^^^^^^^^^^^^^^
+>that : Type
+>     : ^^^^
+>getPropertyByName : (name: string) => Property
+>                  : ^^^^^^^^^^^^^^^^^^^^^^^^^^
+>thisProp.name : string
+>              : ^^^^^^
+>thisProp : Property
+>         : ^^^^^^^^
+>name : string
+>     : ^^^^^^
+
+                    if (!(thatProp && thisProp.flags === thatProp.flags && thisProp.type.equals(thatProp.type))) return false;
+>!(thatProp && thisProp.flags === thatProp.flags && thisProp.type.equals(thatProp.type)) : boolean
+>                                                                                        : ^^^^^^^
+>(thatProp && thisProp.flags === thatProp.flags && thisProp.type.equals(thatProp.type)) : boolean
+>                                                                                       : ^^^^^^^
+>thatProp && thisProp.flags === thatProp.flags && thisProp.type.equals(thatProp.type) : boolean
+>                                                                                     : ^^^^^^^
+>thatProp && thisProp.flags === thatProp.flags : boolean
+>                                              : ^^^^^^^
+>thatProp : Property
+>         : ^^^^^^^^
+>thisProp.flags === thatProp.flags : boolean
+>                                  : ^^^^^^^
+>thisProp.flags : PropertyFlags
+>               : ^^^^^^^^^^^^^
+>thisProp : Property
+>         : ^^^^^^^^
+>flags : PropertyFlags
+>      : ^^^^^^^^^^^^^
+>thatProp.flags : PropertyFlags
+>               : ^^^^^^^^^^^^^
+>thatProp : Property
+>         : ^^^^^^^^
+>flags : PropertyFlags
+>      : ^^^^^^^^^^^^^
+>thisProp.type.equals(thatProp.type) : boolean
+>                                    : ^^^^^^^
+>thisProp.type.equals : (that: Type) => boolean
+>                     : ^^^^^^^^^^^^^^^^^^^^^^^
+>thisProp.type : Type
+>              : ^^^^
+>thisProp : Property
+>         : ^^^^^^^^
+>type : Type
+>     : ^^^^
+>equals : (that: Type) => boolean
+>       : ^^^^^^^^^^^^^^^^^^^^^^^
+>thatProp.type : Type
+>              : ^^^^
+>thatProp : Property
+>         : ^^^^^^^^
+>type : Type
+>     : ^^^^
+>false : false
+>      : ^^^^^
+                }
+            }
+            if (sigCount) {
+>sigCount : number
+>         : ^^^^^^
+
+                if (!setEquals(this.getSignatures(), that.getSignatures())) return false;
+>!setEquals(this.getSignatures(), that.getSignatures()) : boolean
+>                                                       : ^^^^^^^
+>setEquals(this.getSignatures(), that.getSignatures()) : boolean
+>                                                      : ^^^^^^^
+>setEquals : <T extends Equals<T>>(a: T[], b: T[]) => boolean
+>          : ^^^^^^^^^^^^^^^^^^^^^^^^^^^^^^^^^^^^^^^^^^^^^^^^
+>this.getSignatures() : Signature[]
+>                     : ^^^^^^^^^^^
+>this.getSignatures : () => Signature[]
+>                   : ^^^^^^^^^^^^^^^^^
+>this : this
+>     : ^^^^
+>getSignatures : () => Signature[]
+>              : ^^^^^^^^^^^^^^^^^
+>that.getSignatures() : Signature[]
+>                     : ^^^^^^^^^^^
+>that.getSignatures : () => Signature[]
+>                   : ^^^^^^^^^^^^^^^^^
+>that : Type
+>     : ^^^^
+>getSignatures : () => Signature[]
+>              : ^^^^^^^^^^^^^^^^^
+>false : false
+>      : ^^^^^
+            }
+            return true;
+>true : true
+>     : ^^^^
+        }
+        getProperties(): Property[] {
+>getProperties : () => Property[]
+>              : ^^^^^^          
+
+            return [];
+>[] : never[]
+>   : ^^^^^^^
+        }
+        getProperty(index: number): Property {
+>getProperty : (index: number) => Property
+>            : ^^^^^^^^      ^^^^^        
+>index : number
+>      : ^^^^^^
+
+            return undefined;
+>undefined : undefined
+>          : ^^^^^^^^^
+        }
+        getPropertyByName(name: string): Property {
+>getPropertyByName : (name: string) => Property
+>                  : ^^^^^^^      ^^^^^        
+>name : string
+>     : ^^^^^^
+
+            return undefined;
+>undefined : undefined
+>          : ^^^^^^^^^
+        }
+        getPropertyCount(): number {
+>getPropertyCount : () => number
+>                 : ^^^^^^      
+
+            return 0;
+>0 : 0
+>  : ^
+        }
+        getSignature(index: number): Signature {
+>getSignature : (index: number) => Signature
+>             : ^^^^^^^^      ^^^^^         
+>index : number
+>      : ^^^^^^
+
+            return undefined;
+>undefined : undefined
+>          : ^^^^^^^^^
+        }
+        getSignatureCount(): number {
+>getSignatureCount : () => number
+>                  : ^^^^^^      
+
+            return 0;
+>0 : 0
+>  : ^
+        }
+        getSignatures(): Signature[] {
+>getSignatures : () => Signature[]
+>              : ^^^^^^           
+
+            return [];
+>[] : never[]
+>   : ^^^^^^^
+        }
+        isPrimitive(): boolean {
+>isPrimitive : () => boolean
+>            : ^^^^^^       
+
+            return false;
+>false : false
+>      : ^^^^^
+        }
+        isObjectType(): boolean {
+>isObjectType : () => boolean
+>             : ^^^^^^       
+
+            return false;
+>false : false
+>      : ^^^^^
+        }
+        isTypeParameter(): boolean {
+>isTypeParameter : () => boolean
+>                : ^^^^^^       
+
+            return false;
+>false : false
+>      : ^^^^^
+        }
+        isSubTypeOf(type: Type) {
+>isSubTypeOf : (type: Type) => void
+>            : ^^^^^^^    ^^^^^^^^^
+>type : Type
+>     : ^^^^
+        }
+    }
+
+    class Property extends Symbol {
+>Property : Property
+>         : ^^^^^^^^
+>Symbol : Symbol
+>       : ^^^^^^
+
+        constructor(public name: string, public type: Type, public flags: PropertyFlags) {
+>name : string
+>     : ^^^^^^
+>type : Type
+>     : ^^^^
+>flags : PropertyFlags
+>      : ^^^^^^^^^^^^^
+
+            super();
+>super() : void
+>        : ^^^^
+>super : typeof Symbol
+>      : ^^^^^^^^^^^^^
+        }
+        equals(other: Property): boolean {
+>equals : (other: Property) => boolean
+>       : ^^^^^^^^        ^^^^^       
+>other : Property
+>      : ^^^^^^^^
+
+            return this.name === other.name &&
+>this.name === other.name &&                this.flags === other.flags &&                this.type.equals(other.type) : boolean
+>                                                                                                                     : ^^^^^^^
+>this.name === other.name &&                this.flags === other.flags : boolean
+>                                                                      : ^^^^^^^
+>this.name === other.name : boolean
+>                         : ^^^^^^^
+>this.name : string
+>          : ^^^^^^
+>this : this
+>     : ^^^^
+>name : string
+>     : ^^^^^^
+>other.name : string
+>           : ^^^^^^
+>other : Property
+>      : ^^^^^^^^
+>name : string
+>     : ^^^^^^
+
+                this.flags === other.flags &&
+>this.flags === other.flags : boolean
+>                           : ^^^^^^^
+>this.flags : PropertyFlags
+>           : ^^^^^^^^^^^^^
+>this : this
+>     : ^^^^
+>flags : PropertyFlags
+>      : ^^^^^^^^^^^^^
+>other.flags : PropertyFlags
+>            : ^^^^^^^^^^^^^
+>other : Property
+>      : ^^^^^^^^
+>flags : PropertyFlags
+>      : ^^^^^^^^^^^^^
+
+                this.type.equals(other.type);
+>this.type.equals(other.type) : boolean
+>                             : ^^^^^^^
+>this.type.equals : (that: Type) => boolean
+>                 : ^^^^^^^^^^^^^^^^^^^^^^^
+>this.type : Type
+>          : ^^^^
+>this : this
+>     : ^^^^
+>type : Type
+>     : ^^^^
+>equals : (that: Type) => boolean
+>       : ^^^^^^^^^^^^^^^^^^^^^^^
+>other.type : Type
+>           : ^^^^
+>other : Property
+>      : ^^^^^^^^
+>type : Type
+>     : ^^^^
+        }
+    }
+
+    enum PropertyFlags {
+>PropertyFlags : PropertyFlags
+>              : ^^^^^^^^^^^^^
+
+        Optional = 1,
+>Optional : PropertyFlags.Optional
+>         : ^^^^^^^^^^^^^^^^^^^^^^
+>1 : 1
+>  : ^
+
+        Private = 2
+>Private : PropertyFlags.Private
+>        : ^^^^^^^^^^^^^^^^^^^^^
+>2 : 2
+>  : ^
+    }
+
+    class Signature extends Symbol {
+>Signature : Signature
+>          : ^^^^^^^^^
+>Symbol : Symbol
+>       : ^^^^^^
+
+        constructor(public typeParameters: TypeParameter[], public parameters: Parameter[], public returnType: Type) {
+>typeParameters : TypeParameter[]
+>               : ^^^^^^^^^^^^^^^
+>parameters : Parameter[]
+>           : ^^^^^^^^^^^
+>returnType : Type
+>           : ^^^^
+
+            super();
+>super() : void
+>        : ^^^^
+>super : typeof Symbol
+>      : ^^^^^^^^^^^^^
+        }
+        equalsNoReturn(other: Signature): boolean {
+>equalsNoReturn : (other: Signature) => boolean
+>               : ^^^^^^^^         ^^^^^       
+>other : Signature
+>      : ^^^^^^^^^
+
+            return this.parameters.length === other.parameters.length &&
+>this.parameters.length === other.parameters.length &&                this.typeParameters.length === other.typeParameters.length &&                arrayEquals(this.parameters, other.parameters) &&                arrayEquals(this.typeParameters, other.typeParameters) : boolean
+>                                                                                                                                                                                                                                                                          : ^^^^^^^
+>this.parameters.length === other.parameters.length &&                this.typeParameters.length === other.typeParameters.length &&                arrayEquals(this.parameters, other.parameters) : boolean
+>                                                                                                                                                                                                 : ^^^^^^^
+>this.parameters.length === other.parameters.length &&                this.typeParameters.length === other.typeParameters.length : boolean
+>                                                                                                                                : ^^^^^^^
+>this.parameters.length === other.parameters.length : boolean
+>                                                   : ^^^^^^^
+>this.parameters.length : number
+>                       : ^^^^^^
+>this.parameters : Parameter[]
+>                : ^^^^^^^^^^^
+>this : this
+>     : ^^^^
+>parameters : Parameter[]
+>           : ^^^^^^^^^^^
+>length : number
+>       : ^^^^^^
+>other.parameters.length : number
+>                        : ^^^^^^
+>other.parameters : Parameter[]
+>                 : ^^^^^^^^^^^
+>other : Signature
+>      : ^^^^^^^^^
+>parameters : Parameter[]
+>           : ^^^^^^^^^^^
+>length : number
+>       : ^^^^^^
+
+                this.typeParameters.length === other.typeParameters.length &&
+>this.typeParameters.length === other.typeParameters.length : boolean
+>                                                           : ^^^^^^^
+>this.typeParameters.length : number
+>                           : ^^^^^^
+>this.typeParameters : TypeParameter[]
+>                    : ^^^^^^^^^^^^^^^
+>this : this
+>     : ^^^^
+>typeParameters : TypeParameter[]
+>               : ^^^^^^^^^^^^^^^
+>length : number
+>       : ^^^^^^
+>other.typeParameters.length : number
+>                            : ^^^^^^
+>other.typeParameters : TypeParameter[]
+>                     : ^^^^^^^^^^^^^^^
+>other : Signature
+>      : ^^^^^^^^^
+>typeParameters : TypeParameter[]
+>               : ^^^^^^^^^^^^^^^
+>length : number
+>       : ^^^^^^
+
+                arrayEquals(this.parameters, other.parameters) &&
+>arrayEquals(this.parameters, other.parameters) : boolean
+>                                               : ^^^^^^^
+>arrayEquals : <T extends Equals<T>>(a: T[], b: T[]) => boolean
+>            : ^^^^^^^^^^^^^^^^^^^^^^^^^^^^^^^^^^^^^^^^^^^^^^^^
+>this.parameters : Parameter[]
+>                : ^^^^^^^^^^^
+>this : this
+>     : ^^^^
+>parameters : Parameter[]
+>           : ^^^^^^^^^^^
+>other.parameters : Parameter[]
+>                 : ^^^^^^^^^^^
+>other : Signature
+>      : ^^^^^^^^^
+>parameters : Parameter[]
+>           : ^^^^^^^^^^^
+
+                arrayEquals(this.typeParameters, other.typeParameters);
+>arrayEquals(this.typeParameters, other.typeParameters) : boolean
+>                                                       : ^^^^^^^
+>arrayEquals : <T extends Equals<T>>(a: T[], b: T[]) => boolean
+>            : ^^^^^^^^^^^^^^^^^^^^^^^^^^^^^^^^^^^^^^^^^^^^^^^^
+>this.typeParameters : TypeParameter[]
+>                    : ^^^^^^^^^^^^^^^
+>this : this
+>     : ^^^^
+>typeParameters : TypeParameter[]
+>               : ^^^^^^^^^^^^^^^
+>other.typeParameters : TypeParameter[]
+>                     : ^^^^^^^^^^^^^^^
+>other : Signature
+>      : ^^^^^^^^^
+>typeParameters : TypeParameter[]
+>               : ^^^^^^^^^^^^^^^
+        }
+        equals(other: Signature): boolean {
+>equals : (other: Signature) => boolean
+>       : ^^^^^^^^         ^^^^^       
+>other : Signature
+>      : ^^^^^^^^^
+
+            return this.equalsNoReturn(other) &&
+>this.equalsNoReturn(other) &&                this.returnType.equals(other.returnType) : boolean
+>                                                                                      : ^^^^^^^
+>this.equalsNoReturn(other) : boolean
+>                           : ^^^^^^^
+>this.equalsNoReturn : (other: Signature) => boolean
+>                    : ^^^^^^^^^^^^^^^^^^^^^^^^^^^^^
+>this : this
+>     : ^^^^
+>equalsNoReturn : (other: Signature) => boolean
+>               : ^^^^^^^^^^^^^^^^^^^^^^^^^^^^^
+>other : Signature
+>      : ^^^^^^^^^
+
+                this.returnType.equals(other.returnType);
+>this.returnType.equals(other.returnType) : boolean
+>                                         : ^^^^^^^
+>this.returnType.equals : (that: Type) => boolean
+>                       : ^^^^^^^^^^^^^^^^^^^^^^^
+>this.returnType : Type
+>                : ^^^^
+>this : this
+>     : ^^^^
+>returnType : Type
+>           : ^^^^
+>equals : (that: Type) => boolean
+>       : ^^^^^^^^^^^^^^^^^^^^^^^
+>other.returnType : Type
+>                 : ^^^^
+>other : Signature
+>      : ^^^^^^^^^
+>returnType : Type
+>           : ^^^^
+        }
+    }
+
+    class Parameter extends Symbol {
+>Parameter : Parameter
+>          : ^^^^^^^^^
+>Symbol : Symbol
+>       : ^^^^^^
+
+        constructor(public name: string, public type: Type, public flags: ParameterFlags) {
+>name : string
+>     : ^^^^^^
+>type : Type
+>     : ^^^^
+>flags : ParameterFlags
+>      : ^^^^^^^^^^^^^^
+
+            super();
+>super() : void
+>        : ^^^^
+>super : typeof Symbol
+>      : ^^^^^^^^^^^^^
+        }
+        equals(other: Parameter) {
+>equals : (other: Parameter) => boolean
+>       : ^^^^^^^^         ^^^^^^^^^^^^
+>other : Parameter
+>      : ^^^^^^^^^
+
+            return this.name === other.name &&
+>this.name === other.name &&                this.flags === other.flags &&                this.type.equals(other.type) : boolean
+>                                                                                                                     : ^^^^^^^
+>this.name === other.name &&                this.flags === other.flags : boolean
+>                                                                      : ^^^^^^^
+>this.name === other.name : boolean
+>                         : ^^^^^^^
+>this.name : string
+>          : ^^^^^^
+>this : this
+>     : ^^^^
+>name : string
+>     : ^^^^^^
+>other.name : string
+>           : ^^^^^^
+>other : Parameter
+>      : ^^^^^^^^^
+>name : string
+>     : ^^^^^^
+
+                this.flags === other.flags &&
+>this.flags === other.flags : boolean
+>                           : ^^^^^^^
+>this.flags : ParameterFlags
+>           : ^^^^^^^^^^^^^^
+>this : this
+>     : ^^^^
+>flags : ParameterFlags
+>      : ^^^^^^^^^^^^^^
+>other.flags : ParameterFlags
+>            : ^^^^^^^^^^^^^^
+>other : Parameter
+>      : ^^^^^^^^^
+>flags : ParameterFlags
+>      : ^^^^^^^^^^^^^^
+
+                this.type.equals(other.type);
+>this.type.equals(other.type) : boolean
+>                             : ^^^^^^^
+>this.type.equals : (that: Type) => boolean
+>                 : ^^^^^^^^^^^^^^^^^^^^^^^
+>this.type : Type
+>          : ^^^^
+>this : this
+>     : ^^^^
+>type : Type
+>     : ^^^^
+>equals : (that: Type) => boolean
+>       : ^^^^^^^^^^^^^^^^^^^^^^^
+>other.type : Type
+>           : ^^^^
+>other : Parameter
+>      : ^^^^^^^^^
+>type : Type
+>     : ^^^^
+        }
+    }
+
+    enum ParameterFlags {
+>ParameterFlags : ParameterFlags
+>               : ^^^^^^^^^^^^^^
+
+        Optional = 1,
+>Optional : ParameterFlags.Optional
+>         : ^^^^^^^^^^^^^^^^^^^^^^^
+>1 : 1
+>  : ^
+
+        Rest = 2
+>Rest : ParameterFlags.Rest
+>     : ^^^^^^^^^^^^^^^^^^^
+>2 : 2
+>  : ^
+    }
+
+   
+    var hasOwnProperty = Object.prototype.hasOwnProperty;
+>hasOwnProperty : (v: PropertyKey) => boolean
+>               : ^^^^^^^^^^^^^^^^^^^^^^^^^^^
+>Object.prototype.hasOwnProperty : (v: PropertyKey) => boolean
+>                                : ^^^^^^^^^^^^^^^^^^^^^^^^^^^
+>Object.prototype : Object
+>                 : ^^^^^^
+>Object : ObjectConstructor
+>       : ^^^^^^^^^^^^^^^^^
+>prototype : Object
+>          : ^^^^^^
+>hasOwnProperty : (v: PropertyKey) => boolean
+>               : ^^^^^^^^^^^^^^^^^^^^^^^^^^^
+
+    function getProperty<T>(map: Map<T>, key: string): T {
+>getProperty : <T>(map: Map<T>, key: string) => T
+>            : ^ ^^^^^^^      ^^^^^^^      ^^^^^ 
+>map : Map<T>
+>    : ^^^^^^
+>key : string
+>    : ^^^^^^
+
+        if (!hasOwnProperty.call(map, key)) return undefined;
+>!hasOwnProperty.call(map, key) : boolean
+>                               : ^^^^^^^
+>hasOwnProperty.call(map, key) : any
+>                              : ^^^
+>hasOwnProperty.call : (this: Function, thisArg: any, ...argArray: any[]) => any
+>                    : ^^^^^^^^^^^^^^^^^^^^^^^^^^^^^^^^^^^^^^^^^^^^^^^^^^^^^^^^^
+>hasOwnProperty : (v: PropertyKey) => boolean
+>               : ^^^^^^^^^^^^^^^^^^^^^^^^^^^
+>call : (this: Function, thisArg: any, ...argArray: any[]) => any
+>     : ^^^^^^^^^^^^^^^^^^^^^^^^^^^^^^^^^^^^^^^^^^^^^^^^^^^^^^^^^
+>map : Map<T>
+>    : ^^^^^^
+>key : string
+>    : ^^^^^^
+>undefined : undefined
+>          : ^^^^^^^^^
+
+        return map[key];
+>map[key] : T
+>         : ^
+>map : Map<T>
+>    : ^^^^^^
+>key : string
+>    : ^^^^^^
+    }
+
+    function hasProperty<T>(map: Map<T>, key: string): boolean {
+>hasProperty : <T>(map: Map<T>, key: string) => boolean
+>            : ^ ^^^^^^^      ^^^^^^^      ^^^^^       
+>map : Map<T>
+>    : ^^^^^^
+>key : string
+>    : ^^^^^^
+
+        return hasOwnProperty.call(map, key);
+>hasOwnProperty.call(map, key) : any
+>                              : ^^^
+>hasOwnProperty.call : (this: Function, thisArg: any, ...argArray: any[]) => any
+>                    : ^^^^^^^^^^^^^^^^^^^^^^^^^^^^^^^^^^^^^^^^^^^^^^^^^^^^^^^^^
+>hasOwnProperty : (v: PropertyKey) => boolean
+>               : ^^^^^^^^^^^^^^^^^^^^^^^^^^^
+>call : (this: Function, thisArg: any, ...argArray: any[]) => any
+>     : ^^^^^^^^^^^^^^^^^^^^^^^^^^^^^^^^^^^^^^^^^^^^^^^^^^^^^^^^^
+>map : Map<T>
+>    : ^^^^^^
+>key : string
+>    : ^^^^^^
+    }
+
+    function arrayContains<T extends Equals<T>>(a: T[], item: T): boolean {
+>arrayContains : <T extends Equals<T>>(a: T[], item: T) => boolean
+>              : ^ ^^^^^^^^^^^^^^^^^^^^^^^   ^^^^^^^^ ^^^^^       
+>a : T[]
+>  : ^^^
+>item : T
+>     : ^
+
+        var len = a.length;
+>len : number
+>    : ^^^^^^
+>a.length : number
+>         : ^^^^^^
+>a : T[]
+>  : ^^^
+>length : number
+>       : ^^^^^^
+
+        for (var i = 0; i < len; i++) {
+>i : number
+>  : ^^^^^^
+>0 : 0
+>  : ^
+>i < len : boolean
+>        : ^^^^^^^
+>i : number
+>  : ^^^^^^
+>len : number
+>    : ^^^^^^
+>i++ : number
+>    : ^^^^^^
+>i : number
+>  : ^^^^^^
+
+            if (item.equals(a[i])) return true;
+>item.equals(a[i]) : boolean
+>                  : ^^^^^^^
+>item.equals : (other: T) => boolean
+>            : ^^^^^^^^^^^^^^^^^^^^^
+>item : T
+>     : ^
+>equals : (other: T) => boolean
+>       : ^^^^^^^^^^^^^^^^^^^^^
+>a[i] : T
+>     : ^
+>a : T[]
+>  : ^^^
+>i : number
+>  : ^^^^^^
+>true : true
+>     : ^^^^
+        }
+        return false;
+>false : false
+>      : ^^^^^
+    }
+
+    function arrayEquals<T extends Equals<T>>(a: T[], b: T[]): boolean {
+>arrayEquals : <T extends Equals<T>>(a: T[], b: T[]) => boolean
+>            : ^ ^^^^^^^^^^^^^^^^^^^^^^^   ^^^^^   ^^^^^       
+>a : T[]
+>  : ^^^
+>b : T[]
+>  : ^^^
+
+        var len = a.length;
+>len : number
+>    : ^^^^^^
+>a.length : number
+>         : ^^^^^^
+>a : T[]
+>  : ^^^
+>length : number
+>       : ^^^^^^
+
+        if (b.length !== len) return false;
+>b.length !== len : boolean
+>                 : ^^^^^^^
+>b.length : number
+>         : ^^^^^^
+>b : T[]
+>  : ^^^
+>length : number
+>       : ^^^^^^
+>len : number
+>    : ^^^^^^
+>false : false
+>      : ^^^^^
+
+        for (var i = 0; i < len; i++) {
+>i : number
+>  : ^^^^^^
+>0 : 0
+>  : ^
+>i < len : boolean
+>        : ^^^^^^^
+>i : number
+>  : ^^^^^^
+>len : number
+>    : ^^^^^^
+>i++ : number
+>    : ^^^^^^
+>i : number
+>  : ^^^^^^
+
+            if (!a[i].equals(b[i])) return false;
+>!a[i].equals(b[i]) : boolean
+>                   : ^^^^^^^
+>a[i].equals(b[i]) : boolean
+>                  : ^^^^^^^
+>a[i].equals : (other: T) => boolean
+>            : ^^^^^^^^^^^^^^^^^^^^^
+>a[i] : T
+>     : ^
+>a : T[]
+>  : ^^^
+>i : number
+>  : ^^^^^^
+>equals : (other: T) => boolean
+>       : ^^^^^^^^^^^^^^^^^^^^^
+>b[i] : T
+>     : ^
+>b : T[]
+>  : ^^^
+>i : number
+>  : ^^^^^^
+>false : false
+>      : ^^^^^
+        }
+        return true;
+>true : true
+>     : ^^^^
+    }
+
+    function setEquals<T extends Equals<T>>(a: T[], b: T[]): boolean {
+>setEquals : <T extends Equals<T>>(a: T[], b: T[]) => boolean
+>          : ^ ^^^^^^^^^^^^^^^^^^^^^^^   ^^^^^   ^^^^^       
+>a : T[]
+>  : ^^^
+>b : T[]
+>  : ^^^
+
+        var len = a.length;
+>len : number
+>    : ^^^^^^
+>a.length : number
+>         : ^^^^^^
+>a : T[]
+>  : ^^^
+>length : number
+>       : ^^^^^^
+
+        if (b.length !== len) return false;
+>b.length !== len : boolean
+>                 : ^^^^^^^
+>b.length : number
+>         : ^^^^^^
+>b : T[]
+>  : ^^^
+>length : number
+>       : ^^^^^^
+>len : number
+>    : ^^^^^^
+>false : false
+>      : ^^^^^
+
+        for (var i = 0; i < len; i++) {
+>i : number
+>  : ^^^^^^
+>0 : 0
+>  : ^
+>i < len : boolean
+>        : ^^^^^^^
+>i : number
+>  : ^^^^^^
+>len : number
+>    : ^^^^^^
+>i++ : number
+>    : ^^^^^^
+>i : number
+>  : ^^^^^^
+
+            if (!arrayContains(b, a[i])) return false;
+>!arrayContains(b, a[i]) : boolean
+>                        : ^^^^^^^
+>arrayContains(b, a[i]) : boolean
+>                       : ^^^^^^^
+>arrayContains : <T_1 extends Equals<T_1>>(a: T_1[], item: T_1) => boolean
+>              : ^^^^^^^^^^^^^^^^^^^^^^^^^^^^^^^^^^^^^^^^^^^^^^^^^^^^^^^^^
+>b : T[]
+>  : ^^^
+>a[i] : T
+>     : ^
+>a : T[]
+>  : ^^^
+>i : number
+>  : ^^^^^^
+>false : false
+>      : ^^^^^
+        }
+        return true;
+>true : true
+>     : ^^^^
+    }
+}
+