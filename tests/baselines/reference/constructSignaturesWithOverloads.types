//// [tests/cases/conformance/types/objectTypeLiteral/constructSignatures/constructSignaturesWithOverloads.ts] ////

=== constructSignaturesWithOverloads.ts ===
// No errors expected for basic overloads of construct signatures

class C {
>C : C
>  : ^

    constructor(x: number, y?: string);
>x : number
<<<<<<< HEAD
>y : string | undefined
=======
>  : ^^^^^^
>y : string
>  : ^^^^^^
>>>>>>> 12402f26

    constructor(x: number, y: string);
>x : number
>  : ^^^^^^
>y : string
>  : ^^^^^^

    constructor(x: number) { }
>x : number
>  : ^^^^^^
}

var r1 = new C(1, '');
>r1 : C
>   : ^
>new C(1, '') : C
>             : ^
>C : typeof C
>  : ^^^^^^^^
>1 : 1
>  : ^
>'' : ""
>   : ^^

class C2<T> {
>C2 : C2<T>
>   : ^^^^^

    constructor(x: T, y?: string);
>x : T
<<<<<<< HEAD
>y : string | undefined
=======
>  : ^
>y : string
>  : ^^^^^^
>>>>>>> 12402f26

    constructor(x: T, y: string);
>x : T
>  : ^
>y : string
>  : ^^^^^^

    constructor(x: T) { }
>x : T
>  : ^
}

var r2 = new C2(1, '');
>r2 : C2<number>
>   : ^^^^^^^^^^
>new C2(1, '') : C2<number>
>              : ^^^^^^^^^^
>C2 : typeof C2
>   : ^^^^^^^^^
>1 : 1
>  : ^
>'' : ""
>   : ^^

interface I {
    new(x: number, y?: string): C;
>x : number
<<<<<<< HEAD
>y : string | undefined
=======
>  : ^^^^^^
>y : string
>  : ^^^^^^
>>>>>>> 12402f26

    new(x: number, y: string): C;
>x : number
>  : ^^^^^^
>y : string
>  : ^^^^^^
}

var i: I;
>i : I
>  : ^

var r3 = new i(1, '');
>r3 : C
>   : ^
>new i(1, '') : C
>             : ^
>i : I
>  : ^
>1 : 1
>  : ^
>'' : ""
>   : ^^

interface I2<T> {
    new (x: T, y?: string): C2<T>;
>x : T
<<<<<<< HEAD
>y : string | undefined
=======
>  : ^
>y : string
>  : ^^^^^^
>>>>>>> 12402f26

    new (x: T, y: string): C2<T>;
>x : T
>  : ^
>y : string
>  : ^^^^^^

    new <T>(x: T, y?: string): C2<T>;
>x : T
<<<<<<< HEAD
>y : string | undefined
=======
>  : ^
>y : string
>  : ^^^^^^
>>>>>>> 12402f26

    new <T>(x: T, y: string): C2<T>;
>x : T
>  : ^
>y : string
>  : ^^^^^^

}

var i2: I2<number>;
>i2 : I2<number>
>   : ^^^^^^^^^^

var r4 = new i2(1, '');
>r4 : C2<number>
>   : ^^^^^^^^^^
>new i2(1, '') : C2<number>
>              : ^^^^^^^^^^
>i2 : I2<number>
>   : ^^^^^^^^^^
>1 : 1
>  : ^
>'' : ""
>   : ^^

var a: {
>a : { new (x: number, y?: string): C; new (x: number, y: string): C; }
>  : ^^^^^^^^^^      ^^^^^^      ^^^ ^^^^^^^^^^      ^^^^^      ^^^ ^^^

    new(x: number, y?: string): C;
>x : number
<<<<<<< HEAD
>y : string | undefined
=======
>  : ^^^^^^
>y : string
>  : ^^^^^^
>>>>>>> 12402f26

    new(x: number, y: string): C;
>x : number
>  : ^^^^^^
>y : string
>  : ^^^^^^
}

var r5 = new a(1, '');
>r5 : C
>   : ^
>new a(1, '') : C
<<<<<<< HEAD
>a : { new (x: number, y?: string | undefined): C; new (x: number, y: string): C; }
=======
>             : ^
>a : { new (x: number, y?: string): C; new (x: number, y: string): C; }
>  : ^^^^^^^^^^^^^^^^^^^^^^^^^^^^^^^^^^^^^^^^^^^^^^^^^^^^^^^^^^^^^^^^^^
>>>>>>> 12402f26
>1 : 1
>  : ^
>'' : ""
>   : ^^

var b: {
>b : { new <T>(x: T, y?: string): C2<T>; new <T_1>(x: T_1, y: string): C2<T_1>; }
>  : ^^^^^^^ ^^^^^ ^^^^^^      ^^^     ^^^^^^^   ^^^^^^^^^^^^^      ^^^^^^^^^^^^^

    new<T>(x: T, y?: string): C2<T>;
>x : T
<<<<<<< HEAD
>y : string | undefined
=======
>  : ^
>y : string
>  : ^^^^^^
>>>>>>> 12402f26

    new<T>(x: T, y: string): C2<T>;
>x : T
>  : ^
>y : string
>  : ^^^^^^
}

var r6 = new b(1, '');
>r6 : C2<number>
>   : ^^^^^^^^^^
>new b(1, '') : C2<number>
<<<<<<< HEAD
>b : { new <T>(x: T, y?: string | undefined): C2<T>; new <T>(x: T, y: string): C2<T>; }
=======
>             : ^^^^^^^^^^
>b : { new <T>(x: T, y?: string): C2<T>; new <T_1>(x: T_1, y: string): C2<T_1>; }
>  : ^^^^^^^^^^^^^^^^^^^^^^^^^^^^^^^^^^^^^^^^^^^^^^^^^^^^^^^^^^^^^^^^^^^^^^^^^^^^
>>>>>>> 12402f26
>1 : 1
>  : ^
>'' : ""
>   : ^^

<|MERGE_RESOLUTION|>--- conflicted
+++ resolved
@@ -1,238 +1,202 @@
-//// [tests/cases/conformance/types/objectTypeLiteral/constructSignatures/constructSignaturesWithOverloads.ts] ////
-
-=== constructSignaturesWithOverloads.ts ===
-// No errors expected for basic overloads of construct signatures
-
-class C {
->C : C
->  : ^
-
-    constructor(x: number, y?: string);
->x : number
-<<<<<<< HEAD
->y : string | undefined
-=======
->  : ^^^^^^
->y : string
->  : ^^^^^^
->>>>>>> 12402f26
-
-    constructor(x: number, y: string);
->x : number
->  : ^^^^^^
->y : string
->  : ^^^^^^
-
-    constructor(x: number) { }
->x : number
->  : ^^^^^^
-}
-
-var r1 = new C(1, '');
->r1 : C
->   : ^
->new C(1, '') : C
->             : ^
->C : typeof C
->  : ^^^^^^^^
->1 : 1
->  : ^
->'' : ""
->   : ^^
-
-class C2<T> {
->C2 : C2<T>
->   : ^^^^^
-
-    constructor(x: T, y?: string);
->x : T
-<<<<<<< HEAD
->y : string | undefined
-=======
->  : ^
->y : string
->  : ^^^^^^
->>>>>>> 12402f26
-
-    constructor(x: T, y: string);
->x : T
->  : ^
->y : string
->  : ^^^^^^
-
-    constructor(x: T) { }
->x : T
->  : ^
-}
-
-var r2 = new C2(1, '');
->r2 : C2<number>
->   : ^^^^^^^^^^
->new C2(1, '') : C2<number>
->              : ^^^^^^^^^^
->C2 : typeof C2
->   : ^^^^^^^^^
->1 : 1
->  : ^
->'' : ""
->   : ^^
-
-interface I {
-    new(x: number, y?: string): C;
->x : number
-<<<<<<< HEAD
->y : string | undefined
-=======
->  : ^^^^^^
->y : string
->  : ^^^^^^
->>>>>>> 12402f26
-
-    new(x: number, y: string): C;
->x : number
->  : ^^^^^^
->y : string
->  : ^^^^^^
-}
-
-var i: I;
->i : I
->  : ^
-
-var r3 = new i(1, '');
->r3 : C
->   : ^
->new i(1, '') : C
->             : ^
->i : I
->  : ^
->1 : 1
->  : ^
->'' : ""
->   : ^^
-
-interface I2<T> {
-    new (x: T, y?: string): C2<T>;
->x : T
-<<<<<<< HEAD
->y : string | undefined
-=======
->  : ^
->y : string
->  : ^^^^^^
->>>>>>> 12402f26
-
-    new (x: T, y: string): C2<T>;
->x : T
->  : ^
->y : string
->  : ^^^^^^
-
-    new <T>(x: T, y?: string): C2<T>;
->x : T
-<<<<<<< HEAD
->y : string | undefined
-=======
->  : ^
->y : string
->  : ^^^^^^
->>>>>>> 12402f26
-
-    new <T>(x: T, y: string): C2<T>;
->x : T
->  : ^
->y : string
->  : ^^^^^^
-
-}
-
-var i2: I2<number>;
->i2 : I2<number>
->   : ^^^^^^^^^^
-
-var r4 = new i2(1, '');
->r4 : C2<number>
->   : ^^^^^^^^^^
->new i2(1, '') : C2<number>
->              : ^^^^^^^^^^
->i2 : I2<number>
->   : ^^^^^^^^^^
->1 : 1
->  : ^
->'' : ""
->   : ^^
-
-var a: {
->a : { new (x: number, y?: string): C; new (x: number, y: string): C; }
->  : ^^^^^^^^^^      ^^^^^^      ^^^ ^^^^^^^^^^      ^^^^^      ^^^ ^^^
-
-    new(x: number, y?: string): C;
->x : number
-<<<<<<< HEAD
->y : string | undefined
-=======
->  : ^^^^^^
->y : string
->  : ^^^^^^
->>>>>>> 12402f26
-
-    new(x: number, y: string): C;
->x : number
->  : ^^^^^^
->y : string
->  : ^^^^^^
-}
-
-var r5 = new a(1, '');
->r5 : C
->   : ^
->new a(1, '') : C
-<<<<<<< HEAD
->a : { new (x: number, y?: string | undefined): C; new (x: number, y: string): C; }
-=======
->             : ^
->a : { new (x: number, y?: string): C; new (x: number, y: string): C; }
->  : ^^^^^^^^^^^^^^^^^^^^^^^^^^^^^^^^^^^^^^^^^^^^^^^^^^^^^^^^^^^^^^^^^^
->>>>>>> 12402f26
->1 : 1
->  : ^
->'' : ""
->   : ^^
-
-var b: {
->b : { new <T>(x: T, y?: string): C2<T>; new <T_1>(x: T_1, y: string): C2<T_1>; }
->  : ^^^^^^^ ^^^^^ ^^^^^^      ^^^     ^^^^^^^   ^^^^^^^^^^^^^      ^^^^^^^^^^^^^
-
-    new<T>(x: T, y?: string): C2<T>;
->x : T
-<<<<<<< HEAD
->y : string | undefined
-=======
->  : ^
->y : string
->  : ^^^^^^
->>>>>>> 12402f26
-
-    new<T>(x: T, y: string): C2<T>;
->x : T
->  : ^
->y : string
->  : ^^^^^^
-}
-
-var r6 = new b(1, '');
->r6 : C2<number>
->   : ^^^^^^^^^^
->new b(1, '') : C2<number>
-<<<<<<< HEAD
->b : { new <T>(x: T, y?: string | undefined): C2<T>; new <T>(x: T, y: string): C2<T>; }
-=======
->             : ^^^^^^^^^^
->b : { new <T>(x: T, y?: string): C2<T>; new <T_1>(x: T_1, y: string): C2<T_1>; }
->  : ^^^^^^^^^^^^^^^^^^^^^^^^^^^^^^^^^^^^^^^^^^^^^^^^^^^^^^^^^^^^^^^^^^^^^^^^^^^^
->>>>>>> 12402f26
->1 : 1
->  : ^
->'' : ""
->   : ^^
-
+//// [tests/cases/conformance/types/objectTypeLiteral/constructSignatures/constructSignaturesWithOverloads.ts] ////
+
+=== constructSignaturesWithOverloads.ts ===
+// No errors expected for basic overloads of construct signatures
+
+class C {
+>C : C
+>  : ^
+
+    constructor(x: number, y?: string);
+>x : number
+>  : ^^^^^^
+>y : string | undefined
+>  : ^^^^^^^^^^^^^^^^^^
+
+    constructor(x: number, y: string);
+>x : number
+>  : ^^^^^^
+>y : string
+>  : ^^^^^^
+
+    constructor(x: number) { }
+>x : number
+>  : ^^^^^^
+}
+
+var r1 = new C(1, '');
+>r1 : C
+>   : ^
+>new C(1, '') : C
+>             : ^
+>C : typeof C
+>  : ^^^^^^^^
+>1 : 1
+>  : ^
+>'' : ""
+>   : ^^
+
+class C2<T> {
+>C2 : C2<T>
+>   : ^^^^^
+
+    constructor(x: T, y?: string);
+>x : T
+>  : ^
+>y : string | undefined
+>  : ^^^^^^^^^^^^^^^^^^
+
+    constructor(x: T, y: string);
+>x : T
+>  : ^
+>y : string
+>  : ^^^^^^
+
+    constructor(x: T) { }
+>x : T
+>  : ^
+}
+
+var r2 = new C2(1, '');
+>r2 : C2<number>
+>   : ^^^^^^^^^^
+>new C2(1, '') : C2<number>
+>              : ^^^^^^^^^^
+>C2 : typeof C2
+>   : ^^^^^^^^^
+>1 : 1
+>  : ^
+>'' : ""
+>   : ^^
+
+interface I {
+    new(x: number, y?: string): C;
+>x : number
+>  : ^^^^^^
+>y : string | undefined
+>  : ^^^^^^^^^^^^^^^^^^
+
+    new(x: number, y: string): C;
+>x : number
+>  : ^^^^^^
+>y : string
+>  : ^^^^^^
+}
+
+var i: I;
+>i : I
+>  : ^
+
+var r3 = new i(1, '');
+>r3 : C
+>   : ^
+>new i(1, '') : C
+>             : ^
+>i : I
+>  : ^
+>1 : 1
+>  : ^
+>'' : ""
+>   : ^^
+
+interface I2<T> {
+    new (x: T, y?: string): C2<T>;
+>x : T
+>  : ^
+>y : string | undefined
+>  : ^^^^^^^^^^^^^^^^^^
+
+    new (x: T, y: string): C2<T>;
+>x : T
+>  : ^
+>y : string
+>  : ^^^^^^
+
+    new <T>(x: T, y?: string): C2<T>;
+>x : T
+>  : ^
+>y : string | undefined
+>  : ^^^^^^^^^^^^^^^^^^
+
+    new <T>(x: T, y: string): C2<T>;
+>x : T
+>  : ^
+>y : string
+>  : ^^^^^^
+
+}
+
+var i2: I2<number>;
+>i2 : I2<number>
+>   : ^^^^^^^^^^
+
+var r4 = new i2(1, '');
+>r4 : C2<number>
+>   : ^^^^^^^^^^
+>new i2(1, '') : C2<number>
+>              : ^^^^^^^^^^
+>i2 : I2<number>
+>   : ^^^^^^^^^^
+>1 : 1
+>  : ^
+>'' : ""
+>   : ^^
+
+var a: {
+>a : { new (x: number, y?: string): C; new (x: number, y: string): C; }
+>  : ^^^^^^^^^^      ^^^^^^      ^^^ ^^^^^^^^^^      ^^^^^      ^^^ ^^^
+
+    new(x: number, y?: string): C;
+>x : number
+>  : ^^^^^^
+>y : string | undefined
+>  : ^^^^^^^^^^^^^^^^^^
+
+    new(x: number, y: string): C;
+>x : number
+>  : ^^^^^^
+>y : string
+>  : ^^^^^^
+}
+
+var r5 = new a(1, '');
+>r5 : C
+>   : ^
+>new a(1, '') : C
+>             : ^
+>a : { new (x: number, y?: string | undefined): C; new (x: number, y: string): C; }
+>  : ^^^^^^^^^^^^^^^^^^^^^^^^^^^^^^^^^^^^^^^^^^^^^^^^^^^^^^^^^^^^^^^^^^^^^^^^^^^^^^
+>1 : 1
+>  : ^
+>'' : ""
+>   : ^^
+
+var b: {
+>b : { new <T>(x: T, y?: string): C2<T>; new <T_1>(x: T_1, y: string): C2<T_1>; }
+>  : ^^^^^^^ ^^^^^ ^^^^^^      ^^^     ^^^^^^^   ^^^^^^^^^^^^^      ^^^^^^^^^^^^^
+
+    new<T>(x: T, y?: string): C2<T>;
+>x : T
+>  : ^
+>y : string | undefined
+>  : ^^^^^^^^^^^^^^^^^^
+
+    new<T>(x: T, y: string): C2<T>;
+>x : T
+>  : ^
+>y : string
+>  : ^^^^^^
+}
+
+var r6 = new b(1, '');
+>r6 : C2<number>
+>   : ^^^^^^^^^^
+>new b(1, '') : C2<number>
+>             : ^^^^^^^^^^
+>b : { new <T>(x: T, y?: string | undefined): C2<T>; new <T_1>(x: T_1, y: string): C2<T_1>; }
+>  : ^^^^^^^^^^^^^^^^^^^^^^^^^^^^^^^^^^^^^^^^^^^^^^^^^^^^^^^^^^^^^^^^^^^^^^^^^^^^^^^^^^^^^^^^
+>1 : 1
+>  : ^
+>'' : ""
+>   : ^^
+