//// [tests/cases/conformance/es6/computedProperties/computedPropertyNames5_ES6.ts] ////

=== computedPropertyNames5_ES6.ts ===
var b: boolean;
>b : boolean
>  : ^^^^^^^

var v = {
<<<<<<< HEAD
>v : {}
>{    [b]: 0,    [true]: 1,    [[]]: 0,    [{}]: 0,    [undefined]: undefined,    [null]: null} : {}
=======
>v : { [x: number]: any; }
>  : ^^^^^^^^^^^^^^^^^^^^^
>{    [b]: 0,    [true]: 1,    [[]]: 0,    [{}]: 0,    [undefined]: undefined,    [null]: null} : { [x: number]: null; }
>                                                                                               : ^^^^^^^^^^^^^^^^^^^^^^
>>>>>>> 12402f26

    [b]: 0,
>[b] : number
>    : ^^^^^^
>b : boolean
>  : ^^^^^^^
>0 : 0
>  : ^

    [true]: 1,
>[true] : number
>       : ^^^^^^
>true : true
>     : ^^^^
>1 : 1
>  : ^

    [[]]: 0,
>[[]] : number
<<<<<<< HEAD
>[] : never[]
=======
>     : ^^^^^^
>[] : undefined[]
>   : ^^^^^^^^^^^
>>>>>>> 12402f26
>0 : 0
>  : ^

    [{}]: 0,
>[{}] : number
>     : ^^^^^^
>{} : {}
>   : ^^
>0 : 0
>  : ^

    [undefined]: undefined,
>[undefined] : undefined
>            : ^^^^^^^^^
>undefined : undefined
>          : ^^^^^^^^^
>undefined : undefined
>          : ^^^^^^^^^

    [null]: null
>[null] : null
>       : ^^^^
}
<|MERGE_RESOLUTION|>--- conflicted
+++ resolved
@@ -1,66 +1,57 @@
-//// [tests/cases/conformance/es6/computedProperties/computedPropertyNames5_ES6.ts] ////
-
-=== computedPropertyNames5_ES6.ts ===
-var b: boolean;
->b : boolean
->  : ^^^^^^^
-
-var v = {
-<<<<<<< HEAD
->v : {}
->{    [b]: 0,    [true]: 1,    [[]]: 0,    [{}]: 0,    [undefined]: undefined,    [null]: null} : {}
-=======
->v : { [x: number]: any; }
->  : ^^^^^^^^^^^^^^^^^^^^^
->{    [b]: 0,    [true]: 1,    [[]]: 0,    [{}]: 0,    [undefined]: undefined,    [null]: null} : { [x: number]: null; }
->                                                                                               : ^^^^^^^^^^^^^^^^^^^^^^
->>>>>>> 12402f26
-
-    [b]: 0,
->[b] : number
->    : ^^^^^^
->b : boolean
->  : ^^^^^^^
->0 : 0
->  : ^
-
-    [true]: 1,
->[true] : number
->       : ^^^^^^
->true : true
->     : ^^^^
->1 : 1
->  : ^
-
-    [[]]: 0,
->[[]] : number
-<<<<<<< HEAD
->[] : never[]
-=======
->     : ^^^^^^
->[] : undefined[]
->   : ^^^^^^^^^^^
->>>>>>> 12402f26
->0 : 0
->  : ^
-
-    [{}]: 0,
->[{}] : number
->     : ^^^^^^
->{} : {}
->   : ^^
->0 : 0
->  : ^
-
-    [undefined]: undefined,
->[undefined] : undefined
->            : ^^^^^^^^^
->undefined : undefined
->          : ^^^^^^^^^
->undefined : undefined
->          : ^^^^^^^^^
-
-    [null]: null
->[null] : null
->       : ^^^^
-}
+//// [tests/cases/conformance/es6/computedProperties/computedPropertyNames5_ES6.ts] ////
+
+=== computedPropertyNames5_ES6.ts ===
+var b: boolean;
+>b : boolean
+>  : ^^^^^^^
+
+var v = {
+>v : {}
+>  : ^^
+>{    [b]: 0,    [true]: 1,    [[]]: 0,    [{}]: 0,    [undefined]: undefined,    [null]: null} : {}
+>                                                                                               : ^^
+
+    [b]: 0,
+>[b] : number
+>    : ^^^^^^
+>b : boolean
+>  : ^^^^^^^
+>0 : 0
+>  : ^
+
+    [true]: 1,
+>[true] : number
+>       : ^^^^^^
+>true : true
+>     : ^^^^
+>1 : 1
+>  : ^
+
+    [[]]: 0,
+>[[]] : number
+>     : ^^^^^^
+>[] : never[]
+>   : ^^^^^^^
+>0 : 0
+>  : ^
+
+    [{}]: 0,
+>[{}] : number
+>     : ^^^^^^
+>{} : {}
+>   : ^^
+>0 : 0
+>  : ^
+
+    [undefined]: undefined,
+>[undefined] : undefined
+>            : ^^^^^^^^^
+>undefined : undefined
+>          : ^^^^^^^^^
+>undefined : undefined
+>          : ^^^^^^^^^
+
+    [null]: null
+>[null] : null
+>       : ^^^^
+}