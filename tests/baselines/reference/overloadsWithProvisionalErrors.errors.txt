overloadsWithProvisionalErrors.ts(6,1): error TS2454: Variable 'func' is used before being assigned.
overloadsWithProvisionalErrors.ts(6,1): error TS2769: No overload matches this call.
  Overload 1 of 2, '(s: string): number', gave the following error.
    Argument of type '(s: string) => {}' is not assignable to parameter of type 'string'.
  Overload 2 of 2, '(lambda: (s: string) => { a: number; b: number; }): string', gave the following error.
    Type '{}' is missing the following properties from type '{ a: number; b: number; }': a, b
overloadsWithProvisionalErrors.ts(7,1): error TS2454: Variable 'func' is used before being assigned.
overloadsWithProvisionalErrors.ts(7,17): error TS2304: Cannot find name 'blah'.
overloadsWithProvisionalErrors.ts(8,1): error TS2454: Variable 'func' is used before being assigned.
overloadsWithProvisionalErrors.ts(8,1): error TS2769: No overload matches this call.
  Overload 1 of 2, '(s: string): number', gave the following error.
    Argument of type '(s: string) => { a: any; }' is not assignable to parameter of type 'string'.
  Overload 2 of 2, '(lambda: (s: string) => { a: number; b: number; }): string', gave the following error.
    Property 'b' is missing in type '{ a: any; }' but required in type '{ a: number; b: number; }'.
overloadsWithProvisionalErrors.ts(8,17): error TS2304: Cannot find name 'blah'.


==== overloadsWithProvisionalErrors.ts (7 errors) ====
    var func: {
        (s: string): number;
        (lambda: (s: string) => { a: number; b: number }): string;
    };
    
    func(s => ({})); // Error for no applicable overload (object type is missing a and b)
    ~~~~
<<<<<<< HEAD
!!! error TS2454: Variable 'func' is used before being assigned.
    ~~~~~~~~~~~~~~~
=======
>>>>>>> 12402f26
!!! error TS2769: No overload matches this call.
!!! error TS2769:   Overload 1 of 2, '(s: string): number', gave the following error.
!!! error TS2769:     Argument of type '(s: string) => {}' is not assignable to parameter of type 'string'.
!!! error TS2769:   Overload 2 of 2, '(lambda: (s: string) => { a: number; b: number; }): string', gave the following error.
!!! error TS2769:     Type '{}' is missing the following properties from type '{ a: number; b: number; }': a, b
!!! related TS6502 overloadsWithProvisionalErrors.ts:3:14: The expected type comes from the return type of this signature.
    func(s => ({ a: blah, b: 3 })); // Only error inside the function, but not outside (since it would be applicable if not for the provisional error)
    ~~~~
!!! error TS2454: Variable 'func' is used before being assigned.
                    ~~~~
!!! error TS2304: Cannot find name 'blah'.
    func(s => ({ a: blah })); // Two errors here, one for blah not being defined, and one for the overload since it would not be applicable anyway
    ~~~~
<<<<<<< HEAD
!!! error TS2454: Variable 'func' is used before being assigned.
    ~~~~~~~~~~~~~~~~~~~~~~~~
=======
>>>>>>> 12402f26
!!! error TS2769: No overload matches this call.
!!! error TS2769:   Overload 1 of 2, '(s: string): number', gave the following error.
!!! error TS2769:     Argument of type '(s: string) => { a: any; }' is not assignable to parameter of type 'string'.
!!! error TS2769:   Overload 2 of 2, '(lambda: (s: string) => { a: number; b: number; }): string', gave the following error.
!!! error TS2769:     Property 'b' is missing in type '{ a: any; }' but required in type '{ a: number; b: number; }'.
!!! related TS2728 overloadsWithProvisionalErrors.ts:3:42: 'b' is declared here.
!!! related TS6502 overloadsWithProvisionalErrors.ts:3:14: The expected type comes from the return type of this signature.
                    ~~~~
!!! error TS2304: Cannot find name 'blah'.<|MERGE_RESOLUTION|>--- conflicted
+++ resolved
@@ -1,57 +1,51 @@
-overloadsWithProvisionalErrors.ts(6,1): error TS2454: Variable 'func' is used before being assigned.
-overloadsWithProvisionalErrors.ts(6,1): error TS2769: No overload matches this call.
-  Overload 1 of 2, '(s: string): number', gave the following error.
-    Argument of type '(s: string) => {}' is not assignable to parameter of type 'string'.
-  Overload 2 of 2, '(lambda: (s: string) => { a: number; b: number; }): string', gave the following error.
-    Type '{}' is missing the following properties from type '{ a: number; b: number; }': a, b
-overloadsWithProvisionalErrors.ts(7,1): error TS2454: Variable 'func' is used before being assigned.
-overloadsWithProvisionalErrors.ts(7,17): error TS2304: Cannot find name 'blah'.
-overloadsWithProvisionalErrors.ts(8,1): error TS2454: Variable 'func' is used before being assigned.
-overloadsWithProvisionalErrors.ts(8,1): error TS2769: No overload matches this call.
-  Overload 1 of 2, '(s: string): number', gave the following error.
-    Argument of type '(s: string) => { a: any; }' is not assignable to parameter of type 'string'.
-  Overload 2 of 2, '(lambda: (s: string) => { a: number; b: number; }): string', gave the following error.
-    Property 'b' is missing in type '{ a: any; }' but required in type '{ a: number; b: number; }'.
-overloadsWithProvisionalErrors.ts(8,17): error TS2304: Cannot find name 'blah'.
-
-
-==== overloadsWithProvisionalErrors.ts (7 errors) ====
-    var func: {
-        (s: string): number;
-        (lambda: (s: string) => { a: number; b: number }): string;
-    };
-    
-    func(s => ({})); // Error for no applicable overload (object type is missing a and b)
-    ~~~~
-<<<<<<< HEAD
-!!! error TS2454: Variable 'func' is used before being assigned.
-    ~~~~~~~~~~~~~~~
-=======
->>>>>>> 12402f26
-!!! error TS2769: No overload matches this call.
-!!! error TS2769:   Overload 1 of 2, '(s: string): number', gave the following error.
-!!! error TS2769:     Argument of type '(s: string) => {}' is not assignable to parameter of type 'string'.
-!!! error TS2769:   Overload 2 of 2, '(lambda: (s: string) => { a: number; b: number; }): string', gave the following error.
-!!! error TS2769:     Type '{}' is missing the following properties from type '{ a: number; b: number; }': a, b
-!!! related TS6502 overloadsWithProvisionalErrors.ts:3:14: The expected type comes from the return type of this signature.
-    func(s => ({ a: blah, b: 3 })); // Only error inside the function, but not outside (since it would be applicable if not for the provisional error)
-    ~~~~
-!!! error TS2454: Variable 'func' is used before being assigned.
-                    ~~~~
-!!! error TS2304: Cannot find name 'blah'.
-    func(s => ({ a: blah })); // Two errors here, one for blah not being defined, and one for the overload since it would not be applicable anyway
-    ~~~~
-<<<<<<< HEAD
-!!! error TS2454: Variable 'func' is used before being assigned.
-    ~~~~~~~~~~~~~~~~~~~~~~~~
-=======
->>>>>>> 12402f26
-!!! error TS2769: No overload matches this call.
-!!! error TS2769:   Overload 1 of 2, '(s: string): number', gave the following error.
-!!! error TS2769:     Argument of type '(s: string) => { a: any; }' is not assignable to parameter of type 'string'.
-!!! error TS2769:   Overload 2 of 2, '(lambda: (s: string) => { a: number; b: number; }): string', gave the following error.
-!!! error TS2769:     Property 'b' is missing in type '{ a: any; }' but required in type '{ a: number; b: number; }'.
-!!! related TS2728 overloadsWithProvisionalErrors.ts:3:42: 'b' is declared here.
-!!! related TS6502 overloadsWithProvisionalErrors.ts:3:14: The expected type comes from the return type of this signature.
-                    ~~~~
+overloadsWithProvisionalErrors.ts(6,1): error TS2454: Variable 'func' is used before being assigned.
+overloadsWithProvisionalErrors.ts(6,1): error TS2769: No overload matches this call.
+  Overload 1 of 2, '(s: string): number', gave the following error.
+    Argument of type '(s: string) => {}' is not assignable to parameter of type 'string'.
+  Overload 2 of 2, '(lambda: (s: string) => { a: number; b: number; }): string', gave the following error.
+    Type '{}' is missing the following properties from type '{ a: number; b: number; }': a, b
+overloadsWithProvisionalErrors.ts(7,1): error TS2454: Variable 'func' is used before being assigned.
+overloadsWithProvisionalErrors.ts(7,17): error TS2304: Cannot find name 'blah'.
+overloadsWithProvisionalErrors.ts(8,1): error TS2454: Variable 'func' is used before being assigned.
+overloadsWithProvisionalErrors.ts(8,1): error TS2769: No overload matches this call.
+  Overload 1 of 2, '(s: string): number', gave the following error.
+    Argument of type '(s: string) => { a: any; }' is not assignable to parameter of type 'string'.
+  Overload 2 of 2, '(lambda: (s: string) => { a: number; b: number; }): string', gave the following error.
+    Property 'b' is missing in type '{ a: any; }' but required in type '{ a: number; b: number; }'.
+overloadsWithProvisionalErrors.ts(8,17): error TS2304: Cannot find name 'blah'.
+
+
+==== overloadsWithProvisionalErrors.ts (7 errors) ====
+    var func: {
+        (s: string): number;
+        (lambda: (s: string) => { a: number; b: number }): string;
+    };
+    
+    func(s => ({})); // Error for no applicable overload (object type is missing a and b)
+    ~~~~
+!!! error TS2454: Variable 'func' is used before being assigned.
+    ~~~~
+!!! error TS2769: No overload matches this call.
+!!! error TS2769:   Overload 1 of 2, '(s: string): number', gave the following error.
+!!! error TS2769:     Argument of type '(s: string) => {}' is not assignable to parameter of type 'string'.
+!!! error TS2769:   Overload 2 of 2, '(lambda: (s: string) => { a: number; b: number; }): string', gave the following error.
+!!! error TS2769:     Type '{}' is missing the following properties from type '{ a: number; b: number; }': a, b
+!!! related TS6502 overloadsWithProvisionalErrors.ts:3:14: The expected type comes from the return type of this signature.
+    func(s => ({ a: blah, b: 3 })); // Only error inside the function, but not outside (since it would be applicable if not for the provisional error)
+    ~~~~
+!!! error TS2454: Variable 'func' is used before being assigned.
+                    ~~~~
+!!! error TS2304: Cannot find name 'blah'.
+    func(s => ({ a: blah })); // Two errors here, one for blah not being defined, and one for the overload since it would not be applicable anyway
+    ~~~~
+!!! error TS2454: Variable 'func' is used before being assigned.
+    ~~~~
+!!! error TS2769: No overload matches this call.
+!!! error TS2769:   Overload 1 of 2, '(s: string): number', gave the following error.
+!!! error TS2769:     Argument of type '(s: string) => { a: any; }' is not assignable to parameter of type 'string'.
+!!! error TS2769:   Overload 2 of 2, '(lambda: (s: string) => { a: number; b: number; }): string', gave the following error.
+!!! error TS2769:     Property 'b' is missing in type '{ a: any; }' but required in type '{ a: number; b: number; }'.
+!!! related TS2728 overloadsWithProvisionalErrors.ts:3:42: 'b' is declared here.
+!!! related TS6502 overloadsWithProvisionalErrors.ts:3:14: The expected type comes from the return type of this signature.
+                    ~~~~
 !!! error TS2304: Cannot find name 'blah'.