//// [tests/cases/conformance/expressions/typeGuards/typeGuardsInClassMethods.ts] ////

=== typeGuardsInClassMethods.ts ===
// Note that type guards affect types of variables and parameters only and 
// have no effect on members of objects such as properties. 

// variables in global
var num: number;
>num : number
>    : ^^^^^^

var var1: string | number;
>var1 : string | number
>     : ^^^^^^^^^^^^^^^

class C1 {
>C1 : C1
>   : ^^

    constructor(param: string | number) {
>param : string | number
>      : ^^^^^^^^^^^^^^^

        // global vars in function declaration
        num = typeof var1 === "string" && var1.length; // string
<<<<<<< HEAD
>num = typeof var1 === "string" && var1.length : number | false
>num : number
>typeof var1 === "string" && var1.length : number | false
=======
>num = typeof var1 === "string" && var1.length : number
>                                              : ^^^^^^
>num : number
>    : ^^^^^^
>typeof var1 === "string" && var1.length : number
>                                        : ^^^^^^
>>>>>>> 12402f26
>typeof var1 === "string" : boolean
>                         : ^^^^^^^
>typeof var1 : "string" | "number" | "bigint" | "boolean" | "symbol" | "undefined" | "object" | "function"
>            : ^^^^^^^^^^^^^^^^^^^^^^^^^^^^^^^^^^^^^^^^^^^^^^^^^^^^^^^^^^^^^^^^^^^^^^^^^^^^^^^^^^^^^^^^^^^
>var1 : string | number
>     : ^^^^^^^^^^^^^^^
>"string" : "string"
>         : ^^^^^^^^
>var1.length : number
>            : ^^^^^^
>var1 : string
>     : ^^^^^^
>length : number
>       : ^^^^^^

        // variables in function declaration
        var var2: string | number;
>var2 : string | number
>     : ^^^^^^^^^^^^^^^

        num = typeof var2 === "string" && var2.length; // string
<<<<<<< HEAD
>num = typeof var2 === "string" && var2.length : number | false
>num : number
>typeof var2 === "string" && var2.length : number | false
=======
>num = typeof var2 === "string" && var2.length : number
>                                              : ^^^^^^
>num : number
>    : ^^^^^^
>typeof var2 === "string" && var2.length : number
>                                        : ^^^^^^
>>>>>>> 12402f26
>typeof var2 === "string" : boolean
>                         : ^^^^^^^
>typeof var2 : "string" | "number" | "bigint" | "boolean" | "symbol" | "undefined" | "object" | "function"
>            : ^^^^^^^^^^^^^^^^^^^^^^^^^^^^^^^^^^^^^^^^^^^^^^^^^^^^^^^^^^^^^^^^^^^^^^^^^^^^^^^^^^^^^^^^^^^
>var2 : string | number
>     : ^^^^^^^^^^^^^^^
>"string" : "string"
>         : ^^^^^^^^
>var2.length : number
>            : ^^^^^^
>var2 : string
>     : ^^^^^^
>length : number
>       : ^^^^^^

        // parameters in function declaration
        num = typeof param === "string" && param.length; // string
<<<<<<< HEAD
>num = typeof param === "string" && param.length : number | false
>num : number
>typeof param === "string" && param.length : number | false
=======
>num = typeof param === "string" && param.length : number
>                                                : ^^^^^^
>num : number
>    : ^^^^^^
>typeof param === "string" && param.length : number
>                                          : ^^^^^^
>>>>>>> 12402f26
>typeof param === "string" : boolean
>                          : ^^^^^^^
>typeof param : "string" | "number" | "bigint" | "boolean" | "symbol" | "undefined" | "object" | "function"
>             : ^^^^^^^^^^^^^^^^^^^^^^^^^^^^^^^^^^^^^^^^^^^^^^^^^^^^^^^^^^^^^^^^^^^^^^^^^^^^^^^^^^^^^^^^^^^
>param : string | number
>      : ^^^^^^^^^^^^^^^
>"string" : "string"
>         : ^^^^^^^^
>param.length : number
>             : ^^^^^^
>param : string
>      : ^^^^^^
>length : number
>       : ^^^^^^
    }
    // Inside function declaration
    private p1(param: string | number) {
>p1 : (param: string | number) => void
>   : ^^^^^^^^               ^^^^^^^^^
>param : string | number
>      : ^^^^^^^^^^^^^^^

        // global vars in function declaration
        num = typeof var1 === "string" && var1.length; // string
<<<<<<< HEAD
>num = typeof var1 === "string" && var1.length : number | false
>num : number
>typeof var1 === "string" && var1.length : number | false
=======
>num = typeof var1 === "string" && var1.length : number
>                                              : ^^^^^^
>num : number
>    : ^^^^^^
>typeof var1 === "string" && var1.length : number
>                                        : ^^^^^^
>>>>>>> 12402f26
>typeof var1 === "string" : boolean
>                         : ^^^^^^^
>typeof var1 : "string" | "number" | "bigint" | "boolean" | "symbol" | "undefined" | "object" | "function"
>            : ^^^^^^^^^^^^^^^^^^^^^^^^^^^^^^^^^^^^^^^^^^^^^^^^^^^^^^^^^^^^^^^^^^^^^^^^^^^^^^^^^^^^^^^^^^^
>var1 : string | number
>     : ^^^^^^^^^^^^^^^
>"string" : "string"
>         : ^^^^^^^^
>var1.length : number
>            : ^^^^^^
>var1 : string
>     : ^^^^^^
>length : number
>       : ^^^^^^

        // variables in function declaration
        var var2: string | number;
>var2 : string | number
>     : ^^^^^^^^^^^^^^^

        num = typeof var2 === "string" && var2.length; // string
<<<<<<< HEAD
>num = typeof var2 === "string" && var2.length : number | false
>num : number
>typeof var2 === "string" && var2.length : number | false
=======
>num = typeof var2 === "string" && var2.length : number
>                                              : ^^^^^^
>num : number
>    : ^^^^^^
>typeof var2 === "string" && var2.length : number
>                                        : ^^^^^^
>>>>>>> 12402f26
>typeof var2 === "string" : boolean
>                         : ^^^^^^^
>typeof var2 : "string" | "number" | "bigint" | "boolean" | "symbol" | "undefined" | "object" | "function"
>            : ^^^^^^^^^^^^^^^^^^^^^^^^^^^^^^^^^^^^^^^^^^^^^^^^^^^^^^^^^^^^^^^^^^^^^^^^^^^^^^^^^^^^^^^^^^^
>var2 : string | number
>     : ^^^^^^^^^^^^^^^
>"string" : "string"
>         : ^^^^^^^^
>var2.length : number
>            : ^^^^^^
>var2 : string
>     : ^^^^^^
>length : number
>       : ^^^^^^

        // parameters in function declaration
        num = typeof param === "string" && param.length; // string
<<<<<<< HEAD
>num = typeof param === "string" && param.length : number | false
>num : number
>typeof param === "string" && param.length : number | false
=======
>num = typeof param === "string" && param.length : number
>                                                : ^^^^^^
>num : number
>    : ^^^^^^
>typeof param === "string" && param.length : number
>                                          : ^^^^^^
>>>>>>> 12402f26
>typeof param === "string" : boolean
>                          : ^^^^^^^
>typeof param : "string" | "number" | "bigint" | "boolean" | "symbol" | "undefined" | "object" | "function"
>             : ^^^^^^^^^^^^^^^^^^^^^^^^^^^^^^^^^^^^^^^^^^^^^^^^^^^^^^^^^^^^^^^^^^^^^^^^^^^^^^^^^^^^^^^^^^^
>param : string | number
>      : ^^^^^^^^^^^^^^^
>"string" : "string"
>         : ^^^^^^^^
>param.length : number
>             : ^^^^^^
>param : string
>      : ^^^^^^
>length : number
>       : ^^^^^^
    }
    // Inside function declaration
    p2(param: string | number) {
>p2 : (param: string | number) => void
>   : ^^^^^^^^               ^^^^^^^^^
>param : string | number
>      : ^^^^^^^^^^^^^^^

        // global vars in function declaration
        num = typeof var1 === "string" && var1.length; // string
<<<<<<< HEAD
>num = typeof var1 === "string" && var1.length : number | false
>num : number
>typeof var1 === "string" && var1.length : number | false
=======
>num = typeof var1 === "string" && var1.length : number
>                                              : ^^^^^^
>num : number
>    : ^^^^^^
>typeof var1 === "string" && var1.length : number
>                                        : ^^^^^^
>>>>>>> 12402f26
>typeof var1 === "string" : boolean
>                         : ^^^^^^^
>typeof var1 : "string" | "number" | "bigint" | "boolean" | "symbol" | "undefined" | "object" | "function"
>            : ^^^^^^^^^^^^^^^^^^^^^^^^^^^^^^^^^^^^^^^^^^^^^^^^^^^^^^^^^^^^^^^^^^^^^^^^^^^^^^^^^^^^^^^^^^^
>var1 : string | number
>     : ^^^^^^^^^^^^^^^
>"string" : "string"
>         : ^^^^^^^^
>var1.length : number
>            : ^^^^^^
>var1 : string
>     : ^^^^^^
>length : number
>       : ^^^^^^

        // variables in function declaration
        var var2: string | number;
>var2 : string | number
>     : ^^^^^^^^^^^^^^^

        num = typeof var2 === "string" && var2.length; // string
<<<<<<< HEAD
>num = typeof var2 === "string" && var2.length : number | false
>num : number
>typeof var2 === "string" && var2.length : number | false
=======
>num = typeof var2 === "string" && var2.length : number
>                                              : ^^^^^^
>num : number
>    : ^^^^^^
>typeof var2 === "string" && var2.length : number
>                                        : ^^^^^^
>>>>>>> 12402f26
>typeof var2 === "string" : boolean
>                         : ^^^^^^^
>typeof var2 : "string" | "number" | "bigint" | "boolean" | "symbol" | "undefined" | "object" | "function"
>            : ^^^^^^^^^^^^^^^^^^^^^^^^^^^^^^^^^^^^^^^^^^^^^^^^^^^^^^^^^^^^^^^^^^^^^^^^^^^^^^^^^^^^^^^^^^^
>var2 : string | number
>     : ^^^^^^^^^^^^^^^
>"string" : "string"
>         : ^^^^^^^^
>var2.length : number
>            : ^^^^^^
>var2 : string
>     : ^^^^^^
>length : number
>       : ^^^^^^

        // parameters in function declaration
        num = typeof param === "string" && param.length; // string
<<<<<<< HEAD
>num = typeof param === "string" && param.length : number | false
>num : number
>typeof param === "string" && param.length : number | false
=======
>num = typeof param === "string" && param.length : number
>                                                : ^^^^^^
>num : number
>    : ^^^^^^
>typeof param === "string" && param.length : number
>                                          : ^^^^^^
>>>>>>> 12402f26
>typeof param === "string" : boolean
>                          : ^^^^^^^
>typeof param : "string" | "number" | "bigint" | "boolean" | "symbol" | "undefined" | "object" | "function"
>             : ^^^^^^^^^^^^^^^^^^^^^^^^^^^^^^^^^^^^^^^^^^^^^^^^^^^^^^^^^^^^^^^^^^^^^^^^^^^^^^^^^^^^^^^^^^^
>param : string | number
>      : ^^^^^^^^^^^^^^^
>"string" : "string"
>         : ^^^^^^^^
>param.length : number
>             : ^^^^^^
>param : string
>      : ^^^^^^
>length : number
>       : ^^^^^^
    }
    // Inside function declaration
    private static s1(param: string | number) {
>s1 : (param: string | number) => void
>   : ^^^^^^^^               ^^^^^^^^^
>param : string | number
>      : ^^^^^^^^^^^^^^^

        // global vars in function declaration
        num = typeof var1 === "string" && var1.length; // string
<<<<<<< HEAD
>num = typeof var1 === "string" && var1.length : number | false
>num : number
>typeof var1 === "string" && var1.length : number | false
=======
>num = typeof var1 === "string" && var1.length : number
>                                              : ^^^^^^
>num : number
>    : ^^^^^^
>typeof var1 === "string" && var1.length : number
>                                        : ^^^^^^
>>>>>>> 12402f26
>typeof var1 === "string" : boolean
>                         : ^^^^^^^
>typeof var1 : "string" | "number" | "bigint" | "boolean" | "symbol" | "undefined" | "object" | "function"
>            : ^^^^^^^^^^^^^^^^^^^^^^^^^^^^^^^^^^^^^^^^^^^^^^^^^^^^^^^^^^^^^^^^^^^^^^^^^^^^^^^^^^^^^^^^^^^
>var1 : string | number
>     : ^^^^^^^^^^^^^^^
>"string" : "string"
>         : ^^^^^^^^
>var1.length : number
>            : ^^^^^^
>var1 : string
>     : ^^^^^^
>length : number
>       : ^^^^^^

        // variables in function declaration
        var var2: string | number;
>var2 : string | number
>     : ^^^^^^^^^^^^^^^

        num = typeof var2 === "string" && var2.length; // string
<<<<<<< HEAD
>num = typeof var2 === "string" && var2.length : number | false
>num : number
>typeof var2 === "string" && var2.length : number | false
=======
>num = typeof var2 === "string" && var2.length : number
>                                              : ^^^^^^
>num : number
>    : ^^^^^^
>typeof var2 === "string" && var2.length : number
>                                        : ^^^^^^
>>>>>>> 12402f26
>typeof var2 === "string" : boolean
>                         : ^^^^^^^
>typeof var2 : "string" | "number" | "bigint" | "boolean" | "symbol" | "undefined" | "object" | "function"
>            : ^^^^^^^^^^^^^^^^^^^^^^^^^^^^^^^^^^^^^^^^^^^^^^^^^^^^^^^^^^^^^^^^^^^^^^^^^^^^^^^^^^^^^^^^^^^
>var2 : string | number
>     : ^^^^^^^^^^^^^^^
>"string" : "string"
>         : ^^^^^^^^
>var2.length : number
>            : ^^^^^^
>var2 : string
>     : ^^^^^^
>length : number
>       : ^^^^^^

        // parameters in function declaration
        num = typeof param === "string" && param.length; // string
<<<<<<< HEAD
>num = typeof param === "string" && param.length : number | false
>num : number
>typeof param === "string" && param.length : number | false
=======
>num = typeof param === "string" && param.length : number
>                                                : ^^^^^^
>num : number
>    : ^^^^^^
>typeof param === "string" && param.length : number
>                                          : ^^^^^^
>>>>>>> 12402f26
>typeof param === "string" : boolean
>                          : ^^^^^^^
>typeof param : "string" | "number" | "bigint" | "boolean" | "symbol" | "undefined" | "object" | "function"
>             : ^^^^^^^^^^^^^^^^^^^^^^^^^^^^^^^^^^^^^^^^^^^^^^^^^^^^^^^^^^^^^^^^^^^^^^^^^^^^^^^^^^^^^^^^^^^
>param : string | number
>      : ^^^^^^^^^^^^^^^
>"string" : "string"
>         : ^^^^^^^^
>param.length : number
>             : ^^^^^^
>param : string
>      : ^^^^^^
>length : number
>       : ^^^^^^
    }
    // Inside function declaration
    static s2(param: string | number) {
>s2 : (param: string | number) => void
>   : ^^^^^^^^               ^^^^^^^^^
>param : string | number
>      : ^^^^^^^^^^^^^^^

        // global vars in function declaration
        num = typeof var1 === "string" && var1.length; // string
<<<<<<< HEAD
>num = typeof var1 === "string" && var1.length : number | false
>num : number
>typeof var1 === "string" && var1.length : number | false
=======
>num = typeof var1 === "string" && var1.length : number
>                                              : ^^^^^^
>num : number
>    : ^^^^^^
>typeof var1 === "string" && var1.length : number
>                                        : ^^^^^^
>>>>>>> 12402f26
>typeof var1 === "string" : boolean
>                         : ^^^^^^^
>typeof var1 : "string" | "number" | "bigint" | "boolean" | "symbol" | "undefined" | "object" | "function"
>            : ^^^^^^^^^^^^^^^^^^^^^^^^^^^^^^^^^^^^^^^^^^^^^^^^^^^^^^^^^^^^^^^^^^^^^^^^^^^^^^^^^^^^^^^^^^^
>var1 : string | number
>     : ^^^^^^^^^^^^^^^
>"string" : "string"
>         : ^^^^^^^^
>var1.length : number
>            : ^^^^^^
>var1 : string
>     : ^^^^^^
>length : number
>       : ^^^^^^

        // variables in function declaration
        var var2: string | number;
>var2 : string | number
>     : ^^^^^^^^^^^^^^^

        num = typeof var2 === "string" && var2.length; // string
<<<<<<< HEAD
>num = typeof var2 === "string" && var2.length : number | false
>num : number
>typeof var2 === "string" && var2.length : number | false
=======
>num = typeof var2 === "string" && var2.length : number
>                                              : ^^^^^^
>num : number
>    : ^^^^^^
>typeof var2 === "string" && var2.length : number
>                                        : ^^^^^^
>>>>>>> 12402f26
>typeof var2 === "string" : boolean
>                         : ^^^^^^^
>typeof var2 : "string" | "number" | "bigint" | "boolean" | "symbol" | "undefined" | "object" | "function"
>            : ^^^^^^^^^^^^^^^^^^^^^^^^^^^^^^^^^^^^^^^^^^^^^^^^^^^^^^^^^^^^^^^^^^^^^^^^^^^^^^^^^^^^^^^^^^^
>var2 : string | number
>     : ^^^^^^^^^^^^^^^
>"string" : "string"
>         : ^^^^^^^^
>var2.length : number
>            : ^^^^^^
>var2 : string
>     : ^^^^^^
>length : number
>       : ^^^^^^

        // parameters in function declaration
        num = typeof param === "string" && param.length; // string
<<<<<<< HEAD
>num = typeof param === "string" && param.length : number | false
>num : number
>typeof param === "string" && param.length : number | false
=======
>num = typeof param === "string" && param.length : number
>                                                : ^^^^^^
>num : number
>    : ^^^^^^
>typeof param === "string" && param.length : number
>                                          : ^^^^^^
>>>>>>> 12402f26
>typeof param === "string" : boolean
>                          : ^^^^^^^
>typeof param : "string" | "number" | "bigint" | "boolean" | "symbol" | "undefined" | "object" | "function"
>             : ^^^^^^^^^^^^^^^^^^^^^^^^^^^^^^^^^^^^^^^^^^^^^^^^^^^^^^^^^^^^^^^^^^^^^^^^^^^^^^^^^^^^^^^^^^^
>param : string | number
>      : ^^^^^^^^^^^^^^^
>"string" : "string"
>         : ^^^^^^^^
>param.length : number
>             : ^^^^^^
>param : string
>      : ^^^^^^
>length : number
>       : ^^^^^^
    }
}

<|MERGE_RESOLUTION|>--- conflicted
+++ resolved
@@ -1,508 +1,418 @@
-//// [tests/cases/conformance/expressions/typeGuards/typeGuardsInClassMethods.ts] ////
-
-=== typeGuardsInClassMethods.ts ===
-// Note that type guards affect types of variables and parameters only and 
-// have no effect on members of objects such as properties. 
-
-// variables in global
-var num: number;
->num : number
->    : ^^^^^^
-
-var var1: string | number;
->var1 : string | number
->     : ^^^^^^^^^^^^^^^
-
-class C1 {
->C1 : C1
->   : ^^
-
-    constructor(param: string | number) {
->param : string | number
->      : ^^^^^^^^^^^^^^^
-
-        // global vars in function declaration
-        num = typeof var1 === "string" && var1.length; // string
-<<<<<<< HEAD
->num = typeof var1 === "string" && var1.length : number | false
->num : number
->typeof var1 === "string" && var1.length : number | false
-=======
->num = typeof var1 === "string" && var1.length : number
->                                              : ^^^^^^
->num : number
->    : ^^^^^^
->typeof var1 === "string" && var1.length : number
->                                        : ^^^^^^
->>>>>>> 12402f26
->typeof var1 === "string" : boolean
->                         : ^^^^^^^
->typeof var1 : "string" | "number" | "bigint" | "boolean" | "symbol" | "undefined" | "object" | "function"
->            : ^^^^^^^^^^^^^^^^^^^^^^^^^^^^^^^^^^^^^^^^^^^^^^^^^^^^^^^^^^^^^^^^^^^^^^^^^^^^^^^^^^^^^^^^^^^
->var1 : string | number
->     : ^^^^^^^^^^^^^^^
->"string" : "string"
->         : ^^^^^^^^
->var1.length : number
->            : ^^^^^^
->var1 : string
->     : ^^^^^^
->length : number
->       : ^^^^^^
-
-        // variables in function declaration
-        var var2: string | number;
->var2 : string | number
->     : ^^^^^^^^^^^^^^^
-
-        num = typeof var2 === "string" && var2.length; // string
-<<<<<<< HEAD
->num = typeof var2 === "string" && var2.length : number | false
->num : number
->typeof var2 === "string" && var2.length : number | false
-=======
->num = typeof var2 === "string" && var2.length : number
->                                              : ^^^^^^
->num : number
->    : ^^^^^^
->typeof var2 === "string" && var2.length : number
->                                        : ^^^^^^
->>>>>>> 12402f26
->typeof var2 === "string" : boolean
->                         : ^^^^^^^
->typeof var2 : "string" | "number" | "bigint" | "boolean" | "symbol" | "undefined" | "object" | "function"
->            : ^^^^^^^^^^^^^^^^^^^^^^^^^^^^^^^^^^^^^^^^^^^^^^^^^^^^^^^^^^^^^^^^^^^^^^^^^^^^^^^^^^^^^^^^^^^
->var2 : string | number
->     : ^^^^^^^^^^^^^^^
->"string" : "string"
->         : ^^^^^^^^
->var2.length : number
->            : ^^^^^^
->var2 : string
->     : ^^^^^^
->length : number
->       : ^^^^^^
-
-        // parameters in function declaration
-        num = typeof param === "string" && param.length; // string
-<<<<<<< HEAD
->num = typeof param === "string" && param.length : number | false
->num : number
->typeof param === "string" && param.length : number | false
-=======
->num = typeof param === "string" && param.length : number
->                                                : ^^^^^^
->num : number
->    : ^^^^^^
->typeof param === "string" && param.length : number
->                                          : ^^^^^^
->>>>>>> 12402f26
->typeof param === "string" : boolean
->                          : ^^^^^^^
->typeof param : "string" | "number" | "bigint" | "boolean" | "symbol" | "undefined" | "object" | "function"
->             : ^^^^^^^^^^^^^^^^^^^^^^^^^^^^^^^^^^^^^^^^^^^^^^^^^^^^^^^^^^^^^^^^^^^^^^^^^^^^^^^^^^^^^^^^^^^
->param : string | number
->      : ^^^^^^^^^^^^^^^
->"string" : "string"
->         : ^^^^^^^^
->param.length : number
->             : ^^^^^^
->param : string
->      : ^^^^^^
->length : number
->       : ^^^^^^
-    }
-    // Inside function declaration
-    private p1(param: string | number) {
->p1 : (param: string | number) => void
->   : ^^^^^^^^               ^^^^^^^^^
->param : string | number
->      : ^^^^^^^^^^^^^^^
-
-        // global vars in function declaration
-        num = typeof var1 === "string" && var1.length; // string
-<<<<<<< HEAD
->num = typeof var1 === "string" && var1.length : number | false
->num : number
->typeof var1 === "string" && var1.length : number | false
-=======
->num = typeof var1 === "string" && var1.length : number
->                                              : ^^^^^^
->num : number
->    : ^^^^^^
->typeof var1 === "string" && var1.length : number
->                                        : ^^^^^^
->>>>>>> 12402f26
->typeof var1 === "string" : boolean
->                         : ^^^^^^^
->typeof var1 : "string" | "number" | "bigint" | "boolean" | "symbol" | "undefined" | "object" | "function"
->            : ^^^^^^^^^^^^^^^^^^^^^^^^^^^^^^^^^^^^^^^^^^^^^^^^^^^^^^^^^^^^^^^^^^^^^^^^^^^^^^^^^^^^^^^^^^^
->var1 : string | number
->     : ^^^^^^^^^^^^^^^
->"string" : "string"
->         : ^^^^^^^^
->var1.length : number
->            : ^^^^^^
->var1 : string
->     : ^^^^^^
->length : number
->       : ^^^^^^
-
-        // variables in function declaration
-        var var2: string | number;
->var2 : string | number
->     : ^^^^^^^^^^^^^^^
-
-        num = typeof var2 === "string" && var2.length; // string
-<<<<<<< HEAD
->num = typeof var2 === "string" && var2.length : number | false
->num : number
->typeof var2 === "string" && var2.length : number | false
-=======
->num = typeof var2 === "string" && var2.length : number
->                                              : ^^^^^^
->num : number
->    : ^^^^^^
->typeof var2 === "string" && var2.length : number
->                                        : ^^^^^^
->>>>>>> 12402f26
->typeof var2 === "string" : boolean
->                         : ^^^^^^^
->typeof var2 : "string" | "number" | "bigint" | "boolean" | "symbol" | "undefined" | "object" | "function"
->            : ^^^^^^^^^^^^^^^^^^^^^^^^^^^^^^^^^^^^^^^^^^^^^^^^^^^^^^^^^^^^^^^^^^^^^^^^^^^^^^^^^^^^^^^^^^^
->var2 : string | number
->     : ^^^^^^^^^^^^^^^
->"string" : "string"
->         : ^^^^^^^^
->var2.length : number
->            : ^^^^^^
->var2 : string
->     : ^^^^^^
->length : number
->       : ^^^^^^
-
-        // parameters in function declaration
-        num = typeof param === "string" && param.length; // string
-<<<<<<< HEAD
->num = typeof param === "string" && param.length : number | false
->num : number
->typeof param === "string" && param.length : number | false
-=======
->num = typeof param === "string" && param.length : number
->                                                : ^^^^^^
->num : number
->    : ^^^^^^
->typeof param === "string" && param.length : number
->                                          : ^^^^^^
->>>>>>> 12402f26
->typeof param === "string" : boolean
->                          : ^^^^^^^
->typeof param : "string" | "number" | "bigint" | "boolean" | "symbol" | "undefined" | "object" | "function"
->             : ^^^^^^^^^^^^^^^^^^^^^^^^^^^^^^^^^^^^^^^^^^^^^^^^^^^^^^^^^^^^^^^^^^^^^^^^^^^^^^^^^^^^^^^^^^^
->param : string | number
->      : ^^^^^^^^^^^^^^^
->"string" : "string"
->         : ^^^^^^^^
->param.length : number
->             : ^^^^^^
->param : string
->      : ^^^^^^
->length : number
->       : ^^^^^^
-    }
-    // Inside function declaration
-    p2(param: string | number) {
->p2 : (param: string | number) => void
->   : ^^^^^^^^               ^^^^^^^^^
->param : string | number
->      : ^^^^^^^^^^^^^^^
-
-        // global vars in function declaration
-        num = typeof var1 === "string" && var1.length; // string
-<<<<<<< HEAD
->num = typeof var1 === "string" && var1.length : number | false
->num : number
->typeof var1 === "string" && var1.length : number | false
-=======
->num = typeof var1 === "string" && var1.length : number
->                                              : ^^^^^^
->num : number
->    : ^^^^^^
->typeof var1 === "string" && var1.length : number
->                                        : ^^^^^^
->>>>>>> 12402f26
->typeof var1 === "string" : boolean
->                         : ^^^^^^^
->typeof var1 : "string" | "number" | "bigint" | "boolean" | "symbol" | "undefined" | "object" | "function"
->            : ^^^^^^^^^^^^^^^^^^^^^^^^^^^^^^^^^^^^^^^^^^^^^^^^^^^^^^^^^^^^^^^^^^^^^^^^^^^^^^^^^^^^^^^^^^^
->var1 : string | number
->     : ^^^^^^^^^^^^^^^
->"string" : "string"
->         : ^^^^^^^^
->var1.length : number
->            : ^^^^^^
->var1 : string
->     : ^^^^^^
->length : number
->       : ^^^^^^
-
-        // variables in function declaration
-        var var2: string | number;
->var2 : string | number
->     : ^^^^^^^^^^^^^^^
-
-        num = typeof var2 === "string" && var2.length; // string
-<<<<<<< HEAD
->num = typeof var2 === "string" && var2.length : number | false
->num : number
->typeof var2 === "string" && var2.length : number | false
-=======
->num = typeof var2 === "string" && var2.length : number
->                                              : ^^^^^^
->num : number
->    : ^^^^^^
->typeof var2 === "string" && var2.length : number
->                                        : ^^^^^^
->>>>>>> 12402f26
->typeof var2 === "string" : boolean
->                         : ^^^^^^^
->typeof var2 : "string" | "number" | "bigint" | "boolean" | "symbol" | "undefined" | "object" | "function"
->            : ^^^^^^^^^^^^^^^^^^^^^^^^^^^^^^^^^^^^^^^^^^^^^^^^^^^^^^^^^^^^^^^^^^^^^^^^^^^^^^^^^^^^^^^^^^^
->var2 : string | number
->     : ^^^^^^^^^^^^^^^
->"string" : "string"
->         : ^^^^^^^^
->var2.length : number
->            : ^^^^^^
->var2 : string
->     : ^^^^^^
->length : number
->       : ^^^^^^
-
-        // parameters in function declaration
-        num = typeof param === "string" && param.length; // string
-<<<<<<< HEAD
->num = typeof param === "string" && param.length : number | false
->num : number
->typeof param === "string" && param.length : number | false
-=======
->num = typeof param === "string" && param.length : number
->                                                : ^^^^^^
->num : number
->    : ^^^^^^
->typeof param === "string" && param.length : number
->                                          : ^^^^^^
->>>>>>> 12402f26
->typeof param === "string" : boolean
->                          : ^^^^^^^
->typeof param : "string" | "number" | "bigint" | "boolean" | "symbol" | "undefined" | "object" | "function"
->             : ^^^^^^^^^^^^^^^^^^^^^^^^^^^^^^^^^^^^^^^^^^^^^^^^^^^^^^^^^^^^^^^^^^^^^^^^^^^^^^^^^^^^^^^^^^^
->param : string | number
->      : ^^^^^^^^^^^^^^^
->"string" : "string"
->         : ^^^^^^^^
->param.length : number
->             : ^^^^^^
->param : string
->      : ^^^^^^
->length : number
->       : ^^^^^^
-    }
-    // Inside function declaration
-    private static s1(param: string | number) {
->s1 : (param: string | number) => void
->   : ^^^^^^^^               ^^^^^^^^^
->param : string | number
->      : ^^^^^^^^^^^^^^^
-
-        // global vars in function declaration
-        num = typeof var1 === "string" && var1.length; // string
-<<<<<<< HEAD
->num = typeof var1 === "string" && var1.length : number | false
->num : number
->typeof var1 === "string" && var1.length : number | false
-=======
->num = typeof var1 === "string" && var1.length : number
->                                              : ^^^^^^
->num : number
->    : ^^^^^^
->typeof var1 === "string" && var1.length : number
->                                        : ^^^^^^
->>>>>>> 12402f26
->typeof var1 === "string" : boolean
->                         : ^^^^^^^
->typeof var1 : "string" | "number" | "bigint" | "boolean" | "symbol" | "undefined" | "object" | "function"
->            : ^^^^^^^^^^^^^^^^^^^^^^^^^^^^^^^^^^^^^^^^^^^^^^^^^^^^^^^^^^^^^^^^^^^^^^^^^^^^^^^^^^^^^^^^^^^
->var1 : string | number
->     : ^^^^^^^^^^^^^^^
->"string" : "string"
->         : ^^^^^^^^
->var1.length : number
->            : ^^^^^^
->var1 : string
->     : ^^^^^^
->length : number
->       : ^^^^^^
-
-        // variables in function declaration
-        var var2: string | number;
->var2 : string | number
->     : ^^^^^^^^^^^^^^^
-
-        num = typeof var2 === "string" && var2.length; // string
-<<<<<<< HEAD
->num = typeof var2 === "string" && var2.length : number | false
->num : number
->typeof var2 === "string" && var2.length : number | false
-=======
->num = typeof var2 === "string" && var2.length : number
->                                              : ^^^^^^
->num : number
->    : ^^^^^^
->typeof var2 === "string" && var2.length : number
->                                        : ^^^^^^
->>>>>>> 12402f26
->typeof var2 === "string" : boolean
->                         : ^^^^^^^
->typeof var2 : "string" | "number" | "bigint" | "boolean" | "symbol" | "undefined" | "object" | "function"
->            : ^^^^^^^^^^^^^^^^^^^^^^^^^^^^^^^^^^^^^^^^^^^^^^^^^^^^^^^^^^^^^^^^^^^^^^^^^^^^^^^^^^^^^^^^^^^
->var2 : string | number
->     : ^^^^^^^^^^^^^^^
->"string" : "string"
->         : ^^^^^^^^
->var2.length : number
->            : ^^^^^^
->var2 : string
->     : ^^^^^^
->length : number
->       : ^^^^^^
-
-        // parameters in function declaration
-        num = typeof param === "string" && param.length; // string
-<<<<<<< HEAD
->num = typeof param === "string" && param.length : number | false
->num : number
->typeof param === "string" && param.length : number | false
-=======
->num = typeof param === "string" && param.length : number
->                                                : ^^^^^^
->num : number
->    : ^^^^^^
->typeof param === "string" && param.length : number
->                                          : ^^^^^^
->>>>>>> 12402f26
->typeof param === "string" : boolean
->                          : ^^^^^^^
->typeof param : "string" | "number" | "bigint" | "boolean" | "symbol" | "undefined" | "object" | "function"
->             : ^^^^^^^^^^^^^^^^^^^^^^^^^^^^^^^^^^^^^^^^^^^^^^^^^^^^^^^^^^^^^^^^^^^^^^^^^^^^^^^^^^^^^^^^^^^
->param : string | number
->      : ^^^^^^^^^^^^^^^
->"string" : "string"
->         : ^^^^^^^^
->param.length : number
->             : ^^^^^^
->param : string
->      : ^^^^^^
->length : number
->       : ^^^^^^
-    }
-    // Inside function declaration
-    static s2(param: string | number) {
->s2 : (param: string | number) => void
->   : ^^^^^^^^               ^^^^^^^^^
->param : string | number
->      : ^^^^^^^^^^^^^^^
-
-        // global vars in function declaration
-        num = typeof var1 === "string" && var1.length; // string
-<<<<<<< HEAD
->num = typeof var1 === "string" && var1.length : number | false
->num : number
->typeof var1 === "string" && var1.length : number | false
-=======
->num = typeof var1 === "string" && var1.length : number
->                                              : ^^^^^^
->num : number
->    : ^^^^^^
->typeof var1 === "string" && var1.length : number
->                                        : ^^^^^^
->>>>>>> 12402f26
->typeof var1 === "string" : boolean
->                         : ^^^^^^^
->typeof var1 : "string" | "number" | "bigint" | "boolean" | "symbol" | "undefined" | "object" | "function"
->            : ^^^^^^^^^^^^^^^^^^^^^^^^^^^^^^^^^^^^^^^^^^^^^^^^^^^^^^^^^^^^^^^^^^^^^^^^^^^^^^^^^^^^^^^^^^^
->var1 : string | number
->     : ^^^^^^^^^^^^^^^
->"string" : "string"
->         : ^^^^^^^^
->var1.length : number
->            : ^^^^^^
->var1 : string
->     : ^^^^^^
->length : number
->       : ^^^^^^
-
-        // variables in function declaration
-        var var2: string | number;
->var2 : string | number
->     : ^^^^^^^^^^^^^^^
-
-        num = typeof var2 === "string" && var2.length; // string
-<<<<<<< HEAD
->num = typeof var2 === "string" && var2.length : number | false
->num : number
->typeof var2 === "string" && var2.length : number | false
-=======
->num = typeof var2 === "string" && var2.length : number
->                                              : ^^^^^^
->num : number
->    : ^^^^^^
->typeof var2 === "string" && var2.length : number
->                                        : ^^^^^^
->>>>>>> 12402f26
->typeof var2 === "string" : boolean
->                         : ^^^^^^^
->typeof var2 : "string" | "number" | "bigint" | "boolean" | "symbol" | "undefined" | "object" | "function"
->            : ^^^^^^^^^^^^^^^^^^^^^^^^^^^^^^^^^^^^^^^^^^^^^^^^^^^^^^^^^^^^^^^^^^^^^^^^^^^^^^^^^^^^^^^^^^^
->var2 : string | number
->     : ^^^^^^^^^^^^^^^
->"string" : "string"
->         : ^^^^^^^^
->var2.length : number
->            : ^^^^^^
->var2 : string
->     : ^^^^^^
->length : number
->       : ^^^^^^
-
-        // parameters in function declaration
-        num = typeof param === "string" && param.length; // string
-<<<<<<< HEAD
->num = typeof param === "string" && param.length : number | false
->num : number
->typeof param === "string" && param.length : number | false
-=======
->num = typeof param === "string" && param.length : number
->                                                : ^^^^^^
->num : number
->    : ^^^^^^
->typeof param === "string" && param.length : number
->                                          : ^^^^^^
->>>>>>> 12402f26
->typeof param === "string" : boolean
->                          : ^^^^^^^
->typeof param : "string" | "number" | "bigint" | "boolean" | "symbol" | "undefined" | "object" | "function"
->             : ^^^^^^^^^^^^^^^^^^^^^^^^^^^^^^^^^^^^^^^^^^^^^^^^^^^^^^^^^^^^^^^^^^^^^^^^^^^^^^^^^^^^^^^^^^^
->param : string | number
->      : ^^^^^^^^^^^^^^^
->"string" : "string"
->         : ^^^^^^^^
->param.length : number
->             : ^^^^^^
->param : string
->      : ^^^^^^
->length : number
->       : ^^^^^^
-    }
-}
-
+//// [tests/cases/conformance/expressions/typeGuards/typeGuardsInClassMethods.ts] ////
+
+=== typeGuardsInClassMethods.ts ===
+// Note that type guards affect types of variables and parameters only and 
+// have no effect on members of objects such as properties. 
+
+// variables in global
+var num: number;
+>num : number
+>    : ^^^^^^
+
+var var1: string | number;
+>var1 : string | number
+>     : ^^^^^^^^^^^^^^^
+
+class C1 {
+>C1 : C1
+>   : ^^
+
+    constructor(param: string | number) {
+>param : string | number
+>      : ^^^^^^^^^^^^^^^
+
+        // global vars in function declaration
+        num = typeof var1 === "string" && var1.length; // string
+>num = typeof var1 === "string" && var1.length : number | false
+>                                              : ^^^^^^^^^^^^^^
+>num : number
+>    : ^^^^^^
+>typeof var1 === "string" && var1.length : number | false
+>                                        : ^^^^^^^^^^^^^^
+>typeof var1 === "string" : boolean
+>                         : ^^^^^^^
+>typeof var1 : "string" | "number" | "bigint" | "boolean" | "symbol" | "undefined" | "object" | "function"
+>            : ^^^^^^^^^^^^^^^^^^^^^^^^^^^^^^^^^^^^^^^^^^^^^^^^^^^^^^^^^^^^^^^^^^^^^^^^^^^^^^^^^^^^^^^^^^^
+>var1 : string | number
+>     : ^^^^^^^^^^^^^^^
+>"string" : "string"
+>         : ^^^^^^^^
+>var1.length : number
+>            : ^^^^^^
+>var1 : string
+>     : ^^^^^^
+>length : number
+>       : ^^^^^^
+
+        // variables in function declaration
+        var var2: string | number;
+>var2 : string | number
+>     : ^^^^^^^^^^^^^^^
+
+        num = typeof var2 === "string" && var2.length; // string
+>num = typeof var2 === "string" && var2.length : number | false
+>                                              : ^^^^^^^^^^^^^^
+>num : number
+>    : ^^^^^^
+>typeof var2 === "string" && var2.length : number | false
+>                                        : ^^^^^^^^^^^^^^
+>typeof var2 === "string" : boolean
+>                         : ^^^^^^^
+>typeof var2 : "string" | "number" | "bigint" | "boolean" | "symbol" | "undefined" | "object" | "function"
+>            : ^^^^^^^^^^^^^^^^^^^^^^^^^^^^^^^^^^^^^^^^^^^^^^^^^^^^^^^^^^^^^^^^^^^^^^^^^^^^^^^^^^^^^^^^^^^
+>var2 : string | number
+>     : ^^^^^^^^^^^^^^^
+>"string" : "string"
+>         : ^^^^^^^^
+>var2.length : number
+>            : ^^^^^^
+>var2 : string
+>     : ^^^^^^
+>length : number
+>       : ^^^^^^
+
+        // parameters in function declaration
+        num = typeof param === "string" && param.length; // string
+>num = typeof param === "string" && param.length : number | false
+>                                                : ^^^^^^^^^^^^^^
+>num : number
+>    : ^^^^^^
+>typeof param === "string" && param.length : number | false
+>                                          : ^^^^^^^^^^^^^^
+>typeof param === "string" : boolean
+>                          : ^^^^^^^
+>typeof param : "string" | "number" | "bigint" | "boolean" | "symbol" | "undefined" | "object" | "function"
+>             : ^^^^^^^^^^^^^^^^^^^^^^^^^^^^^^^^^^^^^^^^^^^^^^^^^^^^^^^^^^^^^^^^^^^^^^^^^^^^^^^^^^^^^^^^^^^
+>param : string | number
+>      : ^^^^^^^^^^^^^^^
+>"string" : "string"
+>         : ^^^^^^^^
+>param.length : number
+>             : ^^^^^^
+>param : string
+>      : ^^^^^^
+>length : number
+>       : ^^^^^^
+    }
+    // Inside function declaration
+    private p1(param: string | number) {
+>p1 : (param: string | number) => void
+>   : ^^^^^^^^               ^^^^^^^^^
+>param : string | number
+>      : ^^^^^^^^^^^^^^^
+
+        // global vars in function declaration
+        num = typeof var1 === "string" && var1.length; // string
+>num = typeof var1 === "string" && var1.length : number | false
+>                                              : ^^^^^^^^^^^^^^
+>num : number
+>    : ^^^^^^
+>typeof var1 === "string" && var1.length : number | false
+>                                        : ^^^^^^^^^^^^^^
+>typeof var1 === "string" : boolean
+>                         : ^^^^^^^
+>typeof var1 : "string" | "number" | "bigint" | "boolean" | "symbol" | "undefined" | "object" | "function"
+>            : ^^^^^^^^^^^^^^^^^^^^^^^^^^^^^^^^^^^^^^^^^^^^^^^^^^^^^^^^^^^^^^^^^^^^^^^^^^^^^^^^^^^^^^^^^^^
+>var1 : string | number
+>     : ^^^^^^^^^^^^^^^
+>"string" : "string"
+>         : ^^^^^^^^
+>var1.length : number
+>            : ^^^^^^
+>var1 : string
+>     : ^^^^^^
+>length : number
+>       : ^^^^^^
+
+        // variables in function declaration
+        var var2: string | number;
+>var2 : string | number
+>     : ^^^^^^^^^^^^^^^
+
+        num = typeof var2 === "string" && var2.length; // string
+>num = typeof var2 === "string" && var2.length : number | false
+>                                              : ^^^^^^^^^^^^^^
+>num : number
+>    : ^^^^^^
+>typeof var2 === "string" && var2.length : number | false
+>                                        : ^^^^^^^^^^^^^^
+>typeof var2 === "string" : boolean
+>                         : ^^^^^^^
+>typeof var2 : "string" | "number" | "bigint" | "boolean" | "symbol" | "undefined" | "object" | "function"
+>            : ^^^^^^^^^^^^^^^^^^^^^^^^^^^^^^^^^^^^^^^^^^^^^^^^^^^^^^^^^^^^^^^^^^^^^^^^^^^^^^^^^^^^^^^^^^^
+>var2 : string | number
+>     : ^^^^^^^^^^^^^^^
+>"string" : "string"
+>         : ^^^^^^^^
+>var2.length : number
+>            : ^^^^^^
+>var2 : string
+>     : ^^^^^^
+>length : number
+>       : ^^^^^^
+
+        // parameters in function declaration
+        num = typeof param === "string" && param.length; // string
+>num = typeof param === "string" && param.length : number | false
+>                                                : ^^^^^^^^^^^^^^
+>num : number
+>    : ^^^^^^
+>typeof param === "string" && param.length : number | false
+>                                          : ^^^^^^^^^^^^^^
+>typeof param === "string" : boolean
+>                          : ^^^^^^^
+>typeof param : "string" | "number" | "bigint" | "boolean" | "symbol" | "undefined" | "object" | "function"
+>             : ^^^^^^^^^^^^^^^^^^^^^^^^^^^^^^^^^^^^^^^^^^^^^^^^^^^^^^^^^^^^^^^^^^^^^^^^^^^^^^^^^^^^^^^^^^^
+>param : string | number
+>      : ^^^^^^^^^^^^^^^
+>"string" : "string"
+>         : ^^^^^^^^
+>param.length : number
+>             : ^^^^^^
+>param : string
+>      : ^^^^^^
+>length : number
+>       : ^^^^^^
+    }
+    // Inside function declaration
+    p2(param: string | number) {
+>p2 : (param: string | number) => void
+>   : ^^^^^^^^               ^^^^^^^^^
+>param : string | number
+>      : ^^^^^^^^^^^^^^^
+
+        // global vars in function declaration
+        num = typeof var1 === "string" && var1.length; // string
+>num = typeof var1 === "string" && var1.length : number | false
+>                                              : ^^^^^^^^^^^^^^
+>num : number
+>    : ^^^^^^
+>typeof var1 === "string" && var1.length : number | false
+>                                        : ^^^^^^^^^^^^^^
+>typeof var1 === "string" : boolean
+>                         : ^^^^^^^
+>typeof var1 : "string" | "number" | "bigint" | "boolean" | "symbol" | "undefined" | "object" | "function"
+>            : ^^^^^^^^^^^^^^^^^^^^^^^^^^^^^^^^^^^^^^^^^^^^^^^^^^^^^^^^^^^^^^^^^^^^^^^^^^^^^^^^^^^^^^^^^^^
+>var1 : string | number
+>     : ^^^^^^^^^^^^^^^
+>"string" : "string"
+>         : ^^^^^^^^
+>var1.length : number
+>            : ^^^^^^
+>var1 : string
+>     : ^^^^^^
+>length : number
+>       : ^^^^^^
+
+        // variables in function declaration
+        var var2: string | number;
+>var2 : string | number
+>     : ^^^^^^^^^^^^^^^
+
+        num = typeof var2 === "string" && var2.length; // string
+>num = typeof var2 === "string" && var2.length : number | false
+>                                              : ^^^^^^^^^^^^^^
+>num : number
+>    : ^^^^^^
+>typeof var2 === "string" && var2.length : number | false
+>                                        : ^^^^^^^^^^^^^^
+>typeof var2 === "string" : boolean
+>                         : ^^^^^^^
+>typeof var2 : "string" | "number" | "bigint" | "boolean" | "symbol" | "undefined" | "object" | "function"
+>            : ^^^^^^^^^^^^^^^^^^^^^^^^^^^^^^^^^^^^^^^^^^^^^^^^^^^^^^^^^^^^^^^^^^^^^^^^^^^^^^^^^^^^^^^^^^^
+>var2 : string | number
+>     : ^^^^^^^^^^^^^^^
+>"string" : "string"
+>         : ^^^^^^^^
+>var2.length : number
+>            : ^^^^^^
+>var2 : string
+>     : ^^^^^^
+>length : number
+>       : ^^^^^^
+
+        // parameters in function declaration
+        num = typeof param === "string" && param.length; // string
+>num = typeof param === "string" && param.length : number | false
+>                                                : ^^^^^^^^^^^^^^
+>num : number
+>    : ^^^^^^
+>typeof param === "string" && param.length : number | false
+>                                          : ^^^^^^^^^^^^^^
+>typeof param === "string" : boolean
+>                          : ^^^^^^^
+>typeof param : "string" | "number" | "bigint" | "boolean" | "symbol" | "undefined" | "object" | "function"
+>             : ^^^^^^^^^^^^^^^^^^^^^^^^^^^^^^^^^^^^^^^^^^^^^^^^^^^^^^^^^^^^^^^^^^^^^^^^^^^^^^^^^^^^^^^^^^^
+>param : string | number
+>      : ^^^^^^^^^^^^^^^
+>"string" : "string"
+>         : ^^^^^^^^
+>param.length : number
+>             : ^^^^^^
+>param : string
+>      : ^^^^^^
+>length : number
+>       : ^^^^^^
+    }
+    // Inside function declaration
+    private static s1(param: string | number) {
+>s1 : (param: string | number) => void
+>   : ^^^^^^^^               ^^^^^^^^^
+>param : string | number
+>      : ^^^^^^^^^^^^^^^
+
+        // global vars in function declaration
+        num = typeof var1 === "string" && var1.length; // string
+>num = typeof var1 === "string" && var1.length : number | false
+>                                              : ^^^^^^^^^^^^^^
+>num : number
+>    : ^^^^^^
+>typeof var1 === "string" && var1.length : number | false
+>                                        : ^^^^^^^^^^^^^^
+>typeof var1 === "string" : boolean
+>                         : ^^^^^^^
+>typeof var1 : "string" | "number" | "bigint" | "boolean" | "symbol" | "undefined" | "object" | "function"
+>            : ^^^^^^^^^^^^^^^^^^^^^^^^^^^^^^^^^^^^^^^^^^^^^^^^^^^^^^^^^^^^^^^^^^^^^^^^^^^^^^^^^^^^^^^^^^^
+>var1 : string | number
+>     : ^^^^^^^^^^^^^^^
+>"string" : "string"
+>         : ^^^^^^^^
+>var1.length : number
+>            : ^^^^^^
+>var1 : string
+>     : ^^^^^^
+>length : number
+>       : ^^^^^^
+
+        // variables in function declaration
+        var var2: string | number;
+>var2 : string | number
+>     : ^^^^^^^^^^^^^^^
+
+        num = typeof var2 === "string" && var2.length; // string
+>num = typeof var2 === "string" && var2.length : number | false
+>                                              : ^^^^^^^^^^^^^^
+>num : number
+>    : ^^^^^^
+>typeof var2 === "string" && var2.length : number | false
+>                                        : ^^^^^^^^^^^^^^
+>typeof var2 === "string" : boolean
+>                         : ^^^^^^^
+>typeof var2 : "string" | "number" | "bigint" | "boolean" | "symbol" | "undefined" | "object" | "function"
+>            : ^^^^^^^^^^^^^^^^^^^^^^^^^^^^^^^^^^^^^^^^^^^^^^^^^^^^^^^^^^^^^^^^^^^^^^^^^^^^^^^^^^^^^^^^^^^
+>var2 : string | number
+>     : ^^^^^^^^^^^^^^^
+>"string" : "string"
+>         : ^^^^^^^^
+>var2.length : number
+>            : ^^^^^^
+>var2 : string
+>     : ^^^^^^
+>length : number
+>       : ^^^^^^
+
+        // parameters in function declaration
+        num = typeof param === "string" && param.length; // string
+>num = typeof param === "string" && param.length : number | false
+>                                                : ^^^^^^^^^^^^^^
+>num : number
+>    : ^^^^^^
+>typeof param === "string" && param.length : number | false
+>                                          : ^^^^^^^^^^^^^^
+>typeof param === "string" : boolean
+>                          : ^^^^^^^
+>typeof param : "string" | "number" | "bigint" | "boolean" | "symbol" | "undefined" | "object" | "function"
+>             : ^^^^^^^^^^^^^^^^^^^^^^^^^^^^^^^^^^^^^^^^^^^^^^^^^^^^^^^^^^^^^^^^^^^^^^^^^^^^^^^^^^^^^^^^^^^
+>param : string | number
+>      : ^^^^^^^^^^^^^^^
+>"string" : "string"
+>         : ^^^^^^^^
+>param.length : number
+>             : ^^^^^^
+>param : string
+>      : ^^^^^^
+>length : number
+>       : ^^^^^^
+    }
+    // Inside function declaration
+    static s2(param: string | number) {
+>s2 : (param: string | number) => void
+>   : ^^^^^^^^               ^^^^^^^^^
+>param : string | number
+>      : ^^^^^^^^^^^^^^^
+
+        // global vars in function declaration
+        num = typeof var1 === "string" && var1.length; // string
+>num = typeof var1 === "string" && var1.length : number | false
+>                                              : ^^^^^^^^^^^^^^
+>num : number
+>    : ^^^^^^
+>typeof var1 === "string" && var1.length : number | false
+>                                        : ^^^^^^^^^^^^^^
+>typeof var1 === "string" : boolean
+>                         : ^^^^^^^
+>typeof var1 : "string" | "number" | "bigint" | "boolean" | "symbol" | "undefined" | "object" | "function"
+>            : ^^^^^^^^^^^^^^^^^^^^^^^^^^^^^^^^^^^^^^^^^^^^^^^^^^^^^^^^^^^^^^^^^^^^^^^^^^^^^^^^^^^^^^^^^^^
+>var1 : string | number
+>     : ^^^^^^^^^^^^^^^
+>"string" : "string"
+>         : ^^^^^^^^
+>var1.length : number
+>            : ^^^^^^
+>var1 : string
+>     : ^^^^^^
+>length : number
+>       : ^^^^^^
+
+        // variables in function declaration
+        var var2: string | number;
+>var2 : string | number
+>     : ^^^^^^^^^^^^^^^
+
+        num = typeof var2 === "string" && var2.length; // string
+>num = typeof var2 === "string" && var2.length : number | false
+>                                              : ^^^^^^^^^^^^^^
+>num : number
+>    : ^^^^^^
+>typeof var2 === "string" && var2.length : number | false
+>                                        : ^^^^^^^^^^^^^^
+>typeof var2 === "string" : boolean
+>                         : ^^^^^^^
+>typeof var2 : "string" | "number" | "bigint" | "boolean" | "symbol" | "undefined" | "object" | "function"
+>            : ^^^^^^^^^^^^^^^^^^^^^^^^^^^^^^^^^^^^^^^^^^^^^^^^^^^^^^^^^^^^^^^^^^^^^^^^^^^^^^^^^^^^^^^^^^^
+>var2 : string | number
+>     : ^^^^^^^^^^^^^^^
+>"string" : "string"
+>         : ^^^^^^^^
+>var2.length : number
+>            : ^^^^^^
+>var2 : string
+>     : ^^^^^^
+>length : number
+>       : ^^^^^^
+
+        // parameters in function declaration
+        num = typeof param === "string" && param.length; // string
+>num = typeof param === "string" && param.length : number | false
+>                                                : ^^^^^^^^^^^^^^
+>num : number
+>    : ^^^^^^
+>typeof param === "string" && param.length : number | false
+>                                          : ^^^^^^^^^^^^^^
+>typeof param === "string" : boolean
+>                          : ^^^^^^^
+>typeof param : "string" | "number" | "bigint" | "boolean" | "symbol" | "undefined" | "object" | "function"
+>             : ^^^^^^^^^^^^^^^^^^^^^^^^^^^^^^^^^^^^^^^^^^^^^^^^^^^^^^^^^^^^^^^^^^^^^^^^^^^^^^^^^^^^^^^^^^^
+>param : string | number
+>      : ^^^^^^^^^^^^^^^
+>"string" : "string"
+>         : ^^^^^^^^
+>param.length : number
+>             : ^^^^^^
+>param : string
+>      : ^^^^^^
+>length : number
+>       : ^^^^^^
+    }
+}
+