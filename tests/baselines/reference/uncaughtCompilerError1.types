--- conflicted
+++ resolved
@@ -1,142 +1,138 @@
-//// [tests/cases/compiler/uncaughtCompilerError1.ts] ////
-
-=== uncaughtCompilerError1.ts ===
-declare var index, lineTokens, token, tokens;
->index : any
->lineTokens : any
->token : any
->tokens : any
-
-function f() {
-<<<<<<< HEAD
->f : () => { appendText: string; advanceCount: number; } | null | undefined
-=======
->f : () => { appendText: string; advanceCount: number; }
->  : ^^^^^^^^^^^^^^^^^^^^^^^^^^^^^^^^^^^^^^^^^^^^^^^^^^^
->>>>>>> 12402f26
-
-    if (lineTokens[index].trim() === '=' && index > 0 && token.type === '' && tokens[index - 1].type === 'attribute.name.html') {
->lineTokens[index].trim() === '=' && index > 0 && token.type === '' && tokens[index - 1].type === 'attribute.name.html' : boolean
->                                                                                                                       : ^^^^^^^
->lineTokens[index].trim() === '=' && index > 0 && token.type === '' : boolean
->                                                                   : ^^^^^^^
->lineTokens[index].trim() === '=' && index > 0 : boolean
->                                              : ^^^^^^^
->lineTokens[index].trim() === '=' : boolean
->                                 : ^^^^^^^
->lineTokens[index].trim() : any
->lineTokens[index].trim : any
->lineTokens[index] : any
->                  : ^^^
->lineTokens : any
->index : any
->trim : any
->     : ^^^
->'=' : "="
->    : ^^^
->index > 0 : boolean
->          : ^^^^^^^
->index : any
->0 : 0
->  : ^
->token.type === '' : boolean
->                  : ^^^^^^^
->token.type : any
->token : any
->      : ^^^
->type : any
->     : ^^^
->'' : ""
->   : ^^
->tokens[index - 1].type === 'attribute.name.html' : boolean
->                                                 : ^^^^^^^
->tokens[index - 1].type : any
->tokens[index - 1] : any
->                  : ^^^
->tokens : any
->index - 1 : number
->          : ^^^^^^
->index : any
->1 : 1
->  : ^
->type : any
->     : ^^^
->'attribute.name.html' : "attribute.name.html"
->                      : ^^^^^^^^^^^^^^^^^^^^^
-
-        if (index === (tokens.length - 1)) {
->index === (tokens.length - 1) : boolean
->                              : ^^^^^^^
->index : any
->(tokens.length - 1) : number
->                    : ^^^^^^
->tokens.length - 1 : number
->                  : ^^^^^^
->tokens.length : any
->tokens : any
->       : ^^^
->length : any
->       : ^^^
->1 : 1
->  : ^
-
-            return { appendText: '\"\"', advanceCount: 1 };
->{ appendText: '\"\"', advanceCount: 1 } : { appendText: string; advanceCount: number; }
->                                        : ^^^^^^^^^^^^^^^^^^^^^^^^^^^^^^^^^^^^^^^^^^^^^
->appendText : string
->           : ^^^^^^
->'\"\"' : "\"\""
->       : ^^^^^^
->advanceCount : number
->             : ^^^^^^
->1 : 1
->  : ^
-        }
-        else if (tokens[index + 1].type !== 'attribute.value.html' && tokens[index + 1].type !== '') {
->tokens[index + 1].type !== 'attribute.value.html' && tokens[index + 1].type !== '' : boolean
->                                                                                   : ^^^^^^^
->tokens[index + 1].type !== 'attribute.value.html' : boolean
->                                                  : ^^^^^^^
->tokens[index + 1].type : any
->tokens[index + 1] : any
->                  : ^^^
->tokens : any
->index + 1 : any
->index : any
->1 : 1
->  : ^
->type : any
->     : ^^^
->'attribute.value.html' : "attribute.value.html"
->                       : ^^^^^^^^^^^^^^^^^^^^^^
->tokens[index + 1].type !== '' : boolean
->                              : ^^^^^^^
->tokens[index + 1].type : any
->tokens[index + 1] : any
->                  : ^^^
->tokens : any
->index + 1 : any
->index : any
->1 : 1
->  : ^
->type : any
->     : ^^^
->'' : ""
->   : ^^
-
-            return { appendText: '\"\"', advanceCount: 1 };
->{ appendText: '\"\"', advanceCount: 1 } : { appendText: string; advanceCount: number; }
->                                        : ^^^^^^^^^^^^^^^^^^^^^^^^^^^^^^^^^^^^^^^^^^^^^
->appendText : string
->           : ^^^^^^
->'\"\"' : "\"\""
->       : ^^^^^^
->advanceCount : number
->             : ^^^^^^
->1 : 1
->  : ^
-        }
-        return null;
-    }
-}
-
+//// [tests/cases/compiler/uncaughtCompilerError1.ts] ////
+
+=== uncaughtCompilerError1.ts ===
+declare var index, lineTokens, token, tokens;
+>index : any
+>lineTokens : any
+>token : any
+>tokens : any
+
+function f() {
+>f : () => { appendText: string; advanceCount: number; } | null | undefined
+>  : ^^^^^^^^^^^^^^^^^^^^^^^^^^^^^^^^^^^^^^^^^^^^^^^^^^^^^^^^^^^^^^^^^^^^^^
+
+    if (lineTokens[index].trim() === '=' && index > 0 && token.type === '' && tokens[index - 1].type === 'attribute.name.html') {
+>lineTokens[index].trim() === '=' && index > 0 && token.type === '' && tokens[index - 1].type === 'attribute.name.html' : boolean
+>                                                                                                                       : ^^^^^^^
+>lineTokens[index].trim() === '=' && index > 0 && token.type === '' : boolean
+>                                                                   : ^^^^^^^
+>lineTokens[index].trim() === '=' && index > 0 : boolean
+>                                              : ^^^^^^^
+>lineTokens[index].trim() === '=' : boolean
+>                                 : ^^^^^^^
+>lineTokens[index].trim() : any
+>lineTokens[index].trim : any
+>lineTokens[index] : any
+>                  : ^^^
+>lineTokens : any
+>index : any
+>trim : any
+>     : ^^^
+>'=' : "="
+>    : ^^^
+>index > 0 : boolean
+>          : ^^^^^^^
+>index : any
+>0 : 0
+>  : ^
+>token.type === '' : boolean
+>                  : ^^^^^^^
+>token.type : any
+>token : any
+>      : ^^^
+>type : any
+>     : ^^^
+>'' : ""
+>   : ^^
+>tokens[index - 1].type === 'attribute.name.html' : boolean
+>                                                 : ^^^^^^^
+>tokens[index - 1].type : any
+>tokens[index - 1] : any
+>                  : ^^^
+>tokens : any
+>index - 1 : number
+>          : ^^^^^^
+>index : any
+>1 : 1
+>  : ^
+>type : any
+>     : ^^^
+>'attribute.name.html' : "attribute.name.html"
+>                      : ^^^^^^^^^^^^^^^^^^^^^
+
+        if (index === (tokens.length - 1)) {
+>index === (tokens.length - 1) : boolean
+>                              : ^^^^^^^
+>index : any
+>(tokens.length - 1) : number
+>                    : ^^^^^^
+>tokens.length - 1 : number
+>                  : ^^^^^^
+>tokens.length : any
+>tokens : any
+>       : ^^^
+>length : any
+>       : ^^^
+>1 : 1
+>  : ^
+
+            return { appendText: '\"\"', advanceCount: 1 };
+>{ appendText: '\"\"', advanceCount: 1 } : { appendText: string; advanceCount: number; }
+>                                        : ^^^^^^^^^^^^^^^^^^^^^^^^^^^^^^^^^^^^^^^^^^^^^
+>appendText : string
+>           : ^^^^^^
+>'\"\"' : "\"\""
+>       : ^^^^^^
+>advanceCount : number
+>             : ^^^^^^
+>1 : 1
+>  : ^
+        }
+        else if (tokens[index + 1].type !== 'attribute.value.html' && tokens[index + 1].type !== '') {
+>tokens[index + 1].type !== 'attribute.value.html' && tokens[index + 1].type !== '' : boolean
+>                                                                                   : ^^^^^^^
+>tokens[index + 1].type !== 'attribute.value.html' : boolean
+>                                                  : ^^^^^^^
+>tokens[index + 1].type : any
+>tokens[index + 1] : any
+>                  : ^^^
+>tokens : any
+>index + 1 : any
+>index : any
+>1 : 1
+>  : ^
+>type : any
+>     : ^^^
+>'attribute.value.html' : "attribute.value.html"
+>                       : ^^^^^^^^^^^^^^^^^^^^^^
+>tokens[index + 1].type !== '' : boolean
+>                              : ^^^^^^^
+>tokens[index + 1].type : any
+>tokens[index + 1] : any
+>                  : ^^^
+>tokens : any
+>index + 1 : any
+>index : any
+>1 : 1
+>  : ^
+>type : any
+>     : ^^^
+>'' : ""
+>   : ^^
+
+            return { appendText: '\"\"', advanceCount: 1 };
+>{ appendText: '\"\"', advanceCount: 1 } : { appendText: string; advanceCount: number; }
+>                                        : ^^^^^^^^^^^^^^^^^^^^^^^^^^^^^^^^^^^^^^^^^^^^^
+>appendText : string
+>           : ^^^^^^
+>'\"\"' : "\"\""
+>       : ^^^^^^
+>advanceCount : number
+>             : ^^^^^^
+>1 : 1
+>  : ^
+        }
+        return null;
+    }
+}
+