//// [tests/cases/conformance/types/typeRelationships/subtypesAndSuperTypes/subtypingWithOptionalProperties.ts] ////

=== subtypingWithOptionalProperties.ts ===
// subtyping is not transitive due to optional properties but the subtyping algorithm assumes it is for the 99% case

// returns { s?: number; }
function f<T>(a: T) {
<<<<<<< HEAD
>f : <T>(a: T) => { s?: number | undefined; }
=======
>f : <T>(a: T) => { s?: number; }
>  : ^ ^^^^^ ^^^^^^^^^^^      ^^^
>>>>>>> 12402f26
>a : T
>  : ^

    var b: { s?: number } = a;
<<<<<<< HEAD
>b : { s?: number | undefined; }
>s : number | undefined
=======
>b : { s?: number; }
>  : ^^^^^^      ^^^
>s : number
>  : ^^^^^^
>>>>>>> 12402f26
>a : T
>  : ^

    return b;
<<<<<<< HEAD
>b : { s?: number | undefined; }
}

var r = f({ s: new Object() }); // ok
>r : { s?: number | undefined; }
>f({ s: new Object() }) : { s?: number | undefined; }
>f : <T>(a: T) => { s?: number | undefined; }
=======
>b : { s?: number; }
>  : ^^^^^^^^^^^^^^^
}

var r = f({ s: new Object() }); // ok
>r : { s?: number; }
>  : ^^^^^^^^^^^^^^^
>f({ s: new Object() }) : { s?: number; }
>                       : ^^^^^^^^^^^^^^^
>f : <T>(a: T) => { s?: number; }
>  : ^^^^^^^^^^^^^^^^^^^^^^^^^^^^
>>>>>>> 12402f26
>{ s: new Object() } : { s: Object; }
>                    : ^^^^^^^^^^^^^^
>s : Object
>  : ^^^^^^
>new Object() : Object
>             : ^^^^^^
>Object : ObjectConstructor
>       : ^^^^^^^^^^^^^^^^^

r.s && r.s.toFixed(); // would blow up at runtime
<<<<<<< HEAD
>r.s && r.s.toFixed() : string | 0 | undefined
>r.s : number | undefined
>r : { s?: number | undefined; }
>s : number | undefined
>r.s.toFixed() : string
>r.s.toFixed : (fractionDigits?: number | undefined) => string
>r.s : number
>r : { s?: number | undefined; }
>s : number
>toFixed : (fractionDigits?: number | undefined) => string
=======
>r.s && r.s.toFixed() : string
>                     : ^^^^^^
>r.s : number
>    : ^^^^^^
>r : { s?: number; }
>  : ^^^^^^^^^^^^^^^
>s : number
>  : ^^^^^^
>r.s.toFixed() : string
>              : ^^^^^^
>r.s.toFixed : (fractionDigits?: number) => string
>            : ^^^^^^^^^^^^^^^^^^^^^^^^^^^^^^^^^^^
>r.s : number
>    : ^^^^^^
>r : { s?: number; }
>  : ^^^^^^^^^^^^^^^
>s : number
>  : ^^^^^^
>toFixed : (fractionDigits?: number) => string
>        : ^^^^^^^^^^^^^^^^^^^^^^^^^^^^^^^^^^^
>>>>>>> 12402f26

<|MERGE_RESOLUTION|>--- conflicted
+++ resolved
@@ -1,95 +1,63 @@
-//// [tests/cases/conformance/types/typeRelationships/subtypesAndSuperTypes/subtypingWithOptionalProperties.ts] ////
-
-=== subtypingWithOptionalProperties.ts ===
-// subtyping is not transitive due to optional properties but the subtyping algorithm assumes it is for the 99% case
-
-// returns { s?: number; }
-function f<T>(a: T) {
-<<<<<<< HEAD
->f : <T>(a: T) => { s?: number | undefined; }
-=======
->f : <T>(a: T) => { s?: number; }
->  : ^ ^^^^^ ^^^^^^^^^^^      ^^^
->>>>>>> 12402f26
->a : T
->  : ^
-
-    var b: { s?: number } = a;
-<<<<<<< HEAD
->b : { s?: number | undefined; }
->s : number | undefined
-=======
->b : { s?: number; }
->  : ^^^^^^      ^^^
->s : number
->  : ^^^^^^
->>>>>>> 12402f26
->a : T
->  : ^
-
-    return b;
-<<<<<<< HEAD
->b : { s?: number | undefined; }
-}
-
-var r = f({ s: new Object() }); // ok
->r : { s?: number | undefined; }
->f({ s: new Object() }) : { s?: number | undefined; }
->f : <T>(a: T) => { s?: number | undefined; }
-=======
->b : { s?: number; }
->  : ^^^^^^^^^^^^^^^
-}
-
-var r = f({ s: new Object() }); // ok
->r : { s?: number; }
->  : ^^^^^^^^^^^^^^^
->f({ s: new Object() }) : { s?: number; }
->                       : ^^^^^^^^^^^^^^^
->f : <T>(a: T) => { s?: number; }
->  : ^^^^^^^^^^^^^^^^^^^^^^^^^^^^
->>>>>>> 12402f26
->{ s: new Object() } : { s: Object; }
->                    : ^^^^^^^^^^^^^^
->s : Object
->  : ^^^^^^
->new Object() : Object
->             : ^^^^^^
->Object : ObjectConstructor
->       : ^^^^^^^^^^^^^^^^^
-
-r.s && r.s.toFixed(); // would blow up at runtime
-<<<<<<< HEAD
->r.s && r.s.toFixed() : string | 0 | undefined
->r.s : number | undefined
->r : { s?: number | undefined; }
->s : number | undefined
->r.s.toFixed() : string
->r.s.toFixed : (fractionDigits?: number | undefined) => string
->r.s : number
->r : { s?: number | undefined; }
->s : number
->toFixed : (fractionDigits?: number | undefined) => string
-=======
->r.s && r.s.toFixed() : string
->                     : ^^^^^^
->r.s : number
->    : ^^^^^^
->r : { s?: number; }
->  : ^^^^^^^^^^^^^^^
->s : number
->  : ^^^^^^
->r.s.toFixed() : string
->              : ^^^^^^
->r.s.toFixed : (fractionDigits?: number) => string
->            : ^^^^^^^^^^^^^^^^^^^^^^^^^^^^^^^^^^^
->r.s : number
->    : ^^^^^^
->r : { s?: number; }
->  : ^^^^^^^^^^^^^^^
->s : number
->  : ^^^^^^
->toFixed : (fractionDigits?: number) => string
->        : ^^^^^^^^^^^^^^^^^^^^^^^^^^^^^^^^^^^
->>>>>>> 12402f26
-
+//// [tests/cases/conformance/types/typeRelationships/subtypesAndSuperTypes/subtypingWithOptionalProperties.ts] ////
+
+=== subtypingWithOptionalProperties.ts ===
+// subtyping is not transitive due to optional properties but the subtyping algorithm assumes it is for the 99% case
+
+// returns { s?: number; }
+function f<T>(a: T) {
+>f : <T>(a: T) => { s?: number | undefined; }
+>  : ^ ^^^^^ ^^^^^^^^^^^^^^^^^^^^^^^^^^^^^^^^
+>a : T
+>  : ^
+
+    var b: { s?: number } = a;
+>b : { s?: number | undefined; }
+>  : ^^^^^^^^^^^^^^^^^^^^^^^^^^^
+>s : number | undefined
+>  : ^^^^^^^^^^^^^^^^^^
+>a : T
+>  : ^
+
+    return b;
+>b : { s?: number | undefined; }
+>  : ^^^^^^^^^^^^^^^^^^^^^^^^^^^
+}
+
+var r = f({ s: new Object() }); // ok
+>r : { s?: number | undefined; }
+>  : ^^^^^^^^^^^^^^^^^^^^^^^^^^^
+>f({ s: new Object() }) : { s?: number | undefined; }
+>                       : ^^^^^^^^^^^^^^^^^^^^^^^^^^^
+>f : <T>(a: T) => { s?: number | undefined; }
+>  : ^^^^^^^^^^^^^^^^^^^^^^^^^^^^^^^^^^^^^^^^
+>{ s: new Object() } : { s: Object; }
+>                    : ^^^^^^^^^^^^^^
+>s : Object
+>  : ^^^^^^
+>new Object() : Object
+>             : ^^^^^^
+>Object : ObjectConstructor
+>       : ^^^^^^^^^^^^^^^^^
+
+r.s && r.s.toFixed(); // would blow up at runtime
+>r.s && r.s.toFixed() : string | 0 | undefined
+>                     : ^^^^^^^^^^^^^^^^^^^^^^
+>r.s : number | undefined
+>    : ^^^^^^^^^^^^^^^^^^
+>r : { s?: number | undefined; }
+>  : ^^^^^^^^^^^^^^^^^^^^^^^^^^^
+>s : number | undefined
+>  : ^^^^^^^^^^^^^^^^^^
+>r.s.toFixed() : string
+>              : ^^^^^^
+>r.s.toFixed : (fractionDigits?: number | undefined) => string
+>            : ^^^^^^^^^^^^^^^^^^^^^^^^^^^^^^^^^^^^^^^^^^^^^^^
+>r.s : number
+>    : ^^^^^^
+>r : { s?: number | undefined; }
+>  : ^^^^^^^^^^^^^^^^^^^^^^^^^^^
+>s : number
+>  : ^^^^^^
+>toFixed : (fractionDigits?: number | undefined) => string
+>        : ^^^^^^^^^^^^^^^^^^^^^^^^^^^^^^^^^^^^^^^^^^^^^^^
+