--- conflicted
+++ resolved
@@ -1,954 +1,826 @@
-//// [tests/cases/conformance/jsx/jsxUnclosedParserRecovery.ts] ////
-
-=== jsxParserRecovery.tsx ===
-// should have no errors here; all these functions should parse and resolve
-noName(); noClose(); noCloseTypeArg(); noCloseAttrs(); noCloseTypeArgAttrs(); noCloseBracket(); noCloseBracketTypeArgAttrs(); noSelfclose(); noSelfcloseTypeArgAttrs();
->noName() : void
->         : ^^^^
->noName : () => void
->       : ^^^^^^^^^^
->noClose() : void
->          : ^^^^
->noClose : () => void
->        : ^^^^^^^^^^
->noCloseTypeArg() : void
->                 : ^^^^
->noCloseTypeArg : () => void
->               : ^^^^^^^^^^
->noCloseAttrs() : void
->               : ^^^^
->noCloseAttrs : () => void
->             : ^^^^^^^^^^
->noCloseTypeArgAttrs() : void
->                      : ^^^^
->noCloseTypeArgAttrs : () => void
->                    : ^^^^^^^^^^
->noCloseBracket() : void
->                 : ^^^^
->noCloseBracket : () => void
->               : ^^^^^^^^^^
->noCloseBracketTypeArgAttrs() : void
->                             : ^^^^
->noCloseBracketTypeArgAttrs : () => void
->                           : ^^^^^^^^^^
->noSelfclose() : void
->              : ^^^^
->noSelfclose : () => void
->            : ^^^^^^^^^^
->noSelfcloseTypeArgAttrs() : void
->                          : ^^^^
->noSelfcloseTypeArgAttrs : () => void
->                        : ^^^^^^^^^^
-
-noNameTrailingTag(); noCloseTrailingTag(); noCloseTypeArgTrailingTag(); noCloseAttrsTrailingTag(); noCloseTypeArgAttrsTrailingTag(); noCloseBracketTrailingTag(); noCloseBracketTypeArgAttrsTrailingTag(); // noSelfcloseTrailingTag(); noSelfcloseTypeArgAttrsTrailingTag();
->noNameTrailingTag() : void
->                    : ^^^^
->noNameTrailingTag : () => void
->                  : ^^^^^^^^^^
->noCloseTrailingTag() : void
->                     : ^^^^
->noCloseTrailingTag : () => void
->                   : ^^^^^^^^^^
->noCloseTypeArgTrailingTag() : void
->                            : ^^^^
->noCloseTypeArgTrailingTag : () => void
->                          : ^^^^^^^^^^
->noCloseAttrsTrailingTag() : void
->                          : ^^^^
->noCloseAttrsTrailingTag : () => void
->                        : ^^^^^^^^^^
->noCloseTypeArgAttrsTrailingTag() : void
->                                 : ^^^^
->noCloseTypeArgAttrsTrailingTag : () => void
->                               : ^^^^^^^^^^
->noCloseBracketTrailingTag() : void
->                            : ^^^^
->noCloseBracketTrailingTag : () => void
->                          : ^^^^^^^^^^
->noCloseBracketTypeArgAttrsTrailingTag() : void
->                                        : ^^^^
->noCloseBracketTypeArgAttrsTrailingTag : () => void
->                                      : ^^^^^^^^^^
-
-noNameTrailingText(); noCloseTrailingText(); noCloseTypeArgTrailingText(); noCloseAttrsTrailingText(); noCloseTypeArgAttrsTrailingText(); noCloseBracketTrailingText(); noCloseBracketTypeArgAttrsTrailingText(); // noSelfcloseTrailingText(); noSelfcloseTypeArgAttrsTrailingText();
->noNameTrailingText() : void
->                     : ^^^^
->noNameTrailingText : () => void
->                   : ^^^^^^^^^^
->noCloseTrailingText() : void
->                      : ^^^^
->noCloseTrailingText : () => void
->                    : ^^^^^^^^^^
->noCloseTypeArgTrailingText() : void
->                             : ^^^^
->noCloseTypeArgTrailingText : () => void
->                           : ^^^^^^^^^^
->noCloseAttrsTrailingText() : void
->                           : ^^^^
->noCloseAttrsTrailingText : () => void
->                         : ^^^^^^^^^^
->noCloseTypeArgAttrsTrailingText() : void
->                                  : ^^^^
->noCloseTypeArgAttrsTrailingText : () => void
->                                : ^^^^^^^^^^
->noCloseBracketTrailingText() : void
->                             : ^^^^
->noCloseBracketTrailingText : () => void
->                           : ^^^^^^^^^^
->noCloseBracketTypeArgAttrsTrailingText() : void
->                                         : ^^^^
->noCloseBracketTypeArgAttrsTrailingText : () => void
->                                       : ^^^^^^^^^^
-
-function diddy() {
-<<<<<<< HEAD
->diddy : () => null
-=======
->diddy : () => any
->      : ^^^^^^^^^
->>>>>>> 12402f26
-
-    return null;
-}
-
-var donkey = <div>
->donkey : any
->       : ^^^
-><div>    <</div> : any
->                 : ^^^
->div : any
->    : ^^^
-
-    <
->< : any
->  : ^^^
-
-</div>;
-> : any
-> : ^^^
->div : any
->    : ^^^
-
-function noName() { }
->noName : () => void
->       : ^^^^^^^^^^
-
-var donkey = <div>
->donkey : any
->       : ^^^
-><div>    <diddy</div> : any
->                      : ^^^
->div : any
->    : ^^^
-
-    <diddy
-><diddy : any
-<<<<<<< HEAD
->diddy : () => null
-=======
->       : ^^^
->diddy : () => any
->      : ^^^^^^^^^
->>>>>>> 12402f26
-
-</div>;
->div : any
->    : ^^^
-
-function noClose() { }
->noClose : () => void
->        : ^^^^^^^^^^
-
-var donkey = <div>
->donkey : any
->       : ^^^
-><div>    <diddy<boolean></div> : any
->                               : ^^^
->div : any
->    : ^^^
-
-    <diddy<boolean>
-><diddy<boolean> : any
-<<<<<<< HEAD
->diddy : () => null
-=======
->                : ^^^
->diddy : () => any
->      : ^^^^^^^^^
->>>>>>> 12402f26
-
-</div>;
->div : any
->    : ^^^
-
-function noCloseTypeArg() { }
->noCloseTypeArg : () => void
->               : ^^^^^^^^^^
-
-var donkey = <div>
->donkey : any
->       : ^^^
-><div>    <diddy bananas="please"</div> : any
->                                       : ^^^
->div : any
->    : ^^^
-
-    <diddy bananas="please"
-><diddy bananas="please" : any
-<<<<<<< HEAD
->diddy : () => null
-=======
->                        : ^^^
->diddy : () => any
->      : ^^^^^^^^^
->>>>>>> 12402f26
->bananas : string
->        : ^^^^^^
-
-</div>;
->div : any
->    : ^^^
-
-function noCloseAttrs() { }
->noCloseAttrs : () => void
->             : ^^^^^^^^^^
-
-var donkey = <div>
->donkey : any
->       : ^^^
-><div>    <diddy<boolean> bananas="please"</div> : any
->                                                : ^^^
->div : any
->    : ^^^
-
-    <diddy<boolean> bananas="please"
-><diddy<boolean> bananas="please" : any
-<<<<<<< HEAD
->diddy : () => null
-=======
->                                 : ^^^
->diddy : () => any
->      : ^^^^^^^^^
->>>>>>> 12402f26
->bananas : string
->        : ^^^^^^
-
-</div>;
->div : any
->    : ^^^
-
-function noCloseTypeArgAttrs() { }
->noCloseTypeArgAttrs : () => void
->                    : ^^^^^^^^^^
-
-var donkey = <div>
->donkey : any
->       : ^^^
-><div>    <diddy/</div> : any
->                       : ^^^
->div : any
->    : ^^^
-
-    <diddy/
-><diddy/ : any
-<<<<<<< HEAD
->diddy : () => null
-=======
->        : ^^^
->diddy : () => any
->      : ^^^^^^^^^
->>>>>>> 12402f26
-
-</div>;
->div : any
->    : ^^^
-
-function noCloseBracket() { }
->noCloseBracket : () => void
->               : ^^^^^^^^^^
-
-var donkey = <div>
->donkey : any
->       : ^^^
-><div>    <diddy<boolean> bananas="please"/</div> : any
->                                                 : ^^^
->div : any
->    : ^^^
-
-    <diddy<boolean> bananas="please"/
-><diddy<boolean> bananas="please"/ : any
-<<<<<<< HEAD
->diddy : () => null
-=======
->                                  : ^^^
->diddy : () => any
->      : ^^^^^^^^^
->>>>>>> 12402f26
->bananas : string
->        : ^^^^^^
-
-</div>;
->div : any
->    : ^^^
-
-function noCloseBracketTypeArgAttrs() { }
->noCloseBracketTypeArgAttrs : () => void
->                           : ^^^^^^^^^^
-
-var donkey = <div>
->donkey : any
->       : ^^^
-><div>    <diddy></div> : any
->                       : ^^^
->div : any
->    : ^^^
-
-    <diddy>
-><diddy> : any
-<<<<<<< HEAD
->diddy : () => null
-=======
->        : ^^^
->diddy : () => any
->      : ^^^^^^^^^
->>>>>>> 12402f26
-
-</div>;
-> : any
-> : ^^^
->div : any
->    : ^^^
-
-function noSelfclose() { }
->noSelfclose : () => void
->            : ^^^^^^^^^^
-
-var donkey = <div>
->donkey : any
->       : ^^^
-><div>    <diddy<boolean> bananas="please"></div> : any
->                                                 : ^^^
->div : any
->    : ^^^
-
-    <diddy<boolean> bananas="please">
-><diddy<boolean> bananas="please"> : any
-<<<<<<< HEAD
->diddy : () => null
-=======
->                                  : ^^^
->diddy : () => any
->      : ^^^^^^^^^
->>>>>>> 12402f26
->bananas : string
->        : ^^^^^^
-
-</div>;
-> : any
-> : ^^^
->div : any
->    : ^^^
-
-function noSelfcloseTypeArgAttrs() { }
->noSelfcloseTypeArgAttrs : () => void
->                        : ^^^^^^^^^^
-
-var donkey = <div>
->donkey : any
->       : ^^^
-><div>    <    <diddy/></div> : any
->                             : ^^^
->div : any
->    : ^^^
-
-    <
-><    <diddy/> : any
->              : ^^^
-
-    <diddy/>
-> : any
-> : ^^^
-
-</div>;
->div : any
->    : ^^^
-
-function noNameTrailingTag() { }
->noNameTrailingTag : () => void
->                  : ^^^^^^^^^^
-
-var donkey = <div>
->donkey : any
->       : ^^^
-><div>    <diddy    <diddy/></div> : any
->                                  : ^^^
->div : any
->    : ^^^
-
-    <diddy
-><diddy    <diddy/> : any
-<<<<<<< HEAD
->diddy : () => null
-=======
->                   : ^^^
->diddy : () => any
->      : ^^^^^^^^^
->>>>>>> 12402f26
-
-    <diddy/>
-</div>;
->div : any
->    : ^^^
-
-function noCloseTrailingTag() { }
->noCloseTrailingTag : () => void
->                   : ^^^^^^^^^^
-
-var donkey = <div>
->donkey : any
->       : ^^^
-><div>    <diddy<boolean>    <diddy/></div> : any
->                                           : ^^^
->div : any
->    : ^^^
-
-    <diddy<boolean>
-><diddy<boolean> : any
-<<<<<<< HEAD
->diddy : () => null
-
-    <diddy/>
-><diddy/> : any
->diddy : () => null
-=======
->                : ^^^
->diddy : () => any
->      : ^^^^^^^^^
-
-    <diddy/>
-><diddy/> : any
->         : ^^^
->diddy : () => any
->      : ^^^^^^^^^
->>>>>>> 12402f26
-
-</div>;
->div : any
->    : ^^^
-
-function noCloseTypeArgTrailingTag() { }
->noCloseTypeArgTrailingTag : () => void
->                          : ^^^^^^^^^^
-
-var donkey = <div>
->donkey : any
->       : ^^^
-><div>    <diddy bananas="please"    <diddy/></div> : any
->                                                   : ^^^
->div : any
->    : ^^^
-
-    <diddy bananas="please"
-><diddy bananas="please" : any
-<<<<<<< HEAD
->diddy : () => null
-=======
->                        : ^^^
->diddy : () => any
->      : ^^^^^^^^^
->>>>>>> 12402f26
->bananas : string
->        : ^^^^^^
-
-    <diddy/>
-><diddy/> : any
-<<<<<<< HEAD
->diddy : () => null
-=======
->         : ^^^
->diddy : () => any
->      : ^^^^^^^^^
->>>>>>> 12402f26
-
-</div>;
->div : any
->    : ^^^
-
-function noCloseAttrsTrailingTag() { }
->noCloseAttrsTrailingTag : () => void
->                        : ^^^^^^^^^^
-
-var donkey = <div>
->donkey : any
->       : ^^^
-><div>    <diddy<boolean> bananas="please"    <diddy/></div> : any
->                                                            : ^^^
->div : any
->    : ^^^
-
-    <diddy<boolean> bananas="please"
-><diddy<boolean> bananas="please" : any
-<<<<<<< HEAD
->diddy : () => null
-=======
->                                 : ^^^
->diddy : () => any
->      : ^^^^^^^^^
->>>>>>> 12402f26
->bananas : string
->        : ^^^^^^
-
-    <diddy/>
-><diddy/> : any
-<<<<<<< HEAD
->diddy : () => null
-=======
->         : ^^^
->diddy : () => any
->      : ^^^^^^^^^
->>>>>>> 12402f26
-
-</div>;
->div : any
->    : ^^^
-
-function noCloseTypeArgAttrsTrailingTag() { }
->noCloseTypeArgAttrsTrailingTag : () => void
->                               : ^^^^^^^^^^
-
-var donkey = <div>
->donkey : any
->       : ^^^
-><div>    <diddy/    <diddy/></div> : any
->                                   : ^^^
->div : any
->    : ^^^
-
-    <diddy/
-><diddy/ : any
-<<<<<<< HEAD
->diddy : () => null
-
-    <diddy/>
-><diddy/> : any
->diddy : () => null
-=======
->        : ^^^
->diddy : () => any
->      : ^^^^^^^^^
-
-    <diddy/>
-><diddy/> : any
->         : ^^^
->diddy : () => any
->      : ^^^^^^^^^
->>>>>>> 12402f26
-
-</div>;
->div : any
->    : ^^^
-
-function noCloseBracketTrailingTag() { }
->noCloseBracketTrailingTag : () => void
->                          : ^^^^^^^^^^
-
-var donkey = <div>
->donkey : any
->       : ^^^
-><div>    <diddy<boolean> bananas="please"/    <diddy/></div> : any
->                                                             : ^^^
->div : any
->    : ^^^
-
-    <diddy<boolean> bananas="please"/
-><diddy<boolean> bananas="please"/ : any
-<<<<<<< HEAD
->diddy : () => null
-=======
->                                  : ^^^
->diddy : () => any
->      : ^^^^^^^^^
->>>>>>> 12402f26
->bananas : string
->        : ^^^^^^
-
-    <diddy/>
-><diddy/> : any
-<<<<<<< HEAD
->diddy : () => null
-=======
->         : ^^^
->diddy : () => any
->      : ^^^^^^^^^
->>>>>>> 12402f26
-
-</div>;
->div : any
->    : ^^^
-
-function noCloseBracketTypeArgAttrsTrailingTag() { }
->noCloseBracketTypeArgAttrsTrailingTag : () => void
->                                      : ^^^^^^^^^^
-
-var donkey = <div>
->donkey : any
->       : ^^^
-><div>    <diddy>    <diddy/></div> : any
->                                   : ^^^
->div : any
->    : ^^^
-
-    <diddy>
-><diddy>    <diddy/> : any
-<<<<<<< HEAD
->diddy : () => null
-
-    <diddy/>
-><diddy/> : any
->diddy : () => null
-=======
->                    : ^^^
->diddy : () => any
->      : ^^^^^^^^^
-
-    <diddy/>
-><diddy/> : any
->         : ^^^
->diddy : () => any
->      : ^^^^^^^^^
->>>>>>> 12402f26
-
-</div>;
-> : any
-> : ^^^
->div : any
->    : ^^^
-
-function noSelfcloseTrailingTag() { }
->noSelfcloseTrailingTag : () => void
->                       : ^^^^^^^^^^
-
-var donkey = <div>
->donkey : any
->       : ^^^
-><div>    <diddy<boolean> bananas="please">    <diddy/></div> : any
->                                                             : ^^^
->div : any
->    : ^^^
-
-    <diddy<boolean> bananas="please">
-><diddy<boolean> bananas="please">    <diddy/> : any
-<<<<<<< HEAD
->diddy : () => null
-=======
->                                              : ^^^
->diddy : () => any
->      : ^^^^^^^^^
->>>>>>> 12402f26
->bananas : string
->        : ^^^^^^
-
-    <diddy/>
-><diddy/> : any
-<<<<<<< HEAD
->diddy : () => null
-=======
->         : ^^^
->diddy : () => any
->      : ^^^^^^^^^
->>>>>>> 12402f26
-
-</div>;
-> : any
-> : ^^^
->div : any
->    : ^^^
-
-function noSelfcloseTypeArgAttrsTrailingTag() { }
->noSelfcloseTypeArgAttrsTrailingTag : () => void
->                                   : ^^^^^^^^^^
-
-var donkey = <div>
->donkey : any
->       : ^^^
-><div>    <    Cranky Wrinkly Funky</div> : any
->                                         : ^^^
->div : any
->    : ^^^
-
-    <
-><    Cranky Wrinkly Funky : any
->                          : ^^^
-
-    Cranky Wrinkly Funky
->Cranky : any
->       : ^^^
->Wrinkly : true
->        : ^^^^
->Funky : true
->      : ^^^^
-
-</div>;
->div : any
->    : ^^^
-
-function noNameTrailingText() { }
->noNameTrailingText : () => void
->                   : ^^^^^^^^^^
-
-var donkey = <div>
->donkey : any
->       : ^^^
-><div>    <diddy    Cranky Wrinkly Funky</div> : any
->                                              : ^^^
->div : any
->    : ^^^
-
-    <diddy
-><diddy    Cranky Wrinkly Funky : any
-<<<<<<< HEAD
->diddy : () => null
-=======
->                               : ^^^
->diddy : () => any
->      : ^^^^^^^^^
->>>>>>> 12402f26
-
-    Cranky Wrinkly Funky
->Cranky : true
->       : ^^^^
->Wrinkly : true
->        : ^^^^
->Funky : true
->      : ^^^^
-
-</div>;
->div : any
->    : ^^^
-
-function noCloseTrailingText() { }
->noCloseTrailingText : () => void
->                    : ^^^^^^^^^^
-
-var donkey = <div>
->donkey : any
->       : ^^^
-><div>    <diddy<boolean>    Cranky Wrinkly Funky</div> : any
->                                                       : ^^^
->div : any
->    : ^^^
-
-    <diddy<boolean>
-><diddy<boolean>    Cranky Wrinkly Funky : any
-<<<<<<< HEAD
->diddy : () => null
-=======
->                                        : ^^^
->diddy : () => any
->      : ^^^^^^^^^
->>>>>>> 12402f26
-
-    Cranky Wrinkly Funky
->Cranky : true
->       : ^^^^
->Wrinkly : true
->        : ^^^^
->Funky : true
->      : ^^^^
-
-</div>;
->div : any
->    : ^^^
-
-function noCloseTypeArgTrailingText() { }
->noCloseTypeArgTrailingText : () => void
->                           : ^^^^^^^^^^
-
-var donkey = <div>
->donkey : any
->       : ^^^
-><div>    <diddy bananas="please"    Cranky Wrinkly Funky</div> : any
->                                                               : ^^^
->div : any
->    : ^^^
-
-    <diddy bananas="please"
-><diddy bananas="please"    Cranky Wrinkly Funky : any
-<<<<<<< HEAD
->diddy : () => null
-=======
->                                                : ^^^
->diddy : () => any
->      : ^^^^^^^^^
->>>>>>> 12402f26
->bananas : string
->        : ^^^^^^
-
-    Cranky Wrinkly Funky
->Cranky : true
->       : ^^^^
->Wrinkly : true
->        : ^^^^
->Funky : true
->      : ^^^^
-
-</div>;
->div : any
->    : ^^^
-
-function noCloseAttrsTrailingText() { }
->noCloseAttrsTrailingText : () => void
->                         : ^^^^^^^^^^
-
-var donkey = <div>
->donkey : any
->       : ^^^
-><div>    <diddy<boolean> bananas="please"    Cranky Wrinkly Funky</div> : any
->                                                                        : ^^^
->div : any
->    : ^^^
-
-    <diddy<boolean> bananas="please"
-><diddy<boolean> bananas="please"    Cranky Wrinkly Funky : any
-<<<<<<< HEAD
->diddy : () => null
-=======
->                                                         : ^^^
->diddy : () => any
->      : ^^^^^^^^^
->>>>>>> 12402f26
->bananas : string
->        : ^^^^^^
-
-    Cranky Wrinkly Funky
->Cranky : true
->       : ^^^^
->Wrinkly : true
->        : ^^^^
->Funky : true
->      : ^^^^
-
-</div>;
->div : any
->    : ^^^
-
-function noCloseTypeArgAttrsTrailingText() { }
->noCloseTypeArgAttrsTrailingText : () => void
->                                : ^^^^^^^^^^
-
-var donkey = <div>
->donkey : any
->       : ^^^
-><div>    <diddy/    Cranky Wrinkly Funky</div> : any
->                                               : ^^^
->div : any
->    : ^^^
-
-    <diddy/
-><diddy/ : any
-<<<<<<< HEAD
->diddy : () => null
-=======
->        : ^^^
->diddy : () => any
->      : ^^^^^^^^^
->>>>>>> 12402f26
-
-    Cranky Wrinkly Funky
-</div>;
->div : any
->    : ^^^
-
-function noCloseBracketTrailingText() { }
->noCloseBracketTrailingText : () => void
->                           : ^^^^^^^^^^
-
-var donkey = <div>
->donkey : any
->       : ^^^
-><div>    <diddy<boolean> bananas="please"/    Cranky Wrinkly Funky</div> : any
->                                                                         : ^^^
->div : any
->    : ^^^
-
-    <diddy<boolean> bananas="please"/
-><diddy<boolean> bananas="please"/ : any
-<<<<<<< HEAD
->diddy : () => null
-=======
->                                  : ^^^
->diddy : () => any
->      : ^^^^^^^^^
->>>>>>> 12402f26
->bananas : string
->        : ^^^^^^
-
-    Cranky Wrinkly Funky
-</div>;
->div : any
->    : ^^^
-
-function noCloseBracketTypeArgAttrsTrailingText() { }
->noCloseBracketTypeArgAttrsTrailingText : () => void
->                                       : ^^^^^^^^^^
-
-var donkey = <div>
->donkey : any
->       : ^^^
-><div>    <diddy>    Cranky Wrinkly Funky</div> : any
->                                               : ^^^
->div : any
->    : ^^^
-
-    <diddy>
-><diddy>    Cranky Wrinkly Funky : any
-<<<<<<< HEAD
->diddy : () => null
-=======
->                                : ^^^
->diddy : () => any
->      : ^^^^^^^^^
->>>>>>> 12402f26
-
-    Cranky Wrinkly Funky
-</div>;
-> : any
-> : ^^^
->div : any
->    : ^^^
-
-function noSelfcloseTrailingText() { }
->noSelfcloseTrailingText : () => void
->                        : ^^^^^^^^^^
-
-var donkey = <div>
->donkey : any
->       : ^^^
-><div>    <diddy<boolean> bananas="please">    Cranky Wrinkly Funky</div> : any
->                                                                         : ^^^
->div : any
->    : ^^^
-
-    <diddy<boolean> bananas="please">
-><diddy<boolean> bananas="please">    Cranky Wrinkly Funky : any
-<<<<<<< HEAD
->diddy : () => null
-=======
->                                                          : ^^^
->diddy : () => any
->      : ^^^^^^^^^
->>>>>>> 12402f26
->bananas : string
->        : ^^^^^^
-
-    Cranky Wrinkly Funky
-</div>;
-> : any
-> : ^^^
->div : any
->    : ^^^
-
-function noSelfcloseTypeArgAttrsTrailingText() { }
->noSelfcloseTypeArgAttrsTrailingText : () => void
->                                    : ^^^^^^^^^^
-
+//// [tests/cases/conformance/jsx/jsxUnclosedParserRecovery.ts] ////
+
+=== jsxParserRecovery.tsx ===
+// should have no errors here; all these functions should parse and resolve
+noName(); noClose(); noCloseTypeArg(); noCloseAttrs(); noCloseTypeArgAttrs(); noCloseBracket(); noCloseBracketTypeArgAttrs(); noSelfclose(); noSelfcloseTypeArgAttrs();
+>noName() : void
+>         : ^^^^
+>noName : () => void
+>       : ^^^^^^^^^^
+>noClose() : void
+>          : ^^^^
+>noClose : () => void
+>        : ^^^^^^^^^^
+>noCloseTypeArg() : void
+>                 : ^^^^
+>noCloseTypeArg : () => void
+>               : ^^^^^^^^^^
+>noCloseAttrs() : void
+>               : ^^^^
+>noCloseAttrs : () => void
+>             : ^^^^^^^^^^
+>noCloseTypeArgAttrs() : void
+>                      : ^^^^
+>noCloseTypeArgAttrs : () => void
+>                    : ^^^^^^^^^^
+>noCloseBracket() : void
+>                 : ^^^^
+>noCloseBracket : () => void
+>               : ^^^^^^^^^^
+>noCloseBracketTypeArgAttrs() : void
+>                             : ^^^^
+>noCloseBracketTypeArgAttrs : () => void
+>                           : ^^^^^^^^^^
+>noSelfclose() : void
+>              : ^^^^
+>noSelfclose : () => void
+>            : ^^^^^^^^^^
+>noSelfcloseTypeArgAttrs() : void
+>                          : ^^^^
+>noSelfcloseTypeArgAttrs : () => void
+>                        : ^^^^^^^^^^
+
+noNameTrailingTag(); noCloseTrailingTag(); noCloseTypeArgTrailingTag(); noCloseAttrsTrailingTag(); noCloseTypeArgAttrsTrailingTag(); noCloseBracketTrailingTag(); noCloseBracketTypeArgAttrsTrailingTag(); // noSelfcloseTrailingTag(); noSelfcloseTypeArgAttrsTrailingTag();
+>noNameTrailingTag() : void
+>                    : ^^^^
+>noNameTrailingTag : () => void
+>                  : ^^^^^^^^^^
+>noCloseTrailingTag() : void
+>                     : ^^^^
+>noCloseTrailingTag : () => void
+>                   : ^^^^^^^^^^
+>noCloseTypeArgTrailingTag() : void
+>                            : ^^^^
+>noCloseTypeArgTrailingTag : () => void
+>                          : ^^^^^^^^^^
+>noCloseAttrsTrailingTag() : void
+>                          : ^^^^
+>noCloseAttrsTrailingTag : () => void
+>                        : ^^^^^^^^^^
+>noCloseTypeArgAttrsTrailingTag() : void
+>                                 : ^^^^
+>noCloseTypeArgAttrsTrailingTag : () => void
+>                               : ^^^^^^^^^^
+>noCloseBracketTrailingTag() : void
+>                            : ^^^^
+>noCloseBracketTrailingTag : () => void
+>                          : ^^^^^^^^^^
+>noCloseBracketTypeArgAttrsTrailingTag() : void
+>                                        : ^^^^
+>noCloseBracketTypeArgAttrsTrailingTag : () => void
+>                                      : ^^^^^^^^^^
+
+noNameTrailingText(); noCloseTrailingText(); noCloseTypeArgTrailingText(); noCloseAttrsTrailingText(); noCloseTypeArgAttrsTrailingText(); noCloseBracketTrailingText(); noCloseBracketTypeArgAttrsTrailingText(); // noSelfcloseTrailingText(); noSelfcloseTypeArgAttrsTrailingText();
+>noNameTrailingText() : void
+>                     : ^^^^
+>noNameTrailingText : () => void
+>                   : ^^^^^^^^^^
+>noCloseTrailingText() : void
+>                      : ^^^^
+>noCloseTrailingText : () => void
+>                    : ^^^^^^^^^^
+>noCloseTypeArgTrailingText() : void
+>                             : ^^^^
+>noCloseTypeArgTrailingText : () => void
+>                           : ^^^^^^^^^^
+>noCloseAttrsTrailingText() : void
+>                           : ^^^^
+>noCloseAttrsTrailingText : () => void
+>                         : ^^^^^^^^^^
+>noCloseTypeArgAttrsTrailingText() : void
+>                                  : ^^^^
+>noCloseTypeArgAttrsTrailingText : () => void
+>                                : ^^^^^^^^^^
+>noCloseBracketTrailingText() : void
+>                             : ^^^^
+>noCloseBracketTrailingText : () => void
+>                           : ^^^^^^^^^^
+>noCloseBracketTypeArgAttrsTrailingText() : void
+>                                         : ^^^^
+>noCloseBracketTypeArgAttrsTrailingText : () => void
+>                                       : ^^^^^^^^^^
+
+function diddy() {
+>diddy : () => null
+>      : ^^^^^^^^^^
+
+    return null;
+}
+
+var donkey = <div>
+>donkey : any
+>       : ^^^
+><div>    <</div> : any
+>                 : ^^^
+>div : any
+>    : ^^^
+
+    <
+>< : any
+>  : ^^^
+
+</div>;
+> : any
+> : ^^^
+>div : any
+>    : ^^^
+
+function noName() { }
+>noName : () => void
+>       : ^^^^^^^^^^
+
+var donkey = <div>
+>donkey : any
+>       : ^^^
+><div>    <diddy</div> : any
+>                      : ^^^
+>div : any
+>    : ^^^
+
+    <diddy
+><diddy : any
+>       : ^^^
+>diddy : () => null
+>      : ^^^^^^^^^^
+
+</div>;
+>div : any
+>    : ^^^
+
+function noClose() { }
+>noClose : () => void
+>        : ^^^^^^^^^^
+
+var donkey = <div>
+>donkey : any
+>       : ^^^
+><div>    <diddy<boolean></div> : any
+>                               : ^^^
+>div : any
+>    : ^^^
+
+    <diddy<boolean>
+><diddy<boolean> : any
+>                : ^^^
+>diddy : () => null
+>      : ^^^^^^^^^^
+
+</div>;
+>div : any
+>    : ^^^
+
+function noCloseTypeArg() { }
+>noCloseTypeArg : () => void
+>               : ^^^^^^^^^^
+
+var donkey = <div>
+>donkey : any
+>       : ^^^
+><div>    <diddy bananas="please"</div> : any
+>                                       : ^^^
+>div : any
+>    : ^^^
+
+    <diddy bananas="please"
+><diddy bananas="please" : any
+>                        : ^^^
+>diddy : () => null
+>      : ^^^^^^^^^^
+>bananas : string
+>        : ^^^^^^
+
+</div>;
+>div : any
+>    : ^^^
+
+function noCloseAttrs() { }
+>noCloseAttrs : () => void
+>             : ^^^^^^^^^^
+
+var donkey = <div>
+>donkey : any
+>       : ^^^
+><div>    <diddy<boolean> bananas="please"</div> : any
+>                                                : ^^^
+>div : any
+>    : ^^^
+
+    <diddy<boolean> bananas="please"
+><diddy<boolean> bananas="please" : any
+>                                 : ^^^
+>diddy : () => null
+>      : ^^^^^^^^^^
+>bananas : string
+>        : ^^^^^^
+
+</div>;
+>div : any
+>    : ^^^
+
+function noCloseTypeArgAttrs() { }
+>noCloseTypeArgAttrs : () => void
+>                    : ^^^^^^^^^^
+
+var donkey = <div>
+>donkey : any
+>       : ^^^
+><div>    <diddy/</div> : any
+>                       : ^^^
+>div : any
+>    : ^^^
+
+    <diddy/
+><diddy/ : any
+>        : ^^^
+>diddy : () => null
+>      : ^^^^^^^^^^
+
+</div>;
+>div : any
+>    : ^^^
+
+function noCloseBracket() { }
+>noCloseBracket : () => void
+>               : ^^^^^^^^^^
+
+var donkey = <div>
+>donkey : any
+>       : ^^^
+><div>    <diddy<boolean> bananas="please"/</div> : any
+>                                                 : ^^^
+>div : any
+>    : ^^^
+
+    <diddy<boolean> bananas="please"/
+><diddy<boolean> bananas="please"/ : any
+>                                  : ^^^
+>diddy : () => null
+>      : ^^^^^^^^^^
+>bananas : string
+>        : ^^^^^^
+
+</div>;
+>div : any
+>    : ^^^
+
+function noCloseBracketTypeArgAttrs() { }
+>noCloseBracketTypeArgAttrs : () => void
+>                           : ^^^^^^^^^^
+
+var donkey = <div>
+>donkey : any
+>       : ^^^
+><div>    <diddy></div> : any
+>                       : ^^^
+>div : any
+>    : ^^^
+
+    <diddy>
+><diddy> : any
+>        : ^^^
+>diddy : () => null
+>      : ^^^^^^^^^^
+
+</div>;
+> : any
+> : ^^^
+>div : any
+>    : ^^^
+
+function noSelfclose() { }
+>noSelfclose : () => void
+>            : ^^^^^^^^^^
+
+var donkey = <div>
+>donkey : any
+>       : ^^^
+><div>    <diddy<boolean> bananas="please"></div> : any
+>                                                 : ^^^
+>div : any
+>    : ^^^
+
+    <diddy<boolean> bananas="please">
+><diddy<boolean> bananas="please"> : any
+>                                  : ^^^
+>diddy : () => null
+>      : ^^^^^^^^^^
+>bananas : string
+>        : ^^^^^^
+
+</div>;
+> : any
+> : ^^^
+>div : any
+>    : ^^^
+
+function noSelfcloseTypeArgAttrs() { }
+>noSelfcloseTypeArgAttrs : () => void
+>                        : ^^^^^^^^^^
+
+var donkey = <div>
+>donkey : any
+>       : ^^^
+><div>    <    <diddy/></div> : any
+>                             : ^^^
+>div : any
+>    : ^^^
+
+    <
+><    <diddy/> : any
+>              : ^^^
+
+    <diddy/>
+> : any
+> : ^^^
+
+</div>;
+>div : any
+>    : ^^^
+
+function noNameTrailingTag() { }
+>noNameTrailingTag : () => void
+>                  : ^^^^^^^^^^
+
+var donkey = <div>
+>donkey : any
+>       : ^^^
+><div>    <diddy    <diddy/></div> : any
+>                                  : ^^^
+>div : any
+>    : ^^^
+
+    <diddy
+><diddy    <diddy/> : any
+>                   : ^^^
+>diddy : () => null
+>      : ^^^^^^^^^^
+
+    <diddy/>
+</div>;
+>div : any
+>    : ^^^
+
+function noCloseTrailingTag() { }
+>noCloseTrailingTag : () => void
+>                   : ^^^^^^^^^^
+
+var donkey = <div>
+>donkey : any
+>       : ^^^
+><div>    <diddy<boolean>    <diddy/></div> : any
+>                                           : ^^^
+>div : any
+>    : ^^^
+
+    <diddy<boolean>
+><diddy<boolean> : any
+>                : ^^^
+>diddy : () => null
+>      : ^^^^^^^^^^
+
+    <diddy/>
+><diddy/> : any
+>         : ^^^
+>diddy : () => null
+>      : ^^^^^^^^^^
+
+</div>;
+>div : any
+>    : ^^^
+
+function noCloseTypeArgTrailingTag() { }
+>noCloseTypeArgTrailingTag : () => void
+>                          : ^^^^^^^^^^
+
+var donkey = <div>
+>donkey : any
+>       : ^^^
+><div>    <diddy bananas="please"    <diddy/></div> : any
+>                                                   : ^^^
+>div : any
+>    : ^^^
+
+    <diddy bananas="please"
+><diddy bananas="please" : any
+>                        : ^^^
+>diddy : () => null
+>      : ^^^^^^^^^^
+>bananas : string
+>        : ^^^^^^
+
+    <diddy/>
+><diddy/> : any
+>         : ^^^
+>diddy : () => null
+>      : ^^^^^^^^^^
+
+</div>;
+>div : any
+>    : ^^^
+
+function noCloseAttrsTrailingTag() { }
+>noCloseAttrsTrailingTag : () => void
+>                        : ^^^^^^^^^^
+
+var donkey = <div>
+>donkey : any
+>       : ^^^
+><div>    <diddy<boolean> bananas="please"    <diddy/></div> : any
+>                                                            : ^^^
+>div : any
+>    : ^^^
+
+    <diddy<boolean> bananas="please"
+><diddy<boolean> bananas="please" : any
+>                                 : ^^^
+>diddy : () => null
+>      : ^^^^^^^^^^
+>bananas : string
+>        : ^^^^^^
+
+    <diddy/>
+><diddy/> : any
+>         : ^^^
+>diddy : () => null
+>      : ^^^^^^^^^^
+
+</div>;
+>div : any
+>    : ^^^
+
+function noCloseTypeArgAttrsTrailingTag() { }
+>noCloseTypeArgAttrsTrailingTag : () => void
+>                               : ^^^^^^^^^^
+
+var donkey = <div>
+>donkey : any
+>       : ^^^
+><div>    <diddy/    <diddy/></div> : any
+>                                   : ^^^
+>div : any
+>    : ^^^
+
+    <diddy/
+><diddy/ : any
+>        : ^^^
+>diddy : () => null
+>      : ^^^^^^^^^^
+
+    <diddy/>
+><diddy/> : any
+>         : ^^^
+>diddy : () => null
+>      : ^^^^^^^^^^
+
+</div>;
+>div : any
+>    : ^^^
+
+function noCloseBracketTrailingTag() { }
+>noCloseBracketTrailingTag : () => void
+>                          : ^^^^^^^^^^
+
+var donkey = <div>
+>donkey : any
+>       : ^^^
+><div>    <diddy<boolean> bananas="please"/    <diddy/></div> : any
+>                                                             : ^^^
+>div : any
+>    : ^^^
+
+    <diddy<boolean> bananas="please"/
+><diddy<boolean> bananas="please"/ : any
+>                                  : ^^^
+>diddy : () => null
+>      : ^^^^^^^^^^
+>bananas : string
+>        : ^^^^^^
+
+    <diddy/>
+><diddy/> : any
+>         : ^^^
+>diddy : () => null
+>      : ^^^^^^^^^^
+
+</div>;
+>div : any
+>    : ^^^
+
+function noCloseBracketTypeArgAttrsTrailingTag() { }
+>noCloseBracketTypeArgAttrsTrailingTag : () => void
+>                                      : ^^^^^^^^^^
+
+var donkey = <div>
+>donkey : any
+>       : ^^^
+><div>    <diddy>    <diddy/></div> : any
+>                                   : ^^^
+>div : any
+>    : ^^^
+
+    <diddy>
+><diddy>    <diddy/> : any
+>                    : ^^^
+>diddy : () => null
+>      : ^^^^^^^^^^
+
+    <diddy/>
+><diddy/> : any
+>         : ^^^
+>diddy : () => null
+>      : ^^^^^^^^^^
+
+</div>;
+> : any
+> : ^^^
+>div : any
+>    : ^^^
+
+function noSelfcloseTrailingTag() { }
+>noSelfcloseTrailingTag : () => void
+>                       : ^^^^^^^^^^
+
+var donkey = <div>
+>donkey : any
+>       : ^^^
+><div>    <diddy<boolean> bananas="please">    <diddy/></div> : any
+>                                                             : ^^^
+>div : any
+>    : ^^^
+
+    <diddy<boolean> bananas="please">
+><diddy<boolean> bananas="please">    <diddy/> : any
+>                                              : ^^^
+>diddy : () => null
+>      : ^^^^^^^^^^
+>bananas : string
+>        : ^^^^^^
+
+    <diddy/>
+><diddy/> : any
+>         : ^^^
+>diddy : () => null
+>      : ^^^^^^^^^^
+
+</div>;
+> : any
+> : ^^^
+>div : any
+>    : ^^^
+
+function noSelfcloseTypeArgAttrsTrailingTag() { }
+>noSelfcloseTypeArgAttrsTrailingTag : () => void
+>                                   : ^^^^^^^^^^
+
+var donkey = <div>
+>donkey : any
+>       : ^^^
+><div>    <    Cranky Wrinkly Funky</div> : any
+>                                         : ^^^
+>div : any
+>    : ^^^
+
+    <
+><    Cranky Wrinkly Funky : any
+>                          : ^^^
+
+    Cranky Wrinkly Funky
+>Cranky : any
+>       : ^^^
+>Wrinkly : true
+>        : ^^^^
+>Funky : true
+>      : ^^^^
+
+</div>;
+>div : any
+>    : ^^^
+
+function noNameTrailingText() { }
+>noNameTrailingText : () => void
+>                   : ^^^^^^^^^^
+
+var donkey = <div>
+>donkey : any
+>       : ^^^
+><div>    <diddy    Cranky Wrinkly Funky</div> : any
+>                                              : ^^^
+>div : any
+>    : ^^^
+
+    <diddy
+><diddy    Cranky Wrinkly Funky : any
+>                               : ^^^
+>diddy : () => null
+>      : ^^^^^^^^^^
+
+    Cranky Wrinkly Funky
+>Cranky : true
+>       : ^^^^
+>Wrinkly : true
+>        : ^^^^
+>Funky : true
+>      : ^^^^
+
+</div>;
+>div : any
+>    : ^^^
+
+function noCloseTrailingText() { }
+>noCloseTrailingText : () => void
+>                    : ^^^^^^^^^^
+
+var donkey = <div>
+>donkey : any
+>       : ^^^
+><div>    <diddy<boolean>    Cranky Wrinkly Funky</div> : any
+>                                                       : ^^^
+>div : any
+>    : ^^^
+
+    <diddy<boolean>
+><diddy<boolean>    Cranky Wrinkly Funky : any
+>                                        : ^^^
+>diddy : () => null
+>      : ^^^^^^^^^^
+
+    Cranky Wrinkly Funky
+>Cranky : true
+>       : ^^^^
+>Wrinkly : true
+>        : ^^^^
+>Funky : true
+>      : ^^^^
+
+</div>;
+>div : any
+>    : ^^^
+
+function noCloseTypeArgTrailingText() { }
+>noCloseTypeArgTrailingText : () => void
+>                           : ^^^^^^^^^^
+
+var donkey = <div>
+>donkey : any
+>       : ^^^
+><div>    <diddy bananas="please"    Cranky Wrinkly Funky</div> : any
+>                                                               : ^^^
+>div : any
+>    : ^^^
+
+    <diddy bananas="please"
+><diddy bananas="please"    Cranky Wrinkly Funky : any
+>                                                : ^^^
+>diddy : () => null
+>      : ^^^^^^^^^^
+>bananas : string
+>        : ^^^^^^
+
+    Cranky Wrinkly Funky
+>Cranky : true
+>       : ^^^^
+>Wrinkly : true
+>        : ^^^^
+>Funky : true
+>      : ^^^^
+
+</div>;
+>div : any
+>    : ^^^
+
+function noCloseAttrsTrailingText() { }
+>noCloseAttrsTrailingText : () => void
+>                         : ^^^^^^^^^^
+
+var donkey = <div>
+>donkey : any
+>       : ^^^
+><div>    <diddy<boolean> bananas="please"    Cranky Wrinkly Funky</div> : any
+>                                                                        : ^^^
+>div : any
+>    : ^^^
+
+    <diddy<boolean> bananas="please"
+><diddy<boolean> bananas="please"    Cranky Wrinkly Funky : any
+>                                                         : ^^^
+>diddy : () => null
+>      : ^^^^^^^^^^
+>bananas : string
+>        : ^^^^^^
+
+    Cranky Wrinkly Funky
+>Cranky : true
+>       : ^^^^
+>Wrinkly : true
+>        : ^^^^
+>Funky : true
+>      : ^^^^
+
+</div>;
+>div : any
+>    : ^^^
+
+function noCloseTypeArgAttrsTrailingText() { }
+>noCloseTypeArgAttrsTrailingText : () => void
+>                                : ^^^^^^^^^^
+
+var donkey = <div>
+>donkey : any
+>       : ^^^
+><div>    <diddy/    Cranky Wrinkly Funky</div> : any
+>                                               : ^^^
+>div : any
+>    : ^^^
+
+    <diddy/
+><diddy/ : any
+>        : ^^^
+>diddy : () => null
+>      : ^^^^^^^^^^
+
+    Cranky Wrinkly Funky
+</div>;
+>div : any
+>    : ^^^
+
+function noCloseBracketTrailingText() { }
+>noCloseBracketTrailingText : () => void
+>                           : ^^^^^^^^^^
+
+var donkey = <div>
+>donkey : any
+>       : ^^^
+><div>    <diddy<boolean> bananas="please"/    Cranky Wrinkly Funky</div> : any
+>                                                                         : ^^^
+>div : any
+>    : ^^^
+
+    <diddy<boolean> bananas="please"/
+><diddy<boolean> bananas="please"/ : any
+>                                  : ^^^
+>diddy : () => null
+>      : ^^^^^^^^^^
+>bananas : string
+>        : ^^^^^^
+
+    Cranky Wrinkly Funky
+</div>;
+>div : any
+>    : ^^^
+
+function noCloseBracketTypeArgAttrsTrailingText() { }
+>noCloseBracketTypeArgAttrsTrailingText : () => void
+>                                       : ^^^^^^^^^^
+
+var donkey = <div>
+>donkey : any
+>       : ^^^
+><div>    <diddy>    Cranky Wrinkly Funky</div> : any
+>                                               : ^^^
+>div : any
+>    : ^^^
+
+    <diddy>
+><diddy>    Cranky Wrinkly Funky : any
+>                                : ^^^
+>diddy : () => null
+>      : ^^^^^^^^^^
+
+    Cranky Wrinkly Funky
+</div>;
+> : any
+> : ^^^
+>div : any
+>    : ^^^
+
+function noSelfcloseTrailingText() { }
+>noSelfcloseTrailingText : () => void
+>                        : ^^^^^^^^^^
+
+var donkey = <div>
+>donkey : any
+>       : ^^^
+><div>    <diddy<boolean> bananas="please">    Cranky Wrinkly Funky</div> : any
+>                                                                         : ^^^
+>div : any
+>    : ^^^
+
+    <diddy<boolean> bananas="please">
+><diddy<boolean> bananas="please">    Cranky Wrinkly Funky : any
+>                                                          : ^^^
+>diddy : () => null
+>      : ^^^^^^^^^^
+>bananas : string
+>        : ^^^^^^
+
+    Cranky Wrinkly Funky
+</div>;
+> : any
+> : ^^^
+>div : any
+>    : ^^^
+
+function noSelfcloseTypeArgAttrsTrailingText() { }
+>noSelfcloseTypeArgAttrsTrailingText : () => void
+>                                    : ^^^^^^^^^^
+