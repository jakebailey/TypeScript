//// [tests/cases/compiler/expandoFunctionContextualTypes.ts] ////

=== expandoFunctionContextualTypes.ts ===
interface MyComponentProps {
    color: "red" | "blue"
>color : "red" | "blue"
>      : ^^^^^^^^^^^^^^
}

interface StatelessComponent<P> {
    (): any;
    defaultProps?: Partial<P>;
<<<<<<< HEAD
>defaultProps : Partial<P> | undefined
=======
>defaultProps : Partial<P>
>             : ^^^^^^^^^^
>>>>>>> 12402f26
}

const MyComponent: StatelessComponent<MyComponentProps> = () => null as any;
>MyComponent : StatelessComponent<MyComponentProps>
<<<<<<< HEAD
>() => null as any : { (): any; defaultProps: Partial<MyComponentProps> | undefined; }
=======
>            : ^^^^^^^^^^^^^^^^^^^^^^^^^^^^^^^^^^^^
>() => null as any : { (): any; defaultProps: Partial<MyComponentProps>; }
>                  : ^^^^^^^^^^^^^^^^^^^^^^^^^^^^^^^^^^^^^^^^^^^^^^^^^^^^^
>>>>>>> 12402f26
>null as any : any

MyComponent.defaultProps = {
>MyComponent.defaultProps = {    color: "red"} : { color: "red"; }
<<<<<<< HEAD
>MyComponent.defaultProps : Partial<MyComponentProps> | undefined
>MyComponent : StatelessComponent<MyComponentProps>
>defaultProps : Partial<MyComponentProps> | undefined
=======
>                                              : ^^^^^^^^^^^^^^^^^
>MyComponent.defaultProps : Partial<MyComponentProps>
>                         : ^^^^^^^^^^^^^^^^^^^^^^^^^
>MyComponent : StatelessComponent<MyComponentProps>
>            : ^^^^^^^^^^^^^^^^^^^^^^^^^^^^^^^^^^^^
>defaultProps : Partial<MyComponentProps>
>             : ^^^^^^^^^^^^^^^^^^^^^^^^^
>>>>>>> 12402f26
>{    color: "red"} : { color: "red"; }
>                   : ^^^^^^^^^^^^^^^^^

    color: "red"
>color : "red"
>      : ^^^^^
>"red" : "red"
>      : ^^^^^

};

<|MERGE_RESOLUTION|>--- conflicted
+++ resolved
@@ -1,57 +1,43 @@
-//// [tests/cases/compiler/expandoFunctionContextualTypes.ts] ////
-
-=== expandoFunctionContextualTypes.ts ===
-interface MyComponentProps {
-    color: "red" | "blue"
->color : "red" | "blue"
->      : ^^^^^^^^^^^^^^
-}
-
-interface StatelessComponent<P> {
-    (): any;
-    defaultProps?: Partial<P>;
-<<<<<<< HEAD
->defaultProps : Partial<P> | undefined
-=======
->defaultProps : Partial<P>
->             : ^^^^^^^^^^
->>>>>>> 12402f26
-}
-
-const MyComponent: StatelessComponent<MyComponentProps> = () => null as any;
->MyComponent : StatelessComponent<MyComponentProps>
-<<<<<<< HEAD
->() => null as any : { (): any; defaultProps: Partial<MyComponentProps> | undefined; }
-=======
->            : ^^^^^^^^^^^^^^^^^^^^^^^^^^^^^^^^^^^^
->() => null as any : { (): any; defaultProps: Partial<MyComponentProps>; }
->                  : ^^^^^^^^^^^^^^^^^^^^^^^^^^^^^^^^^^^^^^^^^^^^^^^^^^^^^
->>>>>>> 12402f26
->null as any : any
-
-MyComponent.defaultProps = {
->MyComponent.defaultProps = {    color: "red"} : { color: "red"; }
-<<<<<<< HEAD
->MyComponent.defaultProps : Partial<MyComponentProps> | undefined
->MyComponent : StatelessComponent<MyComponentProps>
->defaultProps : Partial<MyComponentProps> | undefined
-=======
->                                              : ^^^^^^^^^^^^^^^^^
->MyComponent.defaultProps : Partial<MyComponentProps>
->                         : ^^^^^^^^^^^^^^^^^^^^^^^^^
->MyComponent : StatelessComponent<MyComponentProps>
->            : ^^^^^^^^^^^^^^^^^^^^^^^^^^^^^^^^^^^^
->defaultProps : Partial<MyComponentProps>
->             : ^^^^^^^^^^^^^^^^^^^^^^^^^
->>>>>>> 12402f26
->{    color: "red"} : { color: "red"; }
->                   : ^^^^^^^^^^^^^^^^^
-
-    color: "red"
->color : "red"
->      : ^^^^^
->"red" : "red"
->      : ^^^^^
-
-};
-
+//// [tests/cases/compiler/expandoFunctionContextualTypes.ts] ////
+
+=== expandoFunctionContextualTypes.ts ===
+interface MyComponentProps {
+    color: "red" | "blue"
+>color : "red" | "blue"
+>      : ^^^^^^^^^^^^^^
+}
+
+interface StatelessComponent<P> {
+    (): any;
+    defaultProps?: Partial<P>;
+>defaultProps : Partial<P> | undefined
+>             : ^^^^^^^^^^^^^^^^^^^^^^
+}
+
+const MyComponent: StatelessComponent<MyComponentProps> = () => null as any;
+>MyComponent : StatelessComponent<MyComponentProps>
+>            : ^^^^^^^^^^^^^^^^^^^^^^^^^^^^^^^^^^^^
+>() => null as any : { (): any; defaultProps: Partial<MyComponentProps> | undefined; }
+>                  : ^^^^^^^^^^^^^^^^^^^^^^^^^^^^^^^^^^^^^^^^^^^^^^^^^^^^^^^^^^^^^^^^^
+>null as any : any
+
+MyComponent.defaultProps = {
+>MyComponent.defaultProps = {    color: "red"} : { color: "red"; }
+>                                              : ^^^^^^^^^^^^^^^^^
+>MyComponent.defaultProps : Partial<MyComponentProps> | undefined
+>                         : ^^^^^^^^^^^^^^^^^^^^^^^^^^^^^^^^^^^^^
+>MyComponent : StatelessComponent<MyComponentProps>
+>            : ^^^^^^^^^^^^^^^^^^^^^^^^^^^^^^^^^^^^
+>defaultProps : Partial<MyComponentProps> | undefined
+>             : ^^^^^^^^^^^^^^^^^^^^^^^^^^^^^^^^^^^^^
+>{    color: "red"} : { color: "red"; }
+>                   : ^^^^^^^^^^^^^^^^^
+
+    color: "red"
+>color : "red"
+>      : ^^^^^
+>"red" : "red"
+>      : ^^^^^
+
+};
+