//// [tests/cases/conformance/expressions/typeGuards/typeGuardOfFormTypeOfOther.ts] ////

=== typeGuardOfFormTypeOfOther.ts ===
class C { private p: string };
>C : C
>  : ^
>p : string
>  : ^^^^^^

var str: string;
>str : string
>    : ^^^^^^

var bool: boolean;
>bool : boolean
>     : ^^^^^^^

var num: number;
>num : number
>    : ^^^^^^

var strOrNum: string | number;
>strOrNum : string | number
>         : ^^^^^^^^^^^^^^^

var strOrBool: string | boolean;
>strOrBool : string | boolean
>          : ^^^^^^^^^^^^^^^^

var numOrBool: number | boolean
>numOrBool : number | boolean
>          : ^^^^^^^^^^^^^^^^

var strOrNumOrBool: string | number | boolean;
>strOrNumOrBool : string | number | boolean
>               : ^^^^^^^^^^^^^^^^^^^^^^^^^

var strOrC: string | C;
>strOrC : string | C
>       : ^^^^^^^^^^

var numOrC: number | C;
>numOrC : number | C
>       : ^^^^^^^^^^

var boolOrC: boolean | C;
>boolOrC : boolean | C
>        : ^^^^^^^^^^^

var emptyObj: {};
>emptyObj : {}
>         : ^^

var c: C;
>c : C
>  : ^

// A type guard of the form typeof x === s, 
// where s is a string literal with any value but 'string', 'number' or 'boolean',
//  - when true, removes the primitive types string, number, and boolean from the type of x, or
//  - when false, has no effect on the type of x.

if (typeof strOrC === "Object") {
>typeof strOrC === "Object" : boolean
>                           : ^^^^^^^
>typeof strOrC : "string" | "number" | "bigint" | "boolean" | "symbol" | "undefined" | "object" | "function"
>              : ^^^^^^^^^^^^^^^^^^^^^^^^^^^^^^^^^^^^^^^^^^^^^^^^^^^^^^^^^^^^^^^^^^^^^^^^^^^^^^^^^^^^^^^^^^^
>strOrC : string | C
>       : ^^^^^^^^^^
>"Object" : "Object"
>         : ^^^^^^^^

    c = strOrC; // C
>c = strOrC : C
>           : ^
>c : C
>  : ^
>strOrC : C
>       : ^
}
else {
    var r2: string = strOrC; // string
>r2 : string
<<<<<<< HEAD
>strOrC : string | C
=======
>   : ^^^^^^
>strOrC : string
>       : ^^^^^^
>>>>>>> 12402f26
}
if (typeof numOrC === "Object") {
>typeof numOrC === "Object" : boolean
>                           : ^^^^^^^
>typeof numOrC : "string" | "number" | "bigint" | "boolean" | "symbol" | "undefined" | "object" | "function"
>              : ^^^^^^^^^^^^^^^^^^^^^^^^^^^^^^^^^^^^^^^^^^^^^^^^^^^^^^^^^^^^^^^^^^^^^^^^^^^^^^^^^^^^^^^^^^^
>numOrC : number | C
>       : ^^^^^^^^^^
>"Object" : "Object"
>         : ^^^^^^^^

    c = numOrC; // C
>c = numOrC : C
>           : ^
>c : C
>  : ^
>numOrC : C
>       : ^
}
else {
    var r3: number  = numOrC; // number
>r3 : number
<<<<<<< HEAD
>numOrC : number | C
=======
>   : ^^^^^^
>numOrC : number
>       : ^^^^^^
>>>>>>> 12402f26
}
if (typeof boolOrC === "Object") {
>typeof boolOrC === "Object" : boolean
>                            : ^^^^^^^
>typeof boolOrC : "string" | "number" | "bigint" | "boolean" | "symbol" | "undefined" | "object" | "function"
>               : ^^^^^^^^^^^^^^^^^^^^^^^^^^^^^^^^^^^^^^^^^^^^^^^^^^^^^^^^^^^^^^^^^^^^^^^^^^^^^^^^^^^^^^^^^^^
>boolOrC : boolean | C
>        : ^^^^^^^^^^^
>"Object" : "Object"
>         : ^^^^^^^^

    c = boolOrC; // C
>c = boolOrC : C
>            : ^
>c : C
>  : ^
>boolOrC : C
>        : ^
}
else {
    var r4: boolean = boolOrC; // boolean
>r4 : boolean
<<<<<<< HEAD
>boolOrC : boolean | C
=======
>   : ^^^^^^^
>boolOrC : boolean
>        : ^^^^^^^
>>>>>>> 12402f26
}
if (typeof strOrC === "Object" as string) { // comparison is OK with cast
>typeof strOrC === "Object" as string : boolean
>                                     : ^^^^^^^
>typeof strOrC : "string" | "number" | "bigint" | "boolean" | "symbol" | "undefined" | "object" | "function"
>              : ^^^^^^^^^^^^^^^^^^^^^^^^^^^^^^^^^^^^^^^^^^^^^^^^^^^^^^^^^^^^^^^^^^^^^^^^^^^^^^^^^^^^^^^^^^^
>strOrC : string | C
>       : ^^^^^^^^^^
>"Object" as string : string
>                   : ^^^^^^
>"Object" : "Object"
>         : ^^^^^^^^

    c = strOrC; // error: but no narrowing to C
>c = strOrC : string | C
>           : ^^^^^^^^^^
>c : C
>  : ^
>strOrC : string | C
>       : ^^^^^^^^^^
}
else {
    var r5: string = strOrC; // error: no narrowing to string
>r5 : string
>   : ^^^^^^
>strOrC : string | C
>       : ^^^^^^^^^^
}

if (typeof strOrNumOrBool === "Object") {
>typeof strOrNumOrBool === "Object" : boolean
>                                   : ^^^^^^^
>typeof strOrNumOrBool : "string" | "number" | "bigint" | "boolean" | "symbol" | "undefined" | "object" | "function"
>                      : ^^^^^^^^^^^^^^^^^^^^^^^^^^^^^^^^^^^^^^^^^^^^^^^^^^^^^^^^^^^^^^^^^^^^^^^^^^^^^^^^^^^^^^^^^^^
>strOrNumOrBool : string | number | boolean
>               : ^^^^^^^^^^^^^^^^^^^^^^^^^
>"Object" : "Object"
>         : ^^^^^^^^

    let q1: {} = strOrNumOrBool; // {}
>q1 : {}
>   : ^^
>strOrNumOrBool : never
>               : ^^^^^
}
else {
    let q2: string | number | boolean = strOrNumOrBool; // string | number | boolean
>q2 : string | number | boolean
>   : ^^^^^^^^^^^^^^^^^^^^^^^^^
>strOrNumOrBool : string | number | boolean
>               : ^^^^^^^^^^^^^^^^^^^^^^^^^
}

// A type guard of the form typeof x !== s, where s is a string literal,
//  - when true, narrows the type of x by typeof x === s when false, or
//  - when false, narrows the type of x by typeof x === s when true.
if (typeof strOrC !== "Object") {
>typeof strOrC !== "Object" : boolean
>                           : ^^^^^^^
>typeof strOrC : "string" | "number" | "bigint" | "boolean" | "symbol" | "undefined" | "object" | "function"
>              : ^^^^^^^^^^^^^^^^^^^^^^^^^^^^^^^^^^^^^^^^^^^^^^^^^^^^^^^^^^^^^^^^^^^^^^^^^^^^^^^^^^^^^^^^^^^
>strOrC : string | C
>       : ^^^^^^^^^^
>"Object" : "Object"
>         : ^^^^^^^^

    var r2: string = strOrC; // string
>r2 : string
<<<<<<< HEAD
>strOrC : string | C
=======
>   : ^^^^^^
>strOrC : string
>       : ^^^^^^
>>>>>>> 12402f26
}
else {
    c = strOrC; // C
>c = strOrC : C
>           : ^
>c : C
>  : ^
>strOrC : C
>       : ^
}
if (typeof numOrC !== "Object") {
>typeof numOrC !== "Object" : boolean
>                           : ^^^^^^^
>typeof numOrC : "string" | "number" | "bigint" | "boolean" | "symbol" | "undefined" | "object" | "function"
>              : ^^^^^^^^^^^^^^^^^^^^^^^^^^^^^^^^^^^^^^^^^^^^^^^^^^^^^^^^^^^^^^^^^^^^^^^^^^^^^^^^^^^^^^^^^^^
>numOrC : number | C
>       : ^^^^^^^^^^
>"Object" : "Object"
>         : ^^^^^^^^

    var r3: number = numOrC; // number
>r3 : number
<<<<<<< HEAD
>numOrC : number | C
=======
>   : ^^^^^^
>numOrC : number
>       : ^^^^^^
>>>>>>> 12402f26
}
else {
    c = numOrC; // C
>c = numOrC : C
>           : ^
>c : C
>  : ^
>numOrC : C
>       : ^
}
if (typeof boolOrC !== "Object") {
>typeof boolOrC !== "Object" : boolean
>                            : ^^^^^^^
>typeof boolOrC : "string" | "number" | "bigint" | "boolean" | "symbol" | "undefined" | "object" | "function"
>               : ^^^^^^^^^^^^^^^^^^^^^^^^^^^^^^^^^^^^^^^^^^^^^^^^^^^^^^^^^^^^^^^^^^^^^^^^^^^^^^^^^^^^^^^^^^^
>boolOrC : boolean | C
>        : ^^^^^^^^^^^
>"Object" : "Object"
>         : ^^^^^^^^

    var r4: boolean = boolOrC; // boolean
>r4 : boolean
<<<<<<< HEAD
>boolOrC : boolean | C
=======
>   : ^^^^^^^
>boolOrC : boolean
>        : ^^^^^^^
>>>>>>> 12402f26
}
else {
    c = boolOrC; // C
>c = boolOrC : C
>            : ^
>c : C
>  : ^
>boolOrC : C
>        : ^
}

if (typeof strOrNumOrBool !== "Object") {
>typeof strOrNumOrBool !== "Object" : boolean
>                                   : ^^^^^^^
>typeof strOrNumOrBool : "string" | "number" | "bigint" | "boolean" | "symbol" | "undefined" | "object" | "function"
>                      : ^^^^^^^^^^^^^^^^^^^^^^^^^^^^^^^^^^^^^^^^^^^^^^^^^^^^^^^^^^^^^^^^^^^^^^^^^^^^^^^^^^^^^^^^^^^
>strOrNumOrBool : string | number | boolean
>               : ^^^^^^^^^^^^^^^^^^^^^^^^^
>"Object" : "Object"
>         : ^^^^^^^^

    let q1: string | number | boolean = strOrNumOrBool; // string | number | boolean
>q1 : string | number | boolean
>   : ^^^^^^^^^^^^^^^^^^^^^^^^^
>strOrNumOrBool : string | number | boolean
>               : ^^^^^^^^^^^^^^^^^^^^^^^^^
}
else {
    let q2: {} = strOrNumOrBool; // {}
>q2 : {}
>   : ^^
>strOrNumOrBool : never
>               : ^^^^^
}

<|MERGE_RESOLUTION|>--- conflicted
+++ resolved
@@ -1,316 +1,292 @@
-//// [tests/cases/conformance/expressions/typeGuards/typeGuardOfFormTypeOfOther.ts] ////
-
-=== typeGuardOfFormTypeOfOther.ts ===
-class C { private p: string };
->C : C
->  : ^
->p : string
->  : ^^^^^^
-
-var str: string;
->str : string
->    : ^^^^^^
-
-var bool: boolean;
->bool : boolean
->     : ^^^^^^^
-
-var num: number;
->num : number
->    : ^^^^^^
-
-var strOrNum: string | number;
->strOrNum : string | number
->         : ^^^^^^^^^^^^^^^
-
-var strOrBool: string | boolean;
->strOrBool : string | boolean
->          : ^^^^^^^^^^^^^^^^
-
-var numOrBool: number | boolean
->numOrBool : number | boolean
->          : ^^^^^^^^^^^^^^^^
-
-var strOrNumOrBool: string | number | boolean;
->strOrNumOrBool : string | number | boolean
->               : ^^^^^^^^^^^^^^^^^^^^^^^^^
-
-var strOrC: string | C;
->strOrC : string | C
->       : ^^^^^^^^^^
-
-var numOrC: number | C;
->numOrC : number | C
->       : ^^^^^^^^^^
-
-var boolOrC: boolean | C;
->boolOrC : boolean | C
->        : ^^^^^^^^^^^
-
-var emptyObj: {};
->emptyObj : {}
->         : ^^
-
-var c: C;
->c : C
->  : ^
-
-// A type guard of the form typeof x === s, 
-// where s is a string literal with any value but 'string', 'number' or 'boolean',
-//  - when true, removes the primitive types string, number, and boolean from the type of x, or
-//  - when false, has no effect on the type of x.
-
-if (typeof strOrC === "Object") {
->typeof strOrC === "Object" : boolean
->                           : ^^^^^^^
->typeof strOrC : "string" | "number" | "bigint" | "boolean" | "symbol" | "undefined" | "object" | "function"
->              : ^^^^^^^^^^^^^^^^^^^^^^^^^^^^^^^^^^^^^^^^^^^^^^^^^^^^^^^^^^^^^^^^^^^^^^^^^^^^^^^^^^^^^^^^^^^
->strOrC : string | C
->       : ^^^^^^^^^^
->"Object" : "Object"
->         : ^^^^^^^^
-
-    c = strOrC; // C
->c = strOrC : C
->           : ^
->c : C
->  : ^
->strOrC : C
->       : ^
-}
-else {
-    var r2: string = strOrC; // string
->r2 : string
-<<<<<<< HEAD
->strOrC : string | C
-=======
->   : ^^^^^^
->strOrC : string
->       : ^^^^^^
->>>>>>> 12402f26
-}
-if (typeof numOrC === "Object") {
->typeof numOrC === "Object" : boolean
->                           : ^^^^^^^
->typeof numOrC : "string" | "number" | "bigint" | "boolean" | "symbol" | "undefined" | "object" | "function"
->              : ^^^^^^^^^^^^^^^^^^^^^^^^^^^^^^^^^^^^^^^^^^^^^^^^^^^^^^^^^^^^^^^^^^^^^^^^^^^^^^^^^^^^^^^^^^^
->numOrC : number | C
->       : ^^^^^^^^^^
->"Object" : "Object"
->         : ^^^^^^^^
-
-    c = numOrC; // C
->c = numOrC : C
->           : ^
->c : C
->  : ^
->numOrC : C
->       : ^
-}
-else {
-    var r3: number  = numOrC; // number
->r3 : number
-<<<<<<< HEAD
->numOrC : number | C
-=======
->   : ^^^^^^
->numOrC : number
->       : ^^^^^^
->>>>>>> 12402f26
-}
-if (typeof boolOrC === "Object") {
->typeof boolOrC === "Object" : boolean
->                            : ^^^^^^^
->typeof boolOrC : "string" | "number" | "bigint" | "boolean" | "symbol" | "undefined" | "object" | "function"
->               : ^^^^^^^^^^^^^^^^^^^^^^^^^^^^^^^^^^^^^^^^^^^^^^^^^^^^^^^^^^^^^^^^^^^^^^^^^^^^^^^^^^^^^^^^^^^
->boolOrC : boolean | C
->        : ^^^^^^^^^^^
->"Object" : "Object"
->         : ^^^^^^^^
-
-    c = boolOrC; // C
->c = boolOrC : C
->            : ^
->c : C
->  : ^
->boolOrC : C
->        : ^
-}
-else {
-    var r4: boolean = boolOrC; // boolean
->r4 : boolean
-<<<<<<< HEAD
->boolOrC : boolean | C
-=======
->   : ^^^^^^^
->boolOrC : boolean
->        : ^^^^^^^
->>>>>>> 12402f26
-}
-if (typeof strOrC === "Object" as string) { // comparison is OK with cast
->typeof strOrC === "Object" as string : boolean
->                                     : ^^^^^^^
->typeof strOrC : "string" | "number" | "bigint" | "boolean" | "symbol" | "undefined" | "object" | "function"
->              : ^^^^^^^^^^^^^^^^^^^^^^^^^^^^^^^^^^^^^^^^^^^^^^^^^^^^^^^^^^^^^^^^^^^^^^^^^^^^^^^^^^^^^^^^^^^
->strOrC : string | C
->       : ^^^^^^^^^^
->"Object" as string : string
->                   : ^^^^^^
->"Object" : "Object"
->         : ^^^^^^^^
-
-    c = strOrC; // error: but no narrowing to C
->c = strOrC : string | C
->           : ^^^^^^^^^^
->c : C
->  : ^
->strOrC : string | C
->       : ^^^^^^^^^^
-}
-else {
-    var r5: string = strOrC; // error: no narrowing to string
->r5 : string
->   : ^^^^^^
->strOrC : string | C
->       : ^^^^^^^^^^
-}
-
-if (typeof strOrNumOrBool === "Object") {
->typeof strOrNumOrBool === "Object" : boolean
->                                   : ^^^^^^^
->typeof strOrNumOrBool : "string" | "number" | "bigint" | "boolean" | "symbol" | "undefined" | "object" | "function"
->                      : ^^^^^^^^^^^^^^^^^^^^^^^^^^^^^^^^^^^^^^^^^^^^^^^^^^^^^^^^^^^^^^^^^^^^^^^^^^^^^^^^^^^^^^^^^^^
->strOrNumOrBool : string | number | boolean
->               : ^^^^^^^^^^^^^^^^^^^^^^^^^
->"Object" : "Object"
->         : ^^^^^^^^
-
-    let q1: {} = strOrNumOrBool; // {}
->q1 : {}
->   : ^^
->strOrNumOrBool : never
->               : ^^^^^
-}
-else {
-    let q2: string | number | boolean = strOrNumOrBool; // string | number | boolean
->q2 : string | number | boolean
->   : ^^^^^^^^^^^^^^^^^^^^^^^^^
->strOrNumOrBool : string | number | boolean
->               : ^^^^^^^^^^^^^^^^^^^^^^^^^
-}
-
-// A type guard of the form typeof x !== s, where s is a string literal,
-//  - when true, narrows the type of x by typeof x === s when false, or
-//  - when false, narrows the type of x by typeof x === s when true.
-if (typeof strOrC !== "Object") {
->typeof strOrC !== "Object" : boolean
->                           : ^^^^^^^
->typeof strOrC : "string" | "number" | "bigint" | "boolean" | "symbol" | "undefined" | "object" | "function"
->              : ^^^^^^^^^^^^^^^^^^^^^^^^^^^^^^^^^^^^^^^^^^^^^^^^^^^^^^^^^^^^^^^^^^^^^^^^^^^^^^^^^^^^^^^^^^^
->strOrC : string | C
->       : ^^^^^^^^^^
->"Object" : "Object"
->         : ^^^^^^^^
-
-    var r2: string = strOrC; // string
->r2 : string
-<<<<<<< HEAD
->strOrC : string | C
-=======
->   : ^^^^^^
->strOrC : string
->       : ^^^^^^
->>>>>>> 12402f26
-}
-else {
-    c = strOrC; // C
->c = strOrC : C
->           : ^
->c : C
->  : ^
->strOrC : C
->       : ^
-}
-if (typeof numOrC !== "Object") {
->typeof numOrC !== "Object" : boolean
->                           : ^^^^^^^
->typeof numOrC : "string" | "number" | "bigint" | "boolean" | "symbol" | "undefined" | "object" | "function"
->              : ^^^^^^^^^^^^^^^^^^^^^^^^^^^^^^^^^^^^^^^^^^^^^^^^^^^^^^^^^^^^^^^^^^^^^^^^^^^^^^^^^^^^^^^^^^^
->numOrC : number | C
->       : ^^^^^^^^^^
->"Object" : "Object"
->         : ^^^^^^^^
-
-    var r3: number = numOrC; // number
->r3 : number
-<<<<<<< HEAD
->numOrC : number | C
-=======
->   : ^^^^^^
->numOrC : number
->       : ^^^^^^
->>>>>>> 12402f26
-}
-else {
-    c = numOrC; // C
->c = numOrC : C
->           : ^
->c : C
->  : ^
->numOrC : C
->       : ^
-}
-if (typeof boolOrC !== "Object") {
->typeof boolOrC !== "Object" : boolean
->                            : ^^^^^^^
->typeof boolOrC : "string" | "number" | "bigint" | "boolean" | "symbol" | "undefined" | "object" | "function"
->               : ^^^^^^^^^^^^^^^^^^^^^^^^^^^^^^^^^^^^^^^^^^^^^^^^^^^^^^^^^^^^^^^^^^^^^^^^^^^^^^^^^^^^^^^^^^^
->boolOrC : boolean | C
->        : ^^^^^^^^^^^
->"Object" : "Object"
->         : ^^^^^^^^
-
-    var r4: boolean = boolOrC; // boolean
->r4 : boolean
-<<<<<<< HEAD
->boolOrC : boolean | C
-=======
->   : ^^^^^^^
->boolOrC : boolean
->        : ^^^^^^^
->>>>>>> 12402f26
-}
-else {
-    c = boolOrC; // C
->c = boolOrC : C
->            : ^
->c : C
->  : ^
->boolOrC : C
->        : ^
-}
-
-if (typeof strOrNumOrBool !== "Object") {
->typeof strOrNumOrBool !== "Object" : boolean
->                                   : ^^^^^^^
->typeof strOrNumOrBool : "string" | "number" | "bigint" | "boolean" | "symbol" | "undefined" | "object" | "function"
->                      : ^^^^^^^^^^^^^^^^^^^^^^^^^^^^^^^^^^^^^^^^^^^^^^^^^^^^^^^^^^^^^^^^^^^^^^^^^^^^^^^^^^^^^^^^^^^
->strOrNumOrBool : string | number | boolean
->               : ^^^^^^^^^^^^^^^^^^^^^^^^^
->"Object" : "Object"
->         : ^^^^^^^^
-
-    let q1: string | number | boolean = strOrNumOrBool; // string | number | boolean
->q1 : string | number | boolean
->   : ^^^^^^^^^^^^^^^^^^^^^^^^^
->strOrNumOrBool : string | number | boolean
->               : ^^^^^^^^^^^^^^^^^^^^^^^^^
-}
-else {
-    let q2: {} = strOrNumOrBool; // {}
->q2 : {}
->   : ^^
->strOrNumOrBool : never
->               : ^^^^^
-}
-
+//// [tests/cases/conformance/expressions/typeGuards/typeGuardOfFormTypeOfOther.ts] ////
+
+=== typeGuardOfFormTypeOfOther.ts ===
+class C { private p: string };
+>C : C
+>  : ^
+>p : string
+>  : ^^^^^^
+
+var str: string;
+>str : string
+>    : ^^^^^^
+
+var bool: boolean;
+>bool : boolean
+>     : ^^^^^^^
+
+var num: number;
+>num : number
+>    : ^^^^^^
+
+var strOrNum: string | number;
+>strOrNum : string | number
+>         : ^^^^^^^^^^^^^^^
+
+var strOrBool: string | boolean;
+>strOrBool : string | boolean
+>          : ^^^^^^^^^^^^^^^^
+
+var numOrBool: number | boolean
+>numOrBool : number | boolean
+>          : ^^^^^^^^^^^^^^^^
+
+var strOrNumOrBool: string | number | boolean;
+>strOrNumOrBool : string | number | boolean
+>               : ^^^^^^^^^^^^^^^^^^^^^^^^^
+
+var strOrC: string | C;
+>strOrC : string | C
+>       : ^^^^^^^^^^
+
+var numOrC: number | C;
+>numOrC : number | C
+>       : ^^^^^^^^^^
+
+var boolOrC: boolean | C;
+>boolOrC : boolean | C
+>        : ^^^^^^^^^^^
+
+var emptyObj: {};
+>emptyObj : {}
+>         : ^^
+
+var c: C;
+>c : C
+>  : ^
+
+// A type guard of the form typeof x === s, 
+// where s is a string literal with any value but 'string', 'number' or 'boolean',
+//  - when true, removes the primitive types string, number, and boolean from the type of x, or
+//  - when false, has no effect on the type of x.
+
+if (typeof strOrC === "Object") {
+>typeof strOrC === "Object" : boolean
+>                           : ^^^^^^^
+>typeof strOrC : "string" | "number" | "bigint" | "boolean" | "symbol" | "undefined" | "object" | "function"
+>              : ^^^^^^^^^^^^^^^^^^^^^^^^^^^^^^^^^^^^^^^^^^^^^^^^^^^^^^^^^^^^^^^^^^^^^^^^^^^^^^^^^^^^^^^^^^^
+>strOrC : string | C
+>       : ^^^^^^^^^^
+>"Object" : "Object"
+>         : ^^^^^^^^
+
+    c = strOrC; // C
+>c = strOrC : C
+>           : ^
+>c : C
+>  : ^
+>strOrC : C
+>       : ^
+}
+else {
+    var r2: string = strOrC; // string
+>r2 : string
+>   : ^^^^^^
+>strOrC : string | C
+>       : ^^^^^^^^^^
+}
+if (typeof numOrC === "Object") {
+>typeof numOrC === "Object" : boolean
+>                           : ^^^^^^^
+>typeof numOrC : "string" | "number" | "bigint" | "boolean" | "symbol" | "undefined" | "object" | "function"
+>              : ^^^^^^^^^^^^^^^^^^^^^^^^^^^^^^^^^^^^^^^^^^^^^^^^^^^^^^^^^^^^^^^^^^^^^^^^^^^^^^^^^^^^^^^^^^^
+>numOrC : number | C
+>       : ^^^^^^^^^^
+>"Object" : "Object"
+>         : ^^^^^^^^
+
+    c = numOrC; // C
+>c = numOrC : C
+>           : ^
+>c : C
+>  : ^
+>numOrC : C
+>       : ^
+}
+else {
+    var r3: number  = numOrC; // number
+>r3 : number
+>   : ^^^^^^
+>numOrC : number | C
+>       : ^^^^^^^^^^
+}
+if (typeof boolOrC === "Object") {
+>typeof boolOrC === "Object" : boolean
+>                            : ^^^^^^^
+>typeof boolOrC : "string" | "number" | "bigint" | "boolean" | "symbol" | "undefined" | "object" | "function"
+>               : ^^^^^^^^^^^^^^^^^^^^^^^^^^^^^^^^^^^^^^^^^^^^^^^^^^^^^^^^^^^^^^^^^^^^^^^^^^^^^^^^^^^^^^^^^^^
+>boolOrC : boolean | C
+>        : ^^^^^^^^^^^
+>"Object" : "Object"
+>         : ^^^^^^^^
+
+    c = boolOrC; // C
+>c = boolOrC : C
+>            : ^
+>c : C
+>  : ^
+>boolOrC : C
+>        : ^
+}
+else {
+    var r4: boolean = boolOrC; // boolean
+>r4 : boolean
+>   : ^^^^^^^
+>boolOrC : boolean | C
+>        : ^^^^^^^^^^^
+}
+if (typeof strOrC === "Object" as string) { // comparison is OK with cast
+>typeof strOrC === "Object" as string : boolean
+>                                     : ^^^^^^^
+>typeof strOrC : "string" | "number" | "bigint" | "boolean" | "symbol" | "undefined" | "object" | "function"
+>              : ^^^^^^^^^^^^^^^^^^^^^^^^^^^^^^^^^^^^^^^^^^^^^^^^^^^^^^^^^^^^^^^^^^^^^^^^^^^^^^^^^^^^^^^^^^^
+>strOrC : string | C
+>       : ^^^^^^^^^^
+>"Object" as string : string
+>                   : ^^^^^^
+>"Object" : "Object"
+>         : ^^^^^^^^
+
+    c = strOrC; // error: but no narrowing to C
+>c = strOrC : string | C
+>           : ^^^^^^^^^^
+>c : C
+>  : ^
+>strOrC : string | C
+>       : ^^^^^^^^^^
+}
+else {
+    var r5: string = strOrC; // error: no narrowing to string
+>r5 : string
+>   : ^^^^^^
+>strOrC : string | C
+>       : ^^^^^^^^^^
+}
+
+if (typeof strOrNumOrBool === "Object") {
+>typeof strOrNumOrBool === "Object" : boolean
+>                                   : ^^^^^^^
+>typeof strOrNumOrBool : "string" | "number" | "bigint" | "boolean" | "symbol" | "undefined" | "object" | "function"
+>                      : ^^^^^^^^^^^^^^^^^^^^^^^^^^^^^^^^^^^^^^^^^^^^^^^^^^^^^^^^^^^^^^^^^^^^^^^^^^^^^^^^^^^^^^^^^^^
+>strOrNumOrBool : string | number | boolean
+>               : ^^^^^^^^^^^^^^^^^^^^^^^^^
+>"Object" : "Object"
+>         : ^^^^^^^^
+
+    let q1: {} = strOrNumOrBool; // {}
+>q1 : {}
+>   : ^^
+>strOrNumOrBool : never
+>               : ^^^^^
+}
+else {
+    let q2: string | number | boolean = strOrNumOrBool; // string | number | boolean
+>q2 : string | number | boolean
+>   : ^^^^^^^^^^^^^^^^^^^^^^^^^
+>strOrNumOrBool : string | number | boolean
+>               : ^^^^^^^^^^^^^^^^^^^^^^^^^
+}
+
+// A type guard of the form typeof x !== s, where s is a string literal,
+//  - when true, narrows the type of x by typeof x === s when false, or
+//  - when false, narrows the type of x by typeof x === s when true.
+if (typeof strOrC !== "Object") {
+>typeof strOrC !== "Object" : boolean
+>                           : ^^^^^^^
+>typeof strOrC : "string" | "number" | "bigint" | "boolean" | "symbol" | "undefined" | "object" | "function"
+>              : ^^^^^^^^^^^^^^^^^^^^^^^^^^^^^^^^^^^^^^^^^^^^^^^^^^^^^^^^^^^^^^^^^^^^^^^^^^^^^^^^^^^^^^^^^^^
+>strOrC : string | C
+>       : ^^^^^^^^^^
+>"Object" : "Object"
+>         : ^^^^^^^^
+
+    var r2: string = strOrC; // string
+>r2 : string
+>   : ^^^^^^
+>strOrC : string | C
+>       : ^^^^^^^^^^
+}
+else {
+    c = strOrC; // C
+>c = strOrC : C
+>           : ^
+>c : C
+>  : ^
+>strOrC : C
+>       : ^
+}
+if (typeof numOrC !== "Object") {
+>typeof numOrC !== "Object" : boolean
+>                           : ^^^^^^^
+>typeof numOrC : "string" | "number" | "bigint" | "boolean" | "symbol" | "undefined" | "object" | "function"
+>              : ^^^^^^^^^^^^^^^^^^^^^^^^^^^^^^^^^^^^^^^^^^^^^^^^^^^^^^^^^^^^^^^^^^^^^^^^^^^^^^^^^^^^^^^^^^^
+>numOrC : number | C
+>       : ^^^^^^^^^^
+>"Object" : "Object"
+>         : ^^^^^^^^
+
+    var r3: number = numOrC; // number
+>r3 : number
+>   : ^^^^^^
+>numOrC : number | C
+>       : ^^^^^^^^^^
+}
+else {
+    c = numOrC; // C
+>c = numOrC : C
+>           : ^
+>c : C
+>  : ^
+>numOrC : C
+>       : ^
+}
+if (typeof boolOrC !== "Object") {
+>typeof boolOrC !== "Object" : boolean
+>                            : ^^^^^^^
+>typeof boolOrC : "string" | "number" | "bigint" | "boolean" | "symbol" | "undefined" | "object" | "function"
+>               : ^^^^^^^^^^^^^^^^^^^^^^^^^^^^^^^^^^^^^^^^^^^^^^^^^^^^^^^^^^^^^^^^^^^^^^^^^^^^^^^^^^^^^^^^^^^
+>boolOrC : boolean | C
+>        : ^^^^^^^^^^^
+>"Object" : "Object"
+>         : ^^^^^^^^
+
+    var r4: boolean = boolOrC; // boolean
+>r4 : boolean
+>   : ^^^^^^^
+>boolOrC : boolean | C
+>        : ^^^^^^^^^^^
+}
+else {
+    c = boolOrC; // C
+>c = boolOrC : C
+>            : ^
+>c : C
+>  : ^
+>boolOrC : C
+>        : ^
+}
+
+if (typeof strOrNumOrBool !== "Object") {
+>typeof strOrNumOrBool !== "Object" : boolean
+>                                   : ^^^^^^^
+>typeof strOrNumOrBool : "string" | "number" | "bigint" | "boolean" | "symbol" | "undefined" | "object" | "function"
+>                      : ^^^^^^^^^^^^^^^^^^^^^^^^^^^^^^^^^^^^^^^^^^^^^^^^^^^^^^^^^^^^^^^^^^^^^^^^^^^^^^^^^^^^^^^^^^^
+>strOrNumOrBool : string | number | boolean
+>               : ^^^^^^^^^^^^^^^^^^^^^^^^^
+>"Object" : "Object"
+>         : ^^^^^^^^
+
+    let q1: string | number | boolean = strOrNumOrBool; // string | number | boolean
+>q1 : string | number | boolean
+>   : ^^^^^^^^^^^^^^^^^^^^^^^^^
+>strOrNumOrBool : string | number | boolean
+>               : ^^^^^^^^^^^^^^^^^^^^^^^^^
+}
+else {
+    let q2: {} = strOrNumOrBool; // {}
+>q2 : {}
+>   : ^^
+>strOrNumOrBool : never
+>               : ^^^^^
+}
+