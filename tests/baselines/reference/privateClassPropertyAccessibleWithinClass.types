//// [tests/cases/conformance/classes/members/accessibility/privateClassPropertyAccessibleWithinClass.ts] ////

=== privateClassPropertyAccessibleWithinClass.ts ===
// no errors

class C {
>C : C
>  : ^

    private x: string;
>x : string
>  : ^^^^^^

    private get y() { return this.x; }
>y : string
>  : ^^^^^^
>this.x : string
>       : ^^^^^^
>this : this
>     : ^^^^
>x : string
>  : ^^^^^^

    private set y(x) { this.y = this.x; }
>y : string
>  : ^^^^^^
>x : string
>  : ^^^^^^
>this.y = this.x : string
>                : ^^^^^^
>this.y : string
>       : ^^^^^^
>this : this
>     : ^^^^
>y : string
>  : ^^^^^^
>this.x : string
>       : ^^^^^^
>this : this
>     : ^^^^
>x : string
>  : ^^^^^^

    private foo() { return this.foo; }
>foo : () => any
>    : ^^^^^^^^^
>this.foo : () => any
>         : ^^^^^^^^^
>this : this
>     : ^^^^
>foo : () => any
>    : ^^^^^^^^^

    private static x: string;
>x : string
>  : ^^^^^^

    private static get y() { return this.x; }
>y : string
>  : ^^^^^^
>this.x : string
>       : ^^^^^^
>this : typeof C
>     : ^^^^^^^^
>x : string
>  : ^^^^^^

    private static set y(x) { this.y = this.x; }
>y : string
>  : ^^^^^^
>x : string
>  : ^^^^^^
>this.y = this.x : string
>                : ^^^^^^
>this.y : string
>       : ^^^^^^
>this : typeof C
>     : ^^^^^^^^
>y : string
>  : ^^^^^^
>this.x : string
>       : ^^^^^^
>this : typeof C
>     : ^^^^^^^^
>x : string
>  : ^^^^^^

    private static foo() { return this.foo; }
>foo : () => typeof C.foo
>    : ^^^^^^^^^^^^^^^^^^
>this.foo : () => typeof C.foo
>         : ^^^^^^^^^^^^^^^^^^
>this : typeof C
>     : ^^^^^^^^
>foo : () => typeof C.foo
>    : ^^^^^^^^^^^^^^^^^^

    private static bar() { this.foo(); }
>bar : () => void
>    : ^^^^^^^^^^
>this.foo() : () => typeof C.foo
>           : ^^^^^^^^^^^^^^^^^^
>this.foo : () => typeof C.foo
>         : ^^^^^^^^^^^^^^^^^^
>this : typeof C
>     : ^^^^^^^^
>foo : () => typeof C.foo
>    : ^^^^^^^^^^^^^^^^^^
}

// added level of function nesting
class C2 {
>C2 : C2
>   : ^^

    private x: string;
>x : string
>  : ^^^^^^

    private get y() { () => this.x; return null; }
>y : null
>() => this.x : () => string
>             : ^^^^^^^^^^^^
>this.x : string
>       : ^^^^^^
>this : this
>     : ^^^^
>x : string
>  : ^^^^^^

    private set y(x) { () => { this.y = this.x; } }
>y : null
>x : null
>() => { this.y = this.x; } : () => void
>                           : ^^^^^^^^^^
>this.y = this.x : string
<<<<<<< HEAD
>this.y : null
>this : this
>y : null
=======
>                : ^^^^^^
>this.y : any
>this : this
>     : ^^^^
>y : any
>  : ^^^
>>>>>>> 12402f26
>this.x : string
>       : ^^^^^^
>this : this
>     : ^^^^
>x : string
>  : ^^^^^^

    private foo() { () => this.foo; }
>foo : () => void
>    : ^^^^^^^^^^
>() => this.foo : () => () => void
>               : ^^^^^^^^^^^^^^^^
>this.foo : () => void
>         : ^^^^^^^^^^
>this : this
>     : ^^^^
>foo : () => void
>    : ^^^^^^^^^^

    private static x: string;
>x : string
>  : ^^^^^^

    private static get y() { () => this.x; return null; }
>y : null
>() => this.x : () => string
>             : ^^^^^^^^^^^^
>this.x : string
>       : ^^^^^^
>this : typeof C2
>     : ^^^^^^^^^
>x : string
>  : ^^^^^^

    private static set y(x) {
>y : null
>x : null

        () => { this.y = this.x; }
>() => { this.y = this.x; } : () => void
>                           : ^^^^^^^^^^
>this.y = this.x : string
<<<<<<< HEAD
>this.y : null
>this : typeof C2
>y : null
=======
>                : ^^^^^^
>this.y : any
>this : typeof C2
>     : ^^^^^^^^^
>y : any
>  : ^^^
>>>>>>> 12402f26
>this.x : string
>       : ^^^^^^
>this : typeof C2
>     : ^^^^^^^^^
>x : string
>  : ^^^^^^
     }
    private static foo() { () => this.foo; }
>foo : () => void
>    : ^^^^^^^^^^
>() => this.foo : () => () => void
>               : ^^^^^^^^^^^^^^^^
>this.foo : () => void
>         : ^^^^^^^^^^
>this : typeof C2
>     : ^^^^^^^^^
>foo : () => void
>    : ^^^^^^^^^^

    private static bar() { () => this.foo(); }
>bar : () => void
>    : ^^^^^^^^^^
>() => this.foo() : () => void
>                 : ^^^^^^^^^^
>this.foo() : void
>           : ^^^^
>this.foo : () => void
>         : ^^^^^^^^^^
>this : typeof C2
>     : ^^^^^^^^^
>foo : () => void
>    : ^^^^^^^^^^
}

<|MERGE_RESOLUTION|>--- conflicted
+++ resolved
@@ -1,236 +1,232 @@
-//// [tests/cases/conformance/classes/members/accessibility/privateClassPropertyAccessibleWithinClass.ts] ////
-
-=== privateClassPropertyAccessibleWithinClass.ts ===
-// no errors
-
-class C {
->C : C
->  : ^
-
-    private x: string;
->x : string
->  : ^^^^^^
-
-    private get y() { return this.x; }
->y : string
->  : ^^^^^^
->this.x : string
->       : ^^^^^^
->this : this
->     : ^^^^
->x : string
->  : ^^^^^^
-
-    private set y(x) { this.y = this.x; }
->y : string
->  : ^^^^^^
->x : string
->  : ^^^^^^
->this.y = this.x : string
->                : ^^^^^^
->this.y : string
->       : ^^^^^^
->this : this
->     : ^^^^
->y : string
->  : ^^^^^^
->this.x : string
->       : ^^^^^^
->this : this
->     : ^^^^
->x : string
->  : ^^^^^^
-
-    private foo() { return this.foo; }
->foo : () => any
->    : ^^^^^^^^^
->this.foo : () => any
->         : ^^^^^^^^^
->this : this
->     : ^^^^
->foo : () => any
->    : ^^^^^^^^^
-
-    private static x: string;
->x : string
->  : ^^^^^^
-
-    private static get y() { return this.x; }
->y : string
->  : ^^^^^^
->this.x : string
->       : ^^^^^^
->this : typeof C
->     : ^^^^^^^^
->x : string
->  : ^^^^^^
-
-    private static set y(x) { this.y = this.x; }
->y : string
->  : ^^^^^^
->x : string
->  : ^^^^^^
->this.y = this.x : string
->                : ^^^^^^
->this.y : string
->       : ^^^^^^
->this : typeof C
->     : ^^^^^^^^
->y : string
->  : ^^^^^^
->this.x : string
->       : ^^^^^^
->this : typeof C
->     : ^^^^^^^^
->x : string
->  : ^^^^^^
-
-    private static foo() { return this.foo; }
->foo : () => typeof C.foo
->    : ^^^^^^^^^^^^^^^^^^
->this.foo : () => typeof C.foo
->         : ^^^^^^^^^^^^^^^^^^
->this : typeof C
->     : ^^^^^^^^
->foo : () => typeof C.foo
->    : ^^^^^^^^^^^^^^^^^^
-
-    private static bar() { this.foo(); }
->bar : () => void
->    : ^^^^^^^^^^
->this.foo() : () => typeof C.foo
->           : ^^^^^^^^^^^^^^^^^^
->this.foo : () => typeof C.foo
->         : ^^^^^^^^^^^^^^^^^^
->this : typeof C
->     : ^^^^^^^^
->foo : () => typeof C.foo
->    : ^^^^^^^^^^^^^^^^^^
-}
-
-// added level of function nesting
-class C2 {
->C2 : C2
->   : ^^
-
-    private x: string;
->x : string
->  : ^^^^^^
-
-    private get y() { () => this.x; return null; }
->y : null
->() => this.x : () => string
->             : ^^^^^^^^^^^^
->this.x : string
->       : ^^^^^^
->this : this
->     : ^^^^
->x : string
->  : ^^^^^^
-
-    private set y(x) { () => { this.y = this.x; } }
->y : null
->x : null
->() => { this.y = this.x; } : () => void
->                           : ^^^^^^^^^^
->this.y = this.x : string
-<<<<<<< HEAD
->this.y : null
->this : this
->y : null
-=======
->                : ^^^^^^
->this.y : any
->this : this
->     : ^^^^
->y : any
->  : ^^^
->>>>>>> 12402f26
->this.x : string
->       : ^^^^^^
->this : this
->     : ^^^^
->x : string
->  : ^^^^^^
-
-    private foo() { () => this.foo; }
->foo : () => void
->    : ^^^^^^^^^^
->() => this.foo : () => () => void
->               : ^^^^^^^^^^^^^^^^
->this.foo : () => void
->         : ^^^^^^^^^^
->this : this
->     : ^^^^
->foo : () => void
->    : ^^^^^^^^^^
-
-    private static x: string;
->x : string
->  : ^^^^^^
-
-    private static get y() { () => this.x; return null; }
->y : null
->() => this.x : () => string
->             : ^^^^^^^^^^^^
->this.x : string
->       : ^^^^^^
->this : typeof C2
->     : ^^^^^^^^^
->x : string
->  : ^^^^^^
-
-    private static set y(x) {
->y : null
->x : null
-
-        () => { this.y = this.x; }
->() => { this.y = this.x; } : () => void
->                           : ^^^^^^^^^^
->this.y = this.x : string
-<<<<<<< HEAD
->this.y : null
->this : typeof C2
->y : null
-=======
->                : ^^^^^^
->this.y : any
->this : typeof C2
->     : ^^^^^^^^^
->y : any
->  : ^^^
->>>>>>> 12402f26
->this.x : string
->       : ^^^^^^
->this : typeof C2
->     : ^^^^^^^^^
->x : string
->  : ^^^^^^
-     }
-    private static foo() { () => this.foo; }
->foo : () => void
->    : ^^^^^^^^^^
->() => this.foo : () => () => void
->               : ^^^^^^^^^^^^^^^^
->this.foo : () => void
->         : ^^^^^^^^^^
->this : typeof C2
->     : ^^^^^^^^^
->foo : () => void
->    : ^^^^^^^^^^
-
-    private static bar() { () => this.foo(); }
->bar : () => void
->    : ^^^^^^^^^^
->() => this.foo() : () => void
->                 : ^^^^^^^^^^
->this.foo() : void
->           : ^^^^
->this.foo : () => void
->         : ^^^^^^^^^^
->this : typeof C2
->     : ^^^^^^^^^
->foo : () => void
->    : ^^^^^^^^^^
-}
-
+//// [tests/cases/conformance/classes/members/accessibility/privateClassPropertyAccessibleWithinClass.ts] ////
+
+=== privateClassPropertyAccessibleWithinClass.ts ===
+// no errors
+
+class C {
+>C : C
+>  : ^
+
+    private x: string;
+>x : string
+>  : ^^^^^^
+
+    private get y() { return this.x; }
+>y : string
+>  : ^^^^^^
+>this.x : string
+>       : ^^^^^^
+>this : this
+>     : ^^^^
+>x : string
+>  : ^^^^^^
+
+    private set y(x) { this.y = this.x; }
+>y : string
+>  : ^^^^^^
+>x : string
+>  : ^^^^^^
+>this.y = this.x : string
+>                : ^^^^^^
+>this.y : string
+>       : ^^^^^^
+>this : this
+>     : ^^^^
+>y : string
+>  : ^^^^^^
+>this.x : string
+>       : ^^^^^^
+>this : this
+>     : ^^^^
+>x : string
+>  : ^^^^^^
+
+    private foo() { return this.foo; }
+>foo : () => any
+>    : ^^^^^^^^^
+>this.foo : () => any
+>         : ^^^^^^^^^
+>this : this
+>     : ^^^^
+>foo : () => any
+>    : ^^^^^^^^^
+
+    private static x: string;
+>x : string
+>  : ^^^^^^
+
+    private static get y() { return this.x; }
+>y : string
+>  : ^^^^^^
+>this.x : string
+>       : ^^^^^^
+>this : typeof C
+>     : ^^^^^^^^
+>x : string
+>  : ^^^^^^
+
+    private static set y(x) { this.y = this.x; }
+>y : string
+>  : ^^^^^^
+>x : string
+>  : ^^^^^^
+>this.y = this.x : string
+>                : ^^^^^^
+>this.y : string
+>       : ^^^^^^
+>this : typeof C
+>     : ^^^^^^^^
+>y : string
+>  : ^^^^^^
+>this.x : string
+>       : ^^^^^^
+>this : typeof C
+>     : ^^^^^^^^
+>x : string
+>  : ^^^^^^
+
+    private static foo() { return this.foo; }
+>foo : () => typeof C.foo
+>    : ^^^^^^^^^^^^^^^^^^
+>this.foo : () => typeof C.foo
+>         : ^^^^^^^^^^^^^^^^^^
+>this : typeof C
+>     : ^^^^^^^^
+>foo : () => typeof C.foo
+>    : ^^^^^^^^^^^^^^^^^^
+
+    private static bar() { this.foo(); }
+>bar : () => void
+>    : ^^^^^^^^^^
+>this.foo() : () => typeof C.foo
+>           : ^^^^^^^^^^^^^^^^^^
+>this.foo : () => typeof C.foo
+>         : ^^^^^^^^^^^^^^^^^^
+>this : typeof C
+>     : ^^^^^^^^
+>foo : () => typeof C.foo
+>    : ^^^^^^^^^^^^^^^^^^
+}
+
+// added level of function nesting
+class C2 {
+>C2 : C2
+>   : ^^
+
+    private x: string;
+>x : string
+>  : ^^^^^^
+
+    private get y() { () => this.x; return null; }
+>y : null
+>  : ^^^^
+>() => this.x : () => string
+>             : ^^^^^^^^^^^^
+>this.x : string
+>       : ^^^^^^
+>this : this
+>     : ^^^^
+>x : string
+>  : ^^^^^^
+
+    private set y(x) { () => { this.y = this.x; } }
+>y : null
+>  : ^^^^
+>x : null
+>  : ^^^^
+>() => { this.y = this.x; } : () => void
+>                           : ^^^^^^^^^^
+>this.y = this.x : string
+>                : ^^^^^^
+>this.y : null
+>       : ^^^^
+>this : this
+>     : ^^^^
+>y : null
+>  : ^^^^
+>this.x : string
+>       : ^^^^^^
+>this : this
+>     : ^^^^
+>x : string
+>  : ^^^^^^
+
+    private foo() { () => this.foo; }
+>foo : () => void
+>    : ^^^^^^^^^^
+>() => this.foo : () => () => void
+>               : ^^^^^^^^^^^^^^^^
+>this.foo : () => void
+>         : ^^^^^^^^^^
+>this : this
+>     : ^^^^
+>foo : () => void
+>    : ^^^^^^^^^^
+
+    private static x: string;
+>x : string
+>  : ^^^^^^
+
+    private static get y() { () => this.x; return null; }
+>y : null
+>  : ^^^^
+>() => this.x : () => string
+>             : ^^^^^^^^^^^^
+>this.x : string
+>       : ^^^^^^
+>this : typeof C2
+>     : ^^^^^^^^^
+>x : string
+>  : ^^^^^^
+
+    private static set y(x) {
+>y : null
+>  : ^^^^
+>x : null
+>  : ^^^^
+
+        () => { this.y = this.x; }
+>() => { this.y = this.x; } : () => void
+>                           : ^^^^^^^^^^
+>this.y = this.x : string
+>                : ^^^^^^
+>this.y : null
+>       : ^^^^
+>this : typeof C2
+>     : ^^^^^^^^^
+>y : null
+>  : ^^^^
+>this.x : string
+>       : ^^^^^^
+>this : typeof C2
+>     : ^^^^^^^^^
+>x : string
+>  : ^^^^^^
+     }
+    private static foo() { () => this.foo; }
+>foo : () => void
+>    : ^^^^^^^^^^
+>() => this.foo : () => () => void
+>               : ^^^^^^^^^^^^^^^^
+>this.foo : () => void
+>         : ^^^^^^^^^^
+>this : typeof C2
+>     : ^^^^^^^^^
+>foo : () => void
+>    : ^^^^^^^^^^
+
+    private static bar() { () => this.foo(); }
+>bar : () => void
+>    : ^^^^^^^^^^
+>() => this.foo() : () => void
+>                 : ^^^^^^^^^^
+>this.foo() : void
+>           : ^^^^
+>this.foo : () => void
+>         : ^^^^^^^^^^
+>this : typeof C2
+>     : ^^^^^^^^^
+>foo : () => void
+>    : ^^^^^^^^^^
+}
+