--- conflicted
+++ resolved
@@ -1,52 +1,39 @@
-//// [tests/cases/compiler/formatToPartsFractionalSecond.ts] ////
-
-=== formatToPartsFractionalSecond.ts ===
-new Intl.DateTimeFormat().formatToParts().find((val) => val.type === 'fractionalSecond')
-<<<<<<< HEAD
->new Intl.DateTimeFormat().formatToParts().find((val) => val.type === 'fractionalSecond') : Intl.DateTimeFormatPart | undefined
->new Intl.DateTimeFormat().formatToParts().find : { <S extends Intl.DateTimeFormatPart>(predicate: (value: Intl.DateTimeFormatPart, index: number, obj: Intl.DateTimeFormatPart[]) => value is S, thisArg?: any): S | undefined; (predicate: (value: Intl.DateTimeFormatPart, index: number, obj: Intl.DateTimeFormatPart[]) => unknown, thisArg?: any): Intl.DateTimeFormatPart | undefined; }
->new Intl.DateTimeFormat().formatToParts() : Intl.DateTimeFormatPart[]
->new Intl.DateTimeFormat().formatToParts : (date?: number | Date | undefined) => Intl.DateTimeFormatPart[]
->new Intl.DateTimeFormat() : Intl.DateTimeFormat
->Intl.DateTimeFormat : { (locales?: string | string[] | undefined, options?: Intl.DateTimeFormatOptions | undefined): Intl.DateTimeFormat; new (locales?: string | string[] | undefined, options?: Intl.DateTimeFormatOptions | undefined): Intl.DateTimeFormat; supportedLocalesOf(locales: string | string[], options?: Intl.DateTimeFormatOptions | undefined): string[]; readonly prototype: Intl.DateTimeFormat; }
->Intl : typeof Intl
->DateTimeFormat : { (locales?: string | string[] | undefined, options?: Intl.DateTimeFormatOptions | undefined): Intl.DateTimeFormat; new (locales?: string | string[] | undefined, options?: Intl.DateTimeFormatOptions | undefined): Intl.DateTimeFormat; supportedLocalesOf(locales: string | string[], options?: Intl.DateTimeFormatOptions | undefined): string[]; readonly prototype: Intl.DateTimeFormat; }
->formatToParts : (date?: number | Date | undefined) => Intl.DateTimeFormatPart[]
->find : { <S extends Intl.DateTimeFormatPart>(predicate: (value: Intl.DateTimeFormatPart, index: number, obj: Intl.DateTimeFormatPart[]) => value is S, thisArg?: any): S | undefined; (predicate: (value: Intl.DateTimeFormatPart, index: number, obj: Intl.DateTimeFormatPart[]) => unknown, thisArg?: any): Intl.DateTimeFormatPart | undefined; }
-=======
->new Intl.DateTimeFormat().formatToParts().find((val) => val.type === 'fractionalSecond') : Intl.DateTimeFormatPart
->                                                                                         : ^^^^^^^^^^^^^^^^^^^^^^^
->new Intl.DateTimeFormat().formatToParts().find : { <S extends Intl.DateTimeFormatPart>(predicate: (value: Intl.DateTimeFormatPart, index: number, obj: Intl.DateTimeFormatPart[]) => value is S, thisArg?: any): S; (predicate: (value: Intl.DateTimeFormatPart, index: number, obj: Intl.DateTimeFormatPart[]) => unknown, thisArg?: any): Intl.DateTimeFormatPart; }
->                                               : ^^^^^^^^^^^^^^^^^^^^^^^^^^^^^^^^^^^^^^^^^^^^^^^^^^^^^^^^^^^^^^^^^^^^^^^^^^^^^^^^^^^^^^^^^^^^^^^^^^^^^^^^^^^^^^^^^^^^^^^^^^^^^^^^^^^^^^^^^^^^^^^^^^^^^^^^^^^^^^^^^^^^^^^^^^^^^^^^^^^^^^^^^^^^^^^^^^^^^^^^^^^^^^^^^^^^^^^^^^^^^^^^^^^^^^^^^^^^^^^^^^^^^^^^^^^^^^^^^^^^^^^^^^^^^^^^^^^^^^^^^^^^^^^^^^^^^^^^^^^^^^^^^^^^^
->new Intl.DateTimeFormat().formatToParts() : Intl.DateTimeFormatPart[]
->                                          : ^^^^^^^^^^^^^^^^^^^^^^^^^
->new Intl.DateTimeFormat().formatToParts : (date?: number | Date) => Intl.DateTimeFormatPart[]
->                                        : ^^^^^^^^^^^^^^^^^^^^^^^^^^^^^^^^^^^^^^^^^^^^^^^^^^^
->new Intl.DateTimeFormat() : Intl.DateTimeFormat
->                          : ^^^^^^^^^^^^^^^^^^^
->Intl.DateTimeFormat : Intl.DateTimeFormatConstructor
->                    : ^^^^^^^^^^^^^^^^^^^^^^^^^^^^^^
->Intl : typeof Intl
->     : ^^^^^^^^^^^
->DateTimeFormat : Intl.DateTimeFormatConstructor
->               : ^^^^^^^^^^^^^^^^^^^^^^^^^^^^^^
->formatToParts : (date?: number | Date) => Intl.DateTimeFormatPart[]
->              : ^^^^^^^^^^^^^^^^^^^^^^^^^^^^^^^^^^^^^^^^^^^^^^^^^^^
->find : { <S extends Intl.DateTimeFormatPart>(predicate: (value: Intl.DateTimeFormatPart, index: number, obj: Intl.DateTimeFormatPart[]) => value is S, thisArg?: any): S; (predicate: (value: Intl.DateTimeFormatPart, index: number, obj: Intl.DateTimeFormatPart[]) => unknown, thisArg?: any): Intl.DateTimeFormatPart; }
->     : ^^^^^^^^^^^^^^^^^^^^^^^^^^^^^^^^^^^^^^^^^^^^^^^^^^^^^^^^^^^^^^^^^^^^^^^^^^^^^^^^^^^^^^^^^^^^^^^^^^^^^^^^^^^^^^^^^^^^^^^^^^^^^^^^^^^^^^^^^^^^^^^^^^^^^^^^^^^^^^^^^^^^^^^^^^^^^^^^^^^^^^^^^^^^^^^^^^^^^^^^^^^^^^^^^^^^^^^^^^^^^^^^^^^^^^^^^^^^^^^^^^^^^^^^^^^^^^^^^^^^^^^^^^^^^^^^^^^^^^^^^^^^^^^^^^^^^^^^^^^^^^^^^^^^^
->>>>>>> 12402f26
->(val) => val.type === 'fractionalSecond' : (val: Intl.DateTimeFormatPart) => boolean
->                                         : ^^^^^^^^^^^^^^^^^^^^^^^^^^^^^^^^^^^^^^^^^
->val : Intl.DateTimeFormatPart
->    : ^^^^^^^^^^^^^^^^^^^^^^^
->val.type === 'fractionalSecond' : boolean
->                                : ^^^^^^^
->val.type : keyof Intl.DateTimeFormatPartTypesRegistry
->         : ^^^^^^^^^^^^^^^^^^^^^^^^^^^^^^^^^^^^^^^^^^
->val : Intl.DateTimeFormatPart
->    : ^^^^^^^^^^^^^^^^^^^^^^^
->type : keyof Intl.DateTimeFormatPartTypesRegistry
->     : ^^^^^^^^^^^^^^^^^^^^^^^^^^^^^^^^^^^^^^^^^^
->'fractionalSecond' : "fractionalSecond"
->                   : ^^^^^^^^^^^^^^^^^^
-
+//// [tests/cases/compiler/formatToPartsFractionalSecond.ts] ////
+
+=== formatToPartsFractionalSecond.ts ===
+new Intl.DateTimeFormat().formatToParts().find((val) => val.type === 'fractionalSecond')
+>new Intl.DateTimeFormat().formatToParts().find((val) => val.type === 'fractionalSecond') : Intl.DateTimeFormatPart | undefined
+>                                                                                         : ^^^^^^^^^^^^^^^^^^^^^^^^^^^^^^^^^^^
+>new Intl.DateTimeFormat().formatToParts().find : { <S extends Intl.DateTimeFormatPart>(predicate: (value: Intl.DateTimeFormatPart, index: number, obj: Intl.DateTimeFormatPart[]) => value is S, thisArg?: any): S | undefined; (predicate: (value: Intl.DateTimeFormatPart, index: number, obj: Intl.DateTimeFormatPart[]) => unknown, thisArg?: any): Intl.DateTimeFormatPart | undefined; }
+>                                               : ^^^^^^^^^^^^^^^^^^^^^^^^^^^^^^^^^^^^^^^^^^^^^^^^^^^^^^^^^^^^^^^^^^^^^^^^^^^^^^^^^^^^^^^^^^^^^^^^^^^^^^^^^^^^^^^^^^^^^^^^^^^^^^^^^^^^^^^^^^^^^^^^^^^^^^^^^^^^^^^^^^^^^^^^^^^^^^^^^^^^^^^^^^^^^^^^^^^^^^^^^^^^^^^^^^^^^^^^^^^^^^^^^^^^^^^^^^^^^^^^^^^^^^^^^^^^^^^^^^^^^^^^^^^^^^^^^^^^^^^^^^^^^^^^^^^^^^^^^^^^^^^^^^^^^^^^^^^^^^^^^^^^^^^^^^^^^
+>new Intl.DateTimeFormat().formatToParts() : Intl.DateTimeFormatPart[]
+>                                          : ^^^^^^^^^^^^^^^^^^^^^^^^^
+>new Intl.DateTimeFormat().formatToParts : (date?: number | Date | undefined) => Intl.DateTimeFormatPart[]
+>                                        : ^^^^^^^^^^^^^^^^^^^^^^^^^^^^^^^^^^^^^^^^^^^^^^^^^^^^^^^^^^^^^^^
+>new Intl.DateTimeFormat() : Intl.DateTimeFormat
+>                          : ^^^^^^^^^^^^^^^^^^^
+>Intl.DateTimeFormat : Intl.DateTimeFormatConstructor
+>                    : ^^^^^^^^^^^^^^^^^^^^^^^^^^^^^^
+>Intl : typeof Intl
+>     : ^^^^^^^^^^^
+>DateTimeFormat : Intl.DateTimeFormatConstructor
+>               : ^^^^^^^^^^^^^^^^^^^^^^^^^^^^^^
+>formatToParts : (date?: number | Date | undefined) => Intl.DateTimeFormatPart[]
+>              : ^^^^^^^^^^^^^^^^^^^^^^^^^^^^^^^^^^^^^^^^^^^^^^^^^^^^^^^^^^^^^^^
+>find : { <S extends Intl.DateTimeFormatPart>(predicate: (value: Intl.DateTimeFormatPart, index: number, obj: Intl.DateTimeFormatPart[]) => value is S, thisArg?: any): S | undefined; (predicate: (value: Intl.DateTimeFormatPart, index: number, obj: Intl.DateTimeFormatPart[]) => unknown, thisArg?: any): Intl.DateTimeFormatPart | undefined; }
+>     : ^^^^^^^^^^^^^^^^^^^^^^^^^^^^^^^^^^^^^^^^^^^^^^^^^^^^^^^^^^^^^^^^^^^^^^^^^^^^^^^^^^^^^^^^^^^^^^^^^^^^^^^^^^^^^^^^^^^^^^^^^^^^^^^^^^^^^^^^^^^^^^^^^^^^^^^^^^^^^^^^^^^^^^^^^^^^^^^^^^^^^^^^^^^^^^^^^^^^^^^^^^^^^^^^^^^^^^^^^^^^^^^^^^^^^^^^^^^^^^^^^^^^^^^^^^^^^^^^^^^^^^^^^^^^^^^^^^^^^^^^^^^^^^^^^^^^^^^^^^^^^^^^^^^^^^^^^^^^^^^^^^^^^^^^^^^^^
+>(val) => val.type === 'fractionalSecond' : (val: Intl.DateTimeFormatPart) => boolean
+>                                         : ^^^^^^^^^^^^^^^^^^^^^^^^^^^^^^^^^^^^^^^^^
+>val : Intl.DateTimeFormatPart
+>    : ^^^^^^^^^^^^^^^^^^^^^^^
+>val.type === 'fractionalSecond' : boolean
+>                                : ^^^^^^^
+>val.type : keyof Intl.DateTimeFormatPartTypesRegistry
+>         : ^^^^^^^^^^^^^^^^^^^^^^^^^^^^^^^^^^^^^^^^^^
+>val : Intl.DateTimeFormatPart
+>    : ^^^^^^^^^^^^^^^^^^^^^^^
+>type : keyof Intl.DateTimeFormatPartTypesRegistry
+>     : ^^^^^^^^^^^^^^^^^^^^^^^^^^^^^^^^^^^^^^^^^^
+>'fractionalSecond' : "fractionalSecond"
+>                   : ^^^^^^^^^^^^^^^^^^
+