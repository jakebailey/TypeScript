--- conflicted
+++ resolved
@@ -1,188 +1,152 @@
-//// [tests/cases/compiler/indirectTypeParameterReferences.ts] ////
-
-=== indirectTypeParameterReferences.ts ===
-// Repro from #19043
-
-type B = {b: string}
->B : B
->  : ^
->b : string
->  : ^^^^^^
-
-const flowtypes = <A>(b: B) => {
-<<<<<<< HEAD
->flowtypes : <A>(b: B) => { combined: (fn: (combined: A & B) => void) => null; literal: (fn: (aPlusB: A & B) => void) => null; }
-><A>(b: B) => {  type Combined = A & B  const combined = (fn: (combined: Combined) => void) => null  const literal = (fn: (aPlusB: A & B) => void) => null  return {combined, literal}} : <A>(b: B) => { combined: (fn: (combined: A & B) => void) => null; literal: (fn: (aPlusB: A & B) => void) => null; }
-=======
->flowtypes : <A>(b: B) => { combined: (fn: (combined: A & B) => void) => any; literal: (fn: (aPlusB: A & B) => void) => any; }
->          : ^ ^^^^^ ^^^^^^^^^^^^^^^^^^^^^^^^^^^^^^^^^^^^^^^^^^^    ^^^^^^^^^^^^^^^^^^^^^^^^                       ^^^^^^^^^^^
-><A>(b: B) => {  type Combined = A & B  const combined = (fn: (combined: Combined) => void) => null  const literal = (fn: (aPlusB: A & B) => void) => null  return {combined, literal}} : <A>(b: B) => { combined: (fn: (combined: A & B) => void) => any; literal: (fn: (aPlusB: A & B) => void) => any; }
->                                                                                                                                                                                       : ^ ^^^^^ ^^^^^^^^^^^^^^^^^^^^^^^^^^^^^^^^^^^^^^^^^^^    ^^^^^^^^^^^^^^^^^^^^^^^^                       ^^^^^^^^^^^
->>>>>>> 12402f26
->b : B
->  : ^
-
-  type Combined = A & B
->Combined : A & B
->         : ^^^^^
-
-  const combined = (fn: (combined: Combined) => void) => null
-<<<<<<< HEAD
->combined : (fn: (combined: A & B) => void) => null
->(fn: (combined: Combined) => void) => null : (fn: (combined: A & B) => void) => null
-=======
->combined : (fn: (combined: A & B) => void) => any
->         : ^^^^^^^^^^^^^^^^^^^^^^^^^^    ^^^^^^^^
->(fn: (combined: Combined) => void) => null : (fn: (combined: A & B) => void) => any
->                                           : ^^^^^^^^^^^^^^^^^^^^^^^^^^    ^^^^^^^^
->>>>>>> 12402f26
->fn : (combined: A & B) => void
->   : ^^^^^^^^^^^^^^^^^^^^^    
->combined : A & B
->         : ^^^^^
-
-  const literal = (fn: (aPlusB: A & B) => void) => null
-<<<<<<< HEAD
->literal : (fn: (aPlusB: A & B) => void) => null
->(fn: (aPlusB: A & B) => void) => null : (fn: (aPlusB: A & B) => void) => null
-=======
->literal : (fn: (aPlusB: A & B) => void) => any
->        : ^^^^^                       ^^^^^^^^
->(fn: (aPlusB: A & B) => void) => null : (fn: (aPlusB: A & B) => void) => any
->                                      : ^^^^^                       ^^^^^^^^
->>>>>>> 12402f26
->fn : (aPlusB: A & B) => void
->   : ^^^^^^^^^     ^^^^^    
->aPlusB : A & B
->       : ^^^^^
-
-  return {combined, literal}
-<<<<<<< HEAD
->{combined, literal} : { combined: (fn: (combined: A & B) => void) => null; literal: (fn: (aPlusB: A & B) => void) => null; }
->combined : (fn: (combined: A & B) => void) => null
->literal : (fn: (aPlusB: A & B) => void) => null
-}
-
-const {combined, literal} = flowtypes<{a: string}>({b: 'b-value'})
->combined : (fn: (combined: { a: string; } & B) => void) => null
->literal : (fn: (aPlusB: { a: string; } & B) => void) => null
->flowtypes<{a: string}>({b: 'b-value'}) : { combined: (fn: (combined: { a: string; } & B) => void) => null; literal: (fn: (aPlusB: { a: string; } & B) => void) => null; }
->flowtypes : <A>(b: B) => { combined: (fn: (combined: A & B) => void) => null; literal: (fn: (aPlusB: A & B) => void) => null; }
-=======
->{combined, literal} : { combined: (fn: (combined: A & B) => void) => any; literal: (fn: (aPlusB: A & B) => void) => any; }
->                    : ^^^^^^^^^^^^^^^^^^^^^^^^^^^^^^^^^^^^^^^^^^^^^^^^^^^^^^^^^^^^^^^^^^^^^^^^^^^^^^^^^^^^^^^^^^^^^^^^^^^^
->combined : (fn: (combined: A & B) => void) => any
->         : ^^^^^^^^^^^^^^^^^^^^^^^^^^^^^^^^^^^^^^
->literal : (fn: (aPlusB: A & B) => void) => any
->        : ^^^^^^^^^^^^^^^^^^^^^^^^^^^^^^^^^^^^
-}
-
-const {combined, literal} = flowtypes<{a: string}>({b: 'b-value'})
->combined : (fn: (combined: { a: string; } & B) => void) => any
->         : ^^^^^^^^^^^^^^^^^^^^^^^^^^^^^^^^^^^^^^^^^^^^^^^^^^^
->literal : (fn: (aPlusB: { a: string; } & B) => void) => any
->        : ^^^^^^^^^^^^^^^^^^^^^^^^^^^^^^^^^^^^^^^^^^^^^^^^^
->flowtypes<{a: string}>({b: 'b-value'}) : { combined: (fn: (combined: { a: string; } & B) => void) => any; literal: (fn: (aPlusB: { a: string; } & B) => void) => any; }
->                                       : ^^^^^^^^^^^^^^^^^^^^^^^^^^^^^^^^^      ^^^^^^^^^^^^^^^^^^^^^^^^^^^^^^^^^^^^^^^^^^^^^^^^^^^^^^      ^^^^^^^^^^^^^^^^^^^^^^^^^^^
->flowtypes : <A>(b: B) => { combined: (fn: (combined: A & B) => void) => any; literal: (fn: (aPlusB: A & B) => void) => any; }
->          : ^^^^^^^^^^^^^^^^^^^^^^^^^^^^^^^^^^^^^^^^^^^^^^^^^^^^^^^^^^^^^^^^^^^^^^^^^^^^^^^^^^^^^^^^^^^^^^^^^^^^^^^^^^^^^^^^^
->>>>>>> 12402f26
->a : string
->  : ^^^^^^
->{b: 'b-value'} : { b: string; }
->               : ^^^^^^^^^^^^^^
->b : string
->  : ^^^^^^
->'b-value' : "b-value"
->          : ^^^^^^^^^
-
-literal(aPlusB => {
-<<<<<<< HEAD
->literal(aPlusB => {  aPlusB.b  aPlusB.a}) : null
->literal : (fn: (aPlusB: { a: string; } & B) => void) => null
-=======
->literal(aPlusB => {  aPlusB.b  aPlusB.a}) : any
->literal : (fn: (aPlusB: { a: string; } & B) => void) => any
->        : ^^^^^^^^^^^^^^^^^^^^^^^^^^^^^^^^^^^^^^^^^^^^^^^^^
->>>>>>> 12402f26
->aPlusB => {  aPlusB.b  aPlusB.a} : (aPlusB: { a: string; } & B) => void
->                                 : ^^^^^^^^^^^^^^^^^^^^^^^^^^^^^^^^^^^^
->aPlusB : { a: string; } & B
->       : ^^^^^^^^^^^^^^^^^^
-
-  aPlusB.b
->aPlusB.b : string
->         : ^^^^^^
->aPlusB : { a: string; } & B
->       : ^^^^^^^^^^^^^^^^^^
->b : string
->  : ^^^^^^
-
-  aPlusB.a
->aPlusB.a : string
->         : ^^^^^^
->aPlusB : { a: string; } & B
->       : ^^^^^^^^^^^^^^^^^^
->a : string
->  : ^^^^^^
-
-})
-
-combined(comb => {
-<<<<<<< HEAD
->combined(comb => {  comb.b  comb.a}) : null
->combined : (fn: (combined: { a: string; } & B) => void) => null
-=======
->combined(comb => {  comb.b  comb.a}) : any
->combined : (fn: (combined: { a: string; } & B) => void) => any
->         : ^^^^^^^^^^^^^^^^^^^^^^^^^^^^^^^^^^^^^^^^^^^^^^^^^^^
->>>>>>> 12402f26
->comb => {  comb.b  comb.a} : (comb: { a: string; } & B) => void
->                           : ^^^^^^^^^^^^^^^^^^^^^^^^^^^^^^^^^^
->comb : { a: string; } & B
->     : ^^^^^^^^^^^^^^^^^^
-
-  comb.b
->comb.b : string
->       : ^^^^^^
->comb : { a: string; } & B
->     : ^^^^^^^^^^^^^^^^^^
->b : string
->  : ^^^^^^
-
-  comb.a
->comb.a : string
->       : ^^^^^^
->comb : { a: string; } & B
->     : ^^^^^^^^^^^^^^^^^^
->a : string
->  : ^^^^^^
-
-})
-
-// Repro from #19091
-
-declare function f<T>(a: T): { a: typeof a };
->f : <T>(a: T) => { a: typeof a; }
->  : ^ ^^^^^ ^^^^^                
->a : T
->  : ^
->a : T
->  : ^
->a : T
->  : ^
-
-let n: number = f(2).a;
->n : number
->  : ^^^^^^
->f(2).a : number
->       : ^^^^^^
->f(2) : { a: number; }
->     : ^^^^^^^^^^^^^^
->f : <T>(a: T) => { a: T; }
->  : ^^^^^^^^^^^^^^^^^^^^^^
->2 : 2
->  : ^
->a : number
->  : ^^^^^^
-
+//// [tests/cases/compiler/indirectTypeParameterReferences.ts] ////
+
+=== indirectTypeParameterReferences.ts ===
+// Repro from #19043
+
+type B = {b: string}
+>B : B
+>  : ^
+>b : string
+>  : ^^^^^^
+
+const flowtypes = <A>(b: B) => {
+>flowtypes : <A>(b: B) => { combined: (fn: (combined: A & B) => void) => null; literal: (fn: (aPlusB: A & B) => void) => null; }
+>          : ^ ^^^^^ ^^^^^^^^^^^^^^^^^^^^^^^^^^^^^^^^^^^^^^^^^^^    ^^^^^^^^^^^^^^^^^^^^^^^^^                       ^^^^^^^^^^^^
+><A>(b: B) => {  type Combined = A & B  const combined = (fn: (combined: Combined) => void) => null  const literal = (fn: (aPlusB: A & B) => void) => null  return {combined, literal}} : <A>(b: B) => { combined: (fn: (combined: A & B) => void) => null; literal: (fn: (aPlusB: A & B) => void) => null; }
+>                                                                                                                                                                                       : ^ ^^^^^ ^^^^^^^^^^^^^^^^^^^^^^^^^^^^^^^^^^^^^^^^^^^    ^^^^^^^^^^^^^^^^^^^^^^^^^                       ^^^^^^^^^^^^
+>b : B
+>  : ^
+
+  type Combined = A & B
+>Combined : A & B
+>         : ^^^^^
+
+  const combined = (fn: (combined: Combined) => void) => null
+>combined : (fn: (combined: A & B) => void) => null
+>         : ^^^^^^^^^^^^^^^^^^^^^^^^^^    ^^^^^^^^^
+>(fn: (combined: Combined) => void) => null : (fn: (combined: A & B) => void) => null
+>                                           : ^^^^^^^^^^^^^^^^^^^^^^^^^^    ^^^^^^^^^
+>fn : (combined: A & B) => void
+>   : ^^^^^^^^^^^^^^^^^^^^^    
+>combined : A & B
+>         : ^^^^^
+
+  const literal = (fn: (aPlusB: A & B) => void) => null
+>literal : (fn: (aPlusB: A & B) => void) => null
+>        : ^^^^^                       ^^^^^^^^^
+>(fn: (aPlusB: A & B) => void) => null : (fn: (aPlusB: A & B) => void) => null
+>                                      : ^^^^^                       ^^^^^^^^^
+>fn : (aPlusB: A & B) => void
+>   : ^^^^^^^^^     ^^^^^    
+>aPlusB : A & B
+>       : ^^^^^
+
+  return {combined, literal}
+>{combined, literal} : { combined: (fn: (combined: A & B) => void) => null; literal: (fn: (aPlusB: A & B) => void) => null; }
+>                    : ^^^^^^^^^^^^^^^^^^^^^^^^^^^^^^^^^^^^^^^^^^^^^^^^^^^^^^^^^^^^^^^^^^^^^^^^^^^^^^^^^^^^^^^^^^^^^^^^^^^^^^
+>combined : (fn: (combined: A & B) => void) => null
+>         : ^^^^^^^^^^^^^^^^^^^^^^^^^^^^^^^^^^^^^^^
+>literal : (fn: (aPlusB: A & B) => void) => null
+>        : ^^^^^^^^^^^^^^^^^^^^^^^^^^^^^^^^^^^^^
+}
+
+const {combined, literal} = flowtypes<{a: string}>({b: 'b-value'})
+>combined : (fn: (combined: { a: string; } & B) => void) => null
+>         : ^^^^^^^^^^^^^^^^^^^^^^^^^^^^^^^^^^^^^^^^^^^^^^^^^^^^
+>literal : (fn: (aPlusB: { a: string; } & B) => void) => null
+>        : ^^^^^^^^^^^^^^^^^^^^^^^^^^^^^^^^^^^^^^^^^^^^^^^^^^
+>flowtypes<{a: string}>({b: 'b-value'}) : { combined: (fn: (combined: { a: string; } & B) => void) => null; literal: (fn: (aPlusB: { a: string; } & B) => void) => null; }
+>                                       : ^^^^^^^^^^^^^^^^^^^^^^^^^^^^^^^^^      ^^^^^^^^^^^^^^^^^^^^^^^^^^^^^^^^^^^^^^^^^^^^^^^^^^^^^^^      ^^^^^^^^^^^^^^^^^^^^^^^^^^^^
+>flowtypes : <A>(b: B) => { combined: (fn: (combined: A & B) => void) => null; literal: (fn: (aPlusB: A & B) => void) => null; }
+>          : ^^^^^^^^^^^^^^^^^^^^^^^^^^^^^^^^^^^^^^^^^^^^^^^^^^^^^^^^^^^^^^^^^^^^^^^^^^^^^^^^^^^^^^^^^^^^^^^^^^^^^^^^^^^^^^^^^^^
+>a : string
+>  : ^^^^^^
+>{b: 'b-value'} : { b: string; }
+>               : ^^^^^^^^^^^^^^
+>b : string
+>  : ^^^^^^
+>'b-value' : "b-value"
+>          : ^^^^^^^^^
+
+literal(aPlusB => {
+>literal(aPlusB => {  aPlusB.b  aPlusB.a}) : null
+>                                          : ^^^^
+>literal : (fn: (aPlusB: { a: string; } & B) => void) => null
+>        : ^^^^^^^^^^^^^^^^^^^^^^^^^^^^^^^^^^^^^^^^^^^^^^^^^^
+>aPlusB => {  aPlusB.b  aPlusB.a} : (aPlusB: { a: string; } & B) => void
+>                                 : ^^^^^^^^^^^^^^^^^^^^^^^^^^^^^^^^^^^^
+>aPlusB : { a: string; } & B
+>       : ^^^^^^^^^^^^^^^^^^
+
+  aPlusB.b
+>aPlusB.b : string
+>         : ^^^^^^
+>aPlusB : { a: string; } & B
+>       : ^^^^^^^^^^^^^^^^^^
+>b : string
+>  : ^^^^^^
+
+  aPlusB.a
+>aPlusB.a : string
+>         : ^^^^^^
+>aPlusB : { a: string; } & B
+>       : ^^^^^^^^^^^^^^^^^^
+>a : string
+>  : ^^^^^^
+
+})
+
+combined(comb => {
+>combined(comb => {  comb.b  comb.a}) : null
+>                                     : ^^^^
+>combined : (fn: (combined: { a: string; } & B) => void) => null
+>         : ^^^^^^^^^^^^^^^^^^^^^^^^^^^^^^^^^^^^^^^^^^^^^^^^^^^^
+>comb => {  comb.b  comb.a} : (comb: { a: string; } & B) => void
+>                           : ^^^^^^^^^^^^^^^^^^^^^^^^^^^^^^^^^^
+>comb : { a: string; } & B
+>     : ^^^^^^^^^^^^^^^^^^
+
+  comb.b
+>comb.b : string
+>       : ^^^^^^
+>comb : { a: string; } & B
+>     : ^^^^^^^^^^^^^^^^^^
+>b : string
+>  : ^^^^^^
+
+  comb.a
+>comb.a : string
+>       : ^^^^^^
+>comb : { a: string; } & B
+>     : ^^^^^^^^^^^^^^^^^^
+>a : string
+>  : ^^^^^^
+
+})
+
+// Repro from #19091
+
+declare function f<T>(a: T): { a: typeof a };
+>f : <T>(a: T) => { a: typeof a; }
+>  : ^ ^^^^^ ^^^^^                
+>a : T
+>  : ^
+>a : T
+>  : ^
+>a : T
+>  : ^
+
+let n: number = f(2).a;
+>n : number
+>  : ^^^^^^
+>f(2).a : number
+>       : ^^^^^^
+>f(2) : { a: number; }
+>     : ^^^^^^^^^^^^^^
+>f : <T>(a: T) => { a: T; }
+>  : ^^^^^^^^^^^^^^^^^^^^^^
+>2 : 2
+>  : ^
+>a : number
+>  : ^^^^^^
+