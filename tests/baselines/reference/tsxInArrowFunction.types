//// [tests/cases/conformance/jsx/tsxInArrowFunction.tsx] ////

=== tsxInArrowFunction.tsx ===
declare namespace JSX {
    interface Element { }
    interface IntrinsicElements {
        div: {
<<<<<<< HEAD
>div : { text?: string | undefined; }

            text?: string;
>text : string | undefined
=======
>div : { text?: string; }
>    : ^^^^^^^^^      ^^^

            text?: string;
>text : string
>     : ^^^^^^
>>>>>>> 12402f26
        }
    }
}


// didn't work
<div>{() => <div text="wat" />}</div>;
><div>{() => <div text="wat" />}</div> : JSX.Element
>                                      : ^^^^^^^^^^^
>div : any
>    : ^^^
>() => <div text="wat" /> : () => JSX.Element
>                         : ^^^^^^^^^^^^^^^^^
><div text="wat" /> : JSX.Element
>                   : ^^^^^^^^^^^
>div : any
>    : ^^^
>text : string
>     : ^^^^^^
>div : any
>    : ^^^

// didn't work
<div>{x => <div text="wat" />}</div>;
><div>{x => <div text="wat" />}</div> : JSX.Element
>                                     : ^^^^^^^^^^^
>div : any
>    : ^^^
>x => <div text="wat" /> : (x: any) => JSX.Element
>                        : ^^^^^^^^^^^^^^^^^^^^^^^
>x : any
><div text="wat" /> : JSX.Element
>                   : ^^^^^^^^^^^
>div : any
>    : ^^^
>text : string
>     : ^^^^^^
>div : any
>    : ^^^

// worked
<div>{() => (<div text="wat" />)}</div>;
><div>{() => (<div text="wat" />)}</div> : JSX.Element
>                                        : ^^^^^^^^^^^
>div : any
>    : ^^^
>() => (<div text="wat" />) : () => JSX.Element
>                           : ^^^^^^^^^^^^^^^^^
>(<div text="wat" />) : JSX.Element
>                     : ^^^^^^^^^^^
><div text="wat" /> : JSX.Element
>                   : ^^^^^^^^^^^
>div : any
>    : ^^^
>text : string
>     : ^^^^^^
>div : any
>    : ^^^

// worked (!)
<div>{() => <div text="wat"></div>}</div>;
><div>{() => <div text="wat"></div>}</div> : JSX.Element
>                                          : ^^^^^^^^^^^
>div : any
>    : ^^^
>() => <div text="wat"></div> : () => JSX.Element
>                             : ^^^^^^^^^^^^^^^^^
><div text="wat"></div> : JSX.Element
>                       : ^^^^^^^^^^^
>div : any
>    : ^^^
>text : string
>     : ^^^^^^
>div : any
>    : ^^^
>div : any
>    : ^^^

<|MERGE_RESOLUTION|>--- conflicted
+++ resolved
@@ -1,98 +1,91 @@
-//// [tests/cases/conformance/jsx/tsxInArrowFunction.tsx] ////
-
-=== tsxInArrowFunction.tsx ===
-declare namespace JSX {
-    interface Element { }
-    interface IntrinsicElements {
-        div: {
-<<<<<<< HEAD
->div : { text?: string | undefined; }
-
-            text?: string;
->text : string | undefined
-=======
->div : { text?: string; }
->    : ^^^^^^^^^      ^^^
-
-            text?: string;
->text : string
->     : ^^^^^^
->>>>>>> 12402f26
-        }
-    }
-}
-
-
-// didn't work
-<div>{() => <div text="wat" />}</div>;
-><div>{() => <div text="wat" />}</div> : JSX.Element
->                                      : ^^^^^^^^^^^
->div : any
->    : ^^^
->() => <div text="wat" /> : () => JSX.Element
->                         : ^^^^^^^^^^^^^^^^^
-><div text="wat" /> : JSX.Element
->                   : ^^^^^^^^^^^
->div : any
->    : ^^^
->text : string
->     : ^^^^^^
->div : any
->    : ^^^
-
-// didn't work
-<div>{x => <div text="wat" />}</div>;
-><div>{x => <div text="wat" />}</div> : JSX.Element
->                                     : ^^^^^^^^^^^
->div : any
->    : ^^^
->x => <div text="wat" /> : (x: any) => JSX.Element
->                        : ^^^^^^^^^^^^^^^^^^^^^^^
->x : any
-><div text="wat" /> : JSX.Element
->                   : ^^^^^^^^^^^
->div : any
->    : ^^^
->text : string
->     : ^^^^^^
->div : any
->    : ^^^
-
-// worked
-<div>{() => (<div text="wat" />)}</div>;
-><div>{() => (<div text="wat" />)}</div> : JSX.Element
->                                        : ^^^^^^^^^^^
->div : any
->    : ^^^
->() => (<div text="wat" />) : () => JSX.Element
->                           : ^^^^^^^^^^^^^^^^^
->(<div text="wat" />) : JSX.Element
->                     : ^^^^^^^^^^^
-><div text="wat" /> : JSX.Element
->                   : ^^^^^^^^^^^
->div : any
->    : ^^^
->text : string
->     : ^^^^^^
->div : any
->    : ^^^
-
-// worked (!)
-<div>{() => <div text="wat"></div>}</div>;
-><div>{() => <div text="wat"></div>}</div> : JSX.Element
->                                          : ^^^^^^^^^^^
->div : any
->    : ^^^
->() => <div text="wat"></div> : () => JSX.Element
->                             : ^^^^^^^^^^^^^^^^^
-><div text="wat"></div> : JSX.Element
->                       : ^^^^^^^^^^^
->div : any
->    : ^^^
->text : string
->     : ^^^^^^
->div : any
->    : ^^^
->div : any
->    : ^^^
-
+//// [tests/cases/conformance/jsx/tsxInArrowFunction.tsx] ////
+
+=== tsxInArrowFunction.tsx ===
+declare namespace JSX {
+    interface Element { }
+    interface IntrinsicElements {
+        div: {
+>div : { text?: string | undefined; }
+>    : ^^^^^^^^^^^^^^^^^^^^^^^^^^^^^^
+
+            text?: string;
+>text : string | undefined
+>     : ^^^^^^^^^^^^^^^^^^
+        }
+    }
+}
+
+
+// didn't work
+<div>{() => <div text="wat" />}</div>;
+><div>{() => <div text="wat" />}</div> : JSX.Element
+>                                      : ^^^^^^^^^^^
+>div : any
+>    : ^^^
+>() => <div text="wat" /> : () => JSX.Element
+>                         : ^^^^^^^^^^^^^^^^^
+><div text="wat" /> : JSX.Element
+>                   : ^^^^^^^^^^^
+>div : any
+>    : ^^^
+>text : string
+>     : ^^^^^^
+>div : any
+>    : ^^^
+
+// didn't work
+<div>{x => <div text="wat" />}</div>;
+><div>{x => <div text="wat" />}</div> : JSX.Element
+>                                     : ^^^^^^^^^^^
+>div : any
+>    : ^^^
+>x => <div text="wat" /> : (x: any) => JSX.Element
+>                        : ^^^^^^^^^^^^^^^^^^^^^^^
+>x : any
+><div text="wat" /> : JSX.Element
+>                   : ^^^^^^^^^^^
+>div : any
+>    : ^^^
+>text : string
+>     : ^^^^^^
+>div : any
+>    : ^^^
+
+// worked
+<div>{() => (<div text="wat" />)}</div>;
+><div>{() => (<div text="wat" />)}</div> : JSX.Element
+>                                        : ^^^^^^^^^^^
+>div : any
+>    : ^^^
+>() => (<div text="wat" />) : () => JSX.Element
+>                           : ^^^^^^^^^^^^^^^^^
+>(<div text="wat" />) : JSX.Element
+>                     : ^^^^^^^^^^^
+><div text="wat" /> : JSX.Element
+>                   : ^^^^^^^^^^^
+>div : any
+>    : ^^^
+>text : string
+>     : ^^^^^^
+>div : any
+>    : ^^^
+
+// worked (!)
+<div>{() => <div text="wat"></div>}</div>;
+><div>{() => <div text="wat"></div>}</div> : JSX.Element
+>                                          : ^^^^^^^^^^^
+>div : any
+>    : ^^^
+>() => <div text="wat"></div> : () => JSX.Element
+>                             : ^^^^^^^^^^^^^^^^^
+><div text="wat"></div> : JSX.Element
+>                       : ^^^^^^^^^^^
+>div : any
+>    : ^^^
+>text : string
+>     : ^^^^^^
+>div : any
+>    : ^^^
+>div : any
+>    : ^^^
+