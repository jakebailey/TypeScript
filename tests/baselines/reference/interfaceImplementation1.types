//// [tests/cases/compiler/interfaceImplementation1.ts] ////

=== interfaceImplementation1.ts ===
interface I1 {
    iObj:{ };
>iObj : {}
>     : ^^

    iNum:number;
>iNum : number
>     : ^^^^^^

    iAny:any;
>iAny : any
>     : ^^^

    iFn():void;
>iFn : () => void
>    : ^^^^^^    
}

interface I2 {
	iFn(n:number, s:string):void;
>iFn : (n: number, s: string) => void
>    : ^^^^      ^^^^^      ^^^^^    
>n : number
>  : ^^^^^^
>s : string
>  : ^^^^^^
}

class C1 implements I1,I2 {
>C1 : C1
>   : ^^

    private iFn();
>iFn : () => any
>    : ^^^^^^^^^

	private iFn(n?:number, s?:string) { }
>iFn : () => any
<<<<<<< HEAD
>n : number | undefined
>s : string | undefined
=======
>    : ^^^^^^^^^
>n : number
>  : ^^^^^^
>s : string
>  : ^^^^^^
>>>>>>> 12402f26

    private iAny:any;
>iAny : any
>     : ^^^

    private iNum:number;
>iNum : number
>     : ^^^^^^

    private iObj:{ };
>iObj : {}
>     : ^^
}

interface I3 {
    x: number;
>x : number
>  : ^^^^^^
}

interface I4 {
    ():I3;
    new ():I3;
    [call:number]:string;
>call : number
>     : ^^^^^^
}

class C2 implements I3 {
>C2 : C2
>   : ^^

    public x = 1;
>x : number
>  : ^^^^^^
>1 : 1
>  : ^
}

var a:I4 = function(){ 
>a : I4
>  : ^^
>function(){     return new C2();} : () => C2
>                                  : ^^^^^^^^

    return new C2();
>new C2() : C2
>         : ^^
>C2 : typeof C2
>   : ^^^^^^^^^
}
new a();
>new a() : I3
>        : ^^
>a : I4
>  : ^^

/*var b:I4 = C2;
new b();
*/

var c:I4;
>c : I4
>  : ^^

c[5];
>c[5] : string
>     : ^^^^^^
>c : I4
>  : ^^
>5 : 5
>  : ^

c["foo"];
>c["foo"] : any
>         : ^^^
>c : I4
>  : ^^
>"foo" : "foo"
>      : ^^^^^

<|MERGE_RESOLUTION|>--- conflicted
+++ resolved
@@ -1,132 +1,127 @@
-//// [tests/cases/compiler/interfaceImplementation1.ts] ////
-
-=== interfaceImplementation1.ts ===
-interface I1 {
-    iObj:{ };
->iObj : {}
->     : ^^
-
-    iNum:number;
->iNum : number
->     : ^^^^^^
-
-    iAny:any;
->iAny : any
->     : ^^^
-
-    iFn():void;
->iFn : () => void
->    : ^^^^^^    
-}
-
-interface I2 {
-	iFn(n:number, s:string):void;
->iFn : (n: number, s: string) => void
->    : ^^^^      ^^^^^      ^^^^^    
->n : number
->  : ^^^^^^
->s : string
->  : ^^^^^^
-}
-
-class C1 implements I1,I2 {
->C1 : C1
->   : ^^
-
-    private iFn();
->iFn : () => any
->    : ^^^^^^^^^
-
-	private iFn(n?:number, s?:string) { }
->iFn : () => any
-<<<<<<< HEAD
->n : number | undefined
->s : string | undefined
-=======
->    : ^^^^^^^^^
->n : number
->  : ^^^^^^
->s : string
->  : ^^^^^^
->>>>>>> 12402f26
-
-    private iAny:any;
->iAny : any
->     : ^^^
-
-    private iNum:number;
->iNum : number
->     : ^^^^^^
-
-    private iObj:{ };
->iObj : {}
->     : ^^
-}
-
-interface I3 {
-    x: number;
->x : number
->  : ^^^^^^
-}
-
-interface I4 {
-    ():I3;
-    new ():I3;
-    [call:number]:string;
->call : number
->     : ^^^^^^
-}
-
-class C2 implements I3 {
->C2 : C2
->   : ^^
-
-    public x = 1;
->x : number
->  : ^^^^^^
->1 : 1
->  : ^
-}
-
-var a:I4 = function(){ 
->a : I4
->  : ^^
->function(){     return new C2();} : () => C2
->                                  : ^^^^^^^^
-
-    return new C2();
->new C2() : C2
->         : ^^
->C2 : typeof C2
->   : ^^^^^^^^^
-}
-new a();
->new a() : I3
->        : ^^
->a : I4
->  : ^^
-
-/*var b:I4 = C2;
-new b();
-*/
-
-var c:I4;
->c : I4
->  : ^^
-
-c[5];
->c[5] : string
->     : ^^^^^^
->c : I4
->  : ^^
->5 : 5
->  : ^
-
-c["foo"];
->c["foo"] : any
->         : ^^^
->c : I4
->  : ^^
->"foo" : "foo"
->      : ^^^^^
-
+//// [tests/cases/compiler/interfaceImplementation1.ts] ////
+
+=== interfaceImplementation1.ts ===
+interface I1 {
+    iObj:{ };
+>iObj : {}
+>     : ^^
+
+    iNum:number;
+>iNum : number
+>     : ^^^^^^
+
+    iAny:any;
+>iAny : any
+>     : ^^^
+
+    iFn():void;
+>iFn : () => void
+>    : ^^^^^^    
+}
+
+interface I2 {
+	iFn(n:number, s:string):void;
+>iFn : (n: number, s: string) => void
+>    : ^^^^      ^^^^^      ^^^^^    
+>n : number
+>  : ^^^^^^
+>s : string
+>  : ^^^^^^
+}
+
+class C1 implements I1,I2 {
+>C1 : C1
+>   : ^^
+
+    private iFn();
+>iFn : () => any
+>    : ^^^^^^^^^
+
+	private iFn(n?:number, s?:string) { }
+>iFn : () => any
+>    : ^^^^^^^^^
+>n : number | undefined
+>  : ^^^^^^^^^^^^^^^^^^
+>s : string | undefined
+>  : ^^^^^^^^^^^^^^^^^^
+
+    private iAny:any;
+>iAny : any
+>     : ^^^
+
+    private iNum:number;
+>iNum : number
+>     : ^^^^^^
+
+    private iObj:{ };
+>iObj : {}
+>     : ^^
+}
+
+interface I3 {
+    x: number;
+>x : number
+>  : ^^^^^^
+}
+
+interface I4 {
+    ():I3;
+    new ():I3;
+    [call:number]:string;
+>call : number
+>     : ^^^^^^
+}
+
+class C2 implements I3 {
+>C2 : C2
+>   : ^^
+
+    public x = 1;
+>x : number
+>  : ^^^^^^
+>1 : 1
+>  : ^
+}
+
+var a:I4 = function(){ 
+>a : I4
+>  : ^^
+>function(){     return new C2();} : () => C2
+>                                  : ^^^^^^^^
+
+    return new C2();
+>new C2() : C2
+>         : ^^
+>C2 : typeof C2
+>   : ^^^^^^^^^
+}
+new a();
+>new a() : I3
+>        : ^^
+>a : I4
+>  : ^^
+
+/*var b:I4 = C2;
+new b();
+*/
+
+var c:I4;
+>c : I4
+>  : ^^
+
+c[5];
+>c[5] : string
+>     : ^^^^^^
+>c : I4
+>  : ^^
+>5 : 5
+>  : ^
+
+c["foo"];
+>c["foo"] : any
+>         : ^^^
+>c : I4
+>  : ^^
+>"foo" : "foo"
+>      : ^^^^^
+