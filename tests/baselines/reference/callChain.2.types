--- conflicted
+++ resolved
@@ -1,82 +1,51 @@
-//// [tests/cases/conformance/expressions/optionalChaining/callChain/callChain.2.ts] ////
-
-=== callChain.2.ts ===
-declare const o1: undefined | (() => number);
-<<<<<<< HEAD
->o1 : (() => number) | undefined
-
-o1?.();
->o1?.() : number | undefined
->o1 : (() => number) | undefined
-
-declare const o2: undefined | { b: () => number };
->o2 : { b: () => number; } | undefined
-=======
->o1 : () => number
->   : ^^^^^^      
-
-o1?.();
->o1?.() : number
->       : ^^^^^^
->o1 : () => number
->   : ^^^^^^^^^^^^
-
-declare const o2: undefined | { b: () => number };
->o2 : { b: () => number; }
->   : ^^^^^            ^^^
->>>>>>> 12402f26
->b : () => number
->  : ^^^^^^      
-
-o2?.b();
-<<<<<<< HEAD
->o2?.b() : number | undefined
->o2?.b : (() => number) | undefined
->o2 : { b: () => number; } | undefined
->b : (() => number) | undefined
-
-declare const o3: { b: (() => { c: string }) | undefined };
->o3 : { b: (() => {    c: string;}) | undefined; }
->b : (() => {    c: string;}) | undefined
-=======
->o2?.b() : number
->        : ^^^^^^
->o2?.b : () => number
->      : ^^^^^^^^^^^^
->o2 : { b: () => number; }
->   : ^^^^^^^^^^^^^^^^^^^^
->b : () => number
->  : ^^^^^^^^^^^^
-
-declare const o3: { b: (() => { c: string }) | undefined };
->o3 : { b: (() => { c: string; }) | undefined; }
->   : ^^^^^                                  ^^^
->b : () => { c: string; }
->  : ^^^^^^              
->>>>>>> 12402f26
->c : string
->  : ^^^^^^
-
-o3.b?.().c;
-<<<<<<< HEAD
->o3.b?.().c : string | undefined
->o3.b?.() : { c: string; } | undefined
->o3.b : (() => { c: string; }) | undefined
->o3 : { b: (() => { c: string; }) | undefined; }
->b : (() => { c: string; }) | undefined
->c : string | undefined
-=======
->o3.b?.().c : string
->           : ^^^^^^
->o3.b?.() : { c: string; }
->         : ^^^^^^^^^^^^^^
->o3.b : () => { c: string; }
->     : ^^^^^^^^^^^^^^^^^^^^
->o3 : { b: () => { c: string; }; }
->   : ^^^^^^^^^^^^^^^^^^^^^^^^^^^^
->b : () => { c: string; }
->  : ^^^^^^^^^^^^^^^^^^^^
->c : string
->  : ^^^^^^
->>>>>>> 12402f26
-
+//// [tests/cases/conformance/expressions/optionalChaining/callChain/callChain.2.ts] ////
+
+=== callChain.2.ts ===
+declare const o1: undefined | (() => number);
+>o1 : (() => number) | undefined
+>   : ^^^^^^^      ^^^^^^^^^^^^^
+
+o1?.();
+>o1?.() : number | undefined
+>       : ^^^^^^^^^^^^^^^^^^
+>o1 : (() => number) | undefined
+>   : ^^^^^^^^^^^^^^^^^^^^^^^^^^
+
+declare const o2: undefined | { b: () => number };
+>o2 : { b: () => number; } | undefined
+>   : ^^^^^            ^^^^^^^^^^^^^^^
+>b : () => number
+>  : ^^^^^^      
+
+o2?.b();
+>o2?.b() : number | undefined
+>        : ^^^^^^^^^^^^^^^^^^
+>o2?.b : (() => number) | undefined
+>      : ^^^^^^^^^^^^^^^^^^^^^^^^^^
+>o2 : { b: () => number; } | undefined
+>   : ^^^^^^^^^^^^^^^^^^^^^^^^^^^^^^^^
+>b : (() => number) | undefined
+>  : ^^^^^^^^^^^^^^^^^^^^^^^^^^
+
+declare const o3: { b: (() => { c: string }) | undefined };
+>o3 : { b: (() => { c: string; }) | undefined; }
+>   : ^^^^^                                  ^^^
+>b : (() => { c: string; }) | undefined
+>  : ^^^^^^^              ^^^^^^^^^^^^^
+>c : string
+>  : ^^^^^^
+
+o3.b?.().c;
+>o3.b?.().c : string | undefined
+>           : ^^^^^^^^^^^^^^^^^^
+>o3.b?.() : { c: string; } | undefined
+>         : ^^^^^^^^^^^^^^^^^^^^^^^^^^
+>o3.b : (() => { c: string; }) | undefined
+>     : ^^^^^^^^^^^^^^^^^^^^^^^^^^^^^^^^^^
+>o3 : { b: (() => { c: string; }) | undefined; }
+>   : ^^^^^^^^^^^^^^^^^^^^^^^^^^^^^^^^^^^^^^^^^^
+>b : (() => { c: string; }) | undefined
+>  : ^^^^^^^^^^^^^^^^^^^^^^^^^^^^^^^^^^
+>c : string | undefined
+>  : ^^^^^^^^^^^^^^^^^^
+