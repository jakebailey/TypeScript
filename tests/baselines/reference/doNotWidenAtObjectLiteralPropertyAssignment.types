//// [tests/cases/compiler/doNotWidenAtObjectLiteralPropertyAssignment.ts] ////

=== doNotWidenAtObjectLiteralPropertyAssignment.ts ===
interface ITestEventInterval {
    begin: number;
>begin : number
>      : ^^^^^^
}

interface IIntervalTreeNode {
    interval: ITestEventInterval;
>interval : ITestEventInterval
>         : ^^^^^^^^^^^^^^^^^^

    children?: IIntervalTreeNode[];
<<<<<<< HEAD
>children : IIntervalTreeNode[] | undefined
=======
>children : IIntervalTreeNode[]
>         : ^^^^^^^^^^^^^^^^^^^
>>>>>>> 12402f26
}

var test: IIntervalTreeNode[] = [{ interval: { begin: 0 }, children: null }]; // was error here because best common type is {}
>test : IIntervalTreeNode[]
>     : ^^^^^^^^^^^^^^^^^^^
>[{ interval: { begin: 0 }, children: null }] : { interval: { begin: number; }; children: null; }[]
>                                             : ^^^^^^^^^^^^^^^^^^^^^^^^^^^^^^^^^^^^^^^^^^^^^^^^^^^
>{ interval: { begin: 0 }, children: null } : { interval: { begin: number; }; children: null; }
>                                           : ^^^^^^^^^^^^^^^^^^^^^^^^^^^^^^^^^^^^^^^^^^^^^^^^^
>interval : { begin: number; }
>         : ^^^^^^^^^^^^^^^^^^
>{ begin: 0 } : { begin: number; }
>             : ^^^^^^^^^^^^^^^^^^
>begin : number
>      : ^^^^^^
>0 : 0
>  : ^
>children : null
>         : ^^^^

<|MERGE_RESOLUTION|>--- conflicted
+++ resolved
@@ -1,41 +1,37 @@
-//// [tests/cases/compiler/doNotWidenAtObjectLiteralPropertyAssignment.ts] ////
-
-=== doNotWidenAtObjectLiteralPropertyAssignment.ts ===
-interface ITestEventInterval {
-    begin: number;
->begin : number
->      : ^^^^^^
-}
-
-interface IIntervalTreeNode {
-    interval: ITestEventInterval;
->interval : ITestEventInterval
->         : ^^^^^^^^^^^^^^^^^^
-
-    children?: IIntervalTreeNode[];
-<<<<<<< HEAD
->children : IIntervalTreeNode[] | undefined
-=======
->children : IIntervalTreeNode[]
->         : ^^^^^^^^^^^^^^^^^^^
->>>>>>> 12402f26
-}
-
-var test: IIntervalTreeNode[] = [{ interval: { begin: 0 }, children: null }]; // was error here because best common type is {}
->test : IIntervalTreeNode[]
->     : ^^^^^^^^^^^^^^^^^^^
->[{ interval: { begin: 0 }, children: null }] : { interval: { begin: number; }; children: null; }[]
->                                             : ^^^^^^^^^^^^^^^^^^^^^^^^^^^^^^^^^^^^^^^^^^^^^^^^^^^
->{ interval: { begin: 0 }, children: null } : { interval: { begin: number; }; children: null; }
->                                           : ^^^^^^^^^^^^^^^^^^^^^^^^^^^^^^^^^^^^^^^^^^^^^^^^^
->interval : { begin: number; }
->         : ^^^^^^^^^^^^^^^^^^
->{ begin: 0 } : { begin: number; }
->             : ^^^^^^^^^^^^^^^^^^
->begin : number
->      : ^^^^^^
->0 : 0
->  : ^
->children : null
->         : ^^^^
-
+//// [tests/cases/compiler/doNotWidenAtObjectLiteralPropertyAssignment.ts] ////
+
+=== doNotWidenAtObjectLiteralPropertyAssignment.ts ===
+interface ITestEventInterval {
+    begin: number;
+>begin : number
+>      : ^^^^^^
+}
+
+interface IIntervalTreeNode {
+    interval: ITestEventInterval;
+>interval : ITestEventInterval
+>         : ^^^^^^^^^^^^^^^^^^
+
+    children?: IIntervalTreeNode[];
+>children : IIntervalTreeNode[] | undefined
+>         : ^^^^^^^^^^^^^^^^^^^^^^^^^^^^^^^
+}
+
+var test: IIntervalTreeNode[] = [{ interval: { begin: 0 }, children: null }]; // was error here because best common type is {}
+>test : IIntervalTreeNode[]
+>     : ^^^^^^^^^^^^^^^^^^^
+>[{ interval: { begin: 0 }, children: null }] : { interval: { begin: number; }; children: null; }[]
+>                                             : ^^^^^^^^^^^^^^^^^^^^^^^^^^^^^^^^^^^^^^^^^^^^^^^^^^^
+>{ interval: { begin: 0 }, children: null } : { interval: { begin: number; }; children: null; }
+>                                           : ^^^^^^^^^^^^^^^^^^^^^^^^^^^^^^^^^^^^^^^^^^^^^^^^^
+>interval : { begin: number; }
+>         : ^^^^^^^^^^^^^^^^^^
+>{ begin: 0 } : { begin: number; }
+>             : ^^^^^^^^^^^^^^^^^^
+>begin : number
+>      : ^^^^^^
+>0 : 0
+>  : ^
+>children : null
+>         : ^^^^
+