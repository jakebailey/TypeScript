--- conflicted
+++ resolved
@@ -1,138 +1,131 @@
-//// [tests/cases/conformance/async/es6/functionDeclarations/asyncFunctionDeclaration15_es6.ts] ////
-
-=== asyncFunctionDeclaration15_es6.ts ===
-declare class Thenable { then(): void; }
->Thenable : Thenable
->         : ^^^^^^^^
->then : () => void
->     : ^^^^^^    
-
-declare let a: any;
->a : any
->  : ^^^
-
-declare let obj: { then: string; };
->obj : { then: string; }
->    : ^^^^^^^^      ^^^
->then : string
->     : ^^^^^^
-
-declare let thenable: Thenable;
->thenable : Thenable
->         : ^^^^^^^^
-
-async function fn1() { } // valid: Promise<void>
->fn1 : () => Promise<void>
->    : ^^^^^^^^^^^^^^^^^^^
-
-async function fn2(): { } { } // error
->fn2 : () => {}
->    : ^^^^^^  
-
-async function fn3(): any { } // error
->fn3 : () => any
->    : ^^^^^^   
-
-async function fn4(): number { } // error
->fn4 : () => number
->    : ^^^^^^      
-
-async function fn5(): PromiseLike<void> { } // error
->fn5 : () => PromiseLike<void>
->    : ^^^^^^                 
-
-async function fn6(): Thenable { } // error
->fn6 : () => Thenable
->    : ^^^^^^        
-
-async function fn7() { return; } // valid: Promise<void>
->fn7 : () => Promise<void>
->    : ^^^^^^^^^^^^^^^^^^^
-
-async function fn8() { return 1; } // valid: Promise<number>
->fn8 : () => Promise<number>
->    : ^^^^^^^^^^^^^^^^^^^^^
->1 : 1
->  : ^
-
-async function fn9() { return null; } // valid: Promise<any>
-<<<<<<< HEAD
->fn9 : () => Promise<null>
-
-async function fn10() { return undefined; } // valid: Promise<any>
->fn10 : () => Promise<undefined>
-=======
->fn9 : () => Promise<any>
->    : ^^^^^^^^^^^^^^^^^^
-
-async function fn10() { return undefined; } // valid: Promise<any>
->fn10 : () => Promise<any>
->     : ^^^^^^^^^^^^^^^^^^
->>>>>>> 12402f26
->undefined : undefined
->          : ^^^^^^^^^
-
-async function fn11() { return a; } // valid: Promise<any>
->fn11 : () => Promise<any>
->     : ^^^^^^^^^^^^^^^^^^
->a : any
->  : ^^^
-
-async function fn12() { return obj; } // valid: Promise<{ then: string; }>
->fn12 : () => Promise<{ then: string; }>
->     : ^^^^^^^^^^^^^^^^^^^^^^^^^^^^^^^^
->obj : { then: string; }
->    : ^^^^^^^^^^^^^^^^^
-
-async function fn13() { return thenable; } // error
->fn13 : () => Promise<any>
->     : ^^^^^^^^^^^^^^^^^^
->thenable : Thenable
->         : ^^^^^^^^
-
-async function fn14() { await 1; } // valid: Promise<void>
->fn14 : () => Promise<void>
->     : ^^^^^^^^^^^^^^^^^^^
->await 1 : 1
->        : ^
->1 : 1
->  : ^
-
-async function fn15() { await null; } // valid: Promise<void>
->fn15 : () => Promise<void>
->     : ^^^^^^^^^^^^^^^^^^^
->await null : null
->           : ^^^^
-
-async function fn16() { await undefined; } // valid: Promise<void>
->fn16 : () => Promise<void>
->     : ^^^^^^^^^^^^^^^^^^^
->await undefined : undefined
->                : ^^^^^^^^^
->undefined : undefined
->          : ^^^^^^^^^
-
-async function fn17() { await a; } // valid: Promise<void>
->fn17 : () => Promise<void>
->     : ^^^^^^^^^^^^^^^^^^^
->await a : any
->        : ^^^
->a : any
->  : ^^^
-
-async function fn18() { await obj; } // valid: Promise<void>
->fn18 : () => Promise<void>
->     : ^^^^^^^^^^^^^^^^^^^
->await obj : { then: string; }
->          : ^^^^^^^^^^^^^^^^^
->obj : { then: string; }
->    : ^^^^^^^^^^^^^^^^^
-
-async function fn19() { await thenable; } // error
->fn19 : () => Promise<void>
->     : ^^^^^^^^^^^^^^^^^^^
->await thenable : any
->               : ^^^
->thenable : Thenable
->         : ^^^^^^^^
-
+//// [tests/cases/conformance/async/es6/functionDeclarations/asyncFunctionDeclaration15_es6.ts] ////
+
+=== asyncFunctionDeclaration15_es6.ts ===
+declare class Thenable { then(): void; }
+>Thenable : Thenable
+>         : ^^^^^^^^
+>then : () => void
+>     : ^^^^^^    
+
+declare let a: any;
+>a : any
+>  : ^^^
+
+declare let obj: { then: string; };
+>obj : { then: string; }
+>    : ^^^^^^^^      ^^^
+>then : string
+>     : ^^^^^^
+
+declare let thenable: Thenable;
+>thenable : Thenable
+>         : ^^^^^^^^
+
+async function fn1() { } // valid: Promise<void>
+>fn1 : () => Promise<void>
+>    : ^^^^^^^^^^^^^^^^^^^
+
+async function fn2(): { } { } // error
+>fn2 : () => {}
+>    : ^^^^^^  
+
+async function fn3(): any { } // error
+>fn3 : () => any
+>    : ^^^^^^   
+
+async function fn4(): number { } // error
+>fn4 : () => number
+>    : ^^^^^^      
+
+async function fn5(): PromiseLike<void> { } // error
+>fn5 : () => PromiseLike<void>
+>    : ^^^^^^                 
+
+async function fn6(): Thenable { } // error
+>fn6 : () => Thenable
+>    : ^^^^^^        
+
+async function fn7() { return; } // valid: Promise<void>
+>fn7 : () => Promise<void>
+>    : ^^^^^^^^^^^^^^^^^^^
+
+async function fn8() { return 1; } // valid: Promise<number>
+>fn8 : () => Promise<number>
+>    : ^^^^^^^^^^^^^^^^^^^^^
+>1 : 1
+>  : ^
+
+async function fn9() { return null; } // valid: Promise<any>
+>fn9 : () => Promise<null>
+>    : ^^^^^^^^^^^^^^^^^^^
+
+async function fn10() { return undefined; } // valid: Promise<any>
+>fn10 : () => Promise<undefined>
+>     : ^^^^^^^^^^^^^^^^^^^^^^^^
+>undefined : undefined
+>          : ^^^^^^^^^
+
+async function fn11() { return a; } // valid: Promise<any>
+>fn11 : () => Promise<any>
+>     : ^^^^^^^^^^^^^^^^^^
+>a : any
+>  : ^^^
+
+async function fn12() { return obj; } // valid: Promise<{ then: string; }>
+>fn12 : () => Promise<{ then: string; }>
+>     : ^^^^^^^^^^^^^^^^^^^^^^^^^^^^^^^^
+>obj : { then: string; }
+>    : ^^^^^^^^^^^^^^^^^
+
+async function fn13() { return thenable; } // error
+>fn13 : () => Promise<any>
+>     : ^^^^^^^^^^^^^^^^^^
+>thenable : Thenable
+>         : ^^^^^^^^
+
+async function fn14() { await 1; } // valid: Promise<void>
+>fn14 : () => Promise<void>
+>     : ^^^^^^^^^^^^^^^^^^^
+>await 1 : 1
+>        : ^
+>1 : 1
+>  : ^
+
+async function fn15() { await null; } // valid: Promise<void>
+>fn15 : () => Promise<void>
+>     : ^^^^^^^^^^^^^^^^^^^
+>await null : null
+>           : ^^^^
+
+async function fn16() { await undefined; } // valid: Promise<void>
+>fn16 : () => Promise<void>
+>     : ^^^^^^^^^^^^^^^^^^^
+>await undefined : undefined
+>                : ^^^^^^^^^
+>undefined : undefined
+>          : ^^^^^^^^^
+
+async function fn17() { await a; } // valid: Promise<void>
+>fn17 : () => Promise<void>
+>     : ^^^^^^^^^^^^^^^^^^^
+>await a : any
+>        : ^^^
+>a : any
+>  : ^^^
+
+async function fn18() { await obj; } // valid: Promise<void>
+>fn18 : () => Promise<void>
+>     : ^^^^^^^^^^^^^^^^^^^
+>await obj : { then: string; }
+>          : ^^^^^^^^^^^^^^^^^
+>obj : { then: string; }
+>    : ^^^^^^^^^^^^^^^^^
+
+async function fn19() { await thenable; } // error
+>fn19 : () => Promise<void>
+>     : ^^^^^^^^^^^^^^^^^^^
+>await thenable : any
+>               : ^^^
+>thenable : Thenable
+>         : ^^^^^^^^
+