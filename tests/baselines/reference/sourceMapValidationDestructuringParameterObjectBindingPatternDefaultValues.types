--- conflicted
+++ resolved
@@ -1,198 +1,191 @@
-//// [tests/cases/compiler/sourceMapValidationDestructuringParameterObjectBindingPatternDefaultValues.ts] ////
-
-=== sourceMapValidationDestructuringParameterObjectBindingPatternDefaultValues.ts ===
-interface Robot {
-    name?: string;
-<<<<<<< HEAD
->name : string | undefined
-
-    skill?: string;
->skill : string | undefined
-=======
->name : string
->     : ^^^^^^
-
-    skill?: string;
->skill : string
->      : ^^^^^^
->>>>>>> 12402f26
-}
-declare var console: {
->console : { log(msg: string): void; }
->        : ^^^^^^^^^^^      ^^^    ^^^
-
-    log(msg: string): void;
->log : (msg: string) => void
->    : ^^^^^^      ^^^^^    
->msg : string
->    : ^^^^^^
-}
-var hello = "hello";
->hello : string
->      : ^^^^^^
->"hello" : "hello"
->        : ^^^^^^^
-
-var robotA: Robot = { name: "mower", skill: "mowing" };
->robotA : Robot
->       : ^^^^^
->{ name: "mower", skill: "mowing" } : { name: string; skill: string; }
->                                   : ^^^^^^^^^^^^^^^^^^^^^^^^^^^^^^^^
->name : string
->     : ^^^^^^
->"mower" : "mower"
->        : ^^^^^^^
->skill : string
->      : ^^^^^^
->"mowing" : "mowing"
->         : ^^^^^^^^
-
-function foo1({ name: nameA = "<NoName>" }: Robot = { }) {
->foo1 : ({ name: nameA }?: Robot) => void
->     : ^^^^^^^^^^^^^^^^^^^     ^^^^^^^^^
->name : any
->     : ^^^
->nameA : string
->      : ^^^^^^
->"<NoName>" : "<NoName>"
->           : ^^^^^^^^^^
->{ } : {}
->    : ^^
-
-    console.log(nameA);
->console.log(nameA) : void
->                   : ^^^^
->console.log : (msg: string) => void
->            : ^^^^^^^^^^^^^^^^^^^^^
->console : { log(msg: string): void; }
->        : ^^^^^^^^^^^^^^^^^^^^^^^^^^^
->log : (msg: string) => void
->    : ^^^^^^^^^^^^^^^^^^^^^
->nameA : string
->      : ^^^^^^
-}
-function foo2({ name: nameB = "<NoName>", skill: skillB = "noSkill" }: Robot = {}) {
->foo2 : ({ name: nameB, skill: skillB }?: Robot) => void
->     : ^^^^^^^^^^^^^^^^^^^^^^^^^^^^^^^^^^     ^^^^^^^^^
->name : any
->     : ^^^
->nameB : string
->      : ^^^^^^
->"<NoName>" : "<NoName>"
->           : ^^^^^^^^^^
->skill : any
->      : ^^^
->skillB : string
->       : ^^^^^^
->"noSkill" : "noSkill"
->          : ^^^^^^^^^
->{} : {}
->   : ^^
-
-    console.log(nameB);
->console.log(nameB) : void
->                   : ^^^^
->console.log : (msg: string) => void
->            : ^^^^^^^^^^^^^^^^^^^^^
->console : { log(msg: string): void; }
->        : ^^^^^^^^^^^^^^^^^^^^^^^^^^^
->log : (msg: string) => void
->    : ^^^^^^^^^^^^^^^^^^^^^
->nameB : string
->      : ^^^^^^
-}
-function foo3({ name = "<NoName>" }: Robot = {}) {
->foo3 : ({ name }?: Robot) => void
->     : ^^^^^^^^^^^^     ^^^^^^^^^
->name : string
->     : ^^^^^^
->"<NoName>" : "<NoName>"
->           : ^^^^^^^^^^
->{} : {}
->   : ^^
-
-    console.log(name);
->console.log(name) : void
->                  : ^^^^
->console.log : (msg: string) => void
->            : ^^^^^^^^^^^^^^^^^^^^^
->console : { log(msg: string): void; }
->        : ^^^^^^^^^^^^^^^^^^^^^^^^^^^
->log : (msg: string) => void
->    : ^^^^^^^^^^^^^^^^^^^^^
->name : string
->     : ^^^^^^
-}
-
-foo1(robotA);
->foo1(robotA) : void
->             : ^^^^
->foo1 : ({ name: nameA }?: Robot) => void
->     : ^^^^^^^^^^^^^^^^^^^^^^^^^^^^^^^^^
->robotA : Robot
->       : ^^^^^
-
-foo1({ name: "Edger", skill: "cutting edges" });
->foo1({ name: "Edger", skill: "cutting edges" }) : void
->                                                : ^^^^
->foo1 : ({ name: nameA }?: Robot) => void
->     : ^^^^^^^^^^^^^^^^^^^^^^^^^^^^^^^^^
->{ name: "Edger", skill: "cutting edges" } : { name: string; skill: string; }
->                                          : ^^^^^^^^^^^^^^^^^^^^^^^^^^^^^^^^
->name : string
->     : ^^^^^^
->"Edger" : "Edger"
->        : ^^^^^^^
->skill : string
->      : ^^^^^^
->"cutting edges" : "cutting edges"
->                : ^^^^^^^^^^^^^^^
-
-foo2(robotA);
->foo2(robotA) : void
->             : ^^^^
->foo2 : ({ name: nameB, skill: skillB }?: Robot) => void
->     : ^^^^^^^^^^^^^^^^^^^^^^^^^^^^^^^^^^^^^^^^^^^^^^^^
->robotA : Robot
->       : ^^^^^
-
-foo2({ name: "Edger", skill: "cutting edges" });
->foo2({ name: "Edger", skill: "cutting edges" }) : void
->                                                : ^^^^
->foo2 : ({ name: nameB, skill: skillB }?: Robot) => void
->     : ^^^^^^^^^^^^^^^^^^^^^^^^^^^^^^^^^^^^^^^^^^^^^^^^
->{ name: "Edger", skill: "cutting edges" } : { name: string; skill: string; }
->                                          : ^^^^^^^^^^^^^^^^^^^^^^^^^^^^^^^^
->name : string
->     : ^^^^^^
->"Edger" : "Edger"
->        : ^^^^^^^
->skill : string
->      : ^^^^^^
->"cutting edges" : "cutting edges"
->                : ^^^^^^^^^^^^^^^
-
-foo3(robotA);
->foo3(robotA) : void
->             : ^^^^
->foo3 : ({ name }?: Robot) => void
->     : ^^^^^^^^^^^^^^^^^^^^^^^^^^
->robotA : Robot
->       : ^^^^^
-
-foo3({ name: "Edger", skill: "cutting edges" });
->foo3({ name: "Edger", skill: "cutting edges" }) : void
->                                                : ^^^^
->foo3 : ({ name }?: Robot) => void
->     : ^^^^^^^^^^^^^^^^^^^^^^^^^^
->{ name: "Edger", skill: "cutting edges" } : { name: string; skill: string; }
->                                          : ^^^^^^^^^^^^^^^^^^^^^^^^^^^^^^^^
->name : string
->     : ^^^^^^
->"Edger" : "Edger"
->        : ^^^^^^^
->skill : string
->      : ^^^^^^
->"cutting edges" : "cutting edges"
->                : ^^^^^^^^^^^^^^^
-
+//// [tests/cases/compiler/sourceMapValidationDestructuringParameterObjectBindingPatternDefaultValues.ts] ////
+
+=== sourceMapValidationDestructuringParameterObjectBindingPatternDefaultValues.ts ===
+interface Robot {
+    name?: string;
+>name : string | undefined
+>     : ^^^^^^^^^^^^^^^^^^
+
+    skill?: string;
+>skill : string | undefined
+>      : ^^^^^^^^^^^^^^^^^^
+}
+declare var console: {
+>console : { log(msg: string): void; }
+>        : ^^^^^^^^^^^      ^^^    ^^^
+
+    log(msg: string): void;
+>log : (msg: string) => void
+>    : ^^^^^^      ^^^^^    
+>msg : string
+>    : ^^^^^^
+}
+var hello = "hello";
+>hello : string
+>      : ^^^^^^
+>"hello" : "hello"
+>        : ^^^^^^^
+
+var robotA: Robot = { name: "mower", skill: "mowing" };
+>robotA : Robot
+>       : ^^^^^
+>{ name: "mower", skill: "mowing" } : { name: string; skill: string; }
+>                                   : ^^^^^^^^^^^^^^^^^^^^^^^^^^^^^^^^
+>name : string
+>     : ^^^^^^
+>"mower" : "mower"
+>        : ^^^^^^^
+>skill : string
+>      : ^^^^^^
+>"mowing" : "mowing"
+>         : ^^^^^^^^
+
+function foo1({ name: nameA = "<NoName>" }: Robot = { }) {
+>foo1 : ({ name: nameA }?: Robot) => void
+>     : ^^^^^^^^^^^^^^^^^^^     ^^^^^^^^^
+>name : any
+>     : ^^^
+>nameA : string
+>      : ^^^^^^
+>"<NoName>" : "<NoName>"
+>           : ^^^^^^^^^^
+>{ } : {}
+>    : ^^
+
+    console.log(nameA);
+>console.log(nameA) : void
+>                   : ^^^^
+>console.log : (msg: string) => void
+>            : ^^^^^^^^^^^^^^^^^^^^^
+>console : { log(msg: string): void; }
+>        : ^^^^^^^^^^^^^^^^^^^^^^^^^^^
+>log : (msg: string) => void
+>    : ^^^^^^^^^^^^^^^^^^^^^
+>nameA : string
+>      : ^^^^^^
+}
+function foo2({ name: nameB = "<NoName>", skill: skillB = "noSkill" }: Robot = {}) {
+>foo2 : ({ name: nameB, skill: skillB }?: Robot) => void
+>     : ^^^^^^^^^^^^^^^^^^^^^^^^^^^^^^^^^^     ^^^^^^^^^
+>name : any
+>     : ^^^
+>nameB : string
+>      : ^^^^^^
+>"<NoName>" : "<NoName>"
+>           : ^^^^^^^^^^
+>skill : any
+>      : ^^^
+>skillB : string
+>       : ^^^^^^
+>"noSkill" : "noSkill"
+>          : ^^^^^^^^^
+>{} : {}
+>   : ^^
+
+    console.log(nameB);
+>console.log(nameB) : void
+>                   : ^^^^
+>console.log : (msg: string) => void
+>            : ^^^^^^^^^^^^^^^^^^^^^
+>console : { log(msg: string): void; }
+>        : ^^^^^^^^^^^^^^^^^^^^^^^^^^^
+>log : (msg: string) => void
+>    : ^^^^^^^^^^^^^^^^^^^^^
+>nameB : string
+>      : ^^^^^^
+}
+function foo3({ name = "<NoName>" }: Robot = {}) {
+>foo3 : ({ name }?: Robot) => void
+>     : ^^^^^^^^^^^^     ^^^^^^^^^
+>name : string
+>     : ^^^^^^
+>"<NoName>" : "<NoName>"
+>           : ^^^^^^^^^^
+>{} : {}
+>   : ^^
+
+    console.log(name);
+>console.log(name) : void
+>                  : ^^^^
+>console.log : (msg: string) => void
+>            : ^^^^^^^^^^^^^^^^^^^^^
+>console : { log(msg: string): void; }
+>        : ^^^^^^^^^^^^^^^^^^^^^^^^^^^
+>log : (msg: string) => void
+>    : ^^^^^^^^^^^^^^^^^^^^^
+>name : string
+>     : ^^^^^^
+}
+
+foo1(robotA);
+>foo1(robotA) : void
+>             : ^^^^
+>foo1 : ({ name: nameA }?: Robot) => void
+>     : ^^^^^^^^^^^^^^^^^^^^^^^^^^^^^^^^^
+>robotA : Robot
+>       : ^^^^^
+
+foo1({ name: "Edger", skill: "cutting edges" });
+>foo1({ name: "Edger", skill: "cutting edges" }) : void
+>                                                : ^^^^
+>foo1 : ({ name: nameA }?: Robot) => void
+>     : ^^^^^^^^^^^^^^^^^^^^^^^^^^^^^^^^^
+>{ name: "Edger", skill: "cutting edges" } : { name: string; skill: string; }
+>                                          : ^^^^^^^^^^^^^^^^^^^^^^^^^^^^^^^^
+>name : string
+>     : ^^^^^^
+>"Edger" : "Edger"
+>        : ^^^^^^^
+>skill : string
+>      : ^^^^^^
+>"cutting edges" : "cutting edges"
+>                : ^^^^^^^^^^^^^^^
+
+foo2(robotA);
+>foo2(robotA) : void
+>             : ^^^^
+>foo2 : ({ name: nameB, skill: skillB }?: Robot) => void
+>     : ^^^^^^^^^^^^^^^^^^^^^^^^^^^^^^^^^^^^^^^^^^^^^^^^
+>robotA : Robot
+>       : ^^^^^
+
+foo2({ name: "Edger", skill: "cutting edges" });
+>foo2({ name: "Edger", skill: "cutting edges" }) : void
+>                                                : ^^^^
+>foo2 : ({ name: nameB, skill: skillB }?: Robot) => void
+>     : ^^^^^^^^^^^^^^^^^^^^^^^^^^^^^^^^^^^^^^^^^^^^^^^^
+>{ name: "Edger", skill: "cutting edges" } : { name: string; skill: string; }
+>                                          : ^^^^^^^^^^^^^^^^^^^^^^^^^^^^^^^^
+>name : string
+>     : ^^^^^^
+>"Edger" : "Edger"
+>        : ^^^^^^^
+>skill : string
+>      : ^^^^^^
+>"cutting edges" : "cutting edges"
+>                : ^^^^^^^^^^^^^^^
+
+foo3(robotA);
+>foo3(robotA) : void
+>             : ^^^^
+>foo3 : ({ name }?: Robot) => void
+>     : ^^^^^^^^^^^^^^^^^^^^^^^^^^
+>robotA : Robot
+>       : ^^^^^
+
+foo3({ name: "Edger", skill: "cutting edges" });
+>foo3({ name: "Edger", skill: "cutting edges" }) : void
+>                                                : ^^^^
+>foo3 : ({ name }?: Robot) => void
+>     : ^^^^^^^^^^^^^^^^^^^^^^^^^^
+>{ name: "Edger", skill: "cutting edges" } : { name: string; skill: string; }
+>                                          : ^^^^^^^^^^^^^^^^^^^^^^^^^^^^^^^^
+>name : string
+>     : ^^^^^^
+>"Edger" : "Edger"
+>        : ^^^^^^^
+>skill : string
+>      : ^^^^^^
+>"cutting edges" : "cutting edges"
+>                : ^^^^^^^^^^^^^^^
+