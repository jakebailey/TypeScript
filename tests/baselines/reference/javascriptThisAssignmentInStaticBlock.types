//// [tests/cases/compiler/javascriptThisAssignmentInStaticBlock.ts] ////

=== /src/a.js ===
class Thing {
>Thing : Thing
>      : ^^^^^

    static {
        this.doSomething = () => {};
>this.doSomething = () => {} : () => void
<<<<<<< HEAD
>this.doSomething : (() => void) | undefined
>this : typeof Thing
>doSomething : (() => void) | undefined
=======
>                            : ^^^^^^^^^^
>this.doSomething : () => void
>                 : ^^^^^^^^^^
>this : typeof Thing
>     : ^^^^^^^^^^^^
>doSomething : () => void
>            : ^^^^^^^^^^
>>>>>>> 12402f26
>() => {} : () => void
>         : ^^^^^^^^^^
    }
}

Thing.doSomething();
>Thing.doSomething() : void
<<<<<<< HEAD
>Thing.doSomething : (() => void) | undefined
>Thing : typeof Thing
>doSomething : (() => void) | undefined
=======
>                    : ^^^^
>Thing.doSomething : () => void
>                  : ^^^^^^^^^^
>Thing : typeof Thing
>      : ^^^^^^^^^^^^
>doSomething : () => void
>            : ^^^^^^^^^^
>>>>>>> 12402f26

// GH#46468
class ElementsArray extends Array {
>ElementsArray : ElementsArray
>              : ^^^^^^^^^^^^^
>Array : any[]
>      : ^^^^^

    static {
        const superisArray = super.isArray;
>superisArray : (arg: any) => arg is any[]
>             : ^^^^^^^^^^^^^^^^^^^^^^^^^^
>super.isArray : (arg: any) => arg is any[]
>              : ^^^^^^^^^^^^^^^^^^^^^^^^^^
>super : ArrayConstructor
>      : ^^^^^^^^^^^^^^^^
>isArray : (arg: any) => arg is any[]
>        : ^^^^^^^^^^^^^^^^^^^^^^^^^^

        const customIsArray = (arg)=> superisArray(arg);
>customIsArray : (arg: any) => arg is any[]
>              : ^^^^^^^^^^^^^^^^^^^^^^^^^^
>(arg)=> superisArray(arg) : (arg: any) => arg is any[]
>                          : ^^^^^^^^^^^^^^^^^^^^^^^^^^
>arg : any
>superisArray(arg) : boolean
>                  : ^^^^^^^
>superisArray : (arg: any) => arg is any[]
>             : ^^^^^^^^^^^^^^^^^^^^^^^^^^
>arg : any

        this.isArray = customIsArray;
<<<<<<< HEAD
>this.isArray = customIsArray : (arg: any) => boolean
>this.isArray : ((arg: any) => boolean) | undefined
>this : typeof ElementsArray
>isArray : ((arg: any) => boolean) | undefined
>customIsArray : (arg: any) => boolean
=======
>this.isArray = customIsArray : (arg: any) => arg is any[]
>                             : ^^^^^^^^^^^^^^^^^^^^^^^^^^
>this.isArray : (arg: any) => arg is any[]
>             : ^^^^^^^^^^^^^^^^^^^^^^^^^^
>this : typeof ElementsArray
>     : ^^^^^^^^^^^^^^^^^^^^
>isArray : (arg: any) => arg is any[]
>        : ^^^^^^^^^^^^^^^^^^^^^^^^^^
>customIsArray : (arg: any) => arg is any[]
>              : ^^^^^^^^^^^^^^^^^^^^^^^^^^
>>>>>>> 12402f26
    }
}

ElementsArray.isArray(new ElementsArray());
>ElementsArray.isArray(new ElementsArray()) : boolean
<<<<<<< HEAD
>ElementsArray.isArray : ((arg: any) => boolean) | undefined
>ElementsArray : typeof ElementsArray
>isArray : ((arg: any) => boolean) | undefined
=======
>                                           : ^^^^^^^
>ElementsArray.isArray : (arg: any) => arg is any[]
>                      : ^^^^^^^^^^^^^^^^^^^^^^^^^^
>ElementsArray : typeof ElementsArray
>              : ^^^^^^^^^^^^^^^^^^^^
>isArray : (arg: any) => arg is any[]
>        : ^^^^^^^^^^^^^^^^^^^^^^^^^^
>>>>>>> 12402f26
>new ElementsArray() : ElementsArray
>                    : ^^^^^^^^^^^^^
>ElementsArray : typeof ElementsArray
>              : ^^^^^^^^^^^^^^^^^^^^

<|MERGE_RESOLUTION|>--- conflicted
+++ resolved
@@ -1,116 +1,92 @@
-//// [tests/cases/compiler/javascriptThisAssignmentInStaticBlock.ts] ////
-
-=== /src/a.js ===
-class Thing {
->Thing : Thing
->      : ^^^^^
-
-    static {
-        this.doSomething = () => {};
->this.doSomething = () => {} : () => void
-<<<<<<< HEAD
->this.doSomething : (() => void) | undefined
->this : typeof Thing
->doSomething : (() => void) | undefined
-=======
->                            : ^^^^^^^^^^
->this.doSomething : () => void
->                 : ^^^^^^^^^^
->this : typeof Thing
->     : ^^^^^^^^^^^^
->doSomething : () => void
->            : ^^^^^^^^^^
->>>>>>> 12402f26
->() => {} : () => void
->         : ^^^^^^^^^^
-    }
-}
-
-Thing.doSomething();
->Thing.doSomething() : void
-<<<<<<< HEAD
->Thing.doSomething : (() => void) | undefined
->Thing : typeof Thing
->doSomething : (() => void) | undefined
-=======
->                    : ^^^^
->Thing.doSomething : () => void
->                  : ^^^^^^^^^^
->Thing : typeof Thing
->      : ^^^^^^^^^^^^
->doSomething : () => void
->            : ^^^^^^^^^^
->>>>>>> 12402f26
-
-// GH#46468
-class ElementsArray extends Array {
->ElementsArray : ElementsArray
->              : ^^^^^^^^^^^^^
->Array : any[]
->      : ^^^^^
-
-    static {
-        const superisArray = super.isArray;
->superisArray : (arg: any) => arg is any[]
->             : ^^^^^^^^^^^^^^^^^^^^^^^^^^
->super.isArray : (arg: any) => arg is any[]
->              : ^^^^^^^^^^^^^^^^^^^^^^^^^^
->super : ArrayConstructor
->      : ^^^^^^^^^^^^^^^^
->isArray : (arg: any) => arg is any[]
->        : ^^^^^^^^^^^^^^^^^^^^^^^^^^
-
-        const customIsArray = (arg)=> superisArray(arg);
->customIsArray : (arg: any) => arg is any[]
->              : ^^^^^^^^^^^^^^^^^^^^^^^^^^
->(arg)=> superisArray(arg) : (arg: any) => arg is any[]
->                          : ^^^^^^^^^^^^^^^^^^^^^^^^^^
->arg : any
->superisArray(arg) : boolean
->                  : ^^^^^^^
->superisArray : (arg: any) => arg is any[]
->             : ^^^^^^^^^^^^^^^^^^^^^^^^^^
->arg : any
-
-        this.isArray = customIsArray;
-<<<<<<< HEAD
->this.isArray = customIsArray : (arg: any) => boolean
->this.isArray : ((arg: any) => boolean) | undefined
->this : typeof ElementsArray
->isArray : ((arg: any) => boolean) | undefined
->customIsArray : (arg: any) => boolean
-=======
->this.isArray = customIsArray : (arg: any) => arg is any[]
->                             : ^^^^^^^^^^^^^^^^^^^^^^^^^^
->this.isArray : (arg: any) => arg is any[]
->             : ^^^^^^^^^^^^^^^^^^^^^^^^^^
->this : typeof ElementsArray
->     : ^^^^^^^^^^^^^^^^^^^^
->isArray : (arg: any) => arg is any[]
->        : ^^^^^^^^^^^^^^^^^^^^^^^^^^
->customIsArray : (arg: any) => arg is any[]
->              : ^^^^^^^^^^^^^^^^^^^^^^^^^^
->>>>>>> 12402f26
-    }
-}
-
-ElementsArray.isArray(new ElementsArray());
->ElementsArray.isArray(new ElementsArray()) : boolean
-<<<<<<< HEAD
->ElementsArray.isArray : ((arg: any) => boolean) | undefined
->ElementsArray : typeof ElementsArray
->isArray : ((arg: any) => boolean) | undefined
-=======
->                                           : ^^^^^^^
->ElementsArray.isArray : (arg: any) => arg is any[]
->                      : ^^^^^^^^^^^^^^^^^^^^^^^^^^
->ElementsArray : typeof ElementsArray
->              : ^^^^^^^^^^^^^^^^^^^^
->isArray : (arg: any) => arg is any[]
->        : ^^^^^^^^^^^^^^^^^^^^^^^^^^
->>>>>>> 12402f26
->new ElementsArray() : ElementsArray
->                    : ^^^^^^^^^^^^^
->ElementsArray : typeof ElementsArray
->              : ^^^^^^^^^^^^^^^^^^^^
-
+//// [tests/cases/compiler/javascriptThisAssignmentInStaticBlock.ts] ////
+
+=== /src/a.js ===
+class Thing {
+>Thing : Thing
+>      : ^^^^^
+
+    static {
+        this.doSomething = () => {};
+>this.doSomething = () => {} : () => void
+>                            : ^^^^^^^^^^
+>this.doSomething : (() => void) | undefined
+>                 : ^^^^^^^^^^^^^^^^^^^^^^^^
+>this : typeof Thing
+>     : ^^^^^^^^^^^^
+>doSomething : (() => void) | undefined
+>            : ^^^^^^^^^^^^^^^^^^^^^^^^
+>() => {} : () => void
+>         : ^^^^^^^^^^
+    }
+}
+
+Thing.doSomething();
+>Thing.doSomething() : void
+>                    : ^^^^
+>Thing.doSomething : (() => void) | undefined
+>                  : ^^^^^^^^^^^^^^^^^^^^^^^^
+>Thing : typeof Thing
+>      : ^^^^^^^^^^^^
+>doSomething : (() => void) | undefined
+>            : ^^^^^^^^^^^^^^^^^^^^^^^^
+
+// GH#46468
+class ElementsArray extends Array {
+>ElementsArray : ElementsArray
+>              : ^^^^^^^^^^^^^
+>Array : any[]
+>      : ^^^^^
+
+    static {
+        const superisArray = super.isArray;
+>superisArray : (arg: any) => arg is any[]
+>             : ^^^^^^^^^^^^^^^^^^^^^^^^^^
+>super.isArray : (arg: any) => arg is any[]
+>              : ^^^^^^^^^^^^^^^^^^^^^^^^^^
+>super : ArrayConstructor
+>      : ^^^^^^^^^^^^^^^^
+>isArray : (arg: any) => arg is any[]
+>        : ^^^^^^^^^^^^^^^^^^^^^^^^^^
+
+        const customIsArray = (arg)=> superisArray(arg);
+>customIsArray : (arg: any) => arg is any[]
+>              : ^^^^^^^^^^^^^^^^^^^^^^^^^^
+>(arg)=> superisArray(arg) : (arg: any) => arg is any[]
+>                          : ^^^^^^^^^^^^^^^^^^^^^^^^^^
+>arg : any
+>    : ^^^
+>superisArray(arg) : boolean
+>                  : ^^^^^^^
+>superisArray : (arg: any) => arg is any[]
+>             : ^^^^^^^^^^^^^^^^^^^^^^^^^^
+>arg : any
+>    : ^^^
+
+        this.isArray = customIsArray;
+>this.isArray = customIsArray : (arg: any) => arg is any[]
+>                             : ^^^^^^^^^^^^^^^^^^^^^^^^^^
+>this.isArray : ((arg: any) => arg is any[]) | undefined
+>             : ^^^^^^^^^^^^^^^^^^^^^^^^^^^^^^^^^^^^^^^^
+>this : typeof ElementsArray
+>     : ^^^^^^^^^^^^^^^^^^^^
+>isArray : ((arg: any) => arg is any[]) | undefined
+>        : ^^^^^^^^^^^^^^^^^^^^^^^^^^^^^^^^^^^^^^^^
+>customIsArray : (arg: any) => arg is any[]
+>              : ^^^^^^^^^^^^^^^^^^^^^^^^^^
+    }
+}
+
+ElementsArray.isArray(new ElementsArray());
+>ElementsArray.isArray(new ElementsArray()) : boolean
+>                                           : ^^^^^^^
+>ElementsArray.isArray : ((arg: any) => arg is any[]) | undefined
+>                      : ^^^^^^^^^^^^^^^^^^^^^^^^^^^^^^^^^^^^^^^^
+>ElementsArray : typeof ElementsArray
+>              : ^^^^^^^^^^^^^^^^^^^^
+>isArray : ((arg: any) => arg is any[]) | undefined
+>        : ^^^^^^^^^^^^^^^^^^^^^^^^^^^^^^^^^^^^^^^^
+>new ElementsArray() : ElementsArray
+>                    : ^^^^^^^^^^^^^
+>ElementsArray : typeof ElementsArray
+>              : ^^^^^^^^^^^^^^^^^^^^
+