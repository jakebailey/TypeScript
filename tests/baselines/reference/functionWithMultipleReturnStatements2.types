--- conflicted
+++ resolved
@@ -1,266 +1,215 @@
-//// [tests/cases/conformance/types/typeRelationships/bestCommonType/functionWithMultipleReturnStatements2.ts] ////
-
-=== functionWithMultipleReturnStatements2.ts ===
-// return type of a function with multiple returns is the BCT of each return statement
-// no errors expected here
-
-function f1() {
-<<<<<<< HEAD
->f1 : () => 1 | null
-=======
->f1 : () => number
->   : ^^^^^^^^^^^^
->>>>>>> 12402f26
-
-    if (true) {
->true : true
->     : ^^^^
-
-        return 1;
->1 : 1
->  : ^
-
-    } else {
-        return null;
-    }
-}
-
-function f2() {
-<<<<<<< HEAD
->f2 : () => 1 | 2 | null
-=======
->f2 : () => 1 | 2
->   : ^^^^^^^^^^^
->>>>>>> 12402f26
-
-    if (true) {
->true : true
->     : ^^^^
-
-        return 1;
->1 : 1
->  : ^
-
-    } else if (false) {
->false : false
->      : ^^^^^
-
-        return null;
-    } else {
-        return 2;
->2 : 2
->  : ^
-    }
-}
-
-function f4() {
-<<<<<<< HEAD
->f4 : () => 1 | undefined
-=======
->f4 : () => number
->   : ^^^^^^^^^^^^
->>>>>>> 12402f26
-
-    try {
-        return 1;
->1 : 1
->  : ^
-    }
-    catch (e) {
->e : any
-
-        return undefined;
->undefined : undefined
->          : ^^^^^^^^^
-    }
-    finally {
-        return 1;
->1 : 1
->  : ^
-    }
-}
-
-function f5() {
->f5 : () => Object | 1
->   : ^^^^^^^^^^^^^^^^
-
-    return 1;
->1 : 1
->  : ^
-
-    return new Object();
->new Object() : Object
->             : ^^^^^^
->Object : ObjectConstructor
->       : ^^^^^^^^^^^^^^^^^
-}
-
-function f6<T>(x: T) {
-<<<<<<< HEAD
->f6 : <T>(x: T) => T | null
-=======
->f6 : <T>(x: T) => T
->   : ^ ^^^^^ ^^^^^^
->>>>>>> 12402f26
->x : T
->  : ^
-
-    if (true) {
->true : true
->     : ^^^^
-
-        return x;
->x : T
->  : ^
-
-    } else {
-        return null;
-    }
-}
-
-//function f7<T extends U, U>(x: T, y: U) {
-//    if (true) {
-//        return x;
-//    } else {
-//        return y;
-//    }
-//}
-
-var a: { x: number; y?: number };
-<<<<<<< HEAD
->a : { x: number; y?: number | undefined; }
->x : number
->y : number | undefined
-
-var b: { x: number; z?: number };
->b : { x: number; z?: number | undefined; }
->x : number
->z : number | undefined
-
-// returns typeof a
-function f9() {
->f9 : () => { x: number; y?: number | undefined; } | { x: number; z?: number | undefined; }
-=======
->a : { x: number; y?: number; }
->  : ^^^^^      ^^^^^^      ^^^
->x : number
->  : ^^^^^^
->y : number
->  : ^^^^^^
-
-var b: { x: number; z?: number };
->b : { x: number; z?: number; }
->  : ^^^^^      ^^^^^^      ^^^
->x : number
->  : ^^^^^^
->z : number
->  : ^^^^^^
-
-// returns typeof a
-function f9() {
->f9 : () => { x: number; y?: number; } | { x: number; z?: number; }
->   : ^^^^^^^^^^^^^^^^^^^^^^^^^^^^^^^^^^^^^^^^^^^^^^^^^^^^^^^^^^^^^
->>>>>>> 12402f26
-
-    if (true) {
->true : true
->     : ^^^^
-
-        return a;
-<<<<<<< HEAD
->a : { x: number; y?: number | undefined; }
-
-    } else {
-        return b;
->b : { x: number; z?: number | undefined; }
-=======
->a : { x: number; y?: number; }
->  : ^^^^^^^^^^^^^^^^^^^^^^^^^^
-
-    } else {
-        return b;
->b : { x: number; z?: number; }
->  : ^^^^^^^^^^^^^^^^^^^^^^^^^^
->>>>>>> 12402f26
-    }
-}
-
-// returns typeof b
-function f10() {
-<<<<<<< HEAD
->f10 : () => { x: number; y?: number | undefined; } | { x: number; z?: number | undefined; }
-=======
->f10 : () => { x: number; y?: number; } | { x: number; z?: number; }
->    : ^^^^^^^^^^^^^^^^^^^^^^^^^^^^^^^^^^^^^^^^^^^^^^^^^^^^^^^^^^^^^
->>>>>>> 12402f26
-
-    if (true) {
->true : true
->     : ^^^^
-
-        return b;
-<<<<<<< HEAD
->b : { x: number; z?: number | undefined; }
-
-    } else {
-        return a;
->a : { x: number; y?: number | undefined; }
-=======
->b : { x: number; z?: number; }
->  : ^^^^^^^^^^^^^^^^^^^^^^^^^^
-
-    } else {
-        return a;
->a : { x: number; y?: number; }
->  : ^^^^^^^^^^^^^^^^^^^^^^^^^^
->>>>>>> 12402f26
-    }
-}
-
-// returns number => void
-function f11() {
->f11 : () => ((x: number) => void) | ((x: Object) => void)
->    : ^^^^^^^^^^^      ^^^^^^^^^^^^^^^^^^      ^^^^^^^^^^
-
-    if (true) {
->true : true
->     : ^^^^
-
-        return (x: number) => { }
->(x: number) => { } : (x: number) => void
->                   : ^^^^      ^^^^^^^^^
->x : number
->  : ^^^^^^
-
-    } else {
-        return (x: Object) => { }
->(x: Object) => { } : (x: Object) => void
->                   : ^^^^      ^^^^^^^^^
->x : Object
->  : ^^^^^^
-    }
-}
-
-// returns Object => void
-function f12() {
->f12 : () => ((x: Object) => void) | ((x: number) => void)
->    : ^^^^^^^^^^^      ^^^^^^^^^^^^^^^^^^      ^^^^^^^^^^
-
-    if (true) {
->true : true
->     : ^^^^
-
-        return (x: Object) => { }
->(x: Object) => { } : (x: Object) => void
->                   : ^^^^      ^^^^^^^^^
->x : Object
->  : ^^^^^^
-
-    } else {
-        return (x: number) => { }        
->(x: number) => { } : (x: number) => void
->                   : ^^^^      ^^^^^^^^^
->x : number
->  : ^^^^^^
-    }
-}
+//// [tests/cases/conformance/types/typeRelationships/bestCommonType/functionWithMultipleReturnStatements2.ts] ////
+
+=== functionWithMultipleReturnStatements2.ts ===
+// return type of a function with multiple returns is the BCT of each return statement
+// no errors expected here
+
+function f1() {
+>f1 : () => 1 | null
+>   : ^^^^^^^^^^^^^^
+
+    if (true) {
+>true : true
+>     : ^^^^
+
+        return 1;
+>1 : 1
+>  : ^
+
+    } else {
+        return null;
+    }
+}
+
+function f2() {
+>f2 : () => 1 | 2 | null
+>   : ^^^^^^^^^^^^^^^^^^
+
+    if (true) {
+>true : true
+>     : ^^^^
+
+        return 1;
+>1 : 1
+>  : ^
+
+    } else if (false) {
+>false : false
+>      : ^^^^^
+
+        return null;
+    } else {
+        return 2;
+>2 : 2
+>  : ^
+    }
+}
+
+function f4() {
+>f4 : () => 1 | undefined
+>   : ^^^^^^^^^^^^^^^^^^^
+
+    try {
+        return 1;
+>1 : 1
+>  : ^
+    }
+    catch (e) {
+>e : any
+
+        return undefined;
+>undefined : undefined
+>          : ^^^^^^^^^
+    }
+    finally {
+        return 1;
+>1 : 1
+>  : ^
+    }
+}
+
+function f5() {
+>f5 : () => Object | 1
+>   : ^^^^^^^^^^^^^^^^
+
+    return 1;
+>1 : 1
+>  : ^
+
+    return new Object();
+>new Object() : Object
+>             : ^^^^^^
+>Object : ObjectConstructor
+>       : ^^^^^^^^^^^^^^^^^
+}
+
+function f6<T>(x: T) {
+>f6 : <T>(x: T) => T | null
+>   : ^ ^^^^^ ^^^^^^^^^^^^^
+>x : T
+>  : ^
+
+    if (true) {
+>true : true
+>     : ^^^^
+
+        return x;
+>x : T
+>  : ^
+
+    } else {
+        return null;
+    }
+}
+
+//function f7<T extends U, U>(x: T, y: U) {
+//    if (true) {
+//        return x;
+//    } else {
+//        return y;
+//    }
+//}
+
+var a: { x: number; y?: number };
+>a : { x: number; y?: number | undefined; }
+>  : ^^^^^      ^^^^^^^^^^^^^^^^^^^^^^^^^^^
+>x : number
+>  : ^^^^^^
+>y : number | undefined
+>  : ^^^^^^^^^^^^^^^^^^
+
+var b: { x: number; z?: number };
+>b : { x: number; z?: number | undefined; }
+>  : ^^^^^      ^^^^^^^^^^^^^^^^^^^^^^^^^^^
+>x : number
+>  : ^^^^^^
+>z : number | undefined
+>  : ^^^^^^^^^^^^^^^^^^
+
+// returns typeof a
+function f9() {
+>f9 : () => { x: number; y?: number | undefined; } | { x: number; z?: number | undefined; }
+>   : ^^^^^^^^^^^^^^^^^^^^^^^^^^^^^^^^^^^^^^^^^^^^^^^^^^^^^^^^^^^^^^^^^^^^^^^^^^^^^^^^^^^^^
+
+    if (true) {
+>true : true
+>     : ^^^^
+
+        return a;
+>a : { x: number; y?: number | undefined; }
+>  : ^^^^^^^^^^^^^^^^^^^^^^^^^^^^^^^^^^^^^^
+
+    } else {
+        return b;
+>b : { x: number; z?: number | undefined; }
+>  : ^^^^^^^^^^^^^^^^^^^^^^^^^^^^^^^^^^^^^^
+    }
+}
+
+// returns typeof b
+function f10() {
+>f10 : () => { x: number; y?: number | undefined; } | { x: number; z?: number | undefined; }
+>    : ^^^^^^^^^^^^^^^^^^^^^^^^^^^^^^^^^^^^^^^^^^^^^^^^^^^^^^^^^^^^^^^^^^^^^^^^^^^^^^^^^^^^^
+
+    if (true) {
+>true : true
+>     : ^^^^
+
+        return b;
+>b : { x: number; z?: number | undefined; }
+>  : ^^^^^^^^^^^^^^^^^^^^^^^^^^^^^^^^^^^^^^
+
+    } else {
+        return a;
+>a : { x: number; y?: number | undefined; }
+>  : ^^^^^^^^^^^^^^^^^^^^^^^^^^^^^^^^^^^^^^
+    }
+}
+
+// returns number => void
+function f11() {
+>f11 : () => ((x: number) => void) | ((x: Object) => void)
+>    : ^^^^^^^^^^^      ^^^^^^^^^^^^^^^^^^      ^^^^^^^^^^
+
+    if (true) {
+>true : true
+>     : ^^^^
+
+        return (x: number) => { }
+>(x: number) => { } : (x: number) => void
+>                   : ^^^^      ^^^^^^^^^
+>x : number
+>  : ^^^^^^
+
+    } else {
+        return (x: Object) => { }
+>(x: Object) => { } : (x: Object) => void
+>                   : ^^^^      ^^^^^^^^^
+>x : Object
+>  : ^^^^^^
+    }
+}
+
+// returns Object => void
+function f12() {
+>f12 : () => ((x: Object) => void) | ((x: number) => void)
+>    : ^^^^^^^^^^^      ^^^^^^^^^^^^^^^^^^      ^^^^^^^^^^
+
+    if (true) {
+>true : true
+>     : ^^^^
+
+        return (x: Object) => { }
+>(x: Object) => { } : (x: Object) => void
+>                   : ^^^^      ^^^^^^^^^
+>x : Object
+>  : ^^^^^^
+
+    } else {
+        return (x: number) => { }        
+>(x: number) => { } : (x: number) => void
+>                   : ^^^^      ^^^^^^^^^
+>x : number
+>  : ^^^^^^
+    }
+}