//// [tests/cases/compiler/importHelpersAmd.ts] ////

=== a.ts ===
export class A { }
>A : A
>  : ^

=== b.ts ===
import { A } from "./a";
>A : typeof A
>  : ^^^^^^^^

export * from "./a";
export class B extends A { }
>B : B
>  : ^
>A : A
>  : ^

=== tslib.d.ts ===
export declare function __extends(d: Function, b: Function): void;
>__extends : (d: Function, b: Function) => void
>          : ^^^^        ^^^^^        ^^^^^    
>d : Function
>  : ^^^^^^^^
>b : Function
>  : ^^^^^^^^

export declare function __assign(t: any, ...sources: any[]): any;
>__assign : (t: any, ...sources: any[]) => any
>         : ^^^^   ^^^^^^^^^^^^^^     ^^^^^   
>t : any
>sources : any[]
>        : ^^^^^

export declare function __rest(t: any, propertyNames: string[]): any;
>__rest : (t: any, propertyNames: string[]) => any
>       : ^^^^   ^^^^^^^^^^^^^^^^^        ^^^^^   
>t : any
>propertyNames : string[]
>              : ^^^^^^^^

export declare function __decorate(decorators: Function[], target: any, key?: string | symbol, desc?: any): any;
>__decorate : (decorators: Function[], target: any, key?: string | symbol, desc?: any) => any
>           : ^^^^^^^^^^^^^          ^^^^^^^^^^   ^^^^^^^^               ^^^^^^^^^   ^^^^^   
>decorators : Function[]
>           : ^^^^^^^^^^
>target : any
<<<<<<< HEAD
>key : string | symbol | undefined
=======
>key : string | symbol
>    : ^^^^^^^^^^^^^^^
>>>>>>> 12402f26
>desc : any

export declare function __param(paramIndex: number, decorator: Function): Function;
>__param : (paramIndex: number, decorator: Function) => Function
>        : ^^^^^^^^^^^^^      ^^^^^^^^^^^^^        ^^^^^        
>paramIndex : number
>           : ^^^^^^
>decorator : Function
>          : ^^^^^^^^

export declare function __metadata(metadataKey: any, metadataValue: any): Function;
>__metadata : (metadataKey: any, metadataValue: any) => Function
>           : ^^^^^^^^^^^^^^   ^^^^^^^^^^^^^^^^^   ^^^^^        
>metadataKey : any
>metadataValue : any

export declare function __awaiter(thisArg: any, _arguments: any, P: Function, generator: Function): any;
>__awaiter : (thisArg: any, _arguments: any, P: Function, generator: Function) => any
>          : ^^^^^^^^^^   ^^^^^^^^^^^^^^   ^^^^^        ^^^^^^^^^^^^^        ^^^^^   
>thisArg : any
>_arguments : any
>P : Function
>  : ^^^^^^^^
>generator : Function
>          : ^^^^^^^^

export declare function __generator(thisArg: any, body: Function): any;
>__generator : (thisArg: any, body: Function) => any
>            : ^^^^^^^^^^   ^^^^^^^^        ^^^^^   
>thisArg : any
>body : Function
>     : ^^^^^^^^

export declare function __exportStar(m: any, exports: any): void;
>__exportStar : (m: any, exports: any) => void
>             : ^^^^   ^^^^^^^^^^^   ^^^^^    
>m : any
>exports : any

<|MERGE_RESOLUTION|>--- conflicted
+++ resolved
@@ -1,93 +1,89 @@
-//// [tests/cases/compiler/importHelpersAmd.ts] ////
-
-=== a.ts ===
-export class A { }
->A : A
->  : ^
-
-=== b.ts ===
-import { A } from "./a";
->A : typeof A
->  : ^^^^^^^^
-
-export * from "./a";
-export class B extends A { }
->B : B
->  : ^
->A : A
->  : ^
-
-=== tslib.d.ts ===
-export declare function __extends(d: Function, b: Function): void;
->__extends : (d: Function, b: Function) => void
->          : ^^^^        ^^^^^        ^^^^^    
->d : Function
->  : ^^^^^^^^
->b : Function
->  : ^^^^^^^^
-
-export declare function __assign(t: any, ...sources: any[]): any;
->__assign : (t: any, ...sources: any[]) => any
->         : ^^^^   ^^^^^^^^^^^^^^     ^^^^^   
->t : any
->sources : any[]
->        : ^^^^^
-
-export declare function __rest(t: any, propertyNames: string[]): any;
->__rest : (t: any, propertyNames: string[]) => any
->       : ^^^^   ^^^^^^^^^^^^^^^^^        ^^^^^   
->t : any
->propertyNames : string[]
->              : ^^^^^^^^
-
-export declare function __decorate(decorators: Function[], target: any, key?: string | symbol, desc?: any): any;
->__decorate : (decorators: Function[], target: any, key?: string | symbol, desc?: any) => any
->           : ^^^^^^^^^^^^^          ^^^^^^^^^^   ^^^^^^^^               ^^^^^^^^^   ^^^^^   
->decorators : Function[]
->           : ^^^^^^^^^^
->target : any
-<<<<<<< HEAD
->key : string | symbol | undefined
-=======
->key : string | symbol
->    : ^^^^^^^^^^^^^^^
->>>>>>> 12402f26
->desc : any
-
-export declare function __param(paramIndex: number, decorator: Function): Function;
->__param : (paramIndex: number, decorator: Function) => Function
->        : ^^^^^^^^^^^^^      ^^^^^^^^^^^^^        ^^^^^        
->paramIndex : number
->           : ^^^^^^
->decorator : Function
->          : ^^^^^^^^
-
-export declare function __metadata(metadataKey: any, metadataValue: any): Function;
->__metadata : (metadataKey: any, metadataValue: any) => Function
->           : ^^^^^^^^^^^^^^   ^^^^^^^^^^^^^^^^^   ^^^^^        
->metadataKey : any
->metadataValue : any
-
-export declare function __awaiter(thisArg: any, _arguments: any, P: Function, generator: Function): any;
->__awaiter : (thisArg: any, _arguments: any, P: Function, generator: Function) => any
->          : ^^^^^^^^^^   ^^^^^^^^^^^^^^   ^^^^^        ^^^^^^^^^^^^^        ^^^^^   
->thisArg : any
->_arguments : any
->P : Function
->  : ^^^^^^^^
->generator : Function
->          : ^^^^^^^^
-
-export declare function __generator(thisArg: any, body: Function): any;
->__generator : (thisArg: any, body: Function) => any
->            : ^^^^^^^^^^   ^^^^^^^^        ^^^^^   
->thisArg : any
->body : Function
->     : ^^^^^^^^
-
-export declare function __exportStar(m: any, exports: any): void;
->__exportStar : (m: any, exports: any) => void
->             : ^^^^   ^^^^^^^^^^^   ^^^^^    
->m : any
->exports : any
-
+//// [tests/cases/compiler/importHelpersAmd.ts] ////
+
+=== a.ts ===
+export class A { }
+>A : A
+>  : ^
+
+=== b.ts ===
+import { A } from "./a";
+>A : typeof A
+>  : ^^^^^^^^
+
+export * from "./a";
+export class B extends A { }
+>B : B
+>  : ^
+>A : A
+>  : ^
+
+=== tslib.d.ts ===
+export declare function __extends(d: Function, b: Function): void;
+>__extends : (d: Function, b: Function) => void
+>          : ^^^^        ^^^^^        ^^^^^    
+>d : Function
+>  : ^^^^^^^^
+>b : Function
+>  : ^^^^^^^^
+
+export declare function __assign(t: any, ...sources: any[]): any;
+>__assign : (t: any, ...sources: any[]) => any
+>         : ^^^^   ^^^^^^^^^^^^^^     ^^^^^   
+>t : any
+>sources : any[]
+>        : ^^^^^
+
+export declare function __rest(t: any, propertyNames: string[]): any;
+>__rest : (t: any, propertyNames: string[]) => any
+>       : ^^^^   ^^^^^^^^^^^^^^^^^        ^^^^^   
+>t : any
+>propertyNames : string[]
+>              : ^^^^^^^^
+
+export declare function __decorate(decorators: Function[], target: any, key?: string | symbol, desc?: any): any;
+>__decorate : (decorators: Function[], target: any, key?: string | symbol, desc?: any) => any
+>           : ^^^^^^^^^^^^^          ^^^^^^^^^^   ^^^^^^^^               ^^^^^^^^^   ^^^^^   
+>decorators : Function[]
+>           : ^^^^^^^^^^
+>target : any
+>key : string | symbol | undefined
+>    : ^^^^^^^^^^^^^^^^^^^^^^^^^^^
+>desc : any
+
+export declare function __param(paramIndex: number, decorator: Function): Function;
+>__param : (paramIndex: number, decorator: Function) => Function
+>        : ^^^^^^^^^^^^^      ^^^^^^^^^^^^^        ^^^^^        
+>paramIndex : number
+>           : ^^^^^^
+>decorator : Function
+>          : ^^^^^^^^
+
+export declare function __metadata(metadataKey: any, metadataValue: any): Function;
+>__metadata : (metadataKey: any, metadataValue: any) => Function
+>           : ^^^^^^^^^^^^^^   ^^^^^^^^^^^^^^^^^   ^^^^^        
+>metadataKey : any
+>metadataValue : any
+
+export declare function __awaiter(thisArg: any, _arguments: any, P: Function, generator: Function): any;
+>__awaiter : (thisArg: any, _arguments: any, P: Function, generator: Function) => any
+>          : ^^^^^^^^^^   ^^^^^^^^^^^^^^   ^^^^^        ^^^^^^^^^^^^^        ^^^^^   
+>thisArg : any
+>_arguments : any
+>P : Function
+>  : ^^^^^^^^
+>generator : Function
+>          : ^^^^^^^^
+
+export declare function __generator(thisArg: any, body: Function): any;
+>__generator : (thisArg: any, body: Function) => any
+>            : ^^^^^^^^^^   ^^^^^^^^        ^^^^^   
+>thisArg : any
+>body : Function
+>     : ^^^^^^^^
+
+export declare function __exportStar(m: any, exports: any): void;
+>__exportStar : (m: any, exports: any) => void
+>             : ^^^^   ^^^^^^^^^^^   ^^^^^    
+>m : any
+>exports : any
+