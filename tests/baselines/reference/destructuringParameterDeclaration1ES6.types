--- conflicted
+++ resolved
@@ -1,757 +1,696 @@
-//// [tests/cases/conformance/es6/destructuring/destructuringParameterDeclaration1ES6.ts] ////
-
-=== destructuringParameterDeclaration1ES6.ts ===
-// Conformance for emitting ES6
-
-// A parameter declaration may specify either an identifier or a binding pattern.
-// The identifiers specified in parameter declarations and binding patterns
-// in a parameter list must be unique within that parameter list.
-
-// If the declaration includes a type annotation, the parameter is of that type
-function a1([a, b, [[c]]]: [number, number, string[][]]) { }
->a1 : ([a, b, [[c]]]: [number, number, string[][]]) => void
->   : ^^^^^^^^^^^^^^^^                            ^^^^^^^^^
->a : number
->  : ^^^^^^
->b : number
->  : ^^^^^^
->c : string
->  : ^^^^^^
-
-function a2(o: { x: number, a: number }) { }
->a2 : (o: { x: number; a: number; }) => void
->   : ^^^^                         ^^^^^^^^^
->o : { x: number; a: number; }
->  : ^^^^^      ^^^^^      ^^^
->x : number
->  : ^^^^^^
->a : number
->  : ^^^^^^
-
-function a3({j, k, l: {m, n}, q: [a, b, c]}: { j: number, k: string, l: { m: boolean, n: number }, q: (number|string)[] }) { };
->a3 : ({ j, k, l: { m, n }, q: [a, b, c] }: { j: number; k: string; l: { m: boolean; n: number; }; q: (number | string)[]; }) => void
->   : ^^^^^^^^^^^^^^^^^^^^^^^^^^^^^^^^^^^^^^                                                                                ^^^^^^^^^
->j : number
->  : ^^^^^^
->k : string
->  : ^^^^^^
->l : any
->  : ^^^
->m : boolean
->  : ^^^^^^^
->n : number
->  : ^^^^^^
->q : any
->  : ^^^
->a : string | number
->  : ^^^^^^^^^^^^^^^
->b : string | number
->  : ^^^^^^^^^^^^^^^
->c : string | number
->  : ^^^^^^^^^^^^^^^
->j : number
->  : ^^^^^^
->k : string
->  : ^^^^^^
->l : { m: boolean; n: number; }
->  : ^^^^^       ^^^^^      ^^^
->m : boolean
->  : ^^^^^^^
->n : number
->  : ^^^^^^
->q : (string | number)[]
->  : ^^^^^^^^^^^^^^^^^^^
-
-function a4({x, a}: { x: number, a: number }) { }
->a4 : ({ x, a }: { x: number; a: number; }) => void
->   : ^^^^^^^^^^^                         ^^^^^^^^^
->x : number
->  : ^^^^^^
->a : number
->  : ^^^^^^
->x : number
->  : ^^^^^^
->a : number
->  : ^^^^^^
-
-a1([1, 2, [["world"]]]);
->a1([1, 2, [["world"]]]) : void
->                        : ^^^^
->a1 : ([a, b, [[c]]]: [number, number, string[][]]) => void
->   : ^^^^^^^^^^^^^^^^^^^^^^^^^^^^^^^^^^^^^^^^^^^^^^^^^^^^^
->[1, 2, [["world"]]] : [number, number, string[][]]
->                    : ^^^^^^^^^^^^^^^^^^^^^^^^^^^^
->1 : 1
->  : ^
->2 : 2
->  : ^
->[["world"]] : string[][]
->            : ^^^^^^^^^^
->["world"] : string[]
->          : ^^^^^^^^
->"world" : "world"
->        : ^^^^^^^
-
-a1([1, 2, [["world"]], 3]);
->a1([1, 2, [["world"]], 3]) : void
->                           : ^^^^
->a1 : ([a, b, [[c]]]: [number, number, string[][]]) => void
->   : ^^^^^^^^^^^^^^^^^^^^^^^^^^^^^^^^^^^^^^^^^^^^^^^^^^^^^
->[1, 2, [["world"]], 3] : [number, number, string[][], number]
->                       : ^^^^^^^^^^^^^^^^^^^^^^^^^^^^^^^^^^^^
->1 : 1
->  : ^
->2 : 2
->  : ^
->[["world"]] : string[][]
->            : ^^^^^^^^^^
->["world"] : string[]
->          : ^^^^^^^^
->"world" : "world"
->        : ^^^^^^^
->3 : 3
->  : ^
-
-
-// If the declaration includes an initializer expression (which is permitted only
-// when the parameter list occurs in conjunction with a function body),
-// the parameter type is the widened form (section 3.11) of the type of the initializer expression.
-
-function b1(z = [undefined, null]) { };
-<<<<<<< HEAD
->b1 : (z?: (null | undefined)[]) => void
->z : (null | undefined)[]
->[undefined, null] : (null | undefined)[]
-=======
->b1 : (z?: any[]) => void
->   : ^^^^^^^^^^^^^^^^^^^
->z : any[]
->  : ^^^^^
->[undefined, null] : null[]
->                  : ^^^^^^
->>>>>>> 12402f26
->undefined : undefined
->          : ^^^^^^^^^
-
-function b2(z = null, o = { x: 0, y: undefined }) { }
-<<<<<<< HEAD
->b2 : (z?: null, o?: { x: number; y: undefined; }) => void
->z : null
->o : { x: number; y: undefined; }
-=======
->b2 : (z?: any, o?: { x: number; y: any; }) => void
->   : ^^^^^^^^^^^^^^^^^^^^^^^^^^^^^^^^^^^^^^^^^^^^^
->z : any
->  : ^^^
->o : { x: number; y: any; }
->  : ^^^^^^^^^^^^^^^^^^^^^^
->>>>>>> 12402f26
->{ x: 0, y: undefined } : { x: number; y: undefined; }
->                       : ^^^^^^^^^^^^^^^^^^^^^^^^^^^^
->x : number
->  : ^^^^^^
->0 : 0
->  : ^
->y : undefined
->  : ^^^^^^^^^
->undefined : undefined
->          : ^^^^^^^^^
-
-function b3({z: {x, y: {j}}} = { z: { x: "hi", y: { j: 1 } } }) { }
->b3 : ({ z: { x, y: { j } } }?: { z: { x: string; y: { j: number; }; }; }) => void
->   : ^^^^^^^^^^^^^^^^^^^^^^^^^^^^^^^^^^^^^^^^^^^^^^^^^^^^^^^^^^^^^^^^^^^^^^^^^^^^
->z : any
->  : ^^^
->x : string
->  : ^^^^^^
->y : any
->  : ^^^
->j : number
->  : ^^^^^^
->{ z: { x: "hi", y: { j: 1 } } } : { z: { x: string; y: { j: number; }; }; }
->                                : ^^^^^^^^^^^^^^^^^^^^^^^^^^^^^^^^^^^^^^^^^
->z : { x: string; y: { j: number; }; }
->  : ^^^^^^^^^^^^^^^^^^^^^^^^^^^^^^^^^
->{ x: "hi", y: { j: 1 } } : { x: string; y: { j: number; }; }
->                         : ^^^^^^^^^^^^^^^^^^^^^^^^^^^^^^^^^
->x : string
->  : ^^^^^^
->"hi" : "hi"
->     : ^^^^
->y : { j: number; }
->  : ^^^^^^^^^^^^^^
->{ j: 1 } : { j: number; }
->         : ^^^^^^^^^^^^^^
->j : number
->  : ^^^^^^
->1 : 1
->  : ^
-
-interface F1 {
-    b5(z, y, [, a, b], {p, m: { q, r}});
->b5 : (z: any, y: any, [, a, b]: [any, any, any], { p, m: { q, r } }: { p: any; m: { q: any; r: any; }; }) => any
->   : ^^^^^^^^^^^^^^^^^^^^^^^^^^^^^^^^^^^^^^^^^^^^^^^^^^^^^^^^^^^^^^^^^^^^^^^^^^^^^^^^^^^^^^^^^^^^^^^^^^^^^^^^^^^
->z : any
->  : ^^^
->y : any
->  : ^^^
-> : undefined
-> : ^^^^^^^^^
->a : any
->  : ^^^
->b : any
->  : ^^^
->p : any
->  : ^^^
->m : any
->  : ^^^
->q : any
->  : ^^^
->r : any
->  : ^^^
-}
-
-function b6([a, z, y] = [undefined, null, undefined]) { }
-<<<<<<< HEAD
->b6 : ([a, z, y]?: [undefined, null, undefined]) => void
->a : undefined
->z : null
->y : undefined
-=======
->b6 : ([a, z, y]?: [any, any, any]) => void
->   : ^^^^^^^^^^^^^^^^^^^^^^^^^^^^^^^^^^^^^
->a : any
->  : ^^^
->z : any
->  : ^^^
->y : any
->  : ^^^
->>>>>>> 12402f26
->[undefined, null, undefined] : [undefined, null, undefined]
->                             : ^^^^^^^^^^^^^^^^^^^^^^^^^^^^
->undefined : undefined
->          : ^^^^^^^^^
->undefined : undefined
->          : ^^^^^^^^^
-
-function b7([[a], b, [[c, d]]] = [[undefined], undefined, [[undefined, undefined]]]) { }
-<<<<<<< HEAD
->b7 : ([[a], b, [[c, d]]]?: [[undefined], undefined, [[undefined, undefined]]]) => void
->a : undefined
->b : undefined
->c : undefined
->d : undefined
-=======
->b7 : ([[a], b, [[c, d]]]?: [[any], any, [[any, any]]]) => void
->   : ^^^^^^^^^^^^^^^^^^^^^^^^^^^^^^^^^^^^^^^^^^^^^^^^^^^^^^^^^
->a : any
->  : ^^^
->b : any
->  : ^^^
->c : any
->  : ^^^
->d : any
->  : ^^^
->>>>>>> 12402f26
->[[undefined], undefined, [[undefined, undefined]]] : [[undefined], undefined, [[undefined, undefined]]]
->                                                   : ^^^^^^^^^^^^^^^^^^^^^^^^^^^^^^^^^^^^^^^^^^^^^^^^^^
->[undefined] : [undefined]
->            : ^^^^^^^^^^^
->undefined : undefined
->          : ^^^^^^^^^
->undefined : undefined
->          : ^^^^^^^^^
->[[undefined, undefined]] : [[undefined, undefined]]
->                         : ^^^^^^^^^^^^^^^^^^^^^^^^
->[undefined, undefined] : [undefined, undefined]
->                       : ^^^^^^^^^^^^^^^^^^^^^^
->undefined : undefined
->          : ^^^^^^^^^
->undefined : undefined
->          : ^^^^^^^^^
-
-b1([1, 2, 3]);  // z is widen to the type any[]
->b1([1, 2, 3]) : void
-<<<<<<< HEAD
->b1 : (z?: (null | undefined)[]) => void
-=======
->              : ^^^^
->b1 : (z?: any[]) => void
->   : ^^^^^^^^^^^^^^^^^^^
->>>>>>> 12402f26
->[1, 2, 3] : number[]
->          : ^^^^^^^^
->1 : 1
->  : ^
->2 : 2
->  : ^
->3 : 3
->  : ^
-
-b2("string", { x: 200, y: "string" });
->b2("string", { x: 200, y: "string" }) : void
-<<<<<<< HEAD
->b2 : (z?: null, o?: { x: number; y: undefined; }) => void
-=======
->                                      : ^^^^
->b2 : (z?: any, o?: { x: number; y: any; }) => void
->   : ^^^^^^^^^^^^^^^^^^^^^^^^^^^^^^^^^^^^^^^^^^^^^
->>>>>>> 12402f26
->"string" : "string"
->         : ^^^^^^^^
->{ x: 200, y: "string" } : { x: number; y: string; }
->                        : ^^^^^^^^^^^^^^^^^^^^^^^^^
->x : number
->  : ^^^^^^
->200 : 200
->    : ^^^
->y : string
->  : ^^^^^^
->"string" : "string"
->         : ^^^^^^^^
-
-b2("string", { x: 200, y: true });
->b2("string", { x: 200, y: true }) : void
-<<<<<<< HEAD
->b2 : (z?: null, o?: { x: number; y: undefined; }) => void
-=======
->                                  : ^^^^
->b2 : (z?: any, o?: { x: number; y: any; }) => void
->   : ^^^^^^^^^^^^^^^^^^^^^^^^^^^^^^^^^^^^^^^^^^^^^
->>>>>>> 12402f26
->"string" : "string"
->         : ^^^^^^^^
->{ x: 200, y: true } : { x: number; y: boolean; }
->                    : ^^^^^^^^^^^^^^^^^^^^^^^^^^
->x : number
->  : ^^^^^^
->200 : 200
->    : ^^^
->y : boolean
->  : ^^^^^^^
->true : true
->     : ^^^^
-
-
-// If the declaration specifies a binding pattern, the parameter type is the implied type of that binding pattern (section 5.1.3)
-enum Foo { a }
->Foo : Foo
->    : ^^^
->a : Foo.a
->  : ^^^^^
-
-function c0({z: {x, y: {j}}}) { }
->c0 : ({ z: { x, y: { j } } }: { z: { x: any; y: { j: any; }; }; }) => void
->   : ^^^^^^^^^^^^^^^^^^^^^^^^^^^^^^^^^^^^^^^^^^^^^^^^^^^^^^^^^^^^^^^^^^^^^
->z : any
->  : ^^^
->x : any
->  : ^^^
->y : any
->  : ^^^
->j : any
->  : ^^^
-
-function c1({z} = { z: 10 }) { }
->c1 : ({ z }?: { z: number; }) => void
->   : ^^^^^^^^^^^^^^^^^^^^^^^^^^^^^^^^
->z : number
->  : ^^^^^^
->{ z: 10 } : { z: number; }
->          : ^^^^^^^^^^^^^^
->z : number
->  : ^^^^^^
->10 : 10
->   : ^^
-
-function c2({z = 10}) { }
-<<<<<<< HEAD
->c2 : ({ z }: { z?: number | undefined; }) => void
-=======
->c2 : ({ z }: { z?: number; }) => void
->   : ^^^^^^^^^^^^^^^^^^^^^^^^^^^^^^^^
->>>>>>> 12402f26
->z : number
->  : ^^^^^^
->10 : 10
->   : ^^
-
-function c3({b}: { b: number|string} = { b: "hello" }) { }
->c3 : ({ b }?: { b: number | string; }) => void
->   : ^^^^^^^^^                       ^^^^^^^^^
->b : string | number
->  : ^^^^^^^^^^^^^^^
->b : string | number
->  : ^^^^^^^^^^^^^^^
->{ b: "hello" } : { b: string; }
->               : ^^^^^^^^^^^^^^
->b : string
->  : ^^^^^^
->"hello" : "hello"
->        : ^^^^^^^
-
-function c5([a, b, [[c]]]) { }
->c5 : ([a, b, [[c]]]: [any, any, [[any]]]) => void
->   : ^^^^^^^^^^^^^^^^^^^^^^^^^^^^^^^^^^^^^^^^^^^^
->a : any
->  : ^^^
->b : any
->  : ^^^
->c : any
->  : ^^^
-
-function c6([a, b, [[c=1]]]) { }
-<<<<<<< HEAD
->c6 : ([a, b, [[c]]]: [any, any, [[(number | undefined)?]]]) => void
-=======
->c6 : ([a, b, [[c]]]: [any, any, [[number?]]]) => void
->   : ^^^^^^^^^^^^^^^^^^^^^^^^^^^^^^^^^^^^^^^^^^^^^^^^
->>>>>>> 12402f26
->a : any
->  : ^^^
->b : any
->  : ^^^
->c : number
->  : ^^^^^^
->1 : 1
->  : ^
-
-c0({z : { x: 1, y: { j: "world" } }});      // Implied type is { z: {x: any, y: {j: any}} }
->c0({z : { x: 1, y: { j: "world" } }}) : void
->                                      : ^^^^
->c0 : ({ z: { x, y: { j } } }: { z: { x: any; y: { j: any; }; }; }) => void
->   : ^^^^^^^^^^^^^^^^^^^^^^^^^^^^^^^^^^^^^^^^^^^^^^^^^^^^^^^^^^^^^^^^^^^^^
->{z : { x: 1, y: { j: "world" } }} : { z: { x: number; y: { j: string; }; }; }
->                                  : ^^^^^^^^^^^^^^^^^^^^^^^^^^^^^^^^^^^^^^^^^
->z : { x: number; y: { j: string; }; }
->  : ^^^^^^^^^^^^^^^^^^^^^^^^^^^^^^^^^
->{ x: 1, y: { j: "world" } } : { x: number; y: { j: string; }; }
->                            : ^^^^^^^^^^^^^^^^^^^^^^^^^^^^^^^^^
->x : number
->  : ^^^^^^
->1 : 1
->  : ^
->y : { j: string; }
->  : ^^^^^^^^^^^^^^
->{ j: "world" } : { j: string; }
->               : ^^^^^^^^^^^^^^
->j : string
->  : ^^^^^^
->"world" : "world"
->        : ^^^^^^^
-
-c0({z : { x: "string", y: { j: true } }});  // Implied type is { z: {x: any, y: {j: any}} }
->c0({z : { x: "string", y: { j: true } }}) : void
->                                          : ^^^^
->c0 : ({ z: { x, y: { j } } }: { z: { x: any; y: { j: any; }; }; }) => void
->   : ^^^^^^^^^^^^^^^^^^^^^^^^^^^^^^^^^^^^^^^^^^^^^^^^^^^^^^^^^^^^^^^^^^^^^
->{z : { x: "string", y: { j: true } }} : { z: { x: string; y: { j: boolean; }; }; }
->                                      : ^^^^^^^^^^^^^^^^^^^^^^^^^^^^^^^^^^^^^^^^^^
->z : { x: string; y: { j: boolean; }; }
->  : ^^^^^^^^^^^^^^^^^^^^^^^^^^^^^^^^^^
->{ x: "string", y: { j: true } } : { x: string; y: { j: boolean; }; }
->                                : ^^^^^^^^^^^^^^^^^^^^^^^^^^^^^^^^^^
->x : string
->  : ^^^^^^
->"string" : "string"
->         : ^^^^^^^^
->y : { j: boolean; }
->  : ^^^^^^^^^^^^^^^
->{ j: true } : { j: boolean; }
->            : ^^^^^^^^^^^^^^^
->j : boolean
->  : ^^^^^^^
->true : true
->     : ^^^^
-
-c1();             // Implied type is {z:number}?
->c1() : void
->     : ^^^^
->c1 : ({ z }?: { z: number; }) => void
->   : ^^^^^^^^^^^^^^^^^^^^^^^^^^^^^^^^
-
-c1({ z: 1 })      // Implied type is {z:number}? 
->c1({ z: 1 }) : void
->             : ^^^^
->c1 : ({ z }?: { z: number; }) => void
->   : ^^^^^^^^^^^^^^^^^^^^^^^^^^^^^^^^
->{ z: 1 } : { z: number; }
->         : ^^^^^^^^^^^^^^
->z : number
->  : ^^^^^^
->1 : 1
->  : ^
-
-c2({});         // Implied type is {z?: number}
->c2({}) : void
-<<<<<<< HEAD
->c2 : ({ z }: { z?: number | undefined; }) => void
-=======
->       : ^^^^
->c2 : ({ z }: { z?: number; }) => void
->   : ^^^^^^^^^^^^^^^^^^^^^^^^^^^^^^^^
->>>>>>> 12402f26
->{} : {}
->   : ^^
-
-c2({z:1});      // Implied type is {z?: number}
->c2({z:1}) : void
-<<<<<<< HEAD
->c2 : ({ z }: { z?: number | undefined; }) => void
-=======
->          : ^^^^
->c2 : ({ z }: { z?: number; }) => void
->   : ^^^^^^^^^^^^^^^^^^^^^^^^^^^^^^^^
->>>>>>> 12402f26
->{z:1} : { z: number; }
->      : ^^^^^^^^^^^^^^
->z : number
->  : ^^^^^^
->1 : 1
->  : ^
-
-c3({ b: 1 });     // Implied type is { b: number|string }.
->c3({ b: 1 }) : void
->             : ^^^^
->c3 : ({ b }?: { b: string | number; }) => void
->   : ^^^^^^^^^^^^^^^^^^^^^^^^^^^^^^^^^^^^^^^^^
->{ b: 1 } : { b: number; }
->         : ^^^^^^^^^^^^^^
->b : number
->  : ^^^^^^
->1 : 1
->  : ^
-
-c5([1, 2, [["string"]]]);               // Implied type is is [any, any, [[any]]]
->c5([1, 2, [["string"]]]) : void
->                         : ^^^^
->c5 : ([a, b, [[c]]]: [any, any, [[any]]]) => void
->   : ^^^^^^^^^^^^^^^^^^^^^^^^^^^^^^^^^^^^^^^^^^^^
->[1, 2, [["string"]]] : [number, number, [[string]]]
->                     : ^^^^^^^^^^^^^^^^^^^^^^^^^^^^
->1 : 1
->  : ^
->2 : 2
->  : ^
->[["string"]] : [[string]]
->             : ^^^^^^^^^^
->["string"] : [string]
->           : ^^^^^^^^
->"string" : "string"
->         : ^^^^^^^^
-
-c5([1, 2, [["string"]], false, true]);  // Implied type is is [any, any, [[any]]]
->c5([1, 2, [["string"]], false, true]) : void
->                                      : ^^^^
->c5 : ([a, b, [[c]]]: [any, any, [[any]]]) => void
->   : ^^^^^^^^^^^^^^^^^^^^^^^^^^^^^^^^^^^^^^^^^^^^
->[1, 2, [["string"]], false, true] : [number, number, [[string]], boolean, boolean]
->                                  : ^^^^^^^^^^^^^^^^^^^^^^^^^^^^^^^^^^^^^^^^^^^^^^
->1 : 1
->  : ^
->2 : 2
->  : ^
->[["string"]] : [[string]]
->             : ^^^^^^^^^^
->["string"] : [string]
->           : ^^^^^^^^
->"string" : "string"
->         : ^^^^^^^^
->false : false
->      : ^^^^^
->true : true
->     : ^^^^
-
-
-// A parameter can be marked optional by following its name or binding pattern with a question mark (?)
-// or by including an initializer.
-
-interface F2 {
-    d3([a, b, c]?);
->d3 : ([a, b, c]?: [any, any, any]) => any
->   : ^^^^^^^^^^^^^^^^^^^^^^^^^^^^^^^^^^^^
->a : any
->  : ^^^
->b : any
->  : ^^^
->c : any
->  : ^^^
-
-    d4({x, y, z}?);
->d4 : ({ x, y, z }?: { x: any; y: any; z: any; }) => any
->   : ^^^^^^^^^^^^^^^^^^^^^^^^^^^^^^^^^^^^^^^^^^^^^^^^^^
->x : any
->  : ^^^
->y : any
->  : ^^^
->z : any
->  : ^^^
-
-    e0([a, b, c]);
->e0 : ([a, b, c]: [any, any, any]) => any
->   : ^^^^^^^^^^^^^^^^^^^^^^^^^^^^^^^^^^^
->a : any
->  : ^^^
->b : any
->  : ^^^
->c : any
->  : ^^^
-}
-
-class C2 implements F2 {
->C2 : C2
->   : ^^
-
-    constructor() { }
-    d3() { }
->d3 : () => void
->   : ^^^^^^^^^^
-
-    d4() { }
->d4 : () => void
->   : ^^^^^^^^^^
-
-    e0([a, b, c]) { }
->e0 : ([a, b, c]: [any, any, any]) => void
->   : ^^^^^^^^^^^^^^^^^^^^^^^^^^^^^^^^^^^^
->a : any
->  : ^^^
->b : any
->  : ^^^
->c : any
->  : ^^^
-}
-
-class C3 implements F2 {
->C3 : C3
->   : ^^
-
-    d3([a, b, c]) { }
->d3 : ([a, b, c]: [any, any, any]) => void
->   : ^^^^^^^^^^^^^^^^^^^^^^^^^^^^^^^^^^^^
->a : any
->  : ^^^
->b : any
->  : ^^^
->c : any
->  : ^^^
-
-    d4({x, y, z}) { }
->d4 : ({ x, y, z }: { x: any; y: any; z: any; }) => void
->   : ^^^^^^^^^^^^^^^^^^^^^^^^^^^^^^^^^^^^^^^^^^^^^^^^^^
->x : any
->  : ^^^
->y : any
->  : ^^^
->z : any
->  : ^^^
-
-    e0([a, b, c]) { }
->e0 : ([a, b, c]: [any, any, any]) => void
->   : ^^^^^^^^^^^^^^^^^^^^^^^^^^^^^^^^^^^^
->a : any
->  : ^^^
->b : any
->  : ^^^
->c : any
->  : ^^^
-}
-
-function d5({x, y} = { x: 1, y: 2 }) { }
->d5 : ({ x, y }?: { x: number; y: number; }) => void
->   : ^^^^^^^^^^^^^^^^^^^^^^^^^^^^^^^^^^^^^^^^^^^^^^
->x : number
->  : ^^^^^^
->y : number
->  : ^^^^^^
->{ x: 1, y: 2 } : { x: number; y: number; }
->               : ^^^^^^^^^^^^^^^^^^^^^^^^^
->x : number
->  : ^^^^^^
->1 : 1
->  : ^
->y : number
->  : ^^^^^^
->2 : 2
->  : ^
-
-d5();  // Parameter is optional as its declaration included an initializer
->d5() : void
->     : ^^^^
->d5 : ({ x, y }?: { x: number; y: number; }) => void
->   : ^^^^^^^^^^^^^^^^^^^^^^^^^^^^^^^^^^^^^^^^^^^^^^
-
-// Destructuring parameter declarations do not permit type annotations on the individual binding patterns,
-// as such annotations would conflict with the already established meaning of colons in object literals.
-// Type annotations must instead be written on the top- level parameter declaration
-
-function e1({x: number}) { }  // x has type any NOT number
->e1 : ({ x: number }: { x: any; }) => void
->   : ^^^^^^^^^^^^^^^^^^^^^^^^^^^^^^^^^^^^
->x : any
->  : ^^^
->number : any
->       : ^^^
-
-function e2({x}: { x: number }) { }  // x is type number
->e2 : ({ x }: { x: number; }) => void
->   : ^^^^^^^^              ^^^^^^^^^
->x : number
->  : ^^^^^^
->x : number
->  : ^^^^^^
-
-function e3({x}: { x?: number }) { }  // x is an optional with type number
-<<<<<<< HEAD
->e3 : ({ x }: {    x?: number;}) => void
->x : number | undefined
->x : number | undefined
-=======
->e3 : ({ x }: { x?: number; }) => void
->   : ^^^^^^^^               ^^^^^^^^^
->x : number
->  : ^^^^^^
->x : number
->  : ^^^^^^
->>>>>>> 12402f26
-
-function e4({x: [number,string,any] }) { }  // x has type [any, any, any]
->e4 : ({ x: [number, string, any] }: { x: [any, any, any]; }) => void
->   : ^^^^^^^^^^^^^^^^^^^^^^^^^^^^^^^^^^^^^^^^^^^^^^^^^^^^^^^^^^^^^^^
->x : any
->  : ^^^
->number : any
->       : ^^^
->string : any
->       : ^^^
->any : any
->    : ^^^
-
-function e5({x: [a, b, c]}: { x: [number, number, number] }) { }  // x has type [any, any, any]
->e5 : ({ x: [a, b, c] }: { x: [number, number, number]; }) => void
->   : ^^^^^^^^^^^^^^^^^^^                                ^^^^^^^^^
->x : any
->  : ^^^
->a : number
->  : ^^^^^^
->b : number
->  : ^^^^^^
->c : number
->  : ^^^^^^
->x : [number, number, number]
->  : ^^^^^^^^^^^^^^^^^^^^^^^^
-
-function e6({x: [number, number, number]}) { }  // error, duplicate identifier;
->e6 : ({ x: [number, number, number] }: { x: [any, any, any]; }) => void
->   : ^^^^^^^^^^^^^^^^^^^^^^^^^^^^^^^^^^^^^^^^^^^^^^^^^^^^^^^^^^^^^^^^^^
->x : any
->  : ^^^
->number : any
->       : ^^^
->number : any
->       : ^^^
->number : any
->       : ^^^
-
-
-
+//// [tests/cases/conformance/es6/destructuring/destructuringParameterDeclaration1ES6.ts] ////
+
+=== destructuringParameterDeclaration1ES6.ts ===
+// Conformance for emitting ES6
+
+// A parameter declaration may specify either an identifier or a binding pattern.
+// The identifiers specified in parameter declarations and binding patterns
+// in a parameter list must be unique within that parameter list.
+
+// If the declaration includes a type annotation, the parameter is of that type
+function a1([a, b, [[c]]]: [number, number, string[][]]) { }
+>a1 : ([a, b, [[c]]]: [number, number, string[][]]) => void
+>   : ^^^^^^^^^^^^^^^^                            ^^^^^^^^^
+>a : number
+>  : ^^^^^^
+>b : number
+>  : ^^^^^^
+>c : string
+>  : ^^^^^^
+
+function a2(o: { x: number, a: number }) { }
+>a2 : (o: { x: number; a: number; }) => void
+>   : ^^^^                         ^^^^^^^^^
+>o : { x: number; a: number; }
+>  : ^^^^^      ^^^^^      ^^^
+>x : number
+>  : ^^^^^^
+>a : number
+>  : ^^^^^^
+
+function a3({j, k, l: {m, n}, q: [a, b, c]}: { j: number, k: string, l: { m: boolean, n: number }, q: (number|string)[] }) { };
+>a3 : ({ j, k, l: { m, n }, q: [a, b, c] }: { j: number; k: string; l: { m: boolean; n: number; }; q: (number | string)[]; }) => void
+>   : ^^^^^^^^^^^^^^^^^^^^^^^^^^^^^^^^^^^^^^                                                                                ^^^^^^^^^
+>j : number
+>  : ^^^^^^
+>k : string
+>  : ^^^^^^
+>l : any
+>  : ^^^
+>m : boolean
+>  : ^^^^^^^
+>n : number
+>  : ^^^^^^
+>q : any
+>  : ^^^
+>a : string | number
+>  : ^^^^^^^^^^^^^^^
+>b : string | number
+>  : ^^^^^^^^^^^^^^^
+>c : string | number
+>  : ^^^^^^^^^^^^^^^
+>j : number
+>  : ^^^^^^
+>k : string
+>  : ^^^^^^
+>l : { m: boolean; n: number; }
+>  : ^^^^^       ^^^^^      ^^^
+>m : boolean
+>  : ^^^^^^^
+>n : number
+>  : ^^^^^^
+>q : (string | number)[]
+>  : ^^^^^^^^^^^^^^^^^^^
+
+function a4({x, a}: { x: number, a: number }) { }
+>a4 : ({ x, a }: { x: number; a: number; }) => void
+>   : ^^^^^^^^^^^                         ^^^^^^^^^
+>x : number
+>  : ^^^^^^
+>a : number
+>  : ^^^^^^
+>x : number
+>  : ^^^^^^
+>a : number
+>  : ^^^^^^
+
+a1([1, 2, [["world"]]]);
+>a1([1, 2, [["world"]]]) : void
+>                        : ^^^^
+>a1 : ([a, b, [[c]]]: [number, number, string[][]]) => void
+>   : ^^^^^^^^^^^^^^^^^^^^^^^^^^^^^^^^^^^^^^^^^^^^^^^^^^^^^
+>[1, 2, [["world"]]] : [number, number, string[][]]
+>                    : ^^^^^^^^^^^^^^^^^^^^^^^^^^^^
+>1 : 1
+>  : ^
+>2 : 2
+>  : ^
+>[["world"]] : string[][]
+>            : ^^^^^^^^^^
+>["world"] : string[]
+>          : ^^^^^^^^
+>"world" : "world"
+>        : ^^^^^^^
+
+a1([1, 2, [["world"]], 3]);
+>a1([1, 2, [["world"]], 3]) : void
+>                           : ^^^^
+>a1 : ([a, b, [[c]]]: [number, number, string[][]]) => void
+>   : ^^^^^^^^^^^^^^^^^^^^^^^^^^^^^^^^^^^^^^^^^^^^^^^^^^^^^
+>[1, 2, [["world"]], 3] : [number, number, string[][], number]
+>                       : ^^^^^^^^^^^^^^^^^^^^^^^^^^^^^^^^^^^^
+>1 : 1
+>  : ^
+>2 : 2
+>  : ^
+>[["world"]] : string[][]
+>            : ^^^^^^^^^^
+>["world"] : string[]
+>          : ^^^^^^^^
+>"world" : "world"
+>        : ^^^^^^^
+>3 : 3
+>  : ^
+
+
+// If the declaration includes an initializer expression (which is permitted only
+// when the parameter list occurs in conjunction with a function body),
+// the parameter type is the widened form (section 3.11) of the type of the initializer expression.
+
+function b1(z = [undefined, null]) { };
+>b1 : (z?: (null | undefined)[]) => void
+>   : ^^^^^^^^^^^^^^^^^^^^^^^^^^^^^^^^^^
+>z : (null | undefined)[]
+>  : ^^^^^^^^^^^^^^^^^^^^
+>[undefined, null] : (null | undefined)[]
+>                  : ^^^^^^^^^^^^^^^^^^^^
+>undefined : undefined
+>          : ^^^^^^^^^
+
+function b2(z = null, o = { x: 0, y: undefined }) { }
+>b2 : (z?: null, o?: { x: number; y: undefined; }) => void
+>   : ^^^^^^^^^^^^^^^^^^^^^^^^^^^^^^^^^^^^^^^^^^^^^^^^^^^^
+>z : null
+>  : ^^^^
+>o : { x: number; y: undefined; }
+>  : ^^^^^^^^^^^^^^^^^^^^^^^^^^^^
+>{ x: 0, y: undefined } : { x: number; y: undefined; }
+>                       : ^^^^^^^^^^^^^^^^^^^^^^^^^^^^
+>x : number
+>  : ^^^^^^
+>0 : 0
+>  : ^
+>y : undefined
+>  : ^^^^^^^^^
+>undefined : undefined
+>          : ^^^^^^^^^
+
+function b3({z: {x, y: {j}}} = { z: { x: "hi", y: { j: 1 } } }) { }
+>b3 : ({ z: { x, y: { j } } }?: { z: { x: string; y: { j: number; }; }; }) => void
+>   : ^^^^^^^^^^^^^^^^^^^^^^^^^^^^^^^^^^^^^^^^^^^^^^^^^^^^^^^^^^^^^^^^^^^^^^^^^^^^
+>z : any
+>  : ^^^
+>x : string
+>  : ^^^^^^
+>y : any
+>  : ^^^
+>j : number
+>  : ^^^^^^
+>{ z: { x: "hi", y: { j: 1 } } } : { z: { x: string; y: { j: number; }; }; }
+>                                : ^^^^^^^^^^^^^^^^^^^^^^^^^^^^^^^^^^^^^^^^^
+>z : { x: string; y: { j: number; }; }
+>  : ^^^^^^^^^^^^^^^^^^^^^^^^^^^^^^^^^
+>{ x: "hi", y: { j: 1 } } : { x: string; y: { j: number; }; }
+>                         : ^^^^^^^^^^^^^^^^^^^^^^^^^^^^^^^^^
+>x : string
+>  : ^^^^^^
+>"hi" : "hi"
+>     : ^^^^
+>y : { j: number; }
+>  : ^^^^^^^^^^^^^^
+>{ j: 1 } : { j: number; }
+>         : ^^^^^^^^^^^^^^
+>j : number
+>  : ^^^^^^
+>1 : 1
+>  : ^
+
+interface F1 {
+    b5(z, y, [, a, b], {p, m: { q, r}});
+>b5 : (z: any, y: any, [, a, b]: [any, any, any], { p, m: { q, r } }: { p: any; m: { q: any; r: any; }; }) => any
+>   : ^^^^^^^^^^^^^^^^^^^^^^^^^^^^^^^^^^^^^^^^^^^^^^^^^^^^^^^^^^^^^^^^^^^^^^^^^^^^^^^^^^^^^^^^^^^^^^^^^^^^^^^^^^^
+>z : any
+>  : ^^^
+>y : any
+>  : ^^^
+> : undefined
+> : ^^^^^^^^^
+>a : any
+>  : ^^^
+>b : any
+>  : ^^^
+>p : any
+>  : ^^^
+>m : any
+>  : ^^^
+>q : any
+>  : ^^^
+>r : any
+>  : ^^^
+}
+
+function b6([a, z, y] = [undefined, null, undefined]) { }
+>b6 : ([a, z, y]?: [undefined, null, undefined]) => void
+>   : ^^^^^^^^^^^^^^^^^^^^^^^^^^^^^^^^^^^^^^^^^^^^^^^^^^
+>a : undefined
+>  : ^^^^^^^^^
+>z : null
+>  : ^^^^
+>y : undefined
+>  : ^^^^^^^^^
+>[undefined, null, undefined] : [undefined, null, undefined]
+>                             : ^^^^^^^^^^^^^^^^^^^^^^^^^^^^
+>undefined : undefined
+>          : ^^^^^^^^^
+>undefined : undefined
+>          : ^^^^^^^^^
+
+function b7([[a], b, [[c, d]]] = [[undefined], undefined, [[undefined, undefined]]]) { }
+>b7 : ([[a], b, [[c, d]]]?: [[undefined], undefined, [[undefined, undefined]]]) => void
+>   : ^^^^^^^^^^^^^^^^^^^^^^^^^^^^^^^^^^^^^^^^^^^^^^^^^^^^^^^^^^^^^^^^^^^^^^^^^^^^^^^^^
+>a : undefined
+>  : ^^^^^^^^^
+>b : undefined
+>  : ^^^^^^^^^
+>c : undefined
+>  : ^^^^^^^^^
+>d : undefined
+>  : ^^^^^^^^^
+>[[undefined], undefined, [[undefined, undefined]]] : [[undefined], undefined, [[undefined, undefined]]]
+>                                                   : ^^^^^^^^^^^^^^^^^^^^^^^^^^^^^^^^^^^^^^^^^^^^^^^^^^
+>[undefined] : [undefined]
+>            : ^^^^^^^^^^^
+>undefined : undefined
+>          : ^^^^^^^^^
+>undefined : undefined
+>          : ^^^^^^^^^
+>[[undefined, undefined]] : [[undefined, undefined]]
+>                         : ^^^^^^^^^^^^^^^^^^^^^^^^
+>[undefined, undefined] : [undefined, undefined]
+>                       : ^^^^^^^^^^^^^^^^^^^^^^
+>undefined : undefined
+>          : ^^^^^^^^^
+>undefined : undefined
+>          : ^^^^^^^^^
+
+b1([1, 2, 3]);  // z is widen to the type any[]
+>b1([1, 2, 3]) : void
+>              : ^^^^
+>b1 : (z?: (null | undefined)[]) => void
+>   : ^^^^^^^^^^^^^^^^^^^^^^^^^^^^^^^^^^
+>[1, 2, 3] : number[]
+>          : ^^^^^^^^
+>1 : 1
+>  : ^
+>2 : 2
+>  : ^
+>3 : 3
+>  : ^
+
+b2("string", { x: 200, y: "string" });
+>b2("string", { x: 200, y: "string" }) : void
+>                                      : ^^^^
+>b2 : (z?: null, o?: { x: number; y: undefined; }) => void
+>   : ^^^^^^^^^^^^^^^^^^^^^^^^^^^^^^^^^^^^^^^^^^^^^^^^^^^^
+>"string" : "string"
+>         : ^^^^^^^^
+>{ x: 200, y: "string" } : { x: number; y: string; }
+>                        : ^^^^^^^^^^^^^^^^^^^^^^^^^
+>x : number
+>  : ^^^^^^
+>200 : 200
+>    : ^^^
+>y : string
+>  : ^^^^^^
+>"string" : "string"
+>         : ^^^^^^^^
+
+b2("string", { x: 200, y: true });
+>b2("string", { x: 200, y: true }) : void
+>                                  : ^^^^
+>b2 : (z?: null, o?: { x: number; y: undefined; }) => void
+>   : ^^^^^^^^^^^^^^^^^^^^^^^^^^^^^^^^^^^^^^^^^^^^^^^^^^^^
+>"string" : "string"
+>         : ^^^^^^^^
+>{ x: 200, y: true } : { x: number; y: boolean; }
+>                    : ^^^^^^^^^^^^^^^^^^^^^^^^^^
+>x : number
+>  : ^^^^^^
+>200 : 200
+>    : ^^^
+>y : boolean
+>  : ^^^^^^^
+>true : true
+>     : ^^^^
+
+
+// If the declaration specifies a binding pattern, the parameter type is the implied type of that binding pattern (section 5.1.3)
+enum Foo { a }
+>Foo : Foo
+>    : ^^^
+>a : Foo.a
+>  : ^^^^^
+
+function c0({z: {x, y: {j}}}) { }
+>c0 : ({ z: { x, y: { j } } }: { z: { x: any; y: { j: any; }; }; }) => void
+>   : ^^^^^^^^^^^^^^^^^^^^^^^^^^^^^^^^^^^^^^^^^^^^^^^^^^^^^^^^^^^^^^^^^^^^^
+>z : any
+>  : ^^^
+>x : any
+>  : ^^^
+>y : any
+>  : ^^^
+>j : any
+>  : ^^^
+
+function c1({z} = { z: 10 }) { }
+>c1 : ({ z }?: { z: number; }) => void
+>   : ^^^^^^^^^^^^^^^^^^^^^^^^^^^^^^^^
+>z : number
+>  : ^^^^^^
+>{ z: 10 } : { z: number; }
+>          : ^^^^^^^^^^^^^^
+>z : number
+>  : ^^^^^^
+>10 : 10
+>   : ^^
+
+function c2({z = 10}) { }
+>c2 : ({ z }: { z?: number | undefined; }) => void
+>   : ^^^^^^^^^^^^^^^^^^^^^^^^^^^^^^^^^^^^^^^^^^^^
+>z : number
+>  : ^^^^^^
+>10 : 10
+>   : ^^
+
+function c3({b}: { b: number|string} = { b: "hello" }) { }
+>c3 : ({ b }?: { b: number | string; }) => void
+>   : ^^^^^^^^^                       ^^^^^^^^^
+>b : string | number
+>  : ^^^^^^^^^^^^^^^
+>b : string | number
+>  : ^^^^^^^^^^^^^^^
+>{ b: "hello" } : { b: string; }
+>               : ^^^^^^^^^^^^^^
+>b : string
+>  : ^^^^^^
+>"hello" : "hello"
+>        : ^^^^^^^
+
+function c5([a, b, [[c]]]) { }
+>c5 : ([a, b, [[c]]]: [any, any, [[any]]]) => void
+>   : ^^^^^^^^^^^^^^^^^^^^^^^^^^^^^^^^^^^^^^^^^^^^
+>a : any
+>  : ^^^
+>b : any
+>  : ^^^
+>c : any
+>  : ^^^
+
+function c6([a, b, [[c=1]]]) { }
+>c6 : ([a, b, [[c]]]: [any, any, [[(number | undefined)?]]]) => void
+>   : ^^^^^^^^^^^^^^^^^^^^^^^^^^^^^^^^^^^^^^^^^^^^^^^^^^^^^^^^^^^^^^
+>a : any
+>  : ^^^
+>b : any
+>  : ^^^
+>c : number
+>  : ^^^^^^
+>1 : 1
+>  : ^
+
+c0({z : { x: 1, y: { j: "world" } }});      // Implied type is { z: {x: any, y: {j: any}} }
+>c0({z : { x: 1, y: { j: "world" } }}) : void
+>                                      : ^^^^
+>c0 : ({ z: { x, y: { j } } }: { z: { x: any; y: { j: any; }; }; }) => void
+>   : ^^^^^^^^^^^^^^^^^^^^^^^^^^^^^^^^^^^^^^^^^^^^^^^^^^^^^^^^^^^^^^^^^^^^^
+>{z : { x: 1, y: { j: "world" } }} : { z: { x: number; y: { j: string; }; }; }
+>                                  : ^^^^^^^^^^^^^^^^^^^^^^^^^^^^^^^^^^^^^^^^^
+>z : { x: number; y: { j: string; }; }
+>  : ^^^^^^^^^^^^^^^^^^^^^^^^^^^^^^^^^
+>{ x: 1, y: { j: "world" } } : { x: number; y: { j: string; }; }
+>                            : ^^^^^^^^^^^^^^^^^^^^^^^^^^^^^^^^^
+>x : number
+>  : ^^^^^^
+>1 : 1
+>  : ^
+>y : { j: string; }
+>  : ^^^^^^^^^^^^^^
+>{ j: "world" } : { j: string; }
+>               : ^^^^^^^^^^^^^^
+>j : string
+>  : ^^^^^^
+>"world" : "world"
+>        : ^^^^^^^
+
+c0({z : { x: "string", y: { j: true } }});  // Implied type is { z: {x: any, y: {j: any}} }
+>c0({z : { x: "string", y: { j: true } }}) : void
+>                                          : ^^^^
+>c0 : ({ z: { x, y: { j } } }: { z: { x: any; y: { j: any; }; }; }) => void
+>   : ^^^^^^^^^^^^^^^^^^^^^^^^^^^^^^^^^^^^^^^^^^^^^^^^^^^^^^^^^^^^^^^^^^^^^
+>{z : { x: "string", y: { j: true } }} : { z: { x: string; y: { j: boolean; }; }; }
+>                                      : ^^^^^^^^^^^^^^^^^^^^^^^^^^^^^^^^^^^^^^^^^^
+>z : { x: string; y: { j: boolean; }; }
+>  : ^^^^^^^^^^^^^^^^^^^^^^^^^^^^^^^^^^
+>{ x: "string", y: { j: true } } : { x: string; y: { j: boolean; }; }
+>                                : ^^^^^^^^^^^^^^^^^^^^^^^^^^^^^^^^^^
+>x : string
+>  : ^^^^^^
+>"string" : "string"
+>         : ^^^^^^^^
+>y : { j: boolean; }
+>  : ^^^^^^^^^^^^^^^
+>{ j: true } : { j: boolean; }
+>            : ^^^^^^^^^^^^^^^
+>j : boolean
+>  : ^^^^^^^
+>true : true
+>     : ^^^^
+
+c1();             // Implied type is {z:number}?
+>c1() : void
+>     : ^^^^
+>c1 : ({ z }?: { z: number; }) => void
+>   : ^^^^^^^^^^^^^^^^^^^^^^^^^^^^^^^^
+
+c1({ z: 1 })      // Implied type is {z:number}? 
+>c1({ z: 1 }) : void
+>             : ^^^^
+>c1 : ({ z }?: { z: number; }) => void
+>   : ^^^^^^^^^^^^^^^^^^^^^^^^^^^^^^^^
+>{ z: 1 } : { z: number; }
+>         : ^^^^^^^^^^^^^^
+>z : number
+>  : ^^^^^^
+>1 : 1
+>  : ^
+
+c2({});         // Implied type is {z?: number}
+>c2({}) : void
+>       : ^^^^
+>c2 : ({ z }: { z?: number | undefined; }) => void
+>   : ^^^^^^^^^^^^^^^^^^^^^^^^^^^^^^^^^^^^^^^^^^^^
+>{} : {}
+>   : ^^
+
+c2({z:1});      // Implied type is {z?: number}
+>c2({z:1}) : void
+>          : ^^^^
+>c2 : ({ z }: { z?: number | undefined; }) => void
+>   : ^^^^^^^^^^^^^^^^^^^^^^^^^^^^^^^^^^^^^^^^^^^^
+>{z:1} : { z: number; }
+>      : ^^^^^^^^^^^^^^
+>z : number
+>  : ^^^^^^
+>1 : 1
+>  : ^
+
+c3({ b: 1 });     // Implied type is { b: number|string }.
+>c3({ b: 1 }) : void
+>             : ^^^^
+>c3 : ({ b }?: { b: string | number; }) => void
+>   : ^^^^^^^^^^^^^^^^^^^^^^^^^^^^^^^^^^^^^^^^^
+>{ b: 1 } : { b: number; }
+>         : ^^^^^^^^^^^^^^
+>b : number
+>  : ^^^^^^
+>1 : 1
+>  : ^
+
+c5([1, 2, [["string"]]]);               // Implied type is is [any, any, [[any]]]
+>c5([1, 2, [["string"]]]) : void
+>                         : ^^^^
+>c5 : ([a, b, [[c]]]: [any, any, [[any]]]) => void
+>   : ^^^^^^^^^^^^^^^^^^^^^^^^^^^^^^^^^^^^^^^^^^^^
+>[1, 2, [["string"]]] : [number, number, [[string]]]
+>                     : ^^^^^^^^^^^^^^^^^^^^^^^^^^^^
+>1 : 1
+>  : ^
+>2 : 2
+>  : ^
+>[["string"]] : [[string]]
+>             : ^^^^^^^^^^
+>["string"] : [string]
+>           : ^^^^^^^^
+>"string" : "string"
+>         : ^^^^^^^^
+
+c5([1, 2, [["string"]], false, true]);  // Implied type is is [any, any, [[any]]]
+>c5([1, 2, [["string"]], false, true]) : void
+>                                      : ^^^^
+>c5 : ([a, b, [[c]]]: [any, any, [[any]]]) => void
+>   : ^^^^^^^^^^^^^^^^^^^^^^^^^^^^^^^^^^^^^^^^^^^^
+>[1, 2, [["string"]], false, true] : [number, number, [[string]], boolean, boolean]
+>                                  : ^^^^^^^^^^^^^^^^^^^^^^^^^^^^^^^^^^^^^^^^^^^^^^
+>1 : 1
+>  : ^
+>2 : 2
+>  : ^
+>[["string"]] : [[string]]
+>             : ^^^^^^^^^^
+>["string"] : [string]
+>           : ^^^^^^^^
+>"string" : "string"
+>         : ^^^^^^^^
+>false : false
+>      : ^^^^^
+>true : true
+>     : ^^^^
+
+
+// A parameter can be marked optional by following its name or binding pattern with a question mark (?)
+// or by including an initializer.
+
+interface F2 {
+    d3([a, b, c]?);
+>d3 : ([a, b, c]?: [any, any, any]) => any
+>   : ^^^^^^^^^^^^^^^^^^^^^^^^^^^^^^^^^^^^
+>a : any
+>  : ^^^
+>b : any
+>  : ^^^
+>c : any
+>  : ^^^
+
+    d4({x, y, z}?);
+>d4 : ({ x, y, z }?: { x: any; y: any; z: any; }) => any
+>   : ^^^^^^^^^^^^^^^^^^^^^^^^^^^^^^^^^^^^^^^^^^^^^^^^^^
+>x : any
+>  : ^^^
+>y : any
+>  : ^^^
+>z : any
+>  : ^^^
+
+    e0([a, b, c]);
+>e0 : ([a, b, c]: [any, any, any]) => any
+>   : ^^^^^^^^^^^^^^^^^^^^^^^^^^^^^^^^^^^
+>a : any
+>  : ^^^
+>b : any
+>  : ^^^
+>c : any
+>  : ^^^
+}
+
+class C2 implements F2 {
+>C2 : C2
+>   : ^^
+
+    constructor() { }
+    d3() { }
+>d3 : () => void
+>   : ^^^^^^^^^^
+
+    d4() { }
+>d4 : () => void
+>   : ^^^^^^^^^^
+
+    e0([a, b, c]) { }
+>e0 : ([a, b, c]: [any, any, any]) => void
+>   : ^^^^^^^^^^^^^^^^^^^^^^^^^^^^^^^^^^^^
+>a : any
+>  : ^^^
+>b : any
+>  : ^^^
+>c : any
+>  : ^^^
+}
+
+class C3 implements F2 {
+>C3 : C3
+>   : ^^
+
+    d3([a, b, c]) { }
+>d3 : ([a, b, c]: [any, any, any]) => void
+>   : ^^^^^^^^^^^^^^^^^^^^^^^^^^^^^^^^^^^^
+>a : any
+>  : ^^^
+>b : any
+>  : ^^^
+>c : any
+>  : ^^^
+
+    d4({x, y, z}) { }
+>d4 : ({ x, y, z }: { x: any; y: any; z: any; }) => void
+>   : ^^^^^^^^^^^^^^^^^^^^^^^^^^^^^^^^^^^^^^^^^^^^^^^^^^
+>x : any
+>  : ^^^
+>y : any
+>  : ^^^
+>z : any
+>  : ^^^
+
+    e0([a, b, c]) { }
+>e0 : ([a, b, c]: [any, any, any]) => void
+>   : ^^^^^^^^^^^^^^^^^^^^^^^^^^^^^^^^^^^^
+>a : any
+>  : ^^^
+>b : any
+>  : ^^^
+>c : any
+>  : ^^^
+}
+
+function d5({x, y} = { x: 1, y: 2 }) { }
+>d5 : ({ x, y }?: { x: number; y: number; }) => void
+>   : ^^^^^^^^^^^^^^^^^^^^^^^^^^^^^^^^^^^^^^^^^^^^^^
+>x : number
+>  : ^^^^^^
+>y : number
+>  : ^^^^^^
+>{ x: 1, y: 2 } : { x: number; y: number; }
+>               : ^^^^^^^^^^^^^^^^^^^^^^^^^
+>x : number
+>  : ^^^^^^
+>1 : 1
+>  : ^
+>y : number
+>  : ^^^^^^
+>2 : 2
+>  : ^
+
+d5();  // Parameter is optional as its declaration included an initializer
+>d5() : void
+>     : ^^^^
+>d5 : ({ x, y }?: { x: number; y: number; }) => void
+>   : ^^^^^^^^^^^^^^^^^^^^^^^^^^^^^^^^^^^^^^^^^^^^^^
+
+// Destructuring parameter declarations do not permit type annotations on the individual binding patterns,
+// as such annotations would conflict with the already established meaning of colons in object literals.
+// Type annotations must instead be written on the top- level parameter declaration
+
+function e1({x: number}) { }  // x has type any NOT number
+>e1 : ({ x: number }: { x: any; }) => void
+>   : ^^^^^^^^^^^^^^^^^^^^^^^^^^^^^^^^^^^^
+>x : any
+>  : ^^^
+>number : any
+>       : ^^^
+
+function e2({x}: { x: number }) { }  // x is type number
+>e2 : ({ x }: { x: number; }) => void
+>   : ^^^^^^^^              ^^^^^^^^^
+>x : number
+>  : ^^^^^^
+>x : number
+>  : ^^^^^^
+
+function e3({x}: { x?: number }) { }  // x is an optional with type number
+>e3 : ({ x }: { x?: number; }) => void
+>   : ^^^^^^^^               ^^^^^^^^^
+>x : number | undefined
+>  : ^^^^^^^^^^^^^^^^^^
+>x : number | undefined
+>  : ^^^^^^^^^^^^^^^^^^
+
+function e4({x: [number,string,any] }) { }  // x has type [any, any, any]
+>e4 : ({ x: [number, string, any] }: { x: [any, any, any]; }) => void
+>   : ^^^^^^^^^^^^^^^^^^^^^^^^^^^^^^^^^^^^^^^^^^^^^^^^^^^^^^^^^^^^^^^
+>x : any
+>  : ^^^
+>number : any
+>       : ^^^
+>string : any
+>       : ^^^
+>any : any
+>    : ^^^
+
+function e5({x: [a, b, c]}: { x: [number, number, number] }) { }  // x has type [any, any, any]
+>e5 : ({ x: [a, b, c] }: { x: [number, number, number]; }) => void
+>   : ^^^^^^^^^^^^^^^^^^^                                ^^^^^^^^^
+>x : any
+>  : ^^^
+>a : number
+>  : ^^^^^^
+>b : number
+>  : ^^^^^^
+>c : number
+>  : ^^^^^^
+>x : [number, number, number]
+>  : ^^^^^^^^^^^^^^^^^^^^^^^^
+
+function e6({x: [number, number, number]}) { }  // error, duplicate identifier;
+>e6 : ({ x: [number, number, number] }: { x: [any, any, any]; }) => void
+>   : ^^^^^^^^^^^^^^^^^^^^^^^^^^^^^^^^^^^^^^^^^^^^^^^^^^^^^^^^^^^^^^^^^^
+>x : any
+>  : ^^^
+>number : any
+>       : ^^^
+>number : any
+>       : ^^^
+>number : any
+>       : ^^^
+
+
+