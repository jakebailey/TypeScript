--- conflicted
+++ resolved
@@ -1,3286 +1,3187 @@
-//// [tests/cases/compiler/duplicateLocalVariable1.ts] ////
-
-=== duplicateLocalVariable1.ts ===
-//import FileManager = require('filemanager');
-//import App = require('app');
-
-declare var FileManager: any;
->FileManager : any
->            : ^^^
-
-declare var App: any;
->App : any
->    : ^^^
-
-var TestFileDir = ".\\TempTestFiles";
->TestFileDir : string
->            : ^^^^^^
->".\\TempTestFiles" : ".\\TempTestFiles"
->                   : ^^^^^^^^^^^^^^^^^^
-
-export class TestCase {
->TestCase : TestCase
->         : ^^^^^^^^
-
-    constructor (public name: string, public test: ()=>boolean, public errorMessageRegEx?: string) {
->name : string
->     : ^^^^^^
->test : () => boolean
-<<<<<<< HEAD
->errorMessageRegEx : string | undefined
-=======
->     : ^^^^^^       
->errorMessageRegEx : string
->                  : ^^^^^^
->>>>>>> 12402f26
-    }
-}
-export class TestRunner { 
->TestRunner : TestRunner
->           : ^^^^^^^^^^
-
-    private tests: TestCase[] = [];
->tests : TestCase[]
-<<<<<<< HEAD
->[] : never[]
-=======
->      : ^^^^^^^^^^
->[] : undefined[]
->   : ^^^^^^^^^^^
->>>>>>> 12402f26
-
-    static arrayCompare(arg1: any[], arg2: any[]): boolean {
->arrayCompare : (arg1: any[], arg2: any[]) => boolean
->             : ^^^^^^^     ^^^^^^^^     ^^^^^       
->arg1 : any[]
->     : ^^^^^
->arg2 : any[]
->     : ^^^^^
-
-        return (arg1.every(function (val, index) { return val === arg2[index] }));
->(arg1.every(function (val, index) { return val === arg2[index] })) : boolean
->                                                                   : ^^^^^^^
->arg1.every(function (val, index) { return val === arg2[index] }) : boolean
->                                                                 : ^^^^^^^
->arg1.every : { <S extends any>(predicate: (value: any, index: number, array: any[]) => value is S, thisArg?: any): this is S[]; (predicate: (value: any, index: number, array: any[]) => unknown, thisArg?: any): boolean; }
->           : ^^^^^^^^^^^^^^^^^^^^^^^^^^^^^^^^^^^^^^^^^^^^^^^^^^^^^^^^^^^^^^^^^^^^^^^^^^^^^^^^^^^^^^^^^^^^^^^^^^^^^^^^^^^^^^^^^^^^^^^^^^^^^^^^^^^^^^^^^^^^^^^^^^^^^^^^^^^^^^^^^^^^^^^^^^^^^^^^^^^^^^^^^^^^^^^^^^^^^^^^^^^^^^^
->arg1 : any[]
->     : ^^^^^
->every : { <S extends any>(predicate: (value: any, index: number, array: any[]) => value is S, thisArg?: any): this is S[]; (predicate: (value: any, index: number, array: any[]) => unknown, thisArg?: any): boolean; }
->      : ^^^^^^^^^^^^^^^^^^^^^^^^^^^^^^^^^^^^^^^^^^^^^^^^^^^^^^^^^^^^^^^^^^^^^^^^^^^^^^^^^^^^^^^^^^^^^^^^^^^^^^^^^^^^^^^^^^^^^^^^^^^^^^^^^^^^^^^^^^^^^^^^^^^^^^^^^^^^^^^^^^^^^^^^^^^^^^^^^^^^^^^^^^^^^^^^^^^^^^^^^^^^^^^
->function (val, index) { return val === arg2[index] } : (val: any, index: number) => boolean
->                                                     : ^^^^^^^^^^^^^^^^^^^^^^^^^^^^^^^^^^^^
->val : any
->    : ^^^
->index : number
->      : ^^^^^^
->val === arg2[index] : boolean
->                    : ^^^^^^^
->val : any
->    : ^^^
->arg2[index] : any
->            : ^^^
->arg2 : any[]
->     : ^^^^^
->index : number
->      : ^^^^^^
-    }
-
-    public addTest(test: TestCase) {
->addTest : (test: TestCase) => void
->        : ^^^^^^^        ^^^^^^^^^
->test : TestCase
->     : ^^^^^^^^
-
-        this.tests.push(test);
->this.tests.push(test) : number
->                      : ^^^^^^
->this.tests.push : (...items: TestCase[]) => number
->                : ^^^^^^^^^^^^^^^^^^^^^^^^^^^^^^^^
->this.tests : TestCase[]
->           : ^^^^^^^^^^
->this : this
->     : ^^^^
->tests : TestCase[]
->      : ^^^^^^^^^^
->push : (...items: TestCase[]) => number
->     : ^^^^^^^^^^^^^^^^^^^^^^^^^^^^^^^^
->test : TestCase
->     : ^^^^^^^^
-    }
-    public run() {
->run : () => void
->    : ^^^^^^^^^^
-
-        var success = true;
->success : boolean
->        : ^^^^^^^
->true : true
->     : ^^^^
-
-        for (var test in this.tests) {
->test : string
->     : ^^^^^^
->this.tests : TestCase[]
->           : ^^^^^^^^^^
->this : this
->     : ^^^^
->tests : TestCase[]
->      : ^^^^^^^^^^
-
-            var exception = false;
->exception : boolean
->          : ^^^^^^^
->false : false
->      : ^^^^^
-
-            var testcase = <TestCase>this.tests[test]
->testcase : TestCase
->         : ^^^^^^^^
-><TestCase>this.tests[test] : TestCase
->                           : ^^^^^^^^
->this.tests[test] : TestCase
->                 : ^^^^^^^^
->this.tests : TestCase[]
->           : ^^^^^^^^^^
->this : this
->     : ^^^^
->tests : TestCase[]
->      : ^^^^^^^^^^
->test : string
->     : ^^^^^^
-
-            var testResult: boolean = false;
->testResult : boolean
->           : ^^^^^^^
->false : false
->      : ^^^^^
-
-            try {
-                testResult = testcase.test();
->testResult = testcase.test() : boolean
->                             : ^^^^^^^
->testResult : boolean
->           : ^^^^^^^
->testcase.test() : boolean
->                : ^^^^^^^
->testcase.test : () => boolean
->              : ^^^^^^^^^^^^^
->testcase : TestCase
->         : ^^^^^^^^
->test : () => boolean
->     : ^^^^^^^^^^^^^
-            }
-            catch (e) {
->e : any
->  : ^^^
-
-                exception = true;
->exception = true : true
->                 : ^^^^
->exception : boolean
->          : ^^^^^^^
->true : true
->     : ^^^^
-
-                testResult = false;
->testResult = false : false
->                   : ^^^^^
->testResult : boolean
->           : ^^^^^^^
->false : false
->      : ^^^^^
-
-                if (typeof testcase.errorMessageRegEx === "string") {
->typeof testcase.errorMessageRegEx === "string" : boolean
->                                               : ^^^^^^^
->typeof testcase.errorMessageRegEx : "string" | "number" | "bigint" | "boolean" | "symbol" | "undefined" | "object" | "function"
-<<<<<<< HEAD
->testcase.errorMessageRegEx : string | undefined
->testcase : TestCase
->errorMessageRegEx : string | undefined
-=======
->                                  : ^^^^^^^^^^^^^^^^^^^^^^^^^^^^^^^^^^^^^^^^^^^^^^^^^^^^^^^^^^^^^^^^^^^^^^^^^^^^^^^^^^^^^^^^^^^
->testcase.errorMessageRegEx : string
->                           : ^^^^^^
->testcase : TestCase
->         : ^^^^^^^^
->errorMessageRegEx : string
->                  : ^^^^^^
->>>>>>> 12402f26
->"string" : "string"
->         : ^^^^^^^^
-
-                    if (testcase.errorMessageRegEx === "") { // Any error is fine
->testcase.errorMessageRegEx === "" : boolean
->                                  : ^^^^^^^
->testcase.errorMessageRegEx : string
->                           : ^^^^^^
->testcase : TestCase
->         : ^^^^^^^^
->errorMessageRegEx : string
->                  : ^^^^^^
->"" : ""
->   : ^^
-
-                        testResult = true;
->testResult = true : true
->                  : ^^^^
->testResult : boolean
->           : ^^^^^^^
->true : true
->     : ^^^^
-
-                    } else if (e.message) {
->e.message : any
->          : ^^^
->e : any
->  : ^^^
->message : any
->        : ^^^
-
-                        var regex = new RegExp(testcase.errorMessageRegEx);
->regex : RegExp
->      : ^^^^^^
->new RegExp(testcase.errorMessageRegEx) : RegExp
->                                       : ^^^^^^
->RegExp : RegExpConstructor
->       : ^^^^^^^^^^^^^^^^^
->testcase.errorMessageRegEx : string
->                           : ^^^^^^
->testcase : TestCase
->         : ^^^^^^^^
->errorMessageRegEx : string
->                  : ^^^^^^
-
-                        testResult = regex.test(e.message);
->testResult = regex.test(e.message) : boolean
->                                   : ^^^^^^^
->testResult : boolean
->           : ^^^^^^^
->regex.test(e.message) : boolean
->                      : ^^^^^^^
->regex.test : (string: string) => boolean
->           : ^^^^^^^^^^^^^^^^^^^^^^^^^^^
->regex : RegExp
->      : ^^^^^^
->test : (string: string) => boolean
->     : ^^^^^^^^^^^^^^^^^^^^^^^^^^^
->e.message : any
->          : ^^^
->e : any
->  : ^^^
->message : any
->        : ^^^
-                    }
-                } 
-                if (testResult === false) {
->testResult === false : boolean
->                     : ^^^^^^^
->testResult : boolean
->           : ^^^^^^^
->false : false
->      : ^^^^^
-
-                    //console.log(e.message);
-                }
-            }
-            if ((testcase.errorMessageRegEx !== undefined) && !exception) {
->(testcase.errorMessageRegEx !== undefined) && !exception : boolean
->                                                         : ^^^^^^^
->(testcase.errorMessageRegEx !== undefined) : boolean
->                                           : ^^^^^^^
->testcase.errorMessageRegEx !== undefined : boolean
-<<<<<<< HEAD
->testcase.errorMessageRegEx : string | undefined
->testcase : TestCase
->errorMessageRegEx : string | undefined
-=======
->                                         : ^^^^^^^
->testcase.errorMessageRegEx : string
->                           : ^^^^^^
->testcase : TestCase
->         : ^^^^^^^^
->errorMessageRegEx : string
->                  : ^^^^^^
->>>>>>> 12402f26
->undefined : undefined
->          : ^^^^^^^^^
->!exception : boolean
->           : ^^^^^^^
->exception : boolean
->          : ^^^^^^^
-
-                success = false;
->success = false : false
->                : ^^^^^
->success : boolean
->        : ^^^^^^^
->false : false
->      : ^^^^^
-
-            } else if (!testResult) {
->!testResult : boolean
->            : ^^^^^^^
->testResult : boolean
->           : ^^^^^^^
-
-                success = false;
->success = false : false
->                : ^^^^^
->success : boolean
->        : ^^^^^^^
->false : false
->      : ^^^^^
-            }
-        }
-        if (success) {
->success : boolean
->        : ^^^^^^^
-
-        } else {
-        }
-    }
-}
-
-export var tests: TestRunner = (function () {
->tests : TestRunner
->      : ^^^^^^^^^^
->(function () {    var testRunner = new TestRunner();    // First 3 are for simple harness validation    testRunner.addTest(new TestCase("Basic test", function () { return true; }));    testRunner.addTest(new TestCase("Test for any error", function () { throw new Error(); return false; }, ""));    testRunner.addTest(new TestCase("Test RegEx error message match", function () { throw new Error("Should also pass"); return false; }, "Should [also]+ pass"));    testRunner.addTest(new TestCase("Test array compare true", function () { return TestRunner.arrayCompare([1, 2, 3], [1, 2, 3]); }));    testRunner.addTest(new TestCase("Test array compare false", function () { return !TestRunner.arrayCompare([3, 2, 3], [1, 2, 3]); }));    // File detection tests    testRunner.addTest(new TestCase("Check file exists",        function () {            return FileManager.DirectoryManager.fileExists(TestFileDir + "\\Test.txt");        }));    testRunner.addTest(new TestCase("Check file doesn't exist",        function () {            return !FileManager.DirectoryManager.fileExists(TestFileDir + "\\Test2.txt");        }));    // File pattern matching tests    testRunner.addTest(new TestCase("Check text file match",        function () {            return (FileManager.FileBuffer.isTextFile("C:\\somedir\\readme.txt") &&                FileManager.FileBuffer.isTextFile("C:\\spaces path\\myapp.str") &&                FileManager.FileBuffer.isTextFile("C:\\somedir\\code.js"))        }));    testRunner.addTest(new TestCase("Check makefile match",        function () {            return FileManager.FileBuffer.isTextFile("C:\\some dir\\makefile");        }));    testRunner.addTest(new TestCase("Check binary file doesn't match",        function () {            return (!FileManager.FileBuffer.isTextFile("C:\\somedir\\app.exe") &&            !FileManager.FileBuffer.isTextFile("C:\\somedir\\my lib.dll"));        }));    // Command-line parameter tests    testRunner.addTest(new TestCase("Check App defaults",        function () {            var app = new App.App([]);            return (app.fixLines === false &&                   app.recurse === true &&                   app.lineEndings === "CRLF" &&                   app.matchPattern === undefined &&                   app.rootDirectory === ".\\" &&                   app.encodings[0] === "ascii" &&                   app.encodings[1] === "utf8nobom");        }));    testRunner.addTest(new TestCase("Check App params",        function () {            var app = new App.App(["-dir=C:\\test dir", "-lineEndings=LF", "-encodings=utf16be,ascii", "-recurse=false", "-fixlines"]);            return (app.fixLines === true &&                   app.lineEndings === "LF" &&                   app.recurse === false &&                   app.matchPattern === undefined &&                   app.rootDirectory === "C:\\test dir" &&                   app.encodings[0] === "utf16be" &&                   app.encodings[1] === "ascii" &&                   app.encodings.length === 2);        }));    // File BOM detection tests    testRunner.addTest(new TestCase("Check encoding detection no BOM",        function () {            var fb = new FileManager.FileBuffer(TestFileDir + "\\noBOM.txt");            return fb.bom === 'none' && fb.encoding === 'utf8';        }));    testRunner.addTest(new TestCase("Check encoding detection UTF8 BOM",        function () {            var fb = new FileManager.FileBuffer(TestFileDir + "\\UTF8BOM.txt");            return fb.bom === 'utf8' && fb.encoding === 'utf8';        }));    testRunner.addTest(new TestCase("Check encoding detection UTF16be BOM",        function () {            var fb = new FileManager.FileBuffer(TestFileDir + "\\UTF16BE.txt");            return fb.bom === 'utf16be' && fb.encoding === 'utf16be';        }));    testRunner.addTest(new TestCase("Check encoding detection UTF16le BOM",        function () {            var fb = new FileManager.FileBuffer(TestFileDir + "\\UTF16LE.txt");            return fb.bom === 'utf16le' && fb.encoding === 'utf16le';        }));    testRunner.addTest(new TestCase("Check encoding on 1 bytes file",        function () {            var fb = new FileManager.FileBuffer(TestFileDir + "\\1bytefile.txt");            return fb.bom === 'none' && fb.encoding === 'utf8';        }));    testRunner.addTest(new TestCase("Check encoding on 0 bytes file",        function () {            var fb = new FileManager.FileBuffer(TestFileDir + "\\0bytefile.txt");            return fb.bom === 'none' && fb.encoding === 'utf8';        }));    // UTF8 encoding tests    testRunner.addTest(new TestCase("Check byte reader",        function () {            var fb = new FileManager.FileBuffer(TestFileDir + "\\UTF8BOM.txt");            var chars = [];            for (var i = 0; i < 11; i++) {                chars.push(fb.readByte());            }            return TestRunner.arrayCompare(chars, [0x54, 0xC3, 0xA8, 0xE1, 0xB4, 0xA3, 0xE2, 0x80, 0xA0, 0x0D, 0x0A]);        }));    testRunner.addTest(new TestCase("Check UTF8 decoding",        function () {            var fb = new FileManager.FileBuffer(TestFileDir + "\\UTF8BOM.txt");            var chars = [];            for (var i = 0; i < 6; i++) {                chars.push(fb.readUtf8CodePoint());            }            return TestRunner.arrayCompare(chars, [0x0054, 0x00E8, 0x1D23, 0x2020, 0x000D, 0x000A]);        }));    testRunner.addTest(new TestCase("Check UTF8 encoding",        function () {            var fb = new FileManager.FileBuffer(20);            fb.writeUtf8Bom();            var chars = [0x0054, 0x00E8, 0x1D23, 0x2020, 0x000D, 0x000A];            for (var i in chars) {                fb.writeUtf8CodePoint(chars[i]);            }            fb.index = 0;            var bytes = [];            for (var i = 0; i < 14; i++) {                bytes.push(fb.readByte());            }            var expected = [0xEF, 0xBB, 0xBF, 0x54, 0xC3, 0xA8, 0xE1, 0xB4, 0xA3, 0xE2, 0x80, 0xA0, 0x0D, 0x0A];            return TestRunner.arrayCompare(bytes, expected);        }));    // Test reading and writing files    testRunner.addTest(new TestCase("Check saving a file",        function () {            var filename = TestFileDir + "\\tmpUTF16LE.txt";            var fb = new FileManager.FileBuffer(14);            fb.writeUtf16leBom();            var chars = [0x0054, 0x00E8, 0x1D23, 0x2020, 0x000D, 0x000A];            chars.forEach(function (val) { fb.writeUtf16CodePoint(val, false); });            fb.save(filename);            var savedFile = new FileManager.FileBuffer(filename);            if (savedFile.encoding !== 'utf16le') {                throw Error("Incorrect encoding");            }            var expectedBytes = [0xFF, 0xFE, 0x54, 0x00, 0xE8, 0x00, 0x23, 0x1D, 0x20, 0x20, 0x0D, 0x00, 0x0A, 0x00]            savedFile.index = 0;            expectedBytes.forEach(function (val) {                var byteVal = savedFile.readByte();                if (byteVal !== val) {                    throw Error("Incorrect byte value");                }            });            return true;        }));    testRunner.addTest(new TestCase("Check reading past buffer asserts",    function () {        var fb = new FileManager.FileBuffer(TestFileDir + "\\UTF8BOM.txt");        var result = fb.readByte(200);        return true;    }, "read beyond buffer length"));    testRunner.addTest(new TestCase("Check writing past buffer asserts",    function () {        var fb = new FileManager.FileBuffer(TestFileDir + "\\UTF8BOM.txt");        fb.writeByte(5, 200);        return true;    }, "write beyond buffer length"));    // Non-BMP unicode char tests    testRunner.addTest(new TestCase("Read non-BMP utf16 chars",        function () {            var savedFile = new FileManager.FileBuffer(TestFileDir + "\\utf16leNonBmp.txt");            if (savedFile.encoding !== 'utf16le') {                throw Error("Incorrect encoding");            }            var codePoints = [];            for (var i = 0; i < 6; i++) {                codePoints.push(savedFile.readUtf16CodePoint(false));            }            var expectedCodePoints = [0x10480, 0x10481, 0x10482, 0x54, 0x68, 0x69];            return TestRunner.arrayCompare(codePoints, expectedCodePoints);        }));    testRunner.addTest(new TestCase("Read non-BMP utf8 chars",        function () {            var savedFile = new FileManager.FileBuffer(TestFileDir + "\\utf8NonBmp.txt");            if (savedFile.encoding !== 'utf8') {                throw Error("Incorrect encoding");            }            var codePoints = [];            for (var i = 0; i < 6; i++) {                codePoints.push(savedFile.readUtf8CodePoint());            }            var expectedCodePoints = [0x10480, 0x10481, 0x10482, 0x54, 0x68, 0x69];            return TestRunner.arrayCompare(codePoints, expectedCodePoints);        }));    testRunner.addTest(new TestCase("Write non-BMP utf8 chars",        function () {            var filename = TestFileDir + "\\tmpUTF8nonBmp.txt";            var fb = new FileManager.FileBuffer(15);            var chars = [0x10480, 0x10481, 0x10482, 0x54, 0x68, 0x69];            chars.forEach(function (val) { fb.writeUtf8CodePoint(val); });            fb.save(filename);            var savedFile = new FileManager.FileBuffer(filename);            if (savedFile.encoding !== 'utf8') {                throw Error("Incorrect encoding");            }            var expectedBytes = [0xF0, 0x90, 0x92, 0x80, 0xF0, 0x90, 0x92, 0x81, 0xF0, 0x90, 0x92, 0x82, 0x54, 0x68, 0x69];            expectedBytes.forEach(function (val) {                var byteVal = savedFile.readByte();                if (byteVal !== val) {                    throw Error("Incorrect byte value");                }            });            return true;        }));    testRunner.addTest(new TestCase("Test invalid lead UTF8 byte",        function () {            var filename = TestFileDir + "\\utf8BadLeadByte.txt";            var fb = new FileManager.FileBuffer(filename);            return true;        }, "Invalid UTF8 byte sequence at index: 4"));    testRunner.addTest(new TestCase("Test invalid tail UTF8 byte",        function () {            var filename = TestFileDir + "\\utf8InvalidTail.txt";            var fb = new FileManager.FileBuffer(filename);            return true;        }, "Trailing byte invalid at index: 8"));    testRunner.addTest(new TestCase("Test ANSI fails validation",        function () {            var filename = TestFileDir + "\\ansi.txt";            var fb = new FileManager.FileBuffer(filename);            return true;        }, "Trailing byte invalid at index: 6"));    testRunner.addTest(new TestCase("Test UTF-16LE with invalid surrogate trail fails",        function () {            var filename = TestFileDir + "\\utf16leInvalidSurrogate.txt";            var fb = new FileManager.FileBuffer(filename);            return true;        }, "Trail surrogate has an invalid value"));    testRunner.addTest(new TestCase("Test UTF-16BE with invalid surrogate head fails",        function () {            var filename = TestFileDir + "\\UTF16BEInvalidSurrogate.txt";            var fb = new FileManager.FileBuffer(filename);            return true;        }, "Byte sequence starts with a trail surrogate"));    testRunner.addTest(new TestCase("Test UTF-16LE with missing trail surrogate fails",        function () {            var filename = TestFileDir + "\\utf16leMissingTrailSurrogate.txt";            var fb = new FileManager.FileBuffer(filename);            return true;        }, "Trail surrogate has an invalid value"));    // Count of CRs & LFs    testRunner.addTest(new TestCase("Count character occurrences",        function () {            var filename = TestFileDir + "\\charCountASCII.txt";            var fb = new FileManager.FileBuffer(filename);            var result = (fb.countCR === 5 && fb.countLF === 4 && fb.countCRLF === 5 && fb.countHT === 3);            return result;        }));    // Control characters in text    testRunner.addTest(new TestCase("Test file with control character",        function () {            var filename = TestFileDir + "\\controlChar.txt";            var fb = new FileManager.FileBuffer(filename);            return true;        }, "Codepoint at index: 3 has control value: 8"));    return testRunner;})() : TestRunner
->                                                                                                                                                                                                                                                                                                                                                                                                                                                                                                                                                                                                                                                                                                                                                                                                                                                                                                                                                                                                                                                                                                                                                                                                                                                                                                                                                                                                                                                                                                                                                                                                                                                                                                                                                                                                                                                                                                                                                                                                                                                                                                                                                                                                                                                                                                                                                                                                                                                                                                                                                                                                                                                                                                                                                                                                                                                                                                                                                                                                                                                                                                                                                                                                                                                                                                                                                                                                                                                                                                                                                                                                                                                                                                                                                                                                                                                                                                                                                                                                                                                                                                                                                                                                                                                                                                                                                                                                                                                                                                                                                                                                                                                                                                                                                                                                                                                                                                                                                                                                                                                                                                                                                                                                                                                                                                                                                                                                                                                                                                                                                                                                                                                                                                                                                                                                                                                                                                                                                                                                                                                                                                                                                                                                                                                                                                                                                                                                                                                                                                                                                                                                                                                                                                                                                                                                                                                                                                                                                                                                                                                                                                                                                                                                                                                                                                                                                                                                                                                                                                                                                                                                                                                                                                                                                                                                                                                                                                                                                                                                                                                                                                                                                                                                                                                                                                                                                                                                                                                                                                                                                                                                                                                                                                                                                                                                                                                                                                                                                                                                                                                                                                                                                                                                                                                                                                                                                                                                                                                                                                                                                                                                                                                                                                                                                                                                                                                                                                                                                                                                                                                                                                                                                                                                                                                                                                                                                                                                                                                                                                                                                                                                                                                                                                                                                                                                                                                                                                                                                                                                                                                                                                                                                                                                                                                                                                                                                                                                                                                                                                                                                                                                                                                                                                                                                                                                                                                                                                                                                                                                                                                                                                                                                                                                                                                                                                                                                                                                                                                                                                                                                                                                                                                                                                                                                                                                                          : ^^^^^^^^^^
->(function () {    var testRunner = new TestRunner();    // First 3 are for simple harness validation    testRunner.addTest(new TestCase("Basic test", function () { return true; }));    testRunner.addTest(new TestCase("Test for any error", function () { throw new Error(); return false; }, ""));    testRunner.addTest(new TestCase("Test RegEx error message match", function () { throw new Error("Should also pass"); return false; }, "Should [also]+ pass"));    testRunner.addTest(new TestCase("Test array compare true", function () { return TestRunner.arrayCompare([1, 2, 3], [1, 2, 3]); }));    testRunner.addTest(new TestCase("Test array compare false", function () { return !TestRunner.arrayCompare([3, 2, 3], [1, 2, 3]); }));    // File detection tests    testRunner.addTest(new TestCase("Check file exists",        function () {            return FileManager.DirectoryManager.fileExists(TestFileDir + "\\Test.txt");        }));    testRunner.addTest(new TestCase("Check file doesn't exist",        function () {            return !FileManager.DirectoryManager.fileExists(TestFileDir + "\\Test2.txt");        }));    // File pattern matching tests    testRunner.addTest(new TestCase("Check text file match",        function () {            return (FileManager.FileBuffer.isTextFile("C:\\somedir\\readme.txt") &&                FileManager.FileBuffer.isTextFile("C:\\spaces path\\myapp.str") &&                FileManager.FileBuffer.isTextFile("C:\\somedir\\code.js"))        }));    testRunner.addTest(new TestCase("Check makefile match",        function () {            return FileManager.FileBuffer.isTextFile("C:\\some dir\\makefile");        }));    testRunner.addTest(new TestCase("Check binary file doesn't match",        function () {            return (!FileManager.FileBuffer.isTextFile("C:\\somedir\\app.exe") &&            !FileManager.FileBuffer.isTextFile("C:\\somedir\\my lib.dll"));        }));    // Command-line parameter tests    testRunner.addTest(new TestCase("Check App defaults",        function () {            var app = new App.App([]);            return (app.fixLines === false &&                   app.recurse === true &&                   app.lineEndings === "CRLF" &&                   app.matchPattern === undefined &&                   app.rootDirectory === ".\\" &&                   app.encodings[0] === "ascii" &&                   app.encodings[1] === "utf8nobom");        }));    testRunner.addTest(new TestCase("Check App params",        function () {            var app = new App.App(["-dir=C:\\test dir", "-lineEndings=LF", "-encodings=utf16be,ascii", "-recurse=false", "-fixlines"]);            return (app.fixLines === true &&                   app.lineEndings === "LF" &&                   app.recurse === false &&                   app.matchPattern === undefined &&                   app.rootDirectory === "C:\\test dir" &&                   app.encodings[0] === "utf16be" &&                   app.encodings[1] === "ascii" &&                   app.encodings.length === 2);        }));    // File BOM detection tests    testRunner.addTest(new TestCase("Check encoding detection no BOM",        function () {            var fb = new FileManager.FileBuffer(TestFileDir + "\\noBOM.txt");            return fb.bom === 'none' && fb.encoding === 'utf8';        }));    testRunner.addTest(new TestCase("Check encoding detection UTF8 BOM",        function () {            var fb = new FileManager.FileBuffer(TestFileDir + "\\UTF8BOM.txt");            return fb.bom === 'utf8' && fb.encoding === 'utf8';        }));    testRunner.addTest(new TestCase("Check encoding detection UTF16be BOM",        function () {            var fb = new FileManager.FileBuffer(TestFileDir + "\\UTF16BE.txt");            return fb.bom === 'utf16be' && fb.encoding === 'utf16be';        }));    testRunner.addTest(new TestCase("Check encoding detection UTF16le BOM",        function () {            var fb = new FileManager.FileBuffer(TestFileDir + "\\UTF16LE.txt");            return fb.bom === 'utf16le' && fb.encoding === 'utf16le';        }));    testRunner.addTest(new TestCase("Check encoding on 1 bytes file",        function () {            var fb = new FileManager.FileBuffer(TestFileDir + "\\1bytefile.txt");            return fb.bom === 'none' && fb.encoding === 'utf8';        }));    testRunner.addTest(new TestCase("Check encoding on 0 bytes file",        function () {            var fb = new FileManager.FileBuffer(TestFileDir + "\\0bytefile.txt");            return fb.bom === 'none' && fb.encoding === 'utf8';        }));    // UTF8 encoding tests    testRunner.addTest(new TestCase("Check byte reader",        function () {            var fb = new FileManager.FileBuffer(TestFileDir + "\\UTF8BOM.txt");            var chars = [];            for (var i = 0; i < 11; i++) {                chars.push(fb.readByte());            }            return TestRunner.arrayCompare(chars, [0x54, 0xC3, 0xA8, 0xE1, 0xB4, 0xA3, 0xE2, 0x80, 0xA0, 0x0D, 0x0A]);        }));    testRunner.addTest(new TestCase("Check UTF8 decoding",        function () {            var fb = new FileManager.FileBuffer(TestFileDir + "\\UTF8BOM.txt");            var chars = [];            for (var i = 0; i < 6; i++) {                chars.push(fb.readUtf8CodePoint());            }            return TestRunner.arrayCompare(chars, [0x0054, 0x00E8, 0x1D23, 0x2020, 0x000D, 0x000A]);        }));    testRunner.addTest(new TestCase("Check UTF8 encoding",        function () {            var fb = new FileManager.FileBuffer(20);            fb.writeUtf8Bom();            var chars = [0x0054, 0x00E8, 0x1D23, 0x2020, 0x000D, 0x000A];            for (var i in chars) {                fb.writeUtf8CodePoint(chars[i]);            }            fb.index = 0;            var bytes = [];            for (var i = 0; i < 14; i++) {                bytes.push(fb.readByte());            }            var expected = [0xEF, 0xBB, 0xBF, 0x54, 0xC3, 0xA8, 0xE1, 0xB4, 0xA3, 0xE2, 0x80, 0xA0, 0x0D, 0x0A];            return TestRunner.arrayCompare(bytes, expected);        }));    // Test reading and writing files    testRunner.addTest(new TestCase("Check saving a file",        function () {            var filename = TestFileDir + "\\tmpUTF16LE.txt";            var fb = new FileManager.FileBuffer(14);            fb.writeUtf16leBom();            var chars = [0x0054, 0x00E8, 0x1D23, 0x2020, 0x000D, 0x000A];            chars.forEach(function (val) { fb.writeUtf16CodePoint(val, false); });            fb.save(filename);            var savedFile = new FileManager.FileBuffer(filename);            if (savedFile.encoding !== 'utf16le') {                throw Error("Incorrect encoding");            }            var expectedBytes = [0xFF, 0xFE, 0x54, 0x00, 0xE8, 0x00, 0x23, 0x1D, 0x20, 0x20, 0x0D, 0x00, 0x0A, 0x00]            savedFile.index = 0;            expectedBytes.forEach(function (val) {                var byteVal = savedFile.readByte();                if (byteVal !== val) {                    throw Error("Incorrect byte value");                }            });            return true;        }));    testRunner.addTest(new TestCase("Check reading past buffer asserts",    function () {        var fb = new FileManager.FileBuffer(TestFileDir + "\\UTF8BOM.txt");        var result = fb.readByte(200);        return true;    }, "read beyond buffer length"));    testRunner.addTest(new TestCase("Check writing past buffer asserts",    function () {        var fb = new FileManager.FileBuffer(TestFileDir + "\\UTF8BOM.txt");        fb.writeByte(5, 200);        return true;    }, "write beyond buffer length"));    // Non-BMP unicode char tests    testRunner.addTest(new TestCase("Read non-BMP utf16 chars",        function () {            var savedFile = new FileManager.FileBuffer(TestFileDir + "\\utf16leNonBmp.txt");            if (savedFile.encoding !== 'utf16le') {                throw Error("Incorrect encoding");            }            var codePoints = [];            for (var i = 0; i < 6; i++) {                codePoints.push(savedFile.readUtf16CodePoint(false));            }            var expectedCodePoints = [0x10480, 0x10481, 0x10482, 0x54, 0x68, 0x69];            return TestRunner.arrayCompare(codePoints, expectedCodePoints);        }));    testRunner.addTest(new TestCase("Read non-BMP utf8 chars",        function () {            var savedFile = new FileManager.FileBuffer(TestFileDir + "\\utf8NonBmp.txt");            if (savedFile.encoding !== 'utf8') {                throw Error("Incorrect encoding");            }            var codePoints = [];            for (var i = 0; i < 6; i++) {                codePoints.push(savedFile.readUtf8CodePoint());            }            var expectedCodePoints = [0x10480, 0x10481, 0x10482, 0x54, 0x68, 0x69];            return TestRunner.arrayCompare(codePoints, expectedCodePoints);        }));    testRunner.addTest(new TestCase("Write non-BMP utf8 chars",        function () {            var filename = TestFileDir + "\\tmpUTF8nonBmp.txt";            var fb = new FileManager.FileBuffer(15);            var chars = [0x10480, 0x10481, 0x10482, 0x54, 0x68, 0x69];            chars.forEach(function (val) { fb.writeUtf8CodePoint(val); });            fb.save(filename);            var savedFile = new FileManager.FileBuffer(filename);            if (savedFile.encoding !== 'utf8') {                throw Error("Incorrect encoding");            }            var expectedBytes = [0xF0, 0x90, 0x92, 0x80, 0xF0, 0x90, 0x92, 0x81, 0xF0, 0x90, 0x92, 0x82, 0x54, 0x68, 0x69];            expectedBytes.forEach(function (val) {                var byteVal = savedFile.readByte();                if (byteVal !== val) {                    throw Error("Incorrect byte value");                }            });            return true;        }));    testRunner.addTest(new TestCase("Test invalid lead UTF8 byte",        function () {            var filename = TestFileDir + "\\utf8BadLeadByte.txt";            var fb = new FileManager.FileBuffer(filename);            return true;        }, "Invalid UTF8 byte sequence at index: 4"));    testRunner.addTest(new TestCase("Test invalid tail UTF8 byte",        function () {            var filename = TestFileDir + "\\utf8InvalidTail.txt";            var fb = new FileManager.FileBuffer(filename);            return true;        }, "Trailing byte invalid at index: 8"));    testRunner.addTest(new TestCase("Test ANSI fails validation",        function () {            var filename = TestFileDir + "\\ansi.txt";            var fb = new FileManager.FileBuffer(filename);            return true;        }, "Trailing byte invalid at index: 6"));    testRunner.addTest(new TestCase("Test UTF-16LE with invalid surrogate trail fails",        function () {            var filename = TestFileDir + "\\utf16leInvalidSurrogate.txt";            var fb = new FileManager.FileBuffer(filename);            return true;        }, "Trail surrogate has an invalid value"));    testRunner.addTest(new TestCase("Test UTF-16BE with invalid surrogate head fails",        function () {            var filename = TestFileDir + "\\UTF16BEInvalidSurrogate.txt";            var fb = new FileManager.FileBuffer(filename);            return true;        }, "Byte sequence starts with a trail surrogate"));    testRunner.addTest(new TestCase("Test UTF-16LE with missing trail surrogate fails",        function () {            var filename = TestFileDir + "\\utf16leMissingTrailSurrogate.txt";            var fb = new FileManager.FileBuffer(filename);            return true;        }, "Trail surrogate has an invalid value"));    // Count of CRs & LFs    testRunner.addTest(new TestCase("Count character occurrences",        function () {            var filename = TestFileDir + "\\charCountASCII.txt";            var fb = new FileManager.FileBuffer(filename);            var result = (fb.countCR === 5 && fb.countLF === 4 && fb.countCRLF === 5 && fb.countHT === 3);            return result;        }));    // Control characters in text    testRunner.addTest(new TestCase("Test file with control character",        function () {            var filename = TestFileDir + "\\controlChar.txt";            var fb = new FileManager.FileBuffer(filename);            return true;        }, "Codepoint at index: 3 has control value: 8"));    return testRunner;}) : () => TestRunner
->                                                                                                                                                                                                                                                                                                                                                                                                                                                                                                                                                                                                                                                                                                                                                                                                                                                                                                                                                                                                                                                                                                                                                                                                                                                                                                                                                                                                                                                                                                                                                                                                                                                                                                                                                                                                                                                                                                                                                                                                                                                                                                                                                                                                                                                                                                                                                                                                                                                                                                                                                                                                                                                                                                                                                                                                                                                                                                                                                                                                                                                                                                                                                                                                                                                                                                                                                                                                                                                                                                                                                                                                                                                                                                                                                                                                                                                                                                                                                                                                                                                                                                                                                                                                                                                                                                                                                                                                                                                                                                                                                                                                                                                                                                                                                                                                                                                                                                                                                                                                                                                                                                                                                                                                                                                                                                                                                                                                                                                                                                                                                                                                                                                                                                                                                                                                                                                                                                                                                                                                                                                                                                                                                                                                                                                                                                                                                                                                                                                                                                                                                                                                                                                                                                                                                                                                                                                                                                                                                                                                                                                                                                                                                                                                                                                                                                                                                                                                                                                                                                                                                                                                                                                                                                                                                                                                                                                                                                                                                                                                                                                                                                                                                                                                                                                                                                                                                                                                                                                                                                                                                                                                                                                                                                                                                                                                                                                                                                                                                                                                                                                                                                                                                                                                                                                                                                                                                                                                                                                                                                                                                                                                                                                                                                                                                                                                                                                                                                                                                                                                                                                                                                                                                                                                                                                                                                                                                                                                                                                                                                                                                                                                                                                                                                                                                                                                                                                                                                                                                                                                                                                                                                                                                                                                                                                                                                                                                                                                                                                                                                                                                                                                                                                                                                                                                                                                                                                                                                                                                                                                                                                                                                                                                                                                                                                                                                                                                                                                                                                                                                                                                                                                                                                                                                                                                                                                                        : ^^^^^^^^^^^^^^^^
->function () {    var testRunner = new TestRunner();    // First 3 are for simple harness validation    testRunner.addTest(new TestCase("Basic test", function () { return true; }));    testRunner.addTest(new TestCase("Test for any error", function () { throw new Error(); return false; }, ""));    testRunner.addTest(new TestCase("Test RegEx error message match", function () { throw new Error("Should also pass"); return false; }, "Should [also]+ pass"));    testRunner.addTest(new TestCase("Test array compare true", function () { return TestRunner.arrayCompare([1, 2, 3], [1, 2, 3]); }));    testRunner.addTest(new TestCase("Test array compare false", function () { return !TestRunner.arrayCompare([3, 2, 3], [1, 2, 3]); }));    // File detection tests    testRunner.addTest(new TestCase("Check file exists",        function () {            return FileManager.DirectoryManager.fileExists(TestFileDir + "\\Test.txt");        }));    testRunner.addTest(new TestCase("Check file doesn't exist",        function () {            return !FileManager.DirectoryManager.fileExists(TestFileDir + "\\Test2.txt");        }));    // File pattern matching tests    testRunner.addTest(new TestCase("Check text file match",        function () {            return (FileManager.FileBuffer.isTextFile("C:\\somedir\\readme.txt") &&                FileManager.FileBuffer.isTextFile("C:\\spaces path\\myapp.str") &&                FileManager.FileBuffer.isTextFile("C:\\somedir\\code.js"))        }));    testRunner.addTest(new TestCase("Check makefile match",        function () {            return FileManager.FileBuffer.isTextFile("C:\\some dir\\makefile");        }));    testRunner.addTest(new TestCase("Check binary file doesn't match",        function () {            return (!FileManager.FileBuffer.isTextFile("C:\\somedir\\app.exe") &&            !FileManager.FileBuffer.isTextFile("C:\\somedir\\my lib.dll"));        }));    // Command-line parameter tests    testRunner.addTest(new TestCase("Check App defaults",        function () {            var app = new App.App([]);            return (app.fixLines === false &&                   app.recurse === true &&                   app.lineEndings === "CRLF" &&                   app.matchPattern === undefined &&                   app.rootDirectory === ".\\" &&                   app.encodings[0] === "ascii" &&                   app.encodings[1] === "utf8nobom");        }));    testRunner.addTest(new TestCase("Check App params",        function () {            var app = new App.App(["-dir=C:\\test dir", "-lineEndings=LF", "-encodings=utf16be,ascii", "-recurse=false", "-fixlines"]);            return (app.fixLines === true &&                   app.lineEndings === "LF" &&                   app.recurse === false &&                   app.matchPattern === undefined &&                   app.rootDirectory === "C:\\test dir" &&                   app.encodings[0] === "utf16be" &&                   app.encodings[1] === "ascii" &&                   app.encodings.length === 2);        }));    // File BOM detection tests    testRunner.addTest(new TestCase("Check encoding detection no BOM",        function () {            var fb = new FileManager.FileBuffer(TestFileDir + "\\noBOM.txt");            return fb.bom === 'none' && fb.encoding === 'utf8';        }));    testRunner.addTest(new TestCase("Check encoding detection UTF8 BOM",        function () {            var fb = new FileManager.FileBuffer(TestFileDir + "\\UTF8BOM.txt");            return fb.bom === 'utf8' && fb.encoding === 'utf8';        }));    testRunner.addTest(new TestCase("Check encoding detection UTF16be BOM",        function () {            var fb = new FileManager.FileBuffer(TestFileDir + "\\UTF16BE.txt");            return fb.bom === 'utf16be' && fb.encoding === 'utf16be';        }));    testRunner.addTest(new TestCase("Check encoding detection UTF16le BOM",        function () {            var fb = new FileManager.FileBuffer(TestFileDir + "\\UTF16LE.txt");            return fb.bom === 'utf16le' && fb.encoding === 'utf16le';        }));    testRunner.addTest(new TestCase("Check encoding on 1 bytes file",        function () {            var fb = new FileManager.FileBuffer(TestFileDir + "\\1bytefile.txt");            return fb.bom === 'none' && fb.encoding === 'utf8';        }));    testRunner.addTest(new TestCase("Check encoding on 0 bytes file",        function () {            var fb = new FileManager.FileBuffer(TestFileDir + "\\0bytefile.txt");            return fb.bom === 'none' && fb.encoding === 'utf8';        }));    // UTF8 encoding tests    testRunner.addTest(new TestCase("Check byte reader",        function () {            var fb = new FileManager.FileBuffer(TestFileDir + "\\UTF8BOM.txt");            var chars = [];            for (var i = 0; i < 11; i++) {                chars.push(fb.readByte());            }            return TestRunner.arrayCompare(chars, [0x54, 0xC3, 0xA8, 0xE1, 0xB4, 0xA3, 0xE2, 0x80, 0xA0, 0x0D, 0x0A]);        }));    testRunner.addTest(new TestCase("Check UTF8 decoding",        function () {            var fb = new FileManager.FileBuffer(TestFileDir + "\\UTF8BOM.txt");            var chars = [];            for (var i = 0; i < 6; i++) {                chars.push(fb.readUtf8CodePoint());            }            return TestRunner.arrayCompare(chars, [0x0054, 0x00E8, 0x1D23, 0x2020, 0x000D, 0x000A]);        }));    testRunner.addTest(new TestCase("Check UTF8 encoding",        function () {            var fb = new FileManager.FileBuffer(20);            fb.writeUtf8Bom();            var chars = [0x0054, 0x00E8, 0x1D23, 0x2020, 0x000D, 0x000A];            for (var i in chars) {                fb.writeUtf8CodePoint(chars[i]);            }            fb.index = 0;            var bytes = [];            for (var i = 0; i < 14; i++) {                bytes.push(fb.readByte());            }            var expected = [0xEF, 0xBB, 0xBF, 0x54, 0xC3, 0xA8, 0xE1, 0xB4, 0xA3, 0xE2, 0x80, 0xA0, 0x0D, 0x0A];            return TestRunner.arrayCompare(bytes, expected);        }));    // Test reading and writing files    testRunner.addTest(new TestCase("Check saving a file",        function () {            var filename = TestFileDir + "\\tmpUTF16LE.txt";            var fb = new FileManager.FileBuffer(14);            fb.writeUtf16leBom();            var chars = [0x0054, 0x00E8, 0x1D23, 0x2020, 0x000D, 0x000A];            chars.forEach(function (val) { fb.writeUtf16CodePoint(val, false); });            fb.save(filename);            var savedFile = new FileManager.FileBuffer(filename);            if (savedFile.encoding !== 'utf16le') {                throw Error("Incorrect encoding");            }            var expectedBytes = [0xFF, 0xFE, 0x54, 0x00, 0xE8, 0x00, 0x23, 0x1D, 0x20, 0x20, 0x0D, 0x00, 0x0A, 0x00]            savedFile.index = 0;            expectedBytes.forEach(function (val) {                var byteVal = savedFile.readByte();                if (byteVal !== val) {                    throw Error("Incorrect byte value");                }            });            return true;        }));    testRunner.addTest(new TestCase("Check reading past buffer asserts",    function () {        var fb = new FileManager.FileBuffer(TestFileDir + "\\UTF8BOM.txt");        var result = fb.readByte(200);        return true;    }, "read beyond buffer length"));    testRunner.addTest(new TestCase("Check writing past buffer asserts",    function () {        var fb = new FileManager.FileBuffer(TestFileDir + "\\UTF8BOM.txt");        fb.writeByte(5, 200);        return true;    }, "write beyond buffer length"));    // Non-BMP unicode char tests    testRunner.addTest(new TestCase("Read non-BMP utf16 chars",        function () {            var savedFile = new FileManager.FileBuffer(TestFileDir + "\\utf16leNonBmp.txt");            if (savedFile.encoding !== 'utf16le') {                throw Error("Incorrect encoding");            }            var codePoints = [];            for (var i = 0; i < 6; i++) {                codePoints.push(savedFile.readUtf16CodePoint(false));            }            var expectedCodePoints = [0x10480, 0x10481, 0x10482, 0x54, 0x68, 0x69];            return TestRunner.arrayCompare(codePoints, expectedCodePoints);        }));    testRunner.addTest(new TestCase("Read non-BMP utf8 chars",        function () {            var savedFile = new FileManager.FileBuffer(TestFileDir + "\\utf8NonBmp.txt");            if (savedFile.encoding !== 'utf8') {                throw Error("Incorrect encoding");            }            var codePoints = [];            for (var i = 0; i < 6; i++) {                codePoints.push(savedFile.readUtf8CodePoint());            }            var expectedCodePoints = [0x10480, 0x10481, 0x10482, 0x54, 0x68, 0x69];            return TestRunner.arrayCompare(codePoints, expectedCodePoints);        }));    testRunner.addTest(new TestCase("Write non-BMP utf8 chars",        function () {            var filename = TestFileDir + "\\tmpUTF8nonBmp.txt";            var fb = new FileManager.FileBuffer(15);            var chars = [0x10480, 0x10481, 0x10482, 0x54, 0x68, 0x69];            chars.forEach(function (val) { fb.writeUtf8CodePoint(val); });            fb.save(filename);            var savedFile = new FileManager.FileBuffer(filename);            if (savedFile.encoding !== 'utf8') {                throw Error("Incorrect encoding");            }            var expectedBytes = [0xF0, 0x90, 0x92, 0x80, 0xF0, 0x90, 0x92, 0x81, 0xF0, 0x90, 0x92, 0x82, 0x54, 0x68, 0x69];            expectedBytes.forEach(function (val) {                var byteVal = savedFile.readByte();                if (byteVal !== val) {                    throw Error("Incorrect byte value");                }            });            return true;        }));    testRunner.addTest(new TestCase("Test invalid lead UTF8 byte",        function () {            var filename = TestFileDir + "\\utf8BadLeadByte.txt";            var fb = new FileManager.FileBuffer(filename);            return true;        }, "Invalid UTF8 byte sequence at index: 4"));    testRunner.addTest(new TestCase("Test invalid tail UTF8 byte",        function () {            var filename = TestFileDir + "\\utf8InvalidTail.txt";            var fb = new FileManager.FileBuffer(filename);            return true;        }, "Trailing byte invalid at index: 8"));    testRunner.addTest(new TestCase("Test ANSI fails validation",        function () {            var filename = TestFileDir + "\\ansi.txt";            var fb = new FileManager.FileBuffer(filename);            return true;        }, "Trailing byte invalid at index: 6"));    testRunner.addTest(new TestCase("Test UTF-16LE with invalid surrogate trail fails",        function () {            var filename = TestFileDir + "\\utf16leInvalidSurrogate.txt";            var fb = new FileManager.FileBuffer(filename);            return true;        }, "Trail surrogate has an invalid value"));    testRunner.addTest(new TestCase("Test UTF-16BE with invalid surrogate head fails",        function () {            var filename = TestFileDir + "\\UTF16BEInvalidSurrogate.txt";            var fb = new FileManager.FileBuffer(filename);            return true;        }, "Byte sequence starts with a trail surrogate"));    testRunner.addTest(new TestCase("Test UTF-16LE with missing trail surrogate fails",        function () {            var filename = TestFileDir + "\\utf16leMissingTrailSurrogate.txt";            var fb = new FileManager.FileBuffer(filename);            return true;        }, "Trail surrogate has an invalid value"));    // Count of CRs & LFs    testRunner.addTest(new TestCase("Count character occurrences",        function () {            var filename = TestFileDir + "\\charCountASCII.txt";            var fb = new FileManager.FileBuffer(filename);            var result = (fb.countCR === 5 && fb.countLF === 4 && fb.countCRLF === 5 && fb.countHT === 3);            return result;        }));    // Control characters in text    testRunner.addTest(new TestCase("Test file with control character",        function () {            var filename = TestFileDir + "\\controlChar.txt";            var fb = new FileManager.FileBuffer(filename);            return true;        }, "Codepoint at index: 3 has control value: 8"));    return testRunner;} : () => TestRunner
->                                                                                                                                                                                                                                                                                                                                                                                                                                                                                                                                                                                                                                                                                                                                                                                                                                                                                                                                                                                                                                                                                                                                                                                                                                                                                                                                                                                                                                                                                                                                                                                                                                                                                                                                                                                                                                                                                                                                                                                                                                                                                                                                                                                                                                                                                                                                                                                                                                                                                                                                                                                                                                                                                                                                                                                                                                                                                                                                                                                                                                                                                                                                                                                                                                                                                                                                                                                                                                                                                                                                                                                                                                                                                                                                                                                                                                                                                                                                                                                                                                                                                                                                                                                                                                                                                                                                                                                                                                                                                                                                                                                                                                                                                                                                                                                                                                                                                                                                                                                                                                                                                                                                                                                                                                                                                                                                                                                                                                                                                                                                                                                                                                                                                                                                                                                                                                                                                                                                                                                                                                                                                                                                                                                                                                                                                                                                                                                                                                                                                                                                                                                                                                                                                                                                                                                                                                                                                                                                                                                                                                                                                                                                                                                                                                                                                                                                                                                                                                                                                                                                                                                                                                                                                                                                                                                                                                                                                                                                                                                                                                                                                                                                                                                                                                                                                                                                                                                                                                                                                                                                                                                                                                                                                                                                                                                                                                                                                                                                                                                                                                                                                                                                                                                                                                                                                                                                                                                                                                                                                                                                                                                                                                                                                                                                                                                                                                                                                                                                                                                                                                                                                                                                                                                                                                                                                                                                                                                                                                                                                                                                                                                                                                                                                                                                                                                                                                                                                                                                                                                                                                                                                                                                                                                                                                                                                                                                                                                                                                                                                                                                                                                                                                                                                                                                                                                                                                                                                                                                                                                                                                                                                                                                                                                                                                                                                                                                                                                                                                                                                                                                                                                                                                                                                                                                                                                                                      : ^^^^^^^^^^^^^^^^
-
-    var testRunner = new TestRunner();
->testRunner : TestRunner
->           : ^^^^^^^^^^
->new TestRunner() : TestRunner
->                 : ^^^^^^^^^^
->TestRunner : typeof TestRunner
->           : ^^^^^^^^^^^^^^^^^
-
-    // First 3 are for simple harness validation
-    testRunner.addTest(new TestCase("Basic test", function () { return true; }));
->testRunner.addTest(new TestCase("Basic test", function () { return true; })) : void
->                                                                             : ^^^^
->testRunner.addTest : (test: TestCase) => void
->                   : ^^^^^^^^^^^^^^^^^^^^^^^^
->testRunner : TestRunner
->           : ^^^^^^^^^^
->addTest : (test: TestCase) => void
->        : ^^^^^^^^^^^^^^^^^^^^^^^^
->new TestCase("Basic test", function () { return true; }) : TestCase
->                                                         : ^^^^^^^^
->TestCase : typeof TestCase
->         : ^^^^^^^^^^^^^^^
->"Basic test" : "Basic test"
->             : ^^^^^^^^^^^^
->function () { return true; } : () => true
->                             : ^^^^^^^^^^
->true : true
->     : ^^^^
-
-    testRunner.addTest(new TestCase("Test for any error", function () { throw new Error(); return false; }, ""));
->testRunner.addTest(new TestCase("Test for any error", function () { throw new Error(); return false; }, "")) : void
->                                                                                                             : ^^^^
->testRunner.addTest : (test: TestCase) => void
->                   : ^^^^^^^^^^^^^^^^^^^^^^^^
->testRunner : TestRunner
->           : ^^^^^^^^^^
->addTest : (test: TestCase) => void
->        : ^^^^^^^^^^^^^^^^^^^^^^^^
->new TestCase("Test for any error", function () { throw new Error(); return false; }, "") : TestCase
->                                                                                         : ^^^^^^^^
->TestCase : typeof TestCase
->         : ^^^^^^^^^^^^^^^
->"Test for any error" : "Test for any error"
->                     : ^^^^^^^^^^^^^^^^^^^^
->function () { throw new Error(); return false; } : () => false
->                                                 : ^^^^^^^^^^^
->new Error() : Error
->            : ^^^^^
->Error : ErrorConstructor
->      : ^^^^^^^^^^^^^^^^
->false : false
->      : ^^^^^
->"" : ""
->   : ^^
-
-    testRunner.addTest(new TestCase("Test RegEx error message match", function () { throw new Error("Should also pass"); return false; }, "Should [also]+ pass"));
->testRunner.addTest(new TestCase("Test RegEx error message match", function () { throw new Error("Should also pass"); return false; }, "Should [also]+ pass")) : void
->                                                                                                                                                              : ^^^^
->testRunner.addTest : (test: TestCase) => void
->                   : ^^^^^^^^^^^^^^^^^^^^^^^^
->testRunner : TestRunner
->           : ^^^^^^^^^^
->addTest : (test: TestCase) => void
->        : ^^^^^^^^^^^^^^^^^^^^^^^^
->new TestCase("Test RegEx error message match", function () { throw new Error("Should also pass"); return false; }, "Should [also]+ pass") : TestCase
->                                                                                                                                          : ^^^^^^^^
->TestCase : typeof TestCase
->         : ^^^^^^^^^^^^^^^
->"Test RegEx error message match" : "Test RegEx error message match"
->                                 : ^^^^^^^^^^^^^^^^^^^^^^^^^^^^^^^^
->function () { throw new Error("Should also pass"); return false; } : () => false
->                                                                   : ^^^^^^^^^^^
->new Error("Should also pass") : Error
->                              : ^^^^^
->Error : ErrorConstructor
->      : ^^^^^^^^^^^^^^^^
->"Should also pass" : "Should also pass"
->                   : ^^^^^^^^^^^^^^^^^^
->false : false
->      : ^^^^^
->"Should [also]+ pass" : "Should [also]+ pass"
->                      : ^^^^^^^^^^^^^^^^^^^^^
-
-    testRunner.addTest(new TestCase("Test array compare true", function () { return TestRunner.arrayCompare([1, 2, 3], [1, 2, 3]); }));
->testRunner.addTest(new TestCase("Test array compare true", function () { return TestRunner.arrayCompare([1, 2, 3], [1, 2, 3]); })) : void
->                                                                                                                                   : ^^^^
->testRunner.addTest : (test: TestCase) => void
->                   : ^^^^^^^^^^^^^^^^^^^^^^^^
->testRunner : TestRunner
->           : ^^^^^^^^^^
->addTest : (test: TestCase) => void
->        : ^^^^^^^^^^^^^^^^^^^^^^^^
->new TestCase("Test array compare true", function () { return TestRunner.arrayCompare([1, 2, 3], [1, 2, 3]); }) : TestCase
->                                                                                                               : ^^^^^^^^
->TestCase : typeof TestCase
->         : ^^^^^^^^^^^^^^^
->"Test array compare true" : "Test array compare true"
->                          : ^^^^^^^^^^^^^^^^^^^^^^^^^
->function () { return TestRunner.arrayCompare([1, 2, 3], [1, 2, 3]); } : () => boolean
->                                                                      : ^^^^^^^^^^^^^
->TestRunner.arrayCompare([1, 2, 3], [1, 2, 3]) : boolean
->                                              : ^^^^^^^
->TestRunner.arrayCompare : (arg1: any[], arg2: any[]) => boolean
->                        : ^^^^^^^^^^^^^^^^^^^^^^^^^^^^^^^^^^^^^
->TestRunner : typeof TestRunner
->           : ^^^^^^^^^^^^^^^^^
->arrayCompare : (arg1: any[], arg2: any[]) => boolean
->             : ^^^^^^^^^^^^^^^^^^^^^^^^^^^^^^^^^^^^^
->[1, 2, 3] : number[]
->          : ^^^^^^^^
->1 : 1
->  : ^
->2 : 2
->  : ^
->3 : 3
->  : ^
->[1, 2, 3] : number[]
->          : ^^^^^^^^
->1 : 1
->  : ^
->2 : 2
->  : ^
->3 : 3
->  : ^
-
-    testRunner.addTest(new TestCase("Test array compare false", function () { return !TestRunner.arrayCompare([3, 2, 3], [1, 2, 3]); }));
->testRunner.addTest(new TestCase("Test array compare false", function () { return !TestRunner.arrayCompare([3, 2, 3], [1, 2, 3]); })) : void
->                                                                                                                                     : ^^^^
->testRunner.addTest : (test: TestCase) => void
->                   : ^^^^^^^^^^^^^^^^^^^^^^^^
->testRunner : TestRunner
->           : ^^^^^^^^^^
->addTest : (test: TestCase) => void
->        : ^^^^^^^^^^^^^^^^^^^^^^^^
->new TestCase("Test array compare false", function () { return !TestRunner.arrayCompare([3, 2, 3], [1, 2, 3]); }) : TestCase
->                                                                                                                 : ^^^^^^^^
->TestCase : typeof TestCase
->         : ^^^^^^^^^^^^^^^
->"Test array compare false" : "Test array compare false"
->                           : ^^^^^^^^^^^^^^^^^^^^^^^^^^
->function () { return !TestRunner.arrayCompare([3, 2, 3], [1, 2, 3]); } : () => boolean
->                                                                       : ^^^^^^^^^^^^^
->!TestRunner.arrayCompare([3, 2, 3], [1, 2, 3]) : boolean
->                                               : ^^^^^^^
->TestRunner.arrayCompare([3, 2, 3], [1, 2, 3]) : boolean
->                                              : ^^^^^^^
->TestRunner.arrayCompare : (arg1: any[], arg2: any[]) => boolean
->                        : ^^^^^^^^^^^^^^^^^^^^^^^^^^^^^^^^^^^^^
->TestRunner : typeof TestRunner
->           : ^^^^^^^^^^^^^^^^^
->arrayCompare : (arg1: any[], arg2: any[]) => boolean
->             : ^^^^^^^^^^^^^^^^^^^^^^^^^^^^^^^^^^^^^
->[3, 2, 3] : number[]
->          : ^^^^^^^^
->3 : 3
->  : ^
->2 : 2
->  : ^
->3 : 3
->  : ^
->[1, 2, 3] : number[]
->          : ^^^^^^^^
->1 : 1
->  : ^
->2 : 2
->  : ^
->3 : 3
->  : ^
-
-    // File detection tests
-    testRunner.addTest(new TestCase("Check file exists",
->testRunner.addTest(new TestCase("Check file exists",        function () {            return FileManager.DirectoryManager.fileExists(TestFileDir + "\\Test.txt");        })) : void
->                                                                                                                                                                            : ^^^^
->testRunner.addTest : (test: TestCase) => void
->                   : ^^^^^^^^^^^^^^^^^^^^^^^^
->testRunner : TestRunner
->           : ^^^^^^^^^^
->addTest : (test: TestCase) => void
->        : ^^^^^^^^^^^^^^^^^^^^^^^^
->new TestCase("Check file exists",        function () {            return FileManager.DirectoryManager.fileExists(TestFileDir + "\\Test.txt");        }) : TestCase
->                                                                                                                                                        : ^^^^^^^^
->TestCase : typeof TestCase
->         : ^^^^^^^^^^^^^^^
->"Check file exists" : "Check file exists"
->                    : ^^^^^^^^^^^^^^^^^^^
-
-        function () {
->function () {            return FileManager.DirectoryManager.fileExists(TestFileDir + "\\Test.txt");        } : () => any
->                                                                                                              : ^^^^^^^^^
-
-            return FileManager.DirectoryManager.fileExists(TestFileDir + "\\Test.txt");
->FileManager.DirectoryManager.fileExists(TestFileDir + "\\Test.txt") : any
->                                                                    : ^^^
->FileManager.DirectoryManager.fileExists : any
->                                        : ^^^
->FileManager.DirectoryManager : any
->                             : ^^^
->FileManager : any
->            : ^^^
->DirectoryManager : any
->                 : ^^^
->fileExists : any
->           : ^^^
->TestFileDir + "\\Test.txt" : string
->                           : ^^^^^^
->TestFileDir : string
->            : ^^^^^^
->"\\Test.txt" : "\\Test.txt"
->             : ^^^^^^^^^^^^
-
-        }));
-    testRunner.addTest(new TestCase("Check file doesn't exist",
->testRunner.addTest(new TestCase("Check file doesn't exist",        function () {            return !FileManager.DirectoryManager.fileExists(TestFileDir + "\\Test2.txt");        })) : void
->                                                                                                                                                                                     : ^^^^
->testRunner.addTest : (test: TestCase) => void
->                   : ^^^^^^^^^^^^^^^^^^^^^^^^
->testRunner : TestRunner
->           : ^^^^^^^^^^
->addTest : (test: TestCase) => void
->        : ^^^^^^^^^^^^^^^^^^^^^^^^
->new TestCase("Check file doesn't exist",        function () {            return !FileManager.DirectoryManager.fileExists(TestFileDir + "\\Test2.txt");        }) : TestCase
->                                                                                                                                                                 : ^^^^^^^^
->TestCase : typeof TestCase
->         : ^^^^^^^^^^^^^^^
->"Check file doesn't exist" : "Check file doesn't exist"
->                           : ^^^^^^^^^^^^^^^^^^^^^^^^^^
-
-        function () {
->function () {            return !FileManager.DirectoryManager.fileExists(TestFileDir + "\\Test2.txt");        } : () => boolean
->                                                                                                                : ^^^^^^^^^^^^^
-
-            return !FileManager.DirectoryManager.fileExists(TestFileDir + "\\Test2.txt");
->!FileManager.DirectoryManager.fileExists(TestFileDir + "\\Test2.txt") : boolean
->                                                                      : ^^^^^^^
->FileManager.DirectoryManager.fileExists(TestFileDir + "\\Test2.txt") : any
->                                                                     : ^^^
->FileManager.DirectoryManager.fileExists : any
->                                        : ^^^
->FileManager.DirectoryManager : any
->                             : ^^^
->FileManager : any
->            : ^^^
->DirectoryManager : any
->                 : ^^^
->fileExists : any
->           : ^^^
->TestFileDir + "\\Test2.txt" : string
->                            : ^^^^^^
->TestFileDir : string
->            : ^^^^^^
->"\\Test2.txt" : "\\Test2.txt"
->              : ^^^^^^^^^^^^^
-
-        }));
-
-    // File pattern matching tests
-    testRunner.addTest(new TestCase("Check text file match",
->testRunner.addTest(new TestCase("Check text file match",        function () {            return (FileManager.FileBuffer.isTextFile("C:\\somedir\\readme.txt") &&                FileManager.FileBuffer.isTextFile("C:\\spaces path\\myapp.str") &&                FileManager.FileBuffer.isTextFile("C:\\somedir\\code.js"))        })) : void
->                                                                                                                                                                                                                                                                                                                                        : ^^^^
->testRunner.addTest : (test: TestCase) => void
->                   : ^^^^^^^^^^^^^^^^^^^^^^^^
->testRunner : TestRunner
->           : ^^^^^^^^^^
->addTest : (test: TestCase) => void
->        : ^^^^^^^^^^^^^^^^^^^^^^^^
->new TestCase("Check text file match",        function () {            return (FileManager.FileBuffer.isTextFile("C:\\somedir\\readme.txt") &&                FileManager.FileBuffer.isTextFile("C:\\spaces path\\myapp.str") &&                FileManager.FileBuffer.isTextFile("C:\\somedir\\code.js"))        }) : TestCase
->                                                                                                                                                                                                                                                                                                                    : ^^^^^^^^
->TestCase : typeof TestCase
->         : ^^^^^^^^^^^^^^^
->"Check text file match" : "Check text file match"
->                        : ^^^^^^^^^^^^^^^^^^^^^^^
-
-        function () {
->function () {            return (FileManager.FileBuffer.isTextFile("C:\\somedir\\readme.txt") &&                FileManager.FileBuffer.isTextFile("C:\\spaces path\\myapp.str") &&                FileManager.FileBuffer.isTextFile("C:\\somedir\\code.js"))        } : () => any
->                                                                                                                                                                                                                                                                      : ^^^^^^^^^
-
-            return (FileManager.FileBuffer.isTextFile("C:\\somedir\\readme.txt") &&
->(FileManager.FileBuffer.isTextFile("C:\\somedir\\readme.txt") &&                FileManager.FileBuffer.isTextFile("C:\\spaces path\\myapp.str") &&                FileManager.FileBuffer.isTextFile("C:\\somedir\\code.js")) : any
->                                                                                                                                                                                                                             : ^^^
->FileManager.FileBuffer.isTextFile("C:\\somedir\\readme.txt") &&                FileManager.FileBuffer.isTextFile("C:\\spaces path\\myapp.str") &&                FileManager.FileBuffer.isTextFile("C:\\somedir\\code.js") : any
->                                                                                                                                                                                                                           : ^^^
->FileManager.FileBuffer.isTextFile("C:\\somedir\\readme.txt") &&                FileManager.FileBuffer.isTextFile("C:\\spaces path\\myapp.str") : any
->                                                                                                                                               : ^^^
->FileManager.FileBuffer.isTextFile("C:\\somedir\\readme.txt") : any
->                                                             : ^^^
->FileManager.FileBuffer.isTextFile : any
->                                  : ^^^
->FileManager.FileBuffer : any
->                       : ^^^
->FileManager : any
->            : ^^^
->FileBuffer : any
->           : ^^^
->isTextFile : any
->           : ^^^
->"C:\\somedir\\readme.txt" : "C:\\somedir\\readme.txt"
->                          : ^^^^^^^^^^^^^^^^^^^^^^^^^
-
-                FileManager.FileBuffer.isTextFile("C:\\spaces path\\myapp.str") &&
->FileManager.FileBuffer.isTextFile("C:\\spaces path\\myapp.str") : any
->                                                                : ^^^
->FileManager.FileBuffer.isTextFile : any
->                                  : ^^^
->FileManager.FileBuffer : any
->                       : ^^^
->FileManager : any
->            : ^^^
->FileBuffer : any
->           : ^^^
->isTextFile : any
->           : ^^^
->"C:\\spaces path\\myapp.str" : "C:\\spaces path\\myapp.str"
->                             : ^^^^^^^^^^^^^^^^^^^^^^^^^^^^
-
-                FileManager.FileBuffer.isTextFile("C:\\somedir\\code.js"))
->FileManager.FileBuffer.isTextFile("C:\\somedir\\code.js") : any
->                                                          : ^^^
->FileManager.FileBuffer.isTextFile : any
->                                  : ^^^
->FileManager.FileBuffer : any
->                       : ^^^
->FileManager : any
->            : ^^^
->FileBuffer : any
->           : ^^^
->isTextFile : any
->           : ^^^
->"C:\\somedir\\code.js" : "C:\\somedir\\code.js"
->                       : ^^^^^^^^^^^^^^^^^^^^^^
-
-        }));
-    testRunner.addTest(new TestCase("Check makefile match",
->testRunner.addTest(new TestCase("Check makefile match",        function () {            return FileManager.FileBuffer.isTextFile("C:\\some dir\\makefile");        })) : void
->                                                                                                                                                                       : ^^^^
->testRunner.addTest : (test: TestCase) => void
->                   : ^^^^^^^^^^^^^^^^^^^^^^^^
->testRunner : TestRunner
->           : ^^^^^^^^^^
->addTest : (test: TestCase) => void
->        : ^^^^^^^^^^^^^^^^^^^^^^^^
->new TestCase("Check makefile match",        function () {            return FileManager.FileBuffer.isTextFile("C:\\some dir\\makefile");        }) : TestCase
->                                                                                                                                                   : ^^^^^^^^
->TestCase : typeof TestCase
->         : ^^^^^^^^^^^^^^^
->"Check makefile match" : "Check makefile match"
->                       : ^^^^^^^^^^^^^^^^^^^^^^
-
-        function () {
->function () {            return FileManager.FileBuffer.isTextFile("C:\\some dir\\makefile");        } : () => any
->                                                                                                      : ^^^^^^^^^
-
-            return FileManager.FileBuffer.isTextFile("C:\\some dir\\makefile");
->FileManager.FileBuffer.isTextFile("C:\\some dir\\makefile") : any
->                                                            : ^^^
->FileManager.FileBuffer.isTextFile : any
->                                  : ^^^
->FileManager.FileBuffer : any
->                       : ^^^
->FileManager : any
->            : ^^^
->FileBuffer : any
->           : ^^^
->isTextFile : any
->           : ^^^
->"C:\\some dir\\makefile" : "C:\\some dir\\makefile"
->                         : ^^^^^^^^^^^^^^^^^^^^^^^^
-
-        }));
-    testRunner.addTest(new TestCase("Check binary file doesn't match",
->testRunner.addTest(new TestCase("Check binary file doesn't match",        function () {            return (!FileManager.FileBuffer.isTextFile("C:\\somedir\\app.exe") &&            !FileManager.FileBuffer.isTextFile("C:\\somedir\\my lib.dll"));        })) : void
->                                                                                                                                                                                                                                                               : ^^^^
->testRunner.addTest : (test: TestCase) => void
->                   : ^^^^^^^^^^^^^^^^^^^^^^^^
->testRunner : TestRunner
->           : ^^^^^^^^^^
->addTest : (test: TestCase) => void
->        : ^^^^^^^^^^^^^^^^^^^^^^^^
->new TestCase("Check binary file doesn't match",        function () {            return (!FileManager.FileBuffer.isTextFile("C:\\somedir\\app.exe") &&            !FileManager.FileBuffer.isTextFile("C:\\somedir\\my lib.dll"));        }) : TestCase
->                                                                                                                                                                                                                                           : ^^^^^^^^
->TestCase : typeof TestCase
->         : ^^^^^^^^^^^^^^^
->"Check binary file doesn't match" : "Check binary file doesn't match"
->                                  : ^^^^^^^^^^^^^^^^^^^^^^^^^^^^^^^^^
-
-        function () {
->function () {            return (!FileManager.FileBuffer.isTextFile("C:\\somedir\\app.exe") &&            !FileManager.FileBuffer.isTextFile("C:\\somedir\\my lib.dll"));        } : () => boolean
->                                                                                                                                                                                   : ^^^^^^^^^^^^^
-
-            return (!FileManager.FileBuffer.isTextFile("C:\\somedir\\app.exe") &&
->(!FileManager.FileBuffer.isTextFile("C:\\somedir\\app.exe") &&            !FileManager.FileBuffer.isTextFile("C:\\somedir\\my lib.dll")) : boolean
->                                                                                                                                         : ^^^^^^^
->!FileManager.FileBuffer.isTextFile("C:\\somedir\\app.exe") &&            !FileManager.FileBuffer.isTextFile("C:\\somedir\\my lib.dll") : boolean
->                                                                                                                                       : ^^^^^^^
->!FileManager.FileBuffer.isTextFile("C:\\somedir\\app.exe") : boolean
->                                                           : ^^^^^^^
->FileManager.FileBuffer.isTextFile("C:\\somedir\\app.exe") : any
->                                                          : ^^^
->FileManager.FileBuffer.isTextFile : any
->                                  : ^^^
->FileManager.FileBuffer : any
->                       : ^^^
->FileManager : any
->            : ^^^
->FileBuffer : any
->           : ^^^
->isTextFile : any
->           : ^^^
->"C:\\somedir\\app.exe" : "C:\\somedir\\app.exe"
->                       : ^^^^^^^^^^^^^^^^^^^^^^
-
-            !FileManager.FileBuffer.isTextFile("C:\\somedir\\my lib.dll"));
->!FileManager.FileBuffer.isTextFile("C:\\somedir\\my lib.dll") : boolean
->                                                              : ^^^^^^^
->FileManager.FileBuffer.isTextFile("C:\\somedir\\my lib.dll") : any
->                                                             : ^^^
->FileManager.FileBuffer.isTextFile : any
->                                  : ^^^
->FileManager.FileBuffer : any
->                       : ^^^
->FileManager : any
->            : ^^^
->FileBuffer : any
->           : ^^^
->isTextFile : any
->           : ^^^
->"C:\\somedir\\my lib.dll" : "C:\\somedir\\my lib.dll"
->                          : ^^^^^^^^^^^^^^^^^^^^^^^^^
-
-        }));
-
-    // Command-line parameter tests
-    testRunner.addTest(new TestCase("Check App defaults",
->testRunner.addTest(new TestCase("Check App defaults",        function () {            var app = new App.App([]);            return (app.fixLines === false &&                   app.recurse === true &&                   app.lineEndings === "CRLF" &&                   app.matchPattern === undefined &&                   app.rootDirectory === ".\\" &&                   app.encodings[0] === "ascii" &&                   app.encodings[1] === "utf8nobom");        })) : void
->                                                                                                                                                                                                                                                                                                                                                                                                                                                                               : ^^^^
->testRunner.addTest : (test: TestCase) => void
->                   : ^^^^^^^^^^^^^^^^^^^^^^^^
->testRunner : TestRunner
->           : ^^^^^^^^^^
->addTest : (test: TestCase) => void
->        : ^^^^^^^^^^^^^^^^^^^^^^^^
->new TestCase("Check App defaults",        function () {            var app = new App.App([]);            return (app.fixLines === false &&                   app.recurse === true &&                   app.lineEndings === "CRLF" &&                   app.matchPattern === undefined &&                   app.rootDirectory === ".\\" &&                   app.encodings[0] === "ascii" &&                   app.encodings[1] === "utf8nobom");        }) : TestCase
->                                                                                                                                                                                                                                                                                                                                                                                                                                                           : ^^^^^^^^
->TestCase : typeof TestCase
->         : ^^^^^^^^^^^^^^^
->"Check App defaults" : "Check App defaults"
->                     : ^^^^^^^^^^^^^^^^^^^^
-
-        function () {
->function () {            var app = new App.App([]);            return (app.fixLines === false &&                   app.recurse === true &&                   app.lineEndings === "CRLF" &&                   app.matchPattern === undefined &&                   app.rootDirectory === ".\\" &&                   app.encodings[0] === "ascii" &&                   app.encodings[1] === "utf8nobom");        } : () => boolean
->                                                                                                                                                                                                                                                                                                                                                                                                                : ^^^^^^^^^^^^^
-
-            var app = new App.App([]);
->app : any
->    : ^^^
->new App.App([]) : any
->                : ^^^
->App.App : any
->        : ^^^
->App : any
->    : ^^^
->App : any
-<<<<<<< HEAD
->[] : never[]
-=======
->    : ^^^
->[] : undefined[]
->   : ^^^^^^^^^^^
->>>>>>> 12402f26
-
-            return (app.fixLines === false &&
->(app.fixLines === false &&                   app.recurse === true &&                   app.lineEndings === "CRLF" &&                   app.matchPattern === undefined &&                   app.rootDirectory === ".\\" &&                   app.encodings[0] === "ascii" &&                   app.encodings[1] === "utf8nobom") : boolean
->                                                                                                                                                                                                                                                                                                                                : ^^^^^^^
->app.fixLines === false &&                   app.recurse === true &&                   app.lineEndings === "CRLF" &&                   app.matchPattern === undefined &&                   app.rootDirectory === ".\\" &&                   app.encodings[0] === "ascii" &&                   app.encodings[1] === "utf8nobom" : boolean
->                                                                                                                                                                                                                                                                                                                              : ^^^^^^^
->app.fixLines === false &&                   app.recurse === true &&                   app.lineEndings === "CRLF" &&                   app.matchPattern === undefined &&                   app.rootDirectory === ".\\" &&                   app.encodings[0] === "ascii" : boolean
->                                                                                                                                                                                                                                                                        : ^^^^^^^
->app.fixLines === false &&                   app.recurse === true &&                   app.lineEndings === "CRLF" &&                   app.matchPattern === undefined &&                   app.rootDirectory === ".\\" : boolean
->                                                                                                                                                                                                                      : ^^^^^^^
->app.fixLines === false &&                   app.recurse === true &&                   app.lineEndings === "CRLF" &&                   app.matchPattern === undefined : boolean
->                                                                                                                                                                     : ^^^^^^^
->app.fixLines === false &&                   app.recurse === true &&                   app.lineEndings === "CRLF" : boolean
->                                                                                                                 : ^^^^^^^
->app.fixLines === false &&                   app.recurse === true : boolean
->                                                                 : ^^^^^^^
->app.fixLines === false : boolean
->                       : ^^^^^^^
->app.fixLines : any
->             : ^^^
->app : any
->    : ^^^
->fixLines : any
->         : ^^^
->false : false
->      : ^^^^^
-
-                   app.recurse === true &&
->app.recurse === true : boolean
->                     : ^^^^^^^
->app.recurse : any
->            : ^^^
->app : any
->    : ^^^
->recurse : any
->        : ^^^
->true : true
->     : ^^^^
-
-                   app.lineEndings === "CRLF" &&
->app.lineEndings === "CRLF" : boolean
->                           : ^^^^^^^
->app.lineEndings : any
->                : ^^^
->app : any
->    : ^^^
->lineEndings : any
->            : ^^^
->"CRLF" : "CRLF"
->       : ^^^^^^
-
-                   app.matchPattern === undefined &&
->app.matchPattern === undefined : boolean
->                               : ^^^^^^^
->app.matchPattern : any
->                 : ^^^
->app : any
->    : ^^^
->matchPattern : any
->             : ^^^
->undefined : undefined
->          : ^^^^^^^^^
-
-                   app.rootDirectory === ".\\" &&
->app.rootDirectory === ".\\" : boolean
->                            : ^^^^^^^
->app.rootDirectory : any
->                  : ^^^
->app : any
->    : ^^^
->rootDirectory : any
->              : ^^^
->".\\" : ".\\"
->      : ^^^^^
-
-                   app.encodings[0] === "ascii" &&
->app.encodings[0] === "ascii" : boolean
->                             : ^^^^^^^
->app.encodings[0] : any
->                 : ^^^
->app.encodings : any
->              : ^^^
->app : any
->    : ^^^
->encodings : any
->          : ^^^
->0 : 0
->  : ^
->"ascii" : "ascii"
->        : ^^^^^^^
-
-                   app.encodings[1] === "utf8nobom");
->app.encodings[1] === "utf8nobom" : boolean
->                                 : ^^^^^^^
->app.encodings[1] : any
->                 : ^^^
->app.encodings : any
->              : ^^^
->app : any
->    : ^^^
->encodings : any
->          : ^^^
->1 : 1
->  : ^
->"utf8nobom" : "utf8nobom"
->            : ^^^^^^^^^^^
-
-        }));
-    testRunner.addTest(new TestCase("Check App params",
->testRunner.addTest(new TestCase("Check App params",        function () {            var app = new App.App(["-dir=C:\\test dir", "-lineEndings=LF", "-encodings=utf16be,ascii", "-recurse=false", "-fixlines"]);            return (app.fixLines === true &&                   app.lineEndings === "LF" &&                   app.recurse === false &&                   app.matchPattern === undefined &&                   app.rootDirectory === "C:\\test dir" &&                   app.encodings[0] === "utf16be" &&                   app.encodings[1] === "ascii" &&                   app.encodings.length === 2);        })) : void
->                                                                                                                                                                                                                                                                                                                                                                                                                                                                                                                                                                                                                                   : ^^^^
->testRunner.addTest : (test: TestCase) => void
->                   : ^^^^^^^^^^^^^^^^^^^^^^^^
->testRunner : TestRunner
->           : ^^^^^^^^^^
->addTest : (test: TestCase) => void
->        : ^^^^^^^^^^^^^^^^^^^^^^^^
->new TestCase("Check App params",        function () {            var app = new App.App(["-dir=C:\\test dir", "-lineEndings=LF", "-encodings=utf16be,ascii", "-recurse=false", "-fixlines"]);            return (app.fixLines === true &&                   app.lineEndings === "LF" &&                   app.recurse === false &&                   app.matchPattern === undefined &&                   app.rootDirectory === "C:\\test dir" &&                   app.encodings[0] === "utf16be" &&                   app.encodings[1] === "ascii" &&                   app.encodings.length === 2);        }) : TestCase
->                                                                                                                                                                                                                                                                                                                                                                                                                                                                                                                                                                                                               : ^^^^^^^^
->TestCase : typeof TestCase
->         : ^^^^^^^^^^^^^^^
->"Check App params" : "Check App params"
->                   : ^^^^^^^^^^^^^^^^^^
-
-        function () {
->function () {            var app = new App.App(["-dir=C:\\test dir", "-lineEndings=LF", "-encodings=utf16be,ascii", "-recurse=false", "-fixlines"]);            return (app.fixLines === true &&                   app.lineEndings === "LF" &&                   app.recurse === false &&                   app.matchPattern === undefined &&                   app.rootDirectory === "C:\\test dir" &&                   app.encodings[0] === "utf16be" &&                   app.encodings[1] === "ascii" &&                   app.encodings.length === 2);        } : () => boolean
->                                                                                                                                                                                                                                                                                                                                                                                                                                                                                                                                                                      : ^^^^^^^^^^^^^
-
-            var app = new App.App(["-dir=C:\\test dir", "-lineEndings=LF", "-encodings=utf16be,ascii", "-recurse=false", "-fixlines"]);
->app : any
->    : ^^^
->new App.App(["-dir=C:\\test dir", "-lineEndings=LF", "-encodings=utf16be,ascii", "-recurse=false", "-fixlines"]) : any
->                                                                                                                 : ^^^
->App.App : any
->        : ^^^
->App : any
->    : ^^^
->App : any
->    : ^^^
->["-dir=C:\\test dir", "-lineEndings=LF", "-encodings=utf16be,ascii", "-recurse=false", "-fixlines"] : string[]
->                                                                                                    : ^^^^^^^^
->"-dir=C:\\test dir" : "-dir=C:\\test dir"
->                    : ^^^^^^^^^^^^^^^^^^^
->"-lineEndings=LF" : "-lineEndings=LF"
->                  : ^^^^^^^^^^^^^^^^^
->"-encodings=utf16be,ascii" : "-encodings=utf16be,ascii"
->                           : ^^^^^^^^^^^^^^^^^^^^^^^^^^
->"-recurse=false" : "-recurse=false"
->                 : ^^^^^^^^^^^^^^^^
->"-fixlines" : "-fixlines"
->            : ^^^^^^^^^^^
-
-            return (app.fixLines === true &&
->(app.fixLines === true &&                   app.lineEndings === "LF" &&                   app.recurse === false &&                   app.matchPattern === undefined &&                   app.rootDirectory === "C:\\test dir" &&                   app.encodings[0] === "utf16be" &&                   app.encodings[1] === "ascii" &&                   app.encodings.length === 2) : boolean
->                                                                                                                                                                                                                                                                                                                                                                                     : ^^^^^^^
->app.fixLines === true &&                   app.lineEndings === "LF" &&                   app.recurse === false &&                   app.matchPattern === undefined &&                   app.rootDirectory === "C:\\test dir" &&                   app.encodings[0] === "utf16be" &&                   app.encodings[1] === "ascii" &&                   app.encodings.length === 2 : boolean
->                                                                                                                                                                                                                                                                                                                                                                                   : ^^^^^^^
->app.fixLines === true &&                   app.lineEndings === "LF" &&                   app.recurse === false &&                   app.matchPattern === undefined &&                   app.rootDirectory === "C:\\test dir" &&                   app.encodings[0] === "utf16be" &&                   app.encodings[1] === "ascii" : boolean
->                                                                                                                                                                                                                                                                                                                                   : ^^^^^^^
->app.fixLines === true &&                   app.lineEndings === "LF" &&                   app.recurse === false &&                   app.matchPattern === undefined &&                   app.rootDirectory === "C:\\test dir" &&                   app.encodings[0] === "utf16be" : boolean
->                                                                                                                                                                                                                                                                                 : ^^^^^^^
->app.fixLines === true &&                   app.lineEndings === "LF" &&                   app.recurse === false &&                   app.matchPattern === undefined &&                   app.rootDirectory === "C:\\test dir" : boolean
->                                                                                                                                                                                                                             : ^^^^^^^
->app.fixLines === true &&                   app.lineEndings === "LF" &&                   app.recurse === false &&                   app.matchPattern === undefined : boolean
->                                                                                                                                                                   : ^^^^^^^
->app.fixLines === true &&                   app.lineEndings === "LF" &&                   app.recurse === false : boolean
->                                                                                                               : ^^^^^^^
->app.fixLines === true &&                   app.lineEndings === "LF" : boolean
->                                                                    : ^^^^^^^
->app.fixLines === true : boolean
->                      : ^^^^^^^
->app.fixLines : any
->             : ^^^
->app : any
->    : ^^^
->fixLines : any
->         : ^^^
->true : true
->     : ^^^^
-
-                   app.lineEndings === "LF" &&
->app.lineEndings === "LF" : boolean
->                         : ^^^^^^^
->app.lineEndings : any
->                : ^^^
->app : any
->    : ^^^
->lineEndings : any
->            : ^^^
->"LF" : "LF"
->     : ^^^^
-
-                   app.recurse === false &&
->app.recurse === false : boolean
->                      : ^^^^^^^
->app.recurse : any
->            : ^^^
->app : any
->    : ^^^
->recurse : any
->        : ^^^
->false : false
->      : ^^^^^
-
-                   app.matchPattern === undefined &&
->app.matchPattern === undefined : boolean
->                               : ^^^^^^^
->app.matchPattern : any
->                 : ^^^
->app : any
->    : ^^^
->matchPattern : any
->             : ^^^
->undefined : undefined
->          : ^^^^^^^^^
-
-                   app.rootDirectory === "C:\\test dir" &&
->app.rootDirectory === "C:\\test dir" : boolean
->                                     : ^^^^^^^
->app.rootDirectory : any
->                  : ^^^
->app : any
->    : ^^^
->rootDirectory : any
->              : ^^^
->"C:\\test dir" : "C:\\test dir"
->               : ^^^^^^^^^^^^^^
-
-                   app.encodings[0] === "utf16be" &&
->app.encodings[0] === "utf16be" : boolean
->                               : ^^^^^^^
->app.encodings[0] : any
->                 : ^^^
->app.encodings : any
->              : ^^^
->app : any
->    : ^^^
->encodings : any
->          : ^^^
->0 : 0
->  : ^
->"utf16be" : "utf16be"
->          : ^^^^^^^^^
-
-                   app.encodings[1] === "ascii" &&
->app.encodings[1] === "ascii" : boolean
->                             : ^^^^^^^
->app.encodings[1] : any
->                 : ^^^
->app.encodings : any
->              : ^^^
->app : any
->    : ^^^
->encodings : any
->          : ^^^
->1 : 1
->  : ^
->"ascii" : "ascii"
->        : ^^^^^^^
-
-                   app.encodings.length === 2);
->app.encodings.length === 2 : boolean
->                           : ^^^^^^^
->app.encodings.length : any
->                     : ^^^
->app.encodings : any
->              : ^^^
->app : any
->    : ^^^
->encodings : any
->          : ^^^
->length : any
->       : ^^^
->2 : 2
->  : ^
-
-        }));
-
-    // File BOM detection tests
-    testRunner.addTest(new TestCase("Check encoding detection no BOM",
->testRunner.addTest(new TestCase("Check encoding detection no BOM",        function () {            var fb = new FileManager.FileBuffer(TestFileDir + "\\noBOM.txt");            return fb.bom === 'none' && fb.encoding === 'utf8';        })) : void
->                                                                                                                                                                                                                                               : ^^^^
->testRunner.addTest : (test: TestCase) => void
->                   : ^^^^^^^^^^^^^^^^^^^^^^^^
->testRunner : TestRunner
->           : ^^^^^^^^^^
->addTest : (test: TestCase) => void
->        : ^^^^^^^^^^^^^^^^^^^^^^^^
->new TestCase("Check encoding detection no BOM",        function () {            var fb = new FileManager.FileBuffer(TestFileDir + "\\noBOM.txt");            return fb.bom === 'none' && fb.encoding === 'utf8';        }) : TestCase
->                                                                                                                                                                                                                           : ^^^^^^^^
->TestCase : typeof TestCase
->         : ^^^^^^^^^^^^^^^
->"Check encoding detection no BOM" : "Check encoding detection no BOM"
->                                  : ^^^^^^^^^^^^^^^^^^^^^^^^^^^^^^^^^
-
-        function () {
->function () {            var fb = new FileManager.FileBuffer(TestFileDir + "\\noBOM.txt");            return fb.bom === 'none' && fb.encoding === 'utf8';        } : () => boolean
->                                                                                                                                                                   : ^^^^^^^^^^^^^
-
-            var fb = new FileManager.FileBuffer(TestFileDir + "\\noBOM.txt");
->fb : any
->   : ^^^
->new FileManager.FileBuffer(TestFileDir + "\\noBOM.txt") : any
->                                                        : ^^^
->FileManager.FileBuffer : any
->                       : ^^^
->FileManager : any
->            : ^^^
->FileBuffer : any
->           : ^^^
->TestFileDir + "\\noBOM.txt" : string
->                            : ^^^^^^
->TestFileDir : string
->            : ^^^^^^
->"\\noBOM.txt" : "\\noBOM.txt"
->              : ^^^^^^^^^^^^^
-
-            return fb.bom === 'none' && fb.encoding === 'utf8';
->fb.bom === 'none' && fb.encoding === 'utf8' : boolean
->                                            : ^^^^^^^
->fb.bom === 'none' : boolean
->                  : ^^^^^^^
->fb.bom : any
->       : ^^^
->fb : any
->   : ^^^
->bom : any
->    : ^^^
->'none' : "none"
->       : ^^^^^^
->fb.encoding === 'utf8' : boolean
->                       : ^^^^^^^
->fb.encoding : any
->            : ^^^
->fb : any
->   : ^^^
->encoding : any
->         : ^^^
->'utf8' : "utf8"
->       : ^^^^^^
-
-        }));
-    testRunner.addTest(new TestCase("Check encoding detection UTF8 BOM",
->testRunner.addTest(new TestCase("Check encoding detection UTF8 BOM",        function () {            var fb = new FileManager.FileBuffer(TestFileDir + "\\UTF8BOM.txt");            return fb.bom === 'utf8' && fb.encoding === 'utf8';        })) : void
->                                                                                                                                                                                                                                                   : ^^^^
->testRunner.addTest : (test: TestCase) => void
->                   : ^^^^^^^^^^^^^^^^^^^^^^^^
->testRunner : TestRunner
->           : ^^^^^^^^^^
->addTest : (test: TestCase) => void
->        : ^^^^^^^^^^^^^^^^^^^^^^^^
->new TestCase("Check encoding detection UTF8 BOM",        function () {            var fb = new FileManager.FileBuffer(TestFileDir + "\\UTF8BOM.txt");            return fb.bom === 'utf8' && fb.encoding === 'utf8';        }) : TestCase
->                                                                                                                                                                                                                               : ^^^^^^^^
->TestCase : typeof TestCase
->         : ^^^^^^^^^^^^^^^
->"Check encoding detection UTF8 BOM" : "Check encoding detection UTF8 BOM"
->                                    : ^^^^^^^^^^^^^^^^^^^^^^^^^^^^^^^^^^^
-
-        function () {
->function () {            var fb = new FileManager.FileBuffer(TestFileDir + "\\UTF8BOM.txt");            return fb.bom === 'utf8' && fb.encoding === 'utf8';        } : () => boolean
->                                                                                                                                                                     : ^^^^^^^^^^^^^
-
-            var fb = new FileManager.FileBuffer(TestFileDir + "\\UTF8BOM.txt");
->fb : any
->   : ^^^
->new FileManager.FileBuffer(TestFileDir + "\\UTF8BOM.txt") : any
->                                                          : ^^^
->FileManager.FileBuffer : any
->                       : ^^^
->FileManager : any
->            : ^^^
->FileBuffer : any
->           : ^^^
->TestFileDir + "\\UTF8BOM.txt" : string
->                              : ^^^^^^
->TestFileDir : string
->            : ^^^^^^
->"\\UTF8BOM.txt" : "\\UTF8BOM.txt"
->                : ^^^^^^^^^^^^^^^
-
-            return fb.bom === 'utf8' && fb.encoding === 'utf8';
->fb.bom === 'utf8' && fb.encoding === 'utf8' : boolean
->                                            : ^^^^^^^
->fb.bom === 'utf8' : boolean
->                  : ^^^^^^^
->fb.bom : any
->       : ^^^
->fb : any
->   : ^^^
->bom : any
->    : ^^^
->'utf8' : "utf8"
->       : ^^^^^^
->fb.encoding === 'utf8' : boolean
->                       : ^^^^^^^
->fb.encoding : any
->            : ^^^
->fb : any
->   : ^^^
->encoding : any
->         : ^^^
->'utf8' : "utf8"
->       : ^^^^^^
-
-        }));
-    testRunner.addTest(new TestCase("Check encoding detection UTF16be BOM",
->testRunner.addTest(new TestCase("Check encoding detection UTF16be BOM",        function () {            var fb = new FileManager.FileBuffer(TestFileDir + "\\UTF16BE.txt");            return fb.bom === 'utf16be' && fb.encoding === 'utf16be';        })) : void
->                                                                                                                                                                                                                                                            : ^^^^
->testRunner.addTest : (test: TestCase) => void
->                   : ^^^^^^^^^^^^^^^^^^^^^^^^
->testRunner : TestRunner
->           : ^^^^^^^^^^
->addTest : (test: TestCase) => void
->        : ^^^^^^^^^^^^^^^^^^^^^^^^
->new TestCase("Check encoding detection UTF16be BOM",        function () {            var fb = new FileManager.FileBuffer(TestFileDir + "\\UTF16BE.txt");            return fb.bom === 'utf16be' && fb.encoding === 'utf16be';        }) : TestCase
->                                                                                                                                                                                                                                        : ^^^^^^^^
->TestCase : typeof TestCase
->         : ^^^^^^^^^^^^^^^
->"Check encoding detection UTF16be BOM" : "Check encoding detection UTF16be BOM"
->                                       : ^^^^^^^^^^^^^^^^^^^^^^^^^^^^^^^^^^^^^^
-
-        function () {
->function () {            var fb = new FileManager.FileBuffer(TestFileDir + "\\UTF16BE.txt");            return fb.bom === 'utf16be' && fb.encoding === 'utf16be';        } : () => boolean
->                                                                                                                                                                           : ^^^^^^^^^^^^^
-
-            var fb = new FileManager.FileBuffer(TestFileDir + "\\UTF16BE.txt");
->fb : any
->   : ^^^
->new FileManager.FileBuffer(TestFileDir + "\\UTF16BE.txt") : any
->                                                          : ^^^
->FileManager.FileBuffer : any
->                       : ^^^
->FileManager : any
->            : ^^^
->FileBuffer : any
->           : ^^^
->TestFileDir + "\\UTF16BE.txt" : string
->                              : ^^^^^^
->TestFileDir : string
->            : ^^^^^^
->"\\UTF16BE.txt" : "\\UTF16BE.txt"
->                : ^^^^^^^^^^^^^^^
-
-            return fb.bom === 'utf16be' && fb.encoding === 'utf16be';
->fb.bom === 'utf16be' && fb.encoding === 'utf16be' : boolean
->                                                  : ^^^^^^^
->fb.bom === 'utf16be' : boolean
->                     : ^^^^^^^
->fb.bom : any
->       : ^^^
->fb : any
->   : ^^^
->bom : any
->    : ^^^
->'utf16be' : "utf16be"
->          : ^^^^^^^^^
->fb.encoding === 'utf16be' : boolean
->                          : ^^^^^^^
->fb.encoding : any
->            : ^^^
->fb : any
->   : ^^^
->encoding : any
->         : ^^^
->'utf16be' : "utf16be"
->          : ^^^^^^^^^
-
-        }));
-    testRunner.addTest(new TestCase("Check encoding detection UTF16le BOM",
->testRunner.addTest(new TestCase("Check encoding detection UTF16le BOM",        function () {            var fb = new FileManager.FileBuffer(TestFileDir + "\\UTF16LE.txt");            return fb.bom === 'utf16le' && fb.encoding === 'utf16le';        })) : void
->                                                                                                                                                                                                                                                            : ^^^^
->testRunner.addTest : (test: TestCase) => void
->                   : ^^^^^^^^^^^^^^^^^^^^^^^^
->testRunner : TestRunner
->           : ^^^^^^^^^^
->addTest : (test: TestCase) => void
->        : ^^^^^^^^^^^^^^^^^^^^^^^^
->new TestCase("Check encoding detection UTF16le BOM",        function () {            var fb = new FileManager.FileBuffer(TestFileDir + "\\UTF16LE.txt");            return fb.bom === 'utf16le' && fb.encoding === 'utf16le';        }) : TestCase
->                                                                                                                                                                                                                                        : ^^^^^^^^
->TestCase : typeof TestCase
->         : ^^^^^^^^^^^^^^^
->"Check encoding detection UTF16le BOM" : "Check encoding detection UTF16le BOM"
->                                       : ^^^^^^^^^^^^^^^^^^^^^^^^^^^^^^^^^^^^^^
-
-        function () {
->function () {            var fb = new FileManager.FileBuffer(TestFileDir + "\\UTF16LE.txt");            return fb.bom === 'utf16le' && fb.encoding === 'utf16le';        } : () => boolean
->                                                                                                                                                                           : ^^^^^^^^^^^^^
-
-            var fb = new FileManager.FileBuffer(TestFileDir + "\\UTF16LE.txt");
->fb : any
->   : ^^^
->new FileManager.FileBuffer(TestFileDir + "\\UTF16LE.txt") : any
->                                                          : ^^^
->FileManager.FileBuffer : any
->                       : ^^^
->FileManager : any
->            : ^^^
->FileBuffer : any
->           : ^^^
->TestFileDir + "\\UTF16LE.txt" : string
->                              : ^^^^^^
->TestFileDir : string
->            : ^^^^^^
->"\\UTF16LE.txt" : "\\UTF16LE.txt"
->                : ^^^^^^^^^^^^^^^
-
-            return fb.bom === 'utf16le' && fb.encoding === 'utf16le';
->fb.bom === 'utf16le' && fb.encoding === 'utf16le' : boolean
->                                                  : ^^^^^^^
->fb.bom === 'utf16le' : boolean
->                     : ^^^^^^^
->fb.bom : any
->       : ^^^
->fb : any
->   : ^^^
->bom : any
->    : ^^^
->'utf16le' : "utf16le"
->          : ^^^^^^^^^
->fb.encoding === 'utf16le' : boolean
->                          : ^^^^^^^
->fb.encoding : any
->            : ^^^
->fb : any
->   : ^^^
->encoding : any
->         : ^^^
->'utf16le' : "utf16le"
->          : ^^^^^^^^^
-
-        }));
-    testRunner.addTest(new TestCase("Check encoding on 1 bytes file",
->testRunner.addTest(new TestCase("Check encoding on 1 bytes file",        function () {            var fb = new FileManager.FileBuffer(TestFileDir + "\\1bytefile.txt");            return fb.bom === 'none' && fb.encoding === 'utf8';        })) : void
->                                                                                                                                                                                                                                                  : ^^^^
->testRunner.addTest : (test: TestCase) => void
->                   : ^^^^^^^^^^^^^^^^^^^^^^^^
->testRunner : TestRunner
->           : ^^^^^^^^^^
->addTest : (test: TestCase) => void
->        : ^^^^^^^^^^^^^^^^^^^^^^^^
->new TestCase("Check encoding on 1 bytes file",        function () {            var fb = new FileManager.FileBuffer(TestFileDir + "\\1bytefile.txt");            return fb.bom === 'none' && fb.encoding === 'utf8';        }) : TestCase
->                                                                                                                                                                                                                              : ^^^^^^^^
->TestCase : typeof TestCase
->         : ^^^^^^^^^^^^^^^
->"Check encoding on 1 bytes file" : "Check encoding on 1 bytes file"
->                                 : ^^^^^^^^^^^^^^^^^^^^^^^^^^^^^^^^
-
-        function () {
->function () {            var fb = new FileManager.FileBuffer(TestFileDir + "\\1bytefile.txt");            return fb.bom === 'none' && fb.encoding === 'utf8';        } : () => boolean
->                                                                                                                                                                       : ^^^^^^^^^^^^^
-
-            var fb = new FileManager.FileBuffer(TestFileDir + "\\1bytefile.txt");
->fb : any
->   : ^^^
->new FileManager.FileBuffer(TestFileDir + "\\1bytefile.txt") : any
->                                                            : ^^^
->FileManager.FileBuffer : any
->                       : ^^^
->FileManager : any
->            : ^^^
->FileBuffer : any
->           : ^^^
->TestFileDir + "\\1bytefile.txt" : string
->                                : ^^^^^^
->TestFileDir : string
->            : ^^^^^^
->"\\1bytefile.txt" : "\\1bytefile.txt"
->                  : ^^^^^^^^^^^^^^^^^
-
-            return fb.bom === 'none' && fb.encoding === 'utf8';
->fb.bom === 'none' && fb.encoding === 'utf8' : boolean
->                                            : ^^^^^^^
->fb.bom === 'none' : boolean
->                  : ^^^^^^^
->fb.bom : any
->       : ^^^
->fb : any
->   : ^^^
->bom : any
->    : ^^^
->'none' : "none"
->       : ^^^^^^
->fb.encoding === 'utf8' : boolean
->                       : ^^^^^^^
->fb.encoding : any
->            : ^^^
->fb : any
->   : ^^^
->encoding : any
->         : ^^^
->'utf8' : "utf8"
->       : ^^^^^^
-
-        }));
-    testRunner.addTest(new TestCase("Check encoding on 0 bytes file",
->testRunner.addTest(new TestCase("Check encoding on 0 bytes file",        function () {            var fb = new FileManager.FileBuffer(TestFileDir + "\\0bytefile.txt");            return fb.bom === 'none' && fb.encoding === 'utf8';        })) : void
->                                                                                                                                                                                                                                                  : ^^^^
->testRunner.addTest : (test: TestCase) => void
->                   : ^^^^^^^^^^^^^^^^^^^^^^^^
->testRunner : TestRunner
->           : ^^^^^^^^^^
->addTest : (test: TestCase) => void
->        : ^^^^^^^^^^^^^^^^^^^^^^^^
->new TestCase("Check encoding on 0 bytes file",        function () {            var fb = new FileManager.FileBuffer(TestFileDir + "\\0bytefile.txt");            return fb.bom === 'none' && fb.encoding === 'utf8';        }) : TestCase
->                                                                                                                                                                                                                              : ^^^^^^^^
->TestCase : typeof TestCase
->         : ^^^^^^^^^^^^^^^
->"Check encoding on 0 bytes file" : "Check encoding on 0 bytes file"
->                                 : ^^^^^^^^^^^^^^^^^^^^^^^^^^^^^^^^
-
-        function () {
->function () {            var fb = new FileManager.FileBuffer(TestFileDir + "\\0bytefile.txt");            return fb.bom === 'none' && fb.encoding === 'utf8';        } : () => boolean
->                                                                                                                                                                       : ^^^^^^^^^^^^^
-
-            var fb = new FileManager.FileBuffer(TestFileDir + "\\0bytefile.txt");
->fb : any
->   : ^^^
->new FileManager.FileBuffer(TestFileDir + "\\0bytefile.txt") : any
->                                                            : ^^^
->FileManager.FileBuffer : any
->                       : ^^^
->FileManager : any
->            : ^^^
->FileBuffer : any
->           : ^^^
->TestFileDir + "\\0bytefile.txt" : string
->                                : ^^^^^^
->TestFileDir : string
->            : ^^^^^^
->"\\0bytefile.txt" : "\\0bytefile.txt"
->                  : ^^^^^^^^^^^^^^^^^
-
-            return fb.bom === 'none' && fb.encoding === 'utf8';
->fb.bom === 'none' && fb.encoding === 'utf8' : boolean
->                                            : ^^^^^^^
->fb.bom === 'none' : boolean
->                  : ^^^^^^^
->fb.bom : any
->       : ^^^
->fb : any
->   : ^^^
->bom : any
->    : ^^^
->'none' : "none"
->       : ^^^^^^
->fb.encoding === 'utf8' : boolean
->                       : ^^^^^^^
->fb.encoding : any
->            : ^^^
->fb : any
->   : ^^^
->encoding : any
->         : ^^^
->'utf8' : "utf8"
->       : ^^^^^^
-
-        }));
-
-    // UTF8 encoding tests
-    testRunner.addTest(new TestCase("Check byte reader",
->testRunner.addTest(new TestCase("Check byte reader",        function () {            var fb = new FileManager.FileBuffer(TestFileDir + "\\UTF8BOM.txt");            var chars = [];            for (var i = 0; i < 11; i++) {                chars.push(fb.readByte());            }            return TestRunner.arrayCompare(chars, [0x54, 0xC3, 0xA8, 0xE1, 0xB4, 0xA3, 0xE2, 0x80, 0xA0, 0x0D, 0x0A]);        })) : void
->                                                                                                                                                                                                                                                                                                                                                                                                                      : ^^^^
->testRunner.addTest : (test: TestCase) => void
->                   : ^^^^^^^^^^^^^^^^^^^^^^^^
->testRunner : TestRunner
->           : ^^^^^^^^^^
->addTest : (test: TestCase) => void
->        : ^^^^^^^^^^^^^^^^^^^^^^^^
->new TestCase("Check byte reader",        function () {            var fb = new FileManager.FileBuffer(TestFileDir + "\\UTF8BOM.txt");            var chars = [];            for (var i = 0; i < 11; i++) {                chars.push(fb.readByte());            }            return TestRunner.arrayCompare(chars, [0x54, 0xC3, 0xA8, 0xE1, 0xB4, 0xA3, 0xE2, 0x80, 0xA0, 0x0D, 0x0A]);        }) : TestCase
->                                                                                                                                                                                                                                                                                                                                                                                                  : ^^^^^^^^
->TestCase : typeof TestCase
->         : ^^^^^^^^^^^^^^^
->"Check byte reader" : "Check byte reader"
->                    : ^^^^^^^^^^^^^^^^^^^
-
-        function () {
->function () {            var fb = new FileManager.FileBuffer(TestFileDir + "\\UTF8BOM.txt");            var chars = [];            for (var i = 0; i < 11; i++) {                chars.push(fb.readByte());            }            return TestRunner.arrayCompare(chars, [0x54, 0xC3, 0xA8, 0xE1, 0xB4, 0xA3, 0xE2, 0x80, 0xA0, 0x0D, 0x0A]);        } : () => boolean
->                                                                                                                                                                                                                                                                                                                                                        : ^^^^^^^^^^^^^
-
-            var fb = new FileManager.FileBuffer(TestFileDir + "\\UTF8BOM.txt");
->fb : any
->   : ^^^
->new FileManager.FileBuffer(TestFileDir + "\\UTF8BOM.txt") : any
->                                                          : ^^^
->FileManager.FileBuffer : any
->                       : ^^^
->FileManager : any
->            : ^^^
->FileBuffer : any
->           : ^^^
->TestFileDir + "\\UTF8BOM.txt" : string
->                              : ^^^^^^
->TestFileDir : string
->            : ^^^^^^
->"\\UTF8BOM.txt" : "\\UTF8BOM.txt"
->                : ^^^^^^^^^^^^^^^
-
-            var chars = [];
-<<<<<<< HEAD
->chars : never[]
->[] : never[]
-=======
->chars : any[]
->      : ^^^^^
->[] : undefined[]
->   : ^^^^^^^^^^^
->>>>>>> 12402f26
-
-            for (var i = 0; i < 11; i++) {
->i : number
->  : ^^^^^^
->0 : 0
->  : ^
->i < 11 : boolean
->       : ^^^^^^^
->i : number
->  : ^^^^^^
->11 : 11
->   : ^^
->i++ : number
->    : ^^^^^^
->i : number
->  : ^^^^^^
-
-                chars.push(fb.readByte());
->chars.push(fb.readByte()) : number
-<<<<<<< HEAD
->chars.push : (...items: never[]) => number
->chars : never[]
->push : (...items: never[]) => number
-=======
->                          : ^^^^^^
->chars.push : (...items: any[]) => number
->           : ^^^^^^^^^^^^^^^^^^^^^^^^^^^
->chars : any[]
->      : ^^^^^
->push : (...items: any[]) => number
->     : ^^^^^^^^^^^^^^^^^^^^^^^^^^^
->>>>>>> 12402f26
->fb.readByte() : any
->              : ^^^
->fb.readByte : any
->            : ^^^
->fb : any
->   : ^^^
->readByte : any
->         : ^^^
-            }
-            return TestRunner.arrayCompare(chars, [0x54, 0xC3, 0xA8, 0xE1, 0xB4, 0xA3, 0xE2, 0x80, 0xA0, 0x0D, 0x0A]);
->TestRunner.arrayCompare(chars, [0x54, 0xC3, 0xA8, 0xE1, 0xB4, 0xA3, 0xE2, 0x80, 0xA0, 0x0D, 0x0A]) : boolean
->                                                                                                   : ^^^^^^^
->TestRunner.arrayCompare : (arg1: any[], arg2: any[]) => boolean
->                        : ^^^^^^^^^^^^^^^^^^^^^^^^^^^^^^^^^^^^^
->TestRunner : typeof TestRunner
->           : ^^^^^^^^^^^^^^^^^
->arrayCompare : (arg1: any[], arg2: any[]) => boolean
-<<<<<<< HEAD
->chars : never[]
-=======
->             : ^^^^^^^^^^^^^^^^^^^^^^^^^^^^^^^^^^^^^
->chars : any[]
->      : ^^^^^
->>>>>>> 12402f26
->[0x54, 0xC3, 0xA8, 0xE1, 0xB4, 0xA3, 0xE2, 0x80, 0xA0, 0x0D, 0x0A] : number[]
->                                                                   : ^^^^^^^^
->0x54 : 84
->     : ^^
->0xC3 : 195
->     : ^^^
->0xA8 : 168
->     : ^^^
->0xE1 : 225
->     : ^^^
->0xB4 : 180
->     : ^^^
->0xA3 : 163
->     : ^^^
->0xE2 : 226
->     : ^^^
->0x80 : 128
->     : ^^^
->0xA0 : 160
->     : ^^^
->0x0D : 13
->     : ^^
->0x0A : 10
->     : ^^
-
-        }));
-
-
-    testRunner.addTest(new TestCase("Check UTF8 decoding",
->testRunner.addTest(new TestCase("Check UTF8 decoding",        function () {            var fb = new FileManager.FileBuffer(TestFileDir + "\\UTF8BOM.txt");            var chars = [];            for (var i = 0; i < 6; i++) {                chars.push(fb.readUtf8CodePoint());            }            return TestRunner.arrayCompare(chars, [0x0054, 0x00E8, 0x1D23, 0x2020, 0x000D, 0x000A]);        })) : void
->                                                                                                                                                                                                                                                                                                                                                                                                              : ^^^^
->testRunner.addTest : (test: TestCase) => void
->                   : ^^^^^^^^^^^^^^^^^^^^^^^^
->testRunner : TestRunner
->           : ^^^^^^^^^^
->addTest : (test: TestCase) => void
->        : ^^^^^^^^^^^^^^^^^^^^^^^^
->new TestCase("Check UTF8 decoding",        function () {            var fb = new FileManager.FileBuffer(TestFileDir + "\\UTF8BOM.txt");            var chars = [];            for (var i = 0; i < 6; i++) {                chars.push(fb.readUtf8CodePoint());            }            return TestRunner.arrayCompare(chars, [0x0054, 0x00E8, 0x1D23, 0x2020, 0x000D, 0x000A]);        }) : TestCase
->                                                                                                                                                                                                                                                                                                                                                                                          : ^^^^^^^^
->TestCase : typeof TestCase
->         : ^^^^^^^^^^^^^^^
->"Check UTF8 decoding" : "Check UTF8 decoding"
->                      : ^^^^^^^^^^^^^^^^^^^^^
-
-        function () {
->function () {            var fb = new FileManager.FileBuffer(TestFileDir + "\\UTF8BOM.txt");            var chars = [];            for (var i = 0; i < 6; i++) {                chars.push(fb.readUtf8CodePoint());            }            return TestRunner.arrayCompare(chars, [0x0054, 0x00E8, 0x1D23, 0x2020, 0x000D, 0x000A]);        } : () => boolean
->                                                                                                                                                                                                                                                                                                                                              : ^^^^^^^^^^^^^
-
-            var fb = new FileManager.FileBuffer(TestFileDir + "\\UTF8BOM.txt");
->fb : any
->   : ^^^
->new FileManager.FileBuffer(TestFileDir + "\\UTF8BOM.txt") : any
->                                                          : ^^^
->FileManager.FileBuffer : any
->                       : ^^^
->FileManager : any
->            : ^^^
->FileBuffer : any
->           : ^^^
->TestFileDir + "\\UTF8BOM.txt" : string
->                              : ^^^^^^
->TestFileDir : string
->            : ^^^^^^
->"\\UTF8BOM.txt" : "\\UTF8BOM.txt"
->                : ^^^^^^^^^^^^^^^
-
-            var chars = [];
-<<<<<<< HEAD
->chars : never[]
->[] : never[]
-=======
->chars : any[]
->      : ^^^^^
->[] : undefined[]
->   : ^^^^^^^^^^^
->>>>>>> 12402f26
-
-            for (var i = 0; i < 6; i++) {
->i : number
->  : ^^^^^^
->0 : 0
->  : ^
->i < 6 : boolean
->      : ^^^^^^^
->i : number
->  : ^^^^^^
->6 : 6
->  : ^
->i++ : number
->    : ^^^^^^
->i : number
->  : ^^^^^^
-
-                chars.push(fb.readUtf8CodePoint());
->chars.push(fb.readUtf8CodePoint()) : number
-<<<<<<< HEAD
->chars.push : (...items: never[]) => number
->chars : never[]
->push : (...items: never[]) => number
-=======
->                                   : ^^^^^^
->chars.push : (...items: any[]) => number
->           : ^^^^^^^^^^^^^^^^^^^^^^^^^^^
->chars : any[]
->      : ^^^^^
->push : (...items: any[]) => number
->     : ^^^^^^^^^^^^^^^^^^^^^^^^^^^
->>>>>>> 12402f26
->fb.readUtf8CodePoint() : any
->                       : ^^^
->fb.readUtf8CodePoint : any
->                     : ^^^
->fb : any
->   : ^^^
->readUtf8CodePoint : any
->                  : ^^^
-            }
-            return TestRunner.arrayCompare(chars, [0x0054, 0x00E8, 0x1D23, 0x2020, 0x000D, 0x000A]);
->TestRunner.arrayCompare(chars, [0x0054, 0x00E8, 0x1D23, 0x2020, 0x000D, 0x000A]) : boolean
->                                                                                 : ^^^^^^^
->TestRunner.arrayCompare : (arg1: any[], arg2: any[]) => boolean
->                        : ^^^^^^^^^^^^^^^^^^^^^^^^^^^^^^^^^^^^^
->TestRunner : typeof TestRunner
->           : ^^^^^^^^^^^^^^^^^
->arrayCompare : (arg1: any[], arg2: any[]) => boolean
-<<<<<<< HEAD
->chars : never[]
-=======
->             : ^^^^^^^^^^^^^^^^^^^^^^^^^^^^^^^^^^^^^
->chars : any[]
->      : ^^^^^
->>>>>>> 12402f26
->[0x0054, 0x00E8, 0x1D23, 0x2020, 0x000D, 0x000A] : number[]
->                                                 : ^^^^^^^^
->0x0054 : 84
->       : ^^
->0x00E8 : 232
->       : ^^^
->0x1D23 : 7459
->       : ^^^^
->0x2020 : 8224
->       : ^^^^
->0x000D : 13
->       : ^^
->0x000A : 10
->       : ^^
-
-        }));
-
-    testRunner.addTest(new TestCase("Check UTF8 encoding",
->testRunner.addTest(new TestCase("Check UTF8 encoding",        function () {            var fb = new FileManager.FileBuffer(20);            fb.writeUtf8Bom();            var chars = [0x0054, 0x00E8, 0x1D23, 0x2020, 0x000D, 0x000A];            for (var i in chars) {                fb.writeUtf8CodePoint(chars[i]);            }            fb.index = 0;            var bytes = [];            for (var i = 0; i < 14; i++) {                bytes.push(fb.readByte());            }            var expected = [0xEF, 0xBB, 0xBF, 0x54, 0xC3, 0xA8, 0xE1, 0xB4, 0xA3, 0xE2, 0x80, 0xA0, 0x0D, 0x0A];            return TestRunner.arrayCompare(bytes, expected);        })) : void
->                                                                                                                                                                                                                                                                                                                                                                                                                                                                                                                                                                                                                                                                                  : ^^^^
->testRunner.addTest : (test: TestCase) => void
->                   : ^^^^^^^^^^^^^^^^^^^^^^^^
->testRunner : TestRunner
->           : ^^^^^^^^^^
->addTest : (test: TestCase) => void
->        : ^^^^^^^^^^^^^^^^^^^^^^^^
->new TestCase("Check UTF8 encoding",        function () {            var fb = new FileManager.FileBuffer(20);            fb.writeUtf8Bom();            var chars = [0x0054, 0x00E8, 0x1D23, 0x2020, 0x000D, 0x000A];            for (var i in chars) {                fb.writeUtf8CodePoint(chars[i]);            }            fb.index = 0;            var bytes = [];            for (var i = 0; i < 14; i++) {                bytes.push(fb.readByte());            }            var expected = [0xEF, 0xBB, 0xBF, 0x54, 0xC3, 0xA8, 0xE1, 0xB4, 0xA3, 0xE2, 0x80, 0xA0, 0x0D, 0x0A];            return TestRunner.arrayCompare(bytes, expected);        }) : TestCase
->                                                                                                                                                                                                                                                                                                                                                                                                                                                                                                                                                                                                                                                              : ^^^^^^^^
->TestCase : typeof TestCase
->         : ^^^^^^^^^^^^^^^
->"Check UTF8 encoding" : "Check UTF8 encoding"
->                      : ^^^^^^^^^^^^^^^^^^^^^
-
-        function () {
->function () {            var fb = new FileManager.FileBuffer(20);            fb.writeUtf8Bom();            var chars = [0x0054, 0x00E8, 0x1D23, 0x2020, 0x000D, 0x000A];            for (var i in chars) {                fb.writeUtf8CodePoint(chars[i]);            }            fb.index = 0;            var bytes = [];            for (var i = 0; i < 14; i++) {                bytes.push(fb.readByte());            }            var expected = [0xEF, 0xBB, 0xBF, 0x54, 0xC3, 0xA8, 0xE1, 0xB4, 0xA3, 0xE2, 0x80, 0xA0, 0x0D, 0x0A];            return TestRunner.arrayCompare(bytes, expected);        } : () => boolean
->                                                                                                                                                                                                                                                                                                                                                                                                                                                                                                                                                                                                                  : ^^^^^^^^^^^^^
-
-            var fb = new FileManager.FileBuffer(20);
->fb : any
->   : ^^^
->new FileManager.FileBuffer(20) : any
->                               : ^^^
->FileManager.FileBuffer : any
->                       : ^^^
->FileManager : any
->            : ^^^
->FileBuffer : any
->           : ^^^
->20 : 20
->   : ^^
-
-            fb.writeUtf8Bom();
->fb.writeUtf8Bom() : any
->                  : ^^^
->fb.writeUtf8Bom : any
->                : ^^^
->fb : any
->   : ^^^
->writeUtf8Bom : any
->             : ^^^
-
-            var chars = [0x0054, 0x00E8, 0x1D23, 0x2020, 0x000D, 0x000A];
->chars : number[]
->      : ^^^^^^^^
->[0x0054, 0x00E8, 0x1D23, 0x2020, 0x000D, 0x000A] : number[]
->                                                 : ^^^^^^^^
->0x0054 : 84
->       : ^^
->0x00E8 : 232
->       : ^^^
->0x1D23 : 7459
->       : ^^^^
->0x2020 : 8224
->       : ^^^^
->0x000D : 13
->       : ^^
->0x000A : 10
->       : ^^
-
-            for (var i in chars) {
->i : string
->  : ^^^^^^
->chars : number[]
->      : ^^^^^^^^
-
-                fb.writeUtf8CodePoint(chars[i]);
->fb.writeUtf8CodePoint(chars[i]) : any
->                                : ^^^
->fb.writeUtf8CodePoint : any
->                      : ^^^
->fb : any
->   : ^^^
->writeUtf8CodePoint : any
->                   : ^^^
->chars[i] : number
->         : ^^^^^^
->chars : number[]
->      : ^^^^^^^^
->i : string
->  : ^^^^^^
-            }
-            fb.index = 0;
->fb.index = 0 : 0
->             : ^
->fb.index : any
->         : ^^^
->fb : any
->   : ^^^
->index : any
->      : ^^^
->0 : 0
->  : ^
-
-            var bytes = [];
-<<<<<<< HEAD
->bytes : never[]
->[] : never[]
-=======
->bytes : any[]
->      : ^^^^^
->[] : undefined[]
->   : ^^^^^^^^^^^
->>>>>>> 12402f26
-
-            for (var i = 0; i < 14; i++) {
->i : string
->  : ^^^^^^
->0 : 0
->  : ^
->i < 14 : boolean
->       : ^^^^^^^
->i : string
->  : ^^^^^^
->14 : 14
->   : ^^
->i++ : number
->    : ^^^^^^
->i : string
->  : ^^^^^^
-
-                bytes.push(fb.readByte());
->bytes.push(fb.readByte()) : number
-<<<<<<< HEAD
->bytes.push : (...items: never[]) => number
->bytes : never[]
->push : (...items: never[]) => number
-=======
->                          : ^^^^^^
->bytes.push : (...items: any[]) => number
->           : ^^^^^^^^^^^^^^^^^^^^^^^^^^^
->bytes : any[]
->      : ^^^^^
->push : (...items: any[]) => number
->     : ^^^^^^^^^^^^^^^^^^^^^^^^^^^
->>>>>>> 12402f26
->fb.readByte() : any
->              : ^^^
->fb.readByte : any
->            : ^^^
->fb : any
->   : ^^^
->readByte : any
->         : ^^^
-            }
-            var expected = [0xEF, 0xBB, 0xBF, 0x54, 0xC3, 0xA8, 0xE1, 0xB4, 0xA3, 0xE2, 0x80, 0xA0, 0x0D, 0x0A];
->expected : number[]
->         : ^^^^^^^^
->[0xEF, 0xBB, 0xBF, 0x54, 0xC3, 0xA8, 0xE1, 0xB4, 0xA3, 0xE2, 0x80, 0xA0, 0x0D, 0x0A] : number[]
->                                                                                     : ^^^^^^^^
->0xEF : 239
->     : ^^^
->0xBB : 187
->     : ^^^
->0xBF : 191
->     : ^^^
->0x54 : 84
->     : ^^
->0xC3 : 195
->     : ^^^
->0xA8 : 168
->     : ^^^
->0xE1 : 225
->     : ^^^
->0xB4 : 180
->     : ^^^
->0xA3 : 163
->     : ^^^
->0xE2 : 226
->     : ^^^
->0x80 : 128
->     : ^^^
->0xA0 : 160
->     : ^^^
->0x0D : 13
->     : ^^
->0x0A : 10
->     : ^^
-
-            return TestRunner.arrayCompare(bytes, expected);
->TestRunner.arrayCompare(bytes, expected) : boolean
->                                         : ^^^^^^^
->TestRunner.arrayCompare : (arg1: any[], arg2: any[]) => boolean
->                        : ^^^^^^^^^^^^^^^^^^^^^^^^^^^^^^^^^^^^^
->TestRunner : typeof TestRunner
->           : ^^^^^^^^^^^^^^^^^
->arrayCompare : (arg1: any[], arg2: any[]) => boolean
-<<<<<<< HEAD
->bytes : never[]
-=======
->             : ^^^^^^^^^^^^^^^^^^^^^^^^^^^^^^^^^^^^^
->bytes : any[]
->      : ^^^^^
->>>>>>> 12402f26
->expected : number[]
->         : ^^^^^^^^
-
-        }));
-
-    // Test reading and writing files
-    testRunner.addTest(new TestCase("Check saving a file",
->testRunner.addTest(new TestCase("Check saving a file",        function () {            var filename = TestFileDir + "\\tmpUTF16LE.txt";            var fb = new FileManager.FileBuffer(14);            fb.writeUtf16leBom();            var chars = [0x0054, 0x00E8, 0x1D23, 0x2020, 0x000D, 0x000A];            chars.forEach(function (val) { fb.writeUtf16CodePoint(val, false); });            fb.save(filename);            var savedFile = new FileManager.FileBuffer(filename);            if (savedFile.encoding !== 'utf16le') {                throw Error("Incorrect encoding");            }            var expectedBytes = [0xFF, 0xFE, 0x54, 0x00, 0xE8, 0x00, 0x23, 0x1D, 0x20, 0x20, 0x0D, 0x00, 0x0A, 0x00]            savedFile.index = 0;            expectedBytes.forEach(function (val) {                var byteVal = savedFile.readByte();                if (byteVal !== val) {                    throw Error("Incorrect byte value");                }            });            return true;        })) : void
->                                                                                                                                                                                                                                                                                                                                                                                                                                                                                                                                                                                                                                                                                                                                                                                                                                                                                                                                                                                                                                   : ^^^^
->testRunner.addTest : (test: TestCase) => void
->                   : ^^^^^^^^^^^^^^^^^^^^^^^^
->testRunner : TestRunner
->           : ^^^^^^^^^^
->addTest : (test: TestCase) => void
->        : ^^^^^^^^^^^^^^^^^^^^^^^^
->new TestCase("Check saving a file",        function () {            var filename = TestFileDir + "\\tmpUTF16LE.txt";            var fb = new FileManager.FileBuffer(14);            fb.writeUtf16leBom();            var chars = [0x0054, 0x00E8, 0x1D23, 0x2020, 0x000D, 0x000A];            chars.forEach(function (val) { fb.writeUtf16CodePoint(val, false); });            fb.save(filename);            var savedFile = new FileManager.FileBuffer(filename);            if (savedFile.encoding !== 'utf16le') {                throw Error("Incorrect encoding");            }            var expectedBytes = [0xFF, 0xFE, 0x54, 0x00, 0xE8, 0x00, 0x23, 0x1D, 0x20, 0x20, 0x0D, 0x00, 0x0A, 0x00]            savedFile.index = 0;            expectedBytes.forEach(function (val) {                var byteVal = savedFile.readByte();                if (byteVal !== val) {                    throw Error("Incorrect byte value");                }            });            return true;        }) : TestCase
->                                                                                                                                                                                                                                                                                                                                                                                                                                                                                                                                                                                                                                                                                                                                                                                                                                                                                                                                                                                                               : ^^^^^^^^
->TestCase : typeof TestCase
->         : ^^^^^^^^^^^^^^^
->"Check saving a file" : "Check saving a file"
->                      : ^^^^^^^^^^^^^^^^^^^^^
-
-        function () {
->function () {            var filename = TestFileDir + "\\tmpUTF16LE.txt";            var fb = new FileManager.FileBuffer(14);            fb.writeUtf16leBom();            var chars = [0x0054, 0x00E8, 0x1D23, 0x2020, 0x000D, 0x000A];            chars.forEach(function (val) { fb.writeUtf16CodePoint(val, false); });            fb.save(filename);            var savedFile = new FileManager.FileBuffer(filename);            if (savedFile.encoding !== 'utf16le') {                throw Error("Incorrect encoding");            }            var expectedBytes = [0xFF, 0xFE, 0x54, 0x00, 0xE8, 0x00, 0x23, 0x1D, 0x20, 0x20, 0x0D, 0x00, 0x0A, 0x00]            savedFile.index = 0;            expectedBytes.forEach(function (val) {                var byteVal = savedFile.readByte();                if (byteVal !== val) {                    throw Error("Incorrect byte value");                }            });            return true;        } : () => true
->                                                                                                                                                                                                                                                                                                                                                                                                                                                                                                                                                                                                                                                                                                                                                                                                                                                                                                                                                                   : ^^^^^^^^^^
-
-            var filename = TestFileDir + "\\tmpUTF16LE.txt";
->filename : string
->         : ^^^^^^
->TestFileDir + "\\tmpUTF16LE.txt" : string
->                                 : ^^^^^^
->TestFileDir : string
->            : ^^^^^^
->"\\tmpUTF16LE.txt" : "\\tmpUTF16LE.txt"
->                   : ^^^^^^^^^^^^^^^^^^
-
-            var fb = new FileManager.FileBuffer(14);
->fb : any
->   : ^^^
->new FileManager.FileBuffer(14) : any
->                               : ^^^
->FileManager.FileBuffer : any
->                       : ^^^
->FileManager : any
->            : ^^^
->FileBuffer : any
->           : ^^^
->14 : 14
->   : ^^
-
-            fb.writeUtf16leBom();
->fb.writeUtf16leBom() : any
->                     : ^^^
->fb.writeUtf16leBom : any
->                   : ^^^
->fb : any
->   : ^^^
->writeUtf16leBom : any
->                : ^^^
-
-            var chars = [0x0054, 0x00E8, 0x1D23, 0x2020, 0x000D, 0x000A];
->chars : number[]
->      : ^^^^^^^^
->[0x0054, 0x00E8, 0x1D23, 0x2020, 0x000D, 0x000A] : number[]
->                                                 : ^^^^^^^^
->0x0054 : 84
->       : ^^
->0x00E8 : 232
->       : ^^^
->0x1D23 : 7459
->       : ^^^^
->0x2020 : 8224
->       : ^^^^
->0x000D : 13
->       : ^^
->0x000A : 10
->       : ^^
-
-            chars.forEach(function (val) { fb.writeUtf16CodePoint(val, false); });
->chars.forEach(function (val) { fb.writeUtf16CodePoint(val, false); }) : void
->                                                                      : ^^^^
->chars.forEach : (callbackfn: (value: number, index: number, array: number[]) => void, thisArg?: any) => void
->              : ^^^^^^^^^^^^^^^^^^^^^^^^^^^^^^^^^^^^^^^^^^^^^^^^^^^^^^^^^^^^^^^^^^^^^^^^^^^^^^^^^^^^^^^^^^^^
->chars : number[]
->      : ^^^^^^^^
->forEach : (callbackfn: (value: number, index: number, array: number[]) => void, thisArg?: any) => void
->        : ^^^^^^^^^^^^^^^^^^^^^^^^^^^^^^^^^^^^^^^^^^^^^^^^^^^^^^^^^^^^^^^^^^^^^^^^^^^^^^^^^^^^^^^^^^^^
->function (val) { fb.writeUtf16CodePoint(val, false); } : (val: number) => void
->                                                       : ^^^^^^^^^^^^^^^^^^^^^
->val : number
->    : ^^^^^^
->fb.writeUtf16CodePoint(val, false) : any
->                                   : ^^^
->fb.writeUtf16CodePoint : any
->                       : ^^^
->fb : any
->   : ^^^
->writeUtf16CodePoint : any
->                    : ^^^
->val : number
->    : ^^^^^^
->false : false
->      : ^^^^^
-
-            fb.save(filename);
->fb.save(filename) : any
->                  : ^^^
->fb.save : any
->        : ^^^
->fb : any
->   : ^^^
->save : any
->     : ^^^
->filename : string
->         : ^^^^^^
-
-            var savedFile = new FileManager.FileBuffer(filename);
->savedFile : any
->          : ^^^
->new FileManager.FileBuffer(filename) : any
->                                     : ^^^
->FileManager.FileBuffer : any
->                       : ^^^
->FileManager : any
->            : ^^^
->FileBuffer : any
->           : ^^^
->filename : string
->         : ^^^^^^
-
-            if (savedFile.encoding !== 'utf16le') {
->savedFile.encoding !== 'utf16le' : boolean
->                                 : ^^^^^^^
->savedFile.encoding : any
->                   : ^^^
->savedFile : any
->          : ^^^
->encoding : any
->         : ^^^
->'utf16le' : "utf16le"
->          : ^^^^^^^^^
-
-                throw Error("Incorrect encoding");
->Error("Incorrect encoding") : Error
->                            : ^^^^^
->Error : ErrorConstructor
->      : ^^^^^^^^^^^^^^^^
->"Incorrect encoding" : "Incorrect encoding"
->                     : ^^^^^^^^^^^^^^^^^^^^
-            }
-            var expectedBytes = [0xFF, 0xFE, 0x54, 0x00, 0xE8, 0x00, 0x23, 0x1D, 0x20, 0x20, 0x0D, 0x00, 0x0A, 0x00]
->expectedBytes : number[]
->              : ^^^^^^^^
->[0xFF, 0xFE, 0x54, 0x00, 0xE8, 0x00, 0x23, 0x1D, 0x20, 0x20, 0x0D, 0x00, 0x0A, 0x00] : number[]
->                                                                                     : ^^^^^^^^
->0xFF : 255
->     : ^^^
->0xFE : 254
->     : ^^^
->0x54 : 84
->     : ^^
->0x00 : 0
->     : ^
->0xE8 : 232
->     : ^^^
->0x00 : 0
->     : ^
->0x23 : 35
->     : ^^
->0x1D : 29
->     : ^^
->0x20 : 32
->     : ^^
->0x20 : 32
->     : ^^
->0x0D : 13
->     : ^^
->0x00 : 0
->     : ^
->0x0A : 10
->     : ^^
->0x00 : 0
->     : ^
-
-            savedFile.index = 0;
->savedFile.index = 0 : 0
->                    : ^
->savedFile.index : any
->                : ^^^
->savedFile : any
->          : ^^^
->index : any
->      : ^^^
->0 : 0
->  : ^
-
-            expectedBytes.forEach(function (val) {
->expectedBytes.forEach(function (val) {                var byteVal = savedFile.readByte();                if (byteVal !== val) {                    throw Error("Incorrect byte value");                }            }) : void
->                                                                                                                                                                                                                       : ^^^^
->expectedBytes.forEach : (callbackfn: (value: number, index: number, array: number[]) => void, thisArg?: any) => void
->                      : ^^^^^^^^^^^^^^^^^^^^^^^^^^^^^^^^^^^^^^^^^^^^^^^^^^^^^^^^^^^^^^^^^^^^^^^^^^^^^^^^^^^^^^^^^^^^
->expectedBytes : number[]
->              : ^^^^^^^^
->forEach : (callbackfn: (value: number, index: number, array: number[]) => void, thisArg?: any) => void
->        : ^^^^^^^^^^^^^^^^^^^^^^^^^^^^^^^^^^^^^^^^^^^^^^^^^^^^^^^^^^^^^^^^^^^^^^^^^^^^^^^^^^^^^^^^^^^^
->function (val) {                var byteVal = savedFile.readByte();                if (byteVal !== val) {                    throw Error("Incorrect byte value");                }            } : (val: number) => void
->                                                                                                                                                                                                : ^^^^^^^^^^^^^^^^^^^^^
->val : number
->    : ^^^^^^
-
-                var byteVal = savedFile.readByte();
->byteVal : any
->        : ^^^
->savedFile.readByte() : any
->                     : ^^^
->savedFile.readByte : any
->                   : ^^^
->savedFile : any
->          : ^^^
->readByte : any
->         : ^^^
-
-                if (byteVal !== val) {
->byteVal !== val : boolean
->                : ^^^^^^^
->byteVal : any
->        : ^^^
->val : number
->    : ^^^^^^
-
-                    throw Error("Incorrect byte value");
->Error("Incorrect byte value") : Error
->                              : ^^^^^
->Error : ErrorConstructor
->      : ^^^^^^^^^^^^^^^^
->"Incorrect byte value" : "Incorrect byte value"
->                       : ^^^^^^^^^^^^^^^^^^^^^^
-                }
-            });
-            return true;
->true : true
->     : ^^^^
-
-        }));
-
-    testRunner.addTest(new TestCase("Check reading past buffer asserts",
->testRunner.addTest(new TestCase("Check reading past buffer asserts",    function () {        var fb = new FileManager.FileBuffer(TestFileDir + "\\UTF8BOM.txt");        var result = fb.readByte(200);        return true;    }, "read beyond buffer length")) : void
->                                                                                                                                                                                                                                                               : ^^^^
->testRunner.addTest : (test: TestCase) => void
->                   : ^^^^^^^^^^^^^^^^^^^^^^^^
->testRunner : TestRunner
->           : ^^^^^^^^^^
->addTest : (test: TestCase) => void
->        : ^^^^^^^^^^^^^^^^^^^^^^^^
->new TestCase("Check reading past buffer asserts",    function () {        var fb = new FileManager.FileBuffer(TestFileDir + "\\UTF8BOM.txt");        var result = fb.readByte(200);        return true;    }, "read beyond buffer length") : TestCase
->                                                                                                                                                                                                                                           : ^^^^^^^^
->TestCase : typeof TestCase
->         : ^^^^^^^^^^^^^^^
->"Check reading past buffer asserts" : "Check reading past buffer asserts"
->                                    : ^^^^^^^^^^^^^^^^^^^^^^^^^^^^^^^^^^^
-
-    function () {
->function () {        var fb = new FileManager.FileBuffer(TestFileDir + "\\UTF8BOM.txt");        var result = fb.readByte(200);        return true;    } : () => true
->                                                                                                                                                        : ^^^^^^^^^^
-
-        var fb = new FileManager.FileBuffer(TestFileDir + "\\UTF8BOM.txt");
->fb : any
->   : ^^^
->new FileManager.FileBuffer(TestFileDir + "\\UTF8BOM.txt") : any
->                                                          : ^^^
->FileManager.FileBuffer : any
->                       : ^^^
->FileManager : any
->            : ^^^
->FileBuffer : any
->           : ^^^
->TestFileDir + "\\UTF8BOM.txt" : string
->                              : ^^^^^^
->TestFileDir : string
->            : ^^^^^^
->"\\UTF8BOM.txt" : "\\UTF8BOM.txt"
->                : ^^^^^^^^^^^^^^^
-
-        var result = fb.readByte(200);
->result : any
->       : ^^^
->fb.readByte(200) : any
->                 : ^^^
->fb.readByte : any
->            : ^^^
->fb : any
->   : ^^^
->readByte : any
->         : ^^^
->200 : 200
->    : ^^^
-
-        return true;
->true : true
->     : ^^^^
-
-    }, "read beyond buffer length"));
->"read beyond buffer length" : "read beyond buffer length"
->                            : ^^^^^^^^^^^^^^^^^^^^^^^^^^^
-
-    testRunner.addTest(new TestCase("Check writing past buffer asserts",
->testRunner.addTest(new TestCase("Check writing past buffer asserts",    function () {        var fb = new FileManager.FileBuffer(TestFileDir + "\\UTF8BOM.txt");        fb.writeByte(5, 200);        return true;    }, "write beyond buffer length")) : void
->                                                                                                                                                                                                                                                       : ^^^^
->testRunner.addTest : (test: TestCase) => void
->                   : ^^^^^^^^^^^^^^^^^^^^^^^^
->testRunner : TestRunner
->           : ^^^^^^^^^^
->addTest : (test: TestCase) => void
->        : ^^^^^^^^^^^^^^^^^^^^^^^^
->new TestCase("Check writing past buffer asserts",    function () {        var fb = new FileManager.FileBuffer(TestFileDir + "\\UTF8BOM.txt");        fb.writeByte(5, 200);        return true;    }, "write beyond buffer length") : TestCase
->                                                                                                                                                                                                                                   : ^^^^^^^^
->TestCase : typeof TestCase
->         : ^^^^^^^^^^^^^^^
->"Check writing past buffer asserts" : "Check writing past buffer asserts"
->                                    : ^^^^^^^^^^^^^^^^^^^^^^^^^^^^^^^^^^^
-
-    function () {
->function () {        var fb = new FileManager.FileBuffer(TestFileDir + "\\UTF8BOM.txt");        fb.writeByte(5, 200);        return true;    } : () => true
->                                                                                                                                               : ^^^^^^^^^^
-
-        var fb = new FileManager.FileBuffer(TestFileDir + "\\UTF8BOM.txt");
->fb : any
->   : ^^^
->new FileManager.FileBuffer(TestFileDir + "\\UTF8BOM.txt") : any
->                                                          : ^^^
->FileManager.FileBuffer : any
->                       : ^^^
->FileManager : any
->            : ^^^
->FileBuffer : any
->           : ^^^
->TestFileDir + "\\UTF8BOM.txt" : string
->                              : ^^^^^^
->TestFileDir : string
->            : ^^^^^^
->"\\UTF8BOM.txt" : "\\UTF8BOM.txt"
->                : ^^^^^^^^^^^^^^^
-
-        fb.writeByte(5, 200);
->fb.writeByte(5, 200) : any
->                     : ^^^
->fb.writeByte : any
->             : ^^^
->fb : any
->   : ^^^
->writeByte : any
->          : ^^^
->5 : 5
->  : ^
->200 : 200
->    : ^^^
-
-        return true;
->true : true
->     : ^^^^
-
-    }, "write beyond buffer length"));
->"write beyond buffer length" : "write beyond buffer length"
->                             : ^^^^^^^^^^^^^^^^^^^^^^^^^^^^
-
-    // Non-BMP unicode char tests
-    testRunner.addTest(new TestCase("Read non-BMP utf16 chars",
->testRunner.addTest(new TestCase("Read non-BMP utf16 chars",        function () {            var savedFile = new FileManager.FileBuffer(TestFileDir + "\\utf16leNonBmp.txt");            if (savedFile.encoding !== 'utf16le') {                throw Error("Incorrect encoding");            }            var codePoints = [];            for (var i = 0; i < 6; i++) {                codePoints.push(savedFile.readUtf16CodePoint(false));            }            var expectedCodePoints = [0x10480, 0x10481, 0x10482, 0x54, 0x68, 0x69];            return TestRunner.arrayCompare(codePoints, expectedCodePoints);        })) : void
->                                                                                                                                                                                                                                                                                                                                                                                                                                                                                                                                                                                                                                   : ^^^^
->testRunner.addTest : (test: TestCase) => void
->                   : ^^^^^^^^^^^^^^^^^^^^^^^^
->testRunner : TestRunner
->           : ^^^^^^^^^^
->addTest : (test: TestCase) => void
->        : ^^^^^^^^^^^^^^^^^^^^^^^^
->new TestCase("Read non-BMP utf16 chars",        function () {            var savedFile = new FileManager.FileBuffer(TestFileDir + "\\utf16leNonBmp.txt");            if (savedFile.encoding !== 'utf16le') {                throw Error("Incorrect encoding");            }            var codePoints = [];            for (var i = 0; i < 6; i++) {                codePoints.push(savedFile.readUtf16CodePoint(false));            }            var expectedCodePoints = [0x10480, 0x10481, 0x10482, 0x54, 0x68, 0x69];            return TestRunner.arrayCompare(codePoints, expectedCodePoints);        }) : TestCase
->                                                                                                                                                                                                                                                                                                                                                                                                                                                                                                                                                                                                               : ^^^^^^^^
->TestCase : typeof TestCase
->         : ^^^^^^^^^^^^^^^
->"Read non-BMP utf16 chars" : "Read non-BMP utf16 chars"
->                           : ^^^^^^^^^^^^^^^^^^^^^^^^^^
-
-        function () {
->function () {            var savedFile = new FileManager.FileBuffer(TestFileDir + "\\utf16leNonBmp.txt");            if (savedFile.encoding !== 'utf16le') {                throw Error("Incorrect encoding");            }            var codePoints = [];            for (var i = 0; i < 6; i++) {                codePoints.push(savedFile.readUtf16CodePoint(false));            }            var expectedCodePoints = [0x10480, 0x10481, 0x10482, 0x54, 0x68, 0x69];            return TestRunner.arrayCompare(codePoints, expectedCodePoints);        } : () => boolean
->                                                                                                                                                                                                                                                                                                                                                                                                                                                                                                                                                              : ^^^^^^^^^^^^^
-
-            var savedFile = new FileManager.FileBuffer(TestFileDir + "\\utf16leNonBmp.txt");
->savedFile : any
->          : ^^^
->new FileManager.FileBuffer(TestFileDir + "\\utf16leNonBmp.txt") : any
->                                                                : ^^^
->FileManager.FileBuffer : any
->                       : ^^^
->FileManager : any
->            : ^^^
->FileBuffer : any
->           : ^^^
->TestFileDir + "\\utf16leNonBmp.txt" : string
->                                    : ^^^^^^
->TestFileDir : string
->            : ^^^^^^
->"\\utf16leNonBmp.txt" : "\\utf16leNonBmp.txt"
->                      : ^^^^^^^^^^^^^^^^^^^^^
-
-            if (savedFile.encoding !== 'utf16le') {
->savedFile.encoding !== 'utf16le' : boolean
->                                 : ^^^^^^^
->savedFile.encoding : any
->                   : ^^^
->savedFile : any
->          : ^^^
->encoding : any
->         : ^^^
->'utf16le' : "utf16le"
->          : ^^^^^^^^^
-
-                throw Error("Incorrect encoding");
->Error("Incorrect encoding") : Error
->                            : ^^^^^
->Error : ErrorConstructor
->      : ^^^^^^^^^^^^^^^^
->"Incorrect encoding" : "Incorrect encoding"
->                     : ^^^^^^^^^^^^^^^^^^^^
-            }
-
-            var codePoints = [];
-<<<<<<< HEAD
->codePoints : never[]
->[] : never[]
-=======
->codePoints : any[]
->           : ^^^^^
->[] : undefined[]
->   : ^^^^^^^^^^^
->>>>>>> 12402f26
-
-            for (var i = 0; i < 6; i++) {
->i : number
->  : ^^^^^^
->0 : 0
->  : ^
->i < 6 : boolean
->      : ^^^^^^^
->i : number
->  : ^^^^^^
->6 : 6
->  : ^
->i++ : number
->    : ^^^^^^
->i : number
->  : ^^^^^^
-
-                codePoints.push(savedFile.readUtf16CodePoint(false));
->codePoints.push(savedFile.readUtf16CodePoint(false)) : number
-<<<<<<< HEAD
->codePoints.push : (...items: never[]) => number
->codePoints : never[]
->push : (...items: never[]) => number
-=======
->                                                     : ^^^^^^
->codePoints.push : (...items: any[]) => number
->                : ^^^^^^^^^^^^^^^^^^^^^^^^^^^
->codePoints : any[]
->           : ^^^^^
->push : (...items: any[]) => number
->     : ^^^^^^^^^^^^^^^^^^^^^^^^^^^
->>>>>>> 12402f26
->savedFile.readUtf16CodePoint(false) : any
->                                    : ^^^
->savedFile.readUtf16CodePoint : any
->                             : ^^^
->savedFile : any
->          : ^^^
->readUtf16CodePoint : any
->                   : ^^^
->false : false
->      : ^^^^^
-            }
-            var expectedCodePoints = [0x10480, 0x10481, 0x10482, 0x54, 0x68, 0x69];
->expectedCodePoints : number[]
->                   : ^^^^^^^^
->[0x10480, 0x10481, 0x10482, 0x54, 0x68, 0x69] : number[]
->                                              : ^^^^^^^^
->0x10480 : 66688
->        : ^^^^^
->0x10481 : 66689
->        : ^^^^^
->0x10482 : 66690
->        : ^^^^^
->0x54 : 84
->     : ^^
->0x68 : 104
->     : ^^^
->0x69 : 105
->     : ^^^
-
-            return TestRunner.arrayCompare(codePoints, expectedCodePoints);
->TestRunner.arrayCompare(codePoints, expectedCodePoints) : boolean
->                                                        : ^^^^^^^
->TestRunner.arrayCompare : (arg1: any[], arg2: any[]) => boolean
->                        : ^^^^^^^^^^^^^^^^^^^^^^^^^^^^^^^^^^^^^
->TestRunner : typeof TestRunner
->           : ^^^^^^^^^^^^^^^^^
->arrayCompare : (arg1: any[], arg2: any[]) => boolean
-<<<<<<< HEAD
->codePoints : never[]
-=======
->             : ^^^^^^^^^^^^^^^^^^^^^^^^^^^^^^^^^^^^^
->codePoints : any[]
->           : ^^^^^
->>>>>>> 12402f26
->expectedCodePoints : number[]
->                   : ^^^^^^^^
-
-        }));
-
-    testRunner.addTest(new TestCase("Read non-BMP utf8 chars",
->testRunner.addTest(new TestCase("Read non-BMP utf8 chars",        function () {            var savedFile = new FileManager.FileBuffer(TestFileDir + "\\utf8NonBmp.txt");            if (savedFile.encoding !== 'utf8') {                throw Error("Incorrect encoding");            }            var codePoints = [];            for (var i = 0; i < 6; i++) {                codePoints.push(savedFile.readUtf8CodePoint());            }            var expectedCodePoints = [0x10480, 0x10481, 0x10482, 0x54, 0x68, 0x69];            return TestRunner.arrayCompare(codePoints, expectedCodePoints);        })) : void
->                                                                                                                                                                                                                                                                                                                                                                                                                                                                                                                                                                                                                      : ^^^^
->testRunner.addTest : (test: TestCase) => void
->                   : ^^^^^^^^^^^^^^^^^^^^^^^^
->testRunner : TestRunner
->           : ^^^^^^^^^^
->addTest : (test: TestCase) => void
->        : ^^^^^^^^^^^^^^^^^^^^^^^^
->new TestCase("Read non-BMP utf8 chars",        function () {            var savedFile = new FileManager.FileBuffer(TestFileDir + "\\utf8NonBmp.txt");            if (savedFile.encoding !== 'utf8') {                throw Error("Incorrect encoding");            }            var codePoints = [];            for (var i = 0; i < 6; i++) {                codePoints.push(savedFile.readUtf8CodePoint());            }            var expectedCodePoints = [0x10480, 0x10481, 0x10482, 0x54, 0x68, 0x69];            return TestRunner.arrayCompare(codePoints, expectedCodePoints);        }) : TestCase
->                                                                                                                                                                                                                                                                                                                                                                                                                                                                                                                                                                                                  : ^^^^^^^^
->TestCase : typeof TestCase
->         : ^^^^^^^^^^^^^^^
->"Read non-BMP utf8 chars" : "Read non-BMP utf8 chars"
->                          : ^^^^^^^^^^^^^^^^^^^^^^^^^
-
-        function () {
->function () {            var savedFile = new FileManager.FileBuffer(TestFileDir + "\\utf8NonBmp.txt");            if (savedFile.encoding !== 'utf8') {                throw Error("Incorrect encoding");            }            var codePoints = [];            for (var i = 0; i < 6; i++) {                codePoints.push(savedFile.readUtf8CodePoint());            }            var expectedCodePoints = [0x10480, 0x10481, 0x10482, 0x54, 0x68, 0x69];            return TestRunner.arrayCompare(codePoints, expectedCodePoints);        } : () => boolean
->                                                                                                                                                                                                                                                                                                                                                                                                                                                                                                                                                  : ^^^^^^^^^^^^^
-
-            var savedFile = new FileManager.FileBuffer(TestFileDir + "\\utf8NonBmp.txt");
->savedFile : any
->          : ^^^
->new FileManager.FileBuffer(TestFileDir + "\\utf8NonBmp.txt") : any
->                                                             : ^^^
->FileManager.FileBuffer : any
->                       : ^^^
->FileManager : any
->            : ^^^
->FileBuffer : any
->           : ^^^
->TestFileDir + "\\utf8NonBmp.txt" : string
->                                 : ^^^^^^
->TestFileDir : string
->            : ^^^^^^
->"\\utf8NonBmp.txt" : "\\utf8NonBmp.txt"
->                   : ^^^^^^^^^^^^^^^^^^
-
-            if (savedFile.encoding !== 'utf8') {
->savedFile.encoding !== 'utf8' : boolean
->                              : ^^^^^^^
->savedFile.encoding : any
->                   : ^^^
->savedFile : any
->          : ^^^
->encoding : any
->         : ^^^
->'utf8' : "utf8"
->       : ^^^^^^
-
-                throw Error("Incorrect encoding");
->Error("Incorrect encoding") : Error
->                            : ^^^^^
->Error : ErrorConstructor
->      : ^^^^^^^^^^^^^^^^
->"Incorrect encoding" : "Incorrect encoding"
->                     : ^^^^^^^^^^^^^^^^^^^^
-            }
-
-            var codePoints = [];
-<<<<<<< HEAD
->codePoints : never[]
->[] : never[]
-=======
->codePoints : any[]
->           : ^^^^^
->[] : undefined[]
->   : ^^^^^^^^^^^
->>>>>>> 12402f26
-
-            for (var i = 0; i < 6; i++) {
->i : number
->  : ^^^^^^
->0 : 0
->  : ^
->i < 6 : boolean
->      : ^^^^^^^
->i : number
->  : ^^^^^^
->6 : 6
->  : ^
->i++ : number
->    : ^^^^^^
->i : number
->  : ^^^^^^
-
-                codePoints.push(savedFile.readUtf8CodePoint());
->codePoints.push(savedFile.readUtf8CodePoint()) : number
-<<<<<<< HEAD
->codePoints.push : (...items: never[]) => number
->codePoints : never[]
->push : (...items: never[]) => number
-=======
->                                               : ^^^^^^
->codePoints.push : (...items: any[]) => number
->                : ^^^^^^^^^^^^^^^^^^^^^^^^^^^
->codePoints : any[]
->           : ^^^^^
->push : (...items: any[]) => number
->     : ^^^^^^^^^^^^^^^^^^^^^^^^^^^
->>>>>>> 12402f26
->savedFile.readUtf8CodePoint() : any
->                              : ^^^
->savedFile.readUtf8CodePoint : any
->                            : ^^^
->savedFile : any
->          : ^^^
->readUtf8CodePoint : any
->                  : ^^^
-            }
-            var expectedCodePoints = [0x10480, 0x10481, 0x10482, 0x54, 0x68, 0x69];
->expectedCodePoints : number[]
->                   : ^^^^^^^^
->[0x10480, 0x10481, 0x10482, 0x54, 0x68, 0x69] : number[]
->                                              : ^^^^^^^^
->0x10480 : 66688
->        : ^^^^^
->0x10481 : 66689
->        : ^^^^^
->0x10482 : 66690
->        : ^^^^^
->0x54 : 84
->     : ^^
->0x68 : 104
->     : ^^^
->0x69 : 105
->     : ^^^
-
-            return TestRunner.arrayCompare(codePoints, expectedCodePoints);
->TestRunner.arrayCompare(codePoints, expectedCodePoints) : boolean
->                                                        : ^^^^^^^
->TestRunner.arrayCompare : (arg1: any[], arg2: any[]) => boolean
->                        : ^^^^^^^^^^^^^^^^^^^^^^^^^^^^^^^^^^^^^
->TestRunner : typeof TestRunner
->           : ^^^^^^^^^^^^^^^^^
->arrayCompare : (arg1: any[], arg2: any[]) => boolean
-<<<<<<< HEAD
->codePoints : never[]
-=======
->             : ^^^^^^^^^^^^^^^^^^^^^^^^^^^^^^^^^^^^^
->codePoints : any[]
->           : ^^^^^
->>>>>>> 12402f26
->expectedCodePoints : number[]
->                   : ^^^^^^^^
-
-        }));
-
-    testRunner.addTest(new TestCase("Write non-BMP utf8 chars",
->testRunner.addTest(new TestCase("Write non-BMP utf8 chars",        function () {            var filename = TestFileDir + "\\tmpUTF8nonBmp.txt";            var fb = new FileManager.FileBuffer(15);            var chars = [0x10480, 0x10481, 0x10482, 0x54, 0x68, 0x69];            chars.forEach(function (val) { fb.writeUtf8CodePoint(val); });            fb.save(filename);            var savedFile = new FileManager.FileBuffer(filename);            if (savedFile.encoding !== 'utf8') {                throw Error("Incorrect encoding");            }            var expectedBytes = [0xF0, 0x90, 0x92, 0x80, 0xF0, 0x90, 0x92, 0x81, 0xF0, 0x90, 0x92, 0x82, 0x54, 0x68, 0x69];            expectedBytes.forEach(function (val) {                var byteVal = savedFile.readByte();                if (byteVal !== val) {                    throw Error("Incorrect byte value");                }            });            return true;        })) : void
->                                                                                                                                                                                                                                                                                                                                                                                                                                                                                                                                                                                                                                                                                                                                                                                                                                                                                                                                                                   : ^^^^
->testRunner.addTest : (test: TestCase) => void
->                   : ^^^^^^^^^^^^^^^^^^^^^^^^
->testRunner : TestRunner
->           : ^^^^^^^^^^
->addTest : (test: TestCase) => void
->        : ^^^^^^^^^^^^^^^^^^^^^^^^
->new TestCase("Write non-BMP utf8 chars",        function () {            var filename = TestFileDir + "\\tmpUTF8nonBmp.txt";            var fb = new FileManager.FileBuffer(15);            var chars = [0x10480, 0x10481, 0x10482, 0x54, 0x68, 0x69];            chars.forEach(function (val) { fb.writeUtf8CodePoint(val); });            fb.save(filename);            var savedFile = new FileManager.FileBuffer(filename);            if (savedFile.encoding !== 'utf8') {                throw Error("Incorrect encoding");            }            var expectedBytes = [0xF0, 0x90, 0x92, 0x80, 0xF0, 0x90, 0x92, 0x81, 0xF0, 0x90, 0x92, 0x82, 0x54, 0x68, 0x69];            expectedBytes.forEach(function (val) {                var byteVal = savedFile.readByte();                if (byteVal !== val) {                    throw Error("Incorrect byte value");                }            });            return true;        }) : TestCase
->                                                                                                                                                                                                                                                                                                                                                                                                                                                                                                                                                                                                                                                                                                                                                                                                                                                                                                                                               : ^^^^^^^^
->TestCase : typeof TestCase
->         : ^^^^^^^^^^^^^^^
->"Write non-BMP utf8 chars" : "Write non-BMP utf8 chars"
->                           : ^^^^^^^^^^^^^^^^^^^^^^^^^^
-
-        function () {
->function () {            var filename = TestFileDir + "\\tmpUTF8nonBmp.txt";            var fb = new FileManager.FileBuffer(15);            var chars = [0x10480, 0x10481, 0x10482, 0x54, 0x68, 0x69];            chars.forEach(function (val) { fb.writeUtf8CodePoint(val); });            fb.save(filename);            var savedFile = new FileManager.FileBuffer(filename);            if (savedFile.encoding !== 'utf8') {                throw Error("Incorrect encoding");            }            var expectedBytes = [0xF0, 0x90, 0x92, 0x80, 0xF0, 0x90, 0x92, 0x81, 0xF0, 0x90, 0x92, 0x82, 0x54, 0x68, 0x69];            expectedBytes.forEach(function (val) {                var byteVal = savedFile.readByte();                if (byteVal !== val) {                    throw Error("Incorrect byte value");                }            });            return true;        } : () => true
->                                                                                                                                                                                                                                                                                                                                                                                                                                                                                                                                                                                                                                                                                                                                                                                                                                                                                              : ^^^^^^^^^^
-
-            var filename = TestFileDir + "\\tmpUTF8nonBmp.txt";
->filename : string
->         : ^^^^^^
->TestFileDir + "\\tmpUTF8nonBmp.txt" : string
->                                    : ^^^^^^
->TestFileDir : string
->            : ^^^^^^
->"\\tmpUTF8nonBmp.txt" : "\\tmpUTF8nonBmp.txt"
->                      : ^^^^^^^^^^^^^^^^^^^^^
-
-            var fb = new FileManager.FileBuffer(15);
->fb : any
->   : ^^^
->new FileManager.FileBuffer(15) : any
->                               : ^^^
->FileManager.FileBuffer : any
->                       : ^^^
->FileManager : any
->            : ^^^
->FileBuffer : any
->           : ^^^
->15 : 15
->   : ^^
-
-            var chars = [0x10480, 0x10481, 0x10482, 0x54, 0x68, 0x69];
->chars : number[]
->      : ^^^^^^^^
->[0x10480, 0x10481, 0x10482, 0x54, 0x68, 0x69] : number[]
->                                              : ^^^^^^^^
->0x10480 : 66688
->        : ^^^^^
->0x10481 : 66689
->        : ^^^^^
->0x10482 : 66690
->        : ^^^^^
->0x54 : 84
->     : ^^
->0x68 : 104
->     : ^^^
->0x69 : 105
->     : ^^^
-
-            chars.forEach(function (val) { fb.writeUtf8CodePoint(val); });
->chars.forEach(function (val) { fb.writeUtf8CodePoint(val); }) : void
->                                                              : ^^^^
->chars.forEach : (callbackfn: (value: number, index: number, array: number[]) => void, thisArg?: any) => void
->              : ^^^^^^^^^^^^^^^^^^^^^^^^^^^^^^^^^^^^^^^^^^^^^^^^^^^^^^^^^^^^^^^^^^^^^^^^^^^^^^^^^^^^^^^^^^^^
->chars : number[]
->      : ^^^^^^^^
->forEach : (callbackfn: (value: number, index: number, array: number[]) => void, thisArg?: any) => void
->        : ^^^^^^^^^^^^^^^^^^^^^^^^^^^^^^^^^^^^^^^^^^^^^^^^^^^^^^^^^^^^^^^^^^^^^^^^^^^^^^^^^^^^^^^^^^^^
->function (val) { fb.writeUtf8CodePoint(val); } : (val: number) => void
->                                               : ^^^^^^^^^^^^^^^^^^^^^
->val : number
->    : ^^^^^^
->fb.writeUtf8CodePoint(val) : any
->                           : ^^^
->fb.writeUtf8CodePoint : any
->                      : ^^^
->fb : any
->   : ^^^
->writeUtf8CodePoint : any
->                   : ^^^
->val : number
->    : ^^^^^^
-
-            fb.save(filename);
->fb.save(filename) : any
->                  : ^^^
->fb.save : any
->        : ^^^
->fb : any
->   : ^^^
->save : any
->     : ^^^
->filename : string
->         : ^^^^^^
-
-            var savedFile = new FileManager.FileBuffer(filename);
->savedFile : any
->          : ^^^
->new FileManager.FileBuffer(filename) : any
->                                     : ^^^
->FileManager.FileBuffer : any
->                       : ^^^
->FileManager : any
->            : ^^^
->FileBuffer : any
->           : ^^^
->filename : string
->         : ^^^^^^
-
-            if (savedFile.encoding !== 'utf8') {
->savedFile.encoding !== 'utf8' : boolean
->                              : ^^^^^^^
->savedFile.encoding : any
->                   : ^^^
->savedFile : any
->          : ^^^
->encoding : any
->         : ^^^
->'utf8' : "utf8"
->       : ^^^^^^
-
-                throw Error("Incorrect encoding");
->Error("Incorrect encoding") : Error
->                            : ^^^^^
->Error : ErrorConstructor
->      : ^^^^^^^^^^^^^^^^
->"Incorrect encoding" : "Incorrect encoding"
->                     : ^^^^^^^^^^^^^^^^^^^^
-            }
-            var expectedBytes = [0xF0, 0x90, 0x92, 0x80, 0xF0, 0x90, 0x92, 0x81, 0xF0, 0x90, 0x92, 0x82, 0x54, 0x68, 0x69];
->expectedBytes : number[]
->              : ^^^^^^^^
->[0xF0, 0x90, 0x92, 0x80, 0xF0, 0x90, 0x92, 0x81, 0xF0, 0x90, 0x92, 0x82, 0x54, 0x68, 0x69] : number[]
->                                                                                           : ^^^^^^^^
->0xF0 : 240
->     : ^^^
->0x90 : 144
->     : ^^^
->0x92 : 146
->     : ^^^
->0x80 : 128
->     : ^^^
->0xF0 : 240
->     : ^^^
->0x90 : 144
->     : ^^^
->0x92 : 146
->     : ^^^
->0x81 : 129
->     : ^^^
->0xF0 : 240
->     : ^^^
->0x90 : 144
->     : ^^^
->0x92 : 146
->     : ^^^
->0x82 : 130
->     : ^^^
->0x54 : 84
->     : ^^
->0x68 : 104
->     : ^^^
->0x69 : 105
->     : ^^^
-
-            expectedBytes.forEach(function (val) {
->expectedBytes.forEach(function (val) {                var byteVal = savedFile.readByte();                if (byteVal !== val) {                    throw Error("Incorrect byte value");                }            }) : void
->                                                                                                                                                                                                                       : ^^^^
->expectedBytes.forEach : (callbackfn: (value: number, index: number, array: number[]) => void, thisArg?: any) => void
->                      : ^^^^^^^^^^^^^^^^^^^^^^^^^^^^^^^^^^^^^^^^^^^^^^^^^^^^^^^^^^^^^^^^^^^^^^^^^^^^^^^^^^^^^^^^^^^^
->expectedBytes : number[]
->              : ^^^^^^^^
->forEach : (callbackfn: (value: number, index: number, array: number[]) => void, thisArg?: any) => void
->        : ^^^^^^^^^^^^^^^^^^^^^^^^^^^^^^^^^^^^^^^^^^^^^^^^^^^^^^^^^^^^^^^^^^^^^^^^^^^^^^^^^^^^^^^^^^^^
->function (val) {                var byteVal = savedFile.readByte();                if (byteVal !== val) {                    throw Error("Incorrect byte value");                }            } : (val: number) => void
->                                                                                                                                                                                                : ^^^^^^^^^^^^^^^^^^^^^
->val : number
->    : ^^^^^^
-
-                var byteVal = savedFile.readByte();
->byteVal : any
->        : ^^^
->savedFile.readByte() : any
->                     : ^^^
->savedFile.readByte : any
->                   : ^^^
->savedFile : any
->          : ^^^
->readByte : any
->         : ^^^
-
-                if (byteVal !== val) {
->byteVal !== val : boolean
->                : ^^^^^^^
->byteVal : any
->        : ^^^
->val : number
->    : ^^^^^^
-
-                    throw Error("Incorrect byte value");
->Error("Incorrect byte value") : Error
->                              : ^^^^^
->Error : ErrorConstructor
->      : ^^^^^^^^^^^^^^^^
->"Incorrect byte value" : "Incorrect byte value"
->                       : ^^^^^^^^^^^^^^^^^^^^^^
-                }
-            });
-            return true;
->true : true
->     : ^^^^
-
-        }));
-
-    testRunner.addTest(new TestCase("Test invalid lead UTF8 byte",
->testRunner.addTest(new TestCase("Test invalid lead UTF8 byte",        function () {            var filename = TestFileDir + "\\utf8BadLeadByte.txt";            var fb = new FileManager.FileBuffer(filename);            return true;        }, "Invalid UTF8 byte sequence at index: 4")) : void
->                                                                                                                                                                                                                                                                                            : ^^^^
->testRunner.addTest : (test: TestCase) => void
->                   : ^^^^^^^^^^^^^^^^^^^^^^^^
->testRunner : TestRunner
->           : ^^^^^^^^^^
->addTest : (test: TestCase) => void
->        : ^^^^^^^^^^^^^^^^^^^^^^^^
->new TestCase("Test invalid lead UTF8 byte",        function () {            var filename = TestFileDir + "\\utf8BadLeadByte.txt";            var fb = new FileManager.FileBuffer(filename);            return true;        }, "Invalid UTF8 byte sequence at index: 4") : TestCase
->                                                                                                                                                                                                                                                                        : ^^^^^^^^
->TestCase : typeof TestCase
->         : ^^^^^^^^^^^^^^^
->"Test invalid lead UTF8 byte" : "Test invalid lead UTF8 byte"
->                              : ^^^^^^^^^^^^^^^^^^^^^^^^^^^^^
-
-        function () {
->function () {            var filename = TestFileDir + "\\utf8BadLeadByte.txt";            var fb = new FileManager.FileBuffer(filename);            return true;        } : () => true
->                                                                                                                                                                          : ^^^^^^^^^^
-
-            var filename = TestFileDir + "\\utf8BadLeadByte.txt";
->filename : string
->         : ^^^^^^
->TestFileDir + "\\utf8BadLeadByte.txt" : string
->                                      : ^^^^^^
->TestFileDir : string
->            : ^^^^^^
->"\\utf8BadLeadByte.txt" : "\\utf8BadLeadByte.txt"
->                        : ^^^^^^^^^^^^^^^^^^^^^^^
-
-            var fb = new FileManager.FileBuffer(filename);
->fb : any
->   : ^^^
->new FileManager.FileBuffer(filename) : any
->                                     : ^^^
->FileManager.FileBuffer : any
->                       : ^^^
->FileManager : any
->            : ^^^
->FileBuffer : any
->           : ^^^
->filename : string
->         : ^^^^^^
-
-            return true;
->true : true
->     : ^^^^
-
-        }, "Invalid UTF8 byte sequence at index: 4"));
->"Invalid UTF8 byte sequence at index: 4" : "Invalid UTF8 byte sequence at index: 4"
->                                         : ^^^^^^^^^^^^^^^^^^^^^^^^^^^^^^^^^^^^^^^^
-
-    testRunner.addTest(new TestCase("Test invalid tail UTF8 byte",
->testRunner.addTest(new TestCase("Test invalid tail UTF8 byte",        function () {            var filename = TestFileDir + "\\utf8InvalidTail.txt";            var fb = new FileManager.FileBuffer(filename);            return true;        }, "Trailing byte invalid at index: 8")) : void
->                                                                                                                                                                                                                                                                                       : ^^^^
->testRunner.addTest : (test: TestCase) => void
->                   : ^^^^^^^^^^^^^^^^^^^^^^^^
->testRunner : TestRunner
->           : ^^^^^^^^^^
->addTest : (test: TestCase) => void
->        : ^^^^^^^^^^^^^^^^^^^^^^^^
->new TestCase("Test invalid tail UTF8 byte",        function () {            var filename = TestFileDir + "\\utf8InvalidTail.txt";            var fb = new FileManager.FileBuffer(filename);            return true;        }, "Trailing byte invalid at index: 8") : TestCase
->                                                                                                                                                                                                                                                                   : ^^^^^^^^
->TestCase : typeof TestCase
->         : ^^^^^^^^^^^^^^^
->"Test invalid tail UTF8 byte" : "Test invalid tail UTF8 byte"
->                              : ^^^^^^^^^^^^^^^^^^^^^^^^^^^^^
-
-        function () {
->function () {            var filename = TestFileDir + "\\utf8InvalidTail.txt";            var fb = new FileManager.FileBuffer(filename);            return true;        } : () => true
->                                                                                                                                                                          : ^^^^^^^^^^
-
-            var filename = TestFileDir + "\\utf8InvalidTail.txt";
->filename : string
->         : ^^^^^^
->TestFileDir + "\\utf8InvalidTail.txt" : string
->                                      : ^^^^^^
->TestFileDir : string
->            : ^^^^^^
->"\\utf8InvalidTail.txt" : "\\utf8InvalidTail.txt"
->                        : ^^^^^^^^^^^^^^^^^^^^^^^
-
-            var fb = new FileManager.FileBuffer(filename);
->fb : any
->   : ^^^
->new FileManager.FileBuffer(filename) : any
->                                     : ^^^
->FileManager.FileBuffer : any
->                       : ^^^
->FileManager : any
->            : ^^^
->FileBuffer : any
->           : ^^^
->filename : string
->         : ^^^^^^
-
-            return true;
->true : true
->     : ^^^^
-
-        }, "Trailing byte invalid at index: 8"));
->"Trailing byte invalid at index: 8" : "Trailing byte invalid at index: 8"
->                                    : ^^^^^^^^^^^^^^^^^^^^^^^^^^^^^^^^^^^
-
-    testRunner.addTest(new TestCase("Test ANSI fails validation",
->testRunner.addTest(new TestCase("Test ANSI fails validation",        function () {            var filename = TestFileDir + "\\ansi.txt";            var fb = new FileManager.FileBuffer(filename);            return true;        }, "Trailing byte invalid at index: 6")) : void
->                                                                                                                                                                                                                                                                           : ^^^^
->testRunner.addTest : (test: TestCase) => void
->                   : ^^^^^^^^^^^^^^^^^^^^^^^^
->testRunner : TestRunner
->           : ^^^^^^^^^^
->addTest : (test: TestCase) => void
->        : ^^^^^^^^^^^^^^^^^^^^^^^^
->new TestCase("Test ANSI fails validation",        function () {            var filename = TestFileDir + "\\ansi.txt";            var fb = new FileManager.FileBuffer(filename);            return true;        }, "Trailing byte invalid at index: 6") : TestCase
->                                                                                                                                                                                                                                                       : ^^^^^^^^
->TestCase : typeof TestCase
->         : ^^^^^^^^^^^^^^^
->"Test ANSI fails validation" : "Test ANSI fails validation"
->                             : ^^^^^^^^^^^^^^^^^^^^^^^^^^^^
-
-        function () {
->function () {            var filename = TestFileDir + "\\ansi.txt";            var fb = new FileManager.FileBuffer(filename);            return true;        } : () => true
->                                                                                                                                                               : ^^^^^^^^^^
-
-            var filename = TestFileDir + "\\ansi.txt";
->filename : string
->         : ^^^^^^
->TestFileDir + "\\ansi.txt" : string
->                           : ^^^^^^
->TestFileDir : string
->            : ^^^^^^
->"\\ansi.txt" : "\\ansi.txt"
->             : ^^^^^^^^^^^^
-
-            var fb = new FileManager.FileBuffer(filename);
->fb : any
->   : ^^^
->new FileManager.FileBuffer(filename) : any
->                                     : ^^^
->FileManager.FileBuffer : any
->                       : ^^^
->FileManager : any
->            : ^^^
->FileBuffer : any
->           : ^^^
->filename : string
->         : ^^^^^^
-
-            return true;
->true : true
->     : ^^^^
-
-        }, "Trailing byte invalid at index: 6"));
->"Trailing byte invalid at index: 6" : "Trailing byte invalid at index: 6"
->                                    : ^^^^^^^^^^^^^^^^^^^^^^^^^^^^^^^^^^^
-
-    testRunner.addTest(new TestCase("Test UTF-16LE with invalid surrogate trail fails",
->testRunner.addTest(new TestCase("Test UTF-16LE with invalid surrogate trail fails",        function () {            var filename = TestFileDir + "\\utf16leInvalidSurrogate.txt";            var fb = new FileManager.FileBuffer(filename);            return true;        }, "Trail surrogate has an invalid value")) : void
->                                                                                                                                                                                                                                                                                                                       : ^^^^
->testRunner.addTest : (test: TestCase) => void
->                   : ^^^^^^^^^^^^^^^^^^^^^^^^
->testRunner : TestRunner
->           : ^^^^^^^^^^
->addTest : (test: TestCase) => void
->        : ^^^^^^^^^^^^^^^^^^^^^^^^
->new TestCase("Test UTF-16LE with invalid surrogate trail fails",        function () {            var filename = TestFileDir + "\\utf16leInvalidSurrogate.txt";            var fb = new FileManager.FileBuffer(filename);            return true;        }, "Trail surrogate has an invalid value") : TestCase
->                                                                                                                                                                                                                                                                                                   : ^^^^^^^^
->TestCase : typeof TestCase
->         : ^^^^^^^^^^^^^^^
->"Test UTF-16LE with invalid surrogate trail fails" : "Test UTF-16LE with invalid surrogate trail fails"
->                                                   : ^^^^^^^^^^^^^^^^^^^^^^^^^^^^^^^^^^^^^^^^^^^^^^^^^^
-
-        function () {
->function () {            var filename = TestFileDir + "\\utf16leInvalidSurrogate.txt";            var fb = new FileManager.FileBuffer(filename);            return true;        } : () => true
->                                                                                                                                                                                  : ^^^^^^^^^^
-
-            var filename = TestFileDir + "\\utf16leInvalidSurrogate.txt";
->filename : string
->         : ^^^^^^
->TestFileDir + "\\utf16leInvalidSurrogate.txt" : string
->                                              : ^^^^^^
->TestFileDir : string
->            : ^^^^^^
->"\\utf16leInvalidSurrogate.txt" : "\\utf16leInvalidSurrogate.txt"
->                                : ^^^^^^^^^^^^^^^^^^^^^^^^^^^^^^^
-
-            var fb = new FileManager.FileBuffer(filename);
->fb : any
->   : ^^^
->new FileManager.FileBuffer(filename) : any
->                                     : ^^^
->FileManager.FileBuffer : any
->                       : ^^^
->FileManager : any
->            : ^^^
->FileBuffer : any
->           : ^^^
->filename : string
->         : ^^^^^^
-
-            return true;
->true : true
->     : ^^^^
-
-        }, "Trail surrogate has an invalid value"));
->"Trail surrogate has an invalid value" : "Trail surrogate has an invalid value"
->                                       : ^^^^^^^^^^^^^^^^^^^^^^^^^^^^^^^^^^^^^^
-
-    testRunner.addTest(new TestCase("Test UTF-16BE with invalid surrogate head fails",
->testRunner.addTest(new TestCase("Test UTF-16BE with invalid surrogate head fails",        function () {            var filename = TestFileDir + "\\UTF16BEInvalidSurrogate.txt";            var fb = new FileManager.FileBuffer(filename);            return true;        }, "Byte sequence starts with a trail surrogate")) : void
->                                                                                                                                                                                                                                                                                                                             : ^^^^
->testRunner.addTest : (test: TestCase) => void
->                   : ^^^^^^^^^^^^^^^^^^^^^^^^
->testRunner : TestRunner
->           : ^^^^^^^^^^
->addTest : (test: TestCase) => void
->        : ^^^^^^^^^^^^^^^^^^^^^^^^
->new TestCase("Test UTF-16BE with invalid surrogate head fails",        function () {            var filename = TestFileDir + "\\UTF16BEInvalidSurrogate.txt";            var fb = new FileManager.FileBuffer(filename);            return true;        }, "Byte sequence starts with a trail surrogate") : TestCase
->                                                                                                                                                                                                                                                                                                         : ^^^^^^^^
->TestCase : typeof TestCase
->         : ^^^^^^^^^^^^^^^
->"Test UTF-16BE with invalid surrogate head fails" : "Test UTF-16BE with invalid surrogate head fails"
->                                                  : ^^^^^^^^^^^^^^^^^^^^^^^^^^^^^^^^^^^^^^^^^^^^^^^^^
-
-        function () {
->function () {            var filename = TestFileDir + "\\UTF16BEInvalidSurrogate.txt";            var fb = new FileManager.FileBuffer(filename);            return true;        } : () => true
->                                                                                                                                                                                  : ^^^^^^^^^^
-
-            var filename = TestFileDir + "\\UTF16BEInvalidSurrogate.txt";
->filename : string
->         : ^^^^^^
->TestFileDir + "\\UTF16BEInvalidSurrogate.txt" : string
->                                              : ^^^^^^
->TestFileDir : string
->            : ^^^^^^
->"\\UTF16BEInvalidSurrogate.txt" : "\\UTF16BEInvalidSurrogate.txt"
->                                : ^^^^^^^^^^^^^^^^^^^^^^^^^^^^^^^
-
-            var fb = new FileManager.FileBuffer(filename);
->fb : any
->   : ^^^
->new FileManager.FileBuffer(filename) : any
->                                     : ^^^
->FileManager.FileBuffer : any
->                       : ^^^
->FileManager : any
->            : ^^^
->FileBuffer : any
->           : ^^^
->filename : string
->         : ^^^^^^
-
-            return true;
->true : true
->     : ^^^^
-
-        }, "Byte sequence starts with a trail surrogate"));
->"Byte sequence starts with a trail surrogate" : "Byte sequence starts with a trail surrogate"
->                                              : ^^^^^^^^^^^^^^^^^^^^^^^^^^^^^^^^^^^^^^^^^^^^^
-
-    testRunner.addTest(new TestCase("Test UTF-16LE with missing trail surrogate fails",
->testRunner.addTest(new TestCase("Test UTF-16LE with missing trail surrogate fails",        function () {            var filename = TestFileDir + "\\utf16leMissingTrailSurrogate.txt";            var fb = new FileManager.FileBuffer(filename);            return true;        }, "Trail surrogate has an invalid value")) : void
->                                                                                                                                                                                                                                                                                                                            : ^^^^
->testRunner.addTest : (test: TestCase) => void
->                   : ^^^^^^^^^^^^^^^^^^^^^^^^
->testRunner : TestRunner
->           : ^^^^^^^^^^
->addTest : (test: TestCase) => void
->        : ^^^^^^^^^^^^^^^^^^^^^^^^
->new TestCase("Test UTF-16LE with missing trail surrogate fails",        function () {            var filename = TestFileDir + "\\utf16leMissingTrailSurrogate.txt";            var fb = new FileManager.FileBuffer(filename);            return true;        }, "Trail surrogate has an invalid value") : TestCase
->                                                                                                                                                                                                                                                                                                        : ^^^^^^^^
->TestCase : typeof TestCase
->         : ^^^^^^^^^^^^^^^
->"Test UTF-16LE with missing trail surrogate fails" : "Test UTF-16LE with missing trail surrogate fails"
->                                                   : ^^^^^^^^^^^^^^^^^^^^^^^^^^^^^^^^^^^^^^^^^^^^^^^^^^
-
-        function () {
->function () {            var filename = TestFileDir + "\\utf16leMissingTrailSurrogate.txt";            var fb = new FileManager.FileBuffer(filename);            return true;        } : () => true
->                                                                                                                                                                                       : ^^^^^^^^^^
-
-            var filename = TestFileDir + "\\utf16leMissingTrailSurrogate.txt";
->filename : string
->         : ^^^^^^
->TestFileDir + "\\utf16leMissingTrailSurrogate.txt" : string
->                                                   : ^^^^^^
->TestFileDir : string
->            : ^^^^^^
->"\\utf16leMissingTrailSurrogate.txt" : "\\utf16leMissingTrailSurrogate.txt"
->                                     : ^^^^^^^^^^^^^^^^^^^^^^^^^^^^^^^^^^^^
-
-            var fb = new FileManager.FileBuffer(filename);
->fb : any
->   : ^^^
->new FileManager.FileBuffer(filename) : any
->                                     : ^^^
->FileManager.FileBuffer : any
->                       : ^^^
->FileManager : any
->            : ^^^
->FileBuffer : any
->           : ^^^
->filename : string
->         : ^^^^^^
-
-            return true;
->true : true
->     : ^^^^
-
-        }, "Trail surrogate has an invalid value"));
->"Trail surrogate has an invalid value" : "Trail surrogate has an invalid value"
->                                       : ^^^^^^^^^^^^^^^^^^^^^^^^^^^^^^^^^^^^^^
-
-    // Count of CRs & LFs
-    testRunner.addTest(new TestCase("Count character occurrences",
->testRunner.addTest(new TestCase("Count character occurrences",        function () {            var filename = TestFileDir + "\\charCountASCII.txt";            var fb = new FileManager.FileBuffer(filename);            var result = (fb.countCR === 5 && fb.countLF === 4 && fb.countCRLF === 5 && fb.countHT === 3);            return result;        })) : void
->                                                                                                                                                                                                                                                                                                                                                             : ^^^^
->testRunner.addTest : (test: TestCase) => void
->                   : ^^^^^^^^^^^^^^^^^^^^^^^^
->testRunner : TestRunner
->           : ^^^^^^^^^^
->addTest : (test: TestCase) => void
->        : ^^^^^^^^^^^^^^^^^^^^^^^^
->new TestCase("Count character occurrences",        function () {            var filename = TestFileDir + "\\charCountASCII.txt";            var fb = new FileManager.FileBuffer(filename);            var result = (fb.countCR === 5 && fb.countLF === 4 && fb.countCRLF === 5 && fb.countHT === 3);            return result;        }) : TestCase
->                                                                                                                                                                                                                                                                                                                                         : ^^^^^^^^
->TestCase : typeof TestCase
->         : ^^^^^^^^^^^^^^^
->"Count character occurrences" : "Count character occurrences"
->                              : ^^^^^^^^^^^^^^^^^^^^^^^^^^^^^
-
-        function () {
->function () {            var filename = TestFileDir + "\\charCountASCII.txt";            var fb = new FileManager.FileBuffer(filename);            var result = (fb.countCR === 5 && fb.countLF === 4 && fb.countCRLF === 5 && fb.countHT === 3);            return result;        } : () => boolean
->                                                                                                                                                                                                                                                                                     : ^^^^^^^^^^^^^
-
-            var filename = TestFileDir + "\\charCountASCII.txt";
->filename : string
->         : ^^^^^^
->TestFileDir + "\\charCountASCII.txt" : string
->                                     : ^^^^^^
->TestFileDir : string
->            : ^^^^^^
->"\\charCountASCII.txt" : "\\charCountASCII.txt"
->                       : ^^^^^^^^^^^^^^^^^^^^^^
-
-            var fb = new FileManager.FileBuffer(filename);
->fb : any
->   : ^^^
->new FileManager.FileBuffer(filename) : any
->                                     : ^^^
->FileManager.FileBuffer : any
->                       : ^^^
->FileManager : any
->            : ^^^
->FileBuffer : any
->           : ^^^
->filename : string
->         : ^^^^^^
-
-            var result = (fb.countCR === 5 && fb.countLF === 4 && fb.countCRLF === 5 && fb.countHT === 3);
->result : boolean
->       : ^^^^^^^
->(fb.countCR === 5 && fb.countLF === 4 && fb.countCRLF === 5 && fb.countHT === 3) : boolean
->                                                                                 : ^^^^^^^
->fb.countCR === 5 && fb.countLF === 4 && fb.countCRLF === 5 && fb.countHT === 3 : boolean
->                                                                               : ^^^^^^^
->fb.countCR === 5 && fb.countLF === 4 && fb.countCRLF === 5 : boolean
->                                                           : ^^^^^^^
->fb.countCR === 5 && fb.countLF === 4 : boolean
->                                     : ^^^^^^^
->fb.countCR === 5 : boolean
->                 : ^^^^^^^
->fb.countCR : any
->           : ^^^
->fb : any
->   : ^^^
->countCR : any
->        : ^^^
->5 : 5
->  : ^
->fb.countLF === 4 : boolean
->                 : ^^^^^^^
->fb.countLF : any
->           : ^^^
->fb : any
->   : ^^^
->countLF : any
->        : ^^^
->4 : 4
->  : ^
->fb.countCRLF === 5 : boolean
->                   : ^^^^^^^
->fb.countCRLF : any
->             : ^^^
->fb : any
->   : ^^^
->countCRLF : any
->          : ^^^
->5 : 5
->  : ^
->fb.countHT === 3 : boolean
->                 : ^^^^^^^
->fb.countHT : any
->           : ^^^
->fb : any
->   : ^^^
->countHT : any
->        : ^^^
->3 : 3
->  : ^
-
-            return result;
->result : boolean
->       : ^^^^^^^
-
-        }));
-
-    // Control characters in text
-    testRunner.addTest(new TestCase("Test file with control character",
->testRunner.addTest(new TestCase("Test file with control character",        function () {            var filename = TestFileDir + "\\controlChar.txt";            var fb = new FileManager.FileBuffer(filename);            return true;        }, "Codepoint at index: 3 has control value: 8")) : void
->                                                                                                                                                                                                                                                                                                 : ^^^^
->testRunner.addTest : (test: TestCase) => void
->                   : ^^^^^^^^^^^^^^^^^^^^^^^^
->testRunner : TestRunner
->           : ^^^^^^^^^^
->addTest : (test: TestCase) => void
->        : ^^^^^^^^^^^^^^^^^^^^^^^^
->new TestCase("Test file with control character",        function () {            var filename = TestFileDir + "\\controlChar.txt";            var fb = new FileManager.FileBuffer(filename);            return true;        }, "Codepoint at index: 3 has control value: 8") : TestCase
->                                                                                                                                                                                                                                                                             : ^^^^^^^^
->TestCase : typeof TestCase
->         : ^^^^^^^^^^^^^^^
->"Test file with control character" : "Test file with control character"
->                                   : ^^^^^^^^^^^^^^^^^^^^^^^^^^^^^^^^^^
-
-        function () {
->function () {            var filename = TestFileDir + "\\controlChar.txt";            var fb = new FileManager.FileBuffer(filename);            return true;        } : () => true
->                                                                                                                                                                      : ^^^^^^^^^^
-
-            var filename = TestFileDir + "\\controlChar.txt";
->filename : string
->         : ^^^^^^
->TestFileDir + "\\controlChar.txt" : string
->                                  : ^^^^^^
->TestFileDir : string
->            : ^^^^^^
->"\\controlChar.txt" : "\\controlChar.txt"
->                    : ^^^^^^^^^^^^^^^^^^^
-
-            var fb = new FileManager.FileBuffer(filename);
->fb : any
->   : ^^^
->new FileManager.FileBuffer(filename) : any
->                                     : ^^^
->FileManager.FileBuffer : any
->                       : ^^^
->FileManager : any
->            : ^^^
->FileBuffer : any
->           : ^^^
->filename : string
->         : ^^^^^^
-
-            return true;
->true : true
->     : ^^^^
-
-        }, "Codepoint at index: 3 has control value: 8"));
->"Codepoint at index: 3 has control value: 8" : "Codepoint at index: 3 has control value: 8"
->                                             : ^^^^^^^^^^^^^^^^^^^^^^^^^^^^^^^^^^^^^^^^^^^^
-
-    return testRunner;
->testRunner : TestRunner
->           : ^^^^^^^^^^
-
-})();
-
+//// [tests/cases/compiler/duplicateLocalVariable1.ts] ////
+
+=== duplicateLocalVariable1.ts ===
+//import FileManager = require('filemanager');
+//import App = require('app');
+
+declare var FileManager: any;
+>FileManager : any
+>            : ^^^
+
+declare var App: any;
+>App : any
+>    : ^^^
+
+var TestFileDir = ".\\TempTestFiles";
+>TestFileDir : string
+>            : ^^^^^^
+>".\\TempTestFiles" : ".\\TempTestFiles"
+>                   : ^^^^^^^^^^^^^^^^^^
+
+export class TestCase {
+>TestCase : TestCase
+>         : ^^^^^^^^
+
+    constructor (public name: string, public test: ()=>boolean, public errorMessageRegEx?: string) {
+>name : string
+>     : ^^^^^^
+>test : () => boolean
+>     : ^^^^^^       
+>errorMessageRegEx : string | undefined
+>                  : ^^^^^^^^^^^^^^^^^^
+    }
+}
+export class TestRunner { 
+>TestRunner : TestRunner
+>           : ^^^^^^^^^^
+
+    private tests: TestCase[] = [];
+>tests : TestCase[]
+>      : ^^^^^^^^^^
+>[] : never[]
+>   : ^^^^^^^
+
+    static arrayCompare(arg1: any[], arg2: any[]): boolean {
+>arrayCompare : (arg1: any[], arg2: any[]) => boolean
+>             : ^^^^^^^     ^^^^^^^^     ^^^^^       
+>arg1 : any[]
+>     : ^^^^^
+>arg2 : any[]
+>     : ^^^^^
+
+        return (arg1.every(function (val, index) { return val === arg2[index] }));
+>(arg1.every(function (val, index) { return val === arg2[index] })) : boolean
+>                                                                   : ^^^^^^^
+>arg1.every(function (val, index) { return val === arg2[index] }) : boolean
+>                                                                 : ^^^^^^^
+>arg1.every : { <S extends any>(predicate: (value: any, index: number, array: any[]) => value is S, thisArg?: any): this is S[]; (predicate: (value: any, index: number, array: any[]) => unknown, thisArg?: any): boolean; }
+>           : ^^^^^^^^^^^^^^^^^^^^^^^^^^^^^^^^^^^^^^^^^^^^^^^^^^^^^^^^^^^^^^^^^^^^^^^^^^^^^^^^^^^^^^^^^^^^^^^^^^^^^^^^^^^^^^^^^^^^^^^^^^^^^^^^^^^^^^^^^^^^^^^^^^^^^^^^^^^^^^^^^^^^^^^^^^^^^^^^^^^^^^^^^^^^^^^^^^^^^^^^^^^^^^^
+>arg1 : any[]
+>     : ^^^^^
+>every : { <S extends any>(predicate: (value: any, index: number, array: any[]) => value is S, thisArg?: any): this is S[]; (predicate: (value: any, index: number, array: any[]) => unknown, thisArg?: any): boolean; }
+>      : ^^^^^^^^^^^^^^^^^^^^^^^^^^^^^^^^^^^^^^^^^^^^^^^^^^^^^^^^^^^^^^^^^^^^^^^^^^^^^^^^^^^^^^^^^^^^^^^^^^^^^^^^^^^^^^^^^^^^^^^^^^^^^^^^^^^^^^^^^^^^^^^^^^^^^^^^^^^^^^^^^^^^^^^^^^^^^^^^^^^^^^^^^^^^^^^^^^^^^^^^^^^^^^^
+>function (val, index) { return val === arg2[index] } : (val: any, index: number) => boolean
+>                                                     : ^^^^^^^^^^^^^^^^^^^^^^^^^^^^^^^^^^^^
+>val : any
+>    : ^^^
+>index : number
+>      : ^^^^^^
+>val === arg2[index] : boolean
+>                    : ^^^^^^^
+>val : any
+>    : ^^^
+>arg2[index] : any
+>            : ^^^
+>arg2 : any[]
+>     : ^^^^^
+>index : number
+>      : ^^^^^^
+    }
+
+    public addTest(test: TestCase) {
+>addTest : (test: TestCase) => void
+>        : ^^^^^^^        ^^^^^^^^^
+>test : TestCase
+>     : ^^^^^^^^
+
+        this.tests.push(test);
+>this.tests.push(test) : number
+>                      : ^^^^^^
+>this.tests.push : (...items: TestCase[]) => number
+>                : ^^^^^^^^^^^^^^^^^^^^^^^^^^^^^^^^
+>this.tests : TestCase[]
+>           : ^^^^^^^^^^
+>this : this
+>     : ^^^^
+>tests : TestCase[]
+>      : ^^^^^^^^^^
+>push : (...items: TestCase[]) => number
+>     : ^^^^^^^^^^^^^^^^^^^^^^^^^^^^^^^^
+>test : TestCase
+>     : ^^^^^^^^
+    }
+    public run() {
+>run : () => void
+>    : ^^^^^^^^^^
+
+        var success = true;
+>success : boolean
+>        : ^^^^^^^
+>true : true
+>     : ^^^^
+
+        for (var test in this.tests) {
+>test : string
+>     : ^^^^^^
+>this.tests : TestCase[]
+>           : ^^^^^^^^^^
+>this : this
+>     : ^^^^
+>tests : TestCase[]
+>      : ^^^^^^^^^^
+
+            var exception = false;
+>exception : boolean
+>          : ^^^^^^^
+>false : false
+>      : ^^^^^
+
+            var testcase = <TestCase>this.tests[test]
+>testcase : TestCase
+>         : ^^^^^^^^
+><TestCase>this.tests[test] : TestCase
+>                           : ^^^^^^^^
+>this.tests[test] : TestCase
+>                 : ^^^^^^^^
+>this.tests : TestCase[]
+>           : ^^^^^^^^^^
+>this : this
+>     : ^^^^
+>tests : TestCase[]
+>      : ^^^^^^^^^^
+>test : string
+>     : ^^^^^^
+
+            var testResult: boolean = false;
+>testResult : boolean
+>           : ^^^^^^^
+>false : false
+>      : ^^^^^
+
+            try {
+                testResult = testcase.test();
+>testResult = testcase.test() : boolean
+>                             : ^^^^^^^
+>testResult : boolean
+>           : ^^^^^^^
+>testcase.test() : boolean
+>                : ^^^^^^^
+>testcase.test : () => boolean
+>              : ^^^^^^^^^^^^^
+>testcase : TestCase
+>         : ^^^^^^^^
+>test : () => boolean
+>     : ^^^^^^^^^^^^^
+            }
+            catch (e) {
+>e : any
+>  : ^^^
+
+                exception = true;
+>exception = true : true
+>                 : ^^^^
+>exception : boolean
+>          : ^^^^^^^
+>true : true
+>     : ^^^^
+
+                testResult = false;
+>testResult = false : false
+>                   : ^^^^^
+>testResult : boolean
+>           : ^^^^^^^
+>false : false
+>      : ^^^^^
+
+                if (typeof testcase.errorMessageRegEx === "string") {
+>typeof testcase.errorMessageRegEx === "string" : boolean
+>                                               : ^^^^^^^
+>typeof testcase.errorMessageRegEx : "string" | "number" | "bigint" | "boolean" | "symbol" | "undefined" | "object" | "function"
+>                                  : ^^^^^^^^^^^^^^^^^^^^^^^^^^^^^^^^^^^^^^^^^^^^^^^^^^^^^^^^^^^^^^^^^^^^^^^^^^^^^^^^^^^^^^^^^^^
+>testcase.errorMessageRegEx : string | undefined
+>                           : ^^^^^^^^^^^^^^^^^^
+>testcase : TestCase
+>         : ^^^^^^^^
+>errorMessageRegEx : string | undefined
+>                  : ^^^^^^^^^^^^^^^^^^
+>"string" : "string"
+>         : ^^^^^^^^
+
+                    if (testcase.errorMessageRegEx === "") { // Any error is fine
+>testcase.errorMessageRegEx === "" : boolean
+>                                  : ^^^^^^^
+>testcase.errorMessageRegEx : string
+>                           : ^^^^^^
+>testcase : TestCase
+>         : ^^^^^^^^
+>errorMessageRegEx : string
+>                  : ^^^^^^
+>"" : ""
+>   : ^^
+
+                        testResult = true;
+>testResult = true : true
+>                  : ^^^^
+>testResult : boolean
+>           : ^^^^^^^
+>true : true
+>     : ^^^^
+
+                    } else if (e.message) {
+>e.message : any
+>          : ^^^
+>e : any
+>  : ^^^
+>message : any
+>        : ^^^
+
+                        var regex = new RegExp(testcase.errorMessageRegEx);
+>regex : RegExp
+>      : ^^^^^^
+>new RegExp(testcase.errorMessageRegEx) : RegExp
+>                                       : ^^^^^^
+>RegExp : RegExpConstructor
+>       : ^^^^^^^^^^^^^^^^^
+>testcase.errorMessageRegEx : string
+>                           : ^^^^^^
+>testcase : TestCase
+>         : ^^^^^^^^
+>errorMessageRegEx : string
+>                  : ^^^^^^
+
+                        testResult = regex.test(e.message);
+>testResult = regex.test(e.message) : boolean
+>                                   : ^^^^^^^
+>testResult : boolean
+>           : ^^^^^^^
+>regex.test(e.message) : boolean
+>                      : ^^^^^^^
+>regex.test : (string: string) => boolean
+>           : ^^^^^^^^^^^^^^^^^^^^^^^^^^^
+>regex : RegExp
+>      : ^^^^^^
+>test : (string: string) => boolean
+>     : ^^^^^^^^^^^^^^^^^^^^^^^^^^^
+>e.message : any
+>          : ^^^
+>e : any
+>  : ^^^
+>message : any
+>        : ^^^
+                    }
+                } 
+                if (testResult === false) {
+>testResult === false : boolean
+>                     : ^^^^^^^
+>testResult : boolean
+>           : ^^^^^^^
+>false : false
+>      : ^^^^^
+
+                    //console.log(e.message);
+                }
+            }
+            if ((testcase.errorMessageRegEx !== undefined) && !exception) {
+>(testcase.errorMessageRegEx !== undefined) && !exception : boolean
+>                                                         : ^^^^^^^
+>(testcase.errorMessageRegEx !== undefined) : boolean
+>                                           : ^^^^^^^
+>testcase.errorMessageRegEx !== undefined : boolean
+>                                         : ^^^^^^^
+>testcase.errorMessageRegEx : string | undefined
+>                           : ^^^^^^^^^^^^^^^^^^
+>testcase : TestCase
+>         : ^^^^^^^^
+>errorMessageRegEx : string | undefined
+>                  : ^^^^^^^^^^^^^^^^^^
+>undefined : undefined
+>          : ^^^^^^^^^
+>!exception : boolean
+>           : ^^^^^^^
+>exception : boolean
+>          : ^^^^^^^
+
+                success = false;
+>success = false : false
+>                : ^^^^^
+>success : boolean
+>        : ^^^^^^^
+>false : false
+>      : ^^^^^
+
+            } else if (!testResult) {
+>!testResult : boolean
+>            : ^^^^^^^
+>testResult : boolean
+>           : ^^^^^^^
+
+                success = false;
+>success = false : false
+>                : ^^^^^
+>success : boolean
+>        : ^^^^^^^
+>false : false
+>      : ^^^^^
+            }
+        }
+        if (success) {
+>success : boolean
+>        : ^^^^^^^
+
+        } else {
+        }
+    }
+}
+
+export var tests: TestRunner = (function () {
+>tests : TestRunner
+>      : ^^^^^^^^^^
+>(function () {    var testRunner = new TestRunner();    // First 3 are for simple harness validation    testRunner.addTest(new TestCase("Basic test", function () { return true; }));    testRunner.addTest(new TestCase("Test for any error", function () { throw new Error(); return false; }, ""));    testRunner.addTest(new TestCase("Test RegEx error message match", function () { throw new Error("Should also pass"); return false; }, "Should [also]+ pass"));    testRunner.addTest(new TestCase("Test array compare true", function () { return TestRunner.arrayCompare([1, 2, 3], [1, 2, 3]); }));    testRunner.addTest(new TestCase("Test array compare false", function () { return !TestRunner.arrayCompare([3, 2, 3], [1, 2, 3]); }));    // File detection tests    testRunner.addTest(new TestCase("Check file exists",        function () {            return FileManager.DirectoryManager.fileExists(TestFileDir + "\\Test.txt");        }));    testRunner.addTest(new TestCase("Check file doesn't exist",        function () {            return !FileManager.DirectoryManager.fileExists(TestFileDir + "\\Test2.txt");        }));    // File pattern matching tests    testRunner.addTest(new TestCase("Check text file match",        function () {            return (FileManager.FileBuffer.isTextFile("C:\\somedir\\readme.txt") &&                FileManager.FileBuffer.isTextFile("C:\\spaces path\\myapp.str") &&                FileManager.FileBuffer.isTextFile("C:\\somedir\\code.js"))        }));    testRunner.addTest(new TestCase("Check makefile match",        function () {            return FileManager.FileBuffer.isTextFile("C:\\some dir\\makefile");        }));    testRunner.addTest(new TestCase("Check binary file doesn't match",        function () {            return (!FileManager.FileBuffer.isTextFile("C:\\somedir\\app.exe") &&            !FileManager.FileBuffer.isTextFile("C:\\somedir\\my lib.dll"));        }));    // Command-line parameter tests    testRunner.addTest(new TestCase("Check App defaults",        function () {            var app = new App.App([]);            return (app.fixLines === false &&                   app.recurse === true &&                   app.lineEndings === "CRLF" &&                   app.matchPattern === undefined &&                   app.rootDirectory === ".\\" &&                   app.encodings[0] === "ascii" &&                   app.encodings[1] === "utf8nobom");        }));    testRunner.addTest(new TestCase("Check App params",        function () {            var app = new App.App(["-dir=C:\\test dir", "-lineEndings=LF", "-encodings=utf16be,ascii", "-recurse=false", "-fixlines"]);            return (app.fixLines === true &&                   app.lineEndings === "LF" &&                   app.recurse === false &&                   app.matchPattern === undefined &&                   app.rootDirectory === "C:\\test dir" &&                   app.encodings[0] === "utf16be" &&                   app.encodings[1] === "ascii" &&                   app.encodings.length === 2);        }));    // File BOM detection tests    testRunner.addTest(new TestCase("Check encoding detection no BOM",        function () {            var fb = new FileManager.FileBuffer(TestFileDir + "\\noBOM.txt");            return fb.bom === 'none' && fb.encoding === 'utf8';        }));    testRunner.addTest(new TestCase("Check encoding detection UTF8 BOM",        function () {            var fb = new FileManager.FileBuffer(TestFileDir + "\\UTF8BOM.txt");            return fb.bom === 'utf8' && fb.encoding === 'utf8';        }));    testRunner.addTest(new TestCase("Check encoding detection UTF16be BOM",        function () {            var fb = new FileManager.FileBuffer(TestFileDir + "\\UTF16BE.txt");            return fb.bom === 'utf16be' && fb.encoding === 'utf16be';        }));    testRunner.addTest(new TestCase("Check encoding detection UTF16le BOM",        function () {            var fb = new FileManager.FileBuffer(TestFileDir + "\\UTF16LE.txt");            return fb.bom === 'utf16le' && fb.encoding === 'utf16le';        }));    testRunner.addTest(new TestCase("Check encoding on 1 bytes file",        function () {            var fb = new FileManager.FileBuffer(TestFileDir + "\\1bytefile.txt");            return fb.bom === 'none' && fb.encoding === 'utf8';        }));    testRunner.addTest(new TestCase("Check encoding on 0 bytes file",        function () {            var fb = new FileManager.FileBuffer(TestFileDir + "\\0bytefile.txt");            return fb.bom === 'none' && fb.encoding === 'utf8';        }));    // UTF8 encoding tests    testRunner.addTest(new TestCase("Check byte reader",        function () {            var fb = new FileManager.FileBuffer(TestFileDir + "\\UTF8BOM.txt");            var chars = [];            for (var i = 0; i < 11; i++) {                chars.push(fb.readByte());            }            return TestRunner.arrayCompare(chars, [0x54, 0xC3, 0xA8, 0xE1, 0xB4, 0xA3, 0xE2, 0x80, 0xA0, 0x0D, 0x0A]);        }));    testRunner.addTest(new TestCase("Check UTF8 decoding",        function () {            var fb = new FileManager.FileBuffer(TestFileDir + "\\UTF8BOM.txt");            var chars = [];            for (var i = 0; i < 6; i++) {                chars.push(fb.readUtf8CodePoint());            }            return TestRunner.arrayCompare(chars, [0x0054, 0x00E8, 0x1D23, 0x2020, 0x000D, 0x000A]);        }));    testRunner.addTest(new TestCase("Check UTF8 encoding",        function () {            var fb = new FileManager.FileBuffer(20);            fb.writeUtf8Bom();            var chars = [0x0054, 0x00E8, 0x1D23, 0x2020, 0x000D, 0x000A];            for (var i in chars) {                fb.writeUtf8CodePoint(chars[i]);            }            fb.index = 0;            var bytes = [];            for (var i = 0; i < 14; i++) {                bytes.push(fb.readByte());            }            var expected = [0xEF, 0xBB, 0xBF, 0x54, 0xC3, 0xA8, 0xE1, 0xB4, 0xA3, 0xE2, 0x80, 0xA0, 0x0D, 0x0A];            return TestRunner.arrayCompare(bytes, expected);        }));    // Test reading and writing files    testRunner.addTest(new TestCase("Check saving a file",        function () {            var filename = TestFileDir + "\\tmpUTF16LE.txt";            var fb = new FileManager.FileBuffer(14);            fb.writeUtf16leBom();            var chars = [0x0054, 0x00E8, 0x1D23, 0x2020, 0x000D, 0x000A];            chars.forEach(function (val) { fb.writeUtf16CodePoint(val, false); });            fb.save(filename);            var savedFile = new FileManager.FileBuffer(filename);            if (savedFile.encoding !== 'utf16le') {                throw Error("Incorrect encoding");            }            var expectedBytes = [0xFF, 0xFE, 0x54, 0x00, 0xE8, 0x00, 0x23, 0x1D, 0x20, 0x20, 0x0D, 0x00, 0x0A, 0x00]            savedFile.index = 0;            expectedBytes.forEach(function (val) {                var byteVal = savedFile.readByte();                if (byteVal !== val) {                    throw Error("Incorrect byte value");                }            });            return true;        }));    testRunner.addTest(new TestCase("Check reading past buffer asserts",    function () {        var fb = new FileManager.FileBuffer(TestFileDir + "\\UTF8BOM.txt");        var result = fb.readByte(200);        return true;    }, "read beyond buffer length"));    testRunner.addTest(new TestCase("Check writing past buffer asserts",    function () {        var fb = new FileManager.FileBuffer(TestFileDir + "\\UTF8BOM.txt");        fb.writeByte(5, 200);        return true;    }, "write beyond buffer length"));    // Non-BMP unicode char tests    testRunner.addTest(new TestCase("Read non-BMP utf16 chars",        function () {            var savedFile = new FileManager.FileBuffer(TestFileDir + "\\utf16leNonBmp.txt");            if (savedFile.encoding !== 'utf16le') {                throw Error("Incorrect encoding");            }            var codePoints = [];            for (var i = 0; i < 6; i++) {                codePoints.push(savedFile.readUtf16CodePoint(false));            }            var expectedCodePoints = [0x10480, 0x10481, 0x10482, 0x54, 0x68, 0x69];            return TestRunner.arrayCompare(codePoints, expectedCodePoints);        }));    testRunner.addTest(new TestCase("Read non-BMP utf8 chars",        function () {            var savedFile = new FileManager.FileBuffer(TestFileDir + "\\utf8NonBmp.txt");            if (savedFile.encoding !== 'utf8') {                throw Error("Incorrect encoding");            }            var codePoints = [];            for (var i = 0; i < 6; i++) {                codePoints.push(savedFile.readUtf8CodePoint());            }            var expectedCodePoints = [0x10480, 0x10481, 0x10482, 0x54, 0x68, 0x69];            return TestRunner.arrayCompare(codePoints, expectedCodePoints);        }));    testRunner.addTest(new TestCase("Write non-BMP utf8 chars",        function () {            var filename = TestFileDir + "\\tmpUTF8nonBmp.txt";            var fb = new FileManager.FileBuffer(15);            var chars = [0x10480, 0x10481, 0x10482, 0x54, 0x68, 0x69];            chars.forEach(function (val) { fb.writeUtf8CodePoint(val); });            fb.save(filename);            var savedFile = new FileManager.FileBuffer(filename);            if (savedFile.encoding !== 'utf8') {                throw Error("Incorrect encoding");            }            var expectedBytes = [0xF0, 0x90, 0x92, 0x80, 0xF0, 0x90, 0x92, 0x81, 0xF0, 0x90, 0x92, 0x82, 0x54, 0x68, 0x69];            expectedBytes.forEach(function (val) {                var byteVal = savedFile.readByte();                if (byteVal !== val) {                    throw Error("Incorrect byte value");                }            });            return true;        }));    testRunner.addTest(new TestCase("Test invalid lead UTF8 byte",        function () {            var filename = TestFileDir + "\\utf8BadLeadByte.txt";            var fb = new FileManager.FileBuffer(filename);            return true;        }, "Invalid UTF8 byte sequence at index: 4"));    testRunner.addTest(new TestCase("Test invalid tail UTF8 byte",        function () {            var filename = TestFileDir + "\\utf8InvalidTail.txt";            var fb = new FileManager.FileBuffer(filename);            return true;        }, "Trailing byte invalid at index: 8"));    testRunner.addTest(new TestCase("Test ANSI fails validation",        function () {            var filename = TestFileDir + "\\ansi.txt";            var fb = new FileManager.FileBuffer(filename);            return true;        }, "Trailing byte invalid at index: 6"));    testRunner.addTest(new TestCase("Test UTF-16LE with invalid surrogate trail fails",        function () {            var filename = TestFileDir + "\\utf16leInvalidSurrogate.txt";            var fb = new FileManager.FileBuffer(filename);            return true;        }, "Trail surrogate has an invalid value"));    testRunner.addTest(new TestCase("Test UTF-16BE with invalid surrogate head fails",        function () {            var filename = TestFileDir + "\\UTF16BEInvalidSurrogate.txt";            var fb = new FileManager.FileBuffer(filename);            return true;        }, "Byte sequence starts with a trail surrogate"));    testRunner.addTest(new TestCase("Test UTF-16LE with missing trail surrogate fails",        function () {            var filename = TestFileDir + "\\utf16leMissingTrailSurrogate.txt";            var fb = new FileManager.FileBuffer(filename);            return true;        }, "Trail surrogate has an invalid value"));    // Count of CRs & LFs    testRunner.addTest(new TestCase("Count character occurrences",        function () {            var filename = TestFileDir + "\\charCountASCII.txt";            var fb = new FileManager.FileBuffer(filename);            var result = (fb.countCR === 5 && fb.countLF === 4 && fb.countCRLF === 5 && fb.countHT === 3);            return result;        }));    // Control characters in text    testRunner.addTest(new TestCase("Test file with control character",        function () {            var filename = TestFileDir + "\\controlChar.txt";            var fb = new FileManager.FileBuffer(filename);            return true;        }, "Codepoint at index: 3 has control value: 8"));    return testRunner;})() : TestRunner
+>                                                                                                                                                                                                                                                                                                                                                                                                                                                                                                                                                                                                                                                                                                                                                                                                                                                                                                                                                                                                                                                                                                                                                                                                                                                                                                                                                                                                                                                                                                                                                                                                                                                                                                                                                                                                                                                                                                                                                                                                                                                                                                                                                                                                                                                                                                                                                                                                                                                                                                                                                                                                                                                                                                                                                                                                                                                                                                                                                                                                                                                                                                                                                                                                                                                                                                                                                                                                                                                                                                                                                                                                                                                                                                                                                                                                                                                                                                                                                                                                                                                                                                                                                                                                                                                                                                                                                                                                                                                                                                                                                                                                                                                                                                                                                                                                                                                                                                                                                                                                                                                                                                                                                                                                                                                                                                                                                                                                                                                                                                                                                                                                                                                                                                                                                                                                                                                                                                                                                                                                                                                                                                                                                                                                                                                                                                                                                                                                                                                                                                                                                                                                                                                                                                                                                                                                                                                                                                                                                                                                                                                                                                                                                                                                                                                                                                                                                                                                                                                                                                                                                                                                                                                                                                                                                                                                                                                                                                                                                                                                                                                                                                                                                                                                                                                                                                                                                                                                                                                                                                                                                                                                                                                                                                                                                                                                                                                                                                                                                                                                                                                                                                                                                                                                                                                                                                                                                                                                                                                                                                                                                                                                                                                                                                                                                                                                                                                                                                                                                                                                                                                                                                                                                                                                                                                                                                                                                                                                                                                                                                                                                                                                                                                                                                                                                                                                                                                                                                                                                                                                                                                                                                                                                                                                                                                                                                                                                                                                                                                                                                                                                                                                                                                                                                                                                                                                                                                                                                                                                                                                                                                                                                                                                                                                                                                                                                                                                                                                                                                                                                                                                                                                                                                                                                                                                                                                                          : ^^^^^^^^^^
+>(function () {    var testRunner = new TestRunner();    // First 3 are for simple harness validation    testRunner.addTest(new TestCase("Basic test", function () { return true; }));    testRunner.addTest(new TestCase("Test for any error", function () { throw new Error(); return false; }, ""));    testRunner.addTest(new TestCase("Test RegEx error message match", function () { throw new Error("Should also pass"); return false; }, "Should [also]+ pass"));    testRunner.addTest(new TestCase("Test array compare true", function () { return TestRunner.arrayCompare([1, 2, 3], [1, 2, 3]); }));    testRunner.addTest(new TestCase("Test array compare false", function () { return !TestRunner.arrayCompare([3, 2, 3], [1, 2, 3]); }));    // File detection tests    testRunner.addTest(new TestCase("Check file exists",        function () {            return FileManager.DirectoryManager.fileExists(TestFileDir + "\\Test.txt");        }));    testRunner.addTest(new TestCase("Check file doesn't exist",        function () {            return !FileManager.DirectoryManager.fileExists(TestFileDir + "\\Test2.txt");        }));    // File pattern matching tests    testRunner.addTest(new TestCase("Check text file match",        function () {            return (FileManager.FileBuffer.isTextFile("C:\\somedir\\readme.txt") &&                FileManager.FileBuffer.isTextFile("C:\\spaces path\\myapp.str") &&                FileManager.FileBuffer.isTextFile("C:\\somedir\\code.js"))        }));    testRunner.addTest(new TestCase("Check makefile match",        function () {            return FileManager.FileBuffer.isTextFile("C:\\some dir\\makefile");        }));    testRunner.addTest(new TestCase("Check binary file doesn't match",        function () {            return (!FileManager.FileBuffer.isTextFile("C:\\somedir\\app.exe") &&            !FileManager.FileBuffer.isTextFile("C:\\somedir\\my lib.dll"));        }));    // Command-line parameter tests    testRunner.addTest(new TestCase("Check App defaults",        function () {            var app = new App.App([]);            return (app.fixLines === false &&                   app.recurse === true &&                   app.lineEndings === "CRLF" &&                   app.matchPattern === undefined &&                   app.rootDirectory === ".\\" &&                   app.encodings[0] === "ascii" &&                   app.encodings[1] === "utf8nobom");        }));    testRunner.addTest(new TestCase("Check App params",        function () {            var app = new App.App(["-dir=C:\\test dir", "-lineEndings=LF", "-encodings=utf16be,ascii", "-recurse=false", "-fixlines"]);            return (app.fixLines === true &&                   app.lineEndings === "LF" &&                   app.recurse === false &&                   app.matchPattern === undefined &&                   app.rootDirectory === "C:\\test dir" &&                   app.encodings[0] === "utf16be" &&                   app.encodings[1] === "ascii" &&                   app.encodings.length === 2);        }));    // File BOM detection tests    testRunner.addTest(new TestCase("Check encoding detection no BOM",        function () {            var fb = new FileManager.FileBuffer(TestFileDir + "\\noBOM.txt");            return fb.bom === 'none' && fb.encoding === 'utf8';        }));    testRunner.addTest(new TestCase("Check encoding detection UTF8 BOM",        function () {            var fb = new FileManager.FileBuffer(TestFileDir + "\\UTF8BOM.txt");            return fb.bom === 'utf8' && fb.encoding === 'utf8';        }));    testRunner.addTest(new TestCase("Check encoding detection UTF16be BOM",        function () {            var fb = new FileManager.FileBuffer(TestFileDir + "\\UTF16BE.txt");            return fb.bom === 'utf16be' && fb.encoding === 'utf16be';        }));    testRunner.addTest(new TestCase("Check encoding detection UTF16le BOM",        function () {            var fb = new FileManager.FileBuffer(TestFileDir + "\\UTF16LE.txt");            return fb.bom === 'utf16le' && fb.encoding === 'utf16le';        }));    testRunner.addTest(new TestCase("Check encoding on 1 bytes file",        function () {            var fb = new FileManager.FileBuffer(TestFileDir + "\\1bytefile.txt");            return fb.bom === 'none' && fb.encoding === 'utf8';        }));    testRunner.addTest(new TestCase("Check encoding on 0 bytes file",        function () {            var fb = new FileManager.FileBuffer(TestFileDir + "\\0bytefile.txt");            return fb.bom === 'none' && fb.encoding === 'utf8';        }));    // UTF8 encoding tests    testRunner.addTest(new TestCase("Check byte reader",        function () {            var fb = new FileManager.FileBuffer(TestFileDir + "\\UTF8BOM.txt");            var chars = [];            for (var i = 0; i < 11; i++) {                chars.push(fb.readByte());            }            return TestRunner.arrayCompare(chars, [0x54, 0xC3, 0xA8, 0xE1, 0xB4, 0xA3, 0xE2, 0x80, 0xA0, 0x0D, 0x0A]);        }));    testRunner.addTest(new TestCase("Check UTF8 decoding",        function () {            var fb = new FileManager.FileBuffer(TestFileDir + "\\UTF8BOM.txt");            var chars = [];            for (var i = 0; i < 6; i++) {                chars.push(fb.readUtf8CodePoint());            }            return TestRunner.arrayCompare(chars, [0x0054, 0x00E8, 0x1D23, 0x2020, 0x000D, 0x000A]);        }));    testRunner.addTest(new TestCase("Check UTF8 encoding",        function () {            var fb = new FileManager.FileBuffer(20);            fb.writeUtf8Bom();            var chars = [0x0054, 0x00E8, 0x1D23, 0x2020, 0x000D, 0x000A];            for (var i in chars) {                fb.writeUtf8CodePoint(chars[i]);            }            fb.index = 0;            var bytes = [];            for (var i = 0; i < 14; i++) {                bytes.push(fb.readByte());            }            var expected = [0xEF, 0xBB, 0xBF, 0x54, 0xC3, 0xA8, 0xE1, 0xB4, 0xA3, 0xE2, 0x80, 0xA0, 0x0D, 0x0A];            return TestRunner.arrayCompare(bytes, expected);        }));    // Test reading and writing files    testRunner.addTest(new TestCase("Check saving a file",        function () {            var filename = TestFileDir + "\\tmpUTF16LE.txt";            var fb = new FileManager.FileBuffer(14);            fb.writeUtf16leBom();            var chars = [0x0054, 0x00E8, 0x1D23, 0x2020, 0x000D, 0x000A];            chars.forEach(function (val) { fb.writeUtf16CodePoint(val, false); });            fb.save(filename);            var savedFile = new FileManager.FileBuffer(filename);            if (savedFile.encoding !== 'utf16le') {                throw Error("Incorrect encoding");            }            var expectedBytes = [0xFF, 0xFE, 0x54, 0x00, 0xE8, 0x00, 0x23, 0x1D, 0x20, 0x20, 0x0D, 0x00, 0x0A, 0x00]            savedFile.index = 0;            expectedBytes.forEach(function (val) {                var byteVal = savedFile.readByte();                if (byteVal !== val) {                    throw Error("Incorrect byte value");                }            });            return true;        }));    testRunner.addTest(new TestCase("Check reading past buffer asserts",    function () {        var fb = new FileManager.FileBuffer(TestFileDir + "\\UTF8BOM.txt");        var result = fb.readByte(200);        return true;    }, "read beyond buffer length"));    testRunner.addTest(new TestCase("Check writing past buffer asserts",    function () {        var fb = new FileManager.FileBuffer(TestFileDir + "\\UTF8BOM.txt");        fb.writeByte(5, 200);        return true;    }, "write beyond buffer length"));    // Non-BMP unicode char tests    testRunner.addTest(new TestCase("Read non-BMP utf16 chars",        function () {            var savedFile = new FileManager.FileBuffer(TestFileDir + "\\utf16leNonBmp.txt");            if (savedFile.encoding !== 'utf16le') {                throw Error("Incorrect encoding");            }            var codePoints = [];            for (var i = 0; i < 6; i++) {                codePoints.push(savedFile.readUtf16CodePoint(false));            }            var expectedCodePoints = [0x10480, 0x10481, 0x10482, 0x54, 0x68, 0x69];            return TestRunner.arrayCompare(codePoints, expectedCodePoints);        }));    testRunner.addTest(new TestCase("Read non-BMP utf8 chars",        function () {            var savedFile = new FileManager.FileBuffer(TestFileDir + "\\utf8NonBmp.txt");            if (savedFile.encoding !== 'utf8') {                throw Error("Incorrect encoding");            }            var codePoints = [];            for (var i = 0; i < 6; i++) {                codePoints.push(savedFile.readUtf8CodePoint());            }            var expectedCodePoints = [0x10480, 0x10481, 0x10482, 0x54, 0x68, 0x69];            return TestRunner.arrayCompare(codePoints, expectedCodePoints);        }));    testRunner.addTest(new TestCase("Write non-BMP utf8 chars",        function () {            var filename = TestFileDir + "\\tmpUTF8nonBmp.txt";            var fb = new FileManager.FileBuffer(15);            var chars = [0x10480, 0x10481, 0x10482, 0x54, 0x68, 0x69];            chars.forEach(function (val) { fb.writeUtf8CodePoint(val); });            fb.save(filename);            var savedFile = new FileManager.FileBuffer(filename);            if (savedFile.encoding !== 'utf8') {                throw Error("Incorrect encoding");            }            var expectedBytes = [0xF0, 0x90, 0x92, 0x80, 0xF0, 0x90, 0x92, 0x81, 0xF0, 0x90, 0x92, 0x82, 0x54, 0x68, 0x69];            expectedBytes.forEach(function (val) {                var byteVal = savedFile.readByte();                if (byteVal !== val) {                    throw Error("Incorrect byte value");                }            });            return true;        }));    testRunner.addTest(new TestCase("Test invalid lead UTF8 byte",        function () {            var filename = TestFileDir + "\\utf8BadLeadByte.txt";            var fb = new FileManager.FileBuffer(filename);            return true;        }, "Invalid UTF8 byte sequence at index: 4"));    testRunner.addTest(new TestCase("Test invalid tail UTF8 byte",        function () {            var filename = TestFileDir + "\\utf8InvalidTail.txt";            var fb = new FileManager.FileBuffer(filename);            return true;        }, "Trailing byte invalid at index: 8"));    testRunner.addTest(new TestCase("Test ANSI fails validation",        function () {            var filename = TestFileDir + "\\ansi.txt";            var fb = new FileManager.FileBuffer(filename);            return true;        }, "Trailing byte invalid at index: 6"));    testRunner.addTest(new TestCase("Test UTF-16LE with invalid surrogate trail fails",        function () {            var filename = TestFileDir + "\\utf16leInvalidSurrogate.txt";            var fb = new FileManager.FileBuffer(filename);            return true;        }, "Trail surrogate has an invalid value"));    testRunner.addTest(new TestCase("Test UTF-16BE with invalid surrogate head fails",        function () {            var filename = TestFileDir + "\\UTF16BEInvalidSurrogate.txt";            var fb = new FileManager.FileBuffer(filename);            return true;        }, "Byte sequence starts with a trail surrogate"));    testRunner.addTest(new TestCase("Test UTF-16LE with missing trail surrogate fails",        function () {            var filename = TestFileDir + "\\utf16leMissingTrailSurrogate.txt";            var fb = new FileManager.FileBuffer(filename);            return true;        }, "Trail surrogate has an invalid value"));    // Count of CRs & LFs    testRunner.addTest(new TestCase("Count character occurrences",        function () {            var filename = TestFileDir + "\\charCountASCII.txt";            var fb = new FileManager.FileBuffer(filename);            var result = (fb.countCR === 5 && fb.countLF === 4 && fb.countCRLF === 5 && fb.countHT === 3);            return result;        }));    // Control characters in text    testRunner.addTest(new TestCase("Test file with control character",        function () {            var filename = TestFileDir + "\\controlChar.txt";            var fb = new FileManager.FileBuffer(filename);            return true;        }, "Codepoint at index: 3 has control value: 8"));    return testRunner;}) : () => TestRunner
+>                                                                                                                                                                                                                                                                                                                                                                                                                                                                                                                                                                                                                                                                                                                                                                                                                                                                                                                                                                                                                                                                                                                                                                                                                                                                                                                                                                                                                                                                                                                                                                                                                                                                                                                                                                                                                                                                                                                                                                                                                                                                                                                                                                                                                                                                                                                                                                                                                                                                                                                                                                                                                                                                                                                                                                                                                                                                                                                                                                                                                                                                                                                                                                                                                                                                                                                                                                                                                                                                                                                                                                                                                                                                                                                                                                                                                                                                                                                                                                                                                                                                                                                                                                                                                                                                                                                                                                                                                                                                                                                                                                                                                                                                                                                                                                                                                                                                                                                                                                                                                                                                                                                                                                                                                                                                                                                                                                                                                                                                                                                                                                                                                                                                                                                                                                                                                                                                                                                                                                                                                                                                                                                                                                                                                                                                                                                                                                                                                                                                                                                                                                                                                                                                                                                                                                                                                                                                                                                                                                                                                                                                                                                                                                                                                                                                                                                                                                                                                                                                                                                                                                                                                                                                                                                                                                                                                                                                                                                                                                                                                                                                                                                                                                                                                                                                                                                                                                                                                                                                                                                                                                                                                                                                                                                                                                                                                                                                                                                                                                                                                                                                                                                                                                                                                                                                                                                                                                                                                                                                                                                                                                                                                                                                                                                                                                                                                                                                                                                                                                                                                                                                                                                                                                                                                                                                                                                                                                                                                                                                                                                                                                                                                                                                                                                                                                                                                                                                                                                                                                                                                                                                                                                                                                                                                                                                                                                                                                                                                                                                                                                                                                                                                                                                                                                                                                                                                                                                                                                                                                                                                                                                                                                                                                                                                                                                                                                                                                                                                                                                                                                                                                                                                                                                                                                                                                                                                        : ^^^^^^^^^^^^^^^^
+>function () {    var testRunner = new TestRunner();    // First 3 are for simple harness validation    testRunner.addTest(new TestCase("Basic test", function () { return true; }));    testRunner.addTest(new TestCase("Test for any error", function () { throw new Error(); return false; }, ""));    testRunner.addTest(new TestCase("Test RegEx error message match", function () { throw new Error("Should also pass"); return false; }, "Should [also]+ pass"));    testRunner.addTest(new TestCase("Test array compare true", function () { return TestRunner.arrayCompare([1, 2, 3], [1, 2, 3]); }));    testRunner.addTest(new TestCase("Test array compare false", function () { return !TestRunner.arrayCompare([3, 2, 3], [1, 2, 3]); }));    // File detection tests    testRunner.addTest(new TestCase("Check file exists",        function () {            return FileManager.DirectoryManager.fileExists(TestFileDir + "\\Test.txt");        }));    testRunner.addTest(new TestCase("Check file doesn't exist",        function () {            return !FileManager.DirectoryManager.fileExists(TestFileDir + "\\Test2.txt");        }));    // File pattern matching tests    testRunner.addTest(new TestCase("Check text file match",        function () {            return (FileManager.FileBuffer.isTextFile("C:\\somedir\\readme.txt") &&                FileManager.FileBuffer.isTextFile("C:\\spaces path\\myapp.str") &&                FileManager.FileBuffer.isTextFile("C:\\somedir\\code.js"))        }));    testRunner.addTest(new TestCase("Check makefile match",        function () {            return FileManager.FileBuffer.isTextFile("C:\\some dir\\makefile");        }));    testRunner.addTest(new TestCase("Check binary file doesn't match",        function () {            return (!FileManager.FileBuffer.isTextFile("C:\\somedir\\app.exe") &&            !FileManager.FileBuffer.isTextFile("C:\\somedir\\my lib.dll"));        }));    // Command-line parameter tests    testRunner.addTest(new TestCase("Check App defaults",        function () {            var app = new App.App([]);            return (app.fixLines === false &&                   app.recurse === true &&                   app.lineEndings === "CRLF" &&                   app.matchPattern === undefined &&                   app.rootDirectory === ".\\" &&                   app.encodings[0] === "ascii" &&                   app.encodings[1] === "utf8nobom");        }));    testRunner.addTest(new TestCase("Check App params",        function () {            var app = new App.App(["-dir=C:\\test dir", "-lineEndings=LF", "-encodings=utf16be,ascii", "-recurse=false", "-fixlines"]);            return (app.fixLines === true &&                   app.lineEndings === "LF" &&                   app.recurse === false &&                   app.matchPattern === undefined &&                   app.rootDirectory === "C:\\test dir" &&                   app.encodings[0] === "utf16be" &&                   app.encodings[1] === "ascii" &&                   app.encodings.length === 2);        }));    // File BOM detection tests    testRunner.addTest(new TestCase("Check encoding detection no BOM",        function () {            var fb = new FileManager.FileBuffer(TestFileDir + "\\noBOM.txt");            return fb.bom === 'none' && fb.encoding === 'utf8';        }));    testRunner.addTest(new TestCase("Check encoding detection UTF8 BOM",        function () {            var fb = new FileManager.FileBuffer(TestFileDir + "\\UTF8BOM.txt");            return fb.bom === 'utf8' && fb.encoding === 'utf8';        }));    testRunner.addTest(new TestCase("Check encoding detection UTF16be BOM",        function () {            var fb = new FileManager.FileBuffer(TestFileDir + "\\UTF16BE.txt");            return fb.bom === 'utf16be' && fb.encoding === 'utf16be';        }));    testRunner.addTest(new TestCase("Check encoding detection UTF16le BOM",        function () {            var fb = new FileManager.FileBuffer(TestFileDir + "\\UTF16LE.txt");            return fb.bom === 'utf16le' && fb.encoding === 'utf16le';        }));    testRunner.addTest(new TestCase("Check encoding on 1 bytes file",        function () {            var fb = new FileManager.FileBuffer(TestFileDir + "\\1bytefile.txt");            return fb.bom === 'none' && fb.encoding === 'utf8';        }));    testRunner.addTest(new TestCase("Check encoding on 0 bytes file",        function () {            var fb = new FileManager.FileBuffer(TestFileDir + "\\0bytefile.txt");            return fb.bom === 'none' && fb.encoding === 'utf8';        }));    // UTF8 encoding tests    testRunner.addTest(new TestCase("Check byte reader",        function () {            var fb = new FileManager.FileBuffer(TestFileDir + "\\UTF8BOM.txt");            var chars = [];            for (var i = 0; i < 11; i++) {                chars.push(fb.readByte());            }            return TestRunner.arrayCompare(chars, [0x54, 0xC3, 0xA8, 0xE1, 0xB4, 0xA3, 0xE2, 0x80, 0xA0, 0x0D, 0x0A]);        }));    testRunner.addTest(new TestCase("Check UTF8 decoding",        function () {            var fb = new FileManager.FileBuffer(TestFileDir + "\\UTF8BOM.txt");            var chars = [];            for (var i = 0; i < 6; i++) {                chars.push(fb.readUtf8CodePoint());            }            return TestRunner.arrayCompare(chars, [0x0054, 0x00E8, 0x1D23, 0x2020, 0x000D, 0x000A]);        }));    testRunner.addTest(new TestCase("Check UTF8 encoding",        function () {            var fb = new FileManager.FileBuffer(20);            fb.writeUtf8Bom();            var chars = [0x0054, 0x00E8, 0x1D23, 0x2020, 0x000D, 0x000A];            for (var i in chars) {                fb.writeUtf8CodePoint(chars[i]);            }            fb.index = 0;            var bytes = [];            for (var i = 0; i < 14; i++) {                bytes.push(fb.readByte());            }            var expected = [0xEF, 0xBB, 0xBF, 0x54, 0xC3, 0xA8, 0xE1, 0xB4, 0xA3, 0xE2, 0x80, 0xA0, 0x0D, 0x0A];            return TestRunner.arrayCompare(bytes, expected);        }));    // Test reading and writing files    testRunner.addTest(new TestCase("Check saving a file",        function () {            var filename = TestFileDir + "\\tmpUTF16LE.txt";            var fb = new FileManager.FileBuffer(14);            fb.writeUtf16leBom();            var chars = [0x0054, 0x00E8, 0x1D23, 0x2020, 0x000D, 0x000A];            chars.forEach(function (val) { fb.writeUtf16CodePoint(val, false); });            fb.save(filename);            var savedFile = new FileManager.FileBuffer(filename);            if (savedFile.encoding !== 'utf16le') {                throw Error("Incorrect encoding");            }            var expectedBytes = [0xFF, 0xFE, 0x54, 0x00, 0xE8, 0x00, 0x23, 0x1D, 0x20, 0x20, 0x0D, 0x00, 0x0A, 0x00]            savedFile.index = 0;            expectedBytes.forEach(function (val) {                var byteVal = savedFile.readByte();                if (byteVal !== val) {                    throw Error("Incorrect byte value");                }            });            return true;        }));    testRunner.addTest(new TestCase("Check reading past buffer asserts",    function () {        var fb = new FileManager.FileBuffer(TestFileDir + "\\UTF8BOM.txt");        var result = fb.readByte(200);        return true;    }, "read beyond buffer length"));    testRunner.addTest(new TestCase("Check writing past buffer asserts",    function () {        var fb = new FileManager.FileBuffer(TestFileDir + "\\UTF8BOM.txt");        fb.writeByte(5, 200);        return true;    }, "write beyond buffer length"));    // Non-BMP unicode char tests    testRunner.addTest(new TestCase("Read non-BMP utf16 chars",        function () {            var savedFile = new FileManager.FileBuffer(TestFileDir + "\\utf16leNonBmp.txt");            if (savedFile.encoding !== 'utf16le') {                throw Error("Incorrect encoding");            }            var codePoints = [];            for (var i = 0; i < 6; i++) {                codePoints.push(savedFile.readUtf16CodePoint(false));            }            var expectedCodePoints = [0x10480, 0x10481, 0x10482, 0x54, 0x68, 0x69];            return TestRunner.arrayCompare(codePoints, expectedCodePoints);        }));    testRunner.addTest(new TestCase("Read non-BMP utf8 chars",        function () {            var savedFile = new FileManager.FileBuffer(TestFileDir + "\\utf8NonBmp.txt");            if (savedFile.encoding !== 'utf8') {                throw Error("Incorrect encoding");            }            var codePoints = [];            for (var i = 0; i < 6; i++) {                codePoints.push(savedFile.readUtf8CodePoint());            }            var expectedCodePoints = [0x10480, 0x10481, 0x10482, 0x54, 0x68, 0x69];            return TestRunner.arrayCompare(codePoints, expectedCodePoints);        }));    testRunner.addTest(new TestCase("Write non-BMP utf8 chars",        function () {            var filename = TestFileDir + "\\tmpUTF8nonBmp.txt";            var fb = new FileManager.FileBuffer(15);            var chars = [0x10480, 0x10481, 0x10482, 0x54, 0x68, 0x69];            chars.forEach(function (val) { fb.writeUtf8CodePoint(val); });            fb.save(filename);            var savedFile = new FileManager.FileBuffer(filename);            if (savedFile.encoding !== 'utf8') {                throw Error("Incorrect encoding");            }            var expectedBytes = [0xF0, 0x90, 0x92, 0x80, 0xF0, 0x90, 0x92, 0x81, 0xF0, 0x90, 0x92, 0x82, 0x54, 0x68, 0x69];            expectedBytes.forEach(function (val) {                var byteVal = savedFile.readByte();                if (byteVal !== val) {                    throw Error("Incorrect byte value");                }            });            return true;        }));    testRunner.addTest(new TestCase("Test invalid lead UTF8 byte",        function () {            var filename = TestFileDir + "\\utf8BadLeadByte.txt";            var fb = new FileManager.FileBuffer(filename);            return true;        }, "Invalid UTF8 byte sequence at index: 4"));    testRunner.addTest(new TestCase("Test invalid tail UTF8 byte",        function () {            var filename = TestFileDir + "\\utf8InvalidTail.txt";            var fb = new FileManager.FileBuffer(filename);            return true;        }, "Trailing byte invalid at index: 8"));    testRunner.addTest(new TestCase("Test ANSI fails validation",        function () {            var filename = TestFileDir + "\\ansi.txt";            var fb = new FileManager.FileBuffer(filename);            return true;        }, "Trailing byte invalid at index: 6"));    testRunner.addTest(new TestCase("Test UTF-16LE with invalid surrogate trail fails",        function () {            var filename = TestFileDir + "\\utf16leInvalidSurrogate.txt";            var fb = new FileManager.FileBuffer(filename);            return true;        }, "Trail surrogate has an invalid value"));    testRunner.addTest(new TestCase("Test UTF-16BE with invalid surrogate head fails",        function () {            var filename = TestFileDir + "\\UTF16BEInvalidSurrogate.txt";            var fb = new FileManager.FileBuffer(filename);            return true;        }, "Byte sequence starts with a trail surrogate"));    testRunner.addTest(new TestCase("Test UTF-16LE with missing trail surrogate fails",        function () {            var filename = TestFileDir + "\\utf16leMissingTrailSurrogate.txt";            var fb = new FileManager.FileBuffer(filename);            return true;        }, "Trail surrogate has an invalid value"));    // Count of CRs & LFs    testRunner.addTest(new TestCase("Count character occurrences",        function () {            var filename = TestFileDir + "\\charCountASCII.txt";            var fb = new FileManager.FileBuffer(filename);            var result = (fb.countCR === 5 && fb.countLF === 4 && fb.countCRLF === 5 && fb.countHT === 3);            return result;        }));    // Control characters in text    testRunner.addTest(new TestCase("Test file with control character",        function () {            var filename = TestFileDir + "\\controlChar.txt";            var fb = new FileManager.FileBuffer(filename);            return true;        }, "Codepoint at index: 3 has control value: 8"));    return testRunner;} : () => TestRunner
+>                                                                                                                                                                                                                                                                                                                                                                                                                                                                                                                                                                                                                                                                                                                                                                                                                                                                                                                                                                                                                                                                                                                                                                                                                                                                                                                                                                                                                                                                                                                                                                                                                                                                                                                                                                                                                                                                                                                                                                                                                                                                                                                                                                                                                                                                                                                                                                                                                                                                                                                                                                                                                                                                                                                                                                                                                                                                                                                                                                                                                                                                                                                                                                                                                                                                                                                                                                                                                                                                                                                                                                                                                                                                                                                                                                                                                                                                                                                                                                                                                                                                                                                                                                                                                                                                                                                                                                                                                                                                                                                                                                                                                                                                                                                                                                                                                                                                                                                                                                                                                                                                                                                                                                                                                                                                                                                                                                                                                                                                                                                                                                                                                                                                                                                                                                                                                                                                                                                                                                                                                                                                                                                                                                                                                                                                                                                                                                                                                                                                                                                                                                                                                                                                                                                                                                                                                                                                                                                                                                                                                                                                                                                                                                                                                                                                                                                                                                                                                                                                                                                                                                                                                                                                                                                                                                                                                                                                                                                                                                                                                                                                                                                                                                                                                                                                                                                                                                                                                                                                                                                                                                                                                                                                                                                                                                                                                                                                                                                                                                                                                                                                                                                                                                                                                                                                                                                                                                                                                                                                                                                                                                                                                                                                                                                                                                                                                                                                                                                                                                                                                                                                                                                                                                                                                                                                                                                                                                                                                                                                                                                                                                                                                                                                                                                                                                                                                                                                                                                                                                                                                                                                                                                                                                                                                                                                                                                                                                                                                                                                                                                                                                                                                                                                                                                                                                                                                                                                                                                                                                                                                                                                                                                                                                                                                                                                                                                                                                                                                                                                                                                                                                                                                                                                                                                                                                                                                      : ^^^^^^^^^^^^^^^^
+
+    var testRunner = new TestRunner();
+>testRunner : TestRunner
+>           : ^^^^^^^^^^
+>new TestRunner() : TestRunner
+>                 : ^^^^^^^^^^
+>TestRunner : typeof TestRunner
+>           : ^^^^^^^^^^^^^^^^^
+
+    // First 3 are for simple harness validation
+    testRunner.addTest(new TestCase("Basic test", function () { return true; }));
+>testRunner.addTest(new TestCase("Basic test", function () { return true; })) : void
+>                                                                             : ^^^^
+>testRunner.addTest : (test: TestCase) => void
+>                   : ^^^^^^^^^^^^^^^^^^^^^^^^
+>testRunner : TestRunner
+>           : ^^^^^^^^^^
+>addTest : (test: TestCase) => void
+>        : ^^^^^^^^^^^^^^^^^^^^^^^^
+>new TestCase("Basic test", function () { return true; }) : TestCase
+>                                                         : ^^^^^^^^
+>TestCase : typeof TestCase
+>         : ^^^^^^^^^^^^^^^
+>"Basic test" : "Basic test"
+>             : ^^^^^^^^^^^^
+>function () { return true; } : () => true
+>                             : ^^^^^^^^^^
+>true : true
+>     : ^^^^
+
+    testRunner.addTest(new TestCase("Test for any error", function () { throw new Error(); return false; }, ""));
+>testRunner.addTest(new TestCase("Test for any error", function () { throw new Error(); return false; }, "")) : void
+>                                                                                                             : ^^^^
+>testRunner.addTest : (test: TestCase) => void
+>                   : ^^^^^^^^^^^^^^^^^^^^^^^^
+>testRunner : TestRunner
+>           : ^^^^^^^^^^
+>addTest : (test: TestCase) => void
+>        : ^^^^^^^^^^^^^^^^^^^^^^^^
+>new TestCase("Test for any error", function () { throw new Error(); return false; }, "") : TestCase
+>                                                                                         : ^^^^^^^^
+>TestCase : typeof TestCase
+>         : ^^^^^^^^^^^^^^^
+>"Test for any error" : "Test for any error"
+>                     : ^^^^^^^^^^^^^^^^^^^^
+>function () { throw new Error(); return false; } : () => false
+>                                                 : ^^^^^^^^^^^
+>new Error() : Error
+>            : ^^^^^
+>Error : ErrorConstructor
+>      : ^^^^^^^^^^^^^^^^
+>false : false
+>      : ^^^^^
+>"" : ""
+>   : ^^
+
+    testRunner.addTest(new TestCase("Test RegEx error message match", function () { throw new Error("Should also pass"); return false; }, "Should [also]+ pass"));
+>testRunner.addTest(new TestCase("Test RegEx error message match", function () { throw new Error("Should also pass"); return false; }, "Should [also]+ pass")) : void
+>                                                                                                                                                              : ^^^^
+>testRunner.addTest : (test: TestCase) => void
+>                   : ^^^^^^^^^^^^^^^^^^^^^^^^
+>testRunner : TestRunner
+>           : ^^^^^^^^^^
+>addTest : (test: TestCase) => void
+>        : ^^^^^^^^^^^^^^^^^^^^^^^^
+>new TestCase("Test RegEx error message match", function () { throw new Error("Should also pass"); return false; }, "Should [also]+ pass") : TestCase
+>                                                                                                                                          : ^^^^^^^^
+>TestCase : typeof TestCase
+>         : ^^^^^^^^^^^^^^^
+>"Test RegEx error message match" : "Test RegEx error message match"
+>                                 : ^^^^^^^^^^^^^^^^^^^^^^^^^^^^^^^^
+>function () { throw new Error("Should also pass"); return false; } : () => false
+>                                                                   : ^^^^^^^^^^^
+>new Error("Should also pass") : Error
+>                              : ^^^^^
+>Error : ErrorConstructor
+>      : ^^^^^^^^^^^^^^^^
+>"Should also pass" : "Should also pass"
+>                   : ^^^^^^^^^^^^^^^^^^
+>false : false
+>      : ^^^^^
+>"Should [also]+ pass" : "Should [also]+ pass"
+>                      : ^^^^^^^^^^^^^^^^^^^^^
+
+    testRunner.addTest(new TestCase("Test array compare true", function () { return TestRunner.arrayCompare([1, 2, 3], [1, 2, 3]); }));
+>testRunner.addTest(new TestCase("Test array compare true", function () { return TestRunner.arrayCompare([1, 2, 3], [1, 2, 3]); })) : void
+>                                                                                                                                   : ^^^^
+>testRunner.addTest : (test: TestCase) => void
+>                   : ^^^^^^^^^^^^^^^^^^^^^^^^
+>testRunner : TestRunner
+>           : ^^^^^^^^^^
+>addTest : (test: TestCase) => void
+>        : ^^^^^^^^^^^^^^^^^^^^^^^^
+>new TestCase("Test array compare true", function () { return TestRunner.arrayCompare([1, 2, 3], [1, 2, 3]); }) : TestCase
+>                                                                                                               : ^^^^^^^^
+>TestCase : typeof TestCase
+>         : ^^^^^^^^^^^^^^^
+>"Test array compare true" : "Test array compare true"
+>                          : ^^^^^^^^^^^^^^^^^^^^^^^^^
+>function () { return TestRunner.arrayCompare([1, 2, 3], [1, 2, 3]); } : () => boolean
+>                                                                      : ^^^^^^^^^^^^^
+>TestRunner.arrayCompare([1, 2, 3], [1, 2, 3]) : boolean
+>                                              : ^^^^^^^
+>TestRunner.arrayCompare : (arg1: any[], arg2: any[]) => boolean
+>                        : ^^^^^^^^^^^^^^^^^^^^^^^^^^^^^^^^^^^^^
+>TestRunner : typeof TestRunner
+>           : ^^^^^^^^^^^^^^^^^
+>arrayCompare : (arg1: any[], arg2: any[]) => boolean
+>             : ^^^^^^^^^^^^^^^^^^^^^^^^^^^^^^^^^^^^^
+>[1, 2, 3] : number[]
+>          : ^^^^^^^^
+>1 : 1
+>  : ^
+>2 : 2
+>  : ^
+>3 : 3
+>  : ^
+>[1, 2, 3] : number[]
+>          : ^^^^^^^^
+>1 : 1
+>  : ^
+>2 : 2
+>  : ^
+>3 : 3
+>  : ^
+
+    testRunner.addTest(new TestCase("Test array compare false", function () { return !TestRunner.arrayCompare([3, 2, 3], [1, 2, 3]); }));
+>testRunner.addTest(new TestCase("Test array compare false", function () { return !TestRunner.arrayCompare([3, 2, 3], [1, 2, 3]); })) : void
+>                                                                                                                                     : ^^^^
+>testRunner.addTest : (test: TestCase) => void
+>                   : ^^^^^^^^^^^^^^^^^^^^^^^^
+>testRunner : TestRunner
+>           : ^^^^^^^^^^
+>addTest : (test: TestCase) => void
+>        : ^^^^^^^^^^^^^^^^^^^^^^^^
+>new TestCase("Test array compare false", function () { return !TestRunner.arrayCompare([3, 2, 3], [1, 2, 3]); }) : TestCase
+>                                                                                                                 : ^^^^^^^^
+>TestCase : typeof TestCase
+>         : ^^^^^^^^^^^^^^^
+>"Test array compare false" : "Test array compare false"
+>                           : ^^^^^^^^^^^^^^^^^^^^^^^^^^
+>function () { return !TestRunner.arrayCompare([3, 2, 3], [1, 2, 3]); } : () => boolean
+>                                                                       : ^^^^^^^^^^^^^
+>!TestRunner.arrayCompare([3, 2, 3], [1, 2, 3]) : boolean
+>                                               : ^^^^^^^
+>TestRunner.arrayCompare([3, 2, 3], [1, 2, 3]) : boolean
+>                                              : ^^^^^^^
+>TestRunner.arrayCompare : (arg1: any[], arg2: any[]) => boolean
+>                        : ^^^^^^^^^^^^^^^^^^^^^^^^^^^^^^^^^^^^^
+>TestRunner : typeof TestRunner
+>           : ^^^^^^^^^^^^^^^^^
+>arrayCompare : (arg1: any[], arg2: any[]) => boolean
+>             : ^^^^^^^^^^^^^^^^^^^^^^^^^^^^^^^^^^^^^
+>[3, 2, 3] : number[]
+>          : ^^^^^^^^
+>3 : 3
+>  : ^
+>2 : 2
+>  : ^
+>3 : 3
+>  : ^
+>[1, 2, 3] : number[]
+>          : ^^^^^^^^
+>1 : 1
+>  : ^
+>2 : 2
+>  : ^
+>3 : 3
+>  : ^
+
+    // File detection tests
+    testRunner.addTest(new TestCase("Check file exists",
+>testRunner.addTest(new TestCase("Check file exists",        function () {            return FileManager.DirectoryManager.fileExists(TestFileDir + "\\Test.txt");        })) : void
+>                                                                                                                                                                            : ^^^^
+>testRunner.addTest : (test: TestCase) => void
+>                   : ^^^^^^^^^^^^^^^^^^^^^^^^
+>testRunner : TestRunner
+>           : ^^^^^^^^^^
+>addTest : (test: TestCase) => void
+>        : ^^^^^^^^^^^^^^^^^^^^^^^^
+>new TestCase("Check file exists",        function () {            return FileManager.DirectoryManager.fileExists(TestFileDir + "\\Test.txt");        }) : TestCase
+>                                                                                                                                                        : ^^^^^^^^
+>TestCase : typeof TestCase
+>         : ^^^^^^^^^^^^^^^
+>"Check file exists" : "Check file exists"
+>                    : ^^^^^^^^^^^^^^^^^^^
+
+        function () {
+>function () {            return FileManager.DirectoryManager.fileExists(TestFileDir + "\\Test.txt");        } : () => any
+>                                                                                                              : ^^^^^^^^^
+
+            return FileManager.DirectoryManager.fileExists(TestFileDir + "\\Test.txt");
+>FileManager.DirectoryManager.fileExists(TestFileDir + "\\Test.txt") : any
+>                                                                    : ^^^
+>FileManager.DirectoryManager.fileExists : any
+>                                        : ^^^
+>FileManager.DirectoryManager : any
+>                             : ^^^
+>FileManager : any
+>            : ^^^
+>DirectoryManager : any
+>                 : ^^^
+>fileExists : any
+>           : ^^^
+>TestFileDir + "\\Test.txt" : string
+>                           : ^^^^^^
+>TestFileDir : string
+>            : ^^^^^^
+>"\\Test.txt" : "\\Test.txt"
+>             : ^^^^^^^^^^^^
+
+        }));
+    testRunner.addTest(new TestCase("Check file doesn't exist",
+>testRunner.addTest(new TestCase("Check file doesn't exist",        function () {            return !FileManager.DirectoryManager.fileExists(TestFileDir + "\\Test2.txt");        })) : void
+>                                                                                                                                                                                     : ^^^^
+>testRunner.addTest : (test: TestCase) => void
+>                   : ^^^^^^^^^^^^^^^^^^^^^^^^
+>testRunner : TestRunner
+>           : ^^^^^^^^^^
+>addTest : (test: TestCase) => void
+>        : ^^^^^^^^^^^^^^^^^^^^^^^^
+>new TestCase("Check file doesn't exist",        function () {            return !FileManager.DirectoryManager.fileExists(TestFileDir + "\\Test2.txt");        }) : TestCase
+>                                                                                                                                                                 : ^^^^^^^^
+>TestCase : typeof TestCase
+>         : ^^^^^^^^^^^^^^^
+>"Check file doesn't exist" : "Check file doesn't exist"
+>                           : ^^^^^^^^^^^^^^^^^^^^^^^^^^
+
+        function () {
+>function () {            return !FileManager.DirectoryManager.fileExists(TestFileDir + "\\Test2.txt");        } : () => boolean
+>                                                                                                                : ^^^^^^^^^^^^^
+
+            return !FileManager.DirectoryManager.fileExists(TestFileDir + "\\Test2.txt");
+>!FileManager.DirectoryManager.fileExists(TestFileDir + "\\Test2.txt") : boolean
+>                                                                      : ^^^^^^^
+>FileManager.DirectoryManager.fileExists(TestFileDir + "\\Test2.txt") : any
+>                                                                     : ^^^
+>FileManager.DirectoryManager.fileExists : any
+>                                        : ^^^
+>FileManager.DirectoryManager : any
+>                             : ^^^
+>FileManager : any
+>            : ^^^
+>DirectoryManager : any
+>                 : ^^^
+>fileExists : any
+>           : ^^^
+>TestFileDir + "\\Test2.txt" : string
+>                            : ^^^^^^
+>TestFileDir : string
+>            : ^^^^^^
+>"\\Test2.txt" : "\\Test2.txt"
+>              : ^^^^^^^^^^^^^
+
+        }));
+
+    // File pattern matching tests
+    testRunner.addTest(new TestCase("Check text file match",
+>testRunner.addTest(new TestCase("Check text file match",        function () {            return (FileManager.FileBuffer.isTextFile("C:\\somedir\\readme.txt") &&                FileManager.FileBuffer.isTextFile("C:\\spaces path\\myapp.str") &&                FileManager.FileBuffer.isTextFile("C:\\somedir\\code.js"))        })) : void
+>                                                                                                                                                                                                                                                                                                                                        : ^^^^
+>testRunner.addTest : (test: TestCase) => void
+>                   : ^^^^^^^^^^^^^^^^^^^^^^^^
+>testRunner : TestRunner
+>           : ^^^^^^^^^^
+>addTest : (test: TestCase) => void
+>        : ^^^^^^^^^^^^^^^^^^^^^^^^
+>new TestCase("Check text file match",        function () {            return (FileManager.FileBuffer.isTextFile("C:\\somedir\\readme.txt") &&                FileManager.FileBuffer.isTextFile("C:\\spaces path\\myapp.str") &&                FileManager.FileBuffer.isTextFile("C:\\somedir\\code.js"))        }) : TestCase
+>                                                                                                                                                                                                                                                                                                                    : ^^^^^^^^
+>TestCase : typeof TestCase
+>         : ^^^^^^^^^^^^^^^
+>"Check text file match" : "Check text file match"
+>                        : ^^^^^^^^^^^^^^^^^^^^^^^
+
+        function () {
+>function () {            return (FileManager.FileBuffer.isTextFile("C:\\somedir\\readme.txt") &&                FileManager.FileBuffer.isTextFile("C:\\spaces path\\myapp.str") &&                FileManager.FileBuffer.isTextFile("C:\\somedir\\code.js"))        } : () => any
+>                                                                                                                                                                                                                                                                      : ^^^^^^^^^
+
+            return (FileManager.FileBuffer.isTextFile("C:\\somedir\\readme.txt") &&
+>(FileManager.FileBuffer.isTextFile("C:\\somedir\\readme.txt") &&                FileManager.FileBuffer.isTextFile("C:\\spaces path\\myapp.str") &&                FileManager.FileBuffer.isTextFile("C:\\somedir\\code.js")) : any
+>                                                                                                                                                                                                                             : ^^^
+>FileManager.FileBuffer.isTextFile("C:\\somedir\\readme.txt") &&                FileManager.FileBuffer.isTextFile("C:\\spaces path\\myapp.str") &&                FileManager.FileBuffer.isTextFile("C:\\somedir\\code.js") : any
+>                                                                                                                                                                                                                           : ^^^
+>FileManager.FileBuffer.isTextFile("C:\\somedir\\readme.txt") &&                FileManager.FileBuffer.isTextFile("C:\\spaces path\\myapp.str") : any
+>                                                                                                                                               : ^^^
+>FileManager.FileBuffer.isTextFile("C:\\somedir\\readme.txt") : any
+>                                                             : ^^^
+>FileManager.FileBuffer.isTextFile : any
+>                                  : ^^^
+>FileManager.FileBuffer : any
+>                       : ^^^
+>FileManager : any
+>            : ^^^
+>FileBuffer : any
+>           : ^^^
+>isTextFile : any
+>           : ^^^
+>"C:\\somedir\\readme.txt" : "C:\\somedir\\readme.txt"
+>                          : ^^^^^^^^^^^^^^^^^^^^^^^^^
+
+                FileManager.FileBuffer.isTextFile("C:\\spaces path\\myapp.str") &&
+>FileManager.FileBuffer.isTextFile("C:\\spaces path\\myapp.str") : any
+>                                                                : ^^^
+>FileManager.FileBuffer.isTextFile : any
+>                                  : ^^^
+>FileManager.FileBuffer : any
+>                       : ^^^
+>FileManager : any
+>            : ^^^
+>FileBuffer : any
+>           : ^^^
+>isTextFile : any
+>           : ^^^
+>"C:\\spaces path\\myapp.str" : "C:\\spaces path\\myapp.str"
+>                             : ^^^^^^^^^^^^^^^^^^^^^^^^^^^^
+
+                FileManager.FileBuffer.isTextFile("C:\\somedir\\code.js"))
+>FileManager.FileBuffer.isTextFile("C:\\somedir\\code.js") : any
+>                                                          : ^^^
+>FileManager.FileBuffer.isTextFile : any
+>                                  : ^^^
+>FileManager.FileBuffer : any
+>                       : ^^^
+>FileManager : any
+>            : ^^^
+>FileBuffer : any
+>           : ^^^
+>isTextFile : any
+>           : ^^^
+>"C:\\somedir\\code.js" : "C:\\somedir\\code.js"
+>                       : ^^^^^^^^^^^^^^^^^^^^^^
+
+        }));
+    testRunner.addTest(new TestCase("Check makefile match",
+>testRunner.addTest(new TestCase("Check makefile match",        function () {            return FileManager.FileBuffer.isTextFile("C:\\some dir\\makefile");        })) : void
+>                                                                                                                                                                       : ^^^^
+>testRunner.addTest : (test: TestCase) => void
+>                   : ^^^^^^^^^^^^^^^^^^^^^^^^
+>testRunner : TestRunner
+>           : ^^^^^^^^^^
+>addTest : (test: TestCase) => void
+>        : ^^^^^^^^^^^^^^^^^^^^^^^^
+>new TestCase("Check makefile match",        function () {            return FileManager.FileBuffer.isTextFile("C:\\some dir\\makefile");        }) : TestCase
+>                                                                                                                                                   : ^^^^^^^^
+>TestCase : typeof TestCase
+>         : ^^^^^^^^^^^^^^^
+>"Check makefile match" : "Check makefile match"
+>                       : ^^^^^^^^^^^^^^^^^^^^^^
+
+        function () {
+>function () {            return FileManager.FileBuffer.isTextFile("C:\\some dir\\makefile");        } : () => any
+>                                                                                                      : ^^^^^^^^^
+
+            return FileManager.FileBuffer.isTextFile("C:\\some dir\\makefile");
+>FileManager.FileBuffer.isTextFile("C:\\some dir\\makefile") : any
+>                                                            : ^^^
+>FileManager.FileBuffer.isTextFile : any
+>                                  : ^^^
+>FileManager.FileBuffer : any
+>                       : ^^^
+>FileManager : any
+>            : ^^^
+>FileBuffer : any
+>           : ^^^
+>isTextFile : any
+>           : ^^^
+>"C:\\some dir\\makefile" : "C:\\some dir\\makefile"
+>                         : ^^^^^^^^^^^^^^^^^^^^^^^^
+
+        }));
+    testRunner.addTest(new TestCase("Check binary file doesn't match",
+>testRunner.addTest(new TestCase("Check binary file doesn't match",        function () {            return (!FileManager.FileBuffer.isTextFile("C:\\somedir\\app.exe") &&            !FileManager.FileBuffer.isTextFile("C:\\somedir\\my lib.dll"));        })) : void
+>                                                                                                                                                                                                                                                               : ^^^^
+>testRunner.addTest : (test: TestCase) => void
+>                   : ^^^^^^^^^^^^^^^^^^^^^^^^
+>testRunner : TestRunner
+>           : ^^^^^^^^^^
+>addTest : (test: TestCase) => void
+>        : ^^^^^^^^^^^^^^^^^^^^^^^^
+>new TestCase("Check binary file doesn't match",        function () {            return (!FileManager.FileBuffer.isTextFile("C:\\somedir\\app.exe") &&            !FileManager.FileBuffer.isTextFile("C:\\somedir\\my lib.dll"));        }) : TestCase
+>                                                                                                                                                                                                                                           : ^^^^^^^^
+>TestCase : typeof TestCase
+>         : ^^^^^^^^^^^^^^^
+>"Check binary file doesn't match" : "Check binary file doesn't match"
+>                                  : ^^^^^^^^^^^^^^^^^^^^^^^^^^^^^^^^^
+
+        function () {
+>function () {            return (!FileManager.FileBuffer.isTextFile("C:\\somedir\\app.exe") &&            !FileManager.FileBuffer.isTextFile("C:\\somedir\\my lib.dll"));        } : () => boolean
+>                                                                                                                                                                                   : ^^^^^^^^^^^^^
+
+            return (!FileManager.FileBuffer.isTextFile("C:\\somedir\\app.exe") &&
+>(!FileManager.FileBuffer.isTextFile("C:\\somedir\\app.exe") &&            !FileManager.FileBuffer.isTextFile("C:\\somedir\\my lib.dll")) : boolean
+>                                                                                                                                         : ^^^^^^^
+>!FileManager.FileBuffer.isTextFile("C:\\somedir\\app.exe") &&            !FileManager.FileBuffer.isTextFile("C:\\somedir\\my lib.dll") : boolean
+>                                                                                                                                       : ^^^^^^^
+>!FileManager.FileBuffer.isTextFile("C:\\somedir\\app.exe") : boolean
+>                                                           : ^^^^^^^
+>FileManager.FileBuffer.isTextFile("C:\\somedir\\app.exe") : any
+>                                                          : ^^^
+>FileManager.FileBuffer.isTextFile : any
+>                                  : ^^^
+>FileManager.FileBuffer : any
+>                       : ^^^
+>FileManager : any
+>            : ^^^
+>FileBuffer : any
+>           : ^^^
+>isTextFile : any
+>           : ^^^
+>"C:\\somedir\\app.exe" : "C:\\somedir\\app.exe"
+>                       : ^^^^^^^^^^^^^^^^^^^^^^
+
+            !FileManager.FileBuffer.isTextFile("C:\\somedir\\my lib.dll"));
+>!FileManager.FileBuffer.isTextFile("C:\\somedir\\my lib.dll") : boolean
+>                                                              : ^^^^^^^
+>FileManager.FileBuffer.isTextFile("C:\\somedir\\my lib.dll") : any
+>                                                             : ^^^
+>FileManager.FileBuffer.isTextFile : any
+>                                  : ^^^
+>FileManager.FileBuffer : any
+>                       : ^^^
+>FileManager : any
+>            : ^^^
+>FileBuffer : any
+>           : ^^^
+>isTextFile : any
+>           : ^^^
+>"C:\\somedir\\my lib.dll" : "C:\\somedir\\my lib.dll"
+>                          : ^^^^^^^^^^^^^^^^^^^^^^^^^
+
+        }));
+
+    // Command-line parameter tests
+    testRunner.addTest(new TestCase("Check App defaults",
+>testRunner.addTest(new TestCase("Check App defaults",        function () {            var app = new App.App([]);            return (app.fixLines === false &&                   app.recurse === true &&                   app.lineEndings === "CRLF" &&                   app.matchPattern === undefined &&                   app.rootDirectory === ".\\" &&                   app.encodings[0] === "ascii" &&                   app.encodings[1] === "utf8nobom");        })) : void
+>                                                                                                                                                                                                                                                                                                                                                                                                                                                                               : ^^^^
+>testRunner.addTest : (test: TestCase) => void
+>                   : ^^^^^^^^^^^^^^^^^^^^^^^^
+>testRunner : TestRunner
+>           : ^^^^^^^^^^
+>addTest : (test: TestCase) => void
+>        : ^^^^^^^^^^^^^^^^^^^^^^^^
+>new TestCase("Check App defaults",        function () {            var app = new App.App([]);            return (app.fixLines === false &&                   app.recurse === true &&                   app.lineEndings === "CRLF" &&                   app.matchPattern === undefined &&                   app.rootDirectory === ".\\" &&                   app.encodings[0] === "ascii" &&                   app.encodings[1] === "utf8nobom");        }) : TestCase
+>                                                                                                                                                                                                                                                                                                                                                                                                                                                           : ^^^^^^^^
+>TestCase : typeof TestCase
+>         : ^^^^^^^^^^^^^^^
+>"Check App defaults" : "Check App defaults"
+>                     : ^^^^^^^^^^^^^^^^^^^^
+
+        function () {
+>function () {            var app = new App.App([]);            return (app.fixLines === false &&                   app.recurse === true &&                   app.lineEndings === "CRLF" &&                   app.matchPattern === undefined &&                   app.rootDirectory === ".\\" &&                   app.encodings[0] === "ascii" &&                   app.encodings[1] === "utf8nobom");        } : () => boolean
+>                                                                                                                                                                                                                                                                                                                                                                                                                : ^^^^^^^^^^^^^
+
+            var app = new App.App([]);
+>app : any
+>    : ^^^
+>new App.App([]) : any
+>                : ^^^
+>App.App : any
+>        : ^^^
+>App : any
+>    : ^^^
+>App : any
+>    : ^^^
+>[] : never[]
+>   : ^^^^^^^
+
+            return (app.fixLines === false &&
+>(app.fixLines === false &&                   app.recurse === true &&                   app.lineEndings === "CRLF" &&                   app.matchPattern === undefined &&                   app.rootDirectory === ".\\" &&                   app.encodings[0] === "ascii" &&                   app.encodings[1] === "utf8nobom") : boolean
+>                                                                                                                                                                                                                                                                                                                                : ^^^^^^^
+>app.fixLines === false &&                   app.recurse === true &&                   app.lineEndings === "CRLF" &&                   app.matchPattern === undefined &&                   app.rootDirectory === ".\\" &&                   app.encodings[0] === "ascii" &&                   app.encodings[1] === "utf8nobom" : boolean
+>                                                                                                                                                                                                                                                                                                                              : ^^^^^^^
+>app.fixLines === false &&                   app.recurse === true &&                   app.lineEndings === "CRLF" &&                   app.matchPattern === undefined &&                   app.rootDirectory === ".\\" &&                   app.encodings[0] === "ascii" : boolean
+>                                                                                                                                                                                                                                                                        : ^^^^^^^
+>app.fixLines === false &&                   app.recurse === true &&                   app.lineEndings === "CRLF" &&                   app.matchPattern === undefined &&                   app.rootDirectory === ".\\" : boolean
+>                                                                                                                                                                                                                      : ^^^^^^^
+>app.fixLines === false &&                   app.recurse === true &&                   app.lineEndings === "CRLF" &&                   app.matchPattern === undefined : boolean
+>                                                                                                                                                                     : ^^^^^^^
+>app.fixLines === false &&                   app.recurse === true &&                   app.lineEndings === "CRLF" : boolean
+>                                                                                                                 : ^^^^^^^
+>app.fixLines === false &&                   app.recurse === true : boolean
+>                                                                 : ^^^^^^^
+>app.fixLines === false : boolean
+>                       : ^^^^^^^
+>app.fixLines : any
+>             : ^^^
+>app : any
+>    : ^^^
+>fixLines : any
+>         : ^^^
+>false : false
+>      : ^^^^^
+
+                   app.recurse === true &&
+>app.recurse === true : boolean
+>                     : ^^^^^^^
+>app.recurse : any
+>            : ^^^
+>app : any
+>    : ^^^
+>recurse : any
+>        : ^^^
+>true : true
+>     : ^^^^
+
+                   app.lineEndings === "CRLF" &&
+>app.lineEndings === "CRLF" : boolean
+>                           : ^^^^^^^
+>app.lineEndings : any
+>                : ^^^
+>app : any
+>    : ^^^
+>lineEndings : any
+>            : ^^^
+>"CRLF" : "CRLF"
+>       : ^^^^^^
+
+                   app.matchPattern === undefined &&
+>app.matchPattern === undefined : boolean
+>                               : ^^^^^^^
+>app.matchPattern : any
+>                 : ^^^
+>app : any
+>    : ^^^
+>matchPattern : any
+>             : ^^^
+>undefined : undefined
+>          : ^^^^^^^^^
+
+                   app.rootDirectory === ".\\" &&
+>app.rootDirectory === ".\\" : boolean
+>                            : ^^^^^^^
+>app.rootDirectory : any
+>                  : ^^^
+>app : any
+>    : ^^^
+>rootDirectory : any
+>              : ^^^
+>".\\" : ".\\"
+>      : ^^^^^
+
+                   app.encodings[0] === "ascii" &&
+>app.encodings[0] === "ascii" : boolean
+>                             : ^^^^^^^
+>app.encodings[0] : any
+>                 : ^^^
+>app.encodings : any
+>              : ^^^
+>app : any
+>    : ^^^
+>encodings : any
+>          : ^^^
+>0 : 0
+>  : ^
+>"ascii" : "ascii"
+>        : ^^^^^^^
+
+                   app.encodings[1] === "utf8nobom");
+>app.encodings[1] === "utf8nobom" : boolean
+>                                 : ^^^^^^^
+>app.encodings[1] : any
+>                 : ^^^
+>app.encodings : any
+>              : ^^^
+>app : any
+>    : ^^^
+>encodings : any
+>          : ^^^
+>1 : 1
+>  : ^
+>"utf8nobom" : "utf8nobom"
+>            : ^^^^^^^^^^^
+
+        }));
+    testRunner.addTest(new TestCase("Check App params",
+>testRunner.addTest(new TestCase("Check App params",        function () {            var app = new App.App(["-dir=C:\\test dir", "-lineEndings=LF", "-encodings=utf16be,ascii", "-recurse=false", "-fixlines"]);            return (app.fixLines === true &&                   app.lineEndings === "LF" &&                   app.recurse === false &&                   app.matchPattern === undefined &&                   app.rootDirectory === "C:\\test dir" &&                   app.encodings[0] === "utf16be" &&                   app.encodings[1] === "ascii" &&                   app.encodings.length === 2);        })) : void
+>                                                                                                                                                                                                                                                                                                                                                                                                                                                                                                                                                                                                                                   : ^^^^
+>testRunner.addTest : (test: TestCase) => void
+>                   : ^^^^^^^^^^^^^^^^^^^^^^^^
+>testRunner : TestRunner
+>           : ^^^^^^^^^^
+>addTest : (test: TestCase) => void
+>        : ^^^^^^^^^^^^^^^^^^^^^^^^
+>new TestCase("Check App params",        function () {            var app = new App.App(["-dir=C:\\test dir", "-lineEndings=LF", "-encodings=utf16be,ascii", "-recurse=false", "-fixlines"]);            return (app.fixLines === true &&                   app.lineEndings === "LF" &&                   app.recurse === false &&                   app.matchPattern === undefined &&                   app.rootDirectory === "C:\\test dir" &&                   app.encodings[0] === "utf16be" &&                   app.encodings[1] === "ascii" &&                   app.encodings.length === 2);        }) : TestCase
+>                                                                                                                                                                                                                                                                                                                                                                                                                                                                                                                                                                                                               : ^^^^^^^^
+>TestCase : typeof TestCase
+>         : ^^^^^^^^^^^^^^^
+>"Check App params" : "Check App params"
+>                   : ^^^^^^^^^^^^^^^^^^
+
+        function () {
+>function () {            var app = new App.App(["-dir=C:\\test dir", "-lineEndings=LF", "-encodings=utf16be,ascii", "-recurse=false", "-fixlines"]);            return (app.fixLines === true &&                   app.lineEndings === "LF" &&                   app.recurse === false &&                   app.matchPattern === undefined &&                   app.rootDirectory === "C:\\test dir" &&                   app.encodings[0] === "utf16be" &&                   app.encodings[1] === "ascii" &&                   app.encodings.length === 2);        } : () => boolean
+>                                                                                                                                                                                                                                                                                                                                                                                                                                                                                                                                                                      : ^^^^^^^^^^^^^
+
+            var app = new App.App(["-dir=C:\\test dir", "-lineEndings=LF", "-encodings=utf16be,ascii", "-recurse=false", "-fixlines"]);
+>app : any
+>    : ^^^
+>new App.App(["-dir=C:\\test dir", "-lineEndings=LF", "-encodings=utf16be,ascii", "-recurse=false", "-fixlines"]) : any
+>                                                                                                                 : ^^^
+>App.App : any
+>        : ^^^
+>App : any
+>    : ^^^
+>App : any
+>    : ^^^
+>["-dir=C:\\test dir", "-lineEndings=LF", "-encodings=utf16be,ascii", "-recurse=false", "-fixlines"] : string[]
+>                                                                                                    : ^^^^^^^^
+>"-dir=C:\\test dir" : "-dir=C:\\test dir"
+>                    : ^^^^^^^^^^^^^^^^^^^
+>"-lineEndings=LF" : "-lineEndings=LF"
+>                  : ^^^^^^^^^^^^^^^^^
+>"-encodings=utf16be,ascii" : "-encodings=utf16be,ascii"
+>                           : ^^^^^^^^^^^^^^^^^^^^^^^^^^
+>"-recurse=false" : "-recurse=false"
+>                 : ^^^^^^^^^^^^^^^^
+>"-fixlines" : "-fixlines"
+>            : ^^^^^^^^^^^
+
+            return (app.fixLines === true &&
+>(app.fixLines === true &&                   app.lineEndings === "LF" &&                   app.recurse === false &&                   app.matchPattern === undefined &&                   app.rootDirectory === "C:\\test dir" &&                   app.encodings[0] === "utf16be" &&                   app.encodings[1] === "ascii" &&                   app.encodings.length === 2) : boolean
+>                                                                                                                                                                                                                                                                                                                                                                                     : ^^^^^^^
+>app.fixLines === true &&                   app.lineEndings === "LF" &&                   app.recurse === false &&                   app.matchPattern === undefined &&                   app.rootDirectory === "C:\\test dir" &&                   app.encodings[0] === "utf16be" &&                   app.encodings[1] === "ascii" &&                   app.encodings.length === 2 : boolean
+>                                                                                                                                                                                                                                                                                                                                                                                   : ^^^^^^^
+>app.fixLines === true &&                   app.lineEndings === "LF" &&                   app.recurse === false &&                   app.matchPattern === undefined &&                   app.rootDirectory === "C:\\test dir" &&                   app.encodings[0] === "utf16be" &&                   app.encodings[1] === "ascii" : boolean
+>                                                                                                                                                                                                                                                                                                                                   : ^^^^^^^
+>app.fixLines === true &&                   app.lineEndings === "LF" &&                   app.recurse === false &&                   app.matchPattern === undefined &&                   app.rootDirectory === "C:\\test dir" &&                   app.encodings[0] === "utf16be" : boolean
+>                                                                                                                                                                                                                                                                                 : ^^^^^^^
+>app.fixLines === true &&                   app.lineEndings === "LF" &&                   app.recurse === false &&                   app.matchPattern === undefined &&                   app.rootDirectory === "C:\\test dir" : boolean
+>                                                                                                                                                                                                                             : ^^^^^^^
+>app.fixLines === true &&                   app.lineEndings === "LF" &&                   app.recurse === false &&                   app.matchPattern === undefined : boolean
+>                                                                                                                                                                   : ^^^^^^^
+>app.fixLines === true &&                   app.lineEndings === "LF" &&                   app.recurse === false : boolean
+>                                                                                                               : ^^^^^^^
+>app.fixLines === true &&                   app.lineEndings === "LF" : boolean
+>                                                                    : ^^^^^^^
+>app.fixLines === true : boolean
+>                      : ^^^^^^^
+>app.fixLines : any
+>             : ^^^
+>app : any
+>    : ^^^
+>fixLines : any
+>         : ^^^
+>true : true
+>     : ^^^^
+
+                   app.lineEndings === "LF" &&
+>app.lineEndings === "LF" : boolean
+>                         : ^^^^^^^
+>app.lineEndings : any
+>                : ^^^
+>app : any
+>    : ^^^
+>lineEndings : any
+>            : ^^^
+>"LF" : "LF"
+>     : ^^^^
+
+                   app.recurse === false &&
+>app.recurse === false : boolean
+>                      : ^^^^^^^
+>app.recurse : any
+>            : ^^^
+>app : any
+>    : ^^^
+>recurse : any
+>        : ^^^
+>false : false
+>      : ^^^^^
+
+                   app.matchPattern === undefined &&
+>app.matchPattern === undefined : boolean
+>                               : ^^^^^^^
+>app.matchPattern : any
+>                 : ^^^
+>app : any
+>    : ^^^
+>matchPattern : any
+>             : ^^^
+>undefined : undefined
+>          : ^^^^^^^^^
+
+                   app.rootDirectory === "C:\\test dir" &&
+>app.rootDirectory === "C:\\test dir" : boolean
+>                                     : ^^^^^^^
+>app.rootDirectory : any
+>                  : ^^^
+>app : any
+>    : ^^^
+>rootDirectory : any
+>              : ^^^
+>"C:\\test dir" : "C:\\test dir"
+>               : ^^^^^^^^^^^^^^
+
+                   app.encodings[0] === "utf16be" &&
+>app.encodings[0] === "utf16be" : boolean
+>                               : ^^^^^^^
+>app.encodings[0] : any
+>                 : ^^^
+>app.encodings : any
+>              : ^^^
+>app : any
+>    : ^^^
+>encodings : any
+>          : ^^^
+>0 : 0
+>  : ^
+>"utf16be" : "utf16be"
+>          : ^^^^^^^^^
+
+                   app.encodings[1] === "ascii" &&
+>app.encodings[1] === "ascii" : boolean
+>                             : ^^^^^^^
+>app.encodings[1] : any
+>                 : ^^^
+>app.encodings : any
+>              : ^^^
+>app : any
+>    : ^^^
+>encodings : any
+>          : ^^^
+>1 : 1
+>  : ^
+>"ascii" : "ascii"
+>        : ^^^^^^^
+
+                   app.encodings.length === 2);
+>app.encodings.length === 2 : boolean
+>                           : ^^^^^^^
+>app.encodings.length : any
+>                     : ^^^
+>app.encodings : any
+>              : ^^^
+>app : any
+>    : ^^^
+>encodings : any
+>          : ^^^
+>length : any
+>       : ^^^
+>2 : 2
+>  : ^
+
+        }));
+
+    // File BOM detection tests
+    testRunner.addTest(new TestCase("Check encoding detection no BOM",
+>testRunner.addTest(new TestCase("Check encoding detection no BOM",        function () {            var fb = new FileManager.FileBuffer(TestFileDir + "\\noBOM.txt");            return fb.bom === 'none' && fb.encoding === 'utf8';        })) : void
+>                                                                                                                                                                                                                                               : ^^^^
+>testRunner.addTest : (test: TestCase) => void
+>                   : ^^^^^^^^^^^^^^^^^^^^^^^^
+>testRunner : TestRunner
+>           : ^^^^^^^^^^
+>addTest : (test: TestCase) => void
+>        : ^^^^^^^^^^^^^^^^^^^^^^^^
+>new TestCase("Check encoding detection no BOM",        function () {            var fb = new FileManager.FileBuffer(TestFileDir + "\\noBOM.txt");            return fb.bom === 'none' && fb.encoding === 'utf8';        }) : TestCase
+>                                                                                                                                                                                                                           : ^^^^^^^^
+>TestCase : typeof TestCase
+>         : ^^^^^^^^^^^^^^^
+>"Check encoding detection no BOM" : "Check encoding detection no BOM"
+>                                  : ^^^^^^^^^^^^^^^^^^^^^^^^^^^^^^^^^
+
+        function () {
+>function () {            var fb = new FileManager.FileBuffer(TestFileDir + "\\noBOM.txt");            return fb.bom === 'none' && fb.encoding === 'utf8';        } : () => boolean
+>                                                                                                                                                                   : ^^^^^^^^^^^^^
+
+            var fb = new FileManager.FileBuffer(TestFileDir + "\\noBOM.txt");
+>fb : any
+>   : ^^^
+>new FileManager.FileBuffer(TestFileDir + "\\noBOM.txt") : any
+>                                                        : ^^^
+>FileManager.FileBuffer : any
+>                       : ^^^
+>FileManager : any
+>            : ^^^
+>FileBuffer : any
+>           : ^^^
+>TestFileDir + "\\noBOM.txt" : string
+>                            : ^^^^^^
+>TestFileDir : string
+>            : ^^^^^^
+>"\\noBOM.txt" : "\\noBOM.txt"
+>              : ^^^^^^^^^^^^^
+
+            return fb.bom === 'none' && fb.encoding === 'utf8';
+>fb.bom === 'none' && fb.encoding === 'utf8' : boolean
+>                                            : ^^^^^^^
+>fb.bom === 'none' : boolean
+>                  : ^^^^^^^
+>fb.bom : any
+>       : ^^^
+>fb : any
+>   : ^^^
+>bom : any
+>    : ^^^
+>'none' : "none"
+>       : ^^^^^^
+>fb.encoding === 'utf8' : boolean
+>                       : ^^^^^^^
+>fb.encoding : any
+>            : ^^^
+>fb : any
+>   : ^^^
+>encoding : any
+>         : ^^^
+>'utf8' : "utf8"
+>       : ^^^^^^
+
+        }));
+    testRunner.addTest(new TestCase("Check encoding detection UTF8 BOM",
+>testRunner.addTest(new TestCase("Check encoding detection UTF8 BOM",        function () {            var fb = new FileManager.FileBuffer(TestFileDir + "\\UTF8BOM.txt");            return fb.bom === 'utf8' && fb.encoding === 'utf8';        })) : void
+>                                                                                                                                                                                                                                                   : ^^^^
+>testRunner.addTest : (test: TestCase) => void
+>                   : ^^^^^^^^^^^^^^^^^^^^^^^^
+>testRunner : TestRunner
+>           : ^^^^^^^^^^
+>addTest : (test: TestCase) => void
+>        : ^^^^^^^^^^^^^^^^^^^^^^^^
+>new TestCase("Check encoding detection UTF8 BOM",        function () {            var fb = new FileManager.FileBuffer(TestFileDir + "\\UTF8BOM.txt");            return fb.bom === 'utf8' && fb.encoding === 'utf8';        }) : TestCase
+>                                                                                                                                                                                                                               : ^^^^^^^^
+>TestCase : typeof TestCase
+>         : ^^^^^^^^^^^^^^^
+>"Check encoding detection UTF8 BOM" : "Check encoding detection UTF8 BOM"
+>                                    : ^^^^^^^^^^^^^^^^^^^^^^^^^^^^^^^^^^^
+
+        function () {
+>function () {            var fb = new FileManager.FileBuffer(TestFileDir + "\\UTF8BOM.txt");            return fb.bom === 'utf8' && fb.encoding === 'utf8';        } : () => boolean
+>                                                                                                                                                                     : ^^^^^^^^^^^^^
+
+            var fb = new FileManager.FileBuffer(TestFileDir + "\\UTF8BOM.txt");
+>fb : any
+>   : ^^^
+>new FileManager.FileBuffer(TestFileDir + "\\UTF8BOM.txt") : any
+>                                                          : ^^^
+>FileManager.FileBuffer : any
+>                       : ^^^
+>FileManager : any
+>            : ^^^
+>FileBuffer : any
+>           : ^^^
+>TestFileDir + "\\UTF8BOM.txt" : string
+>                              : ^^^^^^
+>TestFileDir : string
+>            : ^^^^^^
+>"\\UTF8BOM.txt" : "\\UTF8BOM.txt"
+>                : ^^^^^^^^^^^^^^^
+
+            return fb.bom === 'utf8' && fb.encoding === 'utf8';
+>fb.bom === 'utf8' && fb.encoding === 'utf8' : boolean
+>                                            : ^^^^^^^
+>fb.bom === 'utf8' : boolean
+>                  : ^^^^^^^
+>fb.bom : any
+>       : ^^^
+>fb : any
+>   : ^^^
+>bom : any
+>    : ^^^
+>'utf8' : "utf8"
+>       : ^^^^^^
+>fb.encoding === 'utf8' : boolean
+>                       : ^^^^^^^
+>fb.encoding : any
+>            : ^^^
+>fb : any
+>   : ^^^
+>encoding : any
+>         : ^^^
+>'utf8' : "utf8"
+>       : ^^^^^^
+
+        }));
+    testRunner.addTest(new TestCase("Check encoding detection UTF16be BOM",
+>testRunner.addTest(new TestCase("Check encoding detection UTF16be BOM",        function () {            var fb = new FileManager.FileBuffer(TestFileDir + "\\UTF16BE.txt");            return fb.bom === 'utf16be' && fb.encoding === 'utf16be';        })) : void
+>                                                                                                                                                                                                                                                            : ^^^^
+>testRunner.addTest : (test: TestCase) => void
+>                   : ^^^^^^^^^^^^^^^^^^^^^^^^
+>testRunner : TestRunner
+>           : ^^^^^^^^^^
+>addTest : (test: TestCase) => void
+>        : ^^^^^^^^^^^^^^^^^^^^^^^^
+>new TestCase("Check encoding detection UTF16be BOM",        function () {            var fb = new FileManager.FileBuffer(TestFileDir + "\\UTF16BE.txt");            return fb.bom === 'utf16be' && fb.encoding === 'utf16be';        }) : TestCase
+>                                                                                                                                                                                                                                        : ^^^^^^^^
+>TestCase : typeof TestCase
+>         : ^^^^^^^^^^^^^^^
+>"Check encoding detection UTF16be BOM" : "Check encoding detection UTF16be BOM"
+>                                       : ^^^^^^^^^^^^^^^^^^^^^^^^^^^^^^^^^^^^^^
+
+        function () {
+>function () {            var fb = new FileManager.FileBuffer(TestFileDir + "\\UTF16BE.txt");            return fb.bom === 'utf16be' && fb.encoding === 'utf16be';        } : () => boolean
+>                                                                                                                                                                           : ^^^^^^^^^^^^^
+
+            var fb = new FileManager.FileBuffer(TestFileDir + "\\UTF16BE.txt");
+>fb : any
+>   : ^^^
+>new FileManager.FileBuffer(TestFileDir + "\\UTF16BE.txt") : any
+>                                                          : ^^^
+>FileManager.FileBuffer : any
+>                       : ^^^
+>FileManager : any
+>            : ^^^
+>FileBuffer : any
+>           : ^^^
+>TestFileDir + "\\UTF16BE.txt" : string
+>                              : ^^^^^^
+>TestFileDir : string
+>            : ^^^^^^
+>"\\UTF16BE.txt" : "\\UTF16BE.txt"
+>                : ^^^^^^^^^^^^^^^
+
+            return fb.bom === 'utf16be' && fb.encoding === 'utf16be';
+>fb.bom === 'utf16be' && fb.encoding === 'utf16be' : boolean
+>                                                  : ^^^^^^^
+>fb.bom === 'utf16be' : boolean
+>                     : ^^^^^^^
+>fb.bom : any
+>       : ^^^
+>fb : any
+>   : ^^^
+>bom : any
+>    : ^^^
+>'utf16be' : "utf16be"
+>          : ^^^^^^^^^
+>fb.encoding === 'utf16be' : boolean
+>                          : ^^^^^^^
+>fb.encoding : any
+>            : ^^^
+>fb : any
+>   : ^^^
+>encoding : any
+>         : ^^^
+>'utf16be' : "utf16be"
+>          : ^^^^^^^^^
+
+        }));
+    testRunner.addTest(new TestCase("Check encoding detection UTF16le BOM",
+>testRunner.addTest(new TestCase("Check encoding detection UTF16le BOM",        function () {            var fb = new FileManager.FileBuffer(TestFileDir + "\\UTF16LE.txt");            return fb.bom === 'utf16le' && fb.encoding === 'utf16le';        })) : void
+>                                                                                                                                                                                                                                                            : ^^^^
+>testRunner.addTest : (test: TestCase) => void
+>                   : ^^^^^^^^^^^^^^^^^^^^^^^^
+>testRunner : TestRunner
+>           : ^^^^^^^^^^
+>addTest : (test: TestCase) => void
+>        : ^^^^^^^^^^^^^^^^^^^^^^^^
+>new TestCase("Check encoding detection UTF16le BOM",        function () {            var fb = new FileManager.FileBuffer(TestFileDir + "\\UTF16LE.txt");            return fb.bom === 'utf16le' && fb.encoding === 'utf16le';        }) : TestCase
+>                                                                                                                                                                                                                                        : ^^^^^^^^
+>TestCase : typeof TestCase
+>         : ^^^^^^^^^^^^^^^
+>"Check encoding detection UTF16le BOM" : "Check encoding detection UTF16le BOM"
+>                                       : ^^^^^^^^^^^^^^^^^^^^^^^^^^^^^^^^^^^^^^
+
+        function () {
+>function () {            var fb = new FileManager.FileBuffer(TestFileDir + "\\UTF16LE.txt");            return fb.bom === 'utf16le' && fb.encoding === 'utf16le';        } : () => boolean
+>                                                                                                                                                                           : ^^^^^^^^^^^^^
+
+            var fb = new FileManager.FileBuffer(TestFileDir + "\\UTF16LE.txt");
+>fb : any
+>   : ^^^
+>new FileManager.FileBuffer(TestFileDir + "\\UTF16LE.txt") : any
+>                                                          : ^^^
+>FileManager.FileBuffer : any
+>                       : ^^^
+>FileManager : any
+>            : ^^^
+>FileBuffer : any
+>           : ^^^
+>TestFileDir + "\\UTF16LE.txt" : string
+>                              : ^^^^^^
+>TestFileDir : string
+>            : ^^^^^^
+>"\\UTF16LE.txt" : "\\UTF16LE.txt"
+>                : ^^^^^^^^^^^^^^^
+
+            return fb.bom === 'utf16le' && fb.encoding === 'utf16le';
+>fb.bom === 'utf16le' && fb.encoding === 'utf16le' : boolean
+>                                                  : ^^^^^^^
+>fb.bom === 'utf16le' : boolean
+>                     : ^^^^^^^
+>fb.bom : any
+>       : ^^^
+>fb : any
+>   : ^^^
+>bom : any
+>    : ^^^
+>'utf16le' : "utf16le"
+>          : ^^^^^^^^^
+>fb.encoding === 'utf16le' : boolean
+>                          : ^^^^^^^
+>fb.encoding : any
+>            : ^^^
+>fb : any
+>   : ^^^
+>encoding : any
+>         : ^^^
+>'utf16le' : "utf16le"
+>          : ^^^^^^^^^
+
+        }));
+    testRunner.addTest(new TestCase("Check encoding on 1 bytes file",
+>testRunner.addTest(new TestCase("Check encoding on 1 bytes file",        function () {            var fb = new FileManager.FileBuffer(TestFileDir + "\\1bytefile.txt");            return fb.bom === 'none' && fb.encoding === 'utf8';        })) : void
+>                                                                                                                                                                                                                                                  : ^^^^
+>testRunner.addTest : (test: TestCase) => void
+>                   : ^^^^^^^^^^^^^^^^^^^^^^^^
+>testRunner : TestRunner
+>           : ^^^^^^^^^^
+>addTest : (test: TestCase) => void
+>        : ^^^^^^^^^^^^^^^^^^^^^^^^
+>new TestCase("Check encoding on 1 bytes file",        function () {            var fb = new FileManager.FileBuffer(TestFileDir + "\\1bytefile.txt");            return fb.bom === 'none' && fb.encoding === 'utf8';        }) : TestCase
+>                                                                                                                                                                                                                              : ^^^^^^^^
+>TestCase : typeof TestCase
+>         : ^^^^^^^^^^^^^^^
+>"Check encoding on 1 bytes file" : "Check encoding on 1 bytes file"
+>                                 : ^^^^^^^^^^^^^^^^^^^^^^^^^^^^^^^^
+
+        function () {
+>function () {            var fb = new FileManager.FileBuffer(TestFileDir + "\\1bytefile.txt");            return fb.bom === 'none' && fb.encoding === 'utf8';        } : () => boolean
+>                                                                                                                                                                       : ^^^^^^^^^^^^^
+
+            var fb = new FileManager.FileBuffer(TestFileDir + "\\1bytefile.txt");
+>fb : any
+>   : ^^^
+>new FileManager.FileBuffer(TestFileDir + "\\1bytefile.txt") : any
+>                                                            : ^^^
+>FileManager.FileBuffer : any
+>                       : ^^^
+>FileManager : any
+>            : ^^^
+>FileBuffer : any
+>           : ^^^
+>TestFileDir + "\\1bytefile.txt" : string
+>                                : ^^^^^^
+>TestFileDir : string
+>            : ^^^^^^
+>"\\1bytefile.txt" : "\\1bytefile.txt"
+>                  : ^^^^^^^^^^^^^^^^^
+
+            return fb.bom === 'none' && fb.encoding === 'utf8';
+>fb.bom === 'none' && fb.encoding === 'utf8' : boolean
+>                                            : ^^^^^^^
+>fb.bom === 'none' : boolean
+>                  : ^^^^^^^
+>fb.bom : any
+>       : ^^^
+>fb : any
+>   : ^^^
+>bom : any
+>    : ^^^
+>'none' : "none"
+>       : ^^^^^^
+>fb.encoding === 'utf8' : boolean
+>                       : ^^^^^^^
+>fb.encoding : any
+>            : ^^^
+>fb : any
+>   : ^^^
+>encoding : any
+>         : ^^^
+>'utf8' : "utf8"
+>       : ^^^^^^
+
+        }));
+    testRunner.addTest(new TestCase("Check encoding on 0 bytes file",
+>testRunner.addTest(new TestCase("Check encoding on 0 bytes file",        function () {            var fb = new FileManager.FileBuffer(TestFileDir + "\\0bytefile.txt");            return fb.bom === 'none' && fb.encoding === 'utf8';        })) : void
+>                                                                                                                                                                                                                                                  : ^^^^
+>testRunner.addTest : (test: TestCase) => void
+>                   : ^^^^^^^^^^^^^^^^^^^^^^^^
+>testRunner : TestRunner
+>           : ^^^^^^^^^^
+>addTest : (test: TestCase) => void
+>        : ^^^^^^^^^^^^^^^^^^^^^^^^
+>new TestCase("Check encoding on 0 bytes file",        function () {            var fb = new FileManager.FileBuffer(TestFileDir + "\\0bytefile.txt");            return fb.bom === 'none' && fb.encoding === 'utf8';        }) : TestCase
+>                                                                                                                                                                                                                              : ^^^^^^^^
+>TestCase : typeof TestCase
+>         : ^^^^^^^^^^^^^^^
+>"Check encoding on 0 bytes file" : "Check encoding on 0 bytes file"
+>                                 : ^^^^^^^^^^^^^^^^^^^^^^^^^^^^^^^^
+
+        function () {
+>function () {            var fb = new FileManager.FileBuffer(TestFileDir + "\\0bytefile.txt");            return fb.bom === 'none' && fb.encoding === 'utf8';        } : () => boolean
+>                                                                                                                                                                       : ^^^^^^^^^^^^^
+
+            var fb = new FileManager.FileBuffer(TestFileDir + "\\0bytefile.txt");
+>fb : any
+>   : ^^^
+>new FileManager.FileBuffer(TestFileDir + "\\0bytefile.txt") : any
+>                                                            : ^^^
+>FileManager.FileBuffer : any
+>                       : ^^^
+>FileManager : any
+>            : ^^^
+>FileBuffer : any
+>           : ^^^
+>TestFileDir + "\\0bytefile.txt" : string
+>                                : ^^^^^^
+>TestFileDir : string
+>            : ^^^^^^
+>"\\0bytefile.txt" : "\\0bytefile.txt"
+>                  : ^^^^^^^^^^^^^^^^^
+
+            return fb.bom === 'none' && fb.encoding === 'utf8';
+>fb.bom === 'none' && fb.encoding === 'utf8' : boolean
+>                                            : ^^^^^^^
+>fb.bom === 'none' : boolean
+>                  : ^^^^^^^
+>fb.bom : any
+>       : ^^^
+>fb : any
+>   : ^^^
+>bom : any
+>    : ^^^
+>'none' : "none"
+>       : ^^^^^^
+>fb.encoding === 'utf8' : boolean
+>                       : ^^^^^^^
+>fb.encoding : any
+>            : ^^^
+>fb : any
+>   : ^^^
+>encoding : any
+>         : ^^^
+>'utf8' : "utf8"
+>       : ^^^^^^
+
+        }));
+
+    // UTF8 encoding tests
+    testRunner.addTest(new TestCase("Check byte reader",
+>testRunner.addTest(new TestCase("Check byte reader",        function () {            var fb = new FileManager.FileBuffer(TestFileDir + "\\UTF8BOM.txt");            var chars = [];            for (var i = 0; i < 11; i++) {                chars.push(fb.readByte());            }            return TestRunner.arrayCompare(chars, [0x54, 0xC3, 0xA8, 0xE1, 0xB4, 0xA3, 0xE2, 0x80, 0xA0, 0x0D, 0x0A]);        })) : void
+>                                                                                                                                                                                                                                                                                                                                                                                                                      : ^^^^
+>testRunner.addTest : (test: TestCase) => void
+>                   : ^^^^^^^^^^^^^^^^^^^^^^^^
+>testRunner : TestRunner
+>           : ^^^^^^^^^^
+>addTest : (test: TestCase) => void
+>        : ^^^^^^^^^^^^^^^^^^^^^^^^
+>new TestCase("Check byte reader",        function () {            var fb = new FileManager.FileBuffer(TestFileDir + "\\UTF8BOM.txt");            var chars = [];            for (var i = 0; i < 11; i++) {                chars.push(fb.readByte());            }            return TestRunner.arrayCompare(chars, [0x54, 0xC3, 0xA8, 0xE1, 0xB4, 0xA3, 0xE2, 0x80, 0xA0, 0x0D, 0x0A]);        }) : TestCase
+>                                                                                                                                                                                                                                                                                                                                                                                                  : ^^^^^^^^
+>TestCase : typeof TestCase
+>         : ^^^^^^^^^^^^^^^
+>"Check byte reader" : "Check byte reader"
+>                    : ^^^^^^^^^^^^^^^^^^^
+
+        function () {
+>function () {            var fb = new FileManager.FileBuffer(TestFileDir + "\\UTF8BOM.txt");            var chars = [];            for (var i = 0; i < 11; i++) {                chars.push(fb.readByte());            }            return TestRunner.arrayCompare(chars, [0x54, 0xC3, 0xA8, 0xE1, 0xB4, 0xA3, 0xE2, 0x80, 0xA0, 0x0D, 0x0A]);        } : () => boolean
+>                                                                                                                                                                                                                                                                                                                                                        : ^^^^^^^^^^^^^
+
+            var fb = new FileManager.FileBuffer(TestFileDir + "\\UTF8BOM.txt");
+>fb : any
+>   : ^^^
+>new FileManager.FileBuffer(TestFileDir + "\\UTF8BOM.txt") : any
+>                                                          : ^^^
+>FileManager.FileBuffer : any
+>                       : ^^^
+>FileManager : any
+>            : ^^^
+>FileBuffer : any
+>           : ^^^
+>TestFileDir + "\\UTF8BOM.txt" : string
+>                              : ^^^^^^
+>TestFileDir : string
+>            : ^^^^^^
+>"\\UTF8BOM.txt" : "\\UTF8BOM.txt"
+>                : ^^^^^^^^^^^^^^^
+
+            var chars = [];
+>chars : never[]
+>      : ^^^^^^^
+>[] : never[]
+>   : ^^^^^^^
+
+            for (var i = 0; i < 11; i++) {
+>i : number
+>  : ^^^^^^
+>0 : 0
+>  : ^
+>i < 11 : boolean
+>       : ^^^^^^^
+>i : number
+>  : ^^^^^^
+>11 : 11
+>   : ^^
+>i++ : number
+>    : ^^^^^^
+>i : number
+>  : ^^^^^^
+
+                chars.push(fb.readByte());
+>chars.push(fb.readByte()) : number
+>                          : ^^^^^^
+>chars.push : (...items: never[]) => number
+>           : ^^^^^^^^^^^^^^^^^^^^^^^^^^^^^
+>chars : never[]
+>      : ^^^^^^^
+>push : (...items: never[]) => number
+>     : ^^^^^^^^^^^^^^^^^^^^^^^^^^^^^
+>fb.readByte() : any
+>              : ^^^
+>fb.readByte : any
+>            : ^^^
+>fb : any
+>   : ^^^
+>readByte : any
+>         : ^^^
+            }
+            return TestRunner.arrayCompare(chars, [0x54, 0xC3, 0xA8, 0xE1, 0xB4, 0xA3, 0xE2, 0x80, 0xA0, 0x0D, 0x0A]);
+>TestRunner.arrayCompare(chars, [0x54, 0xC3, 0xA8, 0xE1, 0xB4, 0xA3, 0xE2, 0x80, 0xA0, 0x0D, 0x0A]) : boolean
+>                                                                                                   : ^^^^^^^
+>TestRunner.arrayCompare : (arg1: any[], arg2: any[]) => boolean
+>                        : ^^^^^^^^^^^^^^^^^^^^^^^^^^^^^^^^^^^^^
+>TestRunner : typeof TestRunner
+>           : ^^^^^^^^^^^^^^^^^
+>arrayCompare : (arg1: any[], arg2: any[]) => boolean
+>             : ^^^^^^^^^^^^^^^^^^^^^^^^^^^^^^^^^^^^^
+>chars : never[]
+>      : ^^^^^^^
+>[0x54, 0xC3, 0xA8, 0xE1, 0xB4, 0xA3, 0xE2, 0x80, 0xA0, 0x0D, 0x0A] : number[]
+>                                                                   : ^^^^^^^^
+>0x54 : 84
+>     : ^^
+>0xC3 : 195
+>     : ^^^
+>0xA8 : 168
+>     : ^^^
+>0xE1 : 225
+>     : ^^^
+>0xB4 : 180
+>     : ^^^
+>0xA3 : 163
+>     : ^^^
+>0xE2 : 226
+>     : ^^^
+>0x80 : 128
+>     : ^^^
+>0xA0 : 160
+>     : ^^^
+>0x0D : 13
+>     : ^^
+>0x0A : 10
+>     : ^^
+
+        }));
+
+
+    testRunner.addTest(new TestCase("Check UTF8 decoding",
+>testRunner.addTest(new TestCase("Check UTF8 decoding",        function () {            var fb = new FileManager.FileBuffer(TestFileDir + "\\UTF8BOM.txt");            var chars = [];            for (var i = 0; i < 6; i++) {                chars.push(fb.readUtf8CodePoint());            }            return TestRunner.arrayCompare(chars, [0x0054, 0x00E8, 0x1D23, 0x2020, 0x000D, 0x000A]);        })) : void
+>                                                                                                                                                                                                                                                                                                                                                                                                              : ^^^^
+>testRunner.addTest : (test: TestCase) => void
+>                   : ^^^^^^^^^^^^^^^^^^^^^^^^
+>testRunner : TestRunner
+>           : ^^^^^^^^^^
+>addTest : (test: TestCase) => void
+>        : ^^^^^^^^^^^^^^^^^^^^^^^^
+>new TestCase("Check UTF8 decoding",        function () {            var fb = new FileManager.FileBuffer(TestFileDir + "\\UTF8BOM.txt");            var chars = [];            for (var i = 0; i < 6; i++) {                chars.push(fb.readUtf8CodePoint());            }            return TestRunner.arrayCompare(chars, [0x0054, 0x00E8, 0x1D23, 0x2020, 0x000D, 0x000A]);        }) : TestCase
+>                                                                                                                                                                                                                                                                                                                                                                                          : ^^^^^^^^
+>TestCase : typeof TestCase
+>         : ^^^^^^^^^^^^^^^
+>"Check UTF8 decoding" : "Check UTF8 decoding"
+>                      : ^^^^^^^^^^^^^^^^^^^^^
+
+        function () {
+>function () {            var fb = new FileManager.FileBuffer(TestFileDir + "\\UTF8BOM.txt");            var chars = [];            for (var i = 0; i < 6; i++) {                chars.push(fb.readUtf8CodePoint());            }            return TestRunner.arrayCompare(chars, [0x0054, 0x00E8, 0x1D23, 0x2020, 0x000D, 0x000A]);        } : () => boolean
+>                                                                                                                                                                                                                                                                                                                                              : ^^^^^^^^^^^^^
+
+            var fb = new FileManager.FileBuffer(TestFileDir + "\\UTF8BOM.txt");
+>fb : any
+>   : ^^^
+>new FileManager.FileBuffer(TestFileDir + "\\UTF8BOM.txt") : any
+>                                                          : ^^^
+>FileManager.FileBuffer : any
+>                       : ^^^
+>FileManager : any
+>            : ^^^
+>FileBuffer : any
+>           : ^^^
+>TestFileDir + "\\UTF8BOM.txt" : string
+>                              : ^^^^^^
+>TestFileDir : string
+>            : ^^^^^^
+>"\\UTF8BOM.txt" : "\\UTF8BOM.txt"
+>                : ^^^^^^^^^^^^^^^
+
+            var chars = [];
+>chars : never[]
+>      : ^^^^^^^
+>[] : never[]
+>   : ^^^^^^^
+
+            for (var i = 0; i < 6; i++) {
+>i : number
+>  : ^^^^^^
+>0 : 0
+>  : ^
+>i < 6 : boolean
+>      : ^^^^^^^
+>i : number
+>  : ^^^^^^
+>6 : 6
+>  : ^
+>i++ : number
+>    : ^^^^^^
+>i : number
+>  : ^^^^^^
+
+                chars.push(fb.readUtf8CodePoint());
+>chars.push(fb.readUtf8CodePoint()) : number
+>                                   : ^^^^^^
+>chars.push : (...items: never[]) => number
+>           : ^^^^^^^^^^^^^^^^^^^^^^^^^^^^^
+>chars : never[]
+>      : ^^^^^^^
+>push : (...items: never[]) => number
+>     : ^^^^^^^^^^^^^^^^^^^^^^^^^^^^^
+>fb.readUtf8CodePoint() : any
+>                       : ^^^
+>fb.readUtf8CodePoint : any
+>                     : ^^^
+>fb : any
+>   : ^^^
+>readUtf8CodePoint : any
+>                  : ^^^
+            }
+            return TestRunner.arrayCompare(chars, [0x0054, 0x00E8, 0x1D23, 0x2020, 0x000D, 0x000A]);
+>TestRunner.arrayCompare(chars, [0x0054, 0x00E8, 0x1D23, 0x2020, 0x000D, 0x000A]) : boolean
+>                                                                                 : ^^^^^^^
+>TestRunner.arrayCompare : (arg1: any[], arg2: any[]) => boolean
+>                        : ^^^^^^^^^^^^^^^^^^^^^^^^^^^^^^^^^^^^^
+>TestRunner : typeof TestRunner
+>           : ^^^^^^^^^^^^^^^^^
+>arrayCompare : (arg1: any[], arg2: any[]) => boolean
+>             : ^^^^^^^^^^^^^^^^^^^^^^^^^^^^^^^^^^^^^
+>chars : never[]
+>      : ^^^^^^^
+>[0x0054, 0x00E8, 0x1D23, 0x2020, 0x000D, 0x000A] : number[]
+>                                                 : ^^^^^^^^
+>0x0054 : 84
+>       : ^^
+>0x00E8 : 232
+>       : ^^^
+>0x1D23 : 7459
+>       : ^^^^
+>0x2020 : 8224
+>       : ^^^^
+>0x000D : 13
+>       : ^^
+>0x000A : 10
+>       : ^^
+
+        }));
+
+    testRunner.addTest(new TestCase("Check UTF8 encoding",
+>testRunner.addTest(new TestCase("Check UTF8 encoding",        function () {            var fb = new FileManager.FileBuffer(20);            fb.writeUtf8Bom();            var chars = [0x0054, 0x00E8, 0x1D23, 0x2020, 0x000D, 0x000A];            for (var i in chars) {                fb.writeUtf8CodePoint(chars[i]);            }            fb.index = 0;            var bytes = [];            for (var i = 0; i < 14; i++) {                bytes.push(fb.readByte());            }            var expected = [0xEF, 0xBB, 0xBF, 0x54, 0xC3, 0xA8, 0xE1, 0xB4, 0xA3, 0xE2, 0x80, 0xA0, 0x0D, 0x0A];            return TestRunner.arrayCompare(bytes, expected);        })) : void
+>                                                                                                                                                                                                                                                                                                                                                                                                                                                                                                                                                                                                                                                                                  : ^^^^
+>testRunner.addTest : (test: TestCase) => void
+>                   : ^^^^^^^^^^^^^^^^^^^^^^^^
+>testRunner : TestRunner
+>           : ^^^^^^^^^^
+>addTest : (test: TestCase) => void
+>        : ^^^^^^^^^^^^^^^^^^^^^^^^
+>new TestCase("Check UTF8 encoding",        function () {            var fb = new FileManager.FileBuffer(20);            fb.writeUtf8Bom();            var chars = [0x0054, 0x00E8, 0x1D23, 0x2020, 0x000D, 0x000A];            for (var i in chars) {                fb.writeUtf8CodePoint(chars[i]);            }            fb.index = 0;            var bytes = [];            for (var i = 0; i < 14; i++) {                bytes.push(fb.readByte());            }            var expected = [0xEF, 0xBB, 0xBF, 0x54, 0xC3, 0xA8, 0xE1, 0xB4, 0xA3, 0xE2, 0x80, 0xA0, 0x0D, 0x0A];            return TestRunner.arrayCompare(bytes, expected);        }) : TestCase
+>                                                                                                                                                                                                                                                                                                                                                                                                                                                                                                                                                                                                                                                              : ^^^^^^^^
+>TestCase : typeof TestCase
+>         : ^^^^^^^^^^^^^^^
+>"Check UTF8 encoding" : "Check UTF8 encoding"
+>                      : ^^^^^^^^^^^^^^^^^^^^^
+
+        function () {
+>function () {            var fb = new FileManager.FileBuffer(20);            fb.writeUtf8Bom();            var chars = [0x0054, 0x00E8, 0x1D23, 0x2020, 0x000D, 0x000A];            for (var i in chars) {                fb.writeUtf8CodePoint(chars[i]);            }            fb.index = 0;            var bytes = [];            for (var i = 0; i < 14; i++) {                bytes.push(fb.readByte());            }            var expected = [0xEF, 0xBB, 0xBF, 0x54, 0xC3, 0xA8, 0xE1, 0xB4, 0xA3, 0xE2, 0x80, 0xA0, 0x0D, 0x0A];            return TestRunner.arrayCompare(bytes, expected);        } : () => boolean
+>                                                                                                                                                                                                                                                                                                                                                                                                                                                                                                                                                                                                                  : ^^^^^^^^^^^^^
+
+            var fb = new FileManager.FileBuffer(20);
+>fb : any
+>   : ^^^
+>new FileManager.FileBuffer(20) : any
+>                               : ^^^
+>FileManager.FileBuffer : any
+>                       : ^^^
+>FileManager : any
+>            : ^^^
+>FileBuffer : any
+>           : ^^^
+>20 : 20
+>   : ^^
+
+            fb.writeUtf8Bom();
+>fb.writeUtf8Bom() : any
+>                  : ^^^
+>fb.writeUtf8Bom : any
+>                : ^^^
+>fb : any
+>   : ^^^
+>writeUtf8Bom : any
+>             : ^^^
+
+            var chars = [0x0054, 0x00E8, 0x1D23, 0x2020, 0x000D, 0x000A];
+>chars : number[]
+>      : ^^^^^^^^
+>[0x0054, 0x00E8, 0x1D23, 0x2020, 0x000D, 0x000A] : number[]
+>                                                 : ^^^^^^^^
+>0x0054 : 84
+>       : ^^
+>0x00E8 : 232
+>       : ^^^
+>0x1D23 : 7459
+>       : ^^^^
+>0x2020 : 8224
+>       : ^^^^
+>0x000D : 13
+>       : ^^
+>0x000A : 10
+>       : ^^
+
+            for (var i in chars) {
+>i : string
+>  : ^^^^^^
+>chars : number[]
+>      : ^^^^^^^^
+
+                fb.writeUtf8CodePoint(chars[i]);
+>fb.writeUtf8CodePoint(chars[i]) : any
+>                                : ^^^
+>fb.writeUtf8CodePoint : any
+>                      : ^^^
+>fb : any
+>   : ^^^
+>writeUtf8CodePoint : any
+>                   : ^^^
+>chars[i] : number
+>         : ^^^^^^
+>chars : number[]
+>      : ^^^^^^^^
+>i : string
+>  : ^^^^^^
+            }
+            fb.index = 0;
+>fb.index = 0 : 0
+>             : ^
+>fb.index : any
+>         : ^^^
+>fb : any
+>   : ^^^
+>index : any
+>      : ^^^
+>0 : 0
+>  : ^
+
+            var bytes = [];
+>bytes : never[]
+>      : ^^^^^^^
+>[] : never[]
+>   : ^^^^^^^
+
+            for (var i = 0; i < 14; i++) {
+>i : string
+>  : ^^^^^^
+>0 : 0
+>  : ^
+>i < 14 : boolean
+>       : ^^^^^^^
+>i : string
+>  : ^^^^^^
+>14 : 14
+>   : ^^
+>i++ : number
+>    : ^^^^^^
+>i : string
+>  : ^^^^^^
+
+                bytes.push(fb.readByte());
+>bytes.push(fb.readByte()) : number
+>                          : ^^^^^^
+>bytes.push : (...items: never[]) => number
+>           : ^^^^^^^^^^^^^^^^^^^^^^^^^^^^^
+>bytes : never[]
+>      : ^^^^^^^
+>push : (...items: never[]) => number
+>     : ^^^^^^^^^^^^^^^^^^^^^^^^^^^^^
+>fb.readByte() : any
+>              : ^^^
+>fb.readByte : any
+>            : ^^^
+>fb : any
+>   : ^^^
+>readByte : any
+>         : ^^^
+            }
+            var expected = [0xEF, 0xBB, 0xBF, 0x54, 0xC3, 0xA8, 0xE1, 0xB4, 0xA3, 0xE2, 0x80, 0xA0, 0x0D, 0x0A];
+>expected : number[]
+>         : ^^^^^^^^
+>[0xEF, 0xBB, 0xBF, 0x54, 0xC3, 0xA8, 0xE1, 0xB4, 0xA3, 0xE2, 0x80, 0xA0, 0x0D, 0x0A] : number[]
+>                                                                                     : ^^^^^^^^
+>0xEF : 239
+>     : ^^^
+>0xBB : 187
+>     : ^^^
+>0xBF : 191
+>     : ^^^
+>0x54 : 84
+>     : ^^
+>0xC3 : 195
+>     : ^^^
+>0xA8 : 168
+>     : ^^^
+>0xE1 : 225
+>     : ^^^
+>0xB4 : 180
+>     : ^^^
+>0xA3 : 163
+>     : ^^^
+>0xE2 : 226
+>     : ^^^
+>0x80 : 128
+>     : ^^^
+>0xA0 : 160
+>     : ^^^
+>0x0D : 13
+>     : ^^
+>0x0A : 10
+>     : ^^
+
+            return TestRunner.arrayCompare(bytes, expected);
+>TestRunner.arrayCompare(bytes, expected) : boolean
+>                                         : ^^^^^^^
+>TestRunner.arrayCompare : (arg1: any[], arg2: any[]) => boolean
+>                        : ^^^^^^^^^^^^^^^^^^^^^^^^^^^^^^^^^^^^^
+>TestRunner : typeof TestRunner
+>           : ^^^^^^^^^^^^^^^^^
+>arrayCompare : (arg1: any[], arg2: any[]) => boolean
+>             : ^^^^^^^^^^^^^^^^^^^^^^^^^^^^^^^^^^^^^
+>bytes : never[]
+>      : ^^^^^^^
+>expected : number[]
+>         : ^^^^^^^^
+
+        }));
+
+    // Test reading and writing files
+    testRunner.addTest(new TestCase("Check saving a file",
+>testRunner.addTest(new TestCase("Check saving a file",        function () {            var filename = TestFileDir + "\\tmpUTF16LE.txt";            var fb = new FileManager.FileBuffer(14);            fb.writeUtf16leBom();            var chars = [0x0054, 0x00E8, 0x1D23, 0x2020, 0x000D, 0x000A];            chars.forEach(function (val) { fb.writeUtf16CodePoint(val, false); });            fb.save(filename);            var savedFile = new FileManager.FileBuffer(filename);            if (savedFile.encoding !== 'utf16le') {                throw Error("Incorrect encoding");            }            var expectedBytes = [0xFF, 0xFE, 0x54, 0x00, 0xE8, 0x00, 0x23, 0x1D, 0x20, 0x20, 0x0D, 0x00, 0x0A, 0x00]            savedFile.index = 0;            expectedBytes.forEach(function (val) {                var byteVal = savedFile.readByte();                if (byteVal !== val) {                    throw Error("Incorrect byte value");                }            });            return true;        })) : void
+>                                                                                                                                                                                                                                                                                                                                                                                                                                                                                                                                                                                                                                                                                                                                                                                                                                                                                                                                                                                                                                   : ^^^^
+>testRunner.addTest : (test: TestCase) => void
+>                   : ^^^^^^^^^^^^^^^^^^^^^^^^
+>testRunner : TestRunner
+>           : ^^^^^^^^^^
+>addTest : (test: TestCase) => void
+>        : ^^^^^^^^^^^^^^^^^^^^^^^^
+>new TestCase("Check saving a file",        function () {            var filename = TestFileDir + "\\tmpUTF16LE.txt";            var fb = new FileManager.FileBuffer(14);            fb.writeUtf16leBom();            var chars = [0x0054, 0x00E8, 0x1D23, 0x2020, 0x000D, 0x000A];            chars.forEach(function (val) { fb.writeUtf16CodePoint(val, false); });            fb.save(filename);            var savedFile = new FileManager.FileBuffer(filename);            if (savedFile.encoding !== 'utf16le') {                throw Error("Incorrect encoding");            }            var expectedBytes = [0xFF, 0xFE, 0x54, 0x00, 0xE8, 0x00, 0x23, 0x1D, 0x20, 0x20, 0x0D, 0x00, 0x0A, 0x00]            savedFile.index = 0;            expectedBytes.forEach(function (val) {                var byteVal = savedFile.readByte();                if (byteVal !== val) {                    throw Error("Incorrect byte value");                }            });            return true;        }) : TestCase
+>                                                                                                                                                                                                                                                                                                                                                                                                                                                                                                                                                                                                                                                                                                                                                                                                                                                                                                                                                                                                               : ^^^^^^^^
+>TestCase : typeof TestCase
+>         : ^^^^^^^^^^^^^^^
+>"Check saving a file" : "Check saving a file"
+>                      : ^^^^^^^^^^^^^^^^^^^^^
+
+        function () {
+>function () {            var filename = TestFileDir + "\\tmpUTF16LE.txt";            var fb = new FileManager.FileBuffer(14);            fb.writeUtf16leBom();            var chars = [0x0054, 0x00E8, 0x1D23, 0x2020, 0x000D, 0x000A];            chars.forEach(function (val) { fb.writeUtf16CodePoint(val, false); });            fb.save(filename);            var savedFile = new FileManager.FileBuffer(filename);            if (savedFile.encoding !== 'utf16le') {                throw Error("Incorrect encoding");            }            var expectedBytes = [0xFF, 0xFE, 0x54, 0x00, 0xE8, 0x00, 0x23, 0x1D, 0x20, 0x20, 0x0D, 0x00, 0x0A, 0x00]            savedFile.index = 0;            expectedBytes.forEach(function (val) {                var byteVal = savedFile.readByte();                if (byteVal !== val) {                    throw Error("Incorrect byte value");                }            });            return true;        } : () => true
+>                                                                                                                                                                                                                                                                                                                                                                                                                                                                                                                                                                                                                                                                                                                                                                                                                                                                                                                                                                   : ^^^^^^^^^^
+
+            var filename = TestFileDir + "\\tmpUTF16LE.txt";
+>filename : string
+>         : ^^^^^^
+>TestFileDir + "\\tmpUTF16LE.txt" : string
+>                                 : ^^^^^^
+>TestFileDir : string
+>            : ^^^^^^
+>"\\tmpUTF16LE.txt" : "\\tmpUTF16LE.txt"
+>                   : ^^^^^^^^^^^^^^^^^^
+
+            var fb = new FileManager.FileBuffer(14);
+>fb : any
+>   : ^^^
+>new FileManager.FileBuffer(14) : any
+>                               : ^^^
+>FileManager.FileBuffer : any
+>                       : ^^^
+>FileManager : any
+>            : ^^^
+>FileBuffer : any
+>           : ^^^
+>14 : 14
+>   : ^^
+
+            fb.writeUtf16leBom();
+>fb.writeUtf16leBom() : any
+>                     : ^^^
+>fb.writeUtf16leBom : any
+>                   : ^^^
+>fb : any
+>   : ^^^
+>writeUtf16leBom : any
+>                : ^^^
+
+            var chars = [0x0054, 0x00E8, 0x1D23, 0x2020, 0x000D, 0x000A];
+>chars : number[]
+>      : ^^^^^^^^
+>[0x0054, 0x00E8, 0x1D23, 0x2020, 0x000D, 0x000A] : number[]
+>                                                 : ^^^^^^^^
+>0x0054 : 84
+>       : ^^
+>0x00E8 : 232
+>       : ^^^
+>0x1D23 : 7459
+>       : ^^^^
+>0x2020 : 8224
+>       : ^^^^
+>0x000D : 13
+>       : ^^
+>0x000A : 10
+>       : ^^
+
+            chars.forEach(function (val) { fb.writeUtf16CodePoint(val, false); });
+>chars.forEach(function (val) { fb.writeUtf16CodePoint(val, false); }) : void
+>                                                                      : ^^^^
+>chars.forEach : (callbackfn: (value: number, index: number, array: number[]) => void, thisArg?: any) => void
+>              : ^^^^^^^^^^^^^^^^^^^^^^^^^^^^^^^^^^^^^^^^^^^^^^^^^^^^^^^^^^^^^^^^^^^^^^^^^^^^^^^^^^^^^^^^^^^^
+>chars : number[]
+>      : ^^^^^^^^
+>forEach : (callbackfn: (value: number, index: number, array: number[]) => void, thisArg?: any) => void
+>        : ^^^^^^^^^^^^^^^^^^^^^^^^^^^^^^^^^^^^^^^^^^^^^^^^^^^^^^^^^^^^^^^^^^^^^^^^^^^^^^^^^^^^^^^^^^^^
+>function (val) { fb.writeUtf16CodePoint(val, false); } : (val: number) => void
+>                                                       : ^^^^^^^^^^^^^^^^^^^^^
+>val : number
+>    : ^^^^^^
+>fb.writeUtf16CodePoint(val, false) : any
+>                                   : ^^^
+>fb.writeUtf16CodePoint : any
+>                       : ^^^
+>fb : any
+>   : ^^^
+>writeUtf16CodePoint : any
+>                    : ^^^
+>val : number
+>    : ^^^^^^
+>false : false
+>      : ^^^^^
+
+            fb.save(filename);
+>fb.save(filename) : any
+>                  : ^^^
+>fb.save : any
+>        : ^^^
+>fb : any
+>   : ^^^
+>save : any
+>     : ^^^
+>filename : string
+>         : ^^^^^^
+
+            var savedFile = new FileManager.FileBuffer(filename);
+>savedFile : any
+>          : ^^^
+>new FileManager.FileBuffer(filename) : any
+>                                     : ^^^
+>FileManager.FileBuffer : any
+>                       : ^^^
+>FileManager : any
+>            : ^^^
+>FileBuffer : any
+>           : ^^^
+>filename : string
+>         : ^^^^^^
+
+            if (savedFile.encoding !== 'utf16le') {
+>savedFile.encoding !== 'utf16le' : boolean
+>                                 : ^^^^^^^
+>savedFile.encoding : any
+>                   : ^^^
+>savedFile : any
+>          : ^^^
+>encoding : any
+>         : ^^^
+>'utf16le' : "utf16le"
+>          : ^^^^^^^^^
+
+                throw Error("Incorrect encoding");
+>Error("Incorrect encoding") : Error
+>                            : ^^^^^
+>Error : ErrorConstructor
+>      : ^^^^^^^^^^^^^^^^
+>"Incorrect encoding" : "Incorrect encoding"
+>                     : ^^^^^^^^^^^^^^^^^^^^
+            }
+            var expectedBytes = [0xFF, 0xFE, 0x54, 0x00, 0xE8, 0x00, 0x23, 0x1D, 0x20, 0x20, 0x0D, 0x00, 0x0A, 0x00]
+>expectedBytes : number[]
+>              : ^^^^^^^^
+>[0xFF, 0xFE, 0x54, 0x00, 0xE8, 0x00, 0x23, 0x1D, 0x20, 0x20, 0x0D, 0x00, 0x0A, 0x00] : number[]
+>                                                                                     : ^^^^^^^^
+>0xFF : 255
+>     : ^^^
+>0xFE : 254
+>     : ^^^
+>0x54 : 84
+>     : ^^
+>0x00 : 0
+>     : ^
+>0xE8 : 232
+>     : ^^^
+>0x00 : 0
+>     : ^
+>0x23 : 35
+>     : ^^
+>0x1D : 29
+>     : ^^
+>0x20 : 32
+>     : ^^
+>0x20 : 32
+>     : ^^
+>0x0D : 13
+>     : ^^
+>0x00 : 0
+>     : ^
+>0x0A : 10
+>     : ^^
+>0x00 : 0
+>     : ^
+
+            savedFile.index = 0;
+>savedFile.index = 0 : 0
+>                    : ^
+>savedFile.index : any
+>                : ^^^
+>savedFile : any
+>          : ^^^
+>index : any
+>      : ^^^
+>0 : 0
+>  : ^
+
+            expectedBytes.forEach(function (val) {
+>expectedBytes.forEach(function (val) {                var byteVal = savedFile.readByte();                if (byteVal !== val) {                    throw Error("Incorrect byte value");                }            }) : void
+>                                                                                                                                                                                                                       : ^^^^
+>expectedBytes.forEach : (callbackfn: (value: number, index: number, array: number[]) => void, thisArg?: any) => void
+>                      : ^^^^^^^^^^^^^^^^^^^^^^^^^^^^^^^^^^^^^^^^^^^^^^^^^^^^^^^^^^^^^^^^^^^^^^^^^^^^^^^^^^^^^^^^^^^^
+>expectedBytes : number[]
+>              : ^^^^^^^^
+>forEach : (callbackfn: (value: number, index: number, array: number[]) => void, thisArg?: any) => void
+>        : ^^^^^^^^^^^^^^^^^^^^^^^^^^^^^^^^^^^^^^^^^^^^^^^^^^^^^^^^^^^^^^^^^^^^^^^^^^^^^^^^^^^^^^^^^^^^
+>function (val) {                var byteVal = savedFile.readByte();                if (byteVal !== val) {                    throw Error("Incorrect byte value");                }            } : (val: number) => void
+>                                                                                                                                                                                                : ^^^^^^^^^^^^^^^^^^^^^
+>val : number
+>    : ^^^^^^
+
+                var byteVal = savedFile.readByte();
+>byteVal : any
+>        : ^^^
+>savedFile.readByte() : any
+>                     : ^^^
+>savedFile.readByte : any
+>                   : ^^^
+>savedFile : any
+>          : ^^^
+>readByte : any
+>         : ^^^
+
+                if (byteVal !== val) {
+>byteVal !== val : boolean
+>                : ^^^^^^^
+>byteVal : any
+>        : ^^^
+>val : number
+>    : ^^^^^^
+
+                    throw Error("Incorrect byte value");
+>Error("Incorrect byte value") : Error
+>                              : ^^^^^
+>Error : ErrorConstructor
+>      : ^^^^^^^^^^^^^^^^
+>"Incorrect byte value" : "Incorrect byte value"
+>                       : ^^^^^^^^^^^^^^^^^^^^^^
+                }
+            });
+            return true;
+>true : true
+>     : ^^^^
+
+        }));
+
+    testRunner.addTest(new TestCase("Check reading past buffer asserts",
+>testRunner.addTest(new TestCase("Check reading past buffer asserts",    function () {        var fb = new FileManager.FileBuffer(TestFileDir + "\\UTF8BOM.txt");        var result = fb.readByte(200);        return true;    }, "read beyond buffer length")) : void
+>                                                                                                                                                                                                                                                               : ^^^^
+>testRunner.addTest : (test: TestCase) => void
+>                   : ^^^^^^^^^^^^^^^^^^^^^^^^
+>testRunner : TestRunner
+>           : ^^^^^^^^^^
+>addTest : (test: TestCase) => void
+>        : ^^^^^^^^^^^^^^^^^^^^^^^^
+>new TestCase("Check reading past buffer asserts",    function () {        var fb = new FileManager.FileBuffer(TestFileDir + "\\UTF8BOM.txt");        var result = fb.readByte(200);        return true;    }, "read beyond buffer length") : TestCase
+>                                                                                                                                                                                                                                           : ^^^^^^^^
+>TestCase : typeof TestCase
+>         : ^^^^^^^^^^^^^^^
+>"Check reading past buffer asserts" : "Check reading past buffer asserts"
+>                                    : ^^^^^^^^^^^^^^^^^^^^^^^^^^^^^^^^^^^
+
+    function () {
+>function () {        var fb = new FileManager.FileBuffer(TestFileDir + "\\UTF8BOM.txt");        var result = fb.readByte(200);        return true;    } : () => true
+>                                                                                                                                                        : ^^^^^^^^^^
+
+        var fb = new FileManager.FileBuffer(TestFileDir + "\\UTF8BOM.txt");
+>fb : any
+>   : ^^^
+>new FileManager.FileBuffer(TestFileDir + "\\UTF8BOM.txt") : any
+>                                                          : ^^^
+>FileManager.FileBuffer : any
+>                       : ^^^
+>FileManager : any
+>            : ^^^
+>FileBuffer : any
+>           : ^^^
+>TestFileDir + "\\UTF8BOM.txt" : string
+>                              : ^^^^^^
+>TestFileDir : string
+>            : ^^^^^^
+>"\\UTF8BOM.txt" : "\\UTF8BOM.txt"
+>                : ^^^^^^^^^^^^^^^
+
+        var result = fb.readByte(200);
+>result : any
+>       : ^^^
+>fb.readByte(200) : any
+>                 : ^^^
+>fb.readByte : any
+>            : ^^^
+>fb : any
+>   : ^^^
+>readByte : any
+>         : ^^^
+>200 : 200
+>    : ^^^
+
+        return true;
+>true : true
+>     : ^^^^
+
+    }, "read beyond buffer length"));
+>"read beyond buffer length" : "read beyond buffer length"
+>                            : ^^^^^^^^^^^^^^^^^^^^^^^^^^^
+
+    testRunner.addTest(new TestCase("Check writing past buffer asserts",
+>testRunner.addTest(new TestCase("Check writing past buffer asserts",    function () {        var fb = new FileManager.FileBuffer(TestFileDir + "\\UTF8BOM.txt");        fb.writeByte(5, 200);        return true;    }, "write beyond buffer length")) : void
+>                                                                                                                                                                                                                                                       : ^^^^
+>testRunner.addTest : (test: TestCase) => void
+>                   : ^^^^^^^^^^^^^^^^^^^^^^^^
+>testRunner : TestRunner
+>           : ^^^^^^^^^^
+>addTest : (test: TestCase) => void
+>        : ^^^^^^^^^^^^^^^^^^^^^^^^
+>new TestCase("Check writing past buffer asserts",    function () {        var fb = new FileManager.FileBuffer(TestFileDir + "\\UTF8BOM.txt");        fb.writeByte(5, 200);        return true;    }, "write beyond buffer length") : TestCase
+>                                                                                                                                                                                                                                   : ^^^^^^^^
+>TestCase : typeof TestCase
+>         : ^^^^^^^^^^^^^^^
+>"Check writing past buffer asserts" : "Check writing past buffer asserts"
+>                                    : ^^^^^^^^^^^^^^^^^^^^^^^^^^^^^^^^^^^
+
+    function () {
+>function () {        var fb = new FileManager.FileBuffer(TestFileDir + "\\UTF8BOM.txt");        fb.writeByte(5, 200);        return true;    } : () => true
+>                                                                                                                                               : ^^^^^^^^^^
+
+        var fb = new FileManager.FileBuffer(TestFileDir + "\\UTF8BOM.txt");
+>fb : any
+>   : ^^^
+>new FileManager.FileBuffer(TestFileDir + "\\UTF8BOM.txt") : any
+>                                                          : ^^^
+>FileManager.FileBuffer : any
+>                       : ^^^
+>FileManager : any
+>            : ^^^
+>FileBuffer : any
+>           : ^^^
+>TestFileDir + "\\UTF8BOM.txt" : string
+>                              : ^^^^^^
+>TestFileDir : string
+>            : ^^^^^^
+>"\\UTF8BOM.txt" : "\\UTF8BOM.txt"
+>                : ^^^^^^^^^^^^^^^
+
+        fb.writeByte(5, 200);
+>fb.writeByte(5, 200) : any
+>                     : ^^^
+>fb.writeByte : any
+>             : ^^^
+>fb : any
+>   : ^^^
+>writeByte : any
+>          : ^^^
+>5 : 5
+>  : ^
+>200 : 200
+>    : ^^^
+
+        return true;
+>true : true
+>     : ^^^^
+
+    }, "write beyond buffer length"));
+>"write beyond buffer length" : "write beyond buffer length"
+>                             : ^^^^^^^^^^^^^^^^^^^^^^^^^^^^
+
+    // Non-BMP unicode char tests
+    testRunner.addTest(new TestCase("Read non-BMP utf16 chars",
+>testRunner.addTest(new TestCase("Read non-BMP utf16 chars",        function () {            var savedFile = new FileManager.FileBuffer(TestFileDir + "\\utf16leNonBmp.txt");            if (savedFile.encoding !== 'utf16le') {                throw Error("Incorrect encoding");            }            var codePoints = [];            for (var i = 0; i < 6; i++) {                codePoints.push(savedFile.readUtf16CodePoint(false));            }            var expectedCodePoints = [0x10480, 0x10481, 0x10482, 0x54, 0x68, 0x69];            return TestRunner.arrayCompare(codePoints, expectedCodePoints);        })) : void
+>                                                                                                                                                                                                                                                                                                                                                                                                                                                                                                                                                                                                                                   : ^^^^
+>testRunner.addTest : (test: TestCase) => void
+>                   : ^^^^^^^^^^^^^^^^^^^^^^^^
+>testRunner : TestRunner
+>           : ^^^^^^^^^^
+>addTest : (test: TestCase) => void
+>        : ^^^^^^^^^^^^^^^^^^^^^^^^
+>new TestCase("Read non-BMP utf16 chars",        function () {            var savedFile = new FileManager.FileBuffer(TestFileDir + "\\utf16leNonBmp.txt");            if (savedFile.encoding !== 'utf16le') {                throw Error("Incorrect encoding");            }            var codePoints = [];            for (var i = 0; i < 6; i++) {                codePoints.push(savedFile.readUtf16CodePoint(false));            }            var expectedCodePoints = [0x10480, 0x10481, 0x10482, 0x54, 0x68, 0x69];            return TestRunner.arrayCompare(codePoints, expectedCodePoints);        }) : TestCase
+>                                                                                                                                                                                                                                                                                                                                                                                                                                                                                                                                                                                                               : ^^^^^^^^
+>TestCase : typeof TestCase
+>         : ^^^^^^^^^^^^^^^
+>"Read non-BMP utf16 chars" : "Read non-BMP utf16 chars"
+>                           : ^^^^^^^^^^^^^^^^^^^^^^^^^^
+
+        function () {
+>function () {            var savedFile = new FileManager.FileBuffer(TestFileDir + "\\utf16leNonBmp.txt");            if (savedFile.encoding !== 'utf16le') {                throw Error("Incorrect encoding");            }            var codePoints = [];            for (var i = 0; i < 6; i++) {                codePoints.push(savedFile.readUtf16CodePoint(false));            }            var expectedCodePoints = [0x10480, 0x10481, 0x10482, 0x54, 0x68, 0x69];            return TestRunner.arrayCompare(codePoints, expectedCodePoints);        } : () => boolean
+>                                                                                                                                                                                                                                                                                                                                                                                                                                                                                                                                                              : ^^^^^^^^^^^^^
+
+            var savedFile = new FileManager.FileBuffer(TestFileDir + "\\utf16leNonBmp.txt");
+>savedFile : any
+>          : ^^^
+>new FileManager.FileBuffer(TestFileDir + "\\utf16leNonBmp.txt") : any
+>                                                                : ^^^
+>FileManager.FileBuffer : any
+>                       : ^^^
+>FileManager : any
+>            : ^^^
+>FileBuffer : any
+>           : ^^^
+>TestFileDir + "\\utf16leNonBmp.txt" : string
+>                                    : ^^^^^^
+>TestFileDir : string
+>            : ^^^^^^
+>"\\utf16leNonBmp.txt" : "\\utf16leNonBmp.txt"
+>                      : ^^^^^^^^^^^^^^^^^^^^^
+
+            if (savedFile.encoding !== 'utf16le') {
+>savedFile.encoding !== 'utf16le' : boolean
+>                                 : ^^^^^^^
+>savedFile.encoding : any
+>                   : ^^^
+>savedFile : any
+>          : ^^^
+>encoding : any
+>         : ^^^
+>'utf16le' : "utf16le"
+>          : ^^^^^^^^^
+
+                throw Error("Incorrect encoding");
+>Error("Incorrect encoding") : Error
+>                            : ^^^^^
+>Error : ErrorConstructor
+>      : ^^^^^^^^^^^^^^^^
+>"Incorrect encoding" : "Incorrect encoding"
+>                     : ^^^^^^^^^^^^^^^^^^^^
+            }
+
+            var codePoints = [];
+>codePoints : never[]
+>           : ^^^^^^^
+>[] : never[]
+>   : ^^^^^^^
+
+            for (var i = 0; i < 6; i++) {
+>i : number
+>  : ^^^^^^
+>0 : 0
+>  : ^
+>i < 6 : boolean
+>      : ^^^^^^^
+>i : number
+>  : ^^^^^^
+>6 : 6
+>  : ^
+>i++ : number
+>    : ^^^^^^
+>i : number
+>  : ^^^^^^
+
+                codePoints.push(savedFile.readUtf16CodePoint(false));
+>codePoints.push(savedFile.readUtf16CodePoint(false)) : number
+>                                                     : ^^^^^^
+>codePoints.push : (...items: never[]) => number
+>                : ^^^^^^^^^^^^^^^^^^^^^^^^^^^^^
+>codePoints : never[]
+>           : ^^^^^^^
+>push : (...items: never[]) => number
+>     : ^^^^^^^^^^^^^^^^^^^^^^^^^^^^^
+>savedFile.readUtf16CodePoint(false) : any
+>                                    : ^^^
+>savedFile.readUtf16CodePoint : any
+>                             : ^^^
+>savedFile : any
+>          : ^^^
+>readUtf16CodePoint : any
+>                   : ^^^
+>false : false
+>      : ^^^^^
+            }
+            var expectedCodePoints = [0x10480, 0x10481, 0x10482, 0x54, 0x68, 0x69];
+>expectedCodePoints : number[]
+>                   : ^^^^^^^^
+>[0x10480, 0x10481, 0x10482, 0x54, 0x68, 0x69] : number[]
+>                                              : ^^^^^^^^
+>0x10480 : 66688
+>        : ^^^^^
+>0x10481 : 66689
+>        : ^^^^^
+>0x10482 : 66690
+>        : ^^^^^
+>0x54 : 84
+>     : ^^
+>0x68 : 104
+>     : ^^^
+>0x69 : 105
+>     : ^^^
+
+            return TestRunner.arrayCompare(codePoints, expectedCodePoints);
+>TestRunner.arrayCompare(codePoints, expectedCodePoints) : boolean
+>                                                        : ^^^^^^^
+>TestRunner.arrayCompare : (arg1: any[], arg2: any[]) => boolean
+>                        : ^^^^^^^^^^^^^^^^^^^^^^^^^^^^^^^^^^^^^
+>TestRunner : typeof TestRunner
+>           : ^^^^^^^^^^^^^^^^^
+>arrayCompare : (arg1: any[], arg2: any[]) => boolean
+>             : ^^^^^^^^^^^^^^^^^^^^^^^^^^^^^^^^^^^^^
+>codePoints : never[]
+>           : ^^^^^^^
+>expectedCodePoints : number[]
+>                   : ^^^^^^^^
+
+        }));
+
+    testRunner.addTest(new TestCase("Read non-BMP utf8 chars",
+>testRunner.addTest(new TestCase("Read non-BMP utf8 chars",        function () {            var savedFile = new FileManager.FileBuffer(TestFileDir + "\\utf8NonBmp.txt");            if (savedFile.encoding !== 'utf8') {                throw Error("Incorrect encoding");            }            var codePoints = [];            for (var i = 0; i < 6; i++) {                codePoints.push(savedFile.readUtf8CodePoint());            }            var expectedCodePoints = [0x10480, 0x10481, 0x10482, 0x54, 0x68, 0x69];            return TestRunner.arrayCompare(codePoints, expectedCodePoints);        })) : void
+>                                                                                                                                                                                                                                                                                                                                                                                                                                                                                                                                                                                                                      : ^^^^
+>testRunner.addTest : (test: TestCase) => void
+>                   : ^^^^^^^^^^^^^^^^^^^^^^^^
+>testRunner : TestRunner
+>           : ^^^^^^^^^^
+>addTest : (test: TestCase) => void
+>        : ^^^^^^^^^^^^^^^^^^^^^^^^
+>new TestCase("Read non-BMP utf8 chars",        function () {            var savedFile = new FileManager.FileBuffer(TestFileDir + "\\utf8NonBmp.txt");            if (savedFile.encoding !== 'utf8') {                throw Error("Incorrect encoding");            }            var codePoints = [];            for (var i = 0; i < 6; i++) {                codePoints.push(savedFile.readUtf8CodePoint());            }            var expectedCodePoints = [0x10480, 0x10481, 0x10482, 0x54, 0x68, 0x69];            return TestRunner.arrayCompare(codePoints, expectedCodePoints);        }) : TestCase
+>                                                                                                                                                                                                                                                                                                                                                                                                                                                                                                                                                                                                  : ^^^^^^^^
+>TestCase : typeof TestCase
+>         : ^^^^^^^^^^^^^^^
+>"Read non-BMP utf8 chars" : "Read non-BMP utf8 chars"
+>                          : ^^^^^^^^^^^^^^^^^^^^^^^^^
+
+        function () {
+>function () {            var savedFile = new FileManager.FileBuffer(TestFileDir + "\\utf8NonBmp.txt");            if (savedFile.encoding !== 'utf8') {                throw Error("Incorrect encoding");            }            var codePoints = [];            for (var i = 0; i < 6; i++) {                codePoints.push(savedFile.readUtf8CodePoint());            }            var expectedCodePoints = [0x10480, 0x10481, 0x10482, 0x54, 0x68, 0x69];            return TestRunner.arrayCompare(codePoints, expectedCodePoints);        } : () => boolean
+>                                                                                                                                                                                                                                                                                                                                                                                                                                                                                                                                                  : ^^^^^^^^^^^^^
+
+            var savedFile = new FileManager.FileBuffer(TestFileDir + "\\utf8NonBmp.txt");
+>savedFile : any
+>          : ^^^
+>new FileManager.FileBuffer(TestFileDir + "\\utf8NonBmp.txt") : any
+>                                                             : ^^^
+>FileManager.FileBuffer : any
+>                       : ^^^
+>FileManager : any
+>            : ^^^
+>FileBuffer : any
+>           : ^^^
+>TestFileDir + "\\utf8NonBmp.txt" : string
+>                                 : ^^^^^^
+>TestFileDir : string
+>            : ^^^^^^
+>"\\utf8NonBmp.txt" : "\\utf8NonBmp.txt"
+>                   : ^^^^^^^^^^^^^^^^^^
+
+            if (savedFile.encoding !== 'utf8') {
+>savedFile.encoding !== 'utf8' : boolean
+>                              : ^^^^^^^
+>savedFile.encoding : any
+>                   : ^^^
+>savedFile : any
+>          : ^^^
+>encoding : any
+>         : ^^^
+>'utf8' : "utf8"
+>       : ^^^^^^
+
+                throw Error("Incorrect encoding");
+>Error("Incorrect encoding") : Error
+>                            : ^^^^^
+>Error : ErrorConstructor
+>      : ^^^^^^^^^^^^^^^^
+>"Incorrect encoding" : "Incorrect encoding"
+>                     : ^^^^^^^^^^^^^^^^^^^^
+            }
+
+            var codePoints = [];
+>codePoints : never[]
+>           : ^^^^^^^
+>[] : never[]
+>   : ^^^^^^^
+
+            for (var i = 0; i < 6; i++) {
+>i : number
+>  : ^^^^^^
+>0 : 0
+>  : ^
+>i < 6 : boolean
+>      : ^^^^^^^
+>i : number
+>  : ^^^^^^
+>6 : 6
+>  : ^
+>i++ : number
+>    : ^^^^^^
+>i : number
+>  : ^^^^^^
+
+                codePoints.push(savedFile.readUtf8CodePoint());
+>codePoints.push(savedFile.readUtf8CodePoint()) : number
+>                                               : ^^^^^^
+>codePoints.push : (...items: never[]) => number
+>                : ^^^^^^^^^^^^^^^^^^^^^^^^^^^^^
+>codePoints : never[]
+>           : ^^^^^^^
+>push : (...items: never[]) => number
+>     : ^^^^^^^^^^^^^^^^^^^^^^^^^^^^^
+>savedFile.readUtf8CodePoint() : any
+>                              : ^^^
+>savedFile.readUtf8CodePoint : any
+>                            : ^^^
+>savedFile : any
+>          : ^^^
+>readUtf8CodePoint : any
+>                  : ^^^
+            }
+            var expectedCodePoints = [0x10480, 0x10481, 0x10482, 0x54, 0x68, 0x69];
+>expectedCodePoints : number[]
+>                   : ^^^^^^^^
+>[0x10480, 0x10481, 0x10482, 0x54, 0x68, 0x69] : number[]
+>                                              : ^^^^^^^^
+>0x10480 : 66688
+>        : ^^^^^
+>0x10481 : 66689
+>        : ^^^^^
+>0x10482 : 66690
+>        : ^^^^^
+>0x54 : 84
+>     : ^^
+>0x68 : 104
+>     : ^^^
+>0x69 : 105
+>     : ^^^
+
+            return TestRunner.arrayCompare(codePoints, expectedCodePoints);
+>TestRunner.arrayCompare(codePoints, expectedCodePoints) : boolean
+>                                                        : ^^^^^^^
+>TestRunner.arrayCompare : (arg1: any[], arg2: any[]) => boolean
+>                        : ^^^^^^^^^^^^^^^^^^^^^^^^^^^^^^^^^^^^^
+>TestRunner : typeof TestRunner
+>           : ^^^^^^^^^^^^^^^^^
+>arrayCompare : (arg1: any[], arg2: any[]) => boolean
+>             : ^^^^^^^^^^^^^^^^^^^^^^^^^^^^^^^^^^^^^
+>codePoints : never[]
+>           : ^^^^^^^
+>expectedCodePoints : number[]
+>                   : ^^^^^^^^
+
+        }));
+
+    testRunner.addTest(new TestCase("Write non-BMP utf8 chars",
+>testRunner.addTest(new TestCase("Write non-BMP utf8 chars",        function () {            var filename = TestFileDir + "\\tmpUTF8nonBmp.txt";            var fb = new FileManager.FileBuffer(15);            var chars = [0x10480, 0x10481, 0x10482, 0x54, 0x68, 0x69];            chars.forEach(function (val) { fb.writeUtf8CodePoint(val); });            fb.save(filename);            var savedFile = new FileManager.FileBuffer(filename);            if (savedFile.encoding !== 'utf8') {                throw Error("Incorrect encoding");            }            var expectedBytes = [0xF0, 0x90, 0x92, 0x80, 0xF0, 0x90, 0x92, 0x81, 0xF0, 0x90, 0x92, 0x82, 0x54, 0x68, 0x69];            expectedBytes.forEach(function (val) {                var byteVal = savedFile.readByte();                if (byteVal !== val) {                    throw Error("Incorrect byte value");                }            });            return true;        })) : void
+>                                                                                                                                                                                                                                                                                                                                                                                                                                                                                                                                                                                                                                                                                                                                                                                                                                                                                                                                                                   : ^^^^
+>testRunner.addTest : (test: TestCase) => void
+>                   : ^^^^^^^^^^^^^^^^^^^^^^^^
+>testRunner : TestRunner
+>           : ^^^^^^^^^^
+>addTest : (test: TestCase) => void
+>        : ^^^^^^^^^^^^^^^^^^^^^^^^
+>new TestCase("Write non-BMP utf8 chars",        function () {            var filename = TestFileDir + "\\tmpUTF8nonBmp.txt";            var fb = new FileManager.FileBuffer(15);            var chars = [0x10480, 0x10481, 0x10482, 0x54, 0x68, 0x69];            chars.forEach(function (val) { fb.writeUtf8CodePoint(val); });            fb.save(filename);            var savedFile = new FileManager.FileBuffer(filename);            if (savedFile.encoding !== 'utf8') {                throw Error("Incorrect encoding");            }            var expectedBytes = [0xF0, 0x90, 0x92, 0x80, 0xF0, 0x90, 0x92, 0x81, 0xF0, 0x90, 0x92, 0x82, 0x54, 0x68, 0x69];            expectedBytes.forEach(function (val) {                var byteVal = savedFile.readByte();                if (byteVal !== val) {                    throw Error("Incorrect byte value");                }            });            return true;        }) : TestCase
+>                                                                                                                                                                                                                                                                                                                                                                                                                                                                                                                                                                                                                                                                                                                                                                                                                                                                                                                                               : ^^^^^^^^
+>TestCase : typeof TestCase
+>         : ^^^^^^^^^^^^^^^
+>"Write non-BMP utf8 chars" : "Write non-BMP utf8 chars"
+>                           : ^^^^^^^^^^^^^^^^^^^^^^^^^^
+
+        function () {
+>function () {            var filename = TestFileDir + "\\tmpUTF8nonBmp.txt";            var fb = new FileManager.FileBuffer(15);            var chars = [0x10480, 0x10481, 0x10482, 0x54, 0x68, 0x69];            chars.forEach(function (val) { fb.writeUtf8CodePoint(val); });            fb.save(filename);            var savedFile = new FileManager.FileBuffer(filename);            if (savedFile.encoding !== 'utf8') {                throw Error("Incorrect encoding");            }            var expectedBytes = [0xF0, 0x90, 0x92, 0x80, 0xF0, 0x90, 0x92, 0x81, 0xF0, 0x90, 0x92, 0x82, 0x54, 0x68, 0x69];            expectedBytes.forEach(function (val) {                var byteVal = savedFile.readByte();                if (byteVal !== val) {                    throw Error("Incorrect byte value");                }            });            return true;        } : () => true
+>                                                                                                                                                                                                                                                                                                                                                                                                                                                                                                                                                                                                                                                                                                                                                                                                                                                                                              : ^^^^^^^^^^
+
+            var filename = TestFileDir + "\\tmpUTF8nonBmp.txt";
+>filename : string
+>         : ^^^^^^
+>TestFileDir + "\\tmpUTF8nonBmp.txt" : string
+>                                    : ^^^^^^
+>TestFileDir : string
+>            : ^^^^^^
+>"\\tmpUTF8nonBmp.txt" : "\\tmpUTF8nonBmp.txt"
+>                      : ^^^^^^^^^^^^^^^^^^^^^
+
+            var fb = new FileManager.FileBuffer(15);
+>fb : any
+>   : ^^^
+>new FileManager.FileBuffer(15) : any
+>                               : ^^^
+>FileManager.FileBuffer : any
+>                       : ^^^
+>FileManager : any
+>            : ^^^
+>FileBuffer : any
+>           : ^^^
+>15 : 15
+>   : ^^
+
+            var chars = [0x10480, 0x10481, 0x10482, 0x54, 0x68, 0x69];
+>chars : number[]
+>      : ^^^^^^^^
+>[0x10480, 0x10481, 0x10482, 0x54, 0x68, 0x69] : number[]
+>                                              : ^^^^^^^^
+>0x10480 : 66688
+>        : ^^^^^
+>0x10481 : 66689
+>        : ^^^^^
+>0x10482 : 66690
+>        : ^^^^^
+>0x54 : 84
+>     : ^^
+>0x68 : 104
+>     : ^^^
+>0x69 : 105
+>     : ^^^
+
+            chars.forEach(function (val) { fb.writeUtf8CodePoint(val); });
+>chars.forEach(function (val) { fb.writeUtf8CodePoint(val); }) : void
+>                                                              : ^^^^
+>chars.forEach : (callbackfn: (value: number, index: number, array: number[]) => void, thisArg?: any) => void
+>              : ^^^^^^^^^^^^^^^^^^^^^^^^^^^^^^^^^^^^^^^^^^^^^^^^^^^^^^^^^^^^^^^^^^^^^^^^^^^^^^^^^^^^^^^^^^^^
+>chars : number[]
+>      : ^^^^^^^^
+>forEach : (callbackfn: (value: number, index: number, array: number[]) => void, thisArg?: any) => void
+>        : ^^^^^^^^^^^^^^^^^^^^^^^^^^^^^^^^^^^^^^^^^^^^^^^^^^^^^^^^^^^^^^^^^^^^^^^^^^^^^^^^^^^^^^^^^^^^
+>function (val) { fb.writeUtf8CodePoint(val); } : (val: number) => void
+>                                               : ^^^^^^^^^^^^^^^^^^^^^
+>val : number
+>    : ^^^^^^
+>fb.writeUtf8CodePoint(val) : any
+>                           : ^^^
+>fb.writeUtf8CodePoint : any
+>                      : ^^^
+>fb : any
+>   : ^^^
+>writeUtf8CodePoint : any
+>                   : ^^^
+>val : number
+>    : ^^^^^^
+
+            fb.save(filename);
+>fb.save(filename) : any
+>                  : ^^^
+>fb.save : any
+>        : ^^^
+>fb : any
+>   : ^^^
+>save : any
+>     : ^^^
+>filename : string
+>         : ^^^^^^
+
+            var savedFile = new FileManager.FileBuffer(filename);
+>savedFile : any
+>          : ^^^
+>new FileManager.FileBuffer(filename) : any
+>                                     : ^^^
+>FileManager.FileBuffer : any
+>                       : ^^^
+>FileManager : any
+>            : ^^^
+>FileBuffer : any
+>           : ^^^
+>filename : string
+>         : ^^^^^^
+
+            if (savedFile.encoding !== 'utf8') {
+>savedFile.encoding !== 'utf8' : boolean
+>                              : ^^^^^^^
+>savedFile.encoding : any
+>                   : ^^^
+>savedFile : any
+>          : ^^^
+>encoding : any
+>         : ^^^
+>'utf8' : "utf8"
+>       : ^^^^^^
+
+                throw Error("Incorrect encoding");
+>Error("Incorrect encoding") : Error
+>                            : ^^^^^
+>Error : ErrorConstructor
+>      : ^^^^^^^^^^^^^^^^
+>"Incorrect encoding" : "Incorrect encoding"
+>                     : ^^^^^^^^^^^^^^^^^^^^
+            }
+            var expectedBytes = [0xF0, 0x90, 0x92, 0x80, 0xF0, 0x90, 0x92, 0x81, 0xF0, 0x90, 0x92, 0x82, 0x54, 0x68, 0x69];
+>expectedBytes : number[]
+>              : ^^^^^^^^
+>[0xF0, 0x90, 0x92, 0x80, 0xF0, 0x90, 0x92, 0x81, 0xF0, 0x90, 0x92, 0x82, 0x54, 0x68, 0x69] : number[]
+>                                                                                           : ^^^^^^^^
+>0xF0 : 240
+>     : ^^^
+>0x90 : 144
+>     : ^^^
+>0x92 : 146
+>     : ^^^
+>0x80 : 128
+>     : ^^^
+>0xF0 : 240
+>     : ^^^
+>0x90 : 144
+>     : ^^^
+>0x92 : 146
+>     : ^^^
+>0x81 : 129
+>     : ^^^
+>0xF0 : 240
+>     : ^^^
+>0x90 : 144
+>     : ^^^
+>0x92 : 146
+>     : ^^^
+>0x82 : 130
+>     : ^^^
+>0x54 : 84
+>     : ^^
+>0x68 : 104
+>     : ^^^
+>0x69 : 105
+>     : ^^^
+
+            expectedBytes.forEach(function (val) {
+>expectedBytes.forEach(function (val) {                var byteVal = savedFile.readByte();                if (byteVal !== val) {                    throw Error("Incorrect byte value");                }            }) : void
+>                                                                                                                                                                                                                       : ^^^^
+>expectedBytes.forEach : (callbackfn: (value: number, index: number, array: number[]) => void, thisArg?: any) => void
+>                      : ^^^^^^^^^^^^^^^^^^^^^^^^^^^^^^^^^^^^^^^^^^^^^^^^^^^^^^^^^^^^^^^^^^^^^^^^^^^^^^^^^^^^^^^^^^^^
+>expectedBytes : number[]
+>              : ^^^^^^^^
+>forEach : (callbackfn: (value: number, index: number, array: number[]) => void, thisArg?: any) => void
+>        : ^^^^^^^^^^^^^^^^^^^^^^^^^^^^^^^^^^^^^^^^^^^^^^^^^^^^^^^^^^^^^^^^^^^^^^^^^^^^^^^^^^^^^^^^^^^^
+>function (val) {                var byteVal = savedFile.readByte();                if (byteVal !== val) {                    throw Error("Incorrect byte value");                }            } : (val: number) => void
+>                                                                                                                                                                                                : ^^^^^^^^^^^^^^^^^^^^^
+>val : number
+>    : ^^^^^^
+
+                var byteVal = savedFile.readByte();
+>byteVal : any
+>        : ^^^
+>savedFile.readByte() : any
+>                     : ^^^
+>savedFile.readByte : any
+>                   : ^^^
+>savedFile : any
+>          : ^^^
+>readByte : any
+>         : ^^^
+
+                if (byteVal !== val) {
+>byteVal !== val : boolean
+>                : ^^^^^^^
+>byteVal : any
+>        : ^^^
+>val : number
+>    : ^^^^^^
+
+                    throw Error("Incorrect byte value");
+>Error("Incorrect byte value") : Error
+>                              : ^^^^^
+>Error : ErrorConstructor
+>      : ^^^^^^^^^^^^^^^^
+>"Incorrect byte value" : "Incorrect byte value"
+>                       : ^^^^^^^^^^^^^^^^^^^^^^
+                }
+            });
+            return true;
+>true : true
+>     : ^^^^
+
+        }));
+
+    testRunner.addTest(new TestCase("Test invalid lead UTF8 byte",
+>testRunner.addTest(new TestCase("Test invalid lead UTF8 byte",        function () {            var filename = TestFileDir + "\\utf8BadLeadByte.txt";            var fb = new FileManager.FileBuffer(filename);            return true;        }, "Invalid UTF8 byte sequence at index: 4")) : void
+>                                                                                                                                                                                                                                                                                            : ^^^^
+>testRunner.addTest : (test: TestCase) => void
+>                   : ^^^^^^^^^^^^^^^^^^^^^^^^
+>testRunner : TestRunner
+>           : ^^^^^^^^^^
+>addTest : (test: TestCase) => void
+>        : ^^^^^^^^^^^^^^^^^^^^^^^^
+>new TestCase("Test invalid lead UTF8 byte",        function () {            var filename = TestFileDir + "\\utf8BadLeadByte.txt";            var fb = new FileManager.FileBuffer(filename);            return true;        }, "Invalid UTF8 byte sequence at index: 4") : TestCase
+>                                                                                                                                                                                                                                                                        : ^^^^^^^^
+>TestCase : typeof TestCase
+>         : ^^^^^^^^^^^^^^^
+>"Test invalid lead UTF8 byte" : "Test invalid lead UTF8 byte"
+>                              : ^^^^^^^^^^^^^^^^^^^^^^^^^^^^^
+
+        function () {
+>function () {            var filename = TestFileDir + "\\utf8BadLeadByte.txt";            var fb = new FileManager.FileBuffer(filename);            return true;        } : () => true
+>                                                                                                                                                                          : ^^^^^^^^^^
+
+            var filename = TestFileDir + "\\utf8BadLeadByte.txt";
+>filename : string
+>         : ^^^^^^
+>TestFileDir + "\\utf8BadLeadByte.txt" : string
+>                                      : ^^^^^^
+>TestFileDir : string
+>            : ^^^^^^
+>"\\utf8BadLeadByte.txt" : "\\utf8BadLeadByte.txt"
+>                        : ^^^^^^^^^^^^^^^^^^^^^^^
+
+            var fb = new FileManager.FileBuffer(filename);
+>fb : any
+>   : ^^^
+>new FileManager.FileBuffer(filename) : any
+>                                     : ^^^
+>FileManager.FileBuffer : any
+>                       : ^^^
+>FileManager : any
+>            : ^^^
+>FileBuffer : any
+>           : ^^^
+>filename : string
+>         : ^^^^^^
+
+            return true;
+>true : true
+>     : ^^^^
+
+        }, "Invalid UTF8 byte sequence at index: 4"));
+>"Invalid UTF8 byte sequence at index: 4" : "Invalid UTF8 byte sequence at index: 4"
+>                                         : ^^^^^^^^^^^^^^^^^^^^^^^^^^^^^^^^^^^^^^^^
+
+    testRunner.addTest(new TestCase("Test invalid tail UTF8 byte",
+>testRunner.addTest(new TestCase("Test invalid tail UTF8 byte",        function () {            var filename = TestFileDir + "\\utf8InvalidTail.txt";            var fb = new FileManager.FileBuffer(filename);            return true;        }, "Trailing byte invalid at index: 8")) : void
+>                                                                                                                                                                                                                                                                                       : ^^^^
+>testRunner.addTest : (test: TestCase) => void
+>                   : ^^^^^^^^^^^^^^^^^^^^^^^^
+>testRunner : TestRunner
+>           : ^^^^^^^^^^
+>addTest : (test: TestCase) => void
+>        : ^^^^^^^^^^^^^^^^^^^^^^^^
+>new TestCase("Test invalid tail UTF8 byte",        function () {            var filename = TestFileDir + "\\utf8InvalidTail.txt";            var fb = new FileManager.FileBuffer(filename);            return true;        }, "Trailing byte invalid at index: 8") : TestCase
+>                                                                                                                                                                                                                                                                   : ^^^^^^^^
+>TestCase : typeof TestCase
+>         : ^^^^^^^^^^^^^^^
+>"Test invalid tail UTF8 byte" : "Test invalid tail UTF8 byte"
+>                              : ^^^^^^^^^^^^^^^^^^^^^^^^^^^^^
+
+        function () {
+>function () {            var filename = TestFileDir + "\\utf8InvalidTail.txt";            var fb = new FileManager.FileBuffer(filename);            return true;        } : () => true
+>                                                                                                                                                                          : ^^^^^^^^^^
+
+            var filename = TestFileDir + "\\utf8InvalidTail.txt";
+>filename : string
+>         : ^^^^^^
+>TestFileDir + "\\utf8InvalidTail.txt" : string
+>                                      : ^^^^^^
+>TestFileDir : string
+>            : ^^^^^^
+>"\\utf8InvalidTail.txt" : "\\utf8InvalidTail.txt"
+>                        : ^^^^^^^^^^^^^^^^^^^^^^^
+
+            var fb = new FileManager.FileBuffer(filename);
+>fb : any
+>   : ^^^
+>new FileManager.FileBuffer(filename) : any
+>                                     : ^^^
+>FileManager.FileBuffer : any
+>                       : ^^^
+>FileManager : any
+>            : ^^^
+>FileBuffer : any
+>           : ^^^
+>filename : string
+>         : ^^^^^^
+
+            return true;
+>true : true
+>     : ^^^^
+
+        }, "Trailing byte invalid at index: 8"));
+>"Trailing byte invalid at index: 8" : "Trailing byte invalid at index: 8"
+>                                    : ^^^^^^^^^^^^^^^^^^^^^^^^^^^^^^^^^^^
+
+    testRunner.addTest(new TestCase("Test ANSI fails validation",
+>testRunner.addTest(new TestCase("Test ANSI fails validation",        function () {            var filename = TestFileDir + "\\ansi.txt";            var fb = new FileManager.FileBuffer(filename);            return true;        }, "Trailing byte invalid at index: 6")) : void
+>                                                                                                                                                                                                                                                                           : ^^^^
+>testRunner.addTest : (test: TestCase) => void
+>                   : ^^^^^^^^^^^^^^^^^^^^^^^^
+>testRunner : TestRunner
+>           : ^^^^^^^^^^
+>addTest : (test: TestCase) => void
+>        : ^^^^^^^^^^^^^^^^^^^^^^^^
+>new TestCase("Test ANSI fails validation",        function () {            var filename = TestFileDir + "\\ansi.txt";            var fb = new FileManager.FileBuffer(filename);            return true;        }, "Trailing byte invalid at index: 6") : TestCase
+>                                                                                                                                                                                                                                                       : ^^^^^^^^
+>TestCase : typeof TestCase
+>         : ^^^^^^^^^^^^^^^
+>"Test ANSI fails validation" : "Test ANSI fails validation"
+>                             : ^^^^^^^^^^^^^^^^^^^^^^^^^^^^
+
+        function () {
+>function () {            var filename = TestFileDir + "\\ansi.txt";            var fb = new FileManager.FileBuffer(filename);            return true;        } : () => true
+>                                                                                                                                                               : ^^^^^^^^^^
+
+            var filename = TestFileDir + "\\ansi.txt";
+>filename : string
+>         : ^^^^^^
+>TestFileDir + "\\ansi.txt" : string
+>                           : ^^^^^^
+>TestFileDir : string
+>            : ^^^^^^
+>"\\ansi.txt" : "\\ansi.txt"
+>             : ^^^^^^^^^^^^
+
+            var fb = new FileManager.FileBuffer(filename);
+>fb : any
+>   : ^^^
+>new FileManager.FileBuffer(filename) : any
+>                                     : ^^^
+>FileManager.FileBuffer : any
+>                       : ^^^
+>FileManager : any
+>            : ^^^
+>FileBuffer : any
+>           : ^^^
+>filename : string
+>         : ^^^^^^
+
+            return true;
+>true : true
+>     : ^^^^
+
+        }, "Trailing byte invalid at index: 6"));
+>"Trailing byte invalid at index: 6" : "Trailing byte invalid at index: 6"
+>                                    : ^^^^^^^^^^^^^^^^^^^^^^^^^^^^^^^^^^^
+
+    testRunner.addTest(new TestCase("Test UTF-16LE with invalid surrogate trail fails",
+>testRunner.addTest(new TestCase("Test UTF-16LE with invalid surrogate trail fails",        function () {            var filename = TestFileDir + "\\utf16leInvalidSurrogate.txt";            var fb = new FileManager.FileBuffer(filename);            return true;        }, "Trail surrogate has an invalid value")) : void
+>                                                                                                                                                                                                                                                                                                                       : ^^^^
+>testRunner.addTest : (test: TestCase) => void
+>                   : ^^^^^^^^^^^^^^^^^^^^^^^^
+>testRunner : TestRunner
+>           : ^^^^^^^^^^
+>addTest : (test: TestCase) => void
+>        : ^^^^^^^^^^^^^^^^^^^^^^^^
+>new TestCase("Test UTF-16LE with invalid surrogate trail fails",        function () {            var filename = TestFileDir + "\\utf16leInvalidSurrogate.txt";            var fb = new FileManager.FileBuffer(filename);            return true;        }, "Trail surrogate has an invalid value") : TestCase
+>                                                                                                                                                                                                                                                                                                   : ^^^^^^^^
+>TestCase : typeof TestCase
+>         : ^^^^^^^^^^^^^^^
+>"Test UTF-16LE with invalid surrogate trail fails" : "Test UTF-16LE with invalid surrogate trail fails"
+>                                                   : ^^^^^^^^^^^^^^^^^^^^^^^^^^^^^^^^^^^^^^^^^^^^^^^^^^
+
+        function () {
+>function () {            var filename = TestFileDir + "\\utf16leInvalidSurrogate.txt";            var fb = new FileManager.FileBuffer(filename);            return true;        } : () => true
+>                                                                                                                                                                                  : ^^^^^^^^^^
+
+            var filename = TestFileDir + "\\utf16leInvalidSurrogate.txt";
+>filename : string
+>         : ^^^^^^
+>TestFileDir + "\\utf16leInvalidSurrogate.txt" : string
+>                                              : ^^^^^^
+>TestFileDir : string
+>            : ^^^^^^
+>"\\utf16leInvalidSurrogate.txt" : "\\utf16leInvalidSurrogate.txt"
+>                                : ^^^^^^^^^^^^^^^^^^^^^^^^^^^^^^^
+
+            var fb = new FileManager.FileBuffer(filename);
+>fb : any
+>   : ^^^
+>new FileManager.FileBuffer(filename) : any
+>                                     : ^^^
+>FileManager.FileBuffer : any
+>                       : ^^^
+>FileManager : any
+>            : ^^^
+>FileBuffer : any
+>           : ^^^
+>filename : string
+>         : ^^^^^^
+
+            return true;
+>true : true
+>     : ^^^^
+
+        }, "Trail surrogate has an invalid value"));
+>"Trail surrogate has an invalid value" : "Trail surrogate has an invalid value"
+>                                       : ^^^^^^^^^^^^^^^^^^^^^^^^^^^^^^^^^^^^^^
+
+    testRunner.addTest(new TestCase("Test UTF-16BE with invalid surrogate head fails",
+>testRunner.addTest(new TestCase("Test UTF-16BE with invalid surrogate head fails",        function () {            var filename = TestFileDir + "\\UTF16BEInvalidSurrogate.txt";            var fb = new FileManager.FileBuffer(filename);            return true;        }, "Byte sequence starts with a trail surrogate")) : void
+>                                                                                                                                                                                                                                                                                                                             : ^^^^
+>testRunner.addTest : (test: TestCase) => void
+>                   : ^^^^^^^^^^^^^^^^^^^^^^^^
+>testRunner : TestRunner
+>           : ^^^^^^^^^^
+>addTest : (test: TestCase) => void
+>        : ^^^^^^^^^^^^^^^^^^^^^^^^
+>new TestCase("Test UTF-16BE with invalid surrogate head fails",        function () {            var filename = TestFileDir + "\\UTF16BEInvalidSurrogate.txt";            var fb = new FileManager.FileBuffer(filename);            return true;        }, "Byte sequence starts with a trail surrogate") : TestCase
+>                                                                                                                                                                                                                                                                                                         : ^^^^^^^^
+>TestCase : typeof TestCase
+>         : ^^^^^^^^^^^^^^^
+>"Test UTF-16BE with invalid surrogate head fails" : "Test UTF-16BE with invalid surrogate head fails"
+>                                                  : ^^^^^^^^^^^^^^^^^^^^^^^^^^^^^^^^^^^^^^^^^^^^^^^^^
+
+        function () {
+>function () {            var filename = TestFileDir + "\\UTF16BEInvalidSurrogate.txt";            var fb = new FileManager.FileBuffer(filename);            return true;        } : () => true
+>                                                                                                                                                                                  : ^^^^^^^^^^
+
+            var filename = TestFileDir + "\\UTF16BEInvalidSurrogate.txt";
+>filename : string
+>         : ^^^^^^
+>TestFileDir + "\\UTF16BEInvalidSurrogate.txt" : string
+>                                              : ^^^^^^
+>TestFileDir : string
+>            : ^^^^^^
+>"\\UTF16BEInvalidSurrogate.txt" : "\\UTF16BEInvalidSurrogate.txt"
+>                                : ^^^^^^^^^^^^^^^^^^^^^^^^^^^^^^^
+
+            var fb = new FileManager.FileBuffer(filename);
+>fb : any
+>   : ^^^
+>new FileManager.FileBuffer(filename) : any
+>                                     : ^^^
+>FileManager.FileBuffer : any
+>                       : ^^^
+>FileManager : any
+>            : ^^^
+>FileBuffer : any
+>           : ^^^
+>filename : string
+>         : ^^^^^^
+
+            return true;
+>true : true
+>     : ^^^^
+
+        }, "Byte sequence starts with a trail surrogate"));
+>"Byte sequence starts with a trail surrogate" : "Byte sequence starts with a trail surrogate"
+>                                              : ^^^^^^^^^^^^^^^^^^^^^^^^^^^^^^^^^^^^^^^^^^^^^
+
+    testRunner.addTest(new TestCase("Test UTF-16LE with missing trail surrogate fails",
+>testRunner.addTest(new TestCase("Test UTF-16LE with missing trail surrogate fails",        function () {            var filename = TestFileDir + "\\utf16leMissingTrailSurrogate.txt";            var fb = new FileManager.FileBuffer(filename);            return true;        }, "Trail surrogate has an invalid value")) : void
+>                                                                                                                                                                                                                                                                                                                            : ^^^^
+>testRunner.addTest : (test: TestCase) => void
+>                   : ^^^^^^^^^^^^^^^^^^^^^^^^
+>testRunner : TestRunner
+>           : ^^^^^^^^^^
+>addTest : (test: TestCase) => void
+>        : ^^^^^^^^^^^^^^^^^^^^^^^^
+>new TestCase("Test UTF-16LE with missing trail surrogate fails",        function () {            var filename = TestFileDir + "\\utf16leMissingTrailSurrogate.txt";            var fb = new FileManager.FileBuffer(filename);            return true;        }, "Trail surrogate has an invalid value") : TestCase
+>                                                                                                                                                                                                                                                                                                        : ^^^^^^^^
+>TestCase : typeof TestCase
+>         : ^^^^^^^^^^^^^^^
+>"Test UTF-16LE with missing trail surrogate fails" : "Test UTF-16LE with missing trail surrogate fails"
+>                                                   : ^^^^^^^^^^^^^^^^^^^^^^^^^^^^^^^^^^^^^^^^^^^^^^^^^^
+
+        function () {
+>function () {            var filename = TestFileDir + "\\utf16leMissingTrailSurrogate.txt";            var fb = new FileManager.FileBuffer(filename);            return true;        } : () => true
+>                                                                                                                                                                                       : ^^^^^^^^^^
+
+            var filename = TestFileDir + "\\utf16leMissingTrailSurrogate.txt";
+>filename : string
+>         : ^^^^^^
+>TestFileDir + "\\utf16leMissingTrailSurrogate.txt" : string
+>                                                   : ^^^^^^
+>TestFileDir : string
+>            : ^^^^^^
+>"\\utf16leMissingTrailSurrogate.txt" : "\\utf16leMissingTrailSurrogate.txt"
+>                                     : ^^^^^^^^^^^^^^^^^^^^^^^^^^^^^^^^^^^^
+
+            var fb = new FileManager.FileBuffer(filename);
+>fb : any
+>   : ^^^
+>new FileManager.FileBuffer(filename) : any
+>                                     : ^^^
+>FileManager.FileBuffer : any
+>                       : ^^^
+>FileManager : any
+>            : ^^^
+>FileBuffer : any
+>           : ^^^
+>filename : string
+>         : ^^^^^^
+
+            return true;
+>true : true
+>     : ^^^^
+
+        }, "Trail surrogate has an invalid value"));
+>"Trail surrogate has an invalid value" : "Trail surrogate has an invalid value"
+>                                       : ^^^^^^^^^^^^^^^^^^^^^^^^^^^^^^^^^^^^^^
+
+    // Count of CRs & LFs
+    testRunner.addTest(new TestCase("Count character occurrences",
+>testRunner.addTest(new TestCase("Count character occurrences",        function () {            var filename = TestFileDir + "\\charCountASCII.txt";            var fb = new FileManager.FileBuffer(filename);            var result = (fb.countCR === 5 && fb.countLF === 4 && fb.countCRLF === 5 && fb.countHT === 3);            return result;        })) : void
+>                                                                                                                                                                                                                                                                                                                                                             : ^^^^
+>testRunner.addTest : (test: TestCase) => void
+>                   : ^^^^^^^^^^^^^^^^^^^^^^^^
+>testRunner : TestRunner
+>           : ^^^^^^^^^^
+>addTest : (test: TestCase) => void
+>        : ^^^^^^^^^^^^^^^^^^^^^^^^
+>new TestCase("Count character occurrences",        function () {            var filename = TestFileDir + "\\charCountASCII.txt";            var fb = new FileManager.FileBuffer(filename);            var result = (fb.countCR === 5 && fb.countLF === 4 && fb.countCRLF === 5 && fb.countHT === 3);            return result;        }) : TestCase
+>                                                                                                                                                                                                                                                                                                                                         : ^^^^^^^^
+>TestCase : typeof TestCase
+>         : ^^^^^^^^^^^^^^^
+>"Count character occurrences" : "Count character occurrences"
+>                              : ^^^^^^^^^^^^^^^^^^^^^^^^^^^^^
+
+        function () {
+>function () {            var filename = TestFileDir + "\\charCountASCII.txt";            var fb = new FileManager.FileBuffer(filename);            var result = (fb.countCR === 5 && fb.countLF === 4 && fb.countCRLF === 5 && fb.countHT === 3);            return result;        } : () => boolean
+>                                                                                                                                                                                                                                                                                     : ^^^^^^^^^^^^^
+
+            var filename = TestFileDir + "\\charCountASCII.txt";
+>filename : string
+>         : ^^^^^^
+>TestFileDir + "\\charCountASCII.txt" : string
+>                                     : ^^^^^^
+>TestFileDir : string
+>            : ^^^^^^
+>"\\charCountASCII.txt" : "\\charCountASCII.txt"
+>                       : ^^^^^^^^^^^^^^^^^^^^^^
+
+            var fb = new FileManager.FileBuffer(filename);
+>fb : any
+>   : ^^^
+>new FileManager.FileBuffer(filename) : any
+>                                     : ^^^
+>FileManager.FileBuffer : any
+>                       : ^^^
+>FileManager : any
+>            : ^^^
+>FileBuffer : any
+>           : ^^^
+>filename : string
+>         : ^^^^^^
+
+            var result = (fb.countCR === 5 && fb.countLF === 4 && fb.countCRLF === 5 && fb.countHT === 3);
+>result : boolean
+>       : ^^^^^^^
+>(fb.countCR === 5 && fb.countLF === 4 && fb.countCRLF === 5 && fb.countHT === 3) : boolean
+>                                                                                 : ^^^^^^^
+>fb.countCR === 5 && fb.countLF === 4 && fb.countCRLF === 5 && fb.countHT === 3 : boolean
+>                                                                               : ^^^^^^^
+>fb.countCR === 5 && fb.countLF === 4 && fb.countCRLF === 5 : boolean
+>                                                           : ^^^^^^^
+>fb.countCR === 5 && fb.countLF === 4 : boolean
+>                                     : ^^^^^^^
+>fb.countCR === 5 : boolean
+>                 : ^^^^^^^
+>fb.countCR : any
+>           : ^^^
+>fb : any
+>   : ^^^
+>countCR : any
+>        : ^^^
+>5 : 5
+>  : ^
+>fb.countLF === 4 : boolean
+>                 : ^^^^^^^
+>fb.countLF : any
+>           : ^^^
+>fb : any
+>   : ^^^
+>countLF : any
+>        : ^^^
+>4 : 4
+>  : ^
+>fb.countCRLF === 5 : boolean
+>                   : ^^^^^^^
+>fb.countCRLF : any
+>             : ^^^
+>fb : any
+>   : ^^^
+>countCRLF : any
+>          : ^^^
+>5 : 5
+>  : ^
+>fb.countHT === 3 : boolean
+>                 : ^^^^^^^
+>fb.countHT : any
+>           : ^^^
+>fb : any
+>   : ^^^
+>countHT : any
+>        : ^^^
+>3 : 3
+>  : ^
+
+            return result;
+>result : boolean
+>       : ^^^^^^^
+
+        }));
+
+    // Control characters in text
+    testRunner.addTest(new TestCase("Test file with control character",
+>testRunner.addTest(new TestCase("Test file with control character",        function () {            var filename = TestFileDir + "\\controlChar.txt";            var fb = new FileManager.FileBuffer(filename);            return true;        }, "Codepoint at index: 3 has control value: 8")) : void
+>                                                                                                                                                                                                                                                                                                 : ^^^^
+>testRunner.addTest : (test: TestCase) => void
+>                   : ^^^^^^^^^^^^^^^^^^^^^^^^
+>testRunner : TestRunner
+>           : ^^^^^^^^^^
+>addTest : (test: TestCase) => void
+>        : ^^^^^^^^^^^^^^^^^^^^^^^^
+>new TestCase("Test file with control character",        function () {            var filename = TestFileDir + "\\controlChar.txt";            var fb = new FileManager.FileBuffer(filename);            return true;        }, "Codepoint at index: 3 has control value: 8") : TestCase
+>                                                                                                                                                                                                                                                                             : ^^^^^^^^
+>TestCase : typeof TestCase
+>         : ^^^^^^^^^^^^^^^
+>"Test file with control character" : "Test file with control character"
+>                                   : ^^^^^^^^^^^^^^^^^^^^^^^^^^^^^^^^^^
+
+        function () {
+>function () {            var filename = TestFileDir + "\\controlChar.txt";            var fb = new FileManager.FileBuffer(filename);            return true;        } : () => true
+>                                                                                                                                                                      : ^^^^^^^^^^
+
+            var filename = TestFileDir + "\\controlChar.txt";
+>filename : string
+>         : ^^^^^^
+>TestFileDir + "\\controlChar.txt" : string
+>                                  : ^^^^^^
+>TestFileDir : string
+>            : ^^^^^^
+>"\\controlChar.txt" : "\\controlChar.txt"
+>                    : ^^^^^^^^^^^^^^^^^^^
+
+            var fb = new FileManager.FileBuffer(filename);
+>fb : any
+>   : ^^^
+>new FileManager.FileBuffer(filename) : any
+>                                     : ^^^
+>FileManager.FileBuffer : any
+>                       : ^^^
+>FileManager : any
+>            : ^^^
+>FileBuffer : any
+>           : ^^^
+>filename : string
+>         : ^^^^^^
+
+            return true;
+>true : true
+>     : ^^^^
+
+        }, "Codepoint at index: 3 has control value: 8"));
+>"Codepoint at index: 3 has control value: 8" : "Codepoint at index: 3 has control value: 8"
+>                                             : ^^^^^^^^^^^^^^^^^^^^^^^^^^^^^^^^^^^^^^^^^^^^
+
+    return testRunner;
+>testRunner : TestRunner
+>           : ^^^^^^^^^^
+
+})();
+