--- conflicted
+++ resolved
@@ -1,200 +1,174 @@
-//// [tests/cases/conformance/types/typeRelationships/typeInference/genericCallWithOverloadedFunctionTypedArguments2.ts] ////
-
-=== genericCallWithOverloadedFunctionTypedArguments2.ts ===
-// Function typed arguments with multiple signatures must be passed an implementation that matches all of them
-// Inferences are made quadratic-pairwise to and from these overload sets
-
-module NonGenericParameter {
->NonGenericParameter : typeof NonGenericParameter
->                    : ^^^^^^^^^^^^^^^^^^^^^^^^^^
-
-    var a: {
->a : { (x: boolean): boolean; (x: string): string; }
->  : ^^^^^^       ^^^       ^^^^^^      ^^^      ^^^
-
-        (x: boolean): boolean;
->x : boolean
->  : ^^^^^^^
-
-        (x: string): string;
->x : string
->  : ^^^^^^
-    }
-
-    function foo4(cb: typeof a) {
->foo4 : (cb: typeof a) => { (x: boolean): boolean; (x: string): string; }
->     : ^^^^^        ^^^^^^^^^^^^^^^^^^^^^^^^^^^^^^^^^^^^^^^^^^^^^^^^^^^^
->cb : { (x: boolean): boolean; (x: string): string; }
->   : ^^^^^^^^^^^^^^^^^^^^^^^^^^^^^^^^^^^^^^^^^^^^^^^
->a : { (x: boolean): boolean; (x: string): string; }
->  : ^^^^^^^^^^^^^^^^^^^^^^^^^^^^^^^^^^^^^^^^^^^^^^^
-
-        return cb;
->cb : { (x: boolean): boolean; (x: string): string; }
->   : ^^^^^^^^^^^^^^^^^^^^^^^^^^^^^^^^^^^^^^^^^^^^^^^
-    }
-
-    var r3 = foo4(<T, U>(x: T) => { var r: U; return r }); // ok
->r3 : { (x: boolean): boolean; (x: string): string; }
->   : ^^^^^^^^^^^^^^^^^^^^^^^^^^^^^^^^^^^^^^^^^^^^^^^
->foo4(<T, U>(x: T) => { var r: U; return r }) : { (x: boolean): boolean; (x: string): string; }
->                                             : ^^^^^^^^^^^^^^^^^^^^^^^^^^^^^^^^^^^^^^^^^^^^^^^
->foo4 : (cb: { (x: boolean): boolean; (x: string): string; }) => { (x: boolean): boolean; (x: string): string; }
->     : ^^^^^^^^^^^^^^^^^^^^^^^^^^^^^^^^^^^^^^^^^^^^^^^^^^^^^^^^^^^^^^^^^^^^^^^^^^^^^^^^^^^^^^^^^^^^^^^^^^^^^^^^
-><T, U>(x: T) => { var r: U; return r } : <T, U>(x: T) => U
->                                       : ^ ^^^^^^^^ ^^^^^^
->x : T
->  : ^
->r : U
->  : ^
->r : U
->  : ^
-}
-
-module GenericParameter {
->GenericParameter : typeof GenericParameter
->                 : ^^^^^^^^^^^^^^^^^^^^^^^
-
-    function foo5<T>(cb: { (x: T): string; (x: number): T }) {
->foo5 : <T>(cb: { (x: T): string; (x: number): T; }) => { (x: T): string; (x: number): T; }
->     : ^ ^^^^^^                                   ^^^^^^^^^^^ ^^^      ^^^^^^      ^^^ ^^^
->cb : { (x: T): string; (x: number): T; }
->   : ^^^^^^ ^^^      ^^^^^^      ^^^ ^^^
->x : T
->  : ^
->x : number
->  : ^^^^^^
-
-        return cb;
->cb : { (x: T): string; (x: number): T; }
->   : ^^^^^^^^^^^^^^^^^^^^^^^^^^^^^^^^^^^
-    }
-
-    var r6 = foo5(<T>(x: T) => x); // ok
->r6 : { (x: unknown): string; (x: number): unknown; }
->   : ^^^^^^^^^^^^^^^^^^^^^^^^^^^^^^^^^^^^^^^^^^^^^^^
->foo5(<T>(x: T) => x) : { (x: unknown): string; (x: number): unknown; }
->                     : ^^^^^^^^^^^^^^^^^^^^^^^^^^^^^^^^^^^^^^^^^^^^^^^
->foo5 : <T>(cb: { (x: T): string; (x: number): T; }) => { (x: T): string; (x: number): T; }
->     : ^^^^^^^^^^^^^^^^^^^^^^^^^^^^^^^^^^^^^^^^^^^^^^^^^^^^^^^^^^^^^^^^^^^^^^^^^^^^^^^^^^^
-><T>(x: T) => x : <T>(x: T) => T
->               : ^ ^^^^^ ^^^^^^
->x : T
->  : ^
->x : T
->  : ^
-
-    function foo6<T>(cb: { (x: T): string; (x: T, y?: T): string }) {
->foo6 : <T>(cb: { (x: T): string; (x: T, y?: T): string; }) => { (x: T): string; (x: T, y?: T): string; }
->     : ^ ^^^^^^                                          ^^^^^^^^^^^ ^^^      ^^^^^^ ^^^^^^ ^^^      ^^^
->cb : { (x: T): string; (x: T, y?: T): string; }
->   : ^^^^^^ ^^^      ^^^^^^ ^^^^^^ ^^^      ^^^
->x : T
->  : ^
->x : T
-<<<<<<< HEAD
->y : T | undefined
-
-        return cb;
->cb : { (x: T): string; (x: T, y?: T | undefined): string; }
-=======
->  : ^
->y : T
->  : ^
-
-        return cb;
->cb : { (x: T): string; (x: T, y?: T): string; }
->   : ^^^^^^^^^^^^^^^^^^^^^^^^^^^^^^^^^^^^^^^^^^
->>>>>>> 12402f26
-    }
-
-    var r10 = foo6(<T>(x: T, y: T) => ''); // error
->r10 : { (x: unknown): string; (x: unknown, y?: unknown): string; }
->    : ^^^^^^^^^^^^^^^^^^^^^^^^^^^^^^^^^^^^^^^^^^^^^^^^^^^^^^^^^^^^
->foo6(<T>(x: T, y: T) => '') : { (x: unknown): string; (x: unknown, y?: unknown): string; }
-<<<<<<< HEAD
->foo6 : <T>(cb: { (x: T): string; (x: T, y?: T | undefined): string; }) => { (x: T): string; (x: T, y?: T | undefined): string; }
-=======
->                            : ^^^^^^^^^^^^^^^^^^^^^^^^^^^^^^^^^^^^^^^^^^^^^^^^^^^^^^^^^^^^
->foo6 : <T>(cb: { (x: T): string; (x: T, y?: T): string; }) => { (x: T): string; (x: T, y?: T): string; }
->     : ^^^^^^^^^^^^^^^^^^^^^^^^^^^^^^^^^^^^^^^^^^^^^^^^^^^^^^^^^^^^^^^^^^^^^^^^^^^^^^^^^^^^^^^^^^^^^^^^^
->>>>>>> 12402f26
-><T>(x: T, y: T) => '' : <T>(x: T, y: T) => string
->                      : ^ ^^^^^ ^^^^^ ^^^^^^^^^^^
->x : T
->  : ^
->y : T
->  : ^
->'' : ""
->   : ^^
-
-    function foo7<T>(x:T, cb: { (x: T): string; (x: T, y?: T): string }) {
->foo7 : <T>(x: T, cb: { (x: T): string; (x: T, y?: T): string; }) => { (x: T): string; (x: T, y?: T): string; }
->     : ^ ^^^^^ ^^^^^^                                          ^^^^^^^^^^^ ^^^      ^^^^^^ ^^^^^^ ^^^      ^^^
->x : T
->  : ^
->cb : { (x: T): string; (x: T, y?: T): string; }
->   : ^^^^^^ ^^^      ^^^^^^ ^^^^^^ ^^^      ^^^
->x : T
->  : ^
->x : T
-<<<<<<< HEAD
->y : T | undefined
-
-        return cb;
->cb : { (x: T): string; (x: T, y?: T | undefined): string; }
-=======
->  : ^
->y : T
->  : ^
-
-        return cb;
->cb : { (x: T): string; (x: T, y?: T): string; }
->   : ^^^^^^^^^^^^^^^^^^^^^^^^^^^^^^^^^^^^^^^^^^
->>>>>>> 12402f26
-    }
-
-    var r13 = foo7(1, <T>(x: T) => x); // ok
->r13 : { (x: unknown): string; (x: unknown, y?: unknown): string; }
->    : ^^^^^^^^^^^^^^^^^^^^^^^^^^^^^^^^^^^^^^^^^^^^^^^^^^^^^^^^^^^^
->foo7(1, <T>(x: T) => x) : { (x: unknown): string; (x: unknown, y?: unknown): string; }
-<<<<<<< HEAD
->foo7 : <T>(x: T, cb: { (x: T): string; (x: T, y?: T | undefined): string; }) => { (x: T): string; (x: T, y?: T | undefined): string; }
-=======
->                        : ^^^^^^^^^^^^^^^^^^^^^^^^^^^^^^^^^^^^^^^^^^^^^^^^^^^^^^^^^^^^
->foo7 : <T>(x: T, cb: { (x: T): string; (x: T, y?: T): string; }) => { (x: T): string; (x: T, y?: T): string; }
->     : ^^^^^^^^^^^^^^^^^^^^^^^^^^^^^^^^^^^^^^^^^^^^^^^^^^^^^^^^^^^^^^^^^^^^^^^^^^^^^^^^^^^^^^^^^^^^^^^^^^^^^^^
->>>>>>> 12402f26
->1 : 1
->  : ^
-><T>(x: T) => x : <T>(x: T) => T
->               : ^ ^^^^^ ^^^^^^
->x : T
->  : ^
->x : T
->  : ^
-
-    var a: { <T>(x: T): number; <T>(x: number): T; }
->a : { <T>(x: T): number; <T_1>(x: number): T_1; }
->  : ^^^ ^^^^^ ^^^      ^^^   ^^^^^      ^^^^^^^^^
->x : T
->  : ^
->x : number
->  : ^^^^^^
-
-    var r14 = foo7(1, a); // ok
->r14 : { (x: unknown): string; (x: unknown, y?: unknown): string; }
->    : ^^^^^^^^^^^^^^^^^^^^^^^^^^^^^^^^^^^^^^^^^^^^^^^^^^^^^^^^^^^^
->foo7(1, a) : { (x: unknown): string; (x: unknown, y?: unknown): string; }
-<<<<<<< HEAD
->foo7 : <T>(x: T, cb: { (x: T): string; (x: T, y?: T | undefined): string; }) => { (x: T): string; (x: T, y?: T | undefined): string; }
-=======
->           : ^^^^^^^^^^^^^^^^^^^^^^^^^^^^^^^^^^^^^^^^^^^^^^^^^^^^^^^^^^^^
->foo7 : <T>(x: T, cb: { (x: T): string; (x: T, y?: T): string; }) => { (x: T): string; (x: T, y?: T): string; }
->     : ^^^^^^^^^^^^^^^^^^^^^^^^^^^^^^^^^^^^^^^^^^^^^^^^^^^^^^^^^^^^^^^^^^^^^^^^^^^^^^^^^^^^^^^^^^^^^^^^^^^^^^^
->>>>>>> 12402f26
->1 : 1
->  : ^
->a : { <T>(x: T): number; <T_1>(x: number): T_1; }
->  : ^^^^^^^^^^^^^^^^^^^^^^^^^^^^^^^^^^^^^^^^^^^^^
-}
+//// [tests/cases/conformance/types/typeRelationships/typeInference/genericCallWithOverloadedFunctionTypedArguments2.ts] ////
+
+=== genericCallWithOverloadedFunctionTypedArguments2.ts ===
+// Function typed arguments with multiple signatures must be passed an implementation that matches all of them
+// Inferences are made quadratic-pairwise to and from these overload sets
+
+module NonGenericParameter {
+>NonGenericParameter : typeof NonGenericParameter
+>                    : ^^^^^^^^^^^^^^^^^^^^^^^^^^
+
+    var a: {
+>a : { (x: boolean): boolean; (x: string): string; }
+>  : ^^^^^^       ^^^       ^^^^^^      ^^^      ^^^
+
+        (x: boolean): boolean;
+>x : boolean
+>  : ^^^^^^^
+
+        (x: string): string;
+>x : string
+>  : ^^^^^^
+    }
+
+    function foo4(cb: typeof a) {
+>foo4 : (cb: typeof a) => { (x: boolean): boolean; (x: string): string; }
+>     : ^^^^^        ^^^^^^^^^^^^^^^^^^^^^^^^^^^^^^^^^^^^^^^^^^^^^^^^^^^^
+>cb : { (x: boolean): boolean; (x: string): string; }
+>   : ^^^^^^^^^^^^^^^^^^^^^^^^^^^^^^^^^^^^^^^^^^^^^^^
+>a : { (x: boolean): boolean; (x: string): string; }
+>  : ^^^^^^^^^^^^^^^^^^^^^^^^^^^^^^^^^^^^^^^^^^^^^^^
+
+        return cb;
+>cb : { (x: boolean): boolean; (x: string): string; }
+>   : ^^^^^^^^^^^^^^^^^^^^^^^^^^^^^^^^^^^^^^^^^^^^^^^
+    }
+
+    var r3 = foo4(<T, U>(x: T) => { var r: U; return r }); // ok
+>r3 : { (x: boolean): boolean; (x: string): string; }
+>   : ^^^^^^^^^^^^^^^^^^^^^^^^^^^^^^^^^^^^^^^^^^^^^^^
+>foo4(<T, U>(x: T) => { var r: U; return r }) : { (x: boolean): boolean; (x: string): string; }
+>                                             : ^^^^^^^^^^^^^^^^^^^^^^^^^^^^^^^^^^^^^^^^^^^^^^^
+>foo4 : (cb: { (x: boolean): boolean; (x: string): string; }) => { (x: boolean): boolean; (x: string): string; }
+>     : ^^^^^^^^^^^^^^^^^^^^^^^^^^^^^^^^^^^^^^^^^^^^^^^^^^^^^^^^^^^^^^^^^^^^^^^^^^^^^^^^^^^^^^^^^^^^^^^^^^^^^^^^
+><T, U>(x: T) => { var r: U; return r } : <T, U>(x: T) => U
+>                                       : ^ ^^^^^^^^ ^^^^^^
+>x : T
+>  : ^
+>r : U
+>  : ^
+>r : U
+>  : ^
+}
+
+module GenericParameter {
+>GenericParameter : typeof GenericParameter
+>                 : ^^^^^^^^^^^^^^^^^^^^^^^
+
+    function foo5<T>(cb: { (x: T): string; (x: number): T }) {
+>foo5 : <T>(cb: { (x: T): string; (x: number): T; }) => { (x: T): string; (x: number): T; }
+>     : ^ ^^^^^^                                   ^^^^^^^^^^^ ^^^      ^^^^^^      ^^^ ^^^
+>cb : { (x: T): string; (x: number): T; }
+>   : ^^^^^^ ^^^      ^^^^^^      ^^^ ^^^
+>x : T
+>  : ^
+>x : number
+>  : ^^^^^^
+
+        return cb;
+>cb : { (x: T): string; (x: number): T; }
+>   : ^^^^^^^^^^^^^^^^^^^^^^^^^^^^^^^^^^^
+    }
+
+    var r6 = foo5(<T>(x: T) => x); // ok
+>r6 : { (x: unknown): string; (x: number): unknown; }
+>   : ^^^^^^^^^^^^^^^^^^^^^^^^^^^^^^^^^^^^^^^^^^^^^^^
+>foo5(<T>(x: T) => x) : { (x: unknown): string; (x: number): unknown; }
+>                     : ^^^^^^^^^^^^^^^^^^^^^^^^^^^^^^^^^^^^^^^^^^^^^^^
+>foo5 : <T>(cb: { (x: T): string; (x: number): T; }) => { (x: T): string; (x: number): T; }
+>     : ^^^^^^^^^^^^^^^^^^^^^^^^^^^^^^^^^^^^^^^^^^^^^^^^^^^^^^^^^^^^^^^^^^^^^^^^^^^^^^^^^^^
+><T>(x: T) => x : <T>(x: T) => T
+>               : ^ ^^^^^ ^^^^^^
+>x : T
+>  : ^
+>x : T
+>  : ^
+
+    function foo6<T>(cb: { (x: T): string; (x: T, y?: T): string }) {
+>foo6 : <T>(cb: { (x: T): string; (x: T, y?: T): string; }) => { (x: T): string; (x: T, y?: T): string; }
+>     : ^ ^^^^^^                                          ^^^^^^^^^^^ ^^^      ^^^^^^ ^^^^^^ ^^^      ^^^
+>cb : { (x: T): string; (x: T, y?: T): string; }
+>   : ^^^^^^ ^^^      ^^^^^^ ^^^^^^ ^^^      ^^^
+>x : T
+>  : ^
+>x : T
+>  : ^
+>y : T | undefined
+>  : ^^^^^^^^^^^^^
+
+        return cb;
+>cb : { (x: T): string; (x: T, y?: T | undefined): string; }
+>   : ^^^^^^^^^^^^^^^^^^^^^^^^^^^^^^^^^^^^^^^^^^^^^^^^^^^^^^
+    }
+
+    var r10 = foo6(<T>(x: T, y: T) => ''); // error
+>r10 : { (x: unknown): string; (x: unknown, y?: unknown): string; }
+>    : ^^^^^^^^^^^^^^^^^^^^^^^^^^^^^^^^^^^^^^^^^^^^^^^^^^^^^^^^^^^^
+>foo6(<T>(x: T, y: T) => '') : { (x: unknown): string; (x: unknown, y?: unknown): string; }
+>                            : ^^^^^^^^^^^^^^^^^^^^^^^^^^^^^^^^^^^^^^^^^^^^^^^^^^^^^^^^^^^^
+>foo6 : <T>(cb: { (x: T): string; (x: T, y?: T | undefined): string; }) => { (x: T): string; (x: T, y?: T | undefined): string; }
+>     : ^^^^^^^^^^^^^^^^^^^^^^^^^^^^^^^^^^^^^^^^^^^^^^^^^^^^^^^^^^^^^^^^^^^^^^^^^^^^^^^^^^^^^^^^^^^^^^^^^^^^^^^^^^^^^^^^^^^^^^^^^
+><T>(x: T, y: T) => '' : <T>(x: T, y: T) => string
+>                      : ^ ^^^^^ ^^^^^ ^^^^^^^^^^^
+>x : T
+>  : ^
+>y : T
+>  : ^
+>'' : ""
+>   : ^^
+
+    function foo7<T>(x:T, cb: { (x: T): string; (x: T, y?: T): string }) {
+>foo7 : <T>(x: T, cb: { (x: T): string; (x: T, y?: T): string; }) => { (x: T): string; (x: T, y?: T): string; }
+>     : ^ ^^^^^ ^^^^^^                                          ^^^^^^^^^^^ ^^^      ^^^^^^ ^^^^^^ ^^^      ^^^
+>x : T
+>  : ^
+>cb : { (x: T): string; (x: T, y?: T): string; }
+>   : ^^^^^^ ^^^      ^^^^^^ ^^^^^^ ^^^      ^^^
+>x : T
+>  : ^
+>x : T
+>  : ^
+>y : T | undefined
+>  : ^^^^^^^^^^^^^
+
+        return cb;
+>cb : { (x: T): string; (x: T, y?: T | undefined): string; }
+>   : ^^^^^^^^^^^^^^^^^^^^^^^^^^^^^^^^^^^^^^^^^^^^^^^^^^^^^^
+    }
+
+    var r13 = foo7(1, <T>(x: T) => x); // ok
+>r13 : { (x: unknown): string; (x: unknown, y?: unknown): string; }
+>    : ^^^^^^^^^^^^^^^^^^^^^^^^^^^^^^^^^^^^^^^^^^^^^^^^^^^^^^^^^^^^
+>foo7(1, <T>(x: T) => x) : { (x: unknown): string; (x: unknown, y?: unknown): string; }
+>                        : ^^^^^^^^^^^^^^^^^^^^^^^^^^^^^^^^^^^^^^^^^^^^^^^^^^^^^^^^^^^^
+>foo7 : <T>(x: T, cb: { (x: T): string; (x: T, y?: T | undefined): string; }) => { (x: T): string; (x: T, y?: T | undefined): string; }
+>     : ^^^^^^^^^^^^^^^^^^^^^^^^^^^^^^^^^^^^^^^^^^^^^^^^^^^^^^^^^^^^^^^^^^^^^^^^^^^^^^^^^^^^^^^^^^^^^^^^^^^^^^^^^^^^^^^^^^^^^^^^^^^^^^^
+>1 : 1
+>  : ^
+><T>(x: T) => x : <T>(x: T) => T
+>               : ^ ^^^^^ ^^^^^^
+>x : T
+>  : ^
+>x : T
+>  : ^
+
+    var a: { <T>(x: T): number; <T>(x: number): T; }
+>a : { <T>(x: T): number; <T_1>(x: number): T_1; }
+>  : ^^^ ^^^^^ ^^^      ^^^   ^^^^^      ^^^^^^^^^
+>x : T
+>  : ^
+>x : number
+>  : ^^^^^^
+
+    var r14 = foo7(1, a); // ok
+>r14 : { (x: unknown): string; (x: unknown, y?: unknown): string; }
+>    : ^^^^^^^^^^^^^^^^^^^^^^^^^^^^^^^^^^^^^^^^^^^^^^^^^^^^^^^^^^^^
+>foo7(1, a) : { (x: unknown): string; (x: unknown, y?: unknown): string; }
+>           : ^^^^^^^^^^^^^^^^^^^^^^^^^^^^^^^^^^^^^^^^^^^^^^^^^^^^^^^^^^^^
+>foo7 : <T>(x: T, cb: { (x: T): string; (x: T, y?: T | undefined): string; }) => { (x: T): string; (x: T, y?: T | undefined): string; }
+>     : ^^^^^^^^^^^^^^^^^^^^^^^^^^^^^^^^^^^^^^^^^^^^^^^^^^^^^^^^^^^^^^^^^^^^^^^^^^^^^^^^^^^^^^^^^^^^^^^^^^^^^^^^^^^^^^^^^^^^^^^^^^^^^^^
+>1 : 1
+>  : ^
+>a : { <T>(x: T): number; <T_1>(x: number): T_1; }
+>  : ^^^^^^^^^^^^^^^^^^^^^^^^^^^^^^^^^^^^^^^^^^^^^
+}