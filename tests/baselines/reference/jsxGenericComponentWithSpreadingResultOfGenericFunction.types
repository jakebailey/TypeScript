//// [tests/cases/compiler/jsxGenericComponentWithSpreadingResultOfGenericFunction.tsx] ////

=== Performance Stats ===
Assignability cache: 2,500
<<<<<<< HEAD
Type Count: 5,000
Instantiation count: 100,000
=======
Type Count: 10,000
Instantiation count: 50,000
>>>>>>> c63de15a
Symbol count: 50,000

=== jsxGenericComponentWithSpreadingResultOfGenericFunction.tsx ===
/// <reference path="react16.d.ts" />

// repro #51577

declare function omit<T, K extends string>(names: readonly K[], obj: T): Omit<T, K>;
>omit : { <T, K extends string>(names: readonly K[], obj: T): Omit<T, K>; <K_1 extends string>(names: readonly K_1[]): <T_1>(obj: T_1) => Omit<T_1, K_1>; }
>     : ^^^ ^^ ^^^^^^^^^      ^^     ^^            ^^   ^^ ^^^          ^^^^^^^^^^^^^^^      ^^     ^^              ^^^                                 ^^^
>names : readonly K[]
>      : ^^^^^^^^^^^^
>obj : T
>    : ^

declare function omit<K extends string>(names: readonly K[]): <T>(obj: T) => Omit<T, K>;
>omit : { <T, K_1 extends string>(names: readonly K_1[], obj: T): Omit<T, K_1>; <K extends string>(names: readonly K[]): <T>(obj: T) => Omit<T, K>; }
>     : ^^^ ^^^^^^^^^^^^^^      ^^     ^^              ^^   ^^ ^^^            ^^^ ^^^^^^^^^      ^^     ^^            ^^^                         ^^^
>names : readonly K[]
>      : ^^^^^^^^^^^^
>obj : T
>    : ^

declare const otherProps: { bar: string, qwe: boolean }
>otherProps : { bar: string; qwe: boolean; }
>           : ^^^^^^^      ^^^^^^^       ^^^
>bar : string
>    : ^^^^^^
>qwe : boolean
>    : ^^^^^^^

declare function GenericComponent<T>(props: T): null
>GenericComponent : <T>(props: T) => null
>                 : ^ ^^     ^^ ^^^^^    
>props : T
>      : ^

<GenericComponent {...omit(['bar'], otherProps)} />; // no error
><GenericComponent {...omit(['bar'], otherProps)} /> : JSX.Element
>                                                    : ^^^^^^^^^^^
>GenericComponent : <T>(props: T) => null
>                 : ^ ^^     ^^ ^^^^^    
>omit(['bar'], otherProps) : Omit<{ bar: string; qwe: boolean; }, "bar">
>                          : ^^^^^^^^^^^^      ^^^^^^^       ^^^^^^^^^^^
>omit : { <T, K extends string>(names: readonly K[], obj: T): Omit<T, K>; <K extends string>(names: readonly K[]): <T>(obj: T) => Omit<T, K>; }
>     : ^^^ ^^ ^^^^^^^^^      ^^     ^^            ^^   ^^ ^^^          ^^^ ^^^^^^^^^      ^^     ^^            ^^^                         ^^^
>['bar'] : "bar"[]
>        : ^^^^^^^
>'bar' : "bar"
>      : ^^^^^
>otherProps : { bar: string; qwe: boolean; }
>           : ^^^^^^^      ^^^^^^^       ^^^



<|MERGE_RESOLUTION|>--- conflicted
+++ resolved
@@ -1,66 +1,61 @@
-//// [tests/cases/compiler/jsxGenericComponentWithSpreadingResultOfGenericFunction.tsx] ////
-
+//// [tests/cases/compiler/jsxGenericComponentWithSpreadingResultOfGenericFunction.tsx] ////
+
 === Performance Stats ===
 Assignability cache: 2,500
-<<<<<<< HEAD
 Type Count: 5,000
-Instantiation count: 100,000
-=======
-Type Count: 10,000
 Instantiation count: 50,000
->>>>>>> c63de15a
 Symbol count: 50,000
 
-=== jsxGenericComponentWithSpreadingResultOfGenericFunction.tsx ===
-/// <reference path="react16.d.ts" />
-
-// repro #51577
-
-declare function omit<T, K extends string>(names: readonly K[], obj: T): Omit<T, K>;
->omit : { <T, K extends string>(names: readonly K[], obj: T): Omit<T, K>; <K_1 extends string>(names: readonly K_1[]): <T_1>(obj: T_1) => Omit<T_1, K_1>; }
->     : ^^^ ^^ ^^^^^^^^^      ^^     ^^            ^^   ^^ ^^^          ^^^^^^^^^^^^^^^      ^^     ^^              ^^^                                 ^^^
->names : readonly K[]
->      : ^^^^^^^^^^^^
->obj : T
->    : ^
-
-declare function omit<K extends string>(names: readonly K[]): <T>(obj: T) => Omit<T, K>;
->omit : { <T, K_1 extends string>(names: readonly K_1[], obj: T): Omit<T, K_1>; <K extends string>(names: readonly K[]): <T>(obj: T) => Omit<T, K>; }
->     : ^^^ ^^^^^^^^^^^^^^      ^^     ^^              ^^   ^^ ^^^            ^^^ ^^^^^^^^^      ^^     ^^            ^^^                         ^^^
->names : readonly K[]
->      : ^^^^^^^^^^^^
->obj : T
->    : ^
-
-declare const otherProps: { bar: string, qwe: boolean }
->otherProps : { bar: string; qwe: boolean; }
->           : ^^^^^^^      ^^^^^^^       ^^^
->bar : string
->    : ^^^^^^
->qwe : boolean
->    : ^^^^^^^
-
-declare function GenericComponent<T>(props: T): null
->GenericComponent : <T>(props: T) => null
->                 : ^ ^^     ^^ ^^^^^    
->props : T
->      : ^
-
-<GenericComponent {...omit(['bar'], otherProps)} />; // no error
-><GenericComponent {...omit(['bar'], otherProps)} /> : JSX.Element
->                                                    : ^^^^^^^^^^^
->GenericComponent : <T>(props: T) => null
->                 : ^ ^^     ^^ ^^^^^    
->omit(['bar'], otherProps) : Omit<{ bar: string; qwe: boolean; }, "bar">
->                          : ^^^^^^^^^^^^      ^^^^^^^       ^^^^^^^^^^^
->omit : { <T, K extends string>(names: readonly K[], obj: T): Omit<T, K>; <K extends string>(names: readonly K[]): <T>(obj: T) => Omit<T, K>; }
->     : ^^^ ^^ ^^^^^^^^^      ^^     ^^            ^^   ^^ ^^^          ^^^ ^^^^^^^^^      ^^     ^^            ^^^                         ^^^
->['bar'] : "bar"[]
->        : ^^^^^^^
->'bar' : "bar"
->      : ^^^^^
->otherProps : { bar: string; qwe: boolean; }
->           : ^^^^^^^      ^^^^^^^       ^^^
-
-
-
+=== jsxGenericComponentWithSpreadingResultOfGenericFunction.tsx ===
+/// <reference path="react16.d.ts" />
+
+// repro #51577
+
+declare function omit<T, K extends string>(names: readonly K[], obj: T): Omit<T, K>;
+>omit : { <T, K extends string>(names: readonly K[], obj: T): Omit<T, K>; <K_1 extends string>(names: readonly K_1[]): <T_1>(obj: T_1) => Omit<T_1, K_1>; }
+>     : ^^^ ^^ ^^^^^^^^^      ^^     ^^            ^^   ^^ ^^^          ^^^^^^^^^^^^^^^      ^^     ^^              ^^^                                 ^^^
+>names : readonly K[]
+>      : ^^^^^^^^^^^^
+>obj : T
+>    : ^
+
+declare function omit<K extends string>(names: readonly K[]): <T>(obj: T) => Omit<T, K>;
+>omit : { <T, K_1 extends string>(names: readonly K_1[], obj: T): Omit<T, K_1>; <K extends string>(names: readonly K[]): <T>(obj: T) => Omit<T, K>; }
+>     : ^^^ ^^^^^^^^^^^^^^      ^^     ^^              ^^   ^^ ^^^            ^^^ ^^^^^^^^^      ^^     ^^            ^^^                         ^^^
+>names : readonly K[]
+>      : ^^^^^^^^^^^^
+>obj : T
+>    : ^
+
+declare const otherProps: { bar: string, qwe: boolean }
+>otherProps : { bar: string; qwe: boolean; }
+>           : ^^^^^^^      ^^^^^^^       ^^^
+>bar : string
+>    : ^^^^^^
+>qwe : boolean
+>    : ^^^^^^^
+
+declare function GenericComponent<T>(props: T): null
+>GenericComponent : <T>(props: T) => null
+>                 : ^ ^^     ^^ ^^^^^    
+>props : T
+>      : ^
+
+<GenericComponent {...omit(['bar'], otherProps)} />; // no error
+><GenericComponent {...omit(['bar'], otherProps)} /> : JSX.Element
+>                                                    : ^^^^^^^^^^^
+>GenericComponent : <T>(props: T) => null
+>                 : ^ ^^     ^^ ^^^^^    
+>omit(['bar'], otherProps) : Omit<{ bar: string; qwe: boolean; }, "bar">
+>                          : ^^^^^^^^^^^^      ^^^^^^^       ^^^^^^^^^^^
+>omit : { <T, K extends string>(names: readonly K[], obj: T): Omit<T, K>; <K extends string>(names: readonly K[]): <T>(obj: T) => Omit<T, K>; }
+>     : ^^^ ^^ ^^^^^^^^^      ^^     ^^            ^^   ^^ ^^^          ^^^ ^^^^^^^^^      ^^     ^^            ^^^                         ^^^
+>['bar'] : "bar"[]
+>        : ^^^^^^^
+>'bar' : "bar"
+>      : ^^^^^
+>otherProps : { bar: string; qwe: boolean; }
+>           : ^^^^^^^      ^^^^^^^       ^^^
+
+
+