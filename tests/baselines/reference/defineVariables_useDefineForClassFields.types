//// [tests/cases/compiler/defineVariables_useDefineForClassFields.ts] ////

=== defineVariables_useDefineForClassFields.ts ===
const a = () => b()
<<<<<<< HEAD
>a : () => null
>() => b() : () => null
>b() : null
>b : () => null

const b = () => null
>b : () => null
>() => null : () => null

a()
>a() : null
>a : () => null
=======
>a : () => any
>  : ^^^^^^^^^
>() => b() : () => any
>          : ^^^^^^^^^
>b() : any
>b : () => any
>  : ^^^^^^^^^

const b = () => null
>b : () => any
>  : ^^^^^^^^^
>() => null : () => any
>           : ^^^^^^^^^

a()
>a() : any
>a : () => any
>  : ^^^^^^^^^
>>>>>>> 12402f26

<|MERGE_RESOLUTION|>--- conflicted
+++ resolved
@@ -1,38 +1,25 @@
-//// [tests/cases/compiler/defineVariables_useDefineForClassFields.ts] ////
-
-=== defineVariables_useDefineForClassFields.ts ===
-const a = () => b()
-<<<<<<< HEAD
->a : () => null
->() => b() : () => null
->b() : null
->b : () => null
-
-const b = () => null
->b : () => null
->() => null : () => null
-
-a()
->a() : null
->a : () => null
-=======
->a : () => any
->  : ^^^^^^^^^
->() => b() : () => any
->          : ^^^^^^^^^
->b() : any
->b : () => any
->  : ^^^^^^^^^
-
-const b = () => null
->b : () => any
->  : ^^^^^^^^^
->() => null : () => any
->           : ^^^^^^^^^
-
-a()
->a() : any
->a : () => any
->  : ^^^^^^^^^
->>>>>>> 12402f26
-
+//// [tests/cases/compiler/defineVariables_useDefineForClassFields.ts] ////
+
+=== defineVariables_useDefineForClassFields.ts ===
+const a = () => b()
+>a : () => null
+>  : ^^^^^^^^^^
+>() => b() : () => null
+>          : ^^^^^^^^^^
+>b() : null
+>    : ^^^^
+>b : () => null
+>  : ^^^^^^^^^^
+
+const b = () => null
+>b : () => null
+>  : ^^^^^^^^^^
+>() => null : () => null
+>           : ^^^^^^^^^^
+
+a()
+>a() : null
+>    : ^^^^
+>a : () => null
+>  : ^^^^^^^^^^
+