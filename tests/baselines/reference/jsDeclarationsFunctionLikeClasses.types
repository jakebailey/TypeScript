//// [tests/cases/conformance/jsdoc/declarations/jsDeclarationsFunctionLikeClasses.ts] ////

=== source.js ===
/**
 * @param {number} x
 * @param {number} y
 */
export function Point(x, y) {
>Point : typeof Point
>      : ^^^^^^^^^^^^
>x : number
>  : ^^^^^^
>y : number
>  : ^^^^^^

    if (!(this instanceof Point)) {
>!(this instanceof Point) : boolean
>                         : ^^^^^^^
>(this instanceof Point) : boolean
>                        : ^^^^^^^
>this instanceof Point : boolean
>                      : ^^^^^^^
>this : this
>     : ^^^^
>Point : typeof Point
>      : ^^^^^^^^^^^^

        return new Point(x, y);
>new Point(x, y) : Point
>                : ^^^^^
>Point : typeof Point
>      : ^^^^^^^^^^^^
>x : number
>  : ^^^^^^
>y : number
>  : ^^^^^^
    }
    this.x = x;
>this.x = x : number
>           : ^^^^^^
>this.x : any
>this : this
>     : ^^^^
>x : any
>  : ^^^
>x : number
>  : ^^^^^^

    this.y = y;
>this.y = y : number
>           : ^^^^^^
>this.y : any
>this : this
>     : ^^^^
>y : any
>  : ^^^
>y : number
>  : ^^^^^^
}

=== referencer.js ===
import {Point} from "./source";
>Point : typeof Point
>      : ^^^^^^^^^^^^

/**
 * @param {Point} p
 */
export function magnitude(p) {
>magnitude : (p: Point) => number
>          : ^^^^     ^^^^^^^^^^^
>p : Point
>  : ^^^^^

    return Math.sqrt(p.x ** 2 + p.y ** 2);
>Math.sqrt(p.x ** 2 + p.y ** 2) : number
>                               : ^^^^^^
>Math.sqrt : (x: number) => number
>          : ^^^^^^^^^^^^^^^^^^^^^
>Math : Math
>     : ^^^^
>sqrt : (x: number) => number
>     : ^^^^^^^^^^^^^^^^^^^^^
>p.x ** 2 + p.y ** 2 : number
>                    : ^^^^^^
>p.x ** 2 : number
<<<<<<< HEAD
>p.x : number | undefined
>p : Point
>x : number | undefined
=======
>         : ^^^^^^
>p.x : number
>    : ^^^^^^
>p : Point
>  : ^^^^^
>x : number
>  : ^^^^^^
>>>>>>> 12402f26
>2 : 2
>  : ^
>p.y ** 2 : number
<<<<<<< HEAD
>p.y : number | undefined
>p : Point
>y : number | undefined
=======
>         : ^^^^^^
>p.y : number
>    : ^^^^^^
>p : Point
>  : ^^^^^
>y : number
>  : ^^^^^^
>>>>>>> 12402f26
>2 : 2
>  : ^
}

<|MERGE_RESOLUTION|>--- conflicted
+++ resolved
@@ -1,119 +1,109 @@
-//// [tests/cases/conformance/jsdoc/declarations/jsDeclarationsFunctionLikeClasses.ts] ////
-
-=== source.js ===
-/**
- * @param {number} x
- * @param {number} y
- */
-export function Point(x, y) {
->Point : typeof Point
->      : ^^^^^^^^^^^^
->x : number
->  : ^^^^^^
->y : number
->  : ^^^^^^
-
-    if (!(this instanceof Point)) {
->!(this instanceof Point) : boolean
->                         : ^^^^^^^
->(this instanceof Point) : boolean
->                        : ^^^^^^^
->this instanceof Point : boolean
->                      : ^^^^^^^
->this : this
->     : ^^^^
->Point : typeof Point
->      : ^^^^^^^^^^^^
-
-        return new Point(x, y);
->new Point(x, y) : Point
->                : ^^^^^
->Point : typeof Point
->      : ^^^^^^^^^^^^
->x : number
->  : ^^^^^^
->y : number
->  : ^^^^^^
-    }
-    this.x = x;
->this.x = x : number
->           : ^^^^^^
->this.x : any
->this : this
->     : ^^^^
->x : any
->  : ^^^
->x : number
->  : ^^^^^^
-
-    this.y = y;
->this.y = y : number
->           : ^^^^^^
->this.y : any
->this : this
->     : ^^^^
->y : any
->  : ^^^
->y : number
->  : ^^^^^^
-}
-
-=== referencer.js ===
-import {Point} from "./source";
->Point : typeof Point
->      : ^^^^^^^^^^^^
-
-/**
- * @param {Point} p
- */
-export function magnitude(p) {
->magnitude : (p: Point) => number
->          : ^^^^     ^^^^^^^^^^^
->p : Point
->  : ^^^^^
-
-    return Math.sqrt(p.x ** 2 + p.y ** 2);
->Math.sqrt(p.x ** 2 + p.y ** 2) : number
->                               : ^^^^^^
->Math.sqrt : (x: number) => number
->          : ^^^^^^^^^^^^^^^^^^^^^
->Math : Math
->     : ^^^^
->sqrt : (x: number) => number
->     : ^^^^^^^^^^^^^^^^^^^^^
->p.x ** 2 + p.y ** 2 : number
->                    : ^^^^^^
->p.x ** 2 : number
-<<<<<<< HEAD
->p.x : number | undefined
->p : Point
->x : number | undefined
-=======
->         : ^^^^^^
->p.x : number
->    : ^^^^^^
->p : Point
->  : ^^^^^
->x : number
->  : ^^^^^^
->>>>>>> 12402f26
->2 : 2
->  : ^
->p.y ** 2 : number
-<<<<<<< HEAD
->p.y : number | undefined
->p : Point
->y : number | undefined
-=======
->         : ^^^^^^
->p.y : number
->    : ^^^^^^
->p : Point
->  : ^^^^^
->y : number
->  : ^^^^^^
->>>>>>> 12402f26
->2 : 2
->  : ^
-}
-
+//// [tests/cases/conformance/jsdoc/declarations/jsDeclarationsFunctionLikeClasses.ts] ////
+
+=== source.js ===
+/**
+ * @param {number} x
+ * @param {number} y
+ */
+export function Point(x, y) {
+>Point : typeof Point
+>      : ^^^^^^^^^^^^
+>x : number
+>  : ^^^^^^
+>y : number
+>  : ^^^^^^
+
+    if (!(this instanceof Point)) {
+>!(this instanceof Point) : boolean
+>                         : ^^^^^^^
+>(this instanceof Point) : boolean
+>                        : ^^^^^^^
+>this instanceof Point : boolean
+>                      : ^^^^^^^
+>this : this
+>     : ^^^^
+>Point : typeof Point
+>      : ^^^^^^^^^^^^
+
+        return new Point(x, y);
+>new Point(x, y) : Point
+>                : ^^^^^
+>Point : typeof Point
+>      : ^^^^^^^^^^^^
+>x : number
+>  : ^^^^^^
+>y : number
+>  : ^^^^^^
+    }
+    this.x = x;
+>this.x = x : number
+>           : ^^^^^^
+>this.x : any
+>       : ^^^
+>this : this
+>     : ^^^^
+>x : any
+>  : ^^^
+>x : number
+>  : ^^^^^^
+
+    this.y = y;
+>this.y = y : number
+>           : ^^^^^^
+>this.y : any
+>       : ^^^
+>this : this
+>     : ^^^^
+>y : any
+>  : ^^^
+>y : number
+>  : ^^^^^^
+}
+
+=== referencer.js ===
+import {Point} from "./source";
+>Point : typeof Point
+>      : ^^^^^^^^^^^^
+
+/**
+ * @param {Point} p
+ */
+export function magnitude(p) {
+>magnitude : (p: Point) => number
+>          : ^^^^     ^^^^^^^^^^^
+>p : Point
+>  : ^^^^^
+
+    return Math.sqrt(p.x ** 2 + p.y ** 2);
+>Math.sqrt(p.x ** 2 + p.y ** 2) : number
+>                               : ^^^^^^
+>Math.sqrt : (x: number) => number
+>          : ^^^^^^^^^^^^^^^^^^^^^
+>Math : Math
+>     : ^^^^
+>sqrt : (x: number) => number
+>     : ^^^^^^^^^^^^^^^^^^^^^
+>p.x ** 2 + p.y ** 2 : number
+>                    : ^^^^^^
+>p.x ** 2 : number
+>         : ^^^^^^
+>p.x : number | undefined
+>    : ^^^^^^^^^^^^^^^^^^
+>p : Point
+>  : ^^^^^
+>x : number | undefined
+>  : ^^^^^^^^^^^^^^^^^^
+>2 : 2
+>  : ^
+>p.y ** 2 : number
+>         : ^^^^^^
+>p.y : number | undefined
+>    : ^^^^^^^^^^^^^^^^^^
+>p : Point
+>  : ^^^^^
+>y : number | undefined
+>  : ^^^^^^^^^^^^^^^^^^
+>2 : 2
+>  : ^
+}
+