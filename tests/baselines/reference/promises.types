//// [tests/cases/compiler/promises.ts] ////

=== promises.ts ===
interface Promise<T> {
    then<U>(success?: (value: T) => U): Promise<U>;
<<<<<<< HEAD
>then : { <TResult1 = T, TResult2 = never>(deferred onfulfilled?: ((value: T) => TResult1 | PromiseLike<TResult1>) | undefined | null, deferred onrejected?: ((reason: any) => TResult2 | PromiseLike<TResult2>) | undefined | null): Promise<TResult1 | TResult2>; <U>(success?: (value: T) => U): Promise<U>; <U_1>(success?: (value: T) => Promise<U_1>): Promise<U_1>; }
>     : ^^^        ^^^^^^        ^^^^^^^^^^        ^           ^^^                                                                   ^^        ^          ^^^                                                                      ^^^                            ^^^ ^^       ^^^               ^^^          ^^^   ^^       ^^^                          ^^^            ^^^
=======
>then : { <TResult1 = T, TResult2 = never>(onfulfilled?: ((value: T) => TResult1 | PromiseLike<TResult1>) | undefined | null, onrejected?: ((reason: any) => TResult2 | PromiseLike<TResult2>) | undefined | null): Promise<TResult1 | TResult2>; <U>(success?: (value: T) => U): Promise<U>; <U_1>(success?: (value: T) => Promise<U_1>): Promise<U_1>; }
>     : ^^^        ^^^^^^        ^^^^^^^^^^           ^^^                                                                   ^^          ^^^                                                                      ^^^                            ^^^ ^^       ^^^               ^^^          ^^^^^^^^       ^^^                          ^^^            ^^^
>>>>>>> aa249c09
>success : (value: T) => U
>        : ^     ^^ ^^^^^ 
>value : T
>      : ^

    then<U>(success?: (value: T) => Promise<U>): Promise<U>;
<<<<<<< HEAD
>then : { <TResult1 = T, TResult2 = never>(deferred onfulfilled?: ((value: T) => TResult1 | PromiseLike<TResult1>) | undefined | null, deferred onrejected?: ((reason: any) => TResult2 | PromiseLike<TResult2>) | undefined | null): Promise<TResult1 | TResult2>; <U_1>(success?: (value: T) => U_1): Promise<U_1>; <U>(success?: (value: T) => Promise<U>): Promise<U>; }
>     : ^^^        ^^^^^^        ^^^^^^^^^^        ^           ^^^                                                                   ^^        ^          ^^^                                                                      ^^^                            ^^^   ^^       ^^^                 ^^^            ^^^ ^^       ^^^                        ^^^          ^^^
=======
>then : { <TResult1 = T, TResult2 = never>(onfulfilled?: ((value: T) => TResult1 | PromiseLike<TResult1>) | undefined | null, onrejected?: ((reason: any) => TResult2 | PromiseLike<TResult2>) | undefined | null): Promise<TResult1 | TResult2>; <U_1>(success?: (value: T) => U_1): Promise<U_1>; <U>(success?: (value: T) => Promise<U>): Promise<U>; }
>     : ^^^        ^^^^^^        ^^^^^^^^^^           ^^^                                                                   ^^          ^^^                                                                      ^^^                            ^^^^^^^^       ^^^                 ^^^            ^^^ ^^       ^^^                        ^^^          ^^^
>>>>>>> aa249c09
>success : (value: T) => Promise<U>
>        : ^     ^^ ^^^^^          
>value : T
>      : ^

    value: T;
>value : T
>      : ^
}

<|MERGE_RESOLUTION|>--- conflicted
+++ resolved
@@ -1,35 +1,25 @@
-//// [tests/cases/compiler/promises.ts] ////
-
-=== promises.ts ===
-interface Promise<T> {
-    then<U>(success?: (value: T) => U): Promise<U>;
-<<<<<<< HEAD
->then : { <TResult1 = T, TResult2 = never>(deferred onfulfilled?: ((value: T) => TResult1 | PromiseLike<TResult1>) | undefined | null, deferred onrejected?: ((reason: any) => TResult2 | PromiseLike<TResult2>) | undefined | null): Promise<TResult1 | TResult2>; <U>(success?: (value: T) => U): Promise<U>; <U_1>(success?: (value: T) => Promise<U_1>): Promise<U_1>; }
->     : ^^^        ^^^^^^        ^^^^^^^^^^        ^           ^^^                                                                   ^^        ^          ^^^                                                                      ^^^                            ^^^ ^^       ^^^               ^^^          ^^^   ^^       ^^^                          ^^^            ^^^
-=======
->then : { <TResult1 = T, TResult2 = never>(onfulfilled?: ((value: T) => TResult1 | PromiseLike<TResult1>) | undefined | null, onrejected?: ((reason: any) => TResult2 | PromiseLike<TResult2>) | undefined | null): Promise<TResult1 | TResult2>; <U>(success?: (value: T) => U): Promise<U>; <U_1>(success?: (value: T) => Promise<U_1>): Promise<U_1>; }
->     : ^^^        ^^^^^^        ^^^^^^^^^^           ^^^                                                                   ^^          ^^^                                                                      ^^^                            ^^^ ^^       ^^^               ^^^          ^^^^^^^^       ^^^                          ^^^            ^^^
->>>>>>> aa249c09
->success : (value: T) => U
->        : ^     ^^ ^^^^^ 
->value : T
->      : ^
-
-    then<U>(success?: (value: T) => Promise<U>): Promise<U>;
-<<<<<<< HEAD
->then : { <TResult1 = T, TResult2 = never>(deferred onfulfilled?: ((value: T) => TResult1 | PromiseLike<TResult1>) | undefined | null, deferred onrejected?: ((reason: any) => TResult2 | PromiseLike<TResult2>) | undefined | null): Promise<TResult1 | TResult2>; <U_1>(success?: (value: T) => U_1): Promise<U_1>; <U>(success?: (value: T) => Promise<U>): Promise<U>; }
->     : ^^^        ^^^^^^        ^^^^^^^^^^        ^           ^^^                                                                   ^^        ^          ^^^                                                                      ^^^                            ^^^   ^^       ^^^                 ^^^            ^^^ ^^       ^^^                        ^^^          ^^^
-=======
->then : { <TResult1 = T, TResult2 = never>(onfulfilled?: ((value: T) => TResult1 | PromiseLike<TResult1>) | undefined | null, onrejected?: ((reason: any) => TResult2 | PromiseLike<TResult2>) | undefined | null): Promise<TResult1 | TResult2>; <U_1>(success?: (value: T) => U_1): Promise<U_1>; <U>(success?: (value: T) => Promise<U>): Promise<U>; }
->     : ^^^        ^^^^^^        ^^^^^^^^^^           ^^^                                                                   ^^          ^^^                                                                      ^^^                            ^^^^^^^^       ^^^                 ^^^            ^^^ ^^       ^^^                        ^^^          ^^^
->>>>>>> aa249c09
->success : (value: T) => Promise<U>
->        : ^     ^^ ^^^^^          
->value : T
->      : ^
-
-    value: T;
->value : T
->      : ^
-}
-
+//// [tests/cases/compiler/promises.ts] ////
+
+=== promises.ts ===
+interface Promise<T> {
+    then<U>(success?: (value: T) => U): Promise<U>;
+>then : { <TResult1 = T, TResult2 = never>(deferred onfulfilled?: ((value: T) => TResult1 | PromiseLike<TResult1>) | undefined | null, deferred onrejected?: ((reason: any) => TResult2 | PromiseLike<TResult2>) | undefined | null): Promise<TResult1 | TResult2>; <U>(success?: (value: T) => U): Promise<U>; <U_1>(success?: (value: T) => Promise<U_1>): Promise<U_1>; }
+>     : ^^^        ^^^^^^        ^^^^^^^^^^        ^           ^^^                                                                   ^^        ^          ^^^                                                                      ^^^                            ^^^ ^^       ^^^               ^^^          ^^^^^^^^       ^^^                          ^^^            ^^^
+>success : (value: T) => U
+>        : ^     ^^ ^^^^^ 
+>value : T
+>      : ^
+
+    then<U>(success?: (value: T) => Promise<U>): Promise<U>;
+>then : { <TResult1 = T, TResult2 = never>(deferred onfulfilled?: ((value: T) => TResult1 | PromiseLike<TResult1>) | undefined | null, deferred onrejected?: ((reason: any) => TResult2 | PromiseLike<TResult2>) | undefined | null): Promise<TResult1 | TResult2>; <U_1>(success?: (value: T) => U_1): Promise<U_1>; <U>(success?: (value: T) => Promise<U>): Promise<U>; }
+>     : ^^^        ^^^^^^        ^^^^^^^^^^        ^           ^^^                                                                   ^^        ^          ^^^                                                                      ^^^                            ^^^^^^^^       ^^^                 ^^^            ^^^ ^^       ^^^                        ^^^          ^^^
+>success : (value: T) => Promise<U>
+>        : ^     ^^ ^^^^^          
+>value : T
+>      : ^
+
+    value: T;
+>value : T
+>      : ^
+}
+