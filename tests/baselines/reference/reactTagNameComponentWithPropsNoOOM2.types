//// [tests/cases/compiler/reactTagNameComponentWithPropsNoOOM2.tsx] ////

=== Performance Stats ===
<<<<<<< HEAD
Subtype cache: 800 / 800 (nearest 100)
Identity cache: 200 / 200 (nearest 100)
Assignability cache: 4,700 / 4,700 (nearest 100)
Type Count: 9,200 / 9,200 (nearest 100)
Instantiation count: 150,500 / 150,500 (nearest 500)
Symbol count: 89,000 / 89,000 (nearest 500)
=======
Assignability cache: 5,000
Type Count: 10,000
Instantiation count: 100,000
Symbol count: 100,000
>>>>>>> 3163fe7e

=== reactTagNameComponentWithPropsNoOOM2.tsx ===
/// <reference path="react16.d.ts" />

import * as React from "react";
>React : typeof React
>      : ^^^^^^^^^^^^

declare const Tag: keyof React.ReactHTML;
>Tag : keyof React.ReactHTML
>    : ^^^^^^^^^^^^^^^^^^^^^
>React : any
>      : ^^^

const classes = "";
>classes : ""
>        : ^^
>"" : ""
>   : ^^

const rest: React.HTMLAttributes<HTMLElement> = {};
>rest : React.HTMLAttributes<HTMLElement>
>     : ^^^^^^^^^^^^^^^^^^^^^^^^^^^^^^^^^
>React : any
>      : ^^^
>{} : {}
>   : ^^

const children: any[] = [];
>children : any[]
>         : ^^^^^
>[] : never[]
>   : ^^^^^^^

<Tag className={classes} {...rest}>
><Tag className={classes} {...rest}>{children}</Tag> : JSX.Element
>                                                    : ^^^^^^^^^^^
>Tag : keyof React.ReactHTML
>    : ^^^^^^^^^^^^^^^^^^^^^
>className : string
>          : ^^^^^^
>classes : ""
>        : ^^
>rest : React.HTMLAttributes<HTMLElement>
>     : ^^^^^^^^^^^^^^^^^^^^^^^^^^^^^^^^^

{children}
>children : any[]
>         : ^^^^^

</Tag>
>Tag : keyof React.ReactHTML
>    : ^^^^^^^^^^^^^^^^^^^^^

<|MERGE_RESOLUTION|>--- conflicted
+++ resolved
@@ -1,70 +1,61 @@
-//// [tests/cases/compiler/reactTagNameComponentWithPropsNoOOM2.tsx] ////
-
+//// [tests/cases/compiler/reactTagNameComponentWithPropsNoOOM2.tsx] ////
+
 === Performance Stats ===
-<<<<<<< HEAD
-Subtype cache: 800 / 800 (nearest 100)
-Identity cache: 200 / 200 (nearest 100)
-Assignability cache: 4,700 / 4,700 (nearest 100)
-Type Count: 9,200 / 9,200 (nearest 100)
-Instantiation count: 150,500 / 150,500 (nearest 500)
-Symbol count: 89,000 / 89,000 (nearest 500)
-=======
 Assignability cache: 5,000
 Type Count: 10,000
 Instantiation count: 100,000
 Symbol count: 100,000
->>>>>>> 3163fe7e
 
-=== reactTagNameComponentWithPropsNoOOM2.tsx ===
-/// <reference path="react16.d.ts" />
-
-import * as React from "react";
->React : typeof React
->      : ^^^^^^^^^^^^
-
-declare const Tag: keyof React.ReactHTML;
->Tag : keyof React.ReactHTML
->    : ^^^^^^^^^^^^^^^^^^^^^
->React : any
->      : ^^^
-
-const classes = "";
->classes : ""
->        : ^^
->"" : ""
->   : ^^
-
-const rest: React.HTMLAttributes<HTMLElement> = {};
->rest : React.HTMLAttributes<HTMLElement>
->     : ^^^^^^^^^^^^^^^^^^^^^^^^^^^^^^^^^
->React : any
->      : ^^^
->{} : {}
->   : ^^
-
-const children: any[] = [];
->children : any[]
->         : ^^^^^
->[] : never[]
->   : ^^^^^^^
-
-<Tag className={classes} {...rest}>
-><Tag className={classes} {...rest}>{children}</Tag> : JSX.Element
->                                                    : ^^^^^^^^^^^
->Tag : keyof React.ReactHTML
->    : ^^^^^^^^^^^^^^^^^^^^^
->className : string
->          : ^^^^^^
->classes : ""
->        : ^^
->rest : React.HTMLAttributes<HTMLElement>
->     : ^^^^^^^^^^^^^^^^^^^^^^^^^^^^^^^^^
-
-{children}
->children : any[]
->         : ^^^^^
-
-</Tag>
->Tag : keyof React.ReactHTML
->    : ^^^^^^^^^^^^^^^^^^^^^
-
+=== reactTagNameComponentWithPropsNoOOM2.tsx ===
+/// <reference path="react16.d.ts" />
+
+import * as React from "react";
+>React : typeof React
+>      : ^^^^^^^^^^^^
+
+declare const Tag: keyof React.ReactHTML;
+>Tag : keyof React.ReactHTML
+>    : ^^^^^^^^^^^^^^^^^^^^^
+>React : any
+>      : ^^^
+
+const classes = "";
+>classes : ""
+>        : ^^
+>"" : ""
+>   : ^^
+
+const rest: React.HTMLAttributes<HTMLElement> = {};
+>rest : React.HTMLAttributes<HTMLElement>
+>     : ^^^^^^^^^^^^^^^^^^^^^^^^^^^^^^^^^
+>React : any
+>      : ^^^
+>{} : {}
+>   : ^^
+
+const children: any[] = [];
+>children : any[]
+>         : ^^^^^
+>[] : never[]
+>   : ^^^^^^^
+
+<Tag className={classes} {...rest}>
+><Tag className={classes} {...rest}>{children}</Tag> : JSX.Element
+>                                                    : ^^^^^^^^^^^
+>Tag : keyof React.ReactHTML
+>    : ^^^^^^^^^^^^^^^^^^^^^
+>className : string
+>          : ^^^^^^
+>classes : ""
+>        : ^^
+>rest : React.HTMLAttributes<HTMLElement>
+>     : ^^^^^^^^^^^^^^^^^^^^^^^^^^^^^^^^^
+
+{children}
+>children : any[]
+>         : ^^^^^
+
+</Tag>
+>Tag : keyof React.ReactHTML
+>    : ^^^^^^^^^^^^^^^^^^^^^
+