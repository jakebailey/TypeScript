--- conflicted
+++ resolved
@@ -1,85 +1,80 @@
-interfacedeclWithIndexerErrors.ts(12,5): error TS2411: Property 'p2' of type 'string' is not assignable to 'string' index type '() => string'.
-interfacedeclWithIndexerErrors.ts(14,5): error TS2411: Property 'p4' of type 'number | undefined' is not assignable to 'string' index type '() => string'.
-interfacedeclWithIndexerErrors.ts(15,5): error TS2411: Property 'p5' of type '(s: number) => string' is not assignable to 'string' index type '() => string'.
-interfacedeclWithIndexerErrors.ts(18,5): error TS2411: Property 'f2' of type '(() => any) | undefined' is not assignable to 'string' index type '() => string'.
-interfacedeclWithIndexerErrors.ts(19,5): error TS2411: Property 'f3' of type '(a: string) => number' is not assignable to 'string' index type '() => string'.
-<<<<<<< HEAD
-interfacedeclWithIndexerErrors.ts(20,5): error TS2411: Property 'f4' of type '((s: number) => string) | undefined' is not assignable to 'string' index type '() => string'.
-interfacedeclWithIndexerErrors.ts(44,21): error TS2840: An interface cannot extend a primitive type like 'number'; an interface can only extend named types and classes
-=======
-interfacedeclWithIndexerErrors.ts(20,5): error TS2411: Property 'f4' of type '(s: number) => string' is not assignable to 'string' index type '() => string'.
-interfacedeclWithIndexerErrors.ts(44,21): error TS2840: An interface cannot extend a primitive type like 'number'. It can only extend other named object types.
->>>>>>> 12402f26
-interfacedeclWithIndexerErrors.ts(48,18): error TS2693: 'string' only refers to a type, but is being used as a value here.
-
-
-==== interfacedeclWithIndexerErrors.ts (8 errors) ====
-    interface a0 {
-        (): string;
-        (a, b, c?: string): number;
-        
-        new (): string;
-        new (s: string);
-    
-        [n: number]: ()=>string;
-        [s: string]: ()=>string;
-    
-        p1;
-        p2: string;
-        ~~
-!!! error TS2411: Property 'p2' of type 'string' is not assignable to 'string' index type '() => string'.
-        p3?;
-        p4?: number;
-        ~~
-!!! error TS2411: Property 'p4' of type 'number | undefined' is not assignable to 'string' index type '() => string'.
-        p5: (s: number) =>string;
-        ~~
-!!! error TS2411: Property 'p5' of type '(s: number) => string' is not assignable to 'string' index type '() => string'.
-    
-        f1();
-        f2? ();
-        ~~~~~~~
-!!! error TS2411: Property 'f2' of type '(() => any) | undefined' is not assignable to 'string' index type '() => string'.
-        f3(a: string): number;
-        ~~~~~~~~~~~~~~~~~~~~~~
-!!! error TS2411: Property 'f3' of type '(a: string) => number' is not assignable to 'string' index type '() => string'.
-        f4? (s: number): string;
-        ~~~~~~~~~~~~~~~~~~~~~~~~
-!!! error TS2411: Property 'f4' of type '((s: number) => string) | undefined' is not assignable to 'string' index type '() => string'.
-    }
-    
-    
-    interface a1 {
-        [n: number]: number;
-    }
-    
-    interface a2 {
-        [s: string]: number;
-    }
-    
-    interface a {
-    }
-    
-    interface b extends a {
-    }
-    
-    interface c extends a, b {
-    }
-    
-    interface d extends a {
-    }
-    
-    interface e extends number {
-                        ~~~~~~
-!!! error TS2840: An interface cannot extend a primitive type like 'number'. It can only extend other named object types.
-    }
-    
-    interface f {
-        prop: typeof string;
-                     ~~~~~~
-!!! error TS2693: 'string' only refers to a type, but is being used as a value here.
-    }
-    
-    class c1 implements a {
-    }
+interfacedeclWithIndexerErrors.ts(12,5): error TS2411: Property 'p2' of type 'string' is not assignable to 'string' index type '() => string'.
+interfacedeclWithIndexerErrors.ts(14,5): error TS2411: Property 'p4' of type 'number | undefined' is not assignable to 'string' index type '() => string'.
+interfacedeclWithIndexerErrors.ts(15,5): error TS2411: Property 'p5' of type '(s: number) => string' is not assignable to 'string' index type '() => string'.
+interfacedeclWithIndexerErrors.ts(18,5): error TS2411: Property 'f2' of type '(() => any) | undefined' is not assignable to 'string' index type '() => string'.
+interfacedeclWithIndexerErrors.ts(19,5): error TS2411: Property 'f3' of type '(a: string) => number' is not assignable to 'string' index type '() => string'.
+interfacedeclWithIndexerErrors.ts(20,5): error TS2411: Property 'f4' of type '((s: number) => string) | undefined' is not assignable to 'string' index type '() => string'.
+interfacedeclWithIndexerErrors.ts(44,21): error TS2840: An interface cannot extend a primitive type like 'number'. It can only extend other named object types.
+interfacedeclWithIndexerErrors.ts(48,18): error TS2693: 'string' only refers to a type, but is being used as a value here.
+
+
+==== interfacedeclWithIndexerErrors.ts (8 errors) ====
+    interface a0 {
+        (): string;
+        (a, b, c?: string): number;
+        
+        new (): string;
+        new (s: string);
+    
+        [n: number]: ()=>string;
+        [s: string]: ()=>string;
+    
+        p1;
+        p2: string;
+        ~~
+!!! error TS2411: Property 'p2' of type 'string' is not assignable to 'string' index type '() => string'.
+        p3?;
+        p4?: number;
+        ~~
+!!! error TS2411: Property 'p4' of type 'number | undefined' is not assignable to 'string' index type '() => string'.
+        p5: (s: number) =>string;
+        ~~
+!!! error TS2411: Property 'p5' of type '(s: number) => string' is not assignable to 'string' index type '() => string'.
+    
+        f1();
+        f2? ();
+        ~~~~~~~
+!!! error TS2411: Property 'f2' of type '(() => any) | undefined' is not assignable to 'string' index type '() => string'.
+        f3(a: string): number;
+        ~~~~~~~~~~~~~~~~~~~~~~
+!!! error TS2411: Property 'f3' of type '(a: string) => number' is not assignable to 'string' index type '() => string'.
+        f4? (s: number): string;
+        ~~~~~~~~~~~~~~~~~~~~~~~~
+!!! error TS2411: Property 'f4' of type '((s: number) => string) | undefined' is not assignable to 'string' index type '() => string'.
+    }
+    
+    
+    interface a1 {
+        [n: number]: number;
+    }
+    
+    interface a2 {
+        [s: string]: number;
+    }
+    
+    interface a {
+    }
+    
+    interface b extends a {
+    }
+    
+    interface c extends a, b {
+    }
+    
+    interface d extends a {
+    }
+    
+    interface e extends number {
+                        ~~~~~~
+!!! error TS2840: An interface cannot extend a primitive type like 'number'. It can only extend other named object types.
+    }
+    
+    interface f {
+        prop: typeof string;
+                     ~~~~~~
+!!! error TS2693: 'string' only refers to a type, but is being used as a value here.
+    }
+    
+    class c1 implements a {
+    }
     var instance2 = new c1();