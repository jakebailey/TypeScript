//// [tests/cases/compiler/declarationEmitGlobalThisPreserved.ts] ////

=== declarationEmitGlobalThisPreserved.ts ===
// Adding this makes tooltips fail too.
// declare global {
//     namespace isNaN {
//         const prop: number;
//     }
// }

// Broken inference cases.

export const a1 = (isNaN: typeof globalThis.isNaN): typeof globalThis.isNaN => isNaN;
>a1 : (isNaN: typeof globalThis.isNaN) => typeof globalThis.isNaN
>   : ^^^^^^^^                       ^^^^^                       
>(isNaN: typeof globalThis.isNaN): typeof globalThis.isNaN => isNaN : (isNaN: typeof globalThis.isNaN) => typeof globalThis.isNaN
>                                                                   : ^^^^^^^^                       ^^^^^                       
>isNaN : (number: number) => boolean
>      : ^^^^^^^^^^^^^^^^^^^^^^^^^^^
>globalThis.isNaN : (number: number) => boolean
>                 : ^^^^^^^^^^^^^^^^^^^^^^^^^^^
>globalThis : typeof globalThis
>           : ^^^^^^^^^^^^^^^^^
>isNaN : (number: number) => boolean
>      : ^^^^^^^^^^^^^^^^^^^^^^^^^^^
>globalThis.isNaN : (number: number) => boolean
>                 : ^^^^^^^^^^^^^^^^^^^^^^^^^^^
>globalThis : typeof globalThis
>           : ^^^^^^^^^^^^^^^^^
>isNaN : (number: number) => boolean
>      : ^^^^^^^^^^^^^^^^^^^^^^^^^^^
>isNaN : (number: number) => boolean
>      : ^^^^^^^^^^^^^^^^^^^^^^^^^^^

export const a2 = (isNaN: typeof globalThis.isNaN, bar?: typeof globalThis.isNaN): typeof globalThis.isNaN => bar ?? isNaN;
<<<<<<< HEAD
>a2 : (isNaN: (number: number) => boolean, bar?: ((number: number) => boolean) | undefined) => (number: number) => boolean
>(isNaN: typeof globalThis.isNaN, bar?: typeof globalThis.isNaN): typeof globalThis.isNaN => bar ?? isNaN : (isNaN: (number: number) => boolean, bar?: ((number: number) => boolean) | undefined) => (number: number) => boolean
=======
>a2 : (isNaN: typeof globalThis.isNaN, bar?: typeof globalThis.isNaN) => typeof globalThis.isNaN
>   : ^^^^^^^^                       ^^^^^^^^                       ^^^^^                       
>(isNaN: typeof globalThis.isNaN, bar?: typeof globalThis.isNaN): typeof globalThis.isNaN => bar ?? isNaN : (isNaN: typeof globalThis.isNaN, bar?: typeof globalThis.isNaN) => typeof globalThis.isNaN
>                                                                                                         : ^^^^^^^^                       ^^^^^^^^                       ^^^^^                       
>>>>>>> 12402f26
>isNaN : (number: number) => boolean
>      : ^^^^^^^^^^^^^^^^^^^^^^^^^^^
>globalThis.isNaN : (number: number) => boolean
>                 : ^^^^^^^^^^^^^^^^^^^^^^^^^^^
>globalThis : typeof globalThis
>           : ^^^^^^^^^^^^^^^^^
>isNaN : (number: number) => boolean
<<<<<<< HEAD
>bar : ((number: number) => boolean) | undefined
=======
>      : ^^^^^^^^^^^^^^^^^^^^^^^^^^^
>bar : (number: number) => boolean
>    : ^^^^^^^^^^^^^^^^^^^^^^^^^^^
>>>>>>> 12402f26
>globalThis.isNaN : (number: number) => boolean
>                 : ^^^^^^^^^^^^^^^^^^^^^^^^^^^
>globalThis : typeof globalThis
>           : ^^^^^^^^^^^^^^^^^
>isNaN : (number: number) => boolean
>      : ^^^^^^^^^^^^^^^^^^^^^^^^^^^
>globalThis.isNaN : (number: number) => boolean
>                 : ^^^^^^^^^^^^^^^^^^^^^^^^^^^
>globalThis : typeof globalThis
>           : ^^^^^^^^^^^^^^^^^
>isNaN : (number: number) => boolean
>      : ^^^^^^^^^^^^^^^^^^^^^^^^^^^
>bar ?? isNaN : (number: number) => boolean
<<<<<<< HEAD
>bar : ((number: number) => boolean) | undefined
=======
>             : ^^^^^^^^^^^^^^^^^^^^^^^^^^^
>bar : (number: number) => boolean
>    : ^^^^^^^^^^^^^^^^^^^^^^^^^^^
>>>>>>> 12402f26
>isNaN : (number: number) => boolean
>      : ^^^^^^^^^^^^^^^^^^^^^^^^^^^

export const a3 = (isNaN: number, bar: typeof globalThis.isNaN): typeof globalThis.isNaN => bar;
>a3 : (isNaN: number, bar: typeof globalThis.isNaN) => typeof globalThis.isNaN
>   : ^^^^^^^^      ^^^^^^^                       ^^^^^                       
>(isNaN: number, bar: typeof globalThis.isNaN): typeof globalThis.isNaN => bar : (isNaN: number, bar: typeof globalThis.isNaN) => typeof globalThis.isNaN
>                                                                              : ^^^^^^^^      ^^^^^^^                       ^^^^^                       
>isNaN : number
>      : ^^^^^^
>bar : (number: number) => boolean
>    : ^^^^^^^^^^^^^^^^^^^^^^^^^^^
>globalThis.isNaN : (number: number) => boolean
>                 : ^^^^^^^^^^^^^^^^^^^^^^^^^^^
>globalThis : typeof globalThis
>           : ^^^^^^^^^^^^^^^^^
>isNaN : (number: number) => boolean
>      : ^^^^^^^^^^^^^^^^^^^^^^^^^^^
>globalThis.isNaN : (number: number) => boolean
>                 : ^^^^^^^^^^^^^^^^^^^^^^^^^^^
>globalThis : typeof globalThis
>           : ^^^^^^^^^^^^^^^^^
>isNaN : (number: number) => boolean
>      : ^^^^^^^^^^^^^^^^^^^^^^^^^^^
>bar : (number: number) => boolean
>    : ^^^^^^^^^^^^^^^^^^^^^^^^^^^

export const a4 = (isNaN: number): typeof globalThis.isNaN => globalThis.isNaN;
>a4 : (isNaN: number) => typeof globalThis.isNaN
>   : ^^^^^^^^      ^^^^^                       
>(isNaN: number): typeof globalThis.isNaN => globalThis.isNaN : (isNaN: number) => typeof globalThis.isNaN
>                                                             : ^^^^^^^^      ^^^^^                       
>isNaN : number
>      : ^^^^^^
>globalThis.isNaN : (number: number) => boolean
>                 : ^^^^^^^^^^^^^^^^^^^^^^^^^^^
>globalThis : typeof globalThis
>           : ^^^^^^^^^^^^^^^^^
>isNaN : (number: number) => boolean
>      : ^^^^^^^^^^^^^^^^^^^^^^^^^^^
>globalThis.isNaN : (number: number) => boolean
>                 : ^^^^^^^^^^^^^^^^^^^^^^^^^^^
>globalThis : typeof globalThis
>           : ^^^^^^^^^^^^^^^^^
>isNaN : (number: number) => boolean
>      : ^^^^^^^^^^^^^^^^^^^^^^^^^^^

export const aObj = {
<<<<<<< HEAD
>aObj : { a1: (isNaN: (number: number) => boolean) => (number: number) => boolean; a2: (isNaN: (number: number) => boolean, bar?: ((number: number) => boolean) | undefined) => (number: number) => boolean; a3: (isNaN: number, bar: (number: number) => boolean) => (number: number) => boolean; a4: (isNaN: number) => (number: number) => boolean; }
>{    a1: (isNaN: typeof globalThis.isNaN): typeof globalThis.isNaN => isNaN,    a2: (isNaN: typeof globalThis.isNaN, bar?: typeof globalThis.isNaN): typeof globalThis.isNaN => bar ?? isNaN,    a3: (isNaN: number, bar: typeof globalThis.isNaN): typeof globalThis.isNaN => bar,    a4: (isNaN: number): typeof globalThis.isNaN => globalThis.isNaN,} : { a1: (isNaN: (number: number) => boolean) => (number: number) => boolean; a2: (isNaN: (number: number) => boolean, bar?: ((number: number) => boolean) | undefined) => (number: number) => boolean; a3: (isNaN: number, bar: (number: number) => boolean) => (number: number) => boolean; a4: (isNaN: number) => (number: number) => boolean; }
=======
>aObj : { a1: (isNaN: typeof globalThis.isNaN) => typeof globalThis.isNaN; a2: (isNaN: typeof globalThis.isNaN, bar?: typeof globalThis.isNaN) => typeof globalThis.isNaN; a3: (isNaN: number, bar: typeof globalThis.isNaN) => typeof globalThis.isNaN; a4: (isNaN: number) => typeof globalThis.isNaN; }
>     : ^^^^^^^^^^^^^^                       ^^^^^                       ^^^^^^^^^^^^^^                       ^^^^^^^^                       ^^^^^                       ^^^^^^^^^^^^^^      ^^^^^^^                       ^^^^^                       ^^^^^^^^^^^^^^      ^^^^^                       ^^^
>{    a1: (isNaN: typeof globalThis.isNaN): typeof globalThis.isNaN => isNaN,    a2: (isNaN: typeof globalThis.isNaN, bar?: typeof globalThis.isNaN): typeof globalThis.isNaN => bar ?? isNaN,    a3: (isNaN: number, bar: typeof globalThis.isNaN): typeof globalThis.isNaN => bar,    a4: (isNaN: number): typeof globalThis.isNaN => globalThis.isNaN,} : { a1: (isNaN: typeof globalThis.isNaN) => typeof globalThis.isNaN; a2: (isNaN: typeof globalThis.isNaN, bar?: typeof globalThis.isNaN) => typeof globalThis.isNaN; a3: (isNaN: number, bar: typeof globalThis.isNaN) => typeof globalThis.isNaN; a4: (isNaN: number) => typeof globalThis.isNaN; }
>                                                                                                                                                                                                                                                                                                                                                          : ^^^^^^^^^^^^^^                       ^^^^^                       ^^^^^^^^^^^^^^                       ^^^^^^^^                       ^^^^^                       ^^^^^^^^^^^^^^      ^^^^^^^                       ^^^^^                       ^^^^^^^^^^^^^^      ^^^^^                       ^^^
>>>>>>> 12402f26

    a1: (isNaN: typeof globalThis.isNaN): typeof globalThis.isNaN => isNaN,
>a1 : (isNaN: typeof globalThis.isNaN) => typeof globalThis.isNaN
>   : ^^^^^^^^                       ^^^^^                       
>(isNaN: typeof globalThis.isNaN): typeof globalThis.isNaN => isNaN : (isNaN: typeof globalThis.isNaN) => typeof globalThis.isNaN
>                                                                   : ^^^^^^^^                       ^^^^^                       
>isNaN : (number: number) => boolean
>      : ^^^^^^^^^^^^^^^^^^^^^^^^^^^
>globalThis.isNaN : (number: number) => boolean
>                 : ^^^^^^^^^^^^^^^^^^^^^^^^^^^
>globalThis : typeof globalThis
>           : ^^^^^^^^^^^^^^^^^
>isNaN : (number: number) => boolean
>      : ^^^^^^^^^^^^^^^^^^^^^^^^^^^
>globalThis.isNaN : (number: number) => boolean
>                 : ^^^^^^^^^^^^^^^^^^^^^^^^^^^
>globalThis : typeof globalThis
>           : ^^^^^^^^^^^^^^^^^
>isNaN : (number: number) => boolean
>      : ^^^^^^^^^^^^^^^^^^^^^^^^^^^
>isNaN : (number: number) => boolean
>      : ^^^^^^^^^^^^^^^^^^^^^^^^^^^

    a2: (isNaN: typeof globalThis.isNaN, bar?: typeof globalThis.isNaN): typeof globalThis.isNaN => bar ?? isNaN,
<<<<<<< HEAD
>a2 : (isNaN: (number: number) => boolean, bar?: ((number: number) => boolean) | undefined) => (number: number) => boolean
>(isNaN: typeof globalThis.isNaN, bar?: typeof globalThis.isNaN): typeof globalThis.isNaN => bar ?? isNaN : (isNaN: (number: number) => boolean, bar?: ((number: number) => boolean) | undefined) => (number: number) => boolean
=======
>a2 : (isNaN: typeof globalThis.isNaN, bar?: typeof globalThis.isNaN) => typeof globalThis.isNaN
>   : ^^^^^^^^                       ^^^^^^^^                       ^^^^^                       
>(isNaN: typeof globalThis.isNaN, bar?: typeof globalThis.isNaN): typeof globalThis.isNaN => bar ?? isNaN : (isNaN: typeof globalThis.isNaN, bar?: typeof globalThis.isNaN) => typeof globalThis.isNaN
>                                                                                                         : ^^^^^^^^                       ^^^^^^^^                       ^^^^^                       
>>>>>>> 12402f26
>isNaN : (number: number) => boolean
>      : ^^^^^^^^^^^^^^^^^^^^^^^^^^^
>globalThis.isNaN : (number: number) => boolean
>                 : ^^^^^^^^^^^^^^^^^^^^^^^^^^^
>globalThis : typeof globalThis
>           : ^^^^^^^^^^^^^^^^^
>isNaN : (number: number) => boolean
<<<<<<< HEAD
>bar : ((number: number) => boolean) | undefined
=======
>      : ^^^^^^^^^^^^^^^^^^^^^^^^^^^
>bar : (number: number) => boolean
>    : ^^^^^^^^^^^^^^^^^^^^^^^^^^^
>>>>>>> 12402f26
>globalThis.isNaN : (number: number) => boolean
>                 : ^^^^^^^^^^^^^^^^^^^^^^^^^^^
>globalThis : typeof globalThis
>           : ^^^^^^^^^^^^^^^^^
>isNaN : (number: number) => boolean
>      : ^^^^^^^^^^^^^^^^^^^^^^^^^^^
>globalThis.isNaN : (number: number) => boolean
>                 : ^^^^^^^^^^^^^^^^^^^^^^^^^^^
>globalThis : typeof globalThis
>           : ^^^^^^^^^^^^^^^^^
>isNaN : (number: number) => boolean
>      : ^^^^^^^^^^^^^^^^^^^^^^^^^^^
>bar ?? isNaN : (number: number) => boolean
<<<<<<< HEAD
>bar : ((number: number) => boolean) | undefined
=======
>             : ^^^^^^^^^^^^^^^^^^^^^^^^^^^
>bar : (number: number) => boolean
>    : ^^^^^^^^^^^^^^^^^^^^^^^^^^^
>>>>>>> 12402f26
>isNaN : (number: number) => boolean
>      : ^^^^^^^^^^^^^^^^^^^^^^^^^^^

    a3: (isNaN: number, bar: typeof globalThis.isNaN): typeof globalThis.isNaN => bar,
>a3 : (isNaN: number, bar: typeof globalThis.isNaN) => typeof globalThis.isNaN
>   : ^^^^^^^^      ^^^^^^^                       ^^^^^                       
>(isNaN: number, bar: typeof globalThis.isNaN): typeof globalThis.isNaN => bar : (isNaN: number, bar: typeof globalThis.isNaN) => typeof globalThis.isNaN
>                                                                              : ^^^^^^^^      ^^^^^^^                       ^^^^^                       
>isNaN : number
>      : ^^^^^^
>bar : (number: number) => boolean
>    : ^^^^^^^^^^^^^^^^^^^^^^^^^^^
>globalThis.isNaN : (number: number) => boolean
>                 : ^^^^^^^^^^^^^^^^^^^^^^^^^^^
>globalThis : typeof globalThis
>           : ^^^^^^^^^^^^^^^^^
>isNaN : (number: number) => boolean
>      : ^^^^^^^^^^^^^^^^^^^^^^^^^^^
>globalThis.isNaN : (number: number) => boolean
>                 : ^^^^^^^^^^^^^^^^^^^^^^^^^^^
>globalThis : typeof globalThis
>           : ^^^^^^^^^^^^^^^^^
>isNaN : (number: number) => boolean
>      : ^^^^^^^^^^^^^^^^^^^^^^^^^^^
>bar : (number: number) => boolean
>    : ^^^^^^^^^^^^^^^^^^^^^^^^^^^

    a4: (isNaN: number): typeof globalThis.isNaN => globalThis.isNaN,
>a4 : (isNaN: number) => typeof globalThis.isNaN
>   : ^^^^^^^^      ^^^^^                       
>(isNaN: number): typeof globalThis.isNaN => globalThis.isNaN : (isNaN: number) => typeof globalThis.isNaN
>                                                             : ^^^^^^^^      ^^^^^                       
>isNaN : number
>      : ^^^^^^
>globalThis.isNaN : (number: number) => boolean
>                 : ^^^^^^^^^^^^^^^^^^^^^^^^^^^
>globalThis : typeof globalThis
>           : ^^^^^^^^^^^^^^^^^
>isNaN : (number: number) => boolean
>      : ^^^^^^^^^^^^^^^^^^^^^^^^^^^
>globalThis.isNaN : (number: number) => boolean
>                 : ^^^^^^^^^^^^^^^^^^^^^^^^^^^
>globalThis : typeof globalThis
>           : ^^^^^^^^^^^^^^^^^
>isNaN : (number: number) => boolean
>      : ^^^^^^^^^^^^^^^^^^^^^^^^^^^
}

export type a4Return = ReturnType<ReturnType<typeof a4>>;
>a4Return : boolean
>         : ^^^^^^^
>a4 : (isNaN: number) => (number: number) => boolean
>   : ^^^^^^^^^^^^^^^^^^^^^^^^^^^^^^^^^^^^^^^^^^^^^^

export type a4oReturn = ReturnType<ReturnType<typeof aObj['a4']>>;
>a4oReturn : boolean
<<<<<<< HEAD
>aObj : { a1: (isNaN: (number: number) => boolean) => (number: number) => boolean; a2: (isNaN: (number: number) => boolean, bar?: ((number: number) => boolean) | undefined) => (number: number) => boolean; a3: (isNaN: number, bar: (number: number) => boolean) => (number: number) => boolean; a4: (isNaN: number) => (number: number) => boolean; }
=======
>          : ^^^^^^^
>aObj : { a1: (isNaN: (number: number) => boolean) => (number: number) => boolean; a2: (isNaN: (number: number) => boolean, bar?: (number: number) => boolean) => (number: number) => boolean; a3: (isNaN: number, bar: (number: number) => boolean) => (number: number) => boolean; a4: (isNaN: number) => (number: number) => boolean; }
>     : ^^^^^^^^^^^^^^^^^^^^^^^^^^^^^^^^^^^^^^^^^^^^^^^^^^^^^^^^^^^^^^^^^^^^^^^^^^^^^^^^^^^^^^^^^^^^^^^^^^^^^^^^^^^^^^^^^^^^^^^^^^^^^^^^^^^^^^^^^^^^^^^^^^^^^^^^^^^^^^^^^^^^^^^^^^^^^^^^^^^^^^^^^^^^^^^^^^^^^^^^^^^^^^^^^^^^^^^^^^^^^^^^^^^^^^^^^^^^^^^^^^^^^^^^^^^^^^^^^^^^^^^^^^^^^^^^^^^^^^^^^^^^^^^^^^^^^^^^^^^^^^^^^^^^^^^^^^^^^^^^^^
>>>>>>> 12402f26

export const b1 = (isNaN: typeof globalThis.isNaN) => isNaN;
>b1 : (isNaN: typeof globalThis.isNaN) => (number: number) => boolean
>   : ^^^^^^^^                       ^^^^^^^^^^^^^^^^^^^^^^^^^^^^^^^^
>(isNaN: typeof globalThis.isNaN) => isNaN : (isNaN: typeof globalThis.isNaN) => (number: number) => boolean
>                                          : ^^^^^^^^                       ^^^^^^^^^^^^^^^^^^^^^^^^^^^^^^^^
>isNaN : (number: number) => boolean
>      : ^^^^^^^^^^^^^^^^^^^^^^^^^^^
>globalThis.isNaN : (number: number) => boolean
>                 : ^^^^^^^^^^^^^^^^^^^^^^^^^^^
>globalThis : typeof globalThis
>           : ^^^^^^^^^^^^^^^^^
>isNaN : (number: number) => boolean
>      : ^^^^^^^^^^^^^^^^^^^^^^^^^^^
>isNaN : (number: number) => boolean
>      : ^^^^^^^^^^^^^^^^^^^^^^^^^^^

export const b2 = (isNaN: typeof globalThis.isNaN, bar?: typeof globalThis.isNaN) => bar ?? isNaN;
<<<<<<< HEAD
>b2 : (isNaN: (number: number) => boolean, bar?: ((number: number) => boolean) | undefined) => (number: number) => boolean
>(isNaN: typeof globalThis.isNaN, bar?: typeof globalThis.isNaN) => bar ?? isNaN : (isNaN: (number: number) => boolean, bar?: ((number: number) => boolean) | undefined) => (number: number) => boolean
=======
>b2 : (isNaN: typeof globalThis.isNaN, bar?: typeof globalThis.isNaN) => (number: number) => boolean
>   : ^^^^^^^^                       ^^^^^^^^                       ^^^^^^^^^^^^^^^^^^^^^^^^^^^^^^^^
>(isNaN: typeof globalThis.isNaN, bar?: typeof globalThis.isNaN) => bar ?? isNaN : (isNaN: typeof globalThis.isNaN, bar?: typeof globalThis.isNaN) => (number: number) => boolean
>                                                                                : ^^^^^^^^                       ^^^^^^^^                       ^^^^^^^^^^^^^^^^^^^^^^^^^^^^^^^^
>>>>>>> 12402f26
>isNaN : (number: number) => boolean
>      : ^^^^^^^^^^^^^^^^^^^^^^^^^^^
>globalThis.isNaN : (number: number) => boolean
>                 : ^^^^^^^^^^^^^^^^^^^^^^^^^^^
>globalThis : typeof globalThis
>           : ^^^^^^^^^^^^^^^^^
>isNaN : (number: number) => boolean
<<<<<<< HEAD
>bar : ((number: number) => boolean) | undefined
=======
>      : ^^^^^^^^^^^^^^^^^^^^^^^^^^^
>bar : (number: number) => boolean
>    : ^^^^^^^^^^^^^^^^^^^^^^^^^^^
>>>>>>> 12402f26
>globalThis.isNaN : (number: number) => boolean
>                 : ^^^^^^^^^^^^^^^^^^^^^^^^^^^
>globalThis : typeof globalThis
>           : ^^^^^^^^^^^^^^^^^
>isNaN : (number: number) => boolean
>      : ^^^^^^^^^^^^^^^^^^^^^^^^^^^
>bar ?? isNaN : (number: number) => boolean
<<<<<<< HEAD
>bar : ((number: number) => boolean) | undefined
=======
>             : ^^^^^^^^^^^^^^^^^^^^^^^^^^^
>bar : (number: number) => boolean
>    : ^^^^^^^^^^^^^^^^^^^^^^^^^^^
>>>>>>> 12402f26
>isNaN : (number: number) => boolean
>      : ^^^^^^^^^^^^^^^^^^^^^^^^^^^

export const b3 = (isNaN: number, bar: typeof globalThis.isNaN) => bar;
>b3 : (isNaN: number, bar: typeof globalThis.isNaN) => (number: number) => boolean
>   : ^^^^^^^^      ^^^^^^^                       ^^^^^^^^^^^^^^^^^^^^^^^^^^^^^^^^
>(isNaN: number, bar: typeof globalThis.isNaN) => bar : (isNaN: number, bar: typeof globalThis.isNaN) => (number: number) => boolean
>                                                     : ^^^^^^^^      ^^^^^^^                       ^^^^^^^^^^^^^^^^^^^^^^^^^^^^^^^^
>isNaN : number
>      : ^^^^^^
>bar : (number: number) => boolean
>    : ^^^^^^^^^^^^^^^^^^^^^^^^^^^
>globalThis.isNaN : (number: number) => boolean
>                 : ^^^^^^^^^^^^^^^^^^^^^^^^^^^
>globalThis : typeof globalThis
>           : ^^^^^^^^^^^^^^^^^
>isNaN : (number: number) => boolean
>      : ^^^^^^^^^^^^^^^^^^^^^^^^^^^
>bar : (number: number) => boolean
>    : ^^^^^^^^^^^^^^^^^^^^^^^^^^^

export const b4 = (isNaN: number) => globalThis.isNaN;
>b4 : (isNaN: number) => (number: number) => boolean
>   : ^^^^^^^^      ^^^^^^^^^^^^^^^^^^^^^^^^^^^^^^^^
>(isNaN: number) => globalThis.isNaN : (isNaN: number) => (number: number) => boolean
>                                    : ^^^^^^^^      ^^^^^^^^^^^^^^^^^^^^^^^^^^^^^^^^
>isNaN : number
>      : ^^^^^^
>globalThis.isNaN : (number: number) => boolean
>                 : ^^^^^^^^^^^^^^^^^^^^^^^^^^^
>globalThis : typeof globalThis
>           : ^^^^^^^^^^^^^^^^^
>isNaN : (number: number) => boolean
>      : ^^^^^^^^^^^^^^^^^^^^^^^^^^^

export const bObj = {
<<<<<<< HEAD
>bObj : { b1: (isNaN: (number: number) => boolean) => (number: number) => boolean; b2: (isNaN: (number: number) => boolean, bar?: ((number: number) => boolean) | undefined) => (number: number) => boolean; b3: (isNaN: number, bar: (number: number) => boolean) => (number: number) => boolean; b4: (isNaN: number) => (number: number) => boolean; }
>{    b1: (isNaN: typeof globalThis.isNaN) => isNaN,    b2: (isNaN: typeof globalThis.isNaN, bar?: typeof globalThis.isNaN) => bar ?? isNaN,    b3: (isNaN: number, bar: typeof globalThis.isNaN) => bar,    b4: (isNaN: number) => globalThis.isNaN,} : { b1: (isNaN: (number: number) => boolean) => (number: number) => boolean; b2: (isNaN: (number: number) => boolean, bar?: ((number: number) => boolean) | undefined) => (number: number) => boolean; b3: (isNaN: number, bar: (number: number) => boolean) => (number: number) => boolean; b4: (isNaN: number) => (number: number) => boolean; }
=======
>bObj : { b1: (isNaN: typeof globalThis.isNaN) => (number: number) => boolean; b2: (isNaN: typeof globalThis.isNaN, bar?: typeof globalThis.isNaN) => (number: number) => boolean; b3: (isNaN: number, bar: typeof globalThis.isNaN) => (number: number) => boolean; b4: (isNaN: number) => (number: number) => boolean; }
>     : ^^^^^^^^^^^^^^                       ^^^^^^^^^^^^^^^^^^^^^^^^^^^^^^^^^^^^^^^^^^^^^^                       ^^^^^^^^                       ^^^^^^^^^^^^^^^^^^^^^^^^^^^^^^^^^^^^^^^^^^^^^^      ^^^^^^^                       ^^^^^^^^^^^^^^^^^^^^^^^^^^^^^^^^^^^^^^^^^^^^^^      ^^^^^^^^^^^^^^^^^^^^^^^^^^^^^^^^^^^
>{    b1: (isNaN: typeof globalThis.isNaN) => isNaN,    b2: (isNaN: typeof globalThis.isNaN, bar?: typeof globalThis.isNaN) => bar ?? isNaN,    b3: (isNaN: number, bar: typeof globalThis.isNaN) => bar,    b4: (isNaN: number) => globalThis.isNaN,} : { b1: (isNaN: typeof globalThis.isNaN) => (number: number) => boolean; b2: (isNaN: typeof globalThis.isNaN, bar?: typeof globalThis.isNaN) => (number: number) => boolean; b3: (isNaN: number, bar: typeof globalThis.isNaN) => (number: number) => boolean; b4: (isNaN: number) => (number: number) => boolean; }
>                                                                                                                                                                                                                                                      : ^^^^^^^^^^^^^^                       ^^^^^^^^^^^^^^^^^^^^^^^^^^^^^^^^^^^^^^^^^^^^^^                       ^^^^^^^^                       ^^^^^^^^^^^^^^^^^^^^^^^^^^^^^^^^^^^^^^^^^^^^^^      ^^^^^^^                       ^^^^^^^^^^^^^^^^^^^^^^^^^^^^^^^^^^^^^^^^^^^^^^      ^^^^^^^^^^^^^^^^^^^^^^^^^^^^^^^^^^^
>>>>>>> 12402f26

    b1: (isNaN: typeof globalThis.isNaN) => isNaN,
>b1 : (isNaN: typeof globalThis.isNaN) => (number: number) => boolean
>   : ^^^^^^^^                       ^^^^^^^^^^^^^^^^^^^^^^^^^^^^^^^^
>(isNaN: typeof globalThis.isNaN) => isNaN : (isNaN: typeof globalThis.isNaN) => (number: number) => boolean
>                                          : ^^^^^^^^                       ^^^^^^^^^^^^^^^^^^^^^^^^^^^^^^^^
>isNaN : (number: number) => boolean
>      : ^^^^^^^^^^^^^^^^^^^^^^^^^^^
>globalThis.isNaN : (number: number) => boolean
>                 : ^^^^^^^^^^^^^^^^^^^^^^^^^^^
>globalThis : typeof globalThis
>           : ^^^^^^^^^^^^^^^^^
>isNaN : (number: number) => boolean
>      : ^^^^^^^^^^^^^^^^^^^^^^^^^^^
>isNaN : (number: number) => boolean
>      : ^^^^^^^^^^^^^^^^^^^^^^^^^^^

    b2: (isNaN: typeof globalThis.isNaN, bar?: typeof globalThis.isNaN) => bar ?? isNaN,
<<<<<<< HEAD
>b2 : (isNaN: (number: number) => boolean, bar?: ((number: number) => boolean) | undefined) => (number: number) => boolean
>(isNaN: typeof globalThis.isNaN, bar?: typeof globalThis.isNaN) => bar ?? isNaN : (isNaN: (number: number) => boolean, bar?: ((number: number) => boolean) | undefined) => (number: number) => boolean
=======
>b2 : (isNaN: typeof globalThis.isNaN, bar?: typeof globalThis.isNaN) => (number: number) => boolean
>   : ^^^^^^^^                       ^^^^^^^^                       ^^^^^^^^^^^^^^^^^^^^^^^^^^^^^^^^
>(isNaN: typeof globalThis.isNaN, bar?: typeof globalThis.isNaN) => bar ?? isNaN : (isNaN: typeof globalThis.isNaN, bar?: typeof globalThis.isNaN) => (number: number) => boolean
>                                                                                : ^^^^^^^^                       ^^^^^^^^                       ^^^^^^^^^^^^^^^^^^^^^^^^^^^^^^^^
>>>>>>> 12402f26
>isNaN : (number: number) => boolean
>      : ^^^^^^^^^^^^^^^^^^^^^^^^^^^
>globalThis.isNaN : (number: number) => boolean
>                 : ^^^^^^^^^^^^^^^^^^^^^^^^^^^
>globalThis : typeof globalThis
>           : ^^^^^^^^^^^^^^^^^
>isNaN : (number: number) => boolean
<<<<<<< HEAD
>bar : ((number: number) => boolean) | undefined
=======
>      : ^^^^^^^^^^^^^^^^^^^^^^^^^^^
>bar : (number: number) => boolean
>    : ^^^^^^^^^^^^^^^^^^^^^^^^^^^
>>>>>>> 12402f26
>globalThis.isNaN : (number: number) => boolean
>                 : ^^^^^^^^^^^^^^^^^^^^^^^^^^^
>globalThis : typeof globalThis
>           : ^^^^^^^^^^^^^^^^^
>isNaN : (number: number) => boolean
>      : ^^^^^^^^^^^^^^^^^^^^^^^^^^^
>bar ?? isNaN : (number: number) => boolean
<<<<<<< HEAD
>bar : ((number: number) => boolean) | undefined
=======
>             : ^^^^^^^^^^^^^^^^^^^^^^^^^^^
>bar : (number: number) => boolean
>    : ^^^^^^^^^^^^^^^^^^^^^^^^^^^
>>>>>>> 12402f26
>isNaN : (number: number) => boolean
>      : ^^^^^^^^^^^^^^^^^^^^^^^^^^^

    b3: (isNaN: number, bar: typeof globalThis.isNaN) => bar,
>b3 : (isNaN: number, bar: typeof globalThis.isNaN) => (number: number) => boolean
>   : ^^^^^^^^      ^^^^^^^                       ^^^^^^^^^^^^^^^^^^^^^^^^^^^^^^^^
>(isNaN: number, bar: typeof globalThis.isNaN) => bar : (isNaN: number, bar: typeof globalThis.isNaN) => (number: number) => boolean
>                                                     : ^^^^^^^^      ^^^^^^^                       ^^^^^^^^^^^^^^^^^^^^^^^^^^^^^^^^
>isNaN : number
>      : ^^^^^^
>bar : (number: number) => boolean
>    : ^^^^^^^^^^^^^^^^^^^^^^^^^^^
>globalThis.isNaN : (number: number) => boolean
>                 : ^^^^^^^^^^^^^^^^^^^^^^^^^^^
>globalThis : typeof globalThis
>           : ^^^^^^^^^^^^^^^^^
>isNaN : (number: number) => boolean
>      : ^^^^^^^^^^^^^^^^^^^^^^^^^^^
>bar : (number: number) => boolean
>    : ^^^^^^^^^^^^^^^^^^^^^^^^^^^

    b4: (isNaN: number) => globalThis.isNaN,
>b4 : (isNaN: number) => (number: number) => boolean
>   : ^^^^^^^^      ^^^^^^^^^^^^^^^^^^^^^^^^^^^^^^^^
>(isNaN: number) => globalThis.isNaN : (isNaN: number) => (number: number) => boolean
>                                    : ^^^^^^^^      ^^^^^^^^^^^^^^^^^^^^^^^^^^^^^^^^
>isNaN : number
>      : ^^^^^^
>globalThis.isNaN : (number: number) => boolean
>                 : ^^^^^^^^^^^^^^^^^^^^^^^^^^^
>globalThis : typeof globalThis
>           : ^^^^^^^^^^^^^^^^^
>isNaN : (number: number) => boolean
>      : ^^^^^^^^^^^^^^^^^^^^^^^^^^^
}

export type b4Return = ReturnType<ReturnType<typeof b4>>;
>b4Return : boolean
>         : ^^^^^^^
>b4 : (isNaN: number) => (number: number) => boolean
>   : ^^^^^^^^^^^^^^^^^^^^^^^^^^^^^^^^^^^^^^^^^^^^^^

export type b4oReturn = ReturnType<ReturnType<typeof bObj['b4']>>;
>b4oReturn : boolean
<<<<<<< HEAD
>bObj : { b1: (isNaN: (number: number) => boolean) => (number: number) => boolean; b2: (isNaN: (number: number) => boolean, bar?: ((number: number) => boolean) | undefined) => (number: number) => boolean; b3: (isNaN: number, bar: (number: number) => boolean) => (number: number) => boolean; b4: (isNaN: number) => (number: number) => boolean; }
=======
>          : ^^^^^^^
>bObj : { b1: (isNaN: (number: number) => boolean) => (number: number) => boolean; b2: (isNaN: (number: number) => boolean, bar?: (number: number) => boolean) => (number: number) => boolean; b3: (isNaN: number, bar: (number: number) => boolean) => (number: number) => boolean; b4: (isNaN: number) => (number: number) => boolean; }
>     : ^^^^^^^^^^^^^^^^^^^^^^^^^^^^^^^^^^^^^^^^^^^^^^^^^^^^^^^^^^^^^^^^^^^^^^^^^^^^^^^^^^^^^^^^^^^^^^^^^^^^^^^^^^^^^^^^^^^^^^^^^^^^^^^^^^^^^^^^^^^^^^^^^^^^^^^^^^^^^^^^^^^^^^^^^^^^^^^^^^^^^^^^^^^^^^^^^^^^^^^^^^^^^^^^^^^^^^^^^^^^^^^^^^^^^^^^^^^^^^^^^^^^^^^^^^^^^^^^^^^^^^^^^^^^^^^^^^^^^^^^^^^^^^^^^^^^^^^^^^^^^^^^^^^^^^^^^^^^^^^^^^
>>>>>>> 12402f26

export function c1(isNaN: typeof globalThis.isNaN) { return isNaN }
>c1 : (isNaN: typeof globalThis.isNaN) => (number: number) => boolean
>   : ^^^^^^^^                       ^^^^^^^^^^^^^^^^^^^^^^^^^^^^^^^^
>isNaN : (number: number) => boolean
>      : ^^^^^^^^^^^^^^^^^^^^^^^^^^^
>globalThis.isNaN : (number: number) => boolean
>                 : ^^^^^^^^^^^^^^^^^^^^^^^^^^^
>globalThis : typeof globalThis
>           : ^^^^^^^^^^^^^^^^^
>isNaN : (number: number) => boolean
>      : ^^^^^^^^^^^^^^^^^^^^^^^^^^^
>isNaN : (number: number) => boolean
>      : ^^^^^^^^^^^^^^^^^^^^^^^^^^^

export function c2(isNaN: typeof globalThis.isNaN, bar?: typeof globalThis.isNaN) { return bar ?? isNaN }
>c2 : (isNaN: typeof globalThis.isNaN, bar?: typeof globalThis.isNaN) => (number: number) => boolean
>   : ^^^^^^^^                       ^^^^^^^^                       ^^^^^^^^^^^^^^^^^^^^^^^^^^^^^^^^
>isNaN : (number: number) => boolean
>      : ^^^^^^^^^^^^^^^^^^^^^^^^^^^
>globalThis.isNaN : (number: number) => boolean
>                 : ^^^^^^^^^^^^^^^^^^^^^^^^^^^
>globalThis : typeof globalThis
>           : ^^^^^^^^^^^^^^^^^
>isNaN : (number: number) => boolean
<<<<<<< HEAD
>bar : ((number: number) => boolean) | undefined
=======
>      : ^^^^^^^^^^^^^^^^^^^^^^^^^^^
>bar : (number: number) => boolean
>    : ^^^^^^^^^^^^^^^^^^^^^^^^^^^
>>>>>>> 12402f26
>globalThis.isNaN : (number: number) => boolean
>                 : ^^^^^^^^^^^^^^^^^^^^^^^^^^^
>globalThis : typeof globalThis
>           : ^^^^^^^^^^^^^^^^^
>isNaN : (number: number) => boolean
>      : ^^^^^^^^^^^^^^^^^^^^^^^^^^^
>bar ?? isNaN : (number: number) => boolean
<<<<<<< HEAD
>bar : ((number: number) => boolean) | undefined
=======
>             : ^^^^^^^^^^^^^^^^^^^^^^^^^^^
>bar : (number: number) => boolean
>    : ^^^^^^^^^^^^^^^^^^^^^^^^^^^
>>>>>>> 12402f26
>isNaN : (number: number) => boolean
>      : ^^^^^^^^^^^^^^^^^^^^^^^^^^^

export function c3(isNaN: number, bar: typeof globalThis.isNaN) { return bar }
>c3 : (isNaN: number, bar: typeof globalThis.isNaN) => (number: number) => boolean
>   : ^^^^^^^^      ^^^^^^^                       ^^^^^^^^^^^^^^^^^^^^^^^^^^^^^^^^
>isNaN : number
>      : ^^^^^^
>bar : (number: number) => boolean
>    : ^^^^^^^^^^^^^^^^^^^^^^^^^^^
>globalThis.isNaN : (number: number) => boolean
>                 : ^^^^^^^^^^^^^^^^^^^^^^^^^^^
>globalThis : typeof globalThis
>           : ^^^^^^^^^^^^^^^^^
>isNaN : (number: number) => boolean
>      : ^^^^^^^^^^^^^^^^^^^^^^^^^^^
>bar : (number: number) => boolean
>    : ^^^^^^^^^^^^^^^^^^^^^^^^^^^

export function c4(isNaN: number) { return globalThis.isNaN; }
>c4 : (isNaN: number) => (number: number) => boolean
>   : ^^^^^^^^      ^^^^^^^^^^^^^^^^^^^^^^^^^^^^^^^^
>isNaN : number
>      : ^^^^^^
>globalThis.isNaN : (number: number) => boolean
>                 : ^^^^^^^^^^^^^^^^^^^^^^^^^^^
>globalThis : typeof globalThis
>           : ^^^^^^^^^^^^^^^^^
>isNaN : (number: number) => boolean
>      : ^^^^^^^^^^^^^^^^^^^^^^^^^^^

export const cObj = {
<<<<<<< HEAD
>cObj : { c1(isNaN: (number: number) => boolean): (number: number) => boolean; c2(isNaN: (number: number) => boolean, bar?: ((number: number) => boolean) | undefined): (number: number) => boolean; c3(isNaN: number, bar: (number: number) => boolean): (number: number) => boolean; c4(isNaN: number): (number: number) => boolean; }
>{    c1(isNaN: typeof globalThis.isNaN) { return isNaN },    c2(isNaN: typeof globalThis.isNaN, bar?: typeof globalThis.isNaN) { return bar ?? isNaN },    c3(isNaN: number, bar: typeof globalThis.isNaN) { return bar },    c4(isNaN: number) { return globalThis.isNaN; },} : { c1(isNaN: (number: number) => boolean): (number: number) => boolean; c2(isNaN: (number: number) => boolean, bar?: ((number: number) => boolean) | undefined): (number: number) => boolean; c3(isNaN: number, bar: (number: number) => boolean): (number: number) => boolean; c4(isNaN: number): (number: number) => boolean; }
=======
>cObj : { c1(isNaN: typeof globalThis.isNaN): (number: number) => boolean; c2(isNaN: typeof globalThis.isNaN, bar?: typeof globalThis.isNaN): (number: number) => boolean; c3(isNaN: number, bar: typeof globalThis.isNaN): (number: number) => boolean; c4(isNaN: number): (number: number) => boolean; }
>     : ^^^^^^^^^^^^                       ^^^^^^^^^^^^^^^^^^^^^^^^^^^^^^^^^^^^^^^^^^                       ^^^^^^^^                       ^^^^^^^^^^^^^^^^^^^^^^^^^^^^^^^^^^^^^^^^^^      ^^^^^^^                       ^^^^^^^^^^^^^^^^^^^^^^^^^^^^^^^^^^^^^^^^^^      ^^^^^^^^^^^^^^^^^^^^^^^^^^^^^^^^^
>{    c1(isNaN: typeof globalThis.isNaN) { return isNaN },    c2(isNaN: typeof globalThis.isNaN, bar?: typeof globalThis.isNaN) { return bar ?? isNaN },    c3(isNaN: number, bar: typeof globalThis.isNaN) { return bar },    c4(isNaN: number) { return globalThis.isNaN; },} : { c1(isNaN: typeof globalThis.isNaN): (number: number) => boolean; c2(isNaN: typeof globalThis.isNaN, bar?: typeof globalThis.isNaN): (number: number) => boolean; c3(isNaN: number, bar: typeof globalThis.isNaN): (number: number) => boolean; c4(isNaN: number): (number: number) => boolean; }
>                                                                                                                                                                                                                                                                               : ^^^^^^^^^^^^                       ^^^^^^^^^^^^^^^^^^^^^^^^^^^^^^^^^^^^^^^^^^                       ^^^^^^^^                       ^^^^^^^^^^^^^^^^^^^^^^^^^^^^^^^^^^^^^^^^^^      ^^^^^^^                       ^^^^^^^^^^^^^^^^^^^^^^^^^^^^^^^^^^^^^^^^^^      ^^^^^^^^^^^^^^^^^^^^^^^^^^^^^^^^^
>>>>>>> 12402f26

    c1(isNaN: typeof globalThis.isNaN) { return isNaN },
>c1 : (isNaN: typeof globalThis.isNaN) => (number: number) => boolean
>   : ^^^^^^^^                       ^^^^^^^^^^^^^^^^^^^^^^^^^^^^^^^^
>isNaN : (number: number) => boolean
>      : ^^^^^^^^^^^^^^^^^^^^^^^^^^^
>globalThis.isNaN : (number: number) => boolean
>                 : ^^^^^^^^^^^^^^^^^^^^^^^^^^^
>globalThis : typeof globalThis
>           : ^^^^^^^^^^^^^^^^^
>isNaN : (number: number) => boolean
>      : ^^^^^^^^^^^^^^^^^^^^^^^^^^^
>isNaN : (number: number) => boolean
>      : ^^^^^^^^^^^^^^^^^^^^^^^^^^^

    c2(isNaN: typeof globalThis.isNaN, bar?: typeof globalThis.isNaN) { return bar ?? isNaN },
<<<<<<< HEAD
>c2 : (isNaN: (number: number) => boolean, bar?: ((number: number) => boolean) | undefined) => (number: number) => boolean
=======
>c2 : (isNaN: typeof globalThis.isNaN, bar?: typeof globalThis.isNaN) => (number: number) => boolean
>   : ^^^^^^^^                       ^^^^^^^^                       ^^^^^^^^^^^^^^^^^^^^^^^^^^^^^^^^
>>>>>>> 12402f26
>isNaN : (number: number) => boolean
>      : ^^^^^^^^^^^^^^^^^^^^^^^^^^^
>globalThis.isNaN : (number: number) => boolean
>                 : ^^^^^^^^^^^^^^^^^^^^^^^^^^^
>globalThis : typeof globalThis
>           : ^^^^^^^^^^^^^^^^^
>isNaN : (number: number) => boolean
<<<<<<< HEAD
>bar : ((number: number) => boolean) | undefined
=======
>      : ^^^^^^^^^^^^^^^^^^^^^^^^^^^
>bar : (number: number) => boolean
>    : ^^^^^^^^^^^^^^^^^^^^^^^^^^^
>>>>>>> 12402f26
>globalThis.isNaN : (number: number) => boolean
>                 : ^^^^^^^^^^^^^^^^^^^^^^^^^^^
>globalThis : typeof globalThis
>           : ^^^^^^^^^^^^^^^^^
>isNaN : (number: number) => boolean
>      : ^^^^^^^^^^^^^^^^^^^^^^^^^^^
>bar ?? isNaN : (number: number) => boolean
<<<<<<< HEAD
>bar : ((number: number) => boolean) | undefined
=======
>             : ^^^^^^^^^^^^^^^^^^^^^^^^^^^
>bar : (number: number) => boolean
>    : ^^^^^^^^^^^^^^^^^^^^^^^^^^^
>>>>>>> 12402f26
>isNaN : (number: number) => boolean
>      : ^^^^^^^^^^^^^^^^^^^^^^^^^^^

    c3(isNaN: number, bar: typeof globalThis.isNaN) { return bar },
>c3 : (isNaN: number, bar: typeof globalThis.isNaN) => (number: number) => boolean
>   : ^^^^^^^^      ^^^^^^^                       ^^^^^^^^^^^^^^^^^^^^^^^^^^^^^^^^
>isNaN : number
>      : ^^^^^^
>bar : (number: number) => boolean
>    : ^^^^^^^^^^^^^^^^^^^^^^^^^^^
>globalThis.isNaN : (number: number) => boolean
>                 : ^^^^^^^^^^^^^^^^^^^^^^^^^^^
>globalThis : typeof globalThis
>           : ^^^^^^^^^^^^^^^^^
>isNaN : (number: number) => boolean
>      : ^^^^^^^^^^^^^^^^^^^^^^^^^^^
>bar : (number: number) => boolean
>    : ^^^^^^^^^^^^^^^^^^^^^^^^^^^

    c4(isNaN: number) { return globalThis.isNaN; },
>c4 : (isNaN: number) => (number: number) => boolean
>   : ^^^^^^^^      ^^^^^^^^^^^^^^^^^^^^^^^^^^^^^^^^
>isNaN : number
>      : ^^^^^^
>globalThis.isNaN : (number: number) => boolean
>                 : ^^^^^^^^^^^^^^^^^^^^^^^^^^^
>globalThis : typeof globalThis
>           : ^^^^^^^^^^^^^^^^^
>isNaN : (number: number) => boolean
>      : ^^^^^^^^^^^^^^^^^^^^^^^^^^^
}

export type c4Return = ReturnType<ReturnType<typeof c4>>;
>c4Return : boolean
>         : ^^^^^^^
>c4 : (isNaN: number) => (number: number) => boolean
>   : ^^^^^^^^^^^^^^^^^^^^^^^^^^^^^^^^^^^^^^^^^^^^^^

export type c4oReturn = ReturnType<ReturnType<typeof cObj['c4']>>;
>c4oReturn : boolean
<<<<<<< HEAD
>cObj : { c1(isNaN: (number: number) => boolean): (number: number) => boolean; c2(isNaN: (number: number) => boolean, bar?: ((number: number) => boolean) | undefined): (number: number) => boolean; c3(isNaN: number, bar: (number: number) => boolean): (number: number) => boolean; c4(isNaN: number): (number: number) => boolean; }
=======
>          : ^^^^^^^
>cObj : { c1(isNaN: (number: number) => boolean): (number: number) => boolean; c2(isNaN: (number: number) => boolean, bar?: (number: number) => boolean): (number: number) => boolean; c3(isNaN: number, bar: (number: number) => boolean): (number: number) => boolean; c4(isNaN: number): (number: number) => boolean; }
>     : ^^^^^^^^^^^^^^^^^^^^^^^^^^^^^^^^^^^^^^^^^^^^^^^^^^^^^^^^^^^^^^^^^^^^^^^^^^^^^^^^^^^^^^^^^^^^^^^^^^^^^^^^^^^^^^^^^^^^^^^^^^^^^^^^^^^^^^^^^^^^^^^^^^^^^^^^^^^^^^^^^^^^^^^^^^^^^^^^^^^^^^^^^^^^^^^^^^^^^^^^^^^^^^^^^^^^^^^^^^^^^^^^^^^^^^^^^^^^^^^^^^^^^^^^^^^^^^^^^^^^^^^^^^^^^^^^^^^^^^^^^^^^^^^^^^^^^^^^^^^^^^^^^^
>>>>>>> 12402f26

export function d1() {
>d1 : () => () => (isNaN: typeof globalThis.isNaN) => typeof globalThis.isNaN
>   : ^^^^^^^^^^^^^^^^^^^^                       ^^^^^                       

    const fn = (isNaN: typeof globalThis.isNaN): typeof globalThis.isNaN => isNaN;
>fn : (isNaN: typeof globalThis.isNaN) => typeof globalThis.isNaN
>   : ^^^^^^^^                       ^^^^^                       
>(isNaN: typeof globalThis.isNaN): typeof globalThis.isNaN => isNaN : (isNaN: typeof globalThis.isNaN) => typeof globalThis.isNaN
>                                                                   : ^^^^^^^^                       ^^^^^                       
>isNaN : (number: number) => boolean
>      : ^^^^^^^^^^^^^^^^^^^^^^^^^^^
>globalThis.isNaN : (number: number) => boolean
>                 : ^^^^^^^^^^^^^^^^^^^^^^^^^^^
>globalThis : typeof globalThis
>           : ^^^^^^^^^^^^^^^^^
>isNaN : (number: number) => boolean
>      : ^^^^^^^^^^^^^^^^^^^^^^^^^^^
>globalThis.isNaN : (number: number) => boolean
>                 : ^^^^^^^^^^^^^^^^^^^^^^^^^^^
>globalThis : typeof globalThis
>           : ^^^^^^^^^^^^^^^^^
>isNaN : (number: number) => boolean
>      : ^^^^^^^^^^^^^^^^^^^^^^^^^^^
>isNaN : (number: number) => boolean
>      : ^^^^^^^^^^^^^^^^^^^^^^^^^^^

    return function() { return fn };
>function() { return fn } : () => (isNaN: (number: number) => boolean) => (number: number) => boolean
>                         : ^^^^^^^^^^^^^^^^^^^^^^^^^^^^^^^^^^^^^^^^^^^^^^^^^^^^^^^^^^^^^^^^^^^^^^^^^
>fn : (isNaN: (number: number) => boolean) => (number: number) => boolean
>   : ^^^^^^^^^^^^^^^^^^^^^^^^^^^^^^^^^^^^^^^^^^^^^^^^^^^^^^^^^^^^^^^^^^^
}

export function d2() {
<<<<<<< HEAD
>d2 : () => () => (isNaN: (number: number) => boolean, bar?: ((number: number) => boolean) | undefined) => (number: number) => boolean

    const fn = (isNaN: typeof globalThis.isNaN, bar?: typeof globalThis.isNaN): typeof globalThis.isNaN => bar ?? isNaN;
>fn : (isNaN: (number: number) => boolean, bar?: ((number: number) => boolean) | undefined) => (number: number) => boolean
>(isNaN: typeof globalThis.isNaN, bar?: typeof globalThis.isNaN): typeof globalThis.isNaN => bar ?? isNaN : (isNaN: (number: number) => boolean, bar?: ((number: number) => boolean) | undefined) => (number: number) => boolean
=======
>d2 : () => () => (isNaN: typeof globalThis.isNaN, bar?: typeof globalThis.isNaN) => typeof globalThis.isNaN
>   : ^^^^^^^^^^^^^^^^^^^^                       ^^^^^^^^                       ^^^^^                       

    const fn = (isNaN: typeof globalThis.isNaN, bar?: typeof globalThis.isNaN): typeof globalThis.isNaN => bar ?? isNaN;
>fn : (isNaN: typeof globalThis.isNaN, bar?: typeof globalThis.isNaN) => typeof globalThis.isNaN
>   : ^^^^^^^^                       ^^^^^^^^                       ^^^^^                       
>(isNaN: typeof globalThis.isNaN, bar?: typeof globalThis.isNaN): typeof globalThis.isNaN => bar ?? isNaN : (isNaN: typeof globalThis.isNaN, bar?: typeof globalThis.isNaN) => typeof globalThis.isNaN
>                                                                                                         : ^^^^^^^^                       ^^^^^^^^                       ^^^^^                       
>>>>>>> 12402f26
>isNaN : (number: number) => boolean
>      : ^^^^^^^^^^^^^^^^^^^^^^^^^^^
>globalThis.isNaN : (number: number) => boolean
>                 : ^^^^^^^^^^^^^^^^^^^^^^^^^^^
>globalThis : typeof globalThis
>           : ^^^^^^^^^^^^^^^^^
>isNaN : (number: number) => boolean
<<<<<<< HEAD
>bar : ((number: number) => boolean) | undefined
=======
>      : ^^^^^^^^^^^^^^^^^^^^^^^^^^^
>bar : (number: number) => boolean
>    : ^^^^^^^^^^^^^^^^^^^^^^^^^^^
>>>>>>> 12402f26
>globalThis.isNaN : (number: number) => boolean
>                 : ^^^^^^^^^^^^^^^^^^^^^^^^^^^
>globalThis : typeof globalThis
>           : ^^^^^^^^^^^^^^^^^
>isNaN : (number: number) => boolean
>      : ^^^^^^^^^^^^^^^^^^^^^^^^^^^
>globalThis.isNaN : (number: number) => boolean
>                 : ^^^^^^^^^^^^^^^^^^^^^^^^^^^
>globalThis : typeof globalThis
>           : ^^^^^^^^^^^^^^^^^
>isNaN : (number: number) => boolean
>      : ^^^^^^^^^^^^^^^^^^^^^^^^^^^
>bar ?? isNaN : (number: number) => boolean
<<<<<<< HEAD
>bar : ((number: number) => boolean) | undefined
=======
>             : ^^^^^^^^^^^^^^^^^^^^^^^^^^^
>bar : (number: number) => boolean
>    : ^^^^^^^^^^^^^^^^^^^^^^^^^^^
>>>>>>> 12402f26
>isNaN : (number: number) => boolean
>      : ^^^^^^^^^^^^^^^^^^^^^^^^^^^

    return function() { return fn };
<<<<<<< HEAD
>function() { return fn } : () => (isNaN: (number: number) => boolean, bar?: ((number: number) => boolean) | undefined) => (number: number) => boolean
>fn : (isNaN: (number: number) => boolean, bar?: ((number: number) => boolean) | undefined) => (number: number) => boolean
=======
>function() { return fn } : () => (isNaN: (number: number) => boolean, bar?: (number: number) => boolean) => (number: number) => boolean
>                         : ^^^^^^^^^^^^^^^^^^^^^^^^^^^^^^^^^^^^^^^^^^^^^^^^^^^^^^^^^^^^^^^^^^^^^^^^^^^^^^^^^^^^^^^^^^^^^^^^^^^^^^^^^^^^
>fn : (isNaN: (number: number) => boolean, bar?: (number: number) => boolean) => (number: number) => boolean
>   : ^^^^^^^^^^^^^^^^^^^^^^^^^^^^^^^^^^^^^^^^^^^^^^^^^^^^^^^^^^^^^^^^^^^^^^^^^^^^^^^^^^^^^^^^^^^^^^^^^^^^^^
>>>>>>> 12402f26
}

export function d3() {
>d3 : () => () => (isNaN: number, bar: typeof globalThis.isNaN) => typeof globalThis.isNaN
>   : ^^^^^^^^^^^^^^^^^^^^      ^^^^^^^                       ^^^^^                       

    const fn = (isNaN: number, bar: typeof globalThis.isNaN): typeof globalThis.isNaN => bar;
>fn : (isNaN: number, bar: typeof globalThis.isNaN) => typeof globalThis.isNaN
>   : ^^^^^^^^      ^^^^^^^                       ^^^^^                       
>(isNaN: number, bar: typeof globalThis.isNaN): typeof globalThis.isNaN => bar : (isNaN: number, bar: typeof globalThis.isNaN) => typeof globalThis.isNaN
>                                                                              : ^^^^^^^^      ^^^^^^^                       ^^^^^                       
>isNaN : number
>      : ^^^^^^
>bar : (number: number) => boolean
>    : ^^^^^^^^^^^^^^^^^^^^^^^^^^^
>globalThis.isNaN : (number: number) => boolean
>                 : ^^^^^^^^^^^^^^^^^^^^^^^^^^^
>globalThis : typeof globalThis
>           : ^^^^^^^^^^^^^^^^^
>isNaN : (number: number) => boolean
>      : ^^^^^^^^^^^^^^^^^^^^^^^^^^^
>globalThis.isNaN : (number: number) => boolean
>                 : ^^^^^^^^^^^^^^^^^^^^^^^^^^^
>globalThis : typeof globalThis
>           : ^^^^^^^^^^^^^^^^^
>isNaN : (number: number) => boolean
>      : ^^^^^^^^^^^^^^^^^^^^^^^^^^^
>bar : (number: number) => boolean
>    : ^^^^^^^^^^^^^^^^^^^^^^^^^^^

    return function() { return fn };
>function() { return fn } : () => (isNaN: number, bar: (number: number) => boolean) => (number: number) => boolean
>                         : ^^^^^^^^^^^^^^^^^^^^^^^^^^^^^^^^^^^^^^^^^^^^^^^^^^^^^^^^^^^^^^^^^^^^^^^^^^^^^^^^^^^^^^
>fn : (isNaN: number, bar: (number: number) => boolean) => (number: number) => boolean
>   : ^^^^^^^^^^^^^^^^^^^^^^^^^^^^^^^^^^^^^^^^^^^^^^^^^^^^^^^^^^^^^^^^^^^^^^^^^^^^^^^^
}

export function d4() {
>d4 : () => () => (isNaN: number) => typeof globalThis.isNaN
>   : ^^^^^^^^^^^^^^^^^^^^      ^^^^^                       

    const fn = (isNaN: number): typeof globalThis.isNaN => globalThis.isNaN;
>fn : (isNaN: number) => typeof globalThis.isNaN
>   : ^^^^^^^^      ^^^^^                       
>(isNaN: number): typeof globalThis.isNaN => globalThis.isNaN : (isNaN: number) => typeof globalThis.isNaN
>                                                             : ^^^^^^^^      ^^^^^                       
>isNaN : number
>      : ^^^^^^
>globalThis.isNaN : (number: number) => boolean
>                 : ^^^^^^^^^^^^^^^^^^^^^^^^^^^
>globalThis : typeof globalThis
>           : ^^^^^^^^^^^^^^^^^
>isNaN : (number: number) => boolean
>      : ^^^^^^^^^^^^^^^^^^^^^^^^^^^
>globalThis.isNaN : (number: number) => boolean
>                 : ^^^^^^^^^^^^^^^^^^^^^^^^^^^
>globalThis : typeof globalThis
>           : ^^^^^^^^^^^^^^^^^
>isNaN : (number: number) => boolean
>      : ^^^^^^^^^^^^^^^^^^^^^^^^^^^

    return function() { return fn };
>function() { return fn } : () => (isNaN: number) => (number: number) => boolean
>                         : ^^^^^^^^^^^^^^^^^^^^^^^^^^^^^^^^^^^^^^^^^^^^^^^^^^^^
>fn : (isNaN: number) => (number: number) => boolean
>   : ^^^^^^^^^^^^^^^^^^^^^^^^^^^^^^^^^^^^^^^^^^^^^^
}

export type d4Return = ReturnType<ReturnType<ReturnType<ReturnType<typeof d4>>>>;
>d4Return : boolean
>         : ^^^^^^^
>d4 : () => () => (isNaN: number) => (number: number) => boolean
>   : ^^^^^^^^^^^^^^^^^^^^^^^^^^^^^^^^^^^^^^^^^^^^^^^^^^^^^^^^^^

export class A {
>A : A
>  : ^

    method1(isNaN: typeof globalThis.isNaN) { return isNaN }
>method1 : (isNaN: typeof globalThis.isNaN) => (number: number) => boolean
>        : ^^^^^^^^                       ^^^^^^^^^^^^^^^^^^^^^^^^^^^^^^^^
>isNaN : (number: number) => boolean
>      : ^^^^^^^^^^^^^^^^^^^^^^^^^^^
>globalThis.isNaN : (number: number) => boolean
>                 : ^^^^^^^^^^^^^^^^^^^^^^^^^^^
>globalThis : typeof globalThis
>           : ^^^^^^^^^^^^^^^^^
>isNaN : (number: number) => boolean
>      : ^^^^^^^^^^^^^^^^^^^^^^^^^^^
>isNaN : (number: number) => boolean
>      : ^^^^^^^^^^^^^^^^^^^^^^^^^^^

    method2(isNaN: typeof globalThis.isNaN, bar?: typeof globalThis.isNaN) { return bar ?? isNaN }
>method2 : (isNaN: typeof globalThis.isNaN, bar?: typeof globalThis.isNaN) => (number: number) => boolean
>        : ^^^^^^^^                       ^^^^^^^^                       ^^^^^^^^^^^^^^^^^^^^^^^^^^^^^^^^
>isNaN : (number: number) => boolean
>      : ^^^^^^^^^^^^^^^^^^^^^^^^^^^
>globalThis.isNaN : (number: number) => boolean
>                 : ^^^^^^^^^^^^^^^^^^^^^^^^^^^
>globalThis : typeof globalThis
>           : ^^^^^^^^^^^^^^^^^
>isNaN : (number: number) => boolean
<<<<<<< HEAD
>bar : ((number: number) => boolean) | undefined
=======
>      : ^^^^^^^^^^^^^^^^^^^^^^^^^^^
>bar : (number: number) => boolean
>    : ^^^^^^^^^^^^^^^^^^^^^^^^^^^
>>>>>>> 12402f26
>globalThis.isNaN : (number: number) => boolean
>                 : ^^^^^^^^^^^^^^^^^^^^^^^^^^^
>globalThis : typeof globalThis
>           : ^^^^^^^^^^^^^^^^^
>isNaN : (number: number) => boolean
>      : ^^^^^^^^^^^^^^^^^^^^^^^^^^^
>bar ?? isNaN : (number: number) => boolean
<<<<<<< HEAD
>bar : ((number: number) => boolean) | undefined
=======
>             : ^^^^^^^^^^^^^^^^^^^^^^^^^^^
>bar : (number: number) => boolean
>    : ^^^^^^^^^^^^^^^^^^^^^^^^^^^
>>>>>>> 12402f26
>isNaN : (number: number) => boolean
>      : ^^^^^^^^^^^^^^^^^^^^^^^^^^^

    method3(isNaN: number, bar: typeof globalThis.isNaN) { return bar }
>method3 : (isNaN: number, bar: typeof globalThis.isNaN) => (number: number) => boolean
>        : ^^^^^^^^      ^^^^^^^                       ^^^^^^^^^^^^^^^^^^^^^^^^^^^^^^^^
>isNaN : number
>      : ^^^^^^
>bar : (number: number) => boolean
>    : ^^^^^^^^^^^^^^^^^^^^^^^^^^^
>globalThis.isNaN : (number: number) => boolean
>                 : ^^^^^^^^^^^^^^^^^^^^^^^^^^^
>globalThis : typeof globalThis
>           : ^^^^^^^^^^^^^^^^^
>isNaN : (number: number) => boolean
>      : ^^^^^^^^^^^^^^^^^^^^^^^^^^^
>bar : (number: number) => boolean
>    : ^^^^^^^^^^^^^^^^^^^^^^^^^^^

    method4(isNaN: number) { return globalThis.isNaN; }
>method4 : (isNaN: number) => (number: number) => boolean
>        : ^^^^^^^^      ^^^^^^^^^^^^^^^^^^^^^^^^^^^^^^^^
>isNaN : number
>      : ^^^^^^
>globalThis.isNaN : (number: number) => boolean
>                 : ^^^^^^^^^^^^^^^^^^^^^^^^^^^
>globalThis : typeof globalThis
>           : ^^^^^^^^^^^^^^^^^
>isNaN : (number: number) => boolean
>      : ^^^^^^^^^^^^^^^^^^^^^^^^^^^
}

export function fromParameter(isNaN: number, bar: typeof globalThis.isNaN) {
>fromParameter : (isNaN: number, bar: typeof globalThis.isNaN) => () => { bar: (number: number) => boolean; }
>              : ^^^^^^^^      ^^^^^^^                       ^^^^^^^^^^^^^^^^^^^^^^^^^^^^^^^^^^^^^^^^^^^^^^^^
>isNaN : number
>      : ^^^^^^
>bar : (number: number) => boolean
>    : ^^^^^^^^^^^^^^^^^^^^^^^^^^^
>globalThis.isNaN : (number: number) => boolean
>                 : ^^^^^^^^^^^^^^^^^^^^^^^^^^^
>globalThis : typeof globalThis
>           : ^^^^^^^^^^^^^^^^^
>isNaN : (number: number) => boolean
>      : ^^^^^^^^^^^^^^^^^^^^^^^^^^^

    return function() { return { bar } };
>function() { return { bar } } : () => { bar: (number: number) => boolean; }
>                              : ^^^^^^^^^^^^^^^^^^^^^^^^^^^^^^^^^^^^^^^^^^^
>{ bar } : { bar: (number: number) => boolean; }
>        : ^^^^^^^^^^^^^^^^^^^^^^^^^^^^^^^^^^^^^
>bar : (number: number) => boolean
>    : ^^^^^^^^^^^^^^^^^^^^^^^^^^^
}

// Non-inference cases.

export const explicitlyTypedVariable: (isNaN: typeof globalThis.isNaN) => typeof globalThis.isNaN = (isNaN) => isNaN;
>explicitlyTypedVariable : (isNaN: typeof globalThis.isNaN) => typeof globalThis.isNaN
>                        : ^^^^^^^^                       ^^^^^                       
>isNaN : (number: number) => boolean
>      : ^^^^^^^^^^^^^^^^^^^^^^^^^^^
>globalThis.isNaN : (number: number) => boolean
>                 : ^^^^^^^^^^^^^^^^^^^^^^^^^^^
>globalThis : typeof globalThis
>           : ^^^^^^^^^^^^^^^^^
>isNaN : (number: number) => boolean
>      : ^^^^^^^^^^^^^^^^^^^^^^^^^^^
>globalThis.isNaN : (number: number) => boolean
>                 : ^^^^^^^^^^^^^^^^^^^^^^^^^^^
>globalThis : typeof globalThis
>           : ^^^^^^^^^^^^^^^^^
>isNaN : (number: number) => boolean
>      : ^^^^^^^^^^^^^^^^^^^^^^^^^^^
>(isNaN) => isNaN : (isNaN: (number: number) => boolean) => (number: number) => boolean
>                 : ^^^^^^^^^^^^^^^^^^^^^^^^^^^^^^^^^^^^^^^^^^^^^^^^^^^^^^^^^^^^^^^^^^^
>isNaN : (number: number) => boolean
>      : ^^^^^^^^^^^^^^^^^^^^^^^^^^^
>isNaN : (number: number) => boolean
>      : ^^^^^^^^^^^^^^^^^^^^^^^^^^^

export function explicitlyTypedFunction(isNaN: typeof globalThis.isNaN): typeof globalThis.isNaN {
>explicitlyTypedFunction : (isNaN: typeof globalThis.isNaN) => typeof globalThis.isNaN
>                        : ^^^^^^^^                       ^^^^^                       
>isNaN : (number: number) => boolean
>      : ^^^^^^^^^^^^^^^^^^^^^^^^^^^
>globalThis.isNaN : (number: number) => boolean
>                 : ^^^^^^^^^^^^^^^^^^^^^^^^^^^
>globalThis : typeof globalThis
>           : ^^^^^^^^^^^^^^^^^
>isNaN : (number: number) => boolean
>      : ^^^^^^^^^^^^^^^^^^^^^^^^^^^
>globalThis.isNaN : (number: number) => boolean
>                 : ^^^^^^^^^^^^^^^^^^^^^^^^^^^
>globalThis : typeof globalThis
>           : ^^^^^^^^^^^^^^^^^
>isNaN : (number: number) => boolean
>      : ^^^^^^^^^^^^^^^^^^^^^^^^^^^

    return isNaN;
>isNaN : (number: number) => boolean
>      : ^^^^^^^^^^^^^^^^^^^^^^^^^^^

};

export type AsObjectProperty = {
>AsObjectProperty : AsObjectProperty
>                 : ^^^^^^^^^^^^^^^^

    isNaN: typeof globalThis.isNaN;
>isNaN : (number: number) => boolean
>      : ^^^^^^^^^^^^^^^^^^^^^^^^^^^
>globalThis.isNaN : (number: number) => boolean
>                 : ^^^^^^^^^^^^^^^^^^^^^^^^^^^
>globalThis : typeof globalThis
>           : ^^^^^^^^^^^^^^^^^
>isNaN : (number: number) => boolean
>      : ^^^^^^^^^^^^^^^^^^^^^^^^^^^
}

export class AsClassProperty {
>AsClassProperty : AsClassProperty
>                : ^^^^^^^^^^^^^^^

    isNaN?: typeof globalThis.isNaN;
<<<<<<< HEAD
>isNaN : ((number: number) => boolean) | undefined
=======
>isNaN : (number: number) => boolean
>      : ^^^^^^^^^^^^^^^^^^^^^^^^^^^
>>>>>>> 12402f26
>globalThis.isNaN : (number: number) => boolean
>                 : ^^^^^^^^^^^^^^^^^^^^^^^^^^^
>globalThis : typeof globalThis
>           : ^^^^^^^^^^^^^^^^^
>isNaN : (number: number) => boolean
>      : ^^^^^^^^^^^^^^^^^^^^^^^^^^^
}

export type AsFunctionType = (isNaN: typeof globalThis.isNaN) => typeof globalThis.isNaN;
>AsFunctionType : AsFunctionType
>               : ^^^^^^^^^^^^^^
>isNaN : (number: number) => boolean
>      : ^^^^^^^^^^^^^^^^^^^^^^^^^^^
>globalThis.isNaN : (number: number) => boolean
>                 : ^^^^^^^^^^^^^^^^^^^^^^^^^^^
>globalThis : typeof globalThis
>           : ^^^^^^^^^^^^^^^^^
>isNaN : (number: number) => boolean
>      : ^^^^^^^^^^^^^^^^^^^^^^^^^^^
>globalThis.isNaN : (number: number) => boolean
>                 : ^^^^^^^^^^^^^^^^^^^^^^^^^^^
>globalThis : typeof globalThis
>           : ^^^^^^^^^^^^^^^^^
>isNaN : (number: number) => boolean
>      : ^^^^^^^^^^^^^^^^^^^^^^^^^^^


<|MERGE_RESOLUTION|>--- conflicted
+++ resolved
@@ -1,1034 +1,902 @@
-//// [tests/cases/compiler/declarationEmitGlobalThisPreserved.ts] ////
-
-=== declarationEmitGlobalThisPreserved.ts ===
-// Adding this makes tooltips fail too.
-// declare global {
-//     namespace isNaN {
-//         const prop: number;
-//     }
-// }
-
-// Broken inference cases.
-
-export const a1 = (isNaN: typeof globalThis.isNaN): typeof globalThis.isNaN => isNaN;
->a1 : (isNaN: typeof globalThis.isNaN) => typeof globalThis.isNaN
->   : ^^^^^^^^                       ^^^^^                       
->(isNaN: typeof globalThis.isNaN): typeof globalThis.isNaN => isNaN : (isNaN: typeof globalThis.isNaN) => typeof globalThis.isNaN
->                                                                   : ^^^^^^^^                       ^^^^^                       
->isNaN : (number: number) => boolean
->      : ^^^^^^^^^^^^^^^^^^^^^^^^^^^
->globalThis.isNaN : (number: number) => boolean
->                 : ^^^^^^^^^^^^^^^^^^^^^^^^^^^
->globalThis : typeof globalThis
->           : ^^^^^^^^^^^^^^^^^
->isNaN : (number: number) => boolean
->      : ^^^^^^^^^^^^^^^^^^^^^^^^^^^
->globalThis.isNaN : (number: number) => boolean
->                 : ^^^^^^^^^^^^^^^^^^^^^^^^^^^
->globalThis : typeof globalThis
->           : ^^^^^^^^^^^^^^^^^
->isNaN : (number: number) => boolean
->      : ^^^^^^^^^^^^^^^^^^^^^^^^^^^
->isNaN : (number: number) => boolean
->      : ^^^^^^^^^^^^^^^^^^^^^^^^^^^
-
-export const a2 = (isNaN: typeof globalThis.isNaN, bar?: typeof globalThis.isNaN): typeof globalThis.isNaN => bar ?? isNaN;
-<<<<<<< HEAD
->a2 : (isNaN: (number: number) => boolean, bar?: ((number: number) => boolean) | undefined) => (number: number) => boolean
->(isNaN: typeof globalThis.isNaN, bar?: typeof globalThis.isNaN): typeof globalThis.isNaN => bar ?? isNaN : (isNaN: (number: number) => boolean, bar?: ((number: number) => boolean) | undefined) => (number: number) => boolean
-=======
->a2 : (isNaN: typeof globalThis.isNaN, bar?: typeof globalThis.isNaN) => typeof globalThis.isNaN
->   : ^^^^^^^^                       ^^^^^^^^                       ^^^^^                       
->(isNaN: typeof globalThis.isNaN, bar?: typeof globalThis.isNaN): typeof globalThis.isNaN => bar ?? isNaN : (isNaN: typeof globalThis.isNaN, bar?: typeof globalThis.isNaN) => typeof globalThis.isNaN
->                                                                                                         : ^^^^^^^^                       ^^^^^^^^                       ^^^^^                       
->>>>>>> 12402f26
->isNaN : (number: number) => boolean
->      : ^^^^^^^^^^^^^^^^^^^^^^^^^^^
->globalThis.isNaN : (number: number) => boolean
->                 : ^^^^^^^^^^^^^^^^^^^^^^^^^^^
->globalThis : typeof globalThis
->           : ^^^^^^^^^^^^^^^^^
->isNaN : (number: number) => boolean
-<<<<<<< HEAD
->bar : ((number: number) => boolean) | undefined
-=======
->      : ^^^^^^^^^^^^^^^^^^^^^^^^^^^
->bar : (number: number) => boolean
->    : ^^^^^^^^^^^^^^^^^^^^^^^^^^^
->>>>>>> 12402f26
->globalThis.isNaN : (number: number) => boolean
->                 : ^^^^^^^^^^^^^^^^^^^^^^^^^^^
->globalThis : typeof globalThis
->           : ^^^^^^^^^^^^^^^^^
->isNaN : (number: number) => boolean
->      : ^^^^^^^^^^^^^^^^^^^^^^^^^^^
->globalThis.isNaN : (number: number) => boolean
->                 : ^^^^^^^^^^^^^^^^^^^^^^^^^^^
->globalThis : typeof globalThis
->           : ^^^^^^^^^^^^^^^^^
->isNaN : (number: number) => boolean
->      : ^^^^^^^^^^^^^^^^^^^^^^^^^^^
->bar ?? isNaN : (number: number) => boolean
-<<<<<<< HEAD
->bar : ((number: number) => boolean) | undefined
-=======
->             : ^^^^^^^^^^^^^^^^^^^^^^^^^^^
->bar : (number: number) => boolean
->    : ^^^^^^^^^^^^^^^^^^^^^^^^^^^
->>>>>>> 12402f26
->isNaN : (number: number) => boolean
->      : ^^^^^^^^^^^^^^^^^^^^^^^^^^^
-
-export const a3 = (isNaN: number, bar: typeof globalThis.isNaN): typeof globalThis.isNaN => bar;
->a3 : (isNaN: number, bar: typeof globalThis.isNaN) => typeof globalThis.isNaN
->   : ^^^^^^^^      ^^^^^^^                       ^^^^^                       
->(isNaN: number, bar: typeof globalThis.isNaN): typeof globalThis.isNaN => bar : (isNaN: number, bar: typeof globalThis.isNaN) => typeof globalThis.isNaN
->                                                                              : ^^^^^^^^      ^^^^^^^                       ^^^^^                       
->isNaN : number
->      : ^^^^^^
->bar : (number: number) => boolean
->    : ^^^^^^^^^^^^^^^^^^^^^^^^^^^
->globalThis.isNaN : (number: number) => boolean
->                 : ^^^^^^^^^^^^^^^^^^^^^^^^^^^
->globalThis : typeof globalThis
->           : ^^^^^^^^^^^^^^^^^
->isNaN : (number: number) => boolean
->      : ^^^^^^^^^^^^^^^^^^^^^^^^^^^
->globalThis.isNaN : (number: number) => boolean
->                 : ^^^^^^^^^^^^^^^^^^^^^^^^^^^
->globalThis : typeof globalThis
->           : ^^^^^^^^^^^^^^^^^
->isNaN : (number: number) => boolean
->      : ^^^^^^^^^^^^^^^^^^^^^^^^^^^
->bar : (number: number) => boolean
->    : ^^^^^^^^^^^^^^^^^^^^^^^^^^^
-
-export const a4 = (isNaN: number): typeof globalThis.isNaN => globalThis.isNaN;
->a4 : (isNaN: number) => typeof globalThis.isNaN
->   : ^^^^^^^^      ^^^^^                       
->(isNaN: number): typeof globalThis.isNaN => globalThis.isNaN : (isNaN: number) => typeof globalThis.isNaN
->                                                             : ^^^^^^^^      ^^^^^                       
->isNaN : number
->      : ^^^^^^
->globalThis.isNaN : (number: number) => boolean
->                 : ^^^^^^^^^^^^^^^^^^^^^^^^^^^
->globalThis : typeof globalThis
->           : ^^^^^^^^^^^^^^^^^
->isNaN : (number: number) => boolean
->      : ^^^^^^^^^^^^^^^^^^^^^^^^^^^
->globalThis.isNaN : (number: number) => boolean
->                 : ^^^^^^^^^^^^^^^^^^^^^^^^^^^
->globalThis : typeof globalThis
->           : ^^^^^^^^^^^^^^^^^
->isNaN : (number: number) => boolean
->      : ^^^^^^^^^^^^^^^^^^^^^^^^^^^
-
-export const aObj = {
-<<<<<<< HEAD
->aObj : { a1: (isNaN: (number: number) => boolean) => (number: number) => boolean; a2: (isNaN: (number: number) => boolean, bar?: ((number: number) => boolean) | undefined) => (number: number) => boolean; a3: (isNaN: number, bar: (number: number) => boolean) => (number: number) => boolean; a4: (isNaN: number) => (number: number) => boolean; }
->{    a1: (isNaN: typeof globalThis.isNaN): typeof globalThis.isNaN => isNaN,    a2: (isNaN: typeof globalThis.isNaN, bar?: typeof globalThis.isNaN): typeof globalThis.isNaN => bar ?? isNaN,    a3: (isNaN: number, bar: typeof globalThis.isNaN): typeof globalThis.isNaN => bar,    a4: (isNaN: number): typeof globalThis.isNaN => globalThis.isNaN,} : { a1: (isNaN: (number: number) => boolean) => (number: number) => boolean; a2: (isNaN: (number: number) => boolean, bar?: ((number: number) => boolean) | undefined) => (number: number) => boolean; a3: (isNaN: number, bar: (number: number) => boolean) => (number: number) => boolean; a4: (isNaN: number) => (number: number) => boolean; }
-=======
->aObj : { a1: (isNaN: typeof globalThis.isNaN) => typeof globalThis.isNaN; a2: (isNaN: typeof globalThis.isNaN, bar?: typeof globalThis.isNaN) => typeof globalThis.isNaN; a3: (isNaN: number, bar: typeof globalThis.isNaN) => typeof globalThis.isNaN; a4: (isNaN: number) => typeof globalThis.isNaN; }
->     : ^^^^^^^^^^^^^^                       ^^^^^                       ^^^^^^^^^^^^^^                       ^^^^^^^^                       ^^^^^                       ^^^^^^^^^^^^^^      ^^^^^^^                       ^^^^^                       ^^^^^^^^^^^^^^      ^^^^^                       ^^^
->{    a1: (isNaN: typeof globalThis.isNaN): typeof globalThis.isNaN => isNaN,    a2: (isNaN: typeof globalThis.isNaN, bar?: typeof globalThis.isNaN): typeof globalThis.isNaN => bar ?? isNaN,    a3: (isNaN: number, bar: typeof globalThis.isNaN): typeof globalThis.isNaN => bar,    a4: (isNaN: number): typeof globalThis.isNaN => globalThis.isNaN,} : { a1: (isNaN: typeof globalThis.isNaN) => typeof globalThis.isNaN; a2: (isNaN: typeof globalThis.isNaN, bar?: typeof globalThis.isNaN) => typeof globalThis.isNaN; a3: (isNaN: number, bar: typeof globalThis.isNaN) => typeof globalThis.isNaN; a4: (isNaN: number) => typeof globalThis.isNaN; }
->                                                                                                                                                                                                                                                                                                                                                          : ^^^^^^^^^^^^^^                       ^^^^^                       ^^^^^^^^^^^^^^                       ^^^^^^^^                       ^^^^^                       ^^^^^^^^^^^^^^      ^^^^^^^                       ^^^^^                       ^^^^^^^^^^^^^^      ^^^^^                       ^^^
->>>>>>> 12402f26
-
-    a1: (isNaN: typeof globalThis.isNaN): typeof globalThis.isNaN => isNaN,
->a1 : (isNaN: typeof globalThis.isNaN) => typeof globalThis.isNaN
->   : ^^^^^^^^                       ^^^^^                       
->(isNaN: typeof globalThis.isNaN): typeof globalThis.isNaN => isNaN : (isNaN: typeof globalThis.isNaN) => typeof globalThis.isNaN
->                                                                   : ^^^^^^^^                       ^^^^^                       
->isNaN : (number: number) => boolean
->      : ^^^^^^^^^^^^^^^^^^^^^^^^^^^
->globalThis.isNaN : (number: number) => boolean
->                 : ^^^^^^^^^^^^^^^^^^^^^^^^^^^
->globalThis : typeof globalThis
->           : ^^^^^^^^^^^^^^^^^
->isNaN : (number: number) => boolean
->      : ^^^^^^^^^^^^^^^^^^^^^^^^^^^
->globalThis.isNaN : (number: number) => boolean
->                 : ^^^^^^^^^^^^^^^^^^^^^^^^^^^
->globalThis : typeof globalThis
->           : ^^^^^^^^^^^^^^^^^
->isNaN : (number: number) => boolean
->      : ^^^^^^^^^^^^^^^^^^^^^^^^^^^
->isNaN : (number: number) => boolean
->      : ^^^^^^^^^^^^^^^^^^^^^^^^^^^
-
-    a2: (isNaN: typeof globalThis.isNaN, bar?: typeof globalThis.isNaN): typeof globalThis.isNaN => bar ?? isNaN,
-<<<<<<< HEAD
->a2 : (isNaN: (number: number) => boolean, bar?: ((number: number) => boolean) | undefined) => (number: number) => boolean
->(isNaN: typeof globalThis.isNaN, bar?: typeof globalThis.isNaN): typeof globalThis.isNaN => bar ?? isNaN : (isNaN: (number: number) => boolean, bar?: ((number: number) => boolean) | undefined) => (number: number) => boolean
-=======
->a2 : (isNaN: typeof globalThis.isNaN, bar?: typeof globalThis.isNaN) => typeof globalThis.isNaN
->   : ^^^^^^^^                       ^^^^^^^^                       ^^^^^                       
->(isNaN: typeof globalThis.isNaN, bar?: typeof globalThis.isNaN): typeof globalThis.isNaN => bar ?? isNaN : (isNaN: typeof globalThis.isNaN, bar?: typeof globalThis.isNaN) => typeof globalThis.isNaN
->                                                                                                         : ^^^^^^^^                       ^^^^^^^^                       ^^^^^                       
->>>>>>> 12402f26
->isNaN : (number: number) => boolean
->      : ^^^^^^^^^^^^^^^^^^^^^^^^^^^
->globalThis.isNaN : (number: number) => boolean
->                 : ^^^^^^^^^^^^^^^^^^^^^^^^^^^
->globalThis : typeof globalThis
->           : ^^^^^^^^^^^^^^^^^
->isNaN : (number: number) => boolean
-<<<<<<< HEAD
->bar : ((number: number) => boolean) | undefined
-=======
->      : ^^^^^^^^^^^^^^^^^^^^^^^^^^^
->bar : (number: number) => boolean
->    : ^^^^^^^^^^^^^^^^^^^^^^^^^^^
->>>>>>> 12402f26
->globalThis.isNaN : (number: number) => boolean
->                 : ^^^^^^^^^^^^^^^^^^^^^^^^^^^
->globalThis : typeof globalThis
->           : ^^^^^^^^^^^^^^^^^
->isNaN : (number: number) => boolean
->      : ^^^^^^^^^^^^^^^^^^^^^^^^^^^
->globalThis.isNaN : (number: number) => boolean
->                 : ^^^^^^^^^^^^^^^^^^^^^^^^^^^
->globalThis : typeof globalThis
->           : ^^^^^^^^^^^^^^^^^
->isNaN : (number: number) => boolean
->      : ^^^^^^^^^^^^^^^^^^^^^^^^^^^
->bar ?? isNaN : (number: number) => boolean
-<<<<<<< HEAD
->bar : ((number: number) => boolean) | undefined
-=======
->             : ^^^^^^^^^^^^^^^^^^^^^^^^^^^
->bar : (number: number) => boolean
->    : ^^^^^^^^^^^^^^^^^^^^^^^^^^^
->>>>>>> 12402f26
->isNaN : (number: number) => boolean
->      : ^^^^^^^^^^^^^^^^^^^^^^^^^^^
-
-    a3: (isNaN: number, bar: typeof globalThis.isNaN): typeof globalThis.isNaN => bar,
->a3 : (isNaN: number, bar: typeof globalThis.isNaN) => typeof globalThis.isNaN
->   : ^^^^^^^^      ^^^^^^^                       ^^^^^                       
->(isNaN: number, bar: typeof globalThis.isNaN): typeof globalThis.isNaN => bar : (isNaN: number, bar: typeof globalThis.isNaN) => typeof globalThis.isNaN
->                                                                              : ^^^^^^^^      ^^^^^^^                       ^^^^^                       
->isNaN : number
->      : ^^^^^^
->bar : (number: number) => boolean
->    : ^^^^^^^^^^^^^^^^^^^^^^^^^^^
->globalThis.isNaN : (number: number) => boolean
->                 : ^^^^^^^^^^^^^^^^^^^^^^^^^^^
->globalThis : typeof globalThis
->           : ^^^^^^^^^^^^^^^^^
->isNaN : (number: number) => boolean
->      : ^^^^^^^^^^^^^^^^^^^^^^^^^^^
->globalThis.isNaN : (number: number) => boolean
->                 : ^^^^^^^^^^^^^^^^^^^^^^^^^^^
->globalThis : typeof globalThis
->           : ^^^^^^^^^^^^^^^^^
->isNaN : (number: number) => boolean
->      : ^^^^^^^^^^^^^^^^^^^^^^^^^^^
->bar : (number: number) => boolean
->    : ^^^^^^^^^^^^^^^^^^^^^^^^^^^
-
-    a4: (isNaN: number): typeof globalThis.isNaN => globalThis.isNaN,
->a4 : (isNaN: number) => typeof globalThis.isNaN
->   : ^^^^^^^^      ^^^^^                       
->(isNaN: number): typeof globalThis.isNaN => globalThis.isNaN : (isNaN: number) => typeof globalThis.isNaN
->                                                             : ^^^^^^^^      ^^^^^                       
->isNaN : number
->      : ^^^^^^
->globalThis.isNaN : (number: number) => boolean
->                 : ^^^^^^^^^^^^^^^^^^^^^^^^^^^
->globalThis : typeof globalThis
->           : ^^^^^^^^^^^^^^^^^
->isNaN : (number: number) => boolean
->      : ^^^^^^^^^^^^^^^^^^^^^^^^^^^
->globalThis.isNaN : (number: number) => boolean
->                 : ^^^^^^^^^^^^^^^^^^^^^^^^^^^
->globalThis : typeof globalThis
->           : ^^^^^^^^^^^^^^^^^
->isNaN : (number: number) => boolean
->      : ^^^^^^^^^^^^^^^^^^^^^^^^^^^
-}
-
-export type a4Return = ReturnType<ReturnType<typeof a4>>;
->a4Return : boolean
->         : ^^^^^^^
->a4 : (isNaN: number) => (number: number) => boolean
->   : ^^^^^^^^^^^^^^^^^^^^^^^^^^^^^^^^^^^^^^^^^^^^^^
-
-export type a4oReturn = ReturnType<ReturnType<typeof aObj['a4']>>;
->a4oReturn : boolean
-<<<<<<< HEAD
->aObj : { a1: (isNaN: (number: number) => boolean) => (number: number) => boolean; a2: (isNaN: (number: number) => boolean, bar?: ((number: number) => boolean) | undefined) => (number: number) => boolean; a3: (isNaN: number, bar: (number: number) => boolean) => (number: number) => boolean; a4: (isNaN: number) => (number: number) => boolean; }
-=======
->          : ^^^^^^^
->aObj : { a1: (isNaN: (number: number) => boolean) => (number: number) => boolean; a2: (isNaN: (number: number) => boolean, bar?: (number: number) => boolean) => (number: number) => boolean; a3: (isNaN: number, bar: (number: number) => boolean) => (number: number) => boolean; a4: (isNaN: number) => (number: number) => boolean; }
->     : ^^^^^^^^^^^^^^^^^^^^^^^^^^^^^^^^^^^^^^^^^^^^^^^^^^^^^^^^^^^^^^^^^^^^^^^^^^^^^^^^^^^^^^^^^^^^^^^^^^^^^^^^^^^^^^^^^^^^^^^^^^^^^^^^^^^^^^^^^^^^^^^^^^^^^^^^^^^^^^^^^^^^^^^^^^^^^^^^^^^^^^^^^^^^^^^^^^^^^^^^^^^^^^^^^^^^^^^^^^^^^^^^^^^^^^^^^^^^^^^^^^^^^^^^^^^^^^^^^^^^^^^^^^^^^^^^^^^^^^^^^^^^^^^^^^^^^^^^^^^^^^^^^^^^^^^^^^^^^^^^^^
->>>>>>> 12402f26
-
-export const b1 = (isNaN: typeof globalThis.isNaN) => isNaN;
->b1 : (isNaN: typeof globalThis.isNaN) => (number: number) => boolean
->   : ^^^^^^^^                       ^^^^^^^^^^^^^^^^^^^^^^^^^^^^^^^^
->(isNaN: typeof globalThis.isNaN) => isNaN : (isNaN: typeof globalThis.isNaN) => (number: number) => boolean
->                                          : ^^^^^^^^                       ^^^^^^^^^^^^^^^^^^^^^^^^^^^^^^^^
->isNaN : (number: number) => boolean
->      : ^^^^^^^^^^^^^^^^^^^^^^^^^^^
->globalThis.isNaN : (number: number) => boolean
->                 : ^^^^^^^^^^^^^^^^^^^^^^^^^^^
->globalThis : typeof globalThis
->           : ^^^^^^^^^^^^^^^^^
->isNaN : (number: number) => boolean
->      : ^^^^^^^^^^^^^^^^^^^^^^^^^^^
->isNaN : (number: number) => boolean
->      : ^^^^^^^^^^^^^^^^^^^^^^^^^^^
-
-export const b2 = (isNaN: typeof globalThis.isNaN, bar?: typeof globalThis.isNaN) => bar ?? isNaN;
-<<<<<<< HEAD
->b2 : (isNaN: (number: number) => boolean, bar?: ((number: number) => boolean) | undefined) => (number: number) => boolean
->(isNaN: typeof globalThis.isNaN, bar?: typeof globalThis.isNaN) => bar ?? isNaN : (isNaN: (number: number) => boolean, bar?: ((number: number) => boolean) | undefined) => (number: number) => boolean
-=======
->b2 : (isNaN: typeof globalThis.isNaN, bar?: typeof globalThis.isNaN) => (number: number) => boolean
->   : ^^^^^^^^                       ^^^^^^^^                       ^^^^^^^^^^^^^^^^^^^^^^^^^^^^^^^^
->(isNaN: typeof globalThis.isNaN, bar?: typeof globalThis.isNaN) => bar ?? isNaN : (isNaN: typeof globalThis.isNaN, bar?: typeof globalThis.isNaN) => (number: number) => boolean
->                                                                                : ^^^^^^^^                       ^^^^^^^^                       ^^^^^^^^^^^^^^^^^^^^^^^^^^^^^^^^
->>>>>>> 12402f26
->isNaN : (number: number) => boolean
->      : ^^^^^^^^^^^^^^^^^^^^^^^^^^^
->globalThis.isNaN : (number: number) => boolean
->                 : ^^^^^^^^^^^^^^^^^^^^^^^^^^^
->globalThis : typeof globalThis
->           : ^^^^^^^^^^^^^^^^^
->isNaN : (number: number) => boolean
-<<<<<<< HEAD
->bar : ((number: number) => boolean) | undefined
-=======
->      : ^^^^^^^^^^^^^^^^^^^^^^^^^^^
->bar : (number: number) => boolean
->    : ^^^^^^^^^^^^^^^^^^^^^^^^^^^
->>>>>>> 12402f26
->globalThis.isNaN : (number: number) => boolean
->                 : ^^^^^^^^^^^^^^^^^^^^^^^^^^^
->globalThis : typeof globalThis
->           : ^^^^^^^^^^^^^^^^^
->isNaN : (number: number) => boolean
->      : ^^^^^^^^^^^^^^^^^^^^^^^^^^^
->bar ?? isNaN : (number: number) => boolean
-<<<<<<< HEAD
->bar : ((number: number) => boolean) | undefined
-=======
->             : ^^^^^^^^^^^^^^^^^^^^^^^^^^^
->bar : (number: number) => boolean
->    : ^^^^^^^^^^^^^^^^^^^^^^^^^^^
->>>>>>> 12402f26
->isNaN : (number: number) => boolean
->      : ^^^^^^^^^^^^^^^^^^^^^^^^^^^
-
-export const b3 = (isNaN: number, bar: typeof globalThis.isNaN) => bar;
->b3 : (isNaN: number, bar: typeof globalThis.isNaN) => (number: number) => boolean
->   : ^^^^^^^^      ^^^^^^^                       ^^^^^^^^^^^^^^^^^^^^^^^^^^^^^^^^
->(isNaN: number, bar: typeof globalThis.isNaN) => bar : (isNaN: number, bar: typeof globalThis.isNaN) => (number: number) => boolean
->                                                     : ^^^^^^^^      ^^^^^^^                       ^^^^^^^^^^^^^^^^^^^^^^^^^^^^^^^^
->isNaN : number
->      : ^^^^^^
->bar : (number: number) => boolean
->    : ^^^^^^^^^^^^^^^^^^^^^^^^^^^
->globalThis.isNaN : (number: number) => boolean
->                 : ^^^^^^^^^^^^^^^^^^^^^^^^^^^
->globalThis : typeof globalThis
->           : ^^^^^^^^^^^^^^^^^
->isNaN : (number: number) => boolean
->      : ^^^^^^^^^^^^^^^^^^^^^^^^^^^
->bar : (number: number) => boolean
->    : ^^^^^^^^^^^^^^^^^^^^^^^^^^^
-
-export const b4 = (isNaN: number) => globalThis.isNaN;
->b4 : (isNaN: number) => (number: number) => boolean
->   : ^^^^^^^^      ^^^^^^^^^^^^^^^^^^^^^^^^^^^^^^^^
->(isNaN: number) => globalThis.isNaN : (isNaN: number) => (number: number) => boolean
->                                    : ^^^^^^^^      ^^^^^^^^^^^^^^^^^^^^^^^^^^^^^^^^
->isNaN : number
->      : ^^^^^^
->globalThis.isNaN : (number: number) => boolean
->                 : ^^^^^^^^^^^^^^^^^^^^^^^^^^^
->globalThis : typeof globalThis
->           : ^^^^^^^^^^^^^^^^^
->isNaN : (number: number) => boolean
->      : ^^^^^^^^^^^^^^^^^^^^^^^^^^^
-
-export const bObj = {
-<<<<<<< HEAD
->bObj : { b1: (isNaN: (number: number) => boolean) => (number: number) => boolean; b2: (isNaN: (number: number) => boolean, bar?: ((number: number) => boolean) | undefined) => (number: number) => boolean; b3: (isNaN: number, bar: (number: number) => boolean) => (number: number) => boolean; b4: (isNaN: number) => (number: number) => boolean; }
->{    b1: (isNaN: typeof globalThis.isNaN) => isNaN,    b2: (isNaN: typeof globalThis.isNaN, bar?: typeof globalThis.isNaN) => bar ?? isNaN,    b3: (isNaN: number, bar: typeof globalThis.isNaN) => bar,    b4: (isNaN: number) => globalThis.isNaN,} : { b1: (isNaN: (number: number) => boolean) => (number: number) => boolean; b2: (isNaN: (number: number) => boolean, bar?: ((number: number) => boolean) | undefined) => (number: number) => boolean; b3: (isNaN: number, bar: (number: number) => boolean) => (number: number) => boolean; b4: (isNaN: number) => (number: number) => boolean; }
-=======
->bObj : { b1: (isNaN: typeof globalThis.isNaN) => (number: number) => boolean; b2: (isNaN: typeof globalThis.isNaN, bar?: typeof globalThis.isNaN) => (number: number) => boolean; b3: (isNaN: number, bar: typeof globalThis.isNaN) => (number: number) => boolean; b4: (isNaN: number) => (number: number) => boolean; }
->     : ^^^^^^^^^^^^^^                       ^^^^^^^^^^^^^^^^^^^^^^^^^^^^^^^^^^^^^^^^^^^^^^                       ^^^^^^^^                       ^^^^^^^^^^^^^^^^^^^^^^^^^^^^^^^^^^^^^^^^^^^^^^      ^^^^^^^                       ^^^^^^^^^^^^^^^^^^^^^^^^^^^^^^^^^^^^^^^^^^^^^^      ^^^^^^^^^^^^^^^^^^^^^^^^^^^^^^^^^^^
->{    b1: (isNaN: typeof globalThis.isNaN) => isNaN,    b2: (isNaN: typeof globalThis.isNaN, bar?: typeof globalThis.isNaN) => bar ?? isNaN,    b3: (isNaN: number, bar: typeof globalThis.isNaN) => bar,    b4: (isNaN: number) => globalThis.isNaN,} : { b1: (isNaN: typeof globalThis.isNaN) => (number: number) => boolean; b2: (isNaN: typeof globalThis.isNaN, bar?: typeof globalThis.isNaN) => (number: number) => boolean; b3: (isNaN: number, bar: typeof globalThis.isNaN) => (number: number) => boolean; b4: (isNaN: number) => (number: number) => boolean; }
->                                                                                                                                                                                                                                                      : ^^^^^^^^^^^^^^                       ^^^^^^^^^^^^^^^^^^^^^^^^^^^^^^^^^^^^^^^^^^^^^^                       ^^^^^^^^                       ^^^^^^^^^^^^^^^^^^^^^^^^^^^^^^^^^^^^^^^^^^^^^^      ^^^^^^^                       ^^^^^^^^^^^^^^^^^^^^^^^^^^^^^^^^^^^^^^^^^^^^^^      ^^^^^^^^^^^^^^^^^^^^^^^^^^^^^^^^^^^
->>>>>>> 12402f26
-
-    b1: (isNaN: typeof globalThis.isNaN) => isNaN,
->b1 : (isNaN: typeof globalThis.isNaN) => (number: number) => boolean
->   : ^^^^^^^^                       ^^^^^^^^^^^^^^^^^^^^^^^^^^^^^^^^
->(isNaN: typeof globalThis.isNaN) => isNaN : (isNaN: typeof globalThis.isNaN) => (number: number) => boolean
->                                          : ^^^^^^^^                       ^^^^^^^^^^^^^^^^^^^^^^^^^^^^^^^^
->isNaN : (number: number) => boolean
->      : ^^^^^^^^^^^^^^^^^^^^^^^^^^^
->globalThis.isNaN : (number: number) => boolean
->                 : ^^^^^^^^^^^^^^^^^^^^^^^^^^^
->globalThis : typeof globalThis
->           : ^^^^^^^^^^^^^^^^^
->isNaN : (number: number) => boolean
->      : ^^^^^^^^^^^^^^^^^^^^^^^^^^^
->isNaN : (number: number) => boolean
->      : ^^^^^^^^^^^^^^^^^^^^^^^^^^^
-
-    b2: (isNaN: typeof globalThis.isNaN, bar?: typeof globalThis.isNaN) => bar ?? isNaN,
-<<<<<<< HEAD
->b2 : (isNaN: (number: number) => boolean, bar?: ((number: number) => boolean) | undefined) => (number: number) => boolean
->(isNaN: typeof globalThis.isNaN, bar?: typeof globalThis.isNaN) => bar ?? isNaN : (isNaN: (number: number) => boolean, bar?: ((number: number) => boolean) | undefined) => (number: number) => boolean
-=======
->b2 : (isNaN: typeof globalThis.isNaN, bar?: typeof globalThis.isNaN) => (number: number) => boolean
->   : ^^^^^^^^                       ^^^^^^^^                       ^^^^^^^^^^^^^^^^^^^^^^^^^^^^^^^^
->(isNaN: typeof globalThis.isNaN, bar?: typeof globalThis.isNaN) => bar ?? isNaN : (isNaN: typeof globalThis.isNaN, bar?: typeof globalThis.isNaN) => (number: number) => boolean
->                                                                                : ^^^^^^^^                       ^^^^^^^^                       ^^^^^^^^^^^^^^^^^^^^^^^^^^^^^^^^
->>>>>>> 12402f26
->isNaN : (number: number) => boolean
->      : ^^^^^^^^^^^^^^^^^^^^^^^^^^^
->globalThis.isNaN : (number: number) => boolean
->                 : ^^^^^^^^^^^^^^^^^^^^^^^^^^^
->globalThis : typeof globalThis
->           : ^^^^^^^^^^^^^^^^^
->isNaN : (number: number) => boolean
-<<<<<<< HEAD
->bar : ((number: number) => boolean) | undefined
-=======
->      : ^^^^^^^^^^^^^^^^^^^^^^^^^^^
->bar : (number: number) => boolean
->    : ^^^^^^^^^^^^^^^^^^^^^^^^^^^
->>>>>>> 12402f26
->globalThis.isNaN : (number: number) => boolean
->                 : ^^^^^^^^^^^^^^^^^^^^^^^^^^^
->globalThis : typeof globalThis
->           : ^^^^^^^^^^^^^^^^^
->isNaN : (number: number) => boolean
->      : ^^^^^^^^^^^^^^^^^^^^^^^^^^^
->bar ?? isNaN : (number: number) => boolean
-<<<<<<< HEAD
->bar : ((number: number) => boolean) | undefined
-=======
->             : ^^^^^^^^^^^^^^^^^^^^^^^^^^^
->bar : (number: number) => boolean
->    : ^^^^^^^^^^^^^^^^^^^^^^^^^^^
->>>>>>> 12402f26
->isNaN : (number: number) => boolean
->      : ^^^^^^^^^^^^^^^^^^^^^^^^^^^
-
-    b3: (isNaN: number, bar: typeof globalThis.isNaN) => bar,
->b3 : (isNaN: number, bar: typeof globalThis.isNaN) => (number: number) => boolean
->   : ^^^^^^^^      ^^^^^^^                       ^^^^^^^^^^^^^^^^^^^^^^^^^^^^^^^^
->(isNaN: number, bar: typeof globalThis.isNaN) => bar : (isNaN: number, bar: typeof globalThis.isNaN) => (number: number) => boolean
->                                                     : ^^^^^^^^      ^^^^^^^                       ^^^^^^^^^^^^^^^^^^^^^^^^^^^^^^^^
->isNaN : number
->      : ^^^^^^
->bar : (number: number) => boolean
->    : ^^^^^^^^^^^^^^^^^^^^^^^^^^^
->globalThis.isNaN : (number: number) => boolean
->                 : ^^^^^^^^^^^^^^^^^^^^^^^^^^^
->globalThis : typeof globalThis
->           : ^^^^^^^^^^^^^^^^^
->isNaN : (number: number) => boolean
->      : ^^^^^^^^^^^^^^^^^^^^^^^^^^^
->bar : (number: number) => boolean
->    : ^^^^^^^^^^^^^^^^^^^^^^^^^^^
-
-    b4: (isNaN: number) => globalThis.isNaN,
->b4 : (isNaN: number) => (number: number) => boolean
->   : ^^^^^^^^      ^^^^^^^^^^^^^^^^^^^^^^^^^^^^^^^^
->(isNaN: number) => globalThis.isNaN : (isNaN: number) => (number: number) => boolean
->                                    : ^^^^^^^^      ^^^^^^^^^^^^^^^^^^^^^^^^^^^^^^^^
->isNaN : number
->      : ^^^^^^
->globalThis.isNaN : (number: number) => boolean
->                 : ^^^^^^^^^^^^^^^^^^^^^^^^^^^
->globalThis : typeof globalThis
->           : ^^^^^^^^^^^^^^^^^
->isNaN : (number: number) => boolean
->      : ^^^^^^^^^^^^^^^^^^^^^^^^^^^
-}
-
-export type b4Return = ReturnType<ReturnType<typeof b4>>;
->b4Return : boolean
->         : ^^^^^^^
->b4 : (isNaN: number) => (number: number) => boolean
->   : ^^^^^^^^^^^^^^^^^^^^^^^^^^^^^^^^^^^^^^^^^^^^^^
-
-export type b4oReturn = ReturnType<ReturnType<typeof bObj['b4']>>;
->b4oReturn : boolean
-<<<<<<< HEAD
->bObj : { b1: (isNaN: (number: number) => boolean) => (number: number) => boolean; b2: (isNaN: (number: number) => boolean, bar?: ((number: number) => boolean) | undefined) => (number: number) => boolean; b3: (isNaN: number, bar: (number: number) => boolean) => (number: number) => boolean; b4: (isNaN: number) => (number: number) => boolean; }
-=======
->          : ^^^^^^^
->bObj : { b1: (isNaN: (number: number) => boolean) => (number: number) => boolean; b2: (isNaN: (number: number) => boolean, bar?: (number: number) => boolean) => (number: number) => boolean; b3: (isNaN: number, bar: (number: number) => boolean) => (number: number) => boolean; b4: (isNaN: number) => (number: number) => boolean; }
->     : ^^^^^^^^^^^^^^^^^^^^^^^^^^^^^^^^^^^^^^^^^^^^^^^^^^^^^^^^^^^^^^^^^^^^^^^^^^^^^^^^^^^^^^^^^^^^^^^^^^^^^^^^^^^^^^^^^^^^^^^^^^^^^^^^^^^^^^^^^^^^^^^^^^^^^^^^^^^^^^^^^^^^^^^^^^^^^^^^^^^^^^^^^^^^^^^^^^^^^^^^^^^^^^^^^^^^^^^^^^^^^^^^^^^^^^^^^^^^^^^^^^^^^^^^^^^^^^^^^^^^^^^^^^^^^^^^^^^^^^^^^^^^^^^^^^^^^^^^^^^^^^^^^^^^^^^^^^^^^^^^^^
->>>>>>> 12402f26
-
-export function c1(isNaN: typeof globalThis.isNaN) { return isNaN }
->c1 : (isNaN: typeof globalThis.isNaN) => (number: number) => boolean
->   : ^^^^^^^^                       ^^^^^^^^^^^^^^^^^^^^^^^^^^^^^^^^
->isNaN : (number: number) => boolean
->      : ^^^^^^^^^^^^^^^^^^^^^^^^^^^
->globalThis.isNaN : (number: number) => boolean
->                 : ^^^^^^^^^^^^^^^^^^^^^^^^^^^
->globalThis : typeof globalThis
->           : ^^^^^^^^^^^^^^^^^
->isNaN : (number: number) => boolean
->      : ^^^^^^^^^^^^^^^^^^^^^^^^^^^
->isNaN : (number: number) => boolean
->      : ^^^^^^^^^^^^^^^^^^^^^^^^^^^
-
-export function c2(isNaN: typeof globalThis.isNaN, bar?: typeof globalThis.isNaN) { return bar ?? isNaN }
->c2 : (isNaN: typeof globalThis.isNaN, bar?: typeof globalThis.isNaN) => (number: number) => boolean
->   : ^^^^^^^^                       ^^^^^^^^                       ^^^^^^^^^^^^^^^^^^^^^^^^^^^^^^^^
->isNaN : (number: number) => boolean
->      : ^^^^^^^^^^^^^^^^^^^^^^^^^^^
->globalThis.isNaN : (number: number) => boolean
->                 : ^^^^^^^^^^^^^^^^^^^^^^^^^^^
->globalThis : typeof globalThis
->           : ^^^^^^^^^^^^^^^^^
->isNaN : (number: number) => boolean
-<<<<<<< HEAD
->bar : ((number: number) => boolean) | undefined
-=======
->      : ^^^^^^^^^^^^^^^^^^^^^^^^^^^
->bar : (number: number) => boolean
->    : ^^^^^^^^^^^^^^^^^^^^^^^^^^^
->>>>>>> 12402f26
->globalThis.isNaN : (number: number) => boolean
->                 : ^^^^^^^^^^^^^^^^^^^^^^^^^^^
->globalThis : typeof globalThis
->           : ^^^^^^^^^^^^^^^^^
->isNaN : (number: number) => boolean
->      : ^^^^^^^^^^^^^^^^^^^^^^^^^^^
->bar ?? isNaN : (number: number) => boolean
-<<<<<<< HEAD
->bar : ((number: number) => boolean) | undefined
-=======
->             : ^^^^^^^^^^^^^^^^^^^^^^^^^^^
->bar : (number: number) => boolean
->    : ^^^^^^^^^^^^^^^^^^^^^^^^^^^
->>>>>>> 12402f26
->isNaN : (number: number) => boolean
->      : ^^^^^^^^^^^^^^^^^^^^^^^^^^^
-
-export function c3(isNaN: number, bar: typeof globalThis.isNaN) { return bar }
->c3 : (isNaN: number, bar: typeof globalThis.isNaN) => (number: number) => boolean
->   : ^^^^^^^^      ^^^^^^^                       ^^^^^^^^^^^^^^^^^^^^^^^^^^^^^^^^
->isNaN : number
->      : ^^^^^^
->bar : (number: number) => boolean
->    : ^^^^^^^^^^^^^^^^^^^^^^^^^^^
->globalThis.isNaN : (number: number) => boolean
->                 : ^^^^^^^^^^^^^^^^^^^^^^^^^^^
->globalThis : typeof globalThis
->           : ^^^^^^^^^^^^^^^^^
->isNaN : (number: number) => boolean
->      : ^^^^^^^^^^^^^^^^^^^^^^^^^^^
->bar : (number: number) => boolean
->    : ^^^^^^^^^^^^^^^^^^^^^^^^^^^
-
-export function c4(isNaN: number) { return globalThis.isNaN; }
->c4 : (isNaN: number) => (number: number) => boolean
->   : ^^^^^^^^      ^^^^^^^^^^^^^^^^^^^^^^^^^^^^^^^^
->isNaN : number
->      : ^^^^^^
->globalThis.isNaN : (number: number) => boolean
->                 : ^^^^^^^^^^^^^^^^^^^^^^^^^^^
->globalThis : typeof globalThis
->           : ^^^^^^^^^^^^^^^^^
->isNaN : (number: number) => boolean
->      : ^^^^^^^^^^^^^^^^^^^^^^^^^^^
-
-export const cObj = {
-<<<<<<< HEAD
->cObj : { c1(isNaN: (number: number) => boolean): (number: number) => boolean; c2(isNaN: (number: number) => boolean, bar?: ((number: number) => boolean) | undefined): (number: number) => boolean; c3(isNaN: number, bar: (number: number) => boolean): (number: number) => boolean; c4(isNaN: number): (number: number) => boolean; }
->{    c1(isNaN: typeof globalThis.isNaN) { return isNaN },    c2(isNaN: typeof globalThis.isNaN, bar?: typeof globalThis.isNaN) { return bar ?? isNaN },    c3(isNaN: number, bar: typeof globalThis.isNaN) { return bar },    c4(isNaN: number) { return globalThis.isNaN; },} : { c1(isNaN: (number: number) => boolean): (number: number) => boolean; c2(isNaN: (number: number) => boolean, bar?: ((number: number) => boolean) | undefined): (number: number) => boolean; c3(isNaN: number, bar: (number: number) => boolean): (number: number) => boolean; c4(isNaN: number): (number: number) => boolean; }
-=======
->cObj : { c1(isNaN: typeof globalThis.isNaN): (number: number) => boolean; c2(isNaN: typeof globalThis.isNaN, bar?: typeof globalThis.isNaN): (number: number) => boolean; c3(isNaN: number, bar: typeof globalThis.isNaN): (number: number) => boolean; c4(isNaN: number): (number: number) => boolean; }
->     : ^^^^^^^^^^^^                       ^^^^^^^^^^^^^^^^^^^^^^^^^^^^^^^^^^^^^^^^^^                       ^^^^^^^^                       ^^^^^^^^^^^^^^^^^^^^^^^^^^^^^^^^^^^^^^^^^^      ^^^^^^^                       ^^^^^^^^^^^^^^^^^^^^^^^^^^^^^^^^^^^^^^^^^^      ^^^^^^^^^^^^^^^^^^^^^^^^^^^^^^^^^
->{    c1(isNaN: typeof globalThis.isNaN) { return isNaN },    c2(isNaN: typeof globalThis.isNaN, bar?: typeof globalThis.isNaN) { return bar ?? isNaN },    c3(isNaN: number, bar: typeof globalThis.isNaN) { return bar },    c4(isNaN: number) { return globalThis.isNaN; },} : { c1(isNaN: typeof globalThis.isNaN): (number: number) => boolean; c2(isNaN: typeof globalThis.isNaN, bar?: typeof globalThis.isNaN): (number: number) => boolean; c3(isNaN: number, bar: typeof globalThis.isNaN): (number: number) => boolean; c4(isNaN: number): (number: number) => boolean; }
->                                                                                                                                                                                                                                                                               : ^^^^^^^^^^^^                       ^^^^^^^^^^^^^^^^^^^^^^^^^^^^^^^^^^^^^^^^^^                       ^^^^^^^^                       ^^^^^^^^^^^^^^^^^^^^^^^^^^^^^^^^^^^^^^^^^^      ^^^^^^^                       ^^^^^^^^^^^^^^^^^^^^^^^^^^^^^^^^^^^^^^^^^^      ^^^^^^^^^^^^^^^^^^^^^^^^^^^^^^^^^
->>>>>>> 12402f26
-
-    c1(isNaN: typeof globalThis.isNaN) { return isNaN },
->c1 : (isNaN: typeof globalThis.isNaN) => (number: number) => boolean
->   : ^^^^^^^^                       ^^^^^^^^^^^^^^^^^^^^^^^^^^^^^^^^
->isNaN : (number: number) => boolean
->      : ^^^^^^^^^^^^^^^^^^^^^^^^^^^
->globalThis.isNaN : (number: number) => boolean
->                 : ^^^^^^^^^^^^^^^^^^^^^^^^^^^
->globalThis : typeof globalThis
->           : ^^^^^^^^^^^^^^^^^
->isNaN : (number: number) => boolean
->      : ^^^^^^^^^^^^^^^^^^^^^^^^^^^
->isNaN : (number: number) => boolean
->      : ^^^^^^^^^^^^^^^^^^^^^^^^^^^
-
-    c2(isNaN: typeof globalThis.isNaN, bar?: typeof globalThis.isNaN) { return bar ?? isNaN },
-<<<<<<< HEAD
->c2 : (isNaN: (number: number) => boolean, bar?: ((number: number) => boolean) | undefined) => (number: number) => boolean
-=======
->c2 : (isNaN: typeof globalThis.isNaN, bar?: typeof globalThis.isNaN) => (number: number) => boolean
->   : ^^^^^^^^                       ^^^^^^^^                       ^^^^^^^^^^^^^^^^^^^^^^^^^^^^^^^^
->>>>>>> 12402f26
->isNaN : (number: number) => boolean
->      : ^^^^^^^^^^^^^^^^^^^^^^^^^^^
->globalThis.isNaN : (number: number) => boolean
->                 : ^^^^^^^^^^^^^^^^^^^^^^^^^^^
->globalThis : typeof globalThis
->           : ^^^^^^^^^^^^^^^^^
->isNaN : (number: number) => boolean
-<<<<<<< HEAD
->bar : ((number: number) => boolean) | undefined
-=======
->      : ^^^^^^^^^^^^^^^^^^^^^^^^^^^
->bar : (number: number) => boolean
->    : ^^^^^^^^^^^^^^^^^^^^^^^^^^^
->>>>>>> 12402f26
->globalThis.isNaN : (number: number) => boolean
->                 : ^^^^^^^^^^^^^^^^^^^^^^^^^^^
->globalThis : typeof globalThis
->           : ^^^^^^^^^^^^^^^^^
->isNaN : (number: number) => boolean
->      : ^^^^^^^^^^^^^^^^^^^^^^^^^^^
->bar ?? isNaN : (number: number) => boolean
-<<<<<<< HEAD
->bar : ((number: number) => boolean) | undefined
-=======
->             : ^^^^^^^^^^^^^^^^^^^^^^^^^^^
->bar : (number: number) => boolean
->    : ^^^^^^^^^^^^^^^^^^^^^^^^^^^
->>>>>>> 12402f26
->isNaN : (number: number) => boolean
->      : ^^^^^^^^^^^^^^^^^^^^^^^^^^^
-
-    c3(isNaN: number, bar: typeof globalThis.isNaN) { return bar },
->c3 : (isNaN: number, bar: typeof globalThis.isNaN) => (number: number) => boolean
->   : ^^^^^^^^      ^^^^^^^                       ^^^^^^^^^^^^^^^^^^^^^^^^^^^^^^^^
->isNaN : number
->      : ^^^^^^
->bar : (number: number) => boolean
->    : ^^^^^^^^^^^^^^^^^^^^^^^^^^^
->globalThis.isNaN : (number: number) => boolean
->                 : ^^^^^^^^^^^^^^^^^^^^^^^^^^^
->globalThis : typeof globalThis
->           : ^^^^^^^^^^^^^^^^^
->isNaN : (number: number) => boolean
->      : ^^^^^^^^^^^^^^^^^^^^^^^^^^^
->bar : (number: number) => boolean
->    : ^^^^^^^^^^^^^^^^^^^^^^^^^^^
-
-    c4(isNaN: number) { return globalThis.isNaN; },
->c4 : (isNaN: number) => (number: number) => boolean
->   : ^^^^^^^^      ^^^^^^^^^^^^^^^^^^^^^^^^^^^^^^^^
->isNaN : number
->      : ^^^^^^
->globalThis.isNaN : (number: number) => boolean
->                 : ^^^^^^^^^^^^^^^^^^^^^^^^^^^
->globalThis : typeof globalThis
->           : ^^^^^^^^^^^^^^^^^
->isNaN : (number: number) => boolean
->      : ^^^^^^^^^^^^^^^^^^^^^^^^^^^
-}
-
-export type c4Return = ReturnType<ReturnType<typeof c4>>;
->c4Return : boolean
->         : ^^^^^^^
->c4 : (isNaN: number) => (number: number) => boolean
->   : ^^^^^^^^^^^^^^^^^^^^^^^^^^^^^^^^^^^^^^^^^^^^^^
-
-export type c4oReturn = ReturnType<ReturnType<typeof cObj['c4']>>;
->c4oReturn : boolean
-<<<<<<< HEAD
->cObj : { c1(isNaN: (number: number) => boolean): (number: number) => boolean; c2(isNaN: (number: number) => boolean, bar?: ((number: number) => boolean) | undefined): (number: number) => boolean; c3(isNaN: number, bar: (number: number) => boolean): (number: number) => boolean; c4(isNaN: number): (number: number) => boolean; }
-=======
->          : ^^^^^^^
->cObj : { c1(isNaN: (number: number) => boolean): (number: number) => boolean; c2(isNaN: (number: number) => boolean, bar?: (number: number) => boolean): (number: number) => boolean; c3(isNaN: number, bar: (number: number) => boolean): (number: number) => boolean; c4(isNaN: number): (number: number) => boolean; }
->     : ^^^^^^^^^^^^^^^^^^^^^^^^^^^^^^^^^^^^^^^^^^^^^^^^^^^^^^^^^^^^^^^^^^^^^^^^^^^^^^^^^^^^^^^^^^^^^^^^^^^^^^^^^^^^^^^^^^^^^^^^^^^^^^^^^^^^^^^^^^^^^^^^^^^^^^^^^^^^^^^^^^^^^^^^^^^^^^^^^^^^^^^^^^^^^^^^^^^^^^^^^^^^^^^^^^^^^^^^^^^^^^^^^^^^^^^^^^^^^^^^^^^^^^^^^^^^^^^^^^^^^^^^^^^^^^^^^^^^^^^^^^^^^^^^^^^^^^^^^^^^^^^^^^
->>>>>>> 12402f26
-
-export function d1() {
->d1 : () => () => (isNaN: typeof globalThis.isNaN) => typeof globalThis.isNaN
->   : ^^^^^^^^^^^^^^^^^^^^                       ^^^^^                       
-
-    const fn = (isNaN: typeof globalThis.isNaN): typeof globalThis.isNaN => isNaN;
->fn : (isNaN: typeof globalThis.isNaN) => typeof globalThis.isNaN
->   : ^^^^^^^^                       ^^^^^                       
->(isNaN: typeof globalThis.isNaN): typeof globalThis.isNaN => isNaN : (isNaN: typeof globalThis.isNaN) => typeof globalThis.isNaN
->                                                                   : ^^^^^^^^                       ^^^^^                       
->isNaN : (number: number) => boolean
->      : ^^^^^^^^^^^^^^^^^^^^^^^^^^^
->globalThis.isNaN : (number: number) => boolean
->                 : ^^^^^^^^^^^^^^^^^^^^^^^^^^^
->globalThis : typeof globalThis
->           : ^^^^^^^^^^^^^^^^^
->isNaN : (number: number) => boolean
->      : ^^^^^^^^^^^^^^^^^^^^^^^^^^^
->globalThis.isNaN : (number: number) => boolean
->                 : ^^^^^^^^^^^^^^^^^^^^^^^^^^^
->globalThis : typeof globalThis
->           : ^^^^^^^^^^^^^^^^^
->isNaN : (number: number) => boolean
->      : ^^^^^^^^^^^^^^^^^^^^^^^^^^^
->isNaN : (number: number) => boolean
->      : ^^^^^^^^^^^^^^^^^^^^^^^^^^^
-
-    return function() { return fn };
->function() { return fn } : () => (isNaN: (number: number) => boolean) => (number: number) => boolean
->                         : ^^^^^^^^^^^^^^^^^^^^^^^^^^^^^^^^^^^^^^^^^^^^^^^^^^^^^^^^^^^^^^^^^^^^^^^^^
->fn : (isNaN: (number: number) => boolean) => (number: number) => boolean
->   : ^^^^^^^^^^^^^^^^^^^^^^^^^^^^^^^^^^^^^^^^^^^^^^^^^^^^^^^^^^^^^^^^^^^
-}
-
-export function d2() {
-<<<<<<< HEAD
->d2 : () => () => (isNaN: (number: number) => boolean, bar?: ((number: number) => boolean) | undefined) => (number: number) => boolean
-
-    const fn = (isNaN: typeof globalThis.isNaN, bar?: typeof globalThis.isNaN): typeof globalThis.isNaN => bar ?? isNaN;
->fn : (isNaN: (number: number) => boolean, bar?: ((number: number) => boolean) | undefined) => (number: number) => boolean
->(isNaN: typeof globalThis.isNaN, bar?: typeof globalThis.isNaN): typeof globalThis.isNaN => bar ?? isNaN : (isNaN: (number: number) => boolean, bar?: ((number: number) => boolean) | undefined) => (number: number) => boolean
-=======
->d2 : () => () => (isNaN: typeof globalThis.isNaN, bar?: typeof globalThis.isNaN) => typeof globalThis.isNaN
->   : ^^^^^^^^^^^^^^^^^^^^                       ^^^^^^^^                       ^^^^^                       
-
-    const fn = (isNaN: typeof globalThis.isNaN, bar?: typeof globalThis.isNaN): typeof globalThis.isNaN => bar ?? isNaN;
->fn : (isNaN: typeof globalThis.isNaN, bar?: typeof globalThis.isNaN) => typeof globalThis.isNaN
->   : ^^^^^^^^                       ^^^^^^^^                       ^^^^^                       
->(isNaN: typeof globalThis.isNaN, bar?: typeof globalThis.isNaN): typeof globalThis.isNaN => bar ?? isNaN : (isNaN: typeof globalThis.isNaN, bar?: typeof globalThis.isNaN) => typeof globalThis.isNaN
->                                                                                                         : ^^^^^^^^                       ^^^^^^^^                       ^^^^^                       
->>>>>>> 12402f26
->isNaN : (number: number) => boolean
->      : ^^^^^^^^^^^^^^^^^^^^^^^^^^^
->globalThis.isNaN : (number: number) => boolean
->                 : ^^^^^^^^^^^^^^^^^^^^^^^^^^^
->globalThis : typeof globalThis
->           : ^^^^^^^^^^^^^^^^^
->isNaN : (number: number) => boolean
-<<<<<<< HEAD
->bar : ((number: number) => boolean) | undefined
-=======
->      : ^^^^^^^^^^^^^^^^^^^^^^^^^^^
->bar : (number: number) => boolean
->    : ^^^^^^^^^^^^^^^^^^^^^^^^^^^
->>>>>>> 12402f26
->globalThis.isNaN : (number: number) => boolean
->                 : ^^^^^^^^^^^^^^^^^^^^^^^^^^^
->globalThis : typeof globalThis
->           : ^^^^^^^^^^^^^^^^^
->isNaN : (number: number) => boolean
->      : ^^^^^^^^^^^^^^^^^^^^^^^^^^^
->globalThis.isNaN : (number: number) => boolean
->                 : ^^^^^^^^^^^^^^^^^^^^^^^^^^^
->globalThis : typeof globalThis
->           : ^^^^^^^^^^^^^^^^^
->isNaN : (number: number) => boolean
->      : ^^^^^^^^^^^^^^^^^^^^^^^^^^^
->bar ?? isNaN : (number: number) => boolean
-<<<<<<< HEAD
->bar : ((number: number) => boolean) | undefined
-=======
->             : ^^^^^^^^^^^^^^^^^^^^^^^^^^^
->bar : (number: number) => boolean
->    : ^^^^^^^^^^^^^^^^^^^^^^^^^^^
->>>>>>> 12402f26
->isNaN : (number: number) => boolean
->      : ^^^^^^^^^^^^^^^^^^^^^^^^^^^
-
-    return function() { return fn };
-<<<<<<< HEAD
->function() { return fn } : () => (isNaN: (number: number) => boolean, bar?: ((number: number) => boolean) | undefined) => (number: number) => boolean
->fn : (isNaN: (number: number) => boolean, bar?: ((number: number) => boolean) | undefined) => (number: number) => boolean
-=======
->function() { return fn } : () => (isNaN: (number: number) => boolean, bar?: (number: number) => boolean) => (number: number) => boolean
->                         : ^^^^^^^^^^^^^^^^^^^^^^^^^^^^^^^^^^^^^^^^^^^^^^^^^^^^^^^^^^^^^^^^^^^^^^^^^^^^^^^^^^^^^^^^^^^^^^^^^^^^^^^^^^^^
->fn : (isNaN: (number: number) => boolean, bar?: (number: number) => boolean) => (number: number) => boolean
->   : ^^^^^^^^^^^^^^^^^^^^^^^^^^^^^^^^^^^^^^^^^^^^^^^^^^^^^^^^^^^^^^^^^^^^^^^^^^^^^^^^^^^^^^^^^^^^^^^^^^^^^^
->>>>>>> 12402f26
-}
-
-export function d3() {
->d3 : () => () => (isNaN: number, bar: typeof globalThis.isNaN) => typeof globalThis.isNaN
->   : ^^^^^^^^^^^^^^^^^^^^      ^^^^^^^                       ^^^^^                       
-
-    const fn = (isNaN: number, bar: typeof globalThis.isNaN): typeof globalThis.isNaN => bar;
->fn : (isNaN: number, bar: typeof globalThis.isNaN) => typeof globalThis.isNaN
->   : ^^^^^^^^      ^^^^^^^                       ^^^^^                       
->(isNaN: number, bar: typeof globalThis.isNaN): typeof globalThis.isNaN => bar : (isNaN: number, bar: typeof globalThis.isNaN) => typeof globalThis.isNaN
->                                                                              : ^^^^^^^^      ^^^^^^^                       ^^^^^                       
->isNaN : number
->      : ^^^^^^
->bar : (number: number) => boolean
->    : ^^^^^^^^^^^^^^^^^^^^^^^^^^^
->globalThis.isNaN : (number: number) => boolean
->                 : ^^^^^^^^^^^^^^^^^^^^^^^^^^^
->globalThis : typeof globalThis
->           : ^^^^^^^^^^^^^^^^^
->isNaN : (number: number) => boolean
->      : ^^^^^^^^^^^^^^^^^^^^^^^^^^^
->globalThis.isNaN : (number: number) => boolean
->                 : ^^^^^^^^^^^^^^^^^^^^^^^^^^^
->globalThis : typeof globalThis
->           : ^^^^^^^^^^^^^^^^^
->isNaN : (number: number) => boolean
->      : ^^^^^^^^^^^^^^^^^^^^^^^^^^^
->bar : (number: number) => boolean
->    : ^^^^^^^^^^^^^^^^^^^^^^^^^^^
-
-    return function() { return fn };
->function() { return fn } : () => (isNaN: number, bar: (number: number) => boolean) => (number: number) => boolean
->                         : ^^^^^^^^^^^^^^^^^^^^^^^^^^^^^^^^^^^^^^^^^^^^^^^^^^^^^^^^^^^^^^^^^^^^^^^^^^^^^^^^^^^^^^
->fn : (isNaN: number, bar: (number: number) => boolean) => (number: number) => boolean
->   : ^^^^^^^^^^^^^^^^^^^^^^^^^^^^^^^^^^^^^^^^^^^^^^^^^^^^^^^^^^^^^^^^^^^^^^^^^^^^^^^^
-}
-
-export function d4() {
->d4 : () => () => (isNaN: number) => typeof globalThis.isNaN
->   : ^^^^^^^^^^^^^^^^^^^^      ^^^^^                       
-
-    const fn = (isNaN: number): typeof globalThis.isNaN => globalThis.isNaN;
->fn : (isNaN: number) => typeof globalThis.isNaN
->   : ^^^^^^^^      ^^^^^                       
->(isNaN: number): typeof globalThis.isNaN => globalThis.isNaN : (isNaN: number) => typeof globalThis.isNaN
->                                                             : ^^^^^^^^      ^^^^^                       
->isNaN : number
->      : ^^^^^^
->globalThis.isNaN : (number: number) => boolean
->                 : ^^^^^^^^^^^^^^^^^^^^^^^^^^^
->globalThis : typeof globalThis
->           : ^^^^^^^^^^^^^^^^^
->isNaN : (number: number) => boolean
->      : ^^^^^^^^^^^^^^^^^^^^^^^^^^^
->globalThis.isNaN : (number: number) => boolean
->                 : ^^^^^^^^^^^^^^^^^^^^^^^^^^^
->globalThis : typeof globalThis
->           : ^^^^^^^^^^^^^^^^^
->isNaN : (number: number) => boolean
->      : ^^^^^^^^^^^^^^^^^^^^^^^^^^^
-
-    return function() { return fn };
->function() { return fn } : () => (isNaN: number) => (number: number) => boolean
->                         : ^^^^^^^^^^^^^^^^^^^^^^^^^^^^^^^^^^^^^^^^^^^^^^^^^^^^
->fn : (isNaN: number) => (number: number) => boolean
->   : ^^^^^^^^^^^^^^^^^^^^^^^^^^^^^^^^^^^^^^^^^^^^^^
-}
-
-export type d4Return = ReturnType<ReturnType<ReturnType<ReturnType<typeof d4>>>>;
->d4Return : boolean
->         : ^^^^^^^
->d4 : () => () => (isNaN: number) => (number: number) => boolean
->   : ^^^^^^^^^^^^^^^^^^^^^^^^^^^^^^^^^^^^^^^^^^^^^^^^^^^^^^^^^^
-
-export class A {
->A : A
->  : ^
-
-    method1(isNaN: typeof globalThis.isNaN) { return isNaN }
->method1 : (isNaN: typeof globalThis.isNaN) => (number: number) => boolean
->        : ^^^^^^^^                       ^^^^^^^^^^^^^^^^^^^^^^^^^^^^^^^^
->isNaN : (number: number) => boolean
->      : ^^^^^^^^^^^^^^^^^^^^^^^^^^^
->globalThis.isNaN : (number: number) => boolean
->                 : ^^^^^^^^^^^^^^^^^^^^^^^^^^^
->globalThis : typeof globalThis
->           : ^^^^^^^^^^^^^^^^^
->isNaN : (number: number) => boolean
->      : ^^^^^^^^^^^^^^^^^^^^^^^^^^^
->isNaN : (number: number) => boolean
->      : ^^^^^^^^^^^^^^^^^^^^^^^^^^^
-
-    method2(isNaN: typeof globalThis.isNaN, bar?: typeof globalThis.isNaN) { return bar ?? isNaN }
->method2 : (isNaN: typeof globalThis.isNaN, bar?: typeof globalThis.isNaN) => (number: number) => boolean
->        : ^^^^^^^^                       ^^^^^^^^                       ^^^^^^^^^^^^^^^^^^^^^^^^^^^^^^^^
->isNaN : (number: number) => boolean
->      : ^^^^^^^^^^^^^^^^^^^^^^^^^^^
->globalThis.isNaN : (number: number) => boolean
->                 : ^^^^^^^^^^^^^^^^^^^^^^^^^^^
->globalThis : typeof globalThis
->           : ^^^^^^^^^^^^^^^^^
->isNaN : (number: number) => boolean
-<<<<<<< HEAD
->bar : ((number: number) => boolean) | undefined
-=======
->      : ^^^^^^^^^^^^^^^^^^^^^^^^^^^
->bar : (number: number) => boolean
->    : ^^^^^^^^^^^^^^^^^^^^^^^^^^^
->>>>>>> 12402f26
->globalThis.isNaN : (number: number) => boolean
->                 : ^^^^^^^^^^^^^^^^^^^^^^^^^^^
->globalThis : typeof globalThis
->           : ^^^^^^^^^^^^^^^^^
->isNaN : (number: number) => boolean
->      : ^^^^^^^^^^^^^^^^^^^^^^^^^^^
->bar ?? isNaN : (number: number) => boolean
-<<<<<<< HEAD
->bar : ((number: number) => boolean) | undefined
-=======
->             : ^^^^^^^^^^^^^^^^^^^^^^^^^^^
->bar : (number: number) => boolean
->    : ^^^^^^^^^^^^^^^^^^^^^^^^^^^
->>>>>>> 12402f26
->isNaN : (number: number) => boolean
->      : ^^^^^^^^^^^^^^^^^^^^^^^^^^^
-
-    method3(isNaN: number, bar: typeof globalThis.isNaN) { return bar }
->method3 : (isNaN: number, bar: typeof globalThis.isNaN) => (number: number) => boolean
->        : ^^^^^^^^      ^^^^^^^                       ^^^^^^^^^^^^^^^^^^^^^^^^^^^^^^^^
->isNaN : number
->      : ^^^^^^
->bar : (number: number) => boolean
->    : ^^^^^^^^^^^^^^^^^^^^^^^^^^^
->globalThis.isNaN : (number: number) => boolean
->                 : ^^^^^^^^^^^^^^^^^^^^^^^^^^^
->globalThis : typeof globalThis
->           : ^^^^^^^^^^^^^^^^^
->isNaN : (number: number) => boolean
->      : ^^^^^^^^^^^^^^^^^^^^^^^^^^^
->bar : (number: number) => boolean
->    : ^^^^^^^^^^^^^^^^^^^^^^^^^^^
-
-    method4(isNaN: number) { return globalThis.isNaN; }
->method4 : (isNaN: number) => (number: number) => boolean
->        : ^^^^^^^^      ^^^^^^^^^^^^^^^^^^^^^^^^^^^^^^^^
->isNaN : number
->      : ^^^^^^
->globalThis.isNaN : (number: number) => boolean
->                 : ^^^^^^^^^^^^^^^^^^^^^^^^^^^
->globalThis : typeof globalThis
->           : ^^^^^^^^^^^^^^^^^
->isNaN : (number: number) => boolean
->      : ^^^^^^^^^^^^^^^^^^^^^^^^^^^
-}
-
-export function fromParameter(isNaN: number, bar: typeof globalThis.isNaN) {
->fromParameter : (isNaN: number, bar: typeof globalThis.isNaN) => () => { bar: (number: number) => boolean; }
->              : ^^^^^^^^      ^^^^^^^                       ^^^^^^^^^^^^^^^^^^^^^^^^^^^^^^^^^^^^^^^^^^^^^^^^
->isNaN : number
->      : ^^^^^^
->bar : (number: number) => boolean
->    : ^^^^^^^^^^^^^^^^^^^^^^^^^^^
->globalThis.isNaN : (number: number) => boolean
->                 : ^^^^^^^^^^^^^^^^^^^^^^^^^^^
->globalThis : typeof globalThis
->           : ^^^^^^^^^^^^^^^^^
->isNaN : (number: number) => boolean
->      : ^^^^^^^^^^^^^^^^^^^^^^^^^^^
-
-    return function() { return { bar } };
->function() { return { bar } } : () => { bar: (number: number) => boolean; }
->                              : ^^^^^^^^^^^^^^^^^^^^^^^^^^^^^^^^^^^^^^^^^^^
->{ bar } : { bar: (number: number) => boolean; }
->        : ^^^^^^^^^^^^^^^^^^^^^^^^^^^^^^^^^^^^^
->bar : (number: number) => boolean
->    : ^^^^^^^^^^^^^^^^^^^^^^^^^^^
-}
-
-// Non-inference cases.
-
-export const explicitlyTypedVariable: (isNaN: typeof globalThis.isNaN) => typeof globalThis.isNaN = (isNaN) => isNaN;
->explicitlyTypedVariable : (isNaN: typeof globalThis.isNaN) => typeof globalThis.isNaN
->                        : ^^^^^^^^                       ^^^^^                       
->isNaN : (number: number) => boolean
->      : ^^^^^^^^^^^^^^^^^^^^^^^^^^^
->globalThis.isNaN : (number: number) => boolean
->                 : ^^^^^^^^^^^^^^^^^^^^^^^^^^^
->globalThis : typeof globalThis
->           : ^^^^^^^^^^^^^^^^^
->isNaN : (number: number) => boolean
->      : ^^^^^^^^^^^^^^^^^^^^^^^^^^^
->globalThis.isNaN : (number: number) => boolean
->                 : ^^^^^^^^^^^^^^^^^^^^^^^^^^^
->globalThis : typeof globalThis
->           : ^^^^^^^^^^^^^^^^^
->isNaN : (number: number) => boolean
->      : ^^^^^^^^^^^^^^^^^^^^^^^^^^^
->(isNaN) => isNaN : (isNaN: (number: number) => boolean) => (number: number) => boolean
->                 : ^^^^^^^^^^^^^^^^^^^^^^^^^^^^^^^^^^^^^^^^^^^^^^^^^^^^^^^^^^^^^^^^^^^
->isNaN : (number: number) => boolean
->      : ^^^^^^^^^^^^^^^^^^^^^^^^^^^
->isNaN : (number: number) => boolean
->      : ^^^^^^^^^^^^^^^^^^^^^^^^^^^
-
-export function explicitlyTypedFunction(isNaN: typeof globalThis.isNaN): typeof globalThis.isNaN {
->explicitlyTypedFunction : (isNaN: typeof globalThis.isNaN) => typeof globalThis.isNaN
->                        : ^^^^^^^^                       ^^^^^                       
->isNaN : (number: number) => boolean
->      : ^^^^^^^^^^^^^^^^^^^^^^^^^^^
->globalThis.isNaN : (number: number) => boolean
->                 : ^^^^^^^^^^^^^^^^^^^^^^^^^^^
->globalThis : typeof globalThis
->           : ^^^^^^^^^^^^^^^^^
->isNaN : (number: number) => boolean
->      : ^^^^^^^^^^^^^^^^^^^^^^^^^^^
->globalThis.isNaN : (number: number) => boolean
->                 : ^^^^^^^^^^^^^^^^^^^^^^^^^^^
->globalThis : typeof globalThis
->           : ^^^^^^^^^^^^^^^^^
->isNaN : (number: number) => boolean
->      : ^^^^^^^^^^^^^^^^^^^^^^^^^^^
-
-    return isNaN;
->isNaN : (number: number) => boolean
->      : ^^^^^^^^^^^^^^^^^^^^^^^^^^^
-
-};
-
-export type AsObjectProperty = {
->AsObjectProperty : AsObjectProperty
->                 : ^^^^^^^^^^^^^^^^
-
-    isNaN: typeof globalThis.isNaN;
->isNaN : (number: number) => boolean
->      : ^^^^^^^^^^^^^^^^^^^^^^^^^^^
->globalThis.isNaN : (number: number) => boolean
->                 : ^^^^^^^^^^^^^^^^^^^^^^^^^^^
->globalThis : typeof globalThis
->           : ^^^^^^^^^^^^^^^^^
->isNaN : (number: number) => boolean
->      : ^^^^^^^^^^^^^^^^^^^^^^^^^^^
-}
-
-export class AsClassProperty {
->AsClassProperty : AsClassProperty
->                : ^^^^^^^^^^^^^^^
-
-    isNaN?: typeof globalThis.isNaN;
-<<<<<<< HEAD
->isNaN : ((number: number) => boolean) | undefined
-=======
->isNaN : (number: number) => boolean
->      : ^^^^^^^^^^^^^^^^^^^^^^^^^^^
->>>>>>> 12402f26
->globalThis.isNaN : (number: number) => boolean
->                 : ^^^^^^^^^^^^^^^^^^^^^^^^^^^
->globalThis : typeof globalThis
->           : ^^^^^^^^^^^^^^^^^
->isNaN : (number: number) => boolean
->      : ^^^^^^^^^^^^^^^^^^^^^^^^^^^
-}
-
-export type AsFunctionType = (isNaN: typeof globalThis.isNaN) => typeof globalThis.isNaN;
->AsFunctionType : AsFunctionType
->               : ^^^^^^^^^^^^^^
->isNaN : (number: number) => boolean
->      : ^^^^^^^^^^^^^^^^^^^^^^^^^^^
->globalThis.isNaN : (number: number) => boolean
->                 : ^^^^^^^^^^^^^^^^^^^^^^^^^^^
->globalThis : typeof globalThis
->           : ^^^^^^^^^^^^^^^^^
->isNaN : (number: number) => boolean
->      : ^^^^^^^^^^^^^^^^^^^^^^^^^^^
->globalThis.isNaN : (number: number) => boolean
->                 : ^^^^^^^^^^^^^^^^^^^^^^^^^^^
->globalThis : typeof globalThis
->           : ^^^^^^^^^^^^^^^^^
->isNaN : (number: number) => boolean
->      : ^^^^^^^^^^^^^^^^^^^^^^^^^^^
-
-
+//// [tests/cases/compiler/declarationEmitGlobalThisPreserved.ts] ////
+
+=== declarationEmitGlobalThisPreserved.ts ===
+// Adding this makes tooltips fail too.
+// declare global {
+//     namespace isNaN {
+//         const prop: number;
+//     }
+// }
+
+// Broken inference cases.
+
+export const a1 = (isNaN: typeof globalThis.isNaN): typeof globalThis.isNaN => isNaN;
+>a1 : (isNaN: typeof globalThis.isNaN) => typeof globalThis.isNaN
+>   : ^^^^^^^^                       ^^^^^                       
+>(isNaN: typeof globalThis.isNaN): typeof globalThis.isNaN => isNaN : (isNaN: typeof globalThis.isNaN) => typeof globalThis.isNaN
+>                                                                   : ^^^^^^^^                       ^^^^^                       
+>isNaN : (number: number) => boolean
+>      : ^^^^^^^^^^^^^^^^^^^^^^^^^^^
+>globalThis.isNaN : (number: number) => boolean
+>                 : ^^^^^^^^^^^^^^^^^^^^^^^^^^^
+>globalThis : typeof globalThis
+>           : ^^^^^^^^^^^^^^^^^
+>isNaN : (number: number) => boolean
+>      : ^^^^^^^^^^^^^^^^^^^^^^^^^^^
+>globalThis.isNaN : (number: number) => boolean
+>                 : ^^^^^^^^^^^^^^^^^^^^^^^^^^^
+>globalThis : typeof globalThis
+>           : ^^^^^^^^^^^^^^^^^
+>isNaN : (number: number) => boolean
+>      : ^^^^^^^^^^^^^^^^^^^^^^^^^^^
+>isNaN : (number: number) => boolean
+>      : ^^^^^^^^^^^^^^^^^^^^^^^^^^^
+
+export const a2 = (isNaN: typeof globalThis.isNaN, bar?: typeof globalThis.isNaN): typeof globalThis.isNaN => bar ?? isNaN;
+>a2 : (isNaN: typeof globalThis.isNaN, bar?: typeof globalThis.isNaN) => typeof globalThis.isNaN
+>   : ^^^^^^^^                       ^^^^^^^^                       ^^^^^                       
+>(isNaN: typeof globalThis.isNaN, bar?: typeof globalThis.isNaN): typeof globalThis.isNaN => bar ?? isNaN : (isNaN: typeof globalThis.isNaN, bar?: typeof globalThis.isNaN) => typeof globalThis.isNaN
+>                                                                                                         : ^^^^^^^^                       ^^^^^^^^                       ^^^^^                       
+>isNaN : (number: number) => boolean
+>      : ^^^^^^^^^^^^^^^^^^^^^^^^^^^
+>globalThis.isNaN : (number: number) => boolean
+>                 : ^^^^^^^^^^^^^^^^^^^^^^^^^^^
+>globalThis : typeof globalThis
+>           : ^^^^^^^^^^^^^^^^^
+>isNaN : (number: number) => boolean
+>      : ^^^^^^^^^^^^^^^^^^^^^^^^^^^
+>bar : ((number: number) => boolean) | undefined
+>    : ^^^^^^^^^^^^^^^^^^^^^^^^^^^^^^^^^^^^^^^^^
+>globalThis.isNaN : (number: number) => boolean
+>                 : ^^^^^^^^^^^^^^^^^^^^^^^^^^^
+>globalThis : typeof globalThis
+>           : ^^^^^^^^^^^^^^^^^
+>isNaN : (number: number) => boolean
+>      : ^^^^^^^^^^^^^^^^^^^^^^^^^^^
+>globalThis.isNaN : (number: number) => boolean
+>                 : ^^^^^^^^^^^^^^^^^^^^^^^^^^^
+>globalThis : typeof globalThis
+>           : ^^^^^^^^^^^^^^^^^
+>isNaN : (number: number) => boolean
+>      : ^^^^^^^^^^^^^^^^^^^^^^^^^^^
+>bar ?? isNaN : (number: number) => boolean
+>             : ^^^^^^^^^^^^^^^^^^^^^^^^^^^
+>bar : ((number: number) => boolean) | undefined
+>    : ^^^^^^^^^^^^^^^^^^^^^^^^^^^^^^^^^^^^^^^^^
+>isNaN : (number: number) => boolean
+>      : ^^^^^^^^^^^^^^^^^^^^^^^^^^^
+
+export const a3 = (isNaN: number, bar: typeof globalThis.isNaN): typeof globalThis.isNaN => bar;
+>a3 : (isNaN: number, bar: typeof globalThis.isNaN) => typeof globalThis.isNaN
+>   : ^^^^^^^^      ^^^^^^^                       ^^^^^                       
+>(isNaN: number, bar: typeof globalThis.isNaN): typeof globalThis.isNaN => bar : (isNaN: number, bar: typeof globalThis.isNaN) => typeof globalThis.isNaN
+>                                                                              : ^^^^^^^^      ^^^^^^^                       ^^^^^                       
+>isNaN : number
+>      : ^^^^^^
+>bar : (number: number) => boolean
+>    : ^^^^^^^^^^^^^^^^^^^^^^^^^^^
+>globalThis.isNaN : (number: number) => boolean
+>                 : ^^^^^^^^^^^^^^^^^^^^^^^^^^^
+>globalThis : typeof globalThis
+>           : ^^^^^^^^^^^^^^^^^
+>isNaN : (number: number) => boolean
+>      : ^^^^^^^^^^^^^^^^^^^^^^^^^^^
+>globalThis.isNaN : (number: number) => boolean
+>                 : ^^^^^^^^^^^^^^^^^^^^^^^^^^^
+>globalThis : typeof globalThis
+>           : ^^^^^^^^^^^^^^^^^
+>isNaN : (number: number) => boolean
+>      : ^^^^^^^^^^^^^^^^^^^^^^^^^^^
+>bar : (number: number) => boolean
+>    : ^^^^^^^^^^^^^^^^^^^^^^^^^^^
+
+export const a4 = (isNaN: number): typeof globalThis.isNaN => globalThis.isNaN;
+>a4 : (isNaN: number) => typeof globalThis.isNaN
+>   : ^^^^^^^^      ^^^^^                       
+>(isNaN: number): typeof globalThis.isNaN => globalThis.isNaN : (isNaN: number) => typeof globalThis.isNaN
+>                                                             : ^^^^^^^^      ^^^^^                       
+>isNaN : number
+>      : ^^^^^^
+>globalThis.isNaN : (number: number) => boolean
+>                 : ^^^^^^^^^^^^^^^^^^^^^^^^^^^
+>globalThis : typeof globalThis
+>           : ^^^^^^^^^^^^^^^^^
+>isNaN : (number: number) => boolean
+>      : ^^^^^^^^^^^^^^^^^^^^^^^^^^^
+>globalThis.isNaN : (number: number) => boolean
+>                 : ^^^^^^^^^^^^^^^^^^^^^^^^^^^
+>globalThis : typeof globalThis
+>           : ^^^^^^^^^^^^^^^^^
+>isNaN : (number: number) => boolean
+>      : ^^^^^^^^^^^^^^^^^^^^^^^^^^^
+
+export const aObj = {
+>aObj : { a1: (isNaN: typeof globalThis.isNaN) => typeof globalThis.isNaN; a2: (isNaN: typeof globalThis.isNaN, bar?: typeof globalThis.isNaN) => typeof globalThis.isNaN; a3: (isNaN: number, bar: typeof globalThis.isNaN) => typeof globalThis.isNaN; a4: (isNaN: number) => typeof globalThis.isNaN; }
+>     : ^^^^^^^^^^^^^^                       ^^^^^                       ^^^^^^^^^^^^^^                       ^^^^^^^^                       ^^^^^                       ^^^^^^^^^^^^^^      ^^^^^^^                       ^^^^^                       ^^^^^^^^^^^^^^      ^^^^^                       ^^^
+>{    a1: (isNaN: typeof globalThis.isNaN): typeof globalThis.isNaN => isNaN,    a2: (isNaN: typeof globalThis.isNaN, bar?: typeof globalThis.isNaN): typeof globalThis.isNaN => bar ?? isNaN,    a3: (isNaN: number, bar: typeof globalThis.isNaN): typeof globalThis.isNaN => bar,    a4: (isNaN: number): typeof globalThis.isNaN => globalThis.isNaN,} : { a1: (isNaN: typeof globalThis.isNaN) => typeof globalThis.isNaN; a2: (isNaN: typeof globalThis.isNaN, bar?: typeof globalThis.isNaN) => typeof globalThis.isNaN; a3: (isNaN: number, bar: typeof globalThis.isNaN) => typeof globalThis.isNaN; a4: (isNaN: number) => typeof globalThis.isNaN; }
+>                                                                                                                                                                                                                                                                                                                                                          : ^^^^^^^^^^^^^^                       ^^^^^                       ^^^^^^^^^^^^^^                       ^^^^^^^^                       ^^^^^                       ^^^^^^^^^^^^^^      ^^^^^^^                       ^^^^^                       ^^^^^^^^^^^^^^      ^^^^^                       ^^^
+
+    a1: (isNaN: typeof globalThis.isNaN): typeof globalThis.isNaN => isNaN,
+>a1 : (isNaN: typeof globalThis.isNaN) => typeof globalThis.isNaN
+>   : ^^^^^^^^                       ^^^^^                       
+>(isNaN: typeof globalThis.isNaN): typeof globalThis.isNaN => isNaN : (isNaN: typeof globalThis.isNaN) => typeof globalThis.isNaN
+>                                                                   : ^^^^^^^^                       ^^^^^                       
+>isNaN : (number: number) => boolean
+>      : ^^^^^^^^^^^^^^^^^^^^^^^^^^^
+>globalThis.isNaN : (number: number) => boolean
+>                 : ^^^^^^^^^^^^^^^^^^^^^^^^^^^
+>globalThis : typeof globalThis
+>           : ^^^^^^^^^^^^^^^^^
+>isNaN : (number: number) => boolean
+>      : ^^^^^^^^^^^^^^^^^^^^^^^^^^^
+>globalThis.isNaN : (number: number) => boolean
+>                 : ^^^^^^^^^^^^^^^^^^^^^^^^^^^
+>globalThis : typeof globalThis
+>           : ^^^^^^^^^^^^^^^^^
+>isNaN : (number: number) => boolean
+>      : ^^^^^^^^^^^^^^^^^^^^^^^^^^^
+>isNaN : (number: number) => boolean
+>      : ^^^^^^^^^^^^^^^^^^^^^^^^^^^
+
+    a2: (isNaN: typeof globalThis.isNaN, bar?: typeof globalThis.isNaN): typeof globalThis.isNaN => bar ?? isNaN,
+>a2 : (isNaN: typeof globalThis.isNaN, bar?: typeof globalThis.isNaN) => typeof globalThis.isNaN
+>   : ^^^^^^^^                       ^^^^^^^^                       ^^^^^                       
+>(isNaN: typeof globalThis.isNaN, bar?: typeof globalThis.isNaN): typeof globalThis.isNaN => bar ?? isNaN : (isNaN: typeof globalThis.isNaN, bar?: typeof globalThis.isNaN) => typeof globalThis.isNaN
+>                                                                                                         : ^^^^^^^^                       ^^^^^^^^                       ^^^^^                       
+>isNaN : (number: number) => boolean
+>      : ^^^^^^^^^^^^^^^^^^^^^^^^^^^
+>globalThis.isNaN : (number: number) => boolean
+>                 : ^^^^^^^^^^^^^^^^^^^^^^^^^^^
+>globalThis : typeof globalThis
+>           : ^^^^^^^^^^^^^^^^^
+>isNaN : (number: number) => boolean
+>      : ^^^^^^^^^^^^^^^^^^^^^^^^^^^
+>bar : ((number: number) => boolean) | undefined
+>    : ^^^^^^^^^^^^^^^^^^^^^^^^^^^^^^^^^^^^^^^^^
+>globalThis.isNaN : (number: number) => boolean
+>                 : ^^^^^^^^^^^^^^^^^^^^^^^^^^^
+>globalThis : typeof globalThis
+>           : ^^^^^^^^^^^^^^^^^
+>isNaN : (number: number) => boolean
+>      : ^^^^^^^^^^^^^^^^^^^^^^^^^^^
+>globalThis.isNaN : (number: number) => boolean
+>                 : ^^^^^^^^^^^^^^^^^^^^^^^^^^^
+>globalThis : typeof globalThis
+>           : ^^^^^^^^^^^^^^^^^
+>isNaN : (number: number) => boolean
+>      : ^^^^^^^^^^^^^^^^^^^^^^^^^^^
+>bar ?? isNaN : (number: number) => boolean
+>             : ^^^^^^^^^^^^^^^^^^^^^^^^^^^
+>bar : ((number: number) => boolean) | undefined
+>    : ^^^^^^^^^^^^^^^^^^^^^^^^^^^^^^^^^^^^^^^^^
+>isNaN : (number: number) => boolean
+>      : ^^^^^^^^^^^^^^^^^^^^^^^^^^^
+
+    a3: (isNaN: number, bar: typeof globalThis.isNaN): typeof globalThis.isNaN => bar,
+>a3 : (isNaN: number, bar: typeof globalThis.isNaN) => typeof globalThis.isNaN
+>   : ^^^^^^^^      ^^^^^^^                       ^^^^^                       
+>(isNaN: number, bar: typeof globalThis.isNaN): typeof globalThis.isNaN => bar : (isNaN: number, bar: typeof globalThis.isNaN) => typeof globalThis.isNaN
+>                                                                              : ^^^^^^^^      ^^^^^^^                       ^^^^^                       
+>isNaN : number
+>      : ^^^^^^
+>bar : (number: number) => boolean
+>    : ^^^^^^^^^^^^^^^^^^^^^^^^^^^
+>globalThis.isNaN : (number: number) => boolean
+>                 : ^^^^^^^^^^^^^^^^^^^^^^^^^^^
+>globalThis : typeof globalThis
+>           : ^^^^^^^^^^^^^^^^^
+>isNaN : (number: number) => boolean
+>      : ^^^^^^^^^^^^^^^^^^^^^^^^^^^
+>globalThis.isNaN : (number: number) => boolean
+>                 : ^^^^^^^^^^^^^^^^^^^^^^^^^^^
+>globalThis : typeof globalThis
+>           : ^^^^^^^^^^^^^^^^^
+>isNaN : (number: number) => boolean
+>      : ^^^^^^^^^^^^^^^^^^^^^^^^^^^
+>bar : (number: number) => boolean
+>    : ^^^^^^^^^^^^^^^^^^^^^^^^^^^
+
+    a4: (isNaN: number): typeof globalThis.isNaN => globalThis.isNaN,
+>a4 : (isNaN: number) => typeof globalThis.isNaN
+>   : ^^^^^^^^      ^^^^^                       
+>(isNaN: number): typeof globalThis.isNaN => globalThis.isNaN : (isNaN: number) => typeof globalThis.isNaN
+>                                                             : ^^^^^^^^      ^^^^^                       
+>isNaN : number
+>      : ^^^^^^
+>globalThis.isNaN : (number: number) => boolean
+>                 : ^^^^^^^^^^^^^^^^^^^^^^^^^^^
+>globalThis : typeof globalThis
+>           : ^^^^^^^^^^^^^^^^^
+>isNaN : (number: number) => boolean
+>      : ^^^^^^^^^^^^^^^^^^^^^^^^^^^
+>globalThis.isNaN : (number: number) => boolean
+>                 : ^^^^^^^^^^^^^^^^^^^^^^^^^^^
+>globalThis : typeof globalThis
+>           : ^^^^^^^^^^^^^^^^^
+>isNaN : (number: number) => boolean
+>      : ^^^^^^^^^^^^^^^^^^^^^^^^^^^
+}
+
+export type a4Return = ReturnType<ReturnType<typeof a4>>;
+>a4Return : boolean
+>         : ^^^^^^^
+>a4 : (isNaN: number) => (number: number) => boolean
+>   : ^^^^^^^^^^^^^^^^^^^^^^^^^^^^^^^^^^^^^^^^^^^^^^
+
+export type a4oReturn = ReturnType<ReturnType<typeof aObj['a4']>>;
+>a4oReturn : boolean
+>          : ^^^^^^^
+>aObj : { a1: (isNaN: (number: number) => boolean) => (number: number) => boolean; a2: (isNaN: (number: number) => boolean, bar?: ((number: number) => boolean) | undefined) => (number: number) => boolean; a3: (isNaN: number, bar: (number: number) => boolean) => (number: number) => boolean; a4: (isNaN: number) => (number: number) => boolean; }
+>     : ^^^^^^^^^^^^^^^^^^^^^^^^^^^^^^^^^^^^^^^^^^^^^^^^^^^^^^^^^^^^^^^^^^^^^^^^^^^^^^^^^^^^^^^^^^^^^^^^^^^^^^^^^^^^^^^^^^^^^^^^^^^^^^^^^^^^^^^^^^^^^^^^^^^^^^^^^^^^^^^^^^^^^^^^^^^^^^^^^^^^^^^^^^^^^^^^^^^^^^^^^^^^^^^^^^^^^^^^^^^^^^^^^^^^^^^^^^^^^^^^^^^^^^^^^^^^^^^^^^^^^^^^^^^^^^^^^^^^^^^^^^^^^^^^^^^^^^^^^^^^^^^^^^^^^^^^^^^^^^^^^^^^^^^^^^^^^^^^
+
+export const b1 = (isNaN: typeof globalThis.isNaN) => isNaN;
+>b1 : (isNaN: typeof globalThis.isNaN) => (number: number) => boolean
+>   : ^^^^^^^^                       ^^^^^^^^^^^^^^^^^^^^^^^^^^^^^^^^
+>(isNaN: typeof globalThis.isNaN) => isNaN : (isNaN: typeof globalThis.isNaN) => (number: number) => boolean
+>                                          : ^^^^^^^^                       ^^^^^^^^^^^^^^^^^^^^^^^^^^^^^^^^
+>isNaN : (number: number) => boolean
+>      : ^^^^^^^^^^^^^^^^^^^^^^^^^^^
+>globalThis.isNaN : (number: number) => boolean
+>                 : ^^^^^^^^^^^^^^^^^^^^^^^^^^^
+>globalThis : typeof globalThis
+>           : ^^^^^^^^^^^^^^^^^
+>isNaN : (number: number) => boolean
+>      : ^^^^^^^^^^^^^^^^^^^^^^^^^^^
+>isNaN : (number: number) => boolean
+>      : ^^^^^^^^^^^^^^^^^^^^^^^^^^^
+
+export const b2 = (isNaN: typeof globalThis.isNaN, bar?: typeof globalThis.isNaN) => bar ?? isNaN;
+>b2 : (isNaN: typeof globalThis.isNaN, bar?: typeof globalThis.isNaN) => (number: number) => boolean
+>   : ^^^^^^^^                       ^^^^^^^^                       ^^^^^^^^^^^^^^^^^^^^^^^^^^^^^^^^
+>(isNaN: typeof globalThis.isNaN, bar?: typeof globalThis.isNaN) => bar ?? isNaN : (isNaN: typeof globalThis.isNaN, bar?: typeof globalThis.isNaN) => (number: number) => boolean
+>                                                                                : ^^^^^^^^                       ^^^^^^^^                       ^^^^^^^^^^^^^^^^^^^^^^^^^^^^^^^^
+>isNaN : (number: number) => boolean
+>      : ^^^^^^^^^^^^^^^^^^^^^^^^^^^
+>globalThis.isNaN : (number: number) => boolean
+>                 : ^^^^^^^^^^^^^^^^^^^^^^^^^^^
+>globalThis : typeof globalThis
+>           : ^^^^^^^^^^^^^^^^^
+>isNaN : (number: number) => boolean
+>      : ^^^^^^^^^^^^^^^^^^^^^^^^^^^
+>bar : ((number: number) => boolean) | undefined
+>    : ^^^^^^^^^^^^^^^^^^^^^^^^^^^^^^^^^^^^^^^^^
+>globalThis.isNaN : (number: number) => boolean
+>                 : ^^^^^^^^^^^^^^^^^^^^^^^^^^^
+>globalThis : typeof globalThis
+>           : ^^^^^^^^^^^^^^^^^
+>isNaN : (number: number) => boolean
+>      : ^^^^^^^^^^^^^^^^^^^^^^^^^^^
+>bar ?? isNaN : (number: number) => boolean
+>             : ^^^^^^^^^^^^^^^^^^^^^^^^^^^
+>bar : ((number: number) => boolean) | undefined
+>    : ^^^^^^^^^^^^^^^^^^^^^^^^^^^^^^^^^^^^^^^^^
+>isNaN : (number: number) => boolean
+>      : ^^^^^^^^^^^^^^^^^^^^^^^^^^^
+
+export const b3 = (isNaN: number, bar: typeof globalThis.isNaN) => bar;
+>b3 : (isNaN: number, bar: typeof globalThis.isNaN) => (number: number) => boolean
+>   : ^^^^^^^^      ^^^^^^^                       ^^^^^^^^^^^^^^^^^^^^^^^^^^^^^^^^
+>(isNaN: number, bar: typeof globalThis.isNaN) => bar : (isNaN: number, bar: typeof globalThis.isNaN) => (number: number) => boolean
+>                                                     : ^^^^^^^^      ^^^^^^^                       ^^^^^^^^^^^^^^^^^^^^^^^^^^^^^^^^
+>isNaN : number
+>      : ^^^^^^
+>bar : (number: number) => boolean
+>    : ^^^^^^^^^^^^^^^^^^^^^^^^^^^
+>globalThis.isNaN : (number: number) => boolean
+>                 : ^^^^^^^^^^^^^^^^^^^^^^^^^^^
+>globalThis : typeof globalThis
+>           : ^^^^^^^^^^^^^^^^^
+>isNaN : (number: number) => boolean
+>      : ^^^^^^^^^^^^^^^^^^^^^^^^^^^
+>bar : (number: number) => boolean
+>    : ^^^^^^^^^^^^^^^^^^^^^^^^^^^
+
+export const b4 = (isNaN: number) => globalThis.isNaN;
+>b4 : (isNaN: number) => (number: number) => boolean
+>   : ^^^^^^^^      ^^^^^^^^^^^^^^^^^^^^^^^^^^^^^^^^
+>(isNaN: number) => globalThis.isNaN : (isNaN: number) => (number: number) => boolean
+>                                    : ^^^^^^^^      ^^^^^^^^^^^^^^^^^^^^^^^^^^^^^^^^
+>isNaN : number
+>      : ^^^^^^
+>globalThis.isNaN : (number: number) => boolean
+>                 : ^^^^^^^^^^^^^^^^^^^^^^^^^^^
+>globalThis : typeof globalThis
+>           : ^^^^^^^^^^^^^^^^^
+>isNaN : (number: number) => boolean
+>      : ^^^^^^^^^^^^^^^^^^^^^^^^^^^
+
+export const bObj = {
+>bObj : { b1: (isNaN: typeof globalThis.isNaN) => (number: number) => boolean; b2: (isNaN: typeof globalThis.isNaN, bar?: typeof globalThis.isNaN) => (number: number) => boolean; b3: (isNaN: number, bar: typeof globalThis.isNaN) => (number: number) => boolean; b4: (isNaN: number) => (number: number) => boolean; }
+>     : ^^^^^^^^^^^^^^                       ^^^^^^^^^^^^^^^^^^^^^^^^^^^^^^^^^^^^^^^^^^^^^^                       ^^^^^^^^                       ^^^^^^^^^^^^^^^^^^^^^^^^^^^^^^^^^^^^^^^^^^^^^^      ^^^^^^^                       ^^^^^^^^^^^^^^^^^^^^^^^^^^^^^^^^^^^^^^^^^^^^^^      ^^^^^^^^^^^^^^^^^^^^^^^^^^^^^^^^^^^
+>{    b1: (isNaN: typeof globalThis.isNaN) => isNaN,    b2: (isNaN: typeof globalThis.isNaN, bar?: typeof globalThis.isNaN) => bar ?? isNaN,    b3: (isNaN: number, bar: typeof globalThis.isNaN) => bar,    b4: (isNaN: number) => globalThis.isNaN,} : { b1: (isNaN: typeof globalThis.isNaN) => (number: number) => boolean; b2: (isNaN: typeof globalThis.isNaN, bar?: typeof globalThis.isNaN) => (number: number) => boolean; b3: (isNaN: number, bar: typeof globalThis.isNaN) => (number: number) => boolean; b4: (isNaN: number) => (number: number) => boolean; }
+>                                                                                                                                                                                                                                                      : ^^^^^^^^^^^^^^                       ^^^^^^^^^^^^^^^^^^^^^^^^^^^^^^^^^^^^^^^^^^^^^^                       ^^^^^^^^                       ^^^^^^^^^^^^^^^^^^^^^^^^^^^^^^^^^^^^^^^^^^^^^^      ^^^^^^^                       ^^^^^^^^^^^^^^^^^^^^^^^^^^^^^^^^^^^^^^^^^^^^^^      ^^^^^^^^^^^^^^^^^^^^^^^^^^^^^^^^^^^
+
+    b1: (isNaN: typeof globalThis.isNaN) => isNaN,
+>b1 : (isNaN: typeof globalThis.isNaN) => (number: number) => boolean
+>   : ^^^^^^^^                       ^^^^^^^^^^^^^^^^^^^^^^^^^^^^^^^^
+>(isNaN: typeof globalThis.isNaN) => isNaN : (isNaN: typeof globalThis.isNaN) => (number: number) => boolean
+>                                          : ^^^^^^^^                       ^^^^^^^^^^^^^^^^^^^^^^^^^^^^^^^^
+>isNaN : (number: number) => boolean
+>      : ^^^^^^^^^^^^^^^^^^^^^^^^^^^
+>globalThis.isNaN : (number: number) => boolean
+>                 : ^^^^^^^^^^^^^^^^^^^^^^^^^^^
+>globalThis : typeof globalThis
+>           : ^^^^^^^^^^^^^^^^^
+>isNaN : (number: number) => boolean
+>      : ^^^^^^^^^^^^^^^^^^^^^^^^^^^
+>isNaN : (number: number) => boolean
+>      : ^^^^^^^^^^^^^^^^^^^^^^^^^^^
+
+    b2: (isNaN: typeof globalThis.isNaN, bar?: typeof globalThis.isNaN) => bar ?? isNaN,
+>b2 : (isNaN: typeof globalThis.isNaN, bar?: typeof globalThis.isNaN) => (number: number) => boolean
+>   : ^^^^^^^^                       ^^^^^^^^                       ^^^^^^^^^^^^^^^^^^^^^^^^^^^^^^^^
+>(isNaN: typeof globalThis.isNaN, bar?: typeof globalThis.isNaN) => bar ?? isNaN : (isNaN: typeof globalThis.isNaN, bar?: typeof globalThis.isNaN) => (number: number) => boolean
+>                                                                                : ^^^^^^^^                       ^^^^^^^^                       ^^^^^^^^^^^^^^^^^^^^^^^^^^^^^^^^
+>isNaN : (number: number) => boolean
+>      : ^^^^^^^^^^^^^^^^^^^^^^^^^^^
+>globalThis.isNaN : (number: number) => boolean
+>                 : ^^^^^^^^^^^^^^^^^^^^^^^^^^^
+>globalThis : typeof globalThis
+>           : ^^^^^^^^^^^^^^^^^
+>isNaN : (number: number) => boolean
+>      : ^^^^^^^^^^^^^^^^^^^^^^^^^^^
+>bar : ((number: number) => boolean) | undefined
+>    : ^^^^^^^^^^^^^^^^^^^^^^^^^^^^^^^^^^^^^^^^^
+>globalThis.isNaN : (number: number) => boolean
+>                 : ^^^^^^^^^^^^^^^^^^^^^^^^^^^
+>globalThis : typeof globalThis
+>           : ^^^^^^^^^^^^^^^^^
+>isNaN : (number: number) => boolean
+>      : ^^^^^^^^^^^^^^^^^^^^^^^^^^^
+>bar ?? isNaN : (number: number) => boolean
+>             : ^^^^^^^^^^^^^^^^^^^^^^^^^^^
+>bar : ((number: number) => boolean) | undefined
+>    : ^^^^^^^^^^^^^^^^^^^^^^^^^^^^^^^^^^^^^^^^^
+>isNaN : (number: number) => boolean
+>      : ^^^^^^^^^^^^^^^^^^^^^^^^^^^
+
+    b3: (isNaN: number, bar: typeof globalThis.isNaN) => bar,
+>b3 : (isNaN: number, bar: typeof globalThis.isNaN) => (number: number) => boolean
+>   : ^^^^^^^^      ^^^^^^^                       ^^^^^^^^^^^^^^^^^^^^^^^^^^^^^^^^
+>(isNaN: number, bar: typeof globalThis.isNaN) => bar : (isNaN: number, bar: typeof globalThis.isNaN) => (number: number) => boolean
+>                                                     : ^^^^^^^^      ^^^^^^^                       ^^^^^^^^^^^^^^^^^^^^^^^^^^^^^^^^
+>isNaN : number
+>      : ^^^^^^
+>bar : (number: number) => boolean
+>    : ^^^^^^^^^^^^^^^^^^^^^^^^^^^
+>globalThis.isNaN : (number: number) => boolean
+>                 : ^^^^^^^^^^^^^^^^^^^^^^^^^^^
+>globalThis : typeof globalThis
+>           : ^^^^^^^^^^^^^^^^^
+>isNaN : (number: number) => boolean
+>      : ^^^^^^^^^^^^^^^^^^^^^^^^^^^
+>bar : (number: number) => boolean
+>    : ^^^^^^^^^^^^^^^^^^^^^^^^^^^
+
+    b4: (isNaN: number) => globalThis.isNaN,
+>b4 : (isNaN: number) => (number: number) => boolean
+>   : ^^^^^^^^      ^^^^^^^^^^^^^^^^^^^^^^^^^^^^^^^^
+>(isNaN: number) => globalThis.isNaN : (isNaN: number) => (number: number) => boolean
+>                                    : ^^^^^^^^      ^^^^^^^^^^^^^^^^^^^^^^^^^^^^^^^^
+>isNaN : number
+>      : ^^^^^^
+>globalThis.isNaN : (number: number) => boolean
+>                 : ^^^^^^^^^^^^^^^^^^^^^^^^^^^
+>globalThis : typeof globalThis
+>           : ^^^^^^^^^^^^^^^^^
+>isNaN : (number: number) => boolean
+>      : ^^^^^^^^^^^^^^^^^^^^^^^^^^^
+}
+
+export type b4Return = ReturnType<ReturnType<typeof b4>>;
+>b4Return : boolean
+>         : ^^^^^^^
+>b4 : (isNaN: number) => (number: number) => boolean
+>   : ^^^^^^^^^^^^^^^^^^^^^^^^^^^^^^^^^^^^^^^^^^^^^^
+
+export type b4oReturn = ReturnType<ReturnType<typeof bObj['b4']>>;
+>b4oReturn : boolean
+>          : ^^^^^^^
+>bObj : { b1: (isNaN: (number: number) => boolean) => (number: number) => boolean; b2: (isNaN: (number: number) => boolean, bar?: ((number: number) => boolean) | undefined) => (number: number) => boolean; b3: (isNaN: number, bar: (number: number) => boolean) => (number: number) => boolean; b4: (isNaN: number) => (number: number) => boolean; }
+>     : ^^^^^^^^^^^^^^^^^^^^^^^^^^^^^^^^^^^^^^^^^^^^^^^^^^^^^^^^^^^^^^^^^^^^^^^^^^^^^^^^^^^^^^^^^^^^^^^^^^^^^^^^^^^^^^^^^^^^^^^^^^^^^^^^^^^^^^^^^^^^^^^^^^^^^^^^^^^^^^^^^^^^^^^^^^^^^^^^^^^^^^^^^^^^^^^^^^^^^^^^^^^^^^^^^^^^^^^^^^^^^^^^^^^^^^^^^^^^^^^^^^^^^^^^^^^^^^^^^^^^^^^^^^^^^^^^^^^^^^^^^^^^^^^^^^^^^^^^^^^^^^^^^^^^^^^^^^^^^^^^^^^^^^^^^^^^^^^^
+
+export function c1(isNaN: typeof globalThis.isNaN) { return isNaN }
+>c1 : (isNaN: typeof globalThis.isNaN) => (number: number) => boolean
+>   : ^^^^^^^^                       ^^^^^^^^^^^^^^^^^^^^^^^^^^^^^^^^
+>isNaN : (number: number) => boolean
+>      : ^^^^^^^^^^^^^^^^^^^^^^^^^^^
+>globalThis.isNaN : (number: number) => boolean
+>                 : ^^^^^^^^^^^^^^^^^^^^^^^^^^^
+>globalThis : typeof globalThis
+>           : ^^^^^^^^^^^^^^^^^
+>isNaN : (number: number) => boolean
+>      : ^^^^^^^^^^^^^^^^^^^^^^^^^^^
+>isNaN : (number: number) => boolean
+>      : ^^^^^^^^^^^^^^^^^^^^^^^^^^^
+
+export function c2(isNaN: typeof globalThis.isNaN, bar?: typeof globalThis.isNaN) { return bar ?? isNaN }
+>c2 : (isNaN: typeof globalThis.isNaN, bar?: typeof globalThis.isNaN) => (number: number) => boolean
+>   : ^^^^^^^^                       ^^^^^^^^                       ^^^^^^^^^^^^^^^^^^^^^^^^^^^^^^^^
+>isNaN : (number: number) => boolean
+>      : ^^^^^^^^^^^^^^^^^^^^^^^^^^^
+>globalThis.isNaN : (number: number) => boolean
+>                 : ^^^^^^^^^^^^^^^^^^^^^^^^^^^
+>globalThis : typeof globalThis
+>           : ^^^^^^^^^^^^^^^^^
+>isNaN : (number: number) => boolean
+>      : ^^^^^^^^^^^^^^^^^^^^^^^^^^^
+>bar : ((number: number) => boolean) | undefined
+>    : ^^^^^^^^^^^^^^^^^^^^^^^^^^^^^^^^^^^^^^^^^
+>globalThis.isNaN : (number: number) => boolean
+>                 : ^^^^^^^^^^^^^^^^^^^^^^^^^^^
+>globalThis : typeof globalThis
+>           : ^^^^^^^^^^^^^^^^^
+>isNaN : (number: number) => boolean
+>      : ^^^^^^^^^^^^^^^^^^^^^^^^^^^
+>bar ?? isNaN : (number: number) => boolean
+>             : ^^^^^^^^^^^^^^^^^^^^^^^^^^^
+>bar : ((number: number) => boolean) | undefined
+>    : ^^^^^^^^^^^^^^^^^^^^^^^^^^^^^^^^^^^^^^^^^
+>isNaN : (number: number) => boolean
+>      : ^^^^^^^^^^^^^^^^^^^^^^^^^^^
+
+export function c3(isNaN: number, bar: typeof globalThis.isNaN) { return bar }
+>c3 : (isNaN: number, bar: typeof globalThis.isNaN) => (number: number) => boolean
+>   : ^^^^^^^^      ^^^^^^^                       ^^^^^^^^^^^^^^^^^^^^^^^^^^^^^^^^
+>isNaN : number
+>      : ^^^^^^
+>bar : (number: number) => boolean
+>    : ^^^^^^^^^^^^^^^^^^^^^^^^^^^
+>globalThis.isNaN : (number: number) => boolean
+>                 : ^^^^^^^^^^^^^^^^^^^^^^^^^^^
+>globalThis : typeof globalThis
+>           : ^^^^^^^^^^^^^^^^^
+>isNaN : (number: number) => boolean
+>      : ^^^^^^^^^^^^^^^^^^^^^^^^^^^
+>bar : (number: number) => boolean
+>    : ^^^^^^^^^^^^^^^^^^^^^^^^^^^
+
+export function c4(isNaN: number) { return globalThis.isNaN; }
+>c4 : (isNaN: number) => (number: number) => boolean
+>   : ^^^^^^^^      ^^^^^^^^^^^^^^^^^^^^^^^^^^^^^^^^
+>isNaN : number
+>      : ^^^^^^
+>globalThis.isNaN : (number: number) => boolean
+>                 : ^^^^^^^^^^^^^^^^^^^^^^^^^^^
+>globalThis : typeof globalThis
+>           : ^^^^^^^^^^^^^^^^^
+>isNaN : (number: number) => boolean
+>      : ^^^^^^^^^^^^^^^^^^^^^^^^^^^
+
+export const cObj = {
+>cObj : { c1(isNaN: typeof globalThis.isNaN): (number: number) => boolean; c2(isNaN: typeof globalThis.isNaN, bar?: typeof globalThis.isNaN): (number: number) => boolean; c3(isNaN: number, bar: typeof globalThis.isNaN): (number: number) => boolean; c4(isNaN: number): (number: number) => boolean; }
+>     : ^^^^^^^^^^^^                       ^^^^^^^^^^^^^^^^^^^^^^^^^^^^^^^^^^^^^^^^^^                       ^^^^^^^^                       ^^^^^^^^^^^^^^^^^^^^^^^^^^^^^^^^^^^^^^^^^^      ^^^^^^^                       ^^^^^^^^^^^^^^^^^^^^^^^^^^^^^^^^^^^^^^^^^^      ^^^^^^^^^^^^^^^^^^^^^^^^^^^^^^^^^
+>{    c1(isNaN: typeof globalThis.isNaN) { return isNaN },    c2(isNaN: typeof globalThis.isNaN, bar?: typeof globalThis.isNaN) { return bar ?? isNaN },    c3(isNaN: number, bar: typeof globalThis.isNaN) { return bar },    c4(isNaN: number) { return globalThis.isNaN; },} : { c1(isNaN: typeof globalThis.isNaN): (number: number) => boolean; c2(isNaN: typeof globalThis.isNaN, bar?: typeof globalThis.isNaN): (number: number) => boolean; c3(isNaN: number, bar: typeof globalThis.isNaN): (number: number) => boolean; c4(isNaN: number): (number: number) => boolean; }
+>                                                                                                                                                                                                                                                                               : ^^^^^^^^^^^^                       ^^^^^^^^^^^^^^^^^^^^^^^^^^^^^^^^^^^^^^^^^^                       ^^^^^^^^                       ^^^^^^^^^^^^^^^^^^^^^^^^^^^^^^^^^^^^^^^^^^      ^^^^^^^                       ^^^^^^^^^^^^^^^^^^^^^^^^^^^^^^^^^^^^^^^^^^      ^^^^^^^^^^^^^^^^^^^^^^^^^^^^^^^^^
+
+    c1(isNaN: typeof globalThis.isNaN) { return isNaN },
+>c1 : (isNaN: typeof globalThis.isNaN) => (number: number) => boolean
+>   : ^^^^^^^^                       ^^^^^^^^^^^^^^^^^^^^^^^^^^^^^^^^
+>isNaN : (number: number) => boolean
+>      : ^^^^^^^^^^^^^^^^^^^^^^^^^^^
+>globalThis.isNaN : (number: number) => boolean
+>                 : ^^^^^^^^^^^^^^^^^^^^^^^^^^^
+>globalThis : typeof globalThis
+>           : ^^^^^^^^^^^^^^^^^
+>isNaN : (number: number) => boolean
+>      : ^^^^^^^^^^^^^^^^^^^^^^^^^^^
+>isNaN : (number: number) => boolean
+>      : ^^^^^^^^^^^^^^^^^^^^^^^^^^^
+
+    c2(isNaN: typeof globalThis.isNaN, bar?: typeof globalThis.isNaN) { return bar ?? isNaN },
+>c2 : (isNaN: typeof globalThis.isNaN, bar?: typeof globalThis.isNaN) => (number: number) => boolean
+>   : ^^^^^^^^                       ^^^^^^^^                       ^^^^^^^^^^^^^^^^^^^^^^^^^^^^^^^^
+>isNaN : (number: number) => boolean
+>      : ^^^^^^^^^^^^^^^^^^^^^^^^^^^
+>globalThis.isNaN : (number: number) => boolean
+>                 : ^^^^^^^^^^^^^^^^^^^^^^^^^^^
+>globalThis : typeof globalThis
+>           : ^^^^^^^^^^^^^^^^^
+>isNaN : (number: number) => boolean
+>      : ^^^^^^^^^^^^^^^^^^^^^^^^^^^
+>bar : ((number: number) => boolean) | undefined
+>    : ^^^^^^^^^^^^^^^^^^^^^^^^^^^^^^^^^^^^^^^^^
+>globalThis.isNaN : (number: number) => boolean
+>                 : ^^^^^^^^^^^^^^^^^^^^^^^^^^^
+>globalThis : typeof globalThis
+>           : ^^^^^^^^^^^^^^^^^
+>isNaN : (number: number) => boolean
+>      : ^^^^^^^^^^^^^^^^^^^^^^^^^^^
+>bar ?? isNaN : (number: number) => boolean
+>             : ^^^^^^^^^^^^^^^^^^^^^^^^^^^
+>bar : ((number: number) => boolean) | undefined
+>    : ^^^^^^^^^^^^^^^^^^^^^^^^^^^^^^^^^^^^^^^^^
+>isNaN : (number: number) => boolean
+>      : ^^^^^^^^^^^^^^^^^^^^^^^^^^^
+
+    c3(isNaN: number, bar: typeof globalThis.isNaN) { return bar },
+>c3 : (isNaN: number, bar: typeof globalThis.isNaN) => (number: number) => boolean
+>   : ^^^^^^^^      ^^^^^^^                       ^^^^^^^^^^^^^^^^^^^^^^^^^^^^^^^^
+>isNaN : number
+>      : ^^^^^^
+>bar : (number: number) => boolean
+>    : ^^^^^^^^^^^^^^^^^^^^^^^^^^^
+>globalThis.isNaN : (number: number) => boolean
+>                 : ^^^^^^^^^^^^^^^^^^^^^^^^^^^
+>globalThis : typeof globalThis
+>           : ^^^^^^^^^^^^^^^^^
+>isNaN : (number: number) => boolean
+>      : ^^^^^^^^^^^^^^^^^^^^^^^^^^^
+>bar : (number: number) => boolean
+>    : ^^^^^^^^^^^^^^^^^^^^^^^^^^^
+
+    c4(isNaN: number) { return globalThis.isNaN; },
+>c4 : (isNaN: number) => (number: number) => boolean
+>   : ^^^^^^^^      ^^^^^^^^^^^^^^^^^^^^^^^^^^^^^^^^
+>isNaN : number
+>      : ^^^^^^
+>globalThis.isNaN : (number: number) => boolean
+>                 : ^^^^^^^^^^^^^^^^^^^^^^^^^^^
+>globalThis : typeof globalThis
+>           : ^^^^^^^^^^^^^^^^^
+>isNaN : (number: number) => boolean
+>      : ^^^^^^^^^^^^^^^^^^^^^^^^^^^
+}
+
+export type c4Return = ReturnType<ReturnType<typeof c4>>;
+>c4Return : boolean
+>         : ^^^^^^^
+>c4 : (isNaN: number) => (number: number) => boolean
+>   : ^^^^^^^^^^^^^^^^^^^^^^^^^^^^^^^^^^^^^^^^^^^^^^
+
+export type c4oReturn = ReturnType<ReturnType<typeof cObj['c4']>>;
+>c4oReturn : boolean
+>          : ^^^^^^^
+>cObj : { c1(isNaN: (number: number) => boolean): (number: number) => boolean; c2(isNaN: (number: number) => boolean, bar?: ((number: number) => boolean) | undefined): (number: number) => boolean; c3(isNaN: number, bar: (number: number) => boolean): (number: number) => boolean; c4(isNaN: number): (number: number) => boolean; }
+>     : ^^^^^^^^^^^^^^^^^^^^^^^^^^^^^^^^^^^^^^^^^^^^^^^^^^^^^^^^^^^^^^^^^^^^^^^^^^^^^^^^^^^^^^^^^^^^^^^^^^^^^^^^^^^^^^^^^^^^^^^^^^^^^^^^^^^^^^^^^^^^^^^^^^^^^^^^^^^^^^^^^^^^^^^^^^^^^^^^^^^^^^^^^^^^^^^^^^^^^^^^^^^^^^^^^^^^^^^^^^^^^^^^^^^^^^^^^^^^^^^^^^^^^^^^^^^^^^^^^^^^^^^^^^^^^^^^^^^^^^^^^^^^^^^^^^^^^^^^^^^^^^^^^^^^^^^^^^^^^^^^
+
+export function d1() {
+>d1 : () => () => (isNaN: typeof globalThis.isNaN) => typeof globalThis.isNaN
+>   : ^^^^^^^^^^^^^^^^^^^^                       ^^^^^                       
+
+    const fn = (isNaN: typeof globalThis.isNaN): typeof globalThis.isNaN => isNaN;
+>fn : (isNaN: typeof globalThis.isNaN) => typeof globalThis.isNaN
+>   : ^^^^^^^^                       ^^^^^                       
+>(isNaN: typeof globalThis.isNaN): typeof globalThis.isNaN => isNaN : (isNaN: typeof globalThis.isNaN) => typeof globalThis.isNaN
+>                                                                   : ^^^^^^^^                       ^^^^^                       
+>isNaN : (number: number) => boolean
+>      : ^^^^^^^^^^^^^^^^^^^^^^^^^^^
+>globalThis.isNaN : (number: number) => boolean
+>                 : ^^^^^^^^^^^^^^^^^^^^^^^^^^^
+>globalThis : typeof globalThis
+>           : ^^^^^^^^^^^^^^^^^
+>isNaN : (number: number) => boolean
+>      : ^^^^^^^^^^^^^^^^^^^^^^^^^^^
+>globalThis.isNaN : (number: number) => boolean
+>                 : ^^^^^^^^^^^^^^^^^^^^^^^^^^^
+>globalThis : typeof globalThis
+>           : ^^^^^^^^^^^^^^^^^
+>isNaN : (number: number) => boolean
+>      : ^^^^^^^^^^^^^^^^^^^^^^^^^^^
+>isNaN : (number: number) => boolean
+>      : ^^^^^^^^^^^^^^^^^^^^^^^^^^^
+
+    return function() { return fn };
+>function() { return fn } : () => (isNaN: (number: number) => boolean) => (number: number) => boolean
+>                         : ^^^^^^^^^^^^^^^^^^^^^^^^^^^^^^^^^^^^^^^^^^^^^^^^^^^^^^^^^^^^^^^^^^^^^^^^^
+>fn : (isNaN: (number: number) => boolean) => (number: number) => boolean
+>   : ^^^^^^^^^^^^^^^^^^^^^^^^^^^^^^^^^^^^^^^^^^^^^^^^^^^^^^^^^^^^^^^^^^^
+}
+
+export function d2() {
+>d2 : () => () => (isNaN: typeof globalThis.isNaN, bar?: typeof globalThis.isNaN) => typeof globalThis.isNaN
+>   : ^^^^^^^^^^^^^^^^^^^^                       ^^^^^^^^                       ^^^^^                       
+
+    const fn = (isNaN: typeof globalThis.isNaN, bar?: typeof globalThis.isNaN): typeof globalThis.isNaN => bar ?? isNaN;
+>fn : (isNaN: typeof globalThis.isNaN, bar?: typeof globalThis.isNaN) => typeof globalThis.isNaN
+>   : ^^^^^^^^                       ^^^^^^^^                       ^^^^^                       
+>(isNaN: typeof globalThis.isNaN, bar?: typeof globalThis.isNaN): typeof globalThis.isNaN => bar ?? isNaN : (isNaN: typeof globalThis.isNaN, bar?: typeof globalThis.isNaN) => typeof globalThis.isNaN
+>                                                                                                         : ^^^^^^^^                       ^^^^^^^^                       ^^^^^                       
+>isNaN : (number: number) => boolean
+>      : ^^^^^^^^^^^^^^^^^^^^^^^^^^^
+>globalThis.isNaN : (number: number) => boolean
+>                 : ^^^^^^^^^^^^^^^^^^^^^^^^^^^
+>globalThis : typeof globalThis
+>           : ^^^^^^^^^^^^^^^^^
+>isNaN : (number: number) => boolean
+>      : ^^^^^^^^^^^^^^^^^^^^^^^^^^^
+>bar : ((number: number) => boolean) | undefined
+>    : ^^^^^^^^^^^^^^^^^^^^^^^^^^^^^^^^^^^^^^^^^
+>globalThis.isNaN : (number: number) => boolean
+>                 : ^^^^^^^^^^^^^^^^^^^^^^^^^^^
+>globalThis : typeof globalThis
+>           : ^^^^^^^^^^^^^^^^^
+>isNaN : (number: number) => boolean
+>      : ^^^^^^^^^^^^^^^^^^^^^^^^^^^
+>globalThis.isNaN : (number: number) => boolean
+>                 : ^^^^^^^^^^^^^^^^^^^^^^^^^^^
+>globalThis : typeof globalThis
+>           : ^^^^^^^^^^^^^^^^^
+>isNaN : (number: number) => boolean
+>      : ^^^^^^^^^^^^^^^^^^^^^^^^^^^
+>bar ?? isNaN : (number: number) => boolean
+>             : ^^^^^^^^^^^^^^^^^^^^^^^^^^^
+>bar : ((number: number) => boolean) | undefined
+>    : ^^^^^^^^^^^^^^^^^^^^^^^^^^^^^^^^^^^^^^^^^
+>isNaN : (number: number) => boolean
+>      : ^^^^^^^^^^^^^^^^^^^^^^^^^^^
+
+    return function() { return fn };
+>function() { return fn } : () => (isNaN: (number: number) => boolean, bar?: ((number: number) => boolean) | undefined) => (number: number) => boolean
+>                         : ^^^^^^^^^^^^^^^^^^^^^^^^^^^^^^^^^^^^^^^^^^^^^^^^^^^^^^^^^^^^^^^^^^^^^^^^^^^^^^^^^^^^^^^^^^^^^^^^^^^^^^^^^^^^^^^^^^^^^^^^^^
+>fn : (isNaN: (number: number) => boolean, bar?: ((number: number) => boolean) | undefined) => (number: number) => boolean
+>   : ^^^^^^^^^^^^^^^^^^^^^^^^^^^^^^^^^^^^^^^^^^^^^^^^^^^^^^^^^^^^^^^^^^^^^^^^^^^^^^^^^^^^^^^^^^^^^^^^^^^^^^^^^^^^^^^^^^^^
+}
+
+export function d3() {
+>d3 : () => () => (isNaN: number, bar: typeof globalThis.isNaN) => typeof globalThis.isNaN
+>   : ^^^^^^^^^^^^^^^^^^^^      ^^^^^^^                       ^^^^^                       
+
+    const fn = (isNaN: number, bar: typeof globalThis.isNaN): typeof globalThis.isNaN => bar;
+>fn : (isNaN: number, bar: typeof globalThis.isNaN) => typeof globalThis.isNaN
+>   : ^^^^^^^^      ^^^^^^^                       ^^^^^                       
+>(isNaN: number, bar: typeof globalThis.isNaN): typeof globalThis.isNaN => bar : (isNaN: number, bar: typeof globalThis.isNaN) => typeof globalThis.isNaN
+>                                                                              : ^^^^^^^^      ^^^^^^^                       ^^^^^                       
+>isNaN : number
+>      : ^^^^^^
+>bar : (number: number) => boolean
+>    : ^^^^^^^^^^^^^^^^^^^^^^^^^^^
+>globalThis.isNaN : (number: number) => boolean
+>                 : ^^^^^^^^^^^^^^^^^^^^^^^^^^^
+>globalThis : typeof globalThis
+>           : ^^^^^^^^^^^^^^^^^
+>isNaN : (number: number) => boolean
+>      : ^^^^^^^^^^^^^^^^^^^^^^^^^^^
+>globalThis.isNaN : (number: number) => boolean
+>                 : ^^^^^^^^^^^^^^^^^^^^^^^^^^^
+>globalThis : typeof globalThis
+>           : ^^^^^^^^^^^^^^^^^
+>isNaN : (number: number) => boolean
+>      : ^^^^^^^^^^^^^^^^^^^^^^^^^^^
+>bar : (number: number) => boolean
+>    : ^^^^^^^^^^^^^^^^^^^^^^^^^^^
+
+    return function() { return fn };
+>function() { return fn } : () => (isNaN: number, bar: (number: number) => boolean) => (number: number) => boolean
+>                         : ^^^^^^^^^^^^^^^^^^^^^^^^^^^^^^^^^^^^^^^^^^^^^^^^^^^^^^^^^^^^^^^^^^^^^^^^^^^^^^^^^^^^^^
+>fn : (isNaN: number, bar: (number: number) => boolean) => (number: number) => boolean
+>   : ^^^^^^^^^^^^^^^^^^^^^^^^^^^^^^^^^^^^^^^^^^^^^^^^^^^^^^^^^^^^^^^^^^^^^^^^^^^^^^^^
+}
+
+export function d4() {
+>d4 : () => () => (isNaN: number) => typeof globalThis.isNaN
+>   : ^^^^^^^^^^^^^^^^^^^^      ^^^^^                       
+
+    const fn = (isNaN: number): typeof globalThis.isNaN => globalThis.isNaN;
+>fn : (isNaN: number) => typeof globalThis.isNaN
+>   : ^^^^^^^^      ^^^^^                       
+>(isNaN: number): typeof globalThis.isNaN => globalThis.isNaN : (isNaN: number) => typeof globalThis.isNaN
+>                                                             : ^^^^^^^^      ^^^^^                       
+>isNaN : number
+>      : ^^^^^^
+>globalThis.isNaN : (number: number) => boolean
+>                 : ^^^^^^^^^^^^^^^^^^^^^^^^^^^
+>globalThis : typeof globalThis
+>           : ^^^^^^^^^^^^^^^^^
+>isNaN : (number: number) => boolean
+>      : ^^^^^^^^^^^^^^^^^^^^^^^^^^^
+>globalThis.isNaN : (number: number) => boolean
+>                 : ^^^^^^^^^^^^^^^^^^^^^^^^^^^
+>globalThis : typeof globalThis
+>           : ^^^^^^^^^^^^^^^^^
+>isNaN : (number: number) => boolean
+>      : ^^^^^^^^^^^^^^^^^^^^^^^^^^^
+
+    return function() { return fn };
+>function() { return fn } : () => (isNaN: number) => (number: number) => boolean
+>                         : ^^^^^^^^^^^^^^^^^^^^^^^^^^^^^^^^^^^^^^^^^^^^^^^^^^^^
+>fn : (isNaN: number) => (number: number) => boolean
+>   : ^^^^^^^^^^^^^^^^^^^^^^^^^^^^^^^^^^^^^^^^^^^^^^
+}
+
+export type d4Return = ReturnType<ReturnType<ReturnType<ReturnType<typeof d4>>>>;
+>d4Return : boolean
+>         : ^^^^^^^
+>d4 : () => () => (isNaN: number) => (number: number) => boolean
+>   : ^^^^^^^^^^^^^^^^^^^^^^^^^^^^^^^^^^^^^^^^^^^^^^^^^^^^^^^^^^
+
+export class A {
+>A : A
+>  : ^
+
+    method1(isNaN: typeof globalThis.isNaN) { return isNaN }
+>method1 : (isNaN: typeof globalThis.isNaN) => (number: number) => boolean
+>        : ^^^^^^^^                       ^^^^^^^^^^^^^^^^^^^^^^^^^^^^^^^^
+>isNaN : (number: number) => boolean
+>      : ^^^^^^^^^^^^^^^^^^^^^^^^^^^
+>globalThis.isNaN : (number: number) => boolean
+>                 : ^^^^^^^^^^^^^^^^^^^^^^^^^^^
+>globalThis : typeof globalThis
+>           : ^^^^^^^^^^^^^^^^^
+>isNaN : (number: number) => boolean
+>      : ^^^^^^^^^^^^^^^^^^^^^^^^^^^
+>isNaN : (number: number) => boolean
+>      : ^^^^^^^^^^^^^^^^^^^^^^^^^^^
+
+    method2(isNaN: typeof globalThis.isNaN, bar?: typeof globalThis.isNaN) { return bar ?? isNaN }
+>method2 : (isNaN: typeof globalThis.isNaN, bar?: typeof globalThis.isNaN) => (number: number) => boolean
+>        : ^^^^^^^^                       ^^^^^^^^                       ^^^^^^^^^^^^^^^^^^^^^^^^^^^^^^^^
+>isNaN : (number: number) => boolean
+>      : ^^^^^^^^^^^^^^^^^^^^^^^^^^^
+>globalThis.isNaN : (number: number) => boolean
+>                 : ^^^^^^^^^^^^^^^^^^^^^^^^^^^
+>globalThis : typeof globalThis
+>           : ^^^^^^^^^^^^^^^^^
+>isNaN : (number: number) => boolean
+>      : ^^^^^^^^^^^^^^^^^^^^^^^^^^^
+>bar : ((number: number) => boolean) | undefined
+>    : ^^^^^^^^^^^^^^^^^^^^^^^^^^^^^^^^^^^^^^^^^
+>globalThis.isNaN : (number: number) => boolean
+>                 : ^^^^^^^^^^^^^^^^^^^^^^^^^^^
+>globalThis : typeof globalThis
+>           : ^^^^^^^^^^^^^^^^^
+>isNaN : (number: number) => boolean
+>      : ^^^^^^^^^^^^^^^^^^^^^^^^^^^
+>bar ?? isNaN : (number: number) => boolean
+>             : ^^^^^^^^^^^^^^^^^^^^^^^^^^^
+>bar : ((number: number) => boolean) | undefined
+>    : ^^^^^^^^^^^^^^^^^^^^^^^^^^^^^^^^^^^^^^^^^
+>isNaN : (number: number) => boolean
+>      : ^^^^^^^^^^^^^^^^^^^^^^^^^^^
+
+    method3(isNaN: number, bar: typeof globalThis.isNaN) { return bar }
+>method3 : (isNaN: number, bar: typeof globalThis.isNaN) => (number: number) => boolean
+>        : ^^^^^^^^      ^^^^^^^                       ^^^^^^^^^^^^^^^^^^^^^^^^^^^^^^^^
+>isNaN : number
+>      : ^^^^^^
+>bar : (number: number) => boolean
+>    : ^^^^^^^^^^^^^^^^^^^^^^^^^^^
+>globalThis.isNaN : (number: number) => boolean
+>                 : ^^^^^^^^^^^^^^^^^^^^^^^^^^^
+>globalThis : typeof globalThis
+>           : ^^^^^^^^^^^^^^^^^
+>isNaN : (number: number) => boolean
+>      : ^^^^^^^^^^^^^^^^^^^^^^^^^^^
+>bar : (number: number) => boolean
+>    : ^^^^^^^^^^^^^^^^^^^^^^^^^^^
+
+    method4(isNaN: number) { return globalThis.isNaN; }
+>method4 : (isNaN: number) => (number: number) => boolean
+>        : ^^^^^^^^      ^^^^^^^^^^^^^^^^^^^^^^^^^^^^^^^^
+>isNaN : number
+>      : ^^^^^^
+>globalThis.isNaN : (number: number) => boolean
+>                 : ^^^^^^^^^^^^^^^^^^^^^^^^^^^
+>globalThis : typeof globalThis
+>           : ^^^^^^^^^^^^^^^^^
+>isNaN : (number: number) => boolean
+>      : ^^^^^^^^^^^^^^^^^^^^^^^^^^^
+}
+
+export function fromParameter(isNaN: number, bar: typeof globalThis.isNaN) {
+>fromParameter : (isNaN: number, bar: typeof globalThis.isNaN) => () => { bar: (number: number) => boolean; }
+>              : ^^^^^^^^      ^^^^^^^                       ^^^^^^^^^^^^^^^^^^^^^^^^^^^^^^^^^^^^^^^^^^^^^^^^
+>isNaN : number
+>      : ^^^^^^
+>bar : (number: number) => boolean
+>    : ^^^^^^^^^^^^^^^^^^^^^^^^^^^
+>globalThis.isNaN : (number: number) => boolean
+>                 : ^^^^^^^^^^^^^^^^^^^^^^^^^^^
+>globalThis : typeof globalThis
+>           : ^^^^^^^^^^^^^^^^^
+>isNaN : (number: number) => boolean
+>      : ^^^^^^^^^^^^^^^^^^^^^^^^^^^
+
+    return function() { return { bar } };
+>function() { return { bar } } : () => { bar: (number: number) => boolean; }
+>                              : ^^^^^^^^^^^^^^^^^^^^^^^^^^^^^^^^^^^^^^^^^^^
+>{ bar } : { bar: (number: number) => boolean; }
+>        : ^^^^^^^^^^^^^^^^^^^^^^^^^^^^^^^^^^^^^
+>bar : (number: number) => boolean
+>    : ^^^^^^^^^^^^^^^^^^^^^^^^^^^
+}
+
+// Non-inference cases.
+
+export const explicitlyTypedVariable: (isNaN: typeof globalThis.isNaN) => typeof globalThis.isNaN = (isNaN) => isNaN;
+>explicitlyTypedVariable : (isNaN: typeof globalThis.isNaN) => typeof globalThis.isNaN
+>                        : ^^^^^^^^                       ^^^^^                       
+>isNaN : (number: number) => boolean
+>      : ^^^^^^^^^^^^^^^^^^^^^^^^^^^
+>globalThis.isNaN : (number: number) => boolean
+>                 : ^^^^^^^^^^^^^^^^^^^^^^^^^^^
+>globalThis : typeof globalThis
+>           : ^^^^^^^^^^^^^^^^^
+>isNaN : (number: number) => boolean
+>      : ^^^^^^^^^^^^^^^^^^^^^^^^^^^
+>globalThis.isNaN : (number: number) => boolean
+>                 : ^^^^^^^^^^^^^^^^^^^^^^^^^^^
+>globalThis : typeof globalThis
+>           : ^^^^^^^^^^^^^^^^^
+>isNaN : (number: number) => boolean
+>      : ^^^^^^^^^^^^^^^^^^^^^^^^^^^
+>(isNaN) => isNaN : (isNaN: (number: number) => boolean) => (number: number) => boolean
+>                 : ^^^^^^^^^^^^^^^^^^^^^^^^^^^^^^^^^^^^^^^^^^^^^^^^^^^^^^^^^^^^^^^^^^^
+>isNaN : (number: number) => boolean
+>      : ^^^^^^^^^^^^^^^^^^^^^^^^^^^
+>isNaN : (number: number) => boolean
+>      : ^^^^^^^^^^^^^^^^^^^^^^^^^^^
+
+export function explicitlyTypedFunction(isNaN: typeof globalThis.isNaN): typeof globalThis.isNaN {
+>explicitlyTypedFunction : (isNaN: typeof globalThis.isNaN) => typeof globalThis.isNaN
+>                        : ^^^^^^^^                       ^^^^^                       
+>isNaN : (number: number) => boolean
+>      : ^^^^^^^^^^^^^^^^^^^^^^^^^^^
+>globalThis.isNaN : (number: number) => boolean
+>                 : ^^^^^^^^^^^^^^^^^^^^^^^^^^^
+>globalThis : typeof globalThis
+>           : ^^^^^^^^^^^^^^^^^
+>isNaN : (number: number) => boolean
+>      : ^^^^^^^^^^^^^^^^^^^^^^^^^^^
+>globalThis.isNaN : (number: number) => boolean
+>                 : ^^^^^^^^^^^^^^^^^^^^^^^^^^^
+>globalThis : typeof globalThis
+>           : ^^^^^^^^^^^^^^^^^
+>isNaN : (number: number) => boolean
+>      : ^^^^^^^^^^^^^^^^^^^^^^^^^^^
+
+    return isNaN;
+>isNaN : (number: number) => boolean
+>      : ^^^^^^^^^^^^^^^^^^^^^^^^^^^
+
+};
+
+export type AsObjectProperty = {
+>AsObjectProperty : AsObjectProperty
+>                 : ^^^^^^^^^^^^^^^^
+
+    isNaN: typeof globalThis.isNaN;
+>isNaN : (number: number) => boolean
+>      : ^^^^^^^^^^^^^^^^^^^^^^^^^^^
+>globalThis.isNaN : (number: number) => boolean
+>                 : ^^^^^^^^^^^^^^^^^^^^^^^^^^^
+>globalThis : typeof globalThis
+>           : ^^^^^^^^^^^^^^^^^
+>isNaN : (number: number) => boolean
+>      : ^^^^^^^^^^^^^^^^^^^^^^^^^^^
+}
+
+export class AsClassProperty {
+>AsClassProperty : AsClassProperty
+>                : ^^^^^^^^^^^^^^^
+
+    isNaN?: typeof globalThis.isNaN;
+>isNaN : ((number: number) => boolean) | undefined
+>      : ^^^^^^^^^^^^^^^^^^^^^^^^^^^^^^^^^^^^^^^^^
+>globalThis.isNaN : (number: number) => boolean
+>                 : ^^^^^^^^^^^^^^^^^^^^^^^^^^^
+>globalThis : typeof globalThis
+>           : ^^^^^^^^^^^^^^^^^
+>isNaN : (number: number) => boolean
+>      : ^^^^^^^^^^^^^^^^^^^^^^^^^^^
+}
+
+export type AsFunctionType = (isNaN: typeof globalThis.isNaN) => typeof globalThis.isNaN;
+>AsFunctionType : AsFunctionType
+>               : ^^^^^^^^^^^^^^
+>isNaN : (number: number) => boolean
+>      : ^^^^^^^^^^^^^^^^^^^^^^^^^^^
+>globalThis.isNaN : (number: number) => boolean
+>                 : ^^^^^^^^^^^^^^^^^^^^^^^^^^^
+>globalThis : typeof globalThis
+>           : ^^^^^^^^^^^^^^^^^
+>isNaN : (number: number) => boolean
+>      : ^^^^^^^^^^^^^^^^^^^^^^^^^^^
+>globalThis.isNaN : (number: number) => boolean
+>                 : ^^^^^^^^^^^^^^^^^^^^^^^^^^^
+>globalThis : typeof globalThis
+>           : ^^^^^^^^^^^^^^^^^
+>isNaN : (number: number) => boolean
+>      : ^^^^^^^^^^^^^^^^^^^^^^^^^^^
+
+