--- conflicted
+++ resolved
@@ -1,182 +1,174 @@
-//// [tests/cases/conformance/types/union/unionTypeCallSignatures2.ts] ////
-
-=== unionTypeCallSignatures2.ts ===
-interface A {
-    (x: number): number;
->x : number
->  : ^^^^^^
-
-    (x: string, y?: string): boolean;
->x : string
-<<<<<<< HEAD
->y : string | undefined
-=======
->  : ^^^^^^
->y : string
->  : ^^^^^^
->>>>>>> 12402f26
-
-    (x: Date): void;
->x : Date
->  : ^^^^
-
-    <T>(x: T[]): T[];
->x : T[]
->  : ^^^
-}
-
-interface B {
-    (x: number): number;
->x : number
->  : ^^^^^^
-
-    (x: string): string;
->x : string
->  : ^^^^^^
-
-    (x: Date): void;
->x : Date
->  : ^^^^
-
-    <T>(x: T[]): T[];
->x : T[]
->  : ^^^
-}
-
-interface C {
-    (x: string, ...y: string[]): number;
->x : string
->  : ^^^^^^
->y : string[]
->  : ^^^^^^^^
-
-    (x: number, s?: string): number;
->x : number
-<<<<<<< HEAD
->s : string | undefined
-=======
->  : ^^^^^^
->s : string
->  : ^^^^^^
->>>>>>> 12402f26
-
-    <T>(x: T[]): T[];
->x : T[]
->  : ^^^
-}
-
-var f1: A | B | C;
->f1 : A | B | C
->   : ^^^^^^^^^
-
-var n1 = f1(42);             // number
->n1 : number
->   : ^^^^^^
->f1(42) : number
->       : ^^^^^^
->f1 : A | B | C
->   : ^^^^^^^^^
->42 : 42
->   : ^^
-
-var s1 = f1("abc");          // boolean | string | number
->s1 : string | number | boolean
->   : ^^^^^^^^^^^^^^^^^^^^^^^^^
->f1("abc") : string | number | boolean
->          : ^^^^^^^^^^^^^^^^^^^^^^^^^
->f1 : A | B | C
->   : ^^^^^^^^^
->"abc" : "abc"
->      : ^^^^^
-
-var a1 = f1([true, false]);  // boolean[]
->a1 : boolean[]
->   : ^^^^^^^^^
->f1([true, false]) : boolean[]
->                  : ^^^^^^^^^
->f1 : A | B | C
->   : ^^^^^^^^^
->[true, false] : boolean[]
->              : ^^^^^^^^^
->true : true
->     : ^^^^
->false : false
->      : ^^^^^
-
-var f2: C | B | A;
->f2 : A | B | C
->   : ^^^^^^^^^
-
-var n2 = f2(42);             // number
->n2 : number
->   : ^^^^^^
->f2(42) : number
->       : ^^^^^^
->f2 : A | B | C
->   : ^^^^^^^^^
->42 : 42
->   : ^^
-
-var s2 = f2("abc");          // number | string | boolean
->s2 : string | number | boolean
->   : ^^^^^^^^^^^^^^^^^^^^^^^^^
->f2("abc") : string | number | boolean
->          : ^^^^^^^^^^^^^^^^^^^^^^^^^
->f2 : A | B | C
->   : ^^^^^^^^^
->"abc" : "abc"
->      : ^^^^^
-
-var a2 = f2([true, false]);  // boolean[]
->a2 : boolean[]
->   : ^^^^^^^^^
->f2([true, false]) : boolean[]
->                  : ^^^^^^^^^
->f2 : A | B | C
->   : ^^^^^^^^^
->[true, false] : boolean[]
->              : ^^^^^^^^^
->true : true
->     : ^^^^
->false : false
->      : ^^^^^
-
-var f3: B | A | C;
->f3 : A | B | C
->   : ^^^^^^^^^
-
-var n3 = f3(42);             // number
->n3 : number
->   : ^^^^^^
->f3(42) : number
->       : ^^^^^^
->f3 : A | B | C
->   : ^^^^^^^^^
->42 : 42
->   : ^^
-
-var s3 = f3("abc");          // string | boolean | number
->s3 : string | number | boolean
->   : ^^^^^^^^^^^^^^^^^^^^^^^^^
->f3("abc") : string | number | boolean
->          : ^^^^^^^^^^^^^^^^^^^^^^^^^
->f3 : A | B | C
->   : ^^^^^^^^^
->"abc" : "abc"
->      : ^^^^^
-
-var a3 = f3([true, false]);  // boolean[]
->a3 : boolean[]
->   : ^^^^^^^^^
->f3([true, false]) : boolean[]
->                  : ^^^^^^^^^
->f3 : A | B | C
->   : ^^^^^^^^^
->[true, false] : boolean[]
->              : ^^^^^^^^^
->true : true
->     : ^^^^
->false : false
->      : ^^^^^
-
-
+//// [tests/cases/conformance/types/union/unionTypeCallSignatures2.ts] ////
+
+=== unionTypeCallSignatures2.ts ===
+interface A {
+    (x: number): number;
+>x : number
+>  : ^^^^^^
+
+    (x: string, y?: string): boolean;
+>x : string
+>  : ^^^^^^
+>y : string | undefined
+>  : ^^^^^^^^^^^^^^^^^^
+
+    (x: Date): void;
+>x : Date
+>  : ^^^^
+
+    <T>(x: T[]): T[];
+>x : T[]
+>  : ^^^
+}
+
+interface B {
+    (x: number): number;
+>x : number
+>  : ^^^^^^
+
+    (x: string): string;
+>x : string
+>  : ^^^^^^
+
+    (x: Date): void;
+>x : Date
+>  : ^^^^
+
+    <T>(x: T[]): T[];
+>x : T[]
+>  : ^^^
+}
+
+interface C {
+    (x: string, ...y: string[]): number;
+>x : string
+>  : ^^^^^^
+>y : string[]
+>  : ^^^^^^^^
+
+    (x: number, s?: string): number;
+>x : number
+>  : ^^^^^^
+>s : string | undefined
+>  : ^^^^^^^^^^^^^^^^^^
+
+    <T>(x: T[]): T[];
+>x : T[]
+>  : ^^^
+}
+
+var f1: A | B | C;
+>f1 : A | B | C
+>   : ^^^^^^^^^
+
+var n1 = f1(42);             // number
+>n1 : number
+>   : ^^^^^^
+>f1(42) : number
+>       : ^^^^^^
+>f1 : A | B | C
+>   : ^^^^^^^^^
+>42 : 42
+>   : ^^
+
+var s1 = f1("abc");          // boolean | string | number
+>s1 : string | number | boolean
+>   : ^^^^^^^^^^^^^^^^^^^^^^^^^
+>f1("abc") : string | number | boolean
+>          : ^^^^^^^^^^^^^^^^^^^^^^^^^
+>f1 : A | B | C
+>   : ^^^^^^^^^
+>"abc" : "abc"
+>      : ^^^^^
+
+var a1 = f1([true, false]);  // boolean[]
+>a1 : boolean[]
+>   : ^^^^^^^^^
+>f1([true, false]) : boolean[]
+>                  : ^^^^^^^^^
+>f1 : A | B | C
+>   : ^^^^^^^^^
+>[true, false] : boolean[]
+>              : ^^^^^^^^^
+>true : true
+>     : ^^^^
+>false : false
+>      : ^^^^^
+
+var f2: C | B | A;
+>f2 : A | B | C
+>   : ^^^^^^^^^
+
+var n2 = f2(42);             // number
+>n2 : number
+>   : ^^^^^^
+>f2(42) : number
+>       : ^^^^^^
+>f2 : A | B | C
+>   : ^^^^^^^^^
+>42 : 42
+>   : ^^
+
+var s2 = f2("abc");          // number | string | boolean
+>s2 : string | number | boolean
+>   : ^^^^^^^^^^^^^^^^^^^^^^^^^
+>f2("abc") : string | number | boolean
+>          : ^^^^^^^^^^^^^^^^^^^^^^^^^
+>f2 : A | B | C
+>   : ^^^^^^^^^
+>"abc" : "abc"
+>      : ^^^^^
+
+var a2 = f2([true, false]);  // boolean[]
+>a2 : boolean[]
+>   : ^^^^^^^^^
+>f2([true, false]) : boolean[]
+>                  : ^^^^^^^^^
+>f2 : A | B | C
+>   : ^^^^^^^^^
+>[true, false] : boolean[]
+>              : ^^^^^^^^^
+>true : true
+>     : ^^^^
+>false : false
+>      : ^^^^^
+
+var f3: B | A | C;
+>f3 : A | B | C
+>   : ^^^^^^^^^
+
+var n3 = f3(42);             // number
+>n3 : number
+>   : ^^^^^^
+>f3(42) : number
+>       : ^^^^^^
+>f3 : A | B | C
+>   : ^^^^^^^^^
+>42 : 42
+>   : ^^
+
+var s3 = f3("abc");          // string | boolean | number
+>s3 : string | number | boolean
+>   : ^^^^^^^^^^^^^^^^^^^^^^^^^
+>f3("abc") : string | number | boolean
+>          : ^^^^^^^^^^^^^^^^^^^^^^^^^
+>f3 : A | B | C
+>   : ^^^^^^^^^
+>"abc" : "abc"
+>      : ^^^^^
+
+var a3 = f3([true, false]);  // boolean[]
+>a3 : boolean[]
+>   : ^^^^^^^^^
+>f3([true, false]) : boolean[]
+>                  : ^^^^^^^^^
+>f3 : A | B | C
+>   : ^^^^^^^^^
+>[true, false] : boolean[]
+>              : ^^^^^^^^^
+>true : true
+>     : ^^^^
+>false : false
+>      : ^^^^^
+
+