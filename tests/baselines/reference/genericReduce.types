//// [tests/cases/compiler/genericReduce.ts] ////

=== genericReduce.ts ===
var a = ["An", "array", "of", "strings"];
>a : string[]
>  : ^^^^^^^^
>["An", "array", "of", "strings"] : string[]
>                                 : ^^^^^^^^
>"An" : "An"
>     : ^^^^
>"array" : "array"
>        : ^^^^^^^
>"of" : "of"
>     : ^^^^
>"strings" : "strings"
>          : ^^^^^^^^^

var b = a.map(s => s.length);
>b : number[]
>  : ^^^^^^^^
>a.map(s => s.length) : number[]
>                     : ^^^^^^^^
>a.map : <U>(callbackfn: (value: string, index: number, array: string[]) => U, thisArg?: any) => U[]
>      : ^^^^^^^^^^^^^^^^^^^^^^^^^^^^^^^^^^^^^^^^^^^^^^^^^^^^^^^^^^^^^^^^^^^^^^^^^^^^^^^^^^^^^^^^^^^
>a : string[]
>  : ^^^^^^^^
>map : <U>(callbackfn: (value: string, index: number, array: string[]) => U, thisArg?: any) => U[]
>    : ^^^^^^^^^^^^^^^^^^^^^^^^^^^^^^^^^^^^^^^^^^^^^^^^^^^^^^^^^^^^^^^^^^^^^^^^^^^^^^^^^^^^^^^^^^^
>s => s.length : (s: string) => number
>              : ^^^^^^^^^^^^^^^^^^^^^
>s : string
>  : ^^^^^^
>s.length : number
>         : ^^^^^^
>s : string
>  : ^^^^^^
>length : number
>       : ^^^^^^

var n1 = b.reduce((x, y) => x + y);
>n1 : number
>   : ^^^^^^
>b.reduce((x, y) => x + y) : number
>                          : ^^^^^^
>b.reduce : { (callbackfn: (previousValue: number, currentValue: number, currentIndex: number, array: number[]) => number): number; (callbackfn: (previousValue: number, currentValue: number, currentIndex: number, array: number[]) => number, initialValue: number): number; <U>(callbackfn: (previousValue: U, currentValue: number, currentIndex: number, array: number[]) => U, initialValue: U): U; }
>         : ^^^^^^^^^^^^^^^^^^^^^^^^^^^^^^^^^^^^^^^^^^^^^^^^^^^^^^^^^^^^^^^^^^^^^^^^^^^^^^^^^^^^^^^^^^^^^^^^^^^^^^^^^^^^^^^^^^^^^^^^^^^^^^^^^^^^^^^^^^^^^^^^^^^^^^^^^^^^^^^^^^^^^^^^^^^^^^^^^^^^^^^^^^^^^^^^^^^^^^^^^^^^^^^^^^^^^^^^^^^^^^^^^^^^^^^^^^^^^^^^^^^^^^^^^^^^^^^^^^^^^^^^^^^^^^^^^^^^^^^^^^^^^^^^^^^^^^^^^^^^^^^^^^^^^^^^^^^^^^^^^^^^^^^^^^^^^^^^^^^^^^^^^^^^^^^^^^^^^^^^^^^^^^^^^^^^^^^^^^^^^^^^
>b : number[]
>  : ^^^^^^^^
>reduce : { (callbackfn: (previousValue: number, currentValue: number, currentIndex: number, array: number[]) => number): number; (callbackfn: (previousValue: number, currentValue: number, currentIndex: number, array: number[]) => number, initialValue: number): number; <U>(callbackfn: (previousValue: U, currentValue: number, currentIndex: number, array: number[]) => U, initialValue: U): U; }
>       : ^^^^^^^^^^^^^^^^^^^^^^^^^^^^^^^^^^^^^^^^^^^^^^^^^^^^^^^^^^^^^^^^^^^^^^^^^^^^^^^^^^^^^^^^^^^^^^^^^^^^^^^^^^^^^^^^^^^^^^^^^^^^^^^^^^^^^^^^^^^^^^^^^^^^^^^^^^^^^^^^^^^^^^^^^^^^^^^^^^^^^^^^^^^^^^^^^^^^^^^^^^^^^^^^^^^^^^^^^^^^^^^^^^^^^^^^^^^^^^^^^^^^^^^^^^^^^^^^^^^^^^^^^^^^^^^^^^^^^^^^^^^^^^^^^^^^^^^^^^^^^^^^^^^^^^^^^^^^^^^^^^^^^^^^^^^^^^^^^^^^^^^^^^^^^^^^^^^^^^^^^^^^^^^^^^^^^^^^^^^^^^^^
>(x, y) => x + y : (x: number, y: number) => number
>                : ^^^^^^^^^^^^^^^^^^^^^^^^^^^^^^^^
>x : number
>  : ^^^^^^
>y : number
>  : ^^^^^^
>x + y : number
>      : ^^^^^^
>x : number
>  : ^^^^^^
>y : number
>  : ^^^^^^

var n2 = b.reduceRight((x, y) => x + y);
>n2 : number
>   : ^^^^^^
>b.reduceRight((x, y) => x + y) : number
>                               : ^^^^^^
>b.reduceRight : { (callbackfn: (previousValue: number, currentValue: number, currentIndex: number, array: number[]) => number): number; (callbackfn: (previousValue: number, currentValue: number, currentIndex: number, array: number[]) => number, initialValue: number): number; <U>(callbackfn: (previousValue: U, currentValue: number, currentIndex: number, array: number[]) => U, initialValue: U): U; }
>              : ^^^^^^^^^^^^^^^^^^^^^^^^^^^^^^^^^^^^^^^^^^^^^^^^^^^^^^^^^^^^^^^^^^^^^^^^^^^^^^^^^^^^^^^^^^^^^^^^^^^^^^^^^^^^^^^^^^^^^^^^^^^^^^^^^^^^^^^^^^^^^^^^^^^^^^^^^^^^^^^^^^^^^^^^^^^^^^^^^^^^^^^^^^^^^^^^^^^^^^^^^^^^^^^^^^^^^^^^^^^^^^^^^^^^^^^^^^^^^^^^^^^^^^^^^^^^^^^^^^^^^^^^^^^^^^^^^^^^^^^^^^^^^^^^^^^^^^^^^^^^^^^^^^^^^^^^^^^^^^^^^^^^^^^^^^^^^^^^^^^^^^^^^^^^^^^^^^^^^^^^^^^^^^^^^^^^^^^^^^^^^^^^
>b : number[]
>  : ^^^^^^^^
>reduceRight : { (callbackfn: (previousValue: number, currentValue: number, currentIndex: number, array: number[]) => number): number; (callbackfn: (previousValue: number, currentValue: number, currentIndex: number, array: number[]) => number, initialValue: number): number; <U>(callbackfn: (previousValue: U, currentValue: number, currentIndex: number, array: number[]) => U, initialValue: U): U; }
>            : ^^^^^^^^^^^^^^^^^^^^^^^^^^^^^^^^^^^^^^^^^^^^^^^^^^^^^^^^^^^^^^^^^^^^^^^^^^^^^^^^^^^^^^^^^^^^^^^^^^^^^^^^^^^^^^^^^^^^^^^^^^^^^^^^^^^^^^^^^^^^^^^^^^^^^^^^^^^^^^^^^^^^^^^^^^^^^^^^^^^^^^^^^^^^^^^^^^^^^^^^^^^^^^^^^^^^^^^^^^^^^^^^^^^^^^^^^^^^^^^^^^^^^^^^^^^^^^^^^^^^^^^^^^^^^^^^^^^^^^^^^^^^^^^^^^^^^^^^^^^^^^^^^^^^^^^^^^^^^^^^^^^^^^^^^^^^^^^^^^^^^^^^^^^^^^^^^^^^^^^^^^^^^^^^^^^^^^^^^^^^^^^^
>(x, y) => x + y : (x: number, y: number) => number
>                : ^^^^^^^^^^^^^^^^^^^^^^^^^^^^^^^^
>x : number
>  : ^^^^^^
>y : number
>  : ^^^^^^
>x + y : number
>      : ^^^^^^
>x : number
>  : ^^^^^^
>y : number
>  : ^^^^^^

n1.x = "fail";       // should error, as 'n1' should be type 'number', not 'any'.
>n1.x = "fail" : "fail"
>              : ^^^^^^
>n1.x : any
>     : ^^^
>n1 : number
>   : ^^^^^^
>x : any
>  : ^^^
>"fail" : "fail"
>       : ^^^^^^

n1.toExponential(2); // should not error if 'n1' is correctly number.
>n1.toExponential(2) : string
<<<<<<< HEAD
>n1.toExponential : (fractionDigits?: number | undefined) => string
>n1 : number
>toExponential : (fractionDigits?: number | undefined) => string
=======
>                    : ^^^^^^
>n1.toExponential : (fractionDigits?: number) => string
>                 : ^^^^^^^^^^^^^^^^^^^^^^^^^^^^^^^^^^^
>n1 : number
>   : ^^^^^^
>toExponential : (fractionDigits?: number) => string
>              : ^^^^^^^^^^^^^^^^^^^^^^^^^^^^^^^^^^^
>>>>>>> 12402f26
>2 : 2
>  : ^

n2.x = "fail";       // should error, as 'n2' should be type 'number', not 'any'.
>n2.x = "fail" : "fail"
>              : ^^^^^^
>n2.x : any
>     : ^^^
>n2 : number
>   : ^^^^^^
>x : any
>  : ^^^
>"fail" : "fail"
>       : ^^^^^^

n2.toExponential(2); // should not error if 'n2' is correctly number.
>n2.toExponential(2) : string
<<<<<<< HEAD
>n2.toExponential : (fractionDigits?: number | undefined) => string
>n2 : number
>toExponential : (fractionDigits?: number | undefined) => string
=======
>                    : ^^^^^^
>n2.toExponential : (fractionDigits?: number) => string
>                 : ^^^^^^^^^^^^^^^^^^^^^^^^^^^^^^^^^^^
>n2 : number
>   : ^^^^^^
>toExponential : (fractionDigits?: number) => string
>              : ^^^^^^^^^^^^^^^^^^^^^^^^^^^^^^^^^^^
>>>>>>> 12402f26
>2 : 2
>  : ^

var n3 = b.reduce<string>( (x, y) => x + y, ""); // Initial value is of type string
>n3 : string
>   : ^^^^^^
>b.reduce<string>( (x, y) => x + y, "") : string
>                                       : ^^^^^^
>b.reduce : { (callbackfn: (previousValue: number, currentValue: number, currentIndex: number, array: number[]) => number): number; (callbackfn: (previousValue: number, currentValue: number, currentIndex: number, array: number[]) => number, initialValue: number): number; <U>(callbackfn: (previousValue: U, currentValue: number, currentIndex: number, array: number[]) => U, initialValue: U): U; }
>         : ^^^^^^^^^^^^^^^^^^^^^^^^^^^^^^^^^^^^^^^^^^^^^^^^^^^^^^^^^^^^^^^^^^^^^^^^^^^^^^^^^^^^^^^^^^^^^^^^^^^^^^^^^^^^^^^^^^^^^^^^^^^^^^^^^^^^^^^^^^^^^^^^^^^^^^^^^^^^^^^^^^^^^^^^^^^^^^^^^^^^^^^^^^^^^^^^^^^^^^^^^^^^^^^^^^^^^^^^^^^^^^^^^^^^^^^^^^^^^^^^^^^^^^^^^^^^^^^^^^^^^^^^^^^^^^^^^^^^^^^^^^^^^^^^^^^^^^^^^^^^^^^^^^^^^^^^^^^^^^^^^^^^^^^^^^^^^^^^^^^^^^^^^^^^^^^^^^^^^^^^^^^^^^^^^^^^^^^^^^^^^^^^
>b : number[]
>  : ^^^^^^^^
>reduce : { (callbackfn: (previousValue: number, currentValue: number, currentIndex: number, array: number[]) => number): number; (callbackfn: (previousValue: number, currentValue: number, currentIndex: number, array: number[]) => number, initialValue: number): number; <U>(callbackfn: (previousValue: U, currentValue: number, currentIndex: number, array: number[]) => U, initialValue: U): U; }
>       : ^^^^^^^^^^^^^^^^^^^^^^^^^^^^^^^^^^^^^^^^^^^^^^^^^^^^^^^^^^^^^^^^^^^^^^^^^^^^^^^^^^^^^^^^^^^^^^^^^^^^^^^^^^^^^^^^^^^^^^^^^^^^^^^^^^^^^^^^^^^^^^^^^^^^^^^^^^^^^^^^^^^^^^^^^^^^^^^^^^^^^^^^^^^^^^^^^^^^^^^^^^^^^^^^^^^^^^^^^^^^^^^^^^^^^^^^^^^^^^^^^^^^^^^^^^^^^^^^^^^^^^^^^^^^^^^^^^^^^^^^^^^^^^^^^^^^^^^^^^^^^^^^^^^^^^^^^^^^^^^^^^^^^^^^^^^^^^^^^^^^^^^^^^^^^^^^^^^^^^^^^^^^^^^^^^^^^^^^^^^^^^^^
>(x, y) => x + y : (x: string, y: number) => string
>                : ^^^^^^^^^^^^^^^^^^^^^^^^^^^^^^^^
>x : string
>  : ^^^^^^
>y : number
>  : ^^^^^^
>x + y : string
>      : ^^^^^^
>x : string
>  : ^^^^^^
>y : number
>  : ^^^^^^
>"" : ""
>   : ^^

n3.toExponential(2); // should error if 'n3' is correctly type 'string'
>n3.toExponential(2) : any
>                    : ^^^
>n3.toExponential : any
>                 : ^^^
>n3 : string
>   : ^^^^^^
>toExponential : any
>              : ^^^
>2 : 2
>  : ^

n3.charAt(0);        // should not error if 'n3' is correctly type 'string'
>n3.charAt(0) : string
>             : ^^^^^^
>n3.charAt : (pos: number) => string
>          : ^^^^^^^^^^^^^^^^^^^^^^^
>n3 : string
>   : ^^^^^^
>charAt : (pos: number) => string
>       : ^^^^^^^^^^^^^^^^^^^^^^^
>0 : 0
>  : ^

<|MERGE_RESOLUTION|>--- conflicted
+++ resolved
@@ -1,197 +1,185 @@
-//// [tests/cases/compiler/genericReduce.ts] ////
-
-=== genericReduce.ts ===
-var a = ["An", "array", "of", "strings"];
->a : string[]
->  : ^^^^^^^^
->["An", "array", "of", "strings"] : string[]
->                                 : ^^^^^^^^
->"An" : "An"
->     : ^^^^
->"array" : "array"
->        : ^^^^^^^
->"of" : "of"
->     : ^^^^
->"strings" : "strings"
->          : ^^^^^^^^^
-
-var b = a.map(s => s.length);
->b : number[]
->  : ^^^^^^^^
->a.map(s => s.length) : number[]
->                     : ^^^^^^^^
->a.map : <U>(callbackfn: (value: string, index: number, array: string[]) => U, thisArg?: any) => U[]
->      : ^^^^^^^^^^^^^^^^^^^^^^^^^^^^^^^^^^^^^^^^^^^^^^^^^^^^^^^^^^^^^^^^^^^^^^^^^^^^^^^^^^^^^^^^^^^
->a : string[]
->  : ^^^^^^^^
->map : <U>(callbackfn: (value: string, index: number, array: string[]) => U, thisArg?: any) => U[]
->    : ^^^^^^^^^^^^^^^^^^^^^^^^^^^^^^^^^^^^^^^^^^^^^^^^^^^^^^^^^^^^^^^^^^^^^^^^^^^^^^^^^^^^^^^^^^^
->s => s.length : (s: string) => number
->              : ^^^^^^^^^^^^^^^^^^^^^
->s : string
->  : ^^^^^^
->s.length : number
->         : ^^^^^^
->s : string
->  : ^^^^^^
->length : number
->       : ^^^^^^
-
-var n1 = b.reduce((x, y) => x + y);
->n1 : number
->   : ^^^^^^
->b.reduce((x, y) => x + y) : number
->                          : ^^^^^^
->b.reduce : { (callbackfn: (previousValue: number, currentValue: number, currentIndex: number, array: number[]) => number): number; (callbackfn: (previousValue: number, currentValue: number, currentIndex: number, array: number[]) => number, initialValue: number): number; <U>(callbackfn: (previousValue: U, currentValue: number, currentIndex: number, array: number[]) => U, initialValue: U): U; }
->         : ^^^^^^^^^^^^^^^^^^^^^^^^^^^^^^^^^^^^^^^^^^^^^^^^^^^^^^^^^^^^^^^^^^^^^^^^^^^^^^^^^^^^^^^^^^^^^^^^^^^^^^^^^^^^^^^^^^^^^^^^^^^^^^^^^^^^^^^^^^^^^^^^^^^^^^^^^^^^^^^^^^^^^^^^^^^^^^^^^^^^^^^^^^^^^^^^^^^^^^^^^^^^^^^^^^^^^^^^^^^^^^^^^^^^^^^^^^^^^^^^^^^^^^^^^^^^^^^^^^^^^^^^^^^^^^^^^^^^^^^^^^^^^^^^^^^^^^^^^^^^^^^^^^^^^^^^^^^^^^^^^^^^^^^^^^^^^^^^^^^^^^^^^^^^^^^^^^^^^^^^^^^^^^^^^^^^^^^^^^^^^^^^
->b : number[]
->  : ^^^^^^^^
->reduce : { (callbackfn: (previousValue: number, currentValue: number, currentIndex: number, array: number[]) => number): number; (callbackfn: (previousValue: number, currentValue: number, currentIndex: number, array: number[]) => number, initialValue: number): number; <U>(callbackfn: (previousValue: U, currentValue: number, currentIndex: number, array: number[]) => U, initialValue: U): U; }
->       : ^^^^^^^^^^^^^^^^^^^^^^^^^^^^^^^^^^^^^^^^^^^^^^^^^^^^^^^^^^^^^^^^^^^^^^^^^^^^^^^^^^^^^^^^^^^^^^^^^^^^^^^^^^^^^^^^^^^^^^^^^^^^^^^^^^^^^^^^^^^^^^^^^^^^^^^^^^^^^^^^^^^^^^^^^^^^^^^^^^^^^^^^^^^^^^^^^^^^^^^^^^^^^^^^^^^^^^^^^^^^^^^^^^^^^^^^^^^^^^^^^^^^^^^^^^^^^^^^^^^^^^^^^^^^^^^^^^^^^^^^^^^^^^^^^^^^^^^^^^^^^^^^^^^^^^^^^^^^^^^^^^^^^^^^^^^^^^^^^^^^^^^^^^^^^^^^^^^^^^^^^^^^^^^^^^^^^^^^^^^^^^^^
->(x, y) => x + y : (x: number, y: number) => number
->                : ^^^^^^^^^^^^^^^^^^^^^^^^^^^^^^^^
->x : number
->  : ^^^^^^
->y : number
->  : ^^^^^^
->x + y : number
->      : ^^^^^^
->x : number
->  : ^^^^^^
->y : number
->  : ^^^^^^
-
-var n2 = b.reduceRight((x, y) => x + y);
->n2 : number
->   : ^^^^^^
->b.reduceRight((x, y) => x + y) : number
->                               : ^^^^^^
->b.reduceRight : { (callbackfn: (previousValue: number, currentValue: number, currentIndex: number, array: number[]) => number): number; (callbackfn: (previousValue: number, currentValue: number, currentIndex: number, array: number[]) => number, initialValue: number): number; <U>(callbackfn: (previousValue: U, currentValue: number, currentIndex: number, array: number[]) => U, initialValue: U): U; }
->              : ^^^^^^^^^^^^^^^^^^^^^^^^^^^^^^^^^^^^^^^^^^^^^^^^^^^^^^^^^^^^^^^^^^^^^^^^^^^^^^^^^^^^^^^^^^^^^^^^^^^^^^^^^^^^^^^^^^^^^^^^^^^^^^^^^^^^^^^^^^^^^^^^^^^^^^^^^^^^^^^^^^^^^^^^^^^^^^^^^^^^^^^^^^^^^^^^^^^^^^^^^^^^^^^^^^^^^^^^^^^^^^^^^^^^^^^^^^^^^^^^^^^^^^^^^^^^^^^^^^^^^^^^^^^^^^^^^^^^^^^^^^^^^^^^^^^^^^^^^^^^^^^^^^^^^^^^^^^^^^^^^^^^^^^^^^^^^^^^^^^^^^^^^^^^^^^^^^^^^^^^^^^^^^^^^^^^^^^^^^^^^^^^
->b : number[]
->  : ^^^^^^^^
->reduceRight : { (callbackfn: (previousValue: number, currentValue: number, currentIndex: number, array: number[]) => number): number; (callbackfn: (previousValue: number, currentValue: number, currentIndex: number, array: number[]) => number, initialValue: number): number; <U>(callbackfn: (previousValue: U, currentValue: number, currentIndex: number, array: number[]) => U, initialValue: U): U; }
->            : ^^^^^^^^^^^^^^^^^^^^^^^^^^^^^^^^^^^^^^^^^^^^^^^^^^^^^^^^^^^^^^^^^^^^^^^^^^^^^^^^^^^^^^^^^^^^^^^^^^^^^^^^^^^^^^^^^^^^^^^^^^^^^^^^^^^^^^^^^^^^^^^^^^^^^^^^^^^^^^^^^^^^^^^^^^^^^^^^^^^^^^^^^^^^^^^^^^^^^^^^^^^^^^^^^^^^^^^^^^^^^^^^^^^^^^^^^^^^^^^^^^^^^^^^^^^^^^^^^^^^^^^^^^^^^^^^^^^^^^^^^^^^^^^^^^^^^^^^^^^^^^^^^^^^^^^^^^^^^^^^^^^^^^^^^^^^^^^^^^^^^^^^^^^^^^^^^^^^^^^^^^^^^^^^^^^^^^^^^^^^^^^^
->(x, y) => x + y : (x: number, y: number) => number
->                : ^^^^^^^^^^^^^^^^^^^^^^^^^^^^^^^^
->x : number
->  : ^^^^^^
->y : number
->  : ^^^^^^
->x + y : number
->      : ^^^^^^
->x : number
->  : ^^^^^^
->y : number
->  : ^^^^^^
-
-n1.x = "fail";       // should error, as 'n1' should be type 'number', not 'any'.
->n1.x = "fail" : "fail"
->              : ^^^^^^
->n1.x : any
->     : ^^^
->n1 : number
->   : ^^^^^^
->x : any
->  : ^^^
->"fail" : "fail"
->       : ^^^^^^
-
-n1.toExponential(2); // should not error if 'n1' is correctly number.
->n1.toExponential(2) : string
-<<<<<<< HEAD
->n1.toExponential : (fractionDigits?: number | undefined) => string
->n1 : number
->toExponential : (fractionDigits?: number | undefined) => string
-=======
->                    : ^^^^^^
->n1.toExponential : (fractionDigits?: number) => string
->                 : ^^^^^^^^^^^^^^^^^^^^^^^^^^^^^^^^^^^
->n1 : number
->   : ^^^^^^
->toExponential : (fractionDigits?: number) => string
->              : ^^^^^^^^^^^^^^^^^^^^^^^^^^^^^^^^^^^
->>>>>>> 12402f26
->2 : 2
->  : ^
-
-n2.x = "fail";       // should error, as 'n2' should be type 'number', not 'any'.
->n2.x = "fail" : "fail"
->              : ^^^^^^
->n2.x : any
->     : ^^^
->n2 : number
->   : ^^^^^^
->x : any
->  : ^^^
->"fail" : "fail"
->       : ^^^^^^
-
-n2.toExponential(2); // should not error if 'n2' is correctly number.
->n2.toExponential(2) : string
-<<<<<<< HEAD
->n2.toExponential : (fractionDigits?: number | undefined) => string
->n2 : number
->toExponential : (fractionDigits?: number | undefined) => string
-=======
->                    : ^^^^^^
->n2.toExponential : (fractionDigits?: number) => string
->                 : ^^^^^^^^^^^^^^^^^^^^^^^^^^^^^^^^^^^
->n2 : number
->   : ^^^^^^
->toExponential : (fractionDigits?: number) => string
->              : ^^^^^^^^^^^^^^^^^^^^^^^^^^^^^^^^^^^
->>>>>>> 12402f26
->2 : 2
->  : ^
-
-var n3 = b.reduce<string>( (x, y) => x + y, ""); // Initial value is of type string
->n3 : string
->   : ^^^^^^
->b.reduce<string>( (x, y) => x + y, "") : string
->                                       : ^^^^^^
->b.reduce : { (callbackfn: (previousValue: number, currentValue: number, currentIndex: number, array: number[]) => number): number; (callbackfn: (previousValue: number, currentValue: number, currentIndex: number, array: number[]) => number, initialValue: number): number; <U>(callbackfn: (previousValue: U, currentValue: number, currentIndex: number, array: number[]) => U, initialValue: U): U; }
->         : ^^^^^^^^^^^^^^^^^^^^^^^^^^^^^^^^^^^^^^^^^^^^^^^^^^^^^^^^^^^^^^^^^^^^^^^^^^^^^^^^^^^^^^^^^^^^^^^^^^^^^^^^^^^^^^^^^^^^^^^^^^^^^^^^^^^^^^^^^^^^^^^^^^^^^^^^^^^^^^^^^^^^^^^^^^^^^^^^^^^^^^^^^^^^^^^^^^^^^^^^^^^^^^^^^^^^^^^^^^^^^^^^^^^^^^^^^^^^^^^^^^^^^^^^^^^^^^^^^^^^^^^^^^^^^^^^^^^^^^^^^^^^^^^^^^^^^^^^^^^^^^^^^^^^^^^^^^^^^^^^^^^^^^^^^^^^^^^^^^^^^^^^^^^^^^^^^^^^^^^^^^^^^^^^^^^^^^^^^^^^^^^^
->b : number[]
->  : ^^^^^^^^
->reduce : { (callbackfn: (previousValue: number, currentValue: number, currentIndex: number, array: number[]) => number): number; (callbackfn: (previousValue: number, currentValue: number, currentIndex: number, array: number[]) => number, initialValue: number): number; <U>(callbackfn: (previousValue: U, currentValue: number, currentIndex: number, array: number[]) => U, initialValue: U): U; }
->       : ^^^^^^^^^^^^^^^^^^^^^^^^^^^^^^^^^^^^^^^^^^^^^^^^^^^^^^^^^^^^^^^^^^^^^^^^^^^^^^^^^^^^^^^^^^^^^^^^^^^^^^^^^^^^^^^^^^^^^^^^^^^^^^^^^^^^^^^^^^^^^^^^^^^^^^^^^^^^^^^^^^^^^^^^^^^^^^^^^^^^^^^^^^^^^^^^^^^^^^^^^^^^^^^^^^^^^^^^^^^^^^^^^^^^^^^^^^^^^^^^^^^^^^^^^^^^^^^^^^^^^^^^^^^^^^^^^^^^^^^^^^^^^^^^^^^^^^^^^^^^^^^^^^^^^^^^^^^^^^^^^^^^^^^^^^^^^^^^^^^^^^^^^^^^^^^^^^^^^^^^^^^^^^^^^^^^^^^^^^^^^^^^
->(x, y) => x + y : (x: string, y: number) => string
->                : ^^^^^^^^^^^^^^^^^^^^^^^^^^^^^^^^
->x : string
->  : ^^^^^^
->y : number
->  : ^^^^^^
->x + y : string
->      : ^^^^^^
->x : string
->  : ^^^^^^
->y : number
->  : ^^^^^^
->"" : ""
->   : ^^
-
-n3.toExponential(2); // should error if 'n3' is correctly type 'string'
->n3.toExponential(2) : any
->                    : ^^^
->n3.toExponential : any
->                 : ^^^
->n3 : string
->   : ^^^^^^
->toExponential : any
->              : ^^^
->2 : 2
->  : ^
-
-n3.charAt(0);        // should not error if 'n3' is correctly type 'string'
->n3.charAt(0) : string
->             : ^^^^^^
->n3.charAt : (pos: number) => string
->          : ^^^^^^^^^^^^^^^^^^^^^^^
->n3 : string
->   : ^^^^^^
->charAt : (pos: number) => string
->       : ^^^^^^^^^^^^^^^^^^^^^^^
->0 : 0
->  : ^
-
+//// [tests/cases/compiler/genericReduce.ts] ////
+
+=== genericReduce.ts ===
+var a = ["An", "array", "of", "strings"];
+>a : string[]
+>  : ^^^^^^^^
+>["An", "array", "of", "strings"] : string[]
+>                                 : ^^^^^^^^
+>"An" : "An"
+>     : ^^^^
+>"array" : "array"
+>        : ^^^^^^^
+>"of" : "of"
+>     : ^^^^
+>"strings" : "strings"
+>          : ^^^^^^^^^
+
+var b = a.map(s => s.length);
+>b : number[]
+>  : ^^^^^^^^
+>a.map(s => s.length) : number[]
+>                     : ^^^^^^^^
+>a.map : <U>(callbackfn: (value: string, index: number, array: string[]) => U, thisArg?: any) => U[]
+>      : ^^^^^^^^^^^^^^^^^^^^^^^^^^^^^^^^^^^^^^^^^^^^^^^^^^^^^^^^^^^^^^^^^^^^^^^^^^^^^^^^^^^^^^^^^^^
+>a : string[]
+>  : ^^^^^^^^
+>map : <U>(callbackfn: (value: string, index: number, array: string[]) => U, thisArg?: any) => U[]
+>    : ^^^^^^^^^^^^^^^^^^^^^^^^^^^^^^^^^^^^^^^^^^^^^^^^^^^^^^^^^^^^^^^^^^^^^^^^^^^^^^^^^^^^^^^^^^^
+>s => s.length : (s: string) => number
+>              : ^^^^^^^^^^^^^^^^^^^^^
+>s : string
+>  : ^^^^^^
+>s.length : number
+>         : ^^^^^^
+>s : string
+>  : ^^^^^^
+>length : number
+>       : ^^^^^^
+
+var n1 = b.reduce((x, y) => x + y);
+>n1 : number
+>   : ^^^^^^
+>b.reduce((x, y) => x + y) : number
+>                          : ^^^^^^
+>b.reduce : { (callbackfn: (previousValue: number, currentValue: number, currentIndex: number, array: number[]) => number): number; (callbackfn: (previousValue: number, currentValue: number, currentIndex: number, array: number[]) => number, initialValue: number): number; <U>(callbackfn: (previousValue: U, currentValue: number, currentIndex: number, array: number[]) => U, initialValue: U): U; }
+>         : ^^^^^^^^^^^^^^^^^^^^^^^^^^^^^^^^^^^^^^^^^^^^^^^^^^^^^^^^^^^^^^^^^^^^^^^^^^^^^^^^^^^^^^^^^^^^^^^^^^^^^^^^^^^^^^^^^^^^^^^^^^^^^^^^^^^^^^^^^^^^^^^^^^^^^^^^^^^^^^^^^^^^^^^^^^^^^^^^^^^^^^^^^^^^^^^^^^^^^^^^^^^^^^^^^^^^^^^^^^^^^^^^^^^^^^^^^^^^^^^^^^^^^^^^^^^^^^^^^^^^^^^^^^^^^^^^^^^^^^^^^^^^^^^^^^^^^^^^^^^^^^^^^^^^^^^^^^^^^^^^^^^^^^^^^^^^^^^^^^^^^^^^^^^^^^^^^^^^^^^^^^^^^^^^^^^^^^^^^^^^^^^^
+>b : number[]
+>  : ^^^^^^^^
+>reduce : { (callbackfn: (previousValue: number, currentValue: number, currentIndex: number, array: number[]) => number): number; (callbackfn: (previousValue: number, currentValue: number, currentIndex: number, array: number[]) => number, initialValue: number): number; <U>(callbackfn: (previousValue: U, currentValue: number, currentIndex: number, array: number[]) => U, initialValue: U): U; }
+>       : ^^^^^^^^^^^^^^^^^^^^^^^^^^^^^^^^^^^^^^^^^^^^^^^^^^^^^^^^^^^^^^^^^^^^^^^^^^^^^^^^^^^^^^^^^^^^^^^^^^^^^^^^^^^^^^^^^^^^^^^^^^^^^^^^^^^^^^^^^^^^^^^^^^^^^^^^^^^^^^^^^^^^^^^^^^^^^^^^^^^^^^^^^^^^^^^^^^^^^^^^^^^^^^^^^^^^^^^^^^^^^^^^^^^^^^^^^^^^^^^^^^^^^^^^^^^^^^^^^^^^^^^^^^^^^^^^^^^^^^^^^^^^^^^^^^^^^^^^^^^^^^^^^^^^^^^^^^^^^^^^^^^^^^^^^^^^^^^^^^^^^^^^^^^^^^^^^^^^^^^^^^^^^^^^^^^^^^^^^^^^^^^^
+>(x, y) => x + y : (x: number, y: number) => number
+>                : ^^^^^^^^^^^^^^^^^^^^^^^^^^^^^^^^
+>x : number
+>  : ^^^^^^
+>y : number
+>  : ^^^^^^
+>x + y : number
+>      : ^^^^^^
+>x : number
+>  : ^^^^^^
+>y : number
+>  : ^^^^^^
+
+var n2 = b.reduceRight((x, y) => x + y);
+>n2 : number
+>   : ^^^^^^
+>b.reduceRight((x, y) => x + y) : number
+>                               : ^^^^^^
+>b.reduceRight : { (callbackfn: (previousValue: number, currentValue: number, currentIndex: number, array: number[]) => number): number; (callbackfn: (previousValue: number, currentValue: number, currentIndex: number, array: number[]) => number, initialValue: number): number; <U>(callbackfn: (previousValue: U, currentValue: number, currentIndex: number, array: number[]) => U, initialValue: U): U; }
+>              : ^^^^^^^^^^^^^^^^^^^^^^^^^^^^^^^^^^^^^^^^^^^^^^^^^^^^^^^^^^^^^^^^^^^^^^^^^^^^^^^^^^^^^^^^^^^^^^^^^^^^^^^^^^^^^^^^^^^^^^^^^^^^^^^^^^^^^^^^^^^^^^^^^^^^^^^^^^^^^^^^^^^^^^^^^^^^^^^^^^^^^^^^^^^^^^^^^^^^^^^^^^^^^^^^^^^^^^^^^^^^^^^^^^^^^^^^^^^^^^^^^^^^^^^^^^^^^^^^^^^^^^^^^^^^^^^^^^^^^^^^^^^^^^^^^^^^^^^^^^^^^^^^^^^^^^^^^^^^^^^^^^^^^^^^^^^^^^^^^^^^^^^^^^^^^^^^^^^^^^^^^^^^^^^^^^^^^^^^^^^^^^^^
+>b : number[]
+>  : ^^^^^^^^
+>reduceRight : { (callbackfn: (previousValue: number, currentValue: number, currentIndex: number, array: number[]) => number): number; (callbackfn: (previousValue: number, currentValue: number, currentIndex: number, array: number[]) => number, initialValue: number): number; <U>(callbackfn: (previousValue: U, currentValue: number, currentIndex: number, array: number[]) => U, initialValue: U): U; }
+>            : ^^^^^^^^^^^^^^^^^^^^^^^^^^^^^^^^^^^^^^^^^^^^^^^^^^^^^^^^^^^^^^^^^^^^^^^^^^^^^^^^^^^^^^^^^^^^^^^^^^^^^^^^^^^^^^^^^^^^^^^^^^^^^^^^^^^^^^^^^^^^^^^^^^^^^^^^^^^^^^^^^^^^^^^^^^^^^^^^^^^^^^^^^^^^^^^^^^^^^^^^^^^^^^^^^^^^^^^^^^^^^^^^^^^^^^^^^^^^^^^^^^^^^^^^^^^^^^^^^^^^^^^^^^^^^^^^^^^^^^^^^^^^^^^^^^^^^^^^^^^^^^^^^^^^^^^^^^^^^^^^^^^^^^^^^^^^^^^^^^^^^^^^^^^^^^^^^^^^^^^^^^^^^^^^^^^^^^^^^^^^^^^^
+>(x, y) => x + y : (x: number, y: number) => number
+>                : ^^^^^^^^^^^^^^^^^^^^^^^^^^^^^^^^
+>x : number
+>  : ^^^^^^
+>y : number
+>  : ^^^^^^
+>x + y : number
+>      : ^^^^^^
+>x : number
+>  : ^^^^^^
+>y : number
+>  : ^^^^^^
+
+n1.x = "fail";       // should error, as 'n1' should be type 'number', not 'any'.
+>n1.x = "fail" : "fail"
+>              : ^^^^^^
+>n1.x : any
+>     : ^^^
+>n1 : number
+>   : ^^^^^^
+>x : any
+>  : ^^^
+>"fail" : "fail"
+>       : ^^^^^^
+
+n1.toExponential(2); // should not error if 'n1' is correctly number.
+>n1.toExponential(2) : string
+>                    : ^^^^^^
+>n1.toExponential : (fractionDigits?: number | undefined) => string
+>                 : ^^^^^^^^^^^^^^^^^^^^^^^^^^^^^^^^^^^^^^^^^^^^^^^
+>n1 : number
+>   : ^^^^^^
+>toExponential : (fractionDigits?: number | undefined) => string
+>              : ^^^^^^^^^^^^^^^^^^^^^^^^^^^^^^^^^^^^^^^^^^^^^^^
+>2 : 2
+>  : ^
+
+n2.x = "fail";       // should error, as 'n2' should be type 'number', not 'any'.
+>n2.x = "fail" : "fail"
+>              : ^^^^^^
+>n2.x : any
+>     : ^^^
+>n2 : number
+>   : ^^^^^^
+>x : any
+>  : ^^^
+>"fail" : "fail"
+>       : ^^^^^^
+
+n2.toExponential(2); // should not error if 'n2' is correctly number.
+>n2.toExponential(2) : string
+>                    : ^^^^^^
+>n2.toExponential : (fractionDigits?: number | undefined) => string
+>                 : ^^^^^^^^^^^^^^^^^^^^^^^^^^^^^^^^^^^^^^^^^^^^^^^
+>n2 : number
+>   : ^^^^^^
+>toExponential : (fractionDigits?: number | undefined) => string
+>              : ^^^^^^^^^^^^^^^^^^^^^^^^^^^^^^^^^^^^^^^^^^^^^^^
+>2 : 2
+>  : ^
+
+var n3 = b.reduce<string>( (x, y) => x + y, ""); // Initial value is of type string
+>n3 : string
+>   : ^^^^^^
+>b.reduce<string>( (x, y) => x + y, "") : string
+>                                       : ^^^^^^
+>b.reduce : { (callbackfn: (previousValue: number, currentValue: number, currentIndex: number, array: number[]) => number): number; (callbackfn: (previousValue: number, currentValue: number, currentIndex: number, array: number[]) => number, initialValue: number): number; <U>(callbackfn: (previousValue: U, currentValue: number, currentIndex: number, array: number[]) => U, initialValue: U): U; }
+>         : ^^^^^^^^^^^^^^^^^^^^^^^^^^^^^^^^^^^^^^^^^^^^^^^^^^^^^^^^^^^^^^^^^^^^^^^^^^^^^^^^^^^^^^^^^^^^^^^^^^^^^^^^^^^^^^^^^^^^^^^^^^^^^^^^^^^^^^^^^^^^^^^^^^^^^^^^^^^^^^^^^^^^^^^^^^^^^^^^^^^^^^^^^^^^^^^^^^^^^^^^^^^^^^^^^^^^^^^^^^^^^^^^^^^^^^^^^^^^^^^^^^^^^^^^^^^^^^^^^^^^^^^^^^^^^^^^^^^^^^^^^^^^^^^^^^^^^^^^^^^^^^^^^^^^^^^^^^^^^^^^^^^^^^^^^^^^^^^^^^^^^^^^^^^^^^^^^^^^^^^^^^^^^^^^^^^^^^^^^^^^^^^^
+>b : number[]
+>  : ^^^^^^^^
+>reduce : { (callbackfn: (previousValue: number, currentValue: number, currentIndex: number, array: number[]) => number): number; (callbackfn: (previousValue: number, currentValue: number, currentIndex: number, array: number[]) => number, initialValue: number): number; <U>(callbackfn: (previousValue: U, currentValue: number, currentIndex: number, array: number[]) => U, initialValue: U): U; }
+>       : ^^^^^^^^^^^^^^^^^^^^^^^^^^^^^^^^^^^^^^^^^^^^^^^^^^^^^^^^^^^^^^^^^^^^^^^^^^^^^^^^^^^^^^^^^^^^^^^^^^^^^^^^^^^^^^^^^^^^^^^^^^^^^^^^^^^^^^^^^^^^^^^^^^^^^^^^^^^^^^^^^^^^^^^^^^^^^^^^^^^^^^^^^^^^^^^^^^^^^^^^^^^^^^^^^^^^^^^^^^^^^^^^^^^^^^^^^^^^^^^^^^^^^^^^^^^^^^^^^^^^^^^^^^^^^^^^^^^^^^^^^^^^^^^^^^^^^^^^^^^^^^^^^^^^^^^^^^^^^^^^^^^^^^^^^^^^^^^^^^^^^^^^^^^^^^^^^^^^^^^^^^^^^^^^^^^^^^^^^^^^^^^^
+>(x, y) => x + y : (x: string, y: number) => string
+>                : ^^^^^^^^^^^^^^^^^^^^^^^^^^^^^^^^
+>x : string
+>  : ^^^^^^
+>y : number
+>  : ^^^^^^
+>x + y : string
+>      : ^^^^^^
+>x : string
+>  : ^^^^^^
+>y : number
+>  : ^^^^^^
+>"" : ""
+>   : ^^
+
+n3.toExponential(2); // should error if 'n3' is correctly type 'string'
+>n3.toExponential(2) : any
+>                    : ^^^
+>n3.toExponential : any
+>                 : ^^^
+>n3 : string
+>   : ^^^^^^
+>toExponential : any
+>              : ^^^
+>2 : 2
+>  : ^
+
+n3.charAt(0);        // should not error if 'n3' is correctly type 'string'
+>n3.charAt(0) : string
+>             : ^^^^^^
+>n3.charAt : (pos: number) => string
+>          : ^^^^^^^^^^^^^^^^^^^^^^^
+>n3 : string
+>   : ^^^^^^
+>charAt : (pos: number) => string
+>       : ^^^^^^^^^^^^^^^^^^^^^^^
+>0 : 0
+>  : ^
+