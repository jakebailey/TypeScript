--- conflicted
+++ resolved
@@ -1,489 +1,461 @@
-//// [tests/cases/conformance/jsdoc/declarations/jsDeclarationsExportDefinePropertyEmit.ts] ////
-
-=== index.js ===
-Object.defineProperty(module.exports, "a", { value: function a() {} });
->Object.defineProperty(module.exports, "a", { value: function a() {} }) : typeof module.exports
->                                                                       : ^^^^^^^^^^^^^^^^^^^^^
->Object.defineProperty : <T>(o: T, p: PropertyKey, attributes: PropertyDescriptor & ThisType<any>) => T
->                      : ^^^^^^^^^^^^^^^^^^^^^^^^^^^^^^^^^^^^^^^^^^^^^^^^^^^^^^^^^^^^^^^^^^^^^^^^^^^^^^
->Object : ObjectConstructor
->       : ^^^^^^^^^^^^^^^^^
->defineProperty : <T>(o: T, p: PropertyKey, attributes: PropertyDescriptor & ThisType<any>) => T
->               : ^^^^^^^^^^^^^^^^^^^^^^^^^^^^^^^^^^^^^^^^^^^^^^^^^^^^^^^^^^^^^^^^^^^^^^^^^^^^^^
->module.exports : typeof module.exports
->               : ^^^^^^^^^^^^^^^^^^^^^
->module : { exports: typeof module.exports; }
->       : ^^^^^^^^^^^^^^^^^^^^^^^^^^^^^^^^^^^
->exports : typeof module.exports
->        : ^^^^^^^^^^^^^^^^^^^^^
->"a" : "a"
->    : ^^^
->{ value: function a() {} } : { value: () => void; }
->                           : ^^^^^^^^^^^^^^^^^^^^^^
->value : () => void
->      : ^^^^^^^^^^
->function a() {} : () => void
->                : ^^^^^^^^^^
->a : () => void
->  : ^^^^^^^^^^
-
-Object.defineProperty(module.exports, "b", { value: function b() {} });
->Object.defineProperty(module.exports, "b", { value: function b() {} }) : typeof module.exports
->                                                                       : ^^^^^^^^^^^^^^^^^^^^^
->Object.defineProperty : <T>(o: T, p: PropertyKey, attributes: PropertyDescriptor & ThisType<any>) => T
->                      : ^^^^^^^^^^^^^^^^^^^^^^^^^^^^^^^^^^^^^^^^^^^^^^^^^^^^^^^^^^^^^^^^^^^^^^^^^^^^^^
->Object : ObjectConstructor
->       : ^^^^^^^^^^^^^^^^^
->defineProperty : <T>(o: T, p: PropertyKey, attributes: PropertyDescriptor & ThisType<any>) => T
->               : ^^^^^^^^^^^^^^^^^^^^^^^^^^^^^^^^^^^^^^^^^^^^^^^^^^^^^^^^^^^^^^^^^^^^^^^^^^^^^^
->module.exports : typeof module.exports
->               : ^^^^^^^^^^^^^^^^^^^^^
->module : { exports: typeof module.exports; }
->       : ^^^^^^^^^^^^^^^^^^^^^^^^^^^^^^^^^^^
->exports : typeof module.exports
->        : ^^^^^^^^^^^^^^^^^^^^^
->"b" : "b"
->    : ^^^
->{ value: function b() {} } : { value: () => void; }
->                           : ^^^^^^^^^^^^^^^^^^^^^^
->value : () => void
->      : ^^^^^^^^^^
->function b() {} : () => void
->                : ^^^^^^^^^^
->b : () => void
->  : ^^^^^^^^^^
-
-Object.defineProperty(module.exports.b, "cat", { value: "cat" });
->Object.defineProperty(module.exports.b, "cat", { value: "cat" }) : () => void
->                                                                 : ^^^^^^^^^^
->Object.defineProperty : <T>(o: T, p: PropertyKey, attributes: PropertyDescriptor & ThisType<any>) => T
->                      : ^^^^^^^^^^^^^^^^^^^^^^^^^^^^^^^^^^^^^^^^^^^^^^^^^^^^^^^^^^^^^^^^^^^^^^^^^^^^^^
->Object : ObjectConstructor
->       : ^^^^^^^^^^^^^^^^^
->defineProperty : <T>(o: T, p: PropertyKey, attributes: PropertyDescriptor & ThisType<any>) => T
->               : ^^^^^^^^^^^^^^^^^^^^^^^^^^^^^^^^^^^^^^^^^^^^^^^^^^^^^^^^^^^^^^^^^^^^^^^^^^^^^^
->module.exports.b : () => void
->                 : ^^^^^^^^^^
->module.exports : typeof module.exports
->               : ^^^^^^^^^^^^^^^^^^^^^
->module : { exports: typeof module.exports; }
->       : ^^^^^^^^^^^^^^^^^^^^^^^^^^^^^^^^^^^
->exports : typeof module.exports
->        : ^^^^^^^^^^^^^^^^^^^^^
->b : () => void
->  : ^^^^^^^^^^
->"cat" : "cat"
->      : ^^^^^
->{ value: "cat" } : { value: string; }
->                 : ^^^^^^^^^^^^^^^^^^
->value : string
->      : ^^^^^^
->"cat" : "cat"
->      : ^^^^^
-
-/**
- * @param {number} a
- * @param {number} b
- * @return {string} 
- */
-function d(a, b) { return /** @type {*} */(null); }
->d : (a: number, b: number) => string
->  : ^^^^      ^^^^^      ^^^^^      
->a : number
->  : ^^^^^^
->b : number
->  : ^^^^^^
->(null) : any
-
-Object.defineProperty(module.exports, "d", { value: d });
->Object.defineProperty(module.exports, "d", { value: d }) : typeof module.exports
->                                                         : ^^^^^^^^^^^^^^^^^^^^^
->Object.defineProperty : <T>(o: T, p: PropertyKey, attributes: PropertyDescriptor & ThisType<any>) => T
->                      : ^^^^^^^^^^^^^^^^^^^^^^^^^^^^^^^^^^^^^^^^^^^^^^^^^^^^^^^^^^^^^^^^^^^^^^^^^^^^^^
->Object : ObjectConstructor
->       : ^^^^^^^^^^^^^^^^^
->defineProperty : <T>(o: T, p: PropertyKey, attributes: PropertyDescriptor & ThisType<any>) => T
->               : ^^^^^^^^^^^^^^^^^^^^^^^^^^^^^^^^^^^^^^^^^^^^^^^^^^^^^^^^^^^^^^^^^^^^^^^^^^^^^^
->module.exports : typeof module.exports
->               : ^^^^^^^^^^^^^^^^^^^^^
->module : { exports: typeof module.exports; }
->       : ^^^^^^^^^^^^^^^^^^^^^^^^^^^^^^^^^^^
->exports : typeof module.exports
->        : ^^^^^^^^^^^^^^^^^^^^^
->"d" : "d"
->    : ^^^
->{ value: d } : { value: (a: number, b: number) => string; }
->             : ^^^^^^^^^^^^^^^^^^^^^^^^^^^^^^^^^^^^^^^^^^^^
->value : (a: number, b: number) => string
->      : ^^^^^^^^^^^^^^^^^^^^^^^^^^^^^^^^
->d : (a: number, b: number) => string
->  : ^^^^^^^^^^^^^^^^^^^^^^^^^^^^^^^^
-
-
-/**
- * @template T,U
- * @param {T} a
- * @param {U} b
- * @return {T & U} 
- */
-function e(a, b) { return /** @type {*} */(null); }
->e : <T, U>(a: T, b: U) => T & U
->  : ^ ^^ ^^^^^ ^^^^^ ^^^^^     
->a : T
->  : ^
->b : U
->  : ^
->(null) : any
-
-Object.defineProperty(module.exports, "e", { value: e });
->Object.defineProperty(module.exports, "e", { value: e }) : typeof module.exports
->                                                         : ^^^^^^^^^^^^^^^^^^^^^
->Object.defineProperty : <T>(o: T, p: PropertyKey, attributes: PropertyDescriptor & ThisType<any>) => T
->                      : ^^^^^^^^^^^^^^^^^^^^^^^^^^^^^^^^^^^^^^^^^^^^^^^^^^^^^^^^^^^^^^^^^^^^^^^^^^^^^^
->Object : ObjectConstructor
->       : ^^^^^^^^^^^^^^^^^
->defineProperty : <T>(o: T, p: PropertyKey, attributes: PropertyDescriptor & ThisType<any>) => T
->               : ^^^^^^^^^^^^^^^^^^^^^^^^^^^^^^^^^^^^^^^^^^^^^^^^^^^^^^^^^^^^^^^^^^^^^^^^^^^^^^
->module.exports : typeof module.exports
->               : ^^^^^^^^^^^^^^^^^^^^^
->module : { exports: typeof module.exports; }
->       : ^^^^^^^^^^^^^^^^^^^^^^^^^^^^^^^^^^^
->exports : typeof module.exports
->        : ^^^^^^^^^^^^^^^^^^^^^
->"e" : "e"
->    : ^^^
->{ value: e } : { value: <T, U>(a: T, b: U) => T & U; }
->             : ^^^^^^^^^^^^^^^^^^^^^^^^^^^^^^^^^^^^^^^
->value : <T, U>(a: T, b: U) => T & U
->      : ^^^^^^^^^^^^^^^^^^^^^^^^^^^
->e : <T, U>(a: T, b: U) => T & U
->  : ^^^^^^^^^^^^^^^^^^^^^^^^^^^
-
-/**
- * @template T
- * @param {T} a
- */
-function f(a) {
->f : <T>(a: T) => T
->  : ^ ^^^^^ ^^^^^^
->a : T
->  : ^
-
-    return a;
->a : T
->  : ^
-}
-Object.defineProperty(module.exports, "f", { value: f });
->Object.defineProperty(module.exports, "f", { value: f }) : typeof module.exports
->                                                         : ^^^^^^^^^^^^^^^^^^^^^
->Object.defineProperty : <T>(o: T, p: PropertyKey, attributes: PropertyDescriptor & ThisType<any>) => T
->                      : ^^^^^^^^^^^^^^^^^^^^^^^^^^^^^^^^^^^^^^^^^^^^^^^^^^^^^^^^^^^^^^^^^^^^^^^^^^^^^^
->Object : ObjectConstructor
->       : ^^^^^^^^^^^^^^^^^
->defineProperty : <T>(o: T, p: PropertyKey, attributes: PropertyDescriptor & ThisType<any>) => T
->               : ^^^^^^^^^^^^^^^^^^^^^^^^^^^^^^^^^^^^^^^^^^^^^^^^^^^^^^^^^^^^^^^^^^^^^^^^^^^^^^
->module.exports : typeof module.exports
->               : ^^^^^^^^^^^^^^^^^^^^^
->module : { exports: typeof module.exports; }
->       : ^^^^^^^^^^^^^^^^^^^^^^^^^^^^^^^^^^^
->exports : typeof module.exports
->        : ^^^^^^^^^^^^^^^^^^^^^
->"f" : "f"
->    : ^^^
->{ value: f } : { value: <T>(a: T) => T; }
->             : ^^^^^^^^^^^^^^^^^^^^^^^^^^
->value : <T>(a: T) => T
->      : ^^^^^^^^^^^^^^
->f : <T>(a: T) => T
->  : ^^^^^^^^^^^^^^
-
-Object.defineProperty(module.exports.f, "self", { value: module.exports.f });
->Object.defineProperty(module.exports.f, "self", { value: module.exports.f }) : <T>(a: T) => T
->                                                                             : ^^^^^^^^^^^^^^
->Object.defineProperty : <T>(o: T, p: PropertyKey, attributes: PropertyDescriptor & ThisType<any>) => T
->                      : ^^^^^^^^^^^^^^^^^^^^^^^^^^^^^^^^^^^^^^^^^^^^^^^^^^^^^^^^^^^^^^^^^^^^^^^^^^^^^^
->Object : ObjectConstructor
->       : ^^^^^^^^^^^^^^^^^
->defineProperty : <T>(o: T, p: PropertyKey, attributes: PropertyDescriptor & ThisType<any>) => T
->               : ^^^^^^^^^^^^^^^^^^^^^^^^^^^^^^^^^^^^^^^^^^^^^^^^^^^^^^^^^^^^^^^^^^^^^^^^^^^^^^
->module.exports.f : <T>(a: T) => T
->                 : ^^^^^^^^^^^^^^
->module.exports : typeof module.exports
->               : ^^^^^^^^^^^^^^^^^^^^^
->module : { exports: typeof module.exports; }
->       : ^^^^^^^^^^^^^^^^^^^^^^^^^^^^^^^^^^^
->exports : typeof module.exports
->        : ^^^^^^^^^^^^^^^^^^^^^
->f : <T>(a: T) => T
->  : ^^^^^^^^^^^^^^
->"self" : "self"
->       : ^^^^^^
->{ value: module.exports.f } : { value: <T>(a: T) => T; }
->                            : ^^^^^^^^^^^^^^^^^^^^^^^^^^
->value : <T>(a: T) => T
->      : ^^^^^^^^^^^^^^
->module.exports.f : <T>(a: T) => T
->                 : ^^^^^^^^^^^^^^
->module.exports : typeof module.exports
->               : ^^^^^^^^^^^^^^^^^^^^^
->module : { exports: typeof module.exports; }
->       : ^^^^^^^^^^^^^^^^^^^^^^^^^^^^^^^^^^^
->exports : typeof module.exports
->        : ^^^^^^^^^^^^^^^^^^^^^
->f : <T>(a: T) => T
->  : ^^^^^^^^^^^^^^
-
-/**
- * @param {{x: string}} a
- * @param {{y: typeof module.exports.b}} b
- */
-function g(a, b) {
-<<<<<<< HEAD
->g : (a: {    x: string;}, b: { y: () => void; }) => void | ""
-=======
->g : (a: { x: string; }, b: { y: () => void; }) => void
->  : ^^^^              ^^^^^^^^^^^^^^^^^^^^^^^^^^^^^^^^
->>>>>>> 12402f26
->a : { x: string; }
->  : ^^^^^^^^^^^^^^
->b : { y: () => void; }
->  : ^^^^^^^^^^^^^^^^^^
-
-    return a.x && b.y();
-<<<<<<< HEAD
->a.x && b.y() : void | ""
-=======
->a.x && b.y() : void
->             : ^^^^
->>>>>>> 12402f26
->a.x : string
->    : ^^^^^^
->a : { x: string; }
->  : ^^^^^^^^^^^^^^
->x : string
->  : ^^^^^^
->b.y() : void
->      : ^^^^
->b.y : () => void
->    : ^^^^^^^^^^
->b : { y: () => void; }
->  : ^^^^^^^^^^^^^^^^^^
->y : () => void
->  : ^^^^^^^^^^
-}
-Object.defineProperty(module.exports, "g", { value: g });
->Object.defineProperty(module.exports, "g", { value: g }) : typeof module.exports
->                                                         : ^^^^^^^^^^^^^^^^^^^^^
->Object.defineProperty : <T>(o: T, p: PropertyKey, attributes: PropertyDescriptor & ThisType<any>) => T
->                      : ^^^^^^^^^^^^^^^^^^^^^^^^^^^^^^^^^^^^^^^^^^^^^^^^^^^^^^^^^^^^^^^^^^^^^^^^^^^^^^
->Object : ObjectConstructor
->       : ^^^^^^^^^^^^^^^^^
->defineProperty : <T>(o: T, p: PropertyKey, attributes: PropertyDescriptor & ThisType<any>) => T
->               : ^^^^^^^^^^^^^^^^^^^^^^^^^^^^^^^^^^^^^^^^^^^^^^^^^^^^^^^^^^^^^^^^^^^^^^^^^^^^^^
->module.exports : typeof module.exports
->               : ^^^^^^^^^^^^^^^^^^^^^
->module : { exports: typeof module.exports; }
->       : ^^^^^^^^^^^^^^^^^^^^^^^^^^^^^^^^^^^
->exports : typeof module.exports
->        : ^^^^^^^^^^^^^^^^^^^^^
->"g" : "g"
-<<<<<<< HEAD
->{ value: g } : { value: (a: { x: string; }, b: { y: () => void; }) => void | ""; }
->value : (a: { x: string; }, b: { y: () => void; }) => void | ""
->g : (a: { x: string; }, b: { y: () => void; }) => void | ""
-=======
->    : ^^^
->{ value: g } : { value: (a: { x: string; }, b: { y: () => void; }) => void; }
->             : ^^^^^^^^^^^^^^^^^^^^^^^^^^^^^^^^^^^^^^^^^^^^^^^^^^^^^^^^^^^^^^
->value : (a: { x: string; }, b: { y: () => void; }) => void
->      : ^^^^^^^^^^^^^^^^^^^^^^^^^^^^^^^^^^^^^^^^^^^^^^^^^^
->g : (a: { x: string; }, b: { y: () => void; }) => void
->  : ^^^^^^^^^^^^^^^^^^^^^^^^^^^^^^^^^^^^^^^^^^^^^^^^^^
->>>>>>> 12402f26
-
-
-/**
- * @param {{x: string}} a
- * @param {{y: typeof module.exports.b}} b
- */
-function hh(a, b) {
-<<<<<<< HEAD
->hh : (a: {    x: string;}, b: { y: () => void; }) => void | ""
-=======
->hh : (a: { x: string; }, b: { y: () => void; }) => void
->   : ^^^^              ^^^^^^^^^^^^^^^^^^^^^^^^^^^^^^^^
->>>>>>> 12402f26
->a : { x: string; }
->  : ^^^^^^^^^^^^^^
->b : { y: () => void; }
->  : ^^^^^^^^^^^^^^^^^^
-
-    return a.x && b.y();
-<<<<<<< HEAD
->a.x && b.y() : void | ""
-=======
->a.x && b.y() : void
->             : ^^^^
->>>>>>> 12402f26
->a.x : string
->    : ^^^^^^
->a : { x: string; }
->  : ^^^^^^^^^^^^^^
->x : string
->  : ^^^^^^
->b.y() : void
->      : ^^^^
->b.y : () => void
->    : ^^^^^^^^^^
->b : { y: () => void; }
->  : ^^^^^^^^^^^^^^^^^^
->y : () => void
->  : ^^^^^^^^^^
-}
-Object.defineProperty(module.exports, "h", { value: hh });
->Object.defineProperty(module.exports, "h", { value: hh }) : typeof module.exports
->                                                          : ^^^^^^^^^^^^^^^^^^^^^
->Object.defineProperty : <T>(o: T, p: PropertyKey, attributes: PropertyDescriptor & ThisType<any>) => T
->                      : ^^^^^^^^^^^^^^^^^^^^^^^^^^^^^^^^^^^^^^^^^^^^^^^^^^^^^^^^^^^^^^^^^^^^^^^^^^^^^^
->Object : ObjectConstructor
->       : ^^^^^^^^^^^^^^^^^
->defineProperty : <T>(o: T, p: PropertyKey, attributes: PropertyDescriptor & ThisType<any>) => T
->               : ^^^^^^^^^^^^^^^^^^^^^^^^^^^^^^^^^^^^^^^^^^^^^^^^^^^^^^^^^^^^^^^^^^^^^^^^^^^^^^
->module.exports : typeof module.exports
->               : ^^^^^^^^^^^^^^^^^^^^^
->module : { exports: typeof module.exports; }
->       : ^^^^^^^^^^^^^^^^^^^^^^^^^^^^^^^^^^^
->exports : typeof module.exports
->        : ^^^^^^^^^^^^^^^^^^^^^
->"h" : "h"
-<<<<<<< HEAD
->{ value: hh } : { value: (a: { x: string; }, b: { y: () => void; }) => void | ""; }
->value : (a: { x: string; }, b: { y: () => void; }) => void | ""
->hh : (a: { x: string; }, b: { y: () => void; }) => void | ""
-=======
->    : ^^^
->{ value: hh } : { value: (a: { x: string; }, b: { y: () => void; }) => void; }
->              : ^^^^^^^^^^^^^^^^^^^^^^^^^^^^^^^^^^^^^^^^^^^^^^^^^^^^^^^^^^^^^^
->value : (a: { x: string; }, b: { y: () => void; }) => void
->      : ^^^^^^^^^^^^^^^^^^^^^^^^^^^^^^^^^^^^^^^^^^^^^^^^^^
->hh : (a: { x: string; }, b: { y: () => void; }) => void
->   : ^^^^^^^^^^^^^^^^^^^^^^^^^^^^^^^^^^^^^^^^^^^^^^^^^^
->>>>>>> 12402f26
-
-Object.defineProperty(module.exports, "i", { value: function i(){} });
->Object.defineProperty(module.exports, "i", { value: function i(){} }) : typeof module.exports
->                                                                      : ^^^^^^^^^^^^^^^^^^^^^
->Object.defineProperty : <T>(o: T, p: PropertyKey, attributes: PropertyDescriptor & ThisType<any>) => T
->                      : ^^^^^^^^^^^^^^^^^^^^^^^^^^^^^^^^^^^^^^^^^^^^^^^^^^^^^^^^^^^^^^^^^^^^^^^^^^^^^^
->Object : ObjectConstructor
->       : ^^^^^^^^^^^^^^^^^
->defineProperty : <T>(o: T, p: PropertyKey, attributes: PropertyDescriptor & ThisType<any>) => T
->               : ^^^^^^^^^^^^^^^^^^^^^^^^^^^^^^^^^^^^^^^^^^^^^^^^^^^^^^^^^^^^^^^^^^^^^^^^^^^^^^
->module.exports : typeof module.exports
->               : ^^^^^^^^^^^^^^^^^^^^^
->module : { exports: typeof module.exports; }
->       : ^^^^^^^^^^^^^^^^^^^^^^^^^^^^^^^^^^^
->exports : typeof module.exports
->        : ^^^^^^^^^^^^^^^^^^^^^
->"i" : "i"
->    : ^^^
->{ value: function i(){} } : { value: () => void; }
->                          : ^^^^^^^^^^^^^^^^^^^^^^
->value : () => void
->      : ^^^^^^^^^^
->function i(){} : () => void
->               : ^^^^^^^^^^
->i : () => void
->  : ^^^^^^^^^^
-
-Object.defineProperty(module.exports, "ii", { value: module.exports.i });
->Object.defineProperty(module.exports, "ii", { value: module.exports.i }) : typeof module.exports
->                                                                         : ^^^^^^^^^^^^^^^^^^^^^
->Object.defineProperty : <T>(o: T, p: PropertyKey, attributes: PropertyDescriptor & ThisType<any>) => T
->                      : ^^^^^^^^^^^^^^^^^^^^^^^^^^^^^^^^^^^^^^^^^^^^^^^^^^^^^^^^^^^^^^^^^^^^^^^^^^^^^^
->Object : ObjectConstructor
->       : ^^^^^^^^^^^^^^^^^
->defineProperty : <T>(o: T, p: PropertyKey, attributes: PropertyDescriptor & ThisType<any>) => T
->               : ^^^^^^^^^^^^^^^^^^^^^^^^^^^^^^^^^^^^^^^^^^^^^^^^^^^^^^^^^^^^^^^^^^^^^^^^^^^^^^
->module.exports : typeof module.exports
->               : ^^^^^^^^^^^^^^^^^^^^^
->module : { exports: typeof module.exports; }
->       : ^^^^^^^^^^^^^^^^^^^^^^^^^^^^^^^^^^^
->exports : typeof module.exports
->        : ^^^^^^^^^^^^^^^^^^^^^
->"ii" : "ii"
->     : ^^^^
->{ value: module.exports.i } : { value: () => void; }
->                            : ^^^^^^^^^^^^^^^^^^^^^^
->value : () => void
->      : ^^^^^^^^^^
->module.exports.i : () => void
->                 : ^^^^^^^^^^
->module.exports : typeof module.exports
->               : ^^^^^^^^^^^^^^^^^^^^^
->module : { exports: typeof module.exports; }
->       : ^^^^^^^^^^^^^^^^^^^^^^^^^^^^^^^^^^^
->exports : typeof module.exports
->        : ^^^^^^^^^^^^^^^^^^^^^
->i : () => void
->  : ^^^^^^^^^^
-
-// note that this last one doesn't make much sense in cjs, since exports aren't hoisted bindings
-Object.defineProperty(module.exports, "jj", { value: module.exports.j });
->Object.defineProperty(module.exports, "jj", { value: module.exports.j }) : typeof module.exports
->                                                                         : ^^^^^^^^^^^^^^^^^^^^^
->Object.defineProperty : <T>(o: T, p: PropertyKey, attributes: PropertyDescriptor & ThisType<any>) => T
->                      : ^^^^^^^^^^^^^^^^^^^^^^^^^^^^^^^^^^^^^^^^^^^^^^^^^^^^^^^^^^^^^^^^^^^^^^^^^^^^^^
->Object : ObjectConstructor
->       : ^^^^^^^^^^^^^^^^^
->defineProperty : <T>(o: T, p: PropertyKey, attributes: PropertyDescriptor & ThisType<any>) => T
->               : ^^^^^^^^^^^^^^^^^^^^^^^^^^^^^^^^^^^^^^^^^^^^^^^^^^^^^^^^^^^^^^^^^^^^^^^^^^^^^^
->module.exports : typeof module.exports
->               : ^^^^^^^^^^^^^^^^^^^^^
->module : { exports: typeof module.exports; }
->       : ^^^^^^^^^^^^^^^^^^^^^^^^^^^^^^^^^^^
->exports : typeof module.exports
->        : ^^^^^^^^^^^^^^^^^^^^^
->"jj" : "jj"
->     : ^^^^
->{ value: module.exports.j } : { value: () => void; }
->                            : ^^^^^^^^^^^^^^^^^^^^^^
->value : () => void
->      : ^^^^^^^^^^
->module.exports.j : () => void
->                 : ^^^^^^^^^^
->module.exports : typeof module.exports
->               : ^^^^^^^^^^^^^^^^^^^^^
->module : { exports: typeof module.exports; }
->       : ^^^^^^^^^^^^^^^^^^^^^^^^^^^^^^^^^^^
->exports : typeof module.exports
->        : ^^^^^^^^^^^^^^^^^^^^^
->j : () => void
->  : ^^^^^^^^^^
-
-Object.defineProperty(module.exports, "j", { value: function j() {} });
->Object.defineProperty(module.exports, "j", { value: function j() {} }) : typeof module.exports
->                                                                       : ^^^^^^^^^^^^^^^^^^^^^
->Object.defineProperty : <T>(o: T, p: PropertyKey, attributes: PropertyDescriptor & ThisType<any>) => T
->                      : ^^^^^^^^^^^^^^^^^^^^^^^^^^^^^^^^^^^^^^^^^^^^^^^^^^^^^^^^^^^^^^^^^^^^^^^^^^^^^^
->Object : ObjectConstructor
->       : ^^^^^^^^^^^^^^^^^
->defineProperty : <T>(o: T, p: PropertyKey, attributes: PropertyDescriptor & ThisType<any>) => T
->               : ^^^^^^^^^^^^^^^^^^^^^^^^^^^^^^^^^^^^^^^^^^^^^^^^^^^^^^^^^^^^^^^^^^^^^^^^^^^^^^
->module.exports : typeof module.exports
->               : ^^^^^^^^^^^^^^^^^^^^^
->module : { exports: typeof module.exports; }
->       : ^^^^^^^^^^^^^^^^^^^^^^^^^^^^^^^^^^^
->exports : typeof module.exports
->        : ^^^^^^^^^^^^^^^^^^^^^
->"j" : "j"
->    : ^^^
->{ value: function j() {} } : { value: () => void; }
->                           : ^^^^^^^^^^^^^^^^^^^^^^
->value : () => void
->      : ^^^^^^^^^^
->function j() {} : () => void
->                : ^^^^^^^^^^
->j : () => void
->  : ^^^^^^^^^^
-
+//// [tests/cases/conformance/jsdoc/declarations/jsDeclarationsExportDefinePropertyEmit.ts] ////
+
+=== index.js ===
+Object.defineProperty(module.exports, "a", { value: function a() {} });
+>Object.defineProperty(module.exports, "a", { value: function a() {} }) : typeof module.exports
+>                                                                       : ^^^^^^^^^^^^^^^^^^^^^
+>Object.defineProperty : <T>(o: T, p: PropertyKey, attributes: PropertyDescriptor & ThisType<any>) => T
+>                      : ^^^^^^^^^^^^^^^^^^^^^^^^^^^^^^^^^^^^^^^^^^^^^^^^^^^^^^^^^^^^^^^^^^^^^^^^^^^^^^
+>Object : ObjectConstructor
+>       : ^^^^^^^^^^^^^^^^^
+>defineProperty : <T>(o: T, p: PropertyKey, attributes: PropertyDescriptor & ThisType<any>) => T
+>               : ^^^^^^^^^^^^^^^^^^^^^^^^^^^^^^^^^^^^^^^^^^^^^^^^^^^^^^^^^^^^^^^^^^^^^^^^^^^^^^
+>module.exports : typeof module.exports
+>               : ^^^^^^^^^^^^^^^^^^^^^
+>module : { exports: typeof module.exports; }
+>       : ^^^^^^^^^^^^^^^^^^^^^^^^^^^^^^^^^^^
+>exports : typeof module.exports
+>        : ^^^^^^^^^^^^^^^^^^^^^
+>"a" : "a"
+>    : ^^^
+>{ value: function a() {} } : { value: () => void; }
+>                           : ^^^^^^^^^^^^^^^^^^^^^^
+>value : () => void
+>      : ^^^^^^^^^^
+>function a() {} : () => void
+>                : ^^^^^^^^^^
+>a : () => void
+>  : ^^^^^^^^^^
+
+Object.defineProperty(module.exports, "b", { value: function b() {} });
+>Object.defineProperty(module.exports, "b", { value: function b() {} }) : typeof module.exports
+>                                                                       : ^^^^^^^^^^^^^^^^^^^^^
+>Object.defineProperty : <T>(o: T, p: PropertyKey, attributes: PropertyDescriptor & ThisType<any>) => T
+>                      : ^^^^^^^^^^^^^^^^^^^^^^^^^^^^^^^^^^^^^^^^^^^^^^^^^^^^^^^^^^^^^^^^^^^^^^^^^^^^^^
+>Object : ObjectConstructor
+>       : ^^^^^^^^^^^^^^^^^
+>defineProperty : <T>(o: T, p: PropertyKey, attributes: PropertyDescriptor & ThisType<any>) => T
+>               : ^^^^^^^^^^^^^^^^^^^^^^^^^^^^^^^^^^^^^^^^^^^^^^^^^^^^^^^^^^^^^^^^^^^^^^^^^^^^^^
+>module.exports : typeof module.exports
+>               : ^^^^^^^^^^^^^^^^^^^^^
+>module : { exports: typeof module.exports; }
+>       : ^^^^^^^^^^^^^^^^^^^^^^^^^^^^^^^^^^^
+>exports : typeof module.exports
+>        : ^^^^^^^^^^^^^^^^^^^^^
+>"b" : "b"
+>    : ^^^
+>{ value: function b() {} } : { value: () => void; }
+>                           : ^^^^^^^^^^^^^^^^^^^^^^
+>value : () => void
+>      : ^^^^^^^^^^
+>function b() {} : () => void
+>                : ^^^^^^^^^^
+>b : () => void
+>  : ^^^^^^^^^^
+
+Object.defineProperty(module.exports.b, "cat", { value: "cat" });
+>Object.defineProperty(module.exports.b, "cat", { value: "cat" }) : () => void
+>                                                                 : ^^^^^^^^^^
+>Object.defineProperty : <T>(o: T, p: PropertyKey, attributes: PropertyDescriptor & ThisType<any>) => T
+>                      : ^^^^^^^^^^^^^^^^^^^^^^^^^^^^^^^^^^^^^^^^^^^^^^^^^^^^^^^^^^^^^^^^^^^^^^^^^^^^^^
+>Object : ObjectConstructor
+>       : ^^^^^^^^^^^^^^^^^
+>defineProperty : <T>(o: T, p: PropertyKey, attributes: PropertyDescriptor & ThisType<any>) => T
+>               : ^^^^^^^^^^^^^^^^^^^^^^^^^^^^^^^^^^^^^^^^^^^^^^^^^^^^^^^^^^^^^^^^^^^^^^^^^^^^^^
+>module.exports.b : () => void
+>                 : ^^^^^^^^^^
+>module.exports : typeof module.exports
+>               : ^^^^^^^^^^^^^^^^^^^^^
+>module : { exports: typeof module.exports; }
+>       : ^^^^^^^^^^^^^^^^^^^^^^^^^^^^^^^^^^^
+>exports : typeof module.exports
+>        : ^^^^^^^^^^^^^^^^^^^^^
+>b : () => void
+>  : ^^^^^^^^^^
+>"cat" : "cat"
+>      : ^^^^^
+>{ value: "cat" } : { value: string; }
+>                 : ^^^^^^^^^^^^^^^^^^
+>value : string
+>      : ^^^^^^
+>"cat" : "cat"
+>      : ^^^^^
+
+/**
+ * @param {number} a
+ * @param {number} b
+ * @return {string} 
+ */
+function d(a, b) { return /** @type {*} */(null); }
+>d : (a: number, b: number) => string
+>  : ^^^^      ^^^^^      ^^^^^      
+>a : number
+>  : ^^^^^^
+>b : number
+>  : ^^^^^^
+>(null) : any
+
+Object.defineProperty(module.exports, "d", { value: d });
+>Object.defineProperty(module.exports, "d", { value: d }) : typeof module.exports
+>                                                         : ^^^^^^^^^^^^^^^^^^^^^
+>Object.defineProperty : <T>(o: T, p: PropertyKey, attributes: PropertyDescriptor & ThisType<any>) => T
+>                      : ^^^^^^^^^^^^^^^^^^^^^^^^^^^^^^^^^^^^^^^^^^^^^^^^^^^^^^^^^^^^^^^^^^^^^^^^^^^^^^
+>Object : ObjectConstructor
+>       : ^^^^^^^^^^^^^^^^^
+>defineProperty : <T>(o: T, p: PropertyKey, attributes: PropertyDescriptor & ThisType<any>) => T
+>               : ^^^^^^^^^^^^^^^^^^^^^^^^^^^^^^^^^^^^^^^^^^^^^^^^^^^^^^^^^^^^^^^^^^^^^^^^^^^^^^
+>module.exports : typeof module.exports
+>               : ^^^^^^^^^^^^^^^^^^^^^
+>module : { exports: typeof module.exports; }
+>       : ^^^^^^^^^^^^^^^^^^^^^^^^^^^^^^^^^^^
+>exports : typeof module.exports
+>        : ^^^^^^^^^^^^^^^^^^^^^
+>"d" : "d"
+>    : ^^^
+>{ value: d } : { value: (a: number, b: number) => string; }
+>             : ^^^^^^^^^^^^^^^^^^^^^^^^^^^^^^^^^^^^^^^^^^^^
+>value : (a: number, b: number) => string
+>      : ^^^^^^^^^^^^^^^^^^^^^^^^^^^^^^^^
+>d : (a: number, b: number) => string
+>  : ^^^^^^^^^^^^^^^^^^^^^^^^^^^^^^^^
+
+
+/**
+ * @template T,U
+ * @param {T} a
+ * @param {U} b
+ * @return {T & U} 
+ */
+function e(a, b) { return /** @type {*} */(null); }
+>e : <T, U>(a: T, b: U) => T & U
+>  : ^ ^^ ^^^^^ ^^^^^ ^^^^^     
+>a : T
+>  : ^
+>b : U
+>  : ^
+>(null) : any
+
+Object.defineProperty(module.exports, "e", { value: e });
+>Object.defineProperty(module.exports, "e", { value: e }) : typeof module.exports
+>                                                         : ^^^^^^^^^^^^^^^^^^^^^
+>Object.defineProperty : <T>(o: T, p: PropertyKey, attributes: PropertyDescriptor & ThisType<any>) => T
+>                      : ^^^^^^^^^^^^^^^^^^^^^^^^^^^^^^^^^^^^^^^^^^^^^^^^^^^^^^^^^^^^^^^^^^^^^^^^^^^^^^
+>Object : ObjectConstructor
+>       : ^^^^^^^^^^^^^^^^^
+>defineProperty : <T>(o: T, p: PropertyKey, attributes: PropertyDescriptor & ThisType<any>) => T
+>               : ^^^^^^^^^^^^^^^^^^^^^^^^^^^^^^^^^^^^^^^^^^^^^^^^^^^^^^^^^^^^^^^^^^^^^^^^^^^^^^
+>module.exports : typeof module.exports
+>               : ^^^^^^^^^^^^^^^^^^^^^
+>module : { exports: typeof module.exports; }
+>       : ^^^^^^^^^^^^^^^^^^^^^^^^^^^^^^^^^^^
+>exports : typeof module.exports
+>        : ^^^^^^^^^^^^^^^^^^^^^
+>"e" : "e"
+>    : ^^^
+>{ value: e } : { value: <T, U>(a: T, b: U) => T & U; }
+>             : ^^^^^^^^^^^^^^^^^^^^^^^^^^^^^^^^^^^^^^^
+>value : <T, U>(a: T, b: U) => T & U
+>      : ^^^^^^^^^^^^^^^^^^^^^^^^^^^
+>e : <T, U>(a: T, b: U) => T & U
+>  : ^^^^^^^^^^^^^^^^^^^^^^^^^^^
+
+/**
+ * @template T
+ * @param {T} a
+ */
+function f(a) {
+>f : <T>(a: T) => T
+>  : ^ ^^^^^ ^^^^^^
+>a : T
+>  : ^
+
+    return a;
+>a : T
+>  : ^
+}
+Object.defineProperty(module.exports, "f", { value: f });
+>Object.defineProperty(module.exports, "f", { value: f }) : typeof module.exports
+>                                                         : ^^^^^^^^^^^^^^^^^^^^^
+>Object.defineProperty : <T>(o: T, p: PropertyKey, attributes: PropertyDescriptor & ThisType<any>) => T
+>                      : ^^^^^^^^^^^^^^^^^^^^^^^^^^^^^^^^^^^^^^^^^^^^^^^^^^^^^^^^^^^^^^^^^^^^^^^^^^^^^^
+>Object : ObjectConstructor
+>       : ^^^^^^^^^^^^^^^^^
+>defineProperty : <T>(o: T, p: PropertyKey, attributes: PropertyDescriptor & ThisType<any>) => T
+>               : ^^^^^^^^^^^^^^^^^^^^^^^^^^^^^^^^^^^^^^^^^^^^^^^^^^^^^^^^^^^^^^^^^^^^^^^^^^^^^^
+>module.exports : typeof module.exports
+>               : ^^^^^^^^^^^^^^^^^^^^^
+>module : { exports: typeof module.exports; }
+>       : ^^^^^^^^^^^^^^^^^^^^^^^^^^^^^^^^^^^
+>exports : typeof module.exports
+>        : ^^^^^^^^^^^^^^^^^^^^^
+>"f" : "f"
+>    : ^^^
+>{ value: f } : { value: <T>(a: T) => T; }
+>             : ^^^^^^^^^^^^^^^^^^^^^^^^^^
+>value : <T>(a: T) => T
+>      : ^^^^^^^^^^^^^^
+>f : <T>(a: T) => T
+>  : ^^^^^^^^^^^^^^
+
+Object.defineProperty(module.exports.f, "self", { value: module.exports.f });
+>Object.defineProperty(module.exports.f, "self", { value: module.exports.f }) : <T>(a: T) => T
+>                                                                             : ^^^^^^^^^^^^^^
+>Object.defineProperty : <T>(o: T, p: PropertyKey, attributes: PropertyDescriptor & ThisType<any>) => T
+>                      : ^^^^^^^^^^^^^^^^^^^^^^^^^^^^^^^^^^^^^^^^^^^^^^^^^^^^^^^^^^^^^^^^^^^^^^^^^^^^^^
+>Object : ObjectConstructor
+>       : ^^^^^^^^^^^^^^^^^
+>defineProperty : <T>(o: T, p: PropertyKey, attributes: PropertyDescriptor & ThisType<any>) => T
+>               : ^^^^^^^^^^^^^^^^^^^^^^^^^^^^^^^^^^^^^^^^^^^^^^^^^^^^^^^^^^^^^^^^^^^^^^^^^^^^^^
+>module.exports.f : <T>(a: T) => T
+>                 : ^^^^^^^^^^^^^^
+>module.exports : typeof module.exports
+>               : ^^^^^^^^^^^^^^^^^^^^^
+>module : { exports: typeof module.exports; }
+>       : ^^^^^^^^^^^^^^^^^^^^^^^^^^^^^^^^^^^
+>exports : typeof module.exports
+>        : ^^^^^^^^^^^^^^^^^^^^^
+>f : <T>(a: T) => T
+>  : ^^^^^^^^^^^^^^
+>"self" : "self"
+>       : ^^^^^^
+>{ value: module.exports.f } : { value: <T>(a: T) => T; }
+>                            : ^^^^^^^^^^^^^^^^^^^^^^^^^^
+>value : <T>(a: T) => T
+>      : ^^^^^^^^^^^^^^
+>module.exports.f : <T>(a: T) => T
+>                 : ^^^^^^^^^^^^^^
+>module.exports : typeof module.exports
+>               : ^^^^^^^^^^^^^^^^^^^^^
+>module : { exports: typeof module.exports; }
+>       : ^^^^^^^^^^^^^^^^^^^^^^^^^^^^^^^^^^^
+>exports : typeof module.exports
+>        : ^^^^^^^^^^^^^^^^^^^^^
+>f : <T>(a: T) => T
+>  : ^^^^^^^^^^^^^^
+
+/**
+ * @param {{x: string}} a
+ * @param {{y: typeof module.exports.b}} b
+ */
+function g(a, b) {
+>g : (a: { x: string; }, b: { y: () => void; }) => void | ""
+>  : ^^^^              ^^^^^^^^^^^^^^^^^^^^^^^^^^^^^^^^^^^^^
+>a : { x: string; }
+>  : ^^^^^^^^^^^^^^
+>b : { y: () => void; }
+>  : ^^^^^^^^^^^^^^^^^^
+
+    return a.x && b.y();
+>a.x && b.y() : void | ""
+>             : ^^^^^^^^^
+>a.x : string
+>    : ^^^^^^
+>a : { x: string; }
+>  : ^^^^^^^^^^^^^^
+>x : string
+>  : ^^^^^^
+>b.y() : void
+>      : ^^^^
+>b.y : () => void
+>    : ^^^^^^^^^^
+>b : { y: () => void; }
+>  : ^^^^^^^^^^^^^^^^^^
+>y : () => void
+>  : ^^^^^^^^^^
+}
+Object.defineProperty(module.exports, "g", { value: g });
+>Object.defineProperty(module.exports, "g", { value: g }) : typeof module.exports
+>                                                         : ^^^^^^^^^^^^^^^^^^^^^
+>Object.defineProperty : <T>(o: T, p: PropertyKey, attributes: PropertyDescriptor & ThisType<any>) => T
+>                      : ^^^^^^^^^^^^^^^^^^^^^^^^^^^^^^^^^^^^^^^^^^^^^^^^^^^^^^^^^^^^^^^^^^^^^^^^^^^^^^
+>Object : ObjectConstructor
+>       : ^^^^^^^^^^^^^^^^^
+>defineProperty : <T>(o: T, p: PropertyKey, attributes: PropertyDescriptor & ThisType<any>) => T
+>               : ^^^^^^^^^^^^^^^^^^^^^^^^^^^^^^^^^^^^^^^^^^^^^^^^^^^^^^^^^^^^^^^^^^^^^^^^^^^^^^
+>module.exports : typeof module.exports
+>               : ^^^^^^^^^^^^^^^^^^^^^
+>module : { exports: typeof module.exports; }
+>       : ^^^^^^^^^^^^^^^^^^^^^^^^^^^^^^^^^^^
+>exports : typeof module.exports
+>        : ^^^^^^^^^^^^^^^^^^^^^
+>"g" : "g"
+>    : ^^^
+>{ value: g } : { value: (a: { x: string; }, b: { y: () => void; }) => void | ""; }
+>             : ^^^^^^^^^^^^^^^^^^^^^^^^^^^^^^^^^^^^^^^^^^^^^^^^^^^^^^^^^^^^^^^^^^^
+>value : (a: { x: string; }, b: { y: () => void; }) => void | ""
+>      : ^^^^^^^^^^^^^^^^^^^^^^^^^^^^^^^^^^^^^^^^^^^^^^^^^^^^^^^
+>g : (a: { x: string; }, b: { y: () => void; }) => void | ""
+>  : ^^^^^^^^^^^^^^^^^^^^^^^^^^^^^^^^^^^^^^^^^^^^^^^^^^^^^^^
+
+
+/**
+ * @param {{x: string}} a
+ * @param {{y: typeof module.exports.b}} b
+ */
+function hh(a, b) {
+>hh : (a: { x: string; }, b: { y: () => void; }) => void | ""
+>   : ^^^^              ^^^^^^^^^^^^^^^^^^^^^^^^^^^^^^^^^^^^^
+>a : { x: string; }
+>  : ^^^^^^^^^^^^^^
+>b : { y: () => void; }
+>  : ^^^^^^^^^^^^^^^^^^
+
+    return a.x && b.y();
+>a.x && b.y() : void | ""
+>             : ^^^^^^^^^
+>a.x : string
+>    : ^^^^^^
+>a : { x: string; }
+>  : ^^^^^^^^^^^^^^
+>x : string
+>  : ^^^^^^
+>b.y() : void
+>      : ^^^^
+>b.y : () => void
+>    : ^^^^^^^^^^
+>b : { y: () => void; }
+>  : ^^^^^^^^^^^^^^^^^^
+>y : () => void
+>  : ^^^^^^^^^^
+}
+Object.defineProperty(module.exports, "h", { value: hh });
+>Object.defineProperty(module.exports, "h", { value: hh }) : typeof module.exports
+>                                                          : ^^^^^^^^^^^^^^^^^^^^^
+>Object.defineProperty : <T>(o: T, p: PropertyKey, attributes: PropertyDescriptor & ThisType<any>) => T
+>                      : ^^^^^^^^^^^^^^^^^^^^^^^^^^^^^^^^^^^^^^^^^^^^^^^^^^^^^^^^^^^^^^^^^^^^^^^^^^^^^^
+>Object : ObjectConstructor
+>       : ^^^^^^^^^^^^^^^^^
+>defineProperty : <T>(o: T, p: PropertyKey, attributes: PropertyDescriptor & ThisType<any>) => T
+>               : ^^^^^^^^^^^^^^^^^^^^^^^^^^^^^^^^^^^^^^^^^^^^^^^^^^^^^^^^^^^^^^^^^^^^^^^^^^^^^^
+>module.exports : typeof module.exports
+>               : ^^^^^^^^^^^^^^^^^^^^^
+>module : { exports: typeof module.exports; }
+>       : ^^^^^^^^^^^^^^^^^^^^^^^^^^^^^^^^^^^
+>exports : typeof module.exports
+>        : ^^^^^^^^^^^^^^^^^^^^^
+>"h" : "h"
+>    : ^^^
+>{ value: hh } : { value: (a: { x: string; }, b: { y: () => void; }) => void | ""; }
+>              : ^^^^^^^^^^^^^^^^^^^^^^^^^^^^^^^^^^^^^^^^^^^^^^^^^^^^^^^^^^^^^^^^^^^
+>value : (a: { x: string; }, b: { y: () => void; }) => void | ""
+>      : ^^^^^^^^^^^^^^^^^^^^^^^^^^^^^^^^^^^^^^^^^^^^^^^^^^^^^^^
+>hh : (a: { x: string; }, b: { y: () => void; }) => void | ""
+>   : ^^^^^^^^^^^^^^^^^^^^^^^^^^^^^^^^^^^^^^^^^^^^^^^^^^^^^^^
+
+Object.defineProperty(module.exports, "i", { value: function i(){} });
+>Object.defineProperty(module.exports, "i", { value: function i(){} }) : typeof module.exports
+>                                                                      : ^^^^^^^^^^^^^^^^^^^^^
+>Object.defineProperty : <T>(o: T, p: PropertyKey, attributes: PropertyDescriptor & ThisType<any>) => T
+>                      : ^^^^^^^^^^^^^^^^^^^^^^^^^^^^^^^^^^^^^^^^^^^^^^^^^^^^^^^^^^^^^^^^^^^^^^^^^^^^^^
+>Object : ObjectConstructor
+>       : ^^^^^^^^^^^^^^^^^
+>defineProperty : <T>(o: T, p: PropertyKey, attributes: PropertyDescriptor & ThisType<any>) => T
+>               : ^^^^^^^^^^^^^^^^^^^^^^^^^^^^^^^^^^^^^^^^^^^^^^^^^^^^^^^^^^^^^^^^^^^^^^^^^^^^^^
+>module.exports : typeof module.exports
+>               : ^^^^^^^^^^^^^^^^^^^^^
+>module : { exports: typeof module.exports; }
+>       : ^^^^^^^^^^^^^^^^^^^^^^^^^^^^^^^^^^^
+>exports : typeof module.exports
+>        : ^^^^^^^^^^^^^^^^^^^^^
+>"i" : "i"
+>    : ^^^
+>{ value: function i(){} } : { value: () => void; }
+>                          : ^^^^^^^^^^^^^^^^^^^^^^
+>value : () => void
+>      : ^^^^^^^^^^
+>function i(){} : () => void
+>               : ^^^^^^^^^^
+>i : () => void
+>  : ^^^^^^^^^^
+
+Object.defineProperty(module.exports, "ii", { value: module.exports.i });
+>Object.defineProperty(module.exports, "ii", { value: module.exports.i }) : typeof module.exports
+>                                                                         : ^^^^^^^^^^^^^^^^^^^^^
+>Object.defineProperty : <T>(o: T, p: PropertyKey, attributes: PropertyDescriptor & ThisType<any>) => T
+>                      : ^^^^^^^^^^^^^^^^^^^^^^^^^^^^^^^^^^^^^^^^^^^^^^^^^^^^^^^^^^^^^^^^^^^^^^^^^^^^^^
+>Object : ObjectConstructor
+>       : ^^^^^^^^^^^^^^^^^
+>defineProperty : <T>(o: T, p: PropertyKey, attributes: PropertyDescriptor & ThisType<any>) => T
+>               : ^^^^^^^^^^^^^^^^^^^^^^^^^^^^^^^^^^^^^^^^^^^^^^^^^^^^^^^^^^^^^^^^^^^^^^^^^^^^^^
+>module.exports : typeof module.exports
+>               : ^^^^^^^^^^^^^^^^^^^^^
+>module : { exports: typeof module.exports; }
+>       : ^^^^^^^^^^^^^^^^^^^^^^^^^^^^^^^^^^^
+>exports : typeof module.exports
+>        : ^^^^^^^^^^^^^^^^^^^^^
+>"ii" : "ii"
+>     : ^^^^
+>{ value: module.exports.i } : { value: () => void; }
+>                            : ^^^^^^^^^^^^^^^^^^^^^^
+>value : () => void
+>      : ^^^^^^^^^^
+>module.exports.i : () => void
+>                 : ^^^^^^^^^^
+>module.exports : typeof module.exports
+>               : ^^^^^^^^^^^^^^^^^^^^^
+>module : { exports: typeof module.exports; }
+>       : ^^^^^^^^^^^^^^^^^^^^^^^^^^^^^^^^^^^
+>exports : typeof module.exports
+>        : ^^^^^^^^^^^^^^^^^^^^^
+>i : () => void
+>  : ^^^^^^^^^^
+
+// note that this last one doesn't make much sense in cjs, since exports aren't hoisted bindings
+Object.defineProperty(module.exports, "jj", { value: module.exports.j });
+>Object.defineProperty(module.exports, "jj", { value: module.exports.j }) : typeof module.exports
+>                                                                         : ^^^^^^^^^^^^^^^^^^^^^
+>Object.defineProperty : <T>(o: T, p: PropertyKey, attributes: PropertyDescriptor & ThisType<any>) => T
+>                      : ^^^^^^^^^^^^^^^^^^^^^^^^^^^^^^^^^^^^^^^^^^^^^^^^^^^^^^^^^^^^^^^^^^^^^^^^^^^^^^
+>Object : ObjectConstructor
+>       : ^^^^^^^^^^^^^^^^^
+>defineProperty : <T>(o: T, p: PropertyKey, attributes: PropertyDescriptor & ThisType<any>) => T
+>               : ^^^^^^^^^^^^^^^^^^^^^^^^^^^^^^^^^^^^^^^^^^^^^^^^^^^^^^^^^^^^^^^^^^^^^^^^^^^^^^
+>module.exports : typeof module.exports
+>               : ^^^^^^^^^^^^^^^^^^^^^
+>module : { exports: typeof module.exports; }
+>       : ^^^^^^^^^^^^^^^^^^^^^^^^^^^^^^^^^^^
+>exports : typeof module.exports
+>        : ^^^^^^^^^^^^^^^^^^^^^
+>"jj" : "jj"
+>     : ^^^^
+>{ value: module.exports.j } : { value: () => void; }
+>                            : ^^^^^^^^^^^^^^^^^^^^^^
+>value : () => void
+>      : ^^^^^^^^^^
+>module.exports.j : () => void
+>                 : ^^^^^^^^^^
+>module.exports : typeof module.exports
+>               : ^^^^^^^^^^^^^^^^^^^^^
+>module : { exports: typeof module.exports; }
+>       : ^^^^^^^^^^^^^^^^^^^^^^^^^^^^^^^^^^^
+>exports : typeof module.exports
+>        : ^^^^^^^^^^^^^^^^^^^^^
+>j : () => void
+>  : ^^^^^^^^^^
+
+Object.defineProperty(module.exports, "j", { value: function j() {} });
+>Object.defineProperty(module.exports, "j", { value: function j() {} }) : typeof module.exports
+>                                                                       : ^^^^^^^^^^^^^^^^^^^^^
+>Object.defineProperty : <T>(o: T, p: PropertyKey, attributes: PropertyDescriptor & ThisType<any>) => T
+>                      : ^^^^^^^^^^^^^^^^^^^^^^^^^^^^^^^^^^^^^^^^^^^^^^^^^^^^^^^^^^^^^^^^^^^^^^^^^^^^^^
+>Object : ObjectConstructor
+>       : ^^^^^^^^^^^^^^^^^
+>defineProperty : <T>(o: T, p: PropertyKey, attributes: PropertyDescriptor & ThisType<any>) => T
+>               : ^^^^^^^^^^^^^^^^^^^^^^^^^^^^^^^^^^^^^^^^^^^^^^^^^^^^^^^^^^^^^^^^^^^^^^^^^^^^^^
+>module.exports : typeof module.exports
+>               : ^^^^^^^^^^^^^^^^^^^^^
+>module : { exports: typeof module.exports; }
+>       : ^^^^^^^^^^^^^^^^^^^^^^^^^^^^^^^^^^^
+>exports : typeof module.exports
+>        : ^^^^^^^^^^^^^^^^^^^^^
+>"j" : "j"
+>    : ^^^
+>{ value: function j() {} } : { value: () => void; }
+>                           : ^^^^^^^^^^^^^^^^^^^^^^
+>value : () => void
+>      : ^^^^^^^^^^
+>function j() {} : () => void
+>                : ^^^^^^^^^^
+>j : () => void
+>  : ^^^^^^^^^^
+