--- conflicted
+++ resolved
@@ -1,23 +1,17 @@
-//// [tests/cases/conformance/parser/ecmascript5/ArrowFunctionExpressions/parserArrowFunctionExpression3.ts] ////
-
-=== parserArrowFunctionExpression3.ts ===
-a = (() => { } || a)
-<<<<<<< HEAD
->a = (() => { } || a : () => void
->a : any
->(() => { } || a : () => void
-=======
->a = (() => { } || a : any
->                    : ^^^
->a : any
->  : ^^^
->(() => { } || a : any
->                : ^^^
->>>>>>> 12402f26
->(() => { } : () => void
->           : ^^^^^^^^^^
->() => { } : () => void
->          : ^^^^^^^^^^
->a : any
->  : ^^^
-
+//// [tests/cases/conformance/parser/ecmascript5/ArrowFunctionExpressions/parserArrowFunctionExpression3.ts] ////
+
+=== parserArrowFunctionExpression3.ts ===
+a = (() => { } || a)
+>a = (() => { } || a : () => void
+>                    : ^^^^^^^^^^
+>a : any
+>  : ^^^
+>(() => { } || a : () => void
+>                : ^^^^^^^^^^
+>(() => { } : () => void
+>           : ^^^^^^^^^^
+>() => { } : () => void
+>          : ^^^^^^^^^^
+>a : any
+>  : ^^^
+