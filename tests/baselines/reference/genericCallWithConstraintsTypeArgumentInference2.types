--- conflicted
+++ resolved
@@ -1,77 +1,72 @@
-//// [tests/cases/conformance/types/typeRelationships/typeInference/genericCallWithConstraintsTypeArgumentInference2.ts] ////
-
-=== genericCallWithConstraintsTypeArgumentInference2.ts ===
-// Generic call with parameters of T and U, U extends T, no parameter of type U
-
-function foo<T, U extends T>(t: T) {
->foo : <T, U extends T>(t: T) => U
->    : ^ ^^^^^^^^^^^^^^^^^^ ^^^^^^
->t : T
->  : ^
-
-    var u: U;
->u : U
->  : ^
-
-    return u;
->u : U
->  : ^
-}
-
-var r = foo(1); // ok
->r : number
->  : ^^^^^^
->foo(1) : number
->       : ^^^^^^
->foo : <T, U extends T>(t: T) => U
->    : ^^^^^^^^^^^^^^^^^^^^^^^^^^^
->1 : 1
->  : ^
-
-var r2 = foo(null); // {}
-<<<<<<< HEAD
->r2 : null
->foo(null) : null
-=======
->r2 : any
->   : ^^^
->foo(null) : any
->          : ^^^
->>>>>>> 12402f26
->foo : <T, U extends T>(t: T) => U
->    : ^^^^^^^^^^^^^^^^^^^^^^^^^^^
-
-var r3 = foo(new Object()); // {}
->r3 : Object
->   : ^^^^^^
->foo(new Object()) : Object
->                  : ^^^^^^
->foo : <T, U extends T>(t: T) => U
->    : ^^^^^^^^^^^^^^^^^^^^^^^^^^^
->new Object() : Object
->             : ^^^^^^
->Object : ObjectConstructor
->       : ^^^^^^^^^^^^^^^^^
-
-var r4 = foo<Date, Date>(1); // error
->r4 : Date
->   : ^^^^
->foo<Date, Date>(1) : Date
->                   : ^^^^
->foo : <T, U extends T>(t: T) => U
->    : ^^^^^^^^^^^^^^^^^^^^^^^^^^^
->1 : 1
->  : ^
-
-var r5 = foo<Date, Date>(new Date()); // no error
->r5 : Date
->   : ^^^^
->foo<Date, Date>(new Date()) : Date
->                            : ^^^^
->foo : <T, U extends T>(t: T) => U
->    : ^^^^^^^^^^^^^^^^^^^^^^^^^^^
->new Date() : Date
->           : ^^^^
->Date : DateConstructor
->     : ^^^^^^^^^^^^^^^
-
+//// [tests/cases/conformance/types/typeRelationships/typeInference/genericCallWithConstraintsTypeArgumentInference2.ts] ////
+
+=== genericCallWithConstraintsTypeArgumentInference2.ts ===
+// Generic call with parameters of T and U, U extends T, no parameter of type U
+
+function foo<T, U extends T>(t: T) {
+>foo : <T, U extends T>(t: T) => U
+>    : ^ ^^^^^^^^^^^^^^^^^^ ^^^^^^
+>t : T
+>  : ^
+
+    var u: U;
+>u : U
+>  : ^
+
+    return u;
+>u : U
+>  : ^
+}
+
+var r = foo(1); // ok
+>r : number
+>  : ^^^^^^
+>foo(1) : number
+>       : ^^^^^^
+>foo : <T, U extends T>(t: T) => U
+>    : ^^^^^^^^^^^^^^^^^^^^^^^^^^^
+>1 : 1
+>  : ^
+
+var r2 = foo(null); // {}
+>r2 : null
+>   : ^^^^
+>foo(null) : null
+>          : ^^^^
+>foo : <T, U extends T>(t: T) => U
+>    : ^^^^^^^^^^^^^^^^^^^^^^^^^^^
+
+var r3 = foo(new Object()); // {}
+>r3 : Object
+>   : ^^^^^^
+>foo(new Object()) : Object
+>                  : ^^^^^^
+>foo : <T, U extends T>(t: T) => U
+>    : ^^^^^^^^^^^^^^^^^^^^^^^^^^^
+>new Object() : Object
+>             : ^^^^^^
+>Object : ObjectConstructor
+>       : ^^^^^^^^^^^^^^^^^
+
+var r4 = foo<Date, Date>(1); // error
+>r4 : Date
+>   : ^^^^
+>foo<Date, Date>(1) : Date
+>                   : ^^^^
+>foo : <T, U extends T>(t: T) => U
+>    : ^^^^^^^^^^^^^^^^^^^^^^^^^^^
+>1 : 1
+>  : ^
+
+var r5 = foo<Date, Date>(new Date()); // no error
+>r5 : Date
+>   : ^^^^
+>foo<Date, Date>(new Date()) : Date
+>                            : ^^^^
+>foo : <T, U extends T>(t: T) => U
+>    : ^^^^^^^^^^^^^^^^^^^^^^^^^^^
+>new Date() : Date
+>           : ^^^^
+>Date : DateConstructor
+>     : ^^^^^^^^^^^^^^^
+