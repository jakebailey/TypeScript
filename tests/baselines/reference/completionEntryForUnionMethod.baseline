// === Completions ===
=== /tests/cases/fourslash/completionEntryForUnionMethod.ts ===
// var y: Array<string>|Array<number>;
// y.map(
//   ^^^
// | ----------------------------------------------------------------------
// | (method) Array<T>.concat(...items: ConcatArray<string | number>[]): (string | number)[] (+1 overload)
// | (method) Array<T>.every<S>(predicate: (value: string | number, index: number, array: (string | number)[]) => value is S, thisArg?: any): this is S[] (+1 overload)
// | (method) Array<T>.filter<S>(predicate: (value: string | number, index: number, array: (string | number)[]) => value is S, thisArg?: any): S[] (+1 overload)
<<<<<<< HEAD
// | (method) Array<T>.forEach(callbackfn: ((value: string, index: number, array: string[]) => void) & ((value: number, index: number, array: number[]) => void), thisArg: any): void
// | (method) Array<T>.indexOf(searchElement: never, fromIndex: number | undefined): number
// | (method) Array<T>.join(separator?: string | undefined): string
// | (method) Array<T>.lastIndexOf(searchElement: never, fromIndex: number | undefined): number
// | (property) Array<T>.length: number
// | (method) Array<T>.map<unknown>(callbackfn: ((value: string, index: number, array: string[]) => unknown) & ((value: number, index: number, array: number[]) => unknown), thisArg: any): unknown[]
// | (method) Array<T>.pop(): string | number | undefined
// | (method) Array<T>.push(items: never[]): number
// | (method) Array<T>.reduce(callbackfn: (previousValue: string | number, currentValue: string | number, currentIndex: number, array: (string | number)[]) => string | number): string | number (+2 overloads)
// | (method) Array<T>.reduceRight(callbackfn: (previousValue: string | number, currentValue: string | number, currentIndex: number, array: (string | number)[]) => string | number): string | number (+2 overloads)
// | (method) Array<T>.reverse(): string[] | number[]
// | (method) Array<T>.shift(): string | number | undefined
// | (method) Array<T>.slice(start?: number | undefined, end?: number | undefined): string[] | number[]
// | (method) Array<T>.some(predicate: ((value: string, index: number, array: string[]) => unknown) & ((value: number, index: number, array: number[]) => unknown), thisArg: any): boolean
// | (method) Array<T>.sort(compareFn: (((a: string, b: string) => number) & ((a: number, b: number) => number)) | undefined): string[] | number[]
// | (method) Array<T>.splice(start: number, deleteCount?: number | undefined): string[] | number[] (+2 overloads)
=======
// | (method) Array<T>.forEach(callbackfn: ((value: string, index: number, array: string[]) => void) & ((value: number, index: number, array: number[]) => void), thisArg?: any): void
// | (method) Array<T>.indexOf(searchElement: never, fromIndex?: number): number
// | (method) Array<T>.join(separator?: string): string
// | (method) Array<T>.lastIndexOf(searchElement: never, fromIndex?: number): number
// | (property) Array<T>.length: number
// | (method) Array<T>.map<unknown>(callbackfn: ((value: string, index: number, array: string[]) => unknown) & ((value: number, index: number, array: number[]) => unknown), thisArg?: any): unknown[]
// | (method) Array<T>.pop(): string | number
// | (method) Array<T>.push(...items: never[]): number
// | (method) Array<T>.reduce(callbackfn: (previousValue: string | number, currentValue: string | number, currentIndex: number, array: (string | number)[]) => string | number): string | number (+2 overloads)
// | (method) Array<T>.reduceRight(callbackfn: (previousValue: string | number, currentValue: string | number, currentIndex: number, array: (string | number)[]) => string | number): string | number (+2 overloads)
// | (method) Array<T>.reverse(): string[] | number[]
// | (method) Array<T>.shift(): string | number
// | (method) Array<T>.slice(start?: number, end?: number): string[] | number[]
// | (method) Array<T>.some(predicate: ((value: string, index: number, array: string[]) => unknown) & ((value: number, index: number, array: number[]) => unknown), thisArg?: any): boolean
// | (method) Array<T>.sort(compareFn?: ((a: string, b: string) => number) & ((a: number, b: number) => number)): string[] | number[]
// | (method) Array<T>.splice(start: number, deleteCount?: number): string[] | number[] (+2 overloads)
>>>>>>> 12402f26
// | (method) Array<T>.toLocaleString(): string
// | (method) Array<T>.toString(): string
// | (method) Array<T>.unshift(...items: never[]): number
// | ----------------------------------------------------------------------

[
  {
    "marker": {
      "fileName": "/tests/cases/fourslash/completionEntryForUnionMethod.ts",
      "position": 41,
      "name": ""
    },
    "item": {
      "flags": 0,
      "isGlobalCompletion": false,
      "isMemberCompletion": true,
      "isNewIdentifierLocation": false,
      "optionalReplacementSpan": {
        "start": 38,
        "length": 3
      },
      "entries": [
        {
          "name": "concat",
          "kind": "method",
          "kindModifiers": "declare",
          "sortText": "11",
          "displayParts": [
            {
              "text": "(",
              "kind": "punctuation"
            },
            {
              "text": "method",
              "kind": "text"
            },
            {
              "text": ")",
              "kind": "punctuation"
            },
            {
              "text": " ",
              "kind": "space"
            },
            {
              "text": "Array",
              "kind": "localName"
            },
            {
              "text": "<",
              "kind": "punctuation"
            },
            {
              "text": "T",
              "kind": "typeParameterName"
            },
            {
              "text": ">",
              "kind": "punctuation"
            },
            {
              "text": ".",
              "kind": "punctuation"
            },
            {
              "text": "concat",
              "kind": "propertyName"
            },
            {
              "text": "(",
              "kind": "punctuation"
            },
            {
              "text": "...",
              "kind": "punctuation"
            },
            {
              "text": "items",
              "kind": "parameterName"
            },
            {
              "text": ":",
              "kind": "punctuation"
            },
            {
              "text": " ",
              "kind": "space"
            },
            {
              "text": "ConcatArray",
              "kind": "interfaceName"
            },
            {
              "text": "<",
              "kind": "punctuation"
            },
            {
              "text": "string",
              "kind": "keyword"
            },
            {
              "text": " ",
              "kind": "space"
            },
            {
              "text": "|",
              "kind": "punctuation"
            },
            {
              "text": " ",
              "kind": "space"
            },
            {
              "text": "number",
              "kind": "keyword"
            },
            {
              "text": ">",
              "kind": "punctuation"
            },
            {
              "text": "[",
              "kind": "punctuation"
            },
            {
              "text": "]",
              "kind": "punctuation"
            },
            {
              "text": ")",
              "kind": "punctuation"
            },
            {
              "text": ":",
              "kind": "punctuation"
            },
            {
              "text": " ",
              "kind": "space"
            },
            {
              "text": "(",
              "kind": "punctuation"
            },
            {
              "text": "string",
              "kind": "keyword"
            },
            {
              "text": " ",
              "kind": "space"
            },
            {
              "text": "|",
              "kind": "punctuation"
            },
            {
              "text": " ",
              "kind": "space"
            },
            {
              "text": "number",
              "kind": "keyword"
            },
            {
              "text": ")",
              "kind": "punctuation"
            },
            {
              "text": "[",
              "kind": "punctuation"
            },
            {
              "text": "]",
              "kind": "punctuation"
            },
            {
              "text": " ",
              "kind": "space"
            },
            {
              "text": "(",
              "kind": "punctuation"
            },
            {
              "text": "+",
              "kind": "operator"
            },
            {
              "text": "1",
              "kind": "numericLiteral"
            },
            {
              "text": " ",
              "kind": "space"
            },
            {
              "text": "overload",
              "kind": "text"
            },
            {
              "text": ")",
              "kind": "punctuation"
            }
          ],
          "documentation": [
            {
              "text": "Combines two or more arrays.\nThis method returns a new array without modifying any existing arrays.",
              "kind": "text"
            }
          ],
          "tags": [
            {
              "name": "param",
              "text": [
                {
                  "text": "items",
                  "kind": "parameterName"
                },
                {
                  "text": " ",
                  "kind": "space"
                },
                {
                  "text": "Additional arrays and/or items to add to the end of the array.",
                  "kind": "text"
                }
              ]
            }
          ]
        },
        {
          "name": "every",
          "kind": "method",
          "kindModifiers": "declare",
          "sortText": "11",
          "displayParts": [
            {
              "text": "(",
              "kind": "punctuation"
            },
            {
              "text": "method",
              "kind": "text"
            },
            {
              "text": ")",
              "kind": "punctuation"
            },
            {
              "text": " ",
              "kind": "space"
            },
            {
              "text": "Array",
              "kind": "localName"
            },
            {
              "text": "<",
              "kind": "punctuation"
            },
            {
              "text": "T",
              "kind": "typeParameterName"
            },
            {
              "text": ">",
              "kind": "punctuation"
            },
            {
              "text": ".",
              "kind": "punctuation"
            },
            {
              "text": "every",
              "kind": "propertyName"
            },
            {
              "text": "<",
              "kind": "punctuation"
            },
            {
              "text": "S",
              "kind": "typeParameterName"
            },
            {
              "text": ">",
              "kind": "punctuation"
            },
            {
              "text": "(",
              "kind": "punctuation"
            },
            {
              "text": "predicate",
              "kind": "parameterName"
            },
            {
              "text": ":",
              "kind": "punctuation"
            },
            {
              "text": " ",
              "kind": "space"
            },
            {
              "text": "(",
              "kind": "punctuation"
            },
            {
              "text": "value",
              "kind": "parameterName"
            },
            {
              "text": ":",
              "kind": "punctuation"
            },
            {
              "text": " ",
              "kind": "space"
            },
            {
              "text": "string",
              "kind": "keyword"
            },
            {
              "text": " ",
              "kind": "space"
            },
            {
              "text": "|",
              "kind": "punctuation"
            },
            {
              "text": " ",
              "kind": "space"
            },
            {
              "text": "number",
              "kind": "keyword"
            },
            {
              "text": ",",
              "kind": "punctuation"
            },
            {
              "text": " ",
              "kind": "space"
            },
            {
              "text": "index",
              "kind": "parameterName"
            },
            {
              "text": ":",
              "kind": "punctuation"
            },
            {
              "text": " ",
              "kind": "space"
            },
            {
              "text": "number",
              "kind": "keyword"
            },
            {
              "text": ",",
              "kind": "punctuation"
            },
            {
              "text": " ",
              "kind": "space"
            },
            {
              "text": "array",
              "kind": "parameterName"
            },
            {
              "text": ":",
              "kind": "punctuation"
            },
            {
              "text": " ",
              "kind": "space"
            },
            {
              "text": "(",
              "kind": "punctuation"
            },
            {
              "text": "string",
              "kind": "keyword"
            },
            {
              "text": " ",
              "kind": "space"
            },
            {
              "text": "|",
              "kind": "punctuation"
            },
            {
              "text": " ",
              "kind": "space"
            },
            {
              "text": "number",
              "kind": "keyword"
            },
            {
              "text": ")",
              "kind": "punctuation"
            },
            {
              "text": "[",
              "kind": "punctuation"
            },
            {
              "text": "]",
              "kind": "punctuation"
            },
            {
              "text": ")",
              "kind": "punctuation"
            },
            {
              "text": " ",
              "kind": "space"
            },
            {
              "text": "=>",
              "kind": "punctuation"
            },
            {
              "text": " ",
              "kind": "space"
            },
            {
              "text": "value",
              "kind": "text"
            },
            {
              "text": " ",
              "kind": "space"
            },
            {
              "text": "is",
              "kind": "keyword"
            },
            {
              "text": " ",
              "kind": "space"
            },
            {
              "text": "S",
              "kind": "typeParameterName"
            },
            {
              "text": ",",
              "kind": "punctuation"
            },
            {
              "text": " ",
              "kind": "space"
            },
            {
              "text": "thisArg",
              "kind": "parameterName"
            },
            {
              "text": "?",
              "kind": "punctuation"
            },
            {
              "text": ":",
              "kind": "punctuation"
            },
            {
              "text": " ",
              "kind": "space"
            },
            {
              "text": "any",
              "kind": "keyword"
            },
            {
              "text": ")",
              "kind": "punctuation"
            },
            {
              "text": ":",
              "kind": "punctuation"
            },
            {
              "text": " ",
              "kind": "space"
            },
            {
              "text": "this",
              "kind": "keyword"
            },
            {
              "text": " ",
              "kind": "space"
            },
            {
              "text": "is",
              "kind": "keyword"
            },
            {
              "text": " ",
              "kind": "space"
            },
            {
              "text": "S",
              "kind": "typeParameterName"
            },
            {
              "text": "[",
              "kind": "punctuation"
            },
            {
              "text": "]",
              "kind": "punctuation"
            },
            {
              "text": " ",
              "kind": "space"
            },
            {
              "text": "(",
              "kind": "punctuation"
            },
            {
              "text": "+",
              "kind": "operator"
            },
            {
              "text": "1",
              "kind": "numericLiteral"
            },
            {
              "text": " ",
              "kind": "space"
            },
            {
              "text": "overload",
              "kind": "text"
            },
            {
              "text": ")",
              "kind": "punctuation"
            }
          ],
          "documentation": [
            {
              "text": "Determines whether all the members of an array satisfy the specified test.",
              "kind": "text"
            }
          ],
          "tags": [
            {
              "name": "param",
              "text": [
                {
                  "text": "predicate",
                  "kind": "parameterName"
                },
                {
                  "text": " ",
                  "kind": "space"
                },
                {
                  "text": "A function that accepts up to three arguments. The every method calls\nthe predicate function for each element in the array until the predicate returns a value\nwhich is coercible to the Boolean value false, or until the end of the array.",
                  "kind": "text"
                }
              ]
            },
            {
              "name": "param",
              "text": [
                {
                  "text": "thisArg",
                  "kind": "parameterName"
                },
                {
                  "text": " ",
                  "kind": "space"
                },
                {
                  "text": "An object to which the this keyword can refer in the predicate function.\nIf thisArg is omitted, undefined is used as the this value.",
                  "kind": "text"
                }
              ]
            }
          ]
        },
        {
          "name": "filter",
          "kind": "method",
          "kindModifiers": "declare",
          "sortText": "11",
          "displayParts": [
            {
              "text": "(",
              "kind": "punctuation"
            },
            {
              "text": "method",
              "kind": "text"
            },
            {
              "text": ")",
              "kind": "punctuation"
            },
            {
              "text": " ",
              "kind": "space"
            },
            {
              "text": "Array",
              "kind": "localName"
            },
            {
              "text": "<",
              "kind": "punctuation"
            },
            {
              "text": "T",
              "kind": "typeParameterName"
            },
            {
              "text": ">",
              "kind": "punctuation"
            },
            {
              "text": ".",
              "kind": "punctuation"
            },
            {
              "text": "filter",
              "kind": "propertyName"
            },
            {
              "text": "<",
              "kind": "punctuation"
            },
            {
              "text": "S",
              "kind": "typeParameterName"
            },
            {
              "text": ">",
              "kind": "punctuation"
            },
            {
              "text": "(",
              "kind": "punctuation"
            },
            {
              "text": "predicate",
              "kind": "parameterName"
            },
            {
              "text": ":",
              "kind": "punctuation"
            },
            {
              "text": " ",
              "kind": "space"
            },
            {
              "text": "(",
              "kind": "punctuation"
            },
            {
              "text": "value",
              "kind": "parameterName"
            },
            {
              "text": ":",
              "kind": "punctuation"
            },
            {
              "text": " ",
              "kind": "space"
            },
            {
              "text": "string",
              "kind": "keyword"
            },
            {
              "text": " ",
              "kind": "space"
            },
            {
              "text": "|",
              "kind": "punctuation"
            },
            {
              "text": " ",
              "kind": "space"
            },
            {
              "text": "number",
              "kind": "keyword"
            },
            {
              "text": ",",
              "kind": "punctuation"
            },
            {
              "text": " ",
              "kind": "space"
            },
            {
              "text": "index",
              "kind": "parameterName"
            },
            {
              "text": ":",
              "kind": "punctuation"
            },
            {
              "text": " ",
              "kind": "space"
            },
            {
              "text": "number",
              "kind": "keyword"
            },
            {
              "text": ",",
              "kind": "punctuation"
            },
            {
              "text": " ",
              "kind": "space"
            },
            {
              "text": "array",
              "kind": "parameterName"
            },
            {
              "text": ":",
              "kind": "punctuation"
            },
            {
              "text": " ",
              "kind": "space"
            },
            {
              "text": "(",
              "kind": "punctuation"
            },
            {
              "text": "string",
              "kind": "keyword"
            },
            {
              "text": " ",
              "kind": "space"
            },
            {
              "text": "|",
              "kind": "punctuation"
            },
            {
              "text": " ",
              "kind": "space"
            },
            {
              "text": "number",
              "kind": "keyword"
            },
            {
              "text": ")",
              "kind": "punctuation"
            },
            {
              "text": "[",
              "kind": "punctuation"
            },
            {
              "text": "]",
              "kind": "punctuation"
            },
            {
              "text": ")",
              "kind": "punctuation"
            },
            {
              "text": " ",
              "kind": "space"
            },
            {
              "text": "=>",
              "kind": "punctuation"
            },
            {
              "text": " ",
              "kind": "space"
            },
            {
              "text": "value",
              "kind": "text"
            },
            {
              "text": " ",
              "kind": "space"
            },
            {
              "text": "is",
              "kind": "keyword"
            },
            {
              "text": " ",
              "kind": "space"
            },
            {
              "text": "S",
              "kind": "typeParameterName"
            },
            {
              "text": ",",
              "kind": "punctuation"
            },
            {
              "text": " ",
              "kind": "space"
            },
            {
              "text": "thisArg",
              "kind": "parameterName"
            },
            {
              "text": "?",
              "kind": "punctuation"
            },
            {
              "text": ":",
              "kind": "punctuation"
            },
            {
              "text": " ",
              "kind": "space"
            },
            {
              "text": "any",
              "kind": "keyword"
            },
            {
              "text": ")",
              "kind": "punctuation"
            },
            {
              "text": ":",
              "kind": "punctuation"
            },
            {
              "text": " ",
              "kind": "space"
            },
            {
              "text": "S",
              "kind": "typeParameterName"
            },
            {
              "text": "[",
              "kind": "punctuation"
            },
            {
              "text": "]",
              "kind": "punctuation"
            },
            {
              "text": " ",
              "kind": "space"
            },
            {
              "text": "(",
              "kind": "punctuation"
            },
            {
              "text": "+",
              "kind": "operator"
            },
            {
              "text": "1",
              "kind": "numericLiteral"
            },
            {
              "text": " ",
              "kind": "space"
            },
            {
              "text": "overload",
              "kind": "text"
            },
            {
              "text": ")",
              "kind": "punctuation"
            }
          ],
          "documentation": [
            {
              "text": "Returns the elements of an array that meet the condition specified in a callback function.",
              "kind": "text"
            }
          ],
          "tags": [
            {
              "name": "param",
              "text": [
                {
                  "text": "predicate",
                  "kind": "parameterName"
                },
                {
                  "text": " ",
                  "kind": "space"
                },
                {
                  "text": "A function that accepts up to three arguments. The filter method calls the predicate function one time for each element in the array.",
                  "kind": "text"
                }
              ]
            },
            {
              "name": "param",
              "text": [
                {
                  "text": "thisArg",
                  "kind": "parameterName"
                },
                {
                  "text": " ",
                  "kind": "space"
                },
                {
                  "text": "An object to which the this keyword can refer in the predicate function. If thisArg is omitted, undefined is used as the this value.",
                  "kind": "text"
                }
              ]
            }
          ]
        },
        {
          "name": "forEach",
          "kind": "method",
          "kindModifiers": "declare",
          "sortText": "11",
          "displayParts": [
            {
              "text": "(",
              "kind": "punctuation"
            },
            {
              "text": "method",
              "kind": "text"
            },
            {
              "text": ")",
              "kind": "punctuation"
            },
            {
              "text": " ",
              "kind": "space"
            },
            {
              "text": "Array",
              "kind": "localName"
            },
            {
              "text": "<",
              "kind": "punctuation"
            },
            {
              "text": "T",
              "kind": "typeParameterName"
            },
            {
              "text": ">",
              "kind": "punctuation"
            },
            {
              "text": ".",
              "kind": "punctuation"
            },
            {
              "text": "forEach",
              "kind": "propertyName"
            },
            {
              "text": "(",
              "kind": "punctuation"
            },
            {
              "text": "callbackfn",
              "kind": "parameterName"
            },
            {
              "text": ":",
              "kind": "punctuation"
            },
            {
              "text": " ",
              "kind": "space"
            },
            {
              "text": "(",
              "kind": "punctuation"
            },
            {
              "text": "(",
              "kind": "punctuation"
            },
            {
              "text": "value",
              "kind": "parameterName"
            },
            {
              "text": ":",
              "kind": "punctuation"
            },
            {
              "text": " ",
              "kind": "space"
            },
            {
              "text": "string",
              "kind": "keyword"
            },
            {
              "text": ",",
              "kind": "punctuation"
            },
            {
              "text": " ",
              "kind": "space"
            },
            {
              "text": "index",
              "kind": "parameterName"
            },
            {
              "text": ":",
              "kind": "punctuation"
            },
            {
              "text": " ",
              "kind": "space"
            },
            {
              "text": "number",
              "kind": "keyword"
            },
            {
              "text": ",",
              "kind": "punctuation"
            },
            {
              "text": " ",
              "kind": "space"
            },
            {
              "text": "array",
              "kind": "parameterName"
            },
            {
              "text": ":",
              "kind": "punctuation"
            },
            {
              "text": " ",
              "kind": "space"
            },
            {
              "text": "string",
              "kind": "keyword"
            },
            {
              "text": "[",
              "kind": "punctuation"
            },
            {
              "text": "]",
              "kind": "punctuation"
            },
            {
              "text": ")",
              "kind": "punctuation"
            },
            {
              "text": " ",
              "kind": "space"
            },
            {
              "text": "=>",
              "kind": "punctuation"
            },
            {
              "text": " ",
              "kind": "space"
            },
            {
              "text": "void",
              "kind": "keyword"
            },
            {
              "text": ")",
              "kind": "punctuation"
            },
            {
              "text": " ",
              "kind": "space"
            },
            {
              "text": "&",
              "kind": "punctuation"
            },
            {
              "text": " ",
              "kind": "space"
            },
            {
              "text": "(",
              "kind": "punctuation"
            },
            {
              "text": "(",
              "kind": "punctuation"
            },
            {
              "text": "value",
              "kind": "parameterName"
            },
            {
              "text": ":",
              "kind": "punctuation"
            },
            {
              "text": " ",
              "kind": "space"
            },
            {
              "text": "number",
              "kind": "keyword"
            },
            {
              "text": ",",
              "kind": "punctuation"
            },
            {
              "text": " ",
              "kind": "space"
            },
            {
              "text": "index",
              "kind": "parameterName"
            },
            {
              "text": ":",
              "kind": "punctuation"
            },
            {
              "text": " ",
              "kind": "space"
            },
            {
              "text": "number",
              "kind": "keyword"
            },
            {
              "text": ",",
              "kind": "punctuation"
            },
            {
              "text": " ",
              "kind": "space"
            },
            {
              "text": "array",
              "kind": "parameterName"
            },
            {
              "text": ":",
              "kind": "punctuation"
            },
            {
              "text": " ",
              "kind": "space"
            },
            {
              "text": "number",
              "kind": "keyword"
            },
            {
              "text": "[",
              "kind": "punctuation"
            },
            {
              "text": "]",
              "kind": "punctuation"
            },
            {
              "text": ")",
              "kind": "punctuation"
            },
            {
              "text": " ",
              "kind": "space"
            },
            {
              "text": "=>",
              "kind": "punctuation"
            },
            {
              "text": " ",
              "kind": "space"
            },
            {
              "text": "void",
              "kind": "keyword"
            },
            {
              "text": ")",
              "kind": "punctuation"
            },
            {
              "text": ",",
              "kind": "punctuation"
            },
            {
              "text": " ",
              "kind": "space"
            },
            {
              "text": "thisArg",
              "kind": "parameterName"
            },
            {
              "text": "?",
              "kind": "punctuation"
            },
            {
              "text": ":",
              "kind": "punctuation"
            },
            {
              "text": " ",
              "kind": "space"
            },
            {
              "text": "any",
              "kind": "keyword"
            },
            {
              "text": ")",
              "kind": "punctuation"
            },
            {
              "text": ":",
              "kind": "punctuation"
            },
            {
              "text": " ",
              "kind": "space"
            },
            {
              "text": "void",
              "kind": "keyword"
            }
          ],
          "documentation": [
            {
              "text": "Performs the specified action for each element in an array.",
              "kind": "text"
            }
          ],
          "tags": [
            {
              "name": "param",
              "text": [
                {
                  "text": "callbackfn",
                  "kind": "parameterName"
                },
                {
                  "text": " ",
                  "kind": "space"
                },
                {
                  "text": "A function that accepts up to three arguments. forEach calls the callbackfn function one time for each element in the array.",
                  "kind": "text"
                }
              ]
            },
            {
              "name": "param",
              "text": [
                {
                  "text": "thisArg",
                  "kind": "parameterName"
                },
                {
                  "text": " ",
                  "kind": "space"
                },
                {
                  "text": "An object to which the this keyword can refer in the callbackfn function. If thisArg is omitted, undefined is used as the this value.",
                  "kind": "text"
                }
              ]
            }
          ]
        },
        {
          "name": "indexOf",
          "kind": "method",
          "kindModifiers": "declare",
          "sortText": "11",
          "displayParts": [
            {
              "text": "(",
              "kind": "punctuation"
            },
            {
              "text": "method",
              "kind": "text"
            },
            {
              "text": ")",
              "kind": "punctuation"
            },
            {
              "text": " ",
              "kind": "space"
            },
            {
              "text": "Array",
              "kind": "localName"
            },
            {
              "text": "<",
              "kind": "punctuation"
            },
            {
              "text": "T",
              "kind": "typeParameterName"
            },
            {
              "text": ">",
              "kind": "punctuation"
            },
            {
              "text": ".",
              "kind": "punctuation"
            },
            {
              "text": "indexOf",
              "kind": "propertyName"
            },
            {
              "text": "(",
              "kind": "punctuation"
            },
            {
              "text": "searchElement",
              "kind": "parameterName"
            },
            {
              "text": ":",
              "kind": "punctuation"
            },
            {
              "text": " ",
              "kind": "space"
            },
            {
              "text": "never",
              "kind": "keyword"
            },
            {
              "text": ",",
              "kind": "punctuation"
            },
            {
              "text": " ",
              "kind": "space"
            },
            {
              "text": "fromIndex",
              "kind": "parameterName"
            },
            {
              "text": "?",
              "kind": "punctuation"
            },
            {
              "text": ":",
              "kind": "punctuation"
            },
            {
              "text": " ",
              "kind": "space"
            },
            {
              "text": "number",
              "kind": "keyword"
            },
            {
              "text": " ",
              "kind": "space"
            },
            {
              "text": "|",
              "kind": "punctuation"
            },
            {
              "text": " ",
              "kind": "space"
            },
            {
              "text": "undefined",
              "kind": "keyword"
            },
            {
              "text": ")",
              "kind": "punctuation"
            },
            {
              "text": ":",
              "kind": "punctuation"
            },
            {
              "text": " ",
              "kind": "space"
            },
            {
              "text": "number",
              "kind": "keyword"
            }
          ],
          "documentation": [
            {
              "text": "Returns the index of the first occurrence of a value in an array, or -1 if it is not present.",
              "kind": "text"
            }
          ],
          "tags": [
            {
              "name": "param",
              "text": [
                {
                  "text": "searchElement",
                  "kind": "parameterName"
                },
                {
                  "text": " ",
                  "kind": "space"
                },
                {
                  "text": "The value to locate in the array.",
                  "kind": "text"
                }
              ]
            },
            {
              "name": "param",
              "text": [
                {
                  "text": "fromIndex",
                  "kind": "parameterName"
                },
                {
                  "text": " ",
                  "kind": "space"
                },
                {
                  "text": "The array index at which to begin the search. If fromIndex is omitted, the search starts at index 0.",
                  "kind": "text"
                }
              ]
            }
          ]
        },
        {
          "name": "join",
          "kind": "method",
          "kindModifiers": "declare",
          "sortText": "11",
          "displayParts": [
            {
              "text": "(",
              "kind": "punctuation"
            },
            {
              "text": "method",
              "kind": "text"
            },
            {
              "text": ")",
              "kind": "punctuation"
            },
            {
              "text": " ",
              "kind": "space"
            },
            {
              "text": "Array",
              "kind": "localName"
            },
            {
              "text": "<",
              "kind": "punctuation"
            },
            {
              "text": "T",
              "kind": "typeParameterName"
            },
            {
              "text": ">",
              "kind": "punctuation"
            },
            {
              "text": ".",
              "kind": "punctuation"
            },
            {
              "text": "join",
              "kind": "propertyName"
            },
            {
              "text": "(",
              "kind": "punctuation"
            },
            {
              "text": "separator",
              "kind": "parameterName"
            },
            {
              "text": "?",
              "kind": "punctuation"
            },
            {
              "text": ":",
              "kind": "punctuation"
            },
            {
              "text": " ",
              "kind": "space"
            },
            {
              "text": "string",
              "kind": "keyword"
            },
            {
              "text": " ",
              "kind": "space"
            },
            {
              "text": "|",
              "kind": "punctuation"
            },
            {
              "text": " ",
              "kind": "space"
            },
            {
              "text": "undefined",
              "kind": "keyword"
            },
            {
              "text": ")",
              "kind": "punctuation"
            },
            {
              "text": ":",
              "kind": "punctuation"
            },
            {
              "text": " ",
              "kind": "space"
            },
            {
              "text": "string",
              "kind": "keyword"
            }
          ],
          "documentation": [
            {
              "text": "Adds all the elements of an array into a string, separated by the specified separator string.",
              "kind": "text"
            }
          ],
          "tags": [
            {
              "name": "param",
              "text": [
                {
                  "text": "separator",
                  "kind": "parameterName"
                },
                {
                  "text": " ",
                  "kind": "space"
                },
                {
                  "text": "A string used to separate one element of the array from the next in the resulting string. If omitted, the array elements are separated with a comma.",
                  "kind": "text"
                }
              ]
            }
          ]
        },
        {
          "name": "lastIndexOf",
          "kind": "method",
          "kindModifiers": "declare",
          "sortText": "11",
          "displayParts": [
            {
              "text": "(",
              "kind": "punctuation"
            },
            {
              "text": "method",
              "kind": "text"
            },
            {
              "text": ")",
              "kind": "punctuation"
            },
            {
              "text": " ",
              "kind": "space"
            },
            {
              "text": "Array",
              "kind": "localName"
            },
            {
              "text": "<",
              "kind": "punctuation"
            },
            {
              "text": "T",
              "kind": "typeParameterName"
            },
            {
              "text": ">",
              "kind": "punctuation"
            },
            {
              "text": ".",
              "kind": "punctuation"
            },
            {
              "text": "lastIndexOf",
              "kind": "propertyName"
            },
            {
              "text": "(",
              "kind": "punctuation"
            },
            {
              "text": "searchElement",
              "kind": "parameterName"
            },
            {
              "text": ":",
              "kind": "punctuation"
            },
            {
              "text": " ",
              "kind": "space"
            },
            {
              "text": "never",
              "kind": "keyword"
            },
            {
              "text": ",",
              "kind": "punctuation"
            },
            {
              "text": " ",
              "kind": "space"
            },
            {
              "text": "fromIndex",
              "kind": "parameterName"
            },
            {
              "text": "?",
              "kind": "punctuation"
            },
            {
              "text": ":",
              "kind": "punctuation"
            },
            {
              "text": " ",
              "kind": "space"
            },
            {
              "text": "number",
              "kind": "keyword"
            },
            {
              "text": " ",
              "kind": "space"
            },
            {
              "text": "|",
              "kind": "punctuation"
            },
            {
              "text": " ",
              "kind": "space"
            },
            {
              "text": "undefined",
              "kind": "keyword"
            },
            {
              "text": ")",
              "kind": "punctuation"
            },
            {
              "text": ":",
              "kind": "punctuation"
            },
            {
              "text": " ",
              "kind": "space"
            },
            {
              "text": "number",
              "kind": "keyword"
            }
          ],
          "documentation": [
            {
              "text": "Returns the index of the last occurrence of a specified value in an array, or -1 if it is not present.",
              "kind": "text"
            }
          ],
          "tags": [
            {
              "name": "param",
              "text": [
                {
                  "text": "searchElement",
                  "kind": "parameterName"
                },
                {
                  "text": " ",
                  "kind": "space"
                },
                {
                  "text": "The value to locate in the array.",
                  "kind": "text"
                }
              ]
            },
            {
              "name": "param",
              "text": [
                {
                  "text": "fromIndex",
                  "kind": "parameterName"
                },
                {
                  "text": " ",
                  "kind": "space"
                },
                {
                  "text": "The array index at which to begin searching backward. If fromIndex is omitted, the search starts at the last index in the array.",
                  "kind": "text"
                }
              ]
            }
          ]
        },
        {
          "name": "length",
          "kind": "property",
          "kindModifiers": "declare",
          "sortText": "11",
          "displayParts": [
            {
              "text": "(",
              "kind": "punctuation"
            },
            {
              "text": "property",
              "kind": "text"
            },
            {
              "text": ")",
              "kind": "punctuation"
            },
            {
              "text": " ",
              "kind": "space"
            },
            {
              "text": "Array",
              "kind": "localName"
            },
            {
              "text": "<",
              "kind": "punctuation"
            },
            {
              "text": "T",
              "kind": "typeParameterName"
            },
            {
              "text": ">",
              "kind": "punctuation"
            },
            {
              "text": ".",
              "kind": "punctuation"
            },
            {
              "text": "length",
              "kind": "propertyName"
            },
            {
              "text": ":",
              "kind": "punctuation"
            },
            {
              "text": " ",
              "kind": "space"
            },
            {
              "text": "number",
              "kind": "keyword"
            }
          ],
          "documentation": [
            {
              "text": "Gets or sets the length of the array. This is a number one higher than the highest index in the array.",
              "kind": "text"
            }
          ]
        },
        {
          "name": "map",
          "kind": "method",
          "kindModifiers": "declare",
          "sortText": "11",
          "displayParts": [
            {
              "text": "(",
              "kind": "punctuation"
            },
            {
              "text": "method",
              "kind": "text"
            },
            {
              "text": ")",
              "kind": "punctuation"
            },
            {
              "text": " ",
              "kind": "space"
            },
            {
              "text": "Array",
              "kind": "localName"
            },
            {
              "text": "<",
              "kind": "punctuation"
            },
            {
              "text": "T",
              "kind": "typeParameterName"
            },
            {
              "text": ">",
              "kind": "punctuation"
            },
            {
              "text": ".",
              "kind": "punctuation"
            },
            {
              "text": "map",
              "kind": "propertyName"
            },
            {
              "text": "<",
              "kind": "punctuation"
            },
            {
              "text": "unknown",
              "kind": "keyword"
            },
            {
              "text": ">",
              "kind": "punctuation"
            },
            {
              "text": "(",
              "kind": "punctuation"
            },
            {
              "text": "callbackfn",
              "kind": "parameterName"
            },
            {
              "text": ":",
              "kind": "punctuation"
            },
            {
              "text": " ",
              "kind": "space"
            },
            {
              "text": "(",
              "kind": "punctuation"
            },
            {
              "text": "(",
              "kind": "punctuation"
            },
            {
              "text": "value",
              "kind": "parameterName"
            },
            {
              "text": ":",
              "kind": "punctuation"
            },
            {
              "text": " ",
              "kind": "space"
            },
            {
              "text": "string",
              "kind": "keyword"
            },
            {
              "text": ",",
              "kind": "punctuation"
            },
            {
              "text": " ",
              "kind": "space"
            },
            {
              "text": "index",
              "kind": "parameterName"
            },
            {
              "text": ":",
              "kind": "punctuation"
            },
            {
              "text": " ",
              "kind": "space"
            },
            {
              "text": "number",
              "kind": "keyword"
            },
            {
              "text": ",",
              "kind": "punctuation"
            },
            {
              "text": " ",
              "kind": "space"
            },
            {
              "text": "array",
              "kind": "parameterName"
            },
            {
              "text": ":",
              "kind": "punctuation"
            },
            {
              "text": " ",
              "kind": "space"
            },
            {
              "text": "string",
              "kind": "keyword"
            },
            {
              "text": "[",
              "kind": "punctuation"
            },
            {
              "text": "]",
              "kind": "punctuation"
            },
            {
              "text": ")",
              "kind": "punctuation"
            },
            {
              "text": " ",
              "kind": "space"
            },
            {
              "text": "=>",
              "kind": "punctuation"
            },
            {
              "text": " ",
              "kind": "space"
            },
            {
              "text": "unknown",
              "kind": "keyword"
            },
            {
              "text": ")",
              "kind": "punctuation"
            },
            {
              "text": " ",
              "kind": "space"
            },
            {
              "text": "&",
              "kind": "punctuation"
            },
            {
              "text": " ",
              "kind": "space"
            },
            {
              "text": "(",
              "kind": "punctuation"
            },
            {
              "text": "(",
              "kind": "punctuation"
            },
            {
              "text": "value",
              "kind": "parameterName"
            },
            {
              "text": ":",
              "kind": "punctuation"
            },
            {
              "text": " ",
              "kind": "space"
            },
            {
              "text": "number",
              "kind": "keyword"
            },
            {
              "text": ",",
              "kind": "punctuation"
            },
            {
              "text": " ",
              "kind": "space"
            },
            {
              "text": "index",
              "kind": "parameterName"
            },
            {
              "text": ":",
              "kind": "punctuation"
            },
            {
              "text": " ",
              "kind": "space"
            },
            {
              "text": "number",
              "kind": "keyword"
            },
            {
              "text": ",",
              "kind": "punctuation"
            },
            {
              "text": " ",
              "kind": "space"
            },
            {
              "text": "array",
              "kind": "parameterName"
            },
            {
              "text": ":",
              "kind": "punctuation"
            },
            {
              "text": " ",
              "kind": "space"
            },
            {
              "text": "number",
              "kind": "keyword"
            },
            {
              "text": "[",
              "kind": "punctuation"
            },
            {
              "text": "]",
              "kind": "punctuation"
            },
            {
              "text": ")",
              "kind": "punctuation"
            },
            {
              "text": " ",
              "kind": "space"
            },
            {
              "text": "=>",
              "kind": "punctuation"
            },
            {
              "text": " ",
              "kind": "space"
            },
            {
              "text": "unknown",
              "kind": "keyword"
            },
            {
              "text": ")",
              "kind": "punctuation"
            },
            {
              "text": ",",
              "kind": "punctuation"
            },
            {
              "text": " ",
              "kind": "space"
            },
            {
              "text": "thisArg",
              "kind": "parameterName"
            },
            {
              "text": "?",
              "kind": "punctuation"
            },
            {
              "text": ":",
              "kind": "punctuation"
            },
            {
              "text": " ",
              "kind": "space"
            },
            {
              "text": "any",
              "kind": "keyword"
            },
            {
              "text": ")",
              "kind": "punctuation"
            },
            {
              "text": ":",
              "kind": "punctuation"
            },
            {
              "text": " ",
              "kind": "space"
            },
            {
              "text": "unknown",
              "kind": "keyword"
            },
            {
              "text": "[",
              "kind": "punctuation"
            },
            {
              "text": "]",
              "kind": "punctuation"
            }
          ],
          "documentation": [
            {
              "text": "Calls a defined callback function on each element of an array, and returns an array that contains the results.",
              "kind": "text"
            }
          ],
          "tags": [
            {
              "name": "param",
              "text": [
                {
                  "text": "callbackfn",
                  "kind": "parameterName"
                },
                {
                  "text": " ",
                  "kind": "space"
                },
                {
                  "text": "A function that accepts up to three arguments. The map method calls the callbackfn function one time for each element in the array.",
                  "kind": "text"
                }
              ]
            },
            {
              "name": "param",
              "text": [
                {
                  "text": "thisArg",
                  "kind": "parameterName"
                },
                {
                  "text": " ",
                  "kind": "space"
                },
                {
                  "text": "An object to which the this keyword can refer in the callbackfn function. If thisArg is omitted, undefined is used as the this value.",
                  "kind": "text"
                }
              ]
            }
          ]
        },
        {
          "name": "pop",
          "kind": "method",
          "kindModifiers": "declare",
          "sortText": "11",
          "displayParts": [
            {
              "text": "(",
              "kind": "punctuation"
            },
            {
              "text": "method",
              "kind": "text"
            },
            {
              "text": ")",
              "kind": "punctuation"
            },
            {
              "text": " ",
              "kind": "space"
            },
            {
              "text": "Array",
              "kind": "localName"
            },
            {
              "text": "<",
              "kind": "punctuation"
            },
            {
              "text": "T",
              "kind": "typeParameterName"
            },
            {
              "text": ">",
              "kind": "punctuation"
            },
            {
              "text": ".",
              "kind": "punctuation"
            },
            {
              "text": "pop",
              "kind": "propertyName"
            },
            {
              "text": "(",
              "kind": "punctuation"
            },
            {
              "text": ")",
              "kind": "punctuation"
            },
            {
              "text": ":",
              "kind": "punctuation"
            },
            {
              "text": " ",
              "kind": "space"
            },
            {
              "text": "string",
              "kind": "keyword"
            },
            {
              "text": " ",
              "kind": "space"
            },
            {
              "text": "|",
              "kind": "punctuation"
            },
            {
              "text": " ",
              "kind": "space"
            },
            {
              "text": "number",
              "kind": "keyword"
            },
            {
              "text": " ",
              "kind": "space"
            },
            {
              "text": "|",
              "kind": "punctuation"
            },
            {
              "text": " ",
              "kind": "space"
            },
            {
              "text": "undefined",
              "kind": "keyword"
            }
          ],
          "documentation": [
            {
              "text": "Removes the last element from an array and returns it.\nIf the array is empty, undefined is returned and the array is not modified.",
              "kind": "text"
            }
          ]
        },
        {
          "name": "push",
          "kind": "method",
          "kindModifiers": "declare",
          "sortText": "11",
          "displayParts": [
            {
              "text": "(",
              "kind": "punctuation"
            },
            {
              "text": "method",
              "kind": "text"
            },
            {
              "text": ")",
              "kind": "punctuation"
            },
            {
              "text": " ",
              "kind": "space"
            },
            {
              "text": "Array",
              "kind": "localName"
            },
            {
              "text": "<",
              "kind": "punctuation"
            },
            {
              "text": "T",
              "kind": "typeParameterName"
            },
            {
              "text": ">",
              "kind": "punctuation"
            },
            {
              "text": ".",
              "kind": "punctuation"
            },
            {
              "text": "push",
              "kind": "propertyName"
            },
            {
              "text": "(",
              "kind": "punctuation"
            },
            {
              "text": "...",
              "kind": "punctuation"
            },
            {
              "text": "items",
              "kind": "parameterName"
            },
            {
              "text": ":",
              "kind": "punctuation"
            },
            {
              "text": " ",
              "kind": "space"
            },
            {
              "text": "never",
              "kind": "keyword"
            },
            {
              "text": "[",
              "kind": "punctuation"
            },
            {
              "text": "]",
              "kind": "punctuation"
            },
            {
              "text": ")",
              "kind": "punctuation"
            },
            {
              "text": ":",
              "kind": "punctuation"
            },
            {
              "text": " ",
              "kind": "space"
            },
            {
              "text": "number",
              "kind": "keyword"
            }
          ],
          "documentation": [
            {
              "text": "Appends new elements to the end of an array, and returns the new length of the array.",
              "kind": "text"
            }
          ],
          "tags": [
            {
              "name": "param",
              "text": [
                {
                  "text": "items",
                  "kind": "parameterName"
                },
                {
                  "text": " ",
                  "kind": "space"
                },
                {
                  "text": "New elements to add to the array.",
                  "kind": "text"
                }
              ]
            }
          ]
        },
        {
          "name": "reduce",
          "kind": "method",
          "kindModifiers": "declare",
          "sortText": "11",
          "displayParts": [
            {
              "text": "(",
              "kind": "punctuation"
            },
            {
              "text": "method",
              "kind": "text"
            },
            {
              "text": ")",
              "kind": "punctuation"
            },
            {
              "text": " ",
              "kind": "space"
            },
            {
              "text": "Array",
              "kind": "localName"
            },
            {
              "text": "<",
              "kind": "punctuation"
            },
            {
              "text": "T",
              "kind": "typeParameterName"
            },
            {
              "text": ">",
              "kind": "punctuation"
            },
            {
              "text": ".",
              "kind": "punctuation"
            },
            {
              "text": "reduce",
              "kind": "propertyName"
            },
            {
              "text": "(",
              "kind": "punctuation"
            },
            {
              "text": "callbackfn",
              "kind": "parameterName"
            },
            {
              "text": ":",
              "kind": "punctuation"
            },
            {
              "text": " ",
              "kind": "space"
            },
            {
              "text": "(",
              "kind": "punctuation"
            },
            {
              "text": "previousValue",
              "kind": "parameterName"
            },
            {
              "text": ":",
              "kind": "punctuation"
            },
            {
              "text": " ",
              "kind": "space"
            },
            {
              "text": "string",
              "kind": "keyword"
            },
            {
              "text": " ",
              "kind": "space"
            },
            {
              "text": "|",
              "kind": "punctuation"
            },
            {
              "text": " ",
              "kind": "space"
            },
            {
              "text": "number",
              "kind": "keyword"
            },
            {
              "text": ",",
              "kind": "punctuation"
            },
            {
              "text": " ",
              "kind": "space"
            },
            {
              "text": "currentValue",
              "kind": "parameterName"
            },
            {
              "text": ":",
              "kind": "punctuation"
            },
            {
              "text": " ",
              "kind": "space"
            },
            {
              "text": "string",
              "kind": "keyword"
            },
            {
              "text": " ",
              "kind": "space"
            },
            {
              "text": "|",
              "kind": "punctuation"
            },
            {
              "text": " ",
              "kind": "space"
            },
            {
              "text": "number",
              "kind": "keyword"
            },
            {
              "text": ",",
              "kind": "punctuation"
            },
            {
              "text": " ",
              "kind": "space"
            },
            {
              "text": "currentIndex",
              "kind": "parameterName"
            },
            {
              "text": ":",
              "kind": "punctuation"
            },
            {
              "text": " ",
              "kind": "space"
            },
            {
              "text": "number",
              "kind": "keyword"
            },
            {
              "text": ",",
              "kind": "punctuation"
            },
            {
              "text": " ",
              "kind": "space"
            },
            {
              "text": "array",
              "kind": "parameterName"
            },
            {
              "text": ":",
              "kind": "punctuation"
            },
            {
              "text": " ",
              "kind": "space"
            },
            {
              "text": "(",
              "kind": "punctuation"
            },
            {
              "text": "string",
              "kind": "keyword"
            },
            {
              "text": " ",
              "kind": "space"
            },
            {
              "text": "|",
              "kind": "punctuation"
            },
            {
              "text": " ",
              "kind": "space"
            },
            {
              "text": "number",
              "kind": "keyword"
            },
            {
              "text": ")",
              "kind": "punctuation"
            },
            {
              "text": "[",
              "kind": "punctuation"
            },
            {
              "text": "]",
              "kind": "punctuation"
            },
            {
              "text": ")",
              "kind": "punctuation"
            },
            {
              "text": " ",
              "kind": "space"
            },
            {
              "text": "=>",
              "kind": "punctuation"
            },
            {
              "text": " ",
              "kind": "space"
            },
            {
              "text": "string",
              "kind": "keyword"
            },
            {
              "text": " ",
              "kind": "space"
            },
            {
              "text": "|",
              "kind": "punctuation"
            },
            {
              "text": " ",
              "kind": "space"
            },
            {
              "text": "number",
              "kind": "keyword"
            },
            {
              "text": ")",
              "kind": "punctuation"
            },
            {
              "text": ":",
              "kind": "punctuation"
            },
            {
              "text": " ",
              "kind": "space"
            },
            {
              "text": "string",
              "kind": "keyword"
            },
            {
              "text": " ",
              "kind": "space"
            },
            {
              "text": "|",
              "kind": "punctuation"
            },
            {
              "text": " ",
              "kind": "space"
            },
            {
              "text": "number",
              "kind": "keyword"
            },
            {
              "text": " ",
              "kind": "space"
            },
            {
              "text": "(",
              "kind": "punctuation"
            },
            {
              "text": "+",
              "kind": "operator"
            },
            {
              "text": "2",
              "kind": "numericLiteral"
            },
            {
              "text": " ",
              "kind": "space"
            },
            {
              "text": "overloads",
              "kind": "text"
            },
            {
              "text": ")",
              "kind": "punctuation"
            }
          ],
          "documentation": [
            {
              "text": "Calls the specified callback function for all the elements in an array. The return value of the callback function is the accumulated result, and is provided as an argument in the next call to the callback function.",
              "kind": "text"
            }
          ],
          "tags": [
            {
              "name": "param",
              "text": [
                {
                  "text": "callbackfn",
                  "kind": "parameterName"
                },
                {
                  "text": " ",
                  "kind": "space"
                },
                {
                  "text": "A function that accepts up to four arguments. The reduce method calls the callbackfn function one time for each element in the array.",
                  "kind": "text"
                }
              ]
            },
            {
              "name": "param",
              "text": [
                {
                  "text": "initialValue",
                  "kind": "parameterName"
                },
                {
                  "text": " ",
                  "kind": "space"
                },
                {
                  "text": "If initialValue is specified, it is used as the initial value to start the accumulation. The first call to the callbackfn function provides this value as an argument instead of an array value.",
                  "kind": "text"
                }
              ]
            }
          ]
        },
        {
          "name": "reduceRight",
          "kind": "method",
          "kindModifiers": "declare",
          "sortText": "11",
          "displayParts": [
            {
              "text": "(",
              "kind": "punctuation"
            },
            {
              "text": "method",
              "kind": "text"
            },
            {
              "text": ")",
              "kind": "punctuation"
            },
            {
              "text": " ",
              "kind": "space"
            },
            {
              "text": "Array",
              "kind": "localName"
            },
            {
              "text": "<",
              "kind": "punctuation"
            },
            {
              "text": "T",
              "kind": "typeParameterName"
            },
            {
              "text": ">",
              "kind": "punctuation"
            },
            {
              "text": ".",
              "kind": "punctuation"
            },
            {
              "text": "reduceRight",
              "kind": "propertyName"
            },
            {
              "text": "(",
              "kind": "punctuation"
            },
            {
              "text": "callbackfn",
              "kind": "parameterName"
            },
            {
              "text": ":",
              "kind": "punctuation"
            },
            {
              "text": " ",
              "kind": "space"
            },
            {
              "text": "(",
              "kind": "punctuation"
            },
            {
              "text": "previousValue",
              "kind": "parameterName"
            },
            {
              "text": ":",
              "kind": "punctuation"
            },
            {
              "text": " ",
              "kind": "space"
            },
            {
              "text": "string",
              "kind": "keyword"
            },
            {
              "text": " ",
              "kind": "space"
            },
            {
              "text": "|",
              "kind": "punctuation"
            },
            {
              "text": " ",
              "kind": "space"
            },
            {
              "text": "number",
              "kind": "keyword"
            },
            {
              "text": ",",
              "kind": "punctuation"
            },
            {
              "text": " ",
              "kind": "space"
            },
            {
              "text": "currentValue",
              "kind": "parameterName"
            },
            {
              "text": ":",
              "kind": "punctuation"
            },
            {
              "text": " ",
              "kind": "space"
            },
            {
              "text": "string",
              "kind": "keyword"
            },
            {
              "text": " ",
              "kind": "space"
            },
            {
              "text": "|",
              "kind": "punctuation"
            },
            {
              "text": " ",
              "kind": "space"
            },
            {
              "text": "number",
              "kind": "keyword"
            },
            {
              "text": ",",
              "kind": "punctuation"
            },
            {
              "text": " ",
              "kind": "space"
            },
            {
              "text": "currentIndex",
              "kind": "parameterName"
            },
            {
              "text": ":",
              "kind": "punctuation"
            },
            {
              "text": " ",
              "kind": "space"
            },
            {
              "text": "number",
              "kind": "keyword"
            },
            {
              "text": ",",
              "kind": "punctuation"
            },
            {
              "text": " ",
              "kind": "space"
            },
            {
              "text": "array",
              "kind": "parameterName"
            },
            {
              "text": ":",
              "kind": "punctuation"
            },
            {
              "text": " ",
              "kind": "space"
            },
            {
              "text": "(",
              "kind": "punctuation"
            },
            {
              "text": "string",
              "kind": "keyword"
            },
            {
              "text": " ",
              "kind": "space"
            },
            {
              "text": "|",
              "kind": "punctuation"
            },
            {
              "text": " ",
              "kind": "space"
            },
            {
              "text": "number",
              "kind": "keyword"
            },
            {
              "text": ")",
              "kind": "punctuation"
            },
            {
              "text": "[",
              "kind": "punctuation"
            },
            {
              "text": "]",
              "kind": "punctuation"
            },
            {
              "text": ")",
              "kind": "punctuation"
            },
            {
              "text": " ",
              "kind": "space"
            },
            {
              "text": "=>",
              "kind": "punctuation"
            },
            {
              "text": " ",
              "kind": "space"
            },
            {
              "text": "string",
              "kind": "keyword"
            },
            {
              "text": " ",
              "kind": "space"
            },
            {
              "text": "|",
              "kind": "punctuation"
            },
            {
              "text": " ",
              "kind": "space"
            },
            {
              "text": "number",
              "kind": "keyword"
            },
            {
              "text": ")",
              "kind": "punctuation"
            },
            {
              "text": ":",
              "kind": "punctuation"
            },
            {
              "text": " ",
              "kind": "space"
            },
            {
              "text": "string",
              "kind": "keyword"
            },
            {
              "text": " ",
              "kind": "space"
            },
            {
              "text": "|",
              "kind": "punctuation"
            },
            {
              "text": " ",
              "kind": "space"
            },
            {
              "text": "number",
              "kind": "keyword"
            },
            {
              "text": " ",
              "kind": "space"
            },
            {
              "text": "(",
              "kind": "punctuation"
            },
            {
              "text": "+",
              "kind": "operator"
            },
            {
              "text": "2",
              "kind": "numericLiteral"
            },
            {
              "text": " ",
              "kind": "space"
            },
            {
              "text": "overloads",
              "kind": "text"
            },
            {
              "text": ")",
              "kind": "punctuation"
            }
          ],
          "documentation": [
            {
              "text": "Calls the specified callback function for all the elements in an array, in descending order. The return value of the callback function is the accumulated result, and is provided as an argument in the next call to the callback function.",
              "kind": "text"
            }
          ],
          "tags": [
            {
              "name": "param",
              "text": [
                {
                  "text": "callbackfn",
                  "kind": "parameterName"
                },
                {
                  "text": " ",
                  "kind": "space"
                },
                {
                  "text": "A function that accepts up to four arguments. The reduceRight method calls the callbackfn function one time for each element in the array.",
                  "kind": "text"
                }
              ]
            },
            {
              "name": "param",
              "text": [
                {
                  "text": "initialValue",
                  "kind": "parameterName"
                },
                {
                  "text": " ",
                  "kind": "space"
                },
                {
                  "text": "If initialValue is specified, it is used as the initial value to start the accumulation. The first call to the callbackfn function provides this value as an argument instead of an array value.",
                  "kind": "text"
                }
              ]
            }
          ]
        },
        {
          "name": "reverse",
          "kind": "method",
          "kindModifiers": "declare",
          "sortText": "11",
          "displayParts": [
            {
              "text": "(",
              "kind": "punctuation"
            },
            {
              "text": "method",
              "kind": "text"
            },
            {
              "text": ")",
              "kind": "punctuation"
            },
            {
              "text": " ",
              "kind": "space"
            },
            {
              "text": "Array",
              "kind": "localName"
            },
            {
              "text": "<",
              "kind": "punctuation"
            },
            {
              "text": "T",
              "kind": "typeParameterName"
            },
            {
              "text": ">",
              "kind": "punctuation"
            },
            {
              "text": ".",
              "kind": "punctuation"
            },
            {
              "text": "reverse",
              "kind": "propertyName"
            },
            {
              "text": "(",
              "kind": "punctuation"
            },
            {
              "text": ")",
              "kind": "punctuation"
            },
            {
              "text": ":",
              "kind": "punctuation"
            },
            {
              "text": " ",
              "kind": "space"
            },
            {
              "text": "string",
              "kind": "keyword"
            },
            {
              "text": "[",
              "kind": "punctuation"
            },
            {
              "text": "]",
              "kind": "punctuation"
            },
            {
              "text": " ",
              "kind": "space"
            },
            {
              "text": "|",
              "kind": "punctuation"
            },
            {
              "text": " ",
              "kind": "space"
            },
            {
              "text": "number",
              "kind": "keyword"
            },
            {
              "text": "[",
              "kind": "punctuation"
            },
            {
              "text": "]",
              "kind": "punctuation"
            }
          ],
          "documentation": [
            {
              "text": "Reverses the elements in an array in place.\nThis method mutates the array and returns a reference to the same array.",
              "kind": "text"
            }
          ]
        },
        {
          "name": "shift",
          "kind": "method",
          "kindModifiers": "declare",
          "sortText": "11",
          "displayParts": [
            {
              "text": "(",
              "kind": "punctuation"
            },
            {
              "text": "method",
              "kind": "text"
            },
            {
              "text": ")",
              "kind": "punctuation"
            },
            {
              "text": " ",
              "kind": "space"
            },
            {
              "text": "Array",
              "kind": "localName"
            },
            {
              "text": "<",
              "kind": "punctuation"
            },
            {
              "text": "T",
              "kind": "typeParameterName"
            },
            {
              "text": ">",
              "kind": "punctuation"
            },
            {
              "text": ".",
              "kind": "punctuation"
            },
            {
              "text": "shift",
              "kind": "propertyName"
            },
            {
              "text": "(",
              "kind": "punctuation"
            },
            {
              "text": ")",
              "kind": "punctuation"
            },
            {
              "text": ":",
              "kind": "punctuation"
            },
            {
              "text": " ",
              "kind": "space"
            },
            {
              "text": "string",
              "kind": "keyword"
            },
            {
              "text": " ",
              "kind": "space"
            },
            {
              "text": "|",
              "kind": "punctuation"
            },
            {
              "text": " ",
              "kind": "space"
            },
            {
              "text": "number",
              "kind": "keyword"
            },
            {
              "text": " ",
              "kind": "space"
            },
            {
              "text": "|",
              "kind": "punctuation"
            },
            {
              "text": " ",
              "kind": "space"
            },
            {
              "text": "undefined",
              "kind": "keyword"
            }
          ],
          "documentation": [
            {
              "text": "Removes the first element from an array and returns it.\nIf the array is empty, undefined is returned and the array is not modified.",
              "kind": "text"
            }
          ]
        },
        {
          "name": "slice",
          "kind": "method",
          "kindModifiers": "declare",
          "sortText": "11",
          "displayParts": [
            {
              "text": "(",
              "kind": "punctuation"
            },
            {
              "text": "method",
              "kind": "text"
            },
            {
              "text": ")",
              "kind": "punctuation"
            },
            {
              "text": " ",
              "kind": "space"
            },
            {
              "text": "Array",
              "kind": "localName"
            },
            {
              "text": "<",
              "kind": "punctuation"
            },
            {
              "text": "T",
              "kind": "typeParameterName"
            },
            {
              "text": ">",
              "kind": "punctuation"
            },
            {
              "text": ".",
              "kind": "punctuation"
            },
            {
              "text": "slice",
              "kind": "propertyName"
            },
            {
              "text": "(",
              "kind": "punctuation"
            },
            {
              "text": "start",
              "kind": "parameterName"
            },
            {
              "text": "?",
              "kind": "punctuation"
            },
            {
              "text": ":",
              "kind": "punctuation"
            },
            {
              "text": " ",
              "kind": "space"
            },
            {
              "text": "number",
              "kind": "keyword"
            },
            {
              "text": " ",
              "kind": "space"
            },
            {
              "text": "|",
              "kind": "punctuation"
            },
            {
              "text": " ",
              "kind": "space"
            },
            {
              "text": "undefined",
              "kind": "keyword"
            },
            {
              "text": ",",
              "kind": "punctuation"
            },
            {
              "text": " ",
              "kind": "space"
            },
            {
              "text": "end",
              "kind": "parameterName"
            },
            {
              "text": "?",
              "kind": "punctuation"
            },
            {
              "text": ":",
              "kind": "punctuation"
            },
            {
              "text": " ",
              "kind": "space"
            },
            {
              "text": "number",
              "kind": "keyword"
            },
            {
              "text": " ",
              "kind": "space"
            },
            {
              "text": "|",
              "kind": "punctuation"
            },
            {
              "text": " ",
              "kind": "space"
            },
            {
              "text": "undefined",
              "kind": "keyword"
            },
            {
              "text": ")",
              "kind": "punctuation"
            },
            {
              "text": ":",
              "kind": "punctuation"
            },
            {
              "text": " ",
              "kind": "space"
            },
            {
              "text": "string",
              "kind": "keyword"
            },
            {
              "text": "[",
              "kind": "punctuation"
            },
            {
              "text": "]",
              "kind": "punctuation"
            },
            {
              "text": " ",
              "kind": "space"
            },
            {
              "text": "|",
              "kind": "punctuation"
            },
            {
              "text": " ",
              "kind": "space"
            },
            {
              "text": "number",
              "kind": "keyword"
            },
            {
              "text": "[",
              "kind": "punctuation"
            },
            {
              "text": "]",
              "kind": "punctuation"
            }
          ],
          "documentation": [
            {
              "text": "Returns a copy of a section of an array.\nFor both start and end, a negative index can be used to indicate an offset from the end of the array.\nFor example, -2 refers to the second to last element of the array.",
              "kind": "text"
            }
          ],
          "tags": [
            {
              "name": "param",
              "text": [
                {
                  "text": "start",
                  "kind": "parameterName"
                },
                {
                  "text": " ",
                  "kind": "space"
                },
                {
                  "text": "The beginning index of the specified portion of the array.\nIf start is undefined, then the slice begins at index 0.",
                  "kind": "text"
                }
              ]
            },
            {
              "name": "param",
              "text": [
                {
                  "text": "end",
                  "kind": "parameterName"
                },
                {
                  "text": " ",
                  "kind": "space"
                },
                {
                  "text": "The end index of the specified portion of the array. This is exclusive of the element at the index 'end'.\nIf end is undefined, then the slice extends to the end of the array.",
                  "kind": "text"
                }
              ]
            }
          ]
        },
        {
          "name": "some",
          "kind": "method",
          "kindModifiers": "declare",
          "sortText": "11",
          "displayParts": [
            {
              "text": "(",
              "kind": "punctuation"
            },
            {
              "text": "method",
              "kind": "text"
            },
            {
              "text": ")",
              "kind": "punctuation"
            },
            {
              "text": " ",
              "kind": "space"
            },
            {
              "text": "Array",
              "kind": "localName"
            },
            {
              "text": "<",
              "kind": "punctuation"
            },
            {
              "text": "T",
              "kind": "typeParameterName"
            },
            {
              "text": ">",
              "kind": "punctuation"
            },
            {
              "text": ".",
              "kind": "punctuation"
            },
            {
              "text": "some",
              "kind": "propertyName"
            },
            {
              "text": "(",
              "kind": "punctuation"
            },
            {
              "text": "predicate",
              "kind": "parameterName"
            },
            {
              "text": ":",
              "kind": "punctuation"
            },
            {
              "text": " ",
              "kind": "space"
            },
            {
              "text": "(",
              "kind": "punctuation"
            },
            {
              "text": "(",
              "kind": "punctuation"
            },
            {
              "text": "value",
              "kind": "parameterName"
            },
            {
              "text": ":",
              "kind": "punctuation"
            },
            {
              "text": " ",
              "kind": "space"
            },
            {
              "text": "string",
              "kind": "keyword"
            },
            {
              "text": ",",
              "kind": "punctuation"
            },
            {
              "text": " ",
              "kind": "space"
            },
            {
              "text": "index",
              "kind": "parameterName"
            },
            {
              "text": ":",
              "kind": "punctuation"
            },
            {
              "text": " ",
              "kind": "space"
            },
            {
              "text": "number",
              "kind": "keyword"
            },
            {
              "text": ",",
              "kind": "punctuation"
            },
            {
              "text": " ",
              "kind": "space"
            },
            {
              "text": "array",
              "kind": "parameterName"
            },
            {
              "text": ":",
              "kind": "punctuation"
            },
            {
              "text": " ",
              "kind": "space"
            },
            {
              "text": "string",
              "kind": "keyword"
            },
            {
              "text": "[",
              "kind": "punctuation"
            },
            {
              "text": "]",
              "kind": "punctuation"
            },
            {
              "text": ")",
              "kind": "punctuation"
            },
            {
              "text": " ",
              "kind": "space"
            },
            {
              "text": "=>",
              "kind": "punctuation"
            },
            {
              "text": " ",
              "kind": "space"
            },
            {
              "text": "unknown",
              "kind": "keyword"
            },
            {
              "text": ")",
              "kind": "punctuation"
            },
            {
              "text": " ",
              "kind": "space"
            },
            {
              "text": "&",
              "kind": "punctuation"
            },
            {
              "text": " ",
              "kind": "space"
            },
            {
              "text": "(",
              "kind": "punctuation"
            },
            {
              "text": "(",
              "kind": "punctuation"
            },
            {
              "text": "value",
              "kind": "parameterName"
            },
            {
              "text": ":",
              "kind": "punctuation"
            },
            {
              "text": " ",
              "kind": "space"
            },
            {
              "text": "number",
              "kind": "keyword"
            },
            {
              "text": ",",
              "kind": "punctuation"
            },
            {
              "text": " ",
              "kind": "space"
            },
            {
              "text": "index",
              "kind": "parameterName"
            },
            {
              "text": ":",
              "kind": "punctuation"
            },
            {
              "text": " ",
              "kind": "space"
            },
            {
              "text": "number",
              "kind": "keyword"
            },
            {
              "text": ",",
              "kind": "punctuation"
            },
            {
              "text": " ",
              "kind": "space"
            },
            {
              "text": "array",
              "kind": "parameterName"
            },
            {
              "text": ":",
              "kind": "punctuation"
            },
            {
              "text": " ",
              "kind": "space"
            },
            {
              "text": "number",
              "kind": "keyword"
            },
            {
              "text": "[",
              "kind": "punctuation"
            },
            {
              "text": "]",
              "kind": "punctuation"
            },
            {
              "text": ")",
              "kind": "punctuation"
            },
            {
              "text": " ",
              "kind": "space"
            },
            {
              "text": "=>",
              "kind": "punctuation"
            },
            {
              "text": " ",
              "kind": "space"
            },
            {
              "text": "unknown",
              "kind": "keyword"
            },
            {
              "text": ")",
              "kind": "punctuation"
            },
            {
              "text": ",",
              "kind": "punctuation"
            },
            {
              "text": " ",
              "kind": "space"
            },
            {
              "text": "thisArg",
              "kind": "parameterName"
            },
            {
              "text": "?",
              "kind": "punctuation"
            },
            {
              "text": ":",
              "kind": "punctuation"
            },
            {
              "text": " ",
              "kind": "space"
            },
            {
              "text": "any",
              "kind": "keyword"
            },
            {
              "text": ")",
              "kind": "punctuation"
            },
            {
              "text": ":",
              "kind": "punctuation"
            },
            {
              "text": " ",
              "kind": "space"
            },
            {
              "text": "boolean",
              "kind": "keyword"
            }
          ],
          "documentation": [
            {
              "text": "Determines whether the specified callback function returns true for any element of an array.",
              "kind": "text"
            }
          ],
          "tags": [
            {
              "name": "param",
              "text": [
                {
                  "text": "predicate",
                  "kind": "parameterName"
                },
                {
                  "text": " ",
                  "kind": "space"
                },
                {
                  "text": "A function that accepts up to three arguments. The some method calls\nthe predicate function for each element in the array until the predicate returns a value\nwhich is coercible to the Boolean value true, or until the end of the array.",
                  "kind": "text"
                }
              ]
            },
            {
              "name": "param",
              "text": [
                {
                  "text": "thisArg",
                  "kind": "parameterName"
                },
                {
                  "text": " ",
                  "kind": "space"
                },
                {
                  "text": "An object to which the this keyword can refer in the predicate function.\nIf thisArg is omitted, undefined is used as the this value.",
                  "kind": "text"
                }
              ]
            }
          ]
        },
        {
          "name": "sort",
          "kind": "method",
          "kindModifiers": "declare",
          "sortText": "11",
          "displayParts": [
            {
              "text": "(",
              "kind": "punctuation"
            },
            {
              "text": "method",
              "kind": "text"
            },
            {
              "text": ")",
              "kind": "punctuation"
            },
            {
              "text": " ",
              "kind": "space"
            },
            {
              "text": "Array",
              "kind": "localName"
            },
            {
              "text": "<",
              "kind": "punctuation"
            },
            {
              "text": "T",
              "kind": "typeParameterName"
            },
            {
              "text": ">",
              "kind": "punctuation"
            },
            {
              "text": ".",
              "kind": "punctuation"
            },
            {
              "text": "sort",
              "kind": "propertyName"
            },
            {
              "text": "(",
              "kind": "punctuation"
            },
            {
              "text": "compareFn",
              "kind": "parameterName"
            },
            {
              "text": "?",
              "kind": "punctuation"
            },
            {
              "text": ":",
              "kind": "punctuation"
            },
            {
              "text": " ",
              "kind": "space"
            },
            {
              "text": "(",
              "kind": "punctuation"
            },
            {
              "text": "(",
              "kind": "punctuation"
            },
            {
              "text": "(",
              "kind": "punctuation"
            },
            {
              "text": "a",
              "kind": "parameterName"
            },
            {
              "text": ":",
              "kind": "punctuation"
            },
            {
              "text": " ",
              "kind": "space"
            },
            {
              "text": "string",
              "kind": "keyword"
            },
            {
              "text": ",",
              "kind": "punctuation"
            },
            {
              "text": " ",
              "kind": "space"
            },
            {
              "text": "b",
              "kind": "parameterName"
            },
            {
              "text": ":",
              "kind": "punctuation"
            },
            {
              "text": " ",
              "kind": "space"
            },
            {
              "text": "string",
              "kind": "keyword"
            },
            {
              "text": ")",
              "kind": "punctuation"
            },
            {
              "text": " ",
              "kind": "space"
            },
            {
              "text": "=>",
              "kind": "punctuation"
            },
            {
              "text": " ",
              "kind": "space"
            },
            {
              "text": "number",
              "kind": "keyword"
            },
            {
              "text": ")",
              "kind": "punctuation"
            },
            {
              "text": " ",
              "kind": "space"
            },
            {
              "text": "&",
              "kind": "punctuation"
            },
            {
              "text": " ",
              "kind": "space"
            },
            {
              "text": "(",
              "kind": "punctuation"
            },
            {
              "text": "(",
              "kind": "punctuation"
            },
            {
              "text": "a",
              "kind": "parameterName"
            },
            {
              "text": ":",
              "kind": "punctuation"
            },
            {
              "text": " ",
              "kind": "space"
            },
            {
              "text": "number",
              "kind": "keyword"
            },
            {
              "text": ",",
              "kind": "punctuation"
            },
            {
              "text": " ",
              "kind": "space"
            },
            {
              "text": "b",
              "kind": "parameterName"
            },
            {
              "text": ":",
              "kind": "punctuation"
            },
            {
              "text": " ",
              "kind": "space"
            },
            {
              "text": "number",
              "kind": "keyword"
            },
            {
              "text": ")",
              "kind": "punctuation"
            },
            {
              "text": " ",
              "kind": "space"
            },
            {
              "text": "=>",
              "kind": "punctuation"
            },
            {
              "text": " ",
              "kind": "space"
            },
            {
              "text": "number",
              "kind": "keyword"
            },
            {
              "text": ")",
              "kind": "punctuation"
            },
            {
              "text": ")",
              "kind": "punctuation"
            },
            {
              "text": " ",
              "kind": "space"
            },
            {
              "text": "|",
              "kind": "punctuation"
            },
            {
              "text": " ",
              "kind": "space"
            },
            {
              "text": "undefined",
              "kind": "keyword"
            },
            {
              "text": ")",
              "kind": "punctuation"
            },
            {
              "text": ":",
              "kind": "punctuation"
            },
            {
              "text": " ",
              "kind": "space"
            },
            {
              "text": "string",
              "kind": "keyword"
            },
            {
              "text": "[",
              "kind": "punctuation"
            },
            {
              "text": "]",
              "kind": "punctuation"
            },
            {
              "text": " ",
              "kind": "space"
            },
            {
              "text": "|",
              "kind": "punctuation"
            },
            {
              "text": " ",
              "kind": "space"
            },
            {
              "text": "number",
              "kind": "keyword"
            },
            {
              "text": "[",
              "kind": "punctuation"
            },
            {
              "text": "]",
              "kind": "punctuation"
            }
          ],
          "documentation": [
            {
              "text": "Sorts an array in place.\nThis method mutates the array and returns a reference to the same array.",
              "kind": "text"
            }
          ],
          "tags": [
            {
              "name": "param",
              "text": [
                {
                  "text": "compareFn",
                  "kind": "parameterName"
                },
                {
                  "text": " ",
                  "kind": "space"
                },
                {
                  "text": "Function used to determine the order of the elements. It is expected to return\na negative value if the first argument is less than the second argument, zero if they're equal, and a positive\nvalue otherwise. If omitted, the elements are sorted in ascending, ASCII character order.\n```ts\n[11,2,22,1].sort((a, b) => a - b)\n```",
                  "kind": "text"
                }
              ]
            }
          ]
        },
        {
          "name": "splice",
          "kind": "method",
          "kindModifiers": "declare",
          "sortText": "11",
          "displayParts": [
            {
              "text": "(",
              "kind": "punctuation"
            },
            {
              "text": "method",
              "kind": "text"
            },
            {
              "text": ")",
              "kind": "punctuation"
            },
            {
              "text": " ",
              "kind": "space"
            },
            {
              "text": "Array",
              "kind": "localName"
            },
            {
              "text": "<",
              "kind": "punctuation"
            },
            {
              "text": "T",
              "kind": "typeParameterName"
            },
            {
              "text": ">",
              "kind": "punctuation"
            },
            {
              "text": ".",
              "kind": "punctuation"
            },
            {
              "text": "splice",
              "kind": "propertyName"
            },
            {
              "text": "(",
              "kind": "punctuation"
            },
            {
              "text": "start",
              "kind": "parameterName"
            },
            {
              "text": ":",
              "kind": "punctuation"
            },
            {
              "text": " ",
              "kind": "space"
            },
            {
              "text": "number",
              "kind": "keyword"
            },
            {
              "text": ",",
              "kind": "punctuation"
            },
            {
              "text": " ",
              "kind": "space"
            },
            {
              "text": "deleteCount",
              "kind": "parameterName"
            },
            {
              "text": "?",
              "kind": "punctuation"
            },
            {
              "text": ":",
              "kind": "punctuation"
            },
            {
              "text": " ",
              "kind": "space"
            },
            {
              "text": "number",
              "kind": "keyword"
            },
            {
              "text": " ",
              "kind": "space"
            },
            {
              "text": "|",
              "kind": "punctuation"
            },
            {
              "text": " ",
              "kind": "space"
            },
            {
              "text": "undefined",
              "kind": "keyword"
            },
            {
              "text": ")",
              "kind": "punctuation"
            },
            {
              "text": ":",
              "kind": "punctuation"
            },
            {
              "text": " ",
              "kind": "space"
            },
            {
              "text": "string",
              "kind": "keyword"
            },
            {
              "text": "[",
              "kind": "punctuation"
            },
            {
              "text": "]",
              "kind": "punctuation"
            },
            {
              "text": " ",
              "kind": "space"
            },
            {
              "text": "|",
              "kind": "punctuation"
            },
            {
              "text": " ",
              "kind": "space"
            },
            {
              "text": "number",
              "kind": "keyword"
            },
            {
              "text": "[",
              "kind": "punctuation"
            },
            {
              "text": "]",
              "kind": "punctuation"
            },
            {
              "text": " ",
              "kind": "space"
            },
            {
              "text": "(",
              "kind": "punctuation"
            },
            {
              "text": "+",
              "kind": "operator"
            },
            {
              "text": "2",
              "kind": "numericLiteral"
            },
            {
              "text": " ",
              "kind": "space"
            },
            {
              "text": "overloads",
              "kind": "text"
            },
            {
              "text": ")",
              "kind": "punctuation"
            }
          ],
          "documentation": [
            {
              "text": "Removes elements from an array and, if necessary, inserts new elements in their place, returning the deleted elements.",
              "kind": "text"
            }
          ],
          "tags": [
            {
              "name": "param",
              "text": [
                {
                  "text": "start",
                  "kind": "parameterName"
                },
                {
                  "text": " ",
                  "kind": "space"
                },
                {
                  "text": "The zero-based location in the array from which to start removing elements.",
                  "kind": "text"
                }
              ]
            },
            {
              "name": "param",
              "text": [
                {
                  "text": "deleteCount",
                  "kind": "parameterName"
                },
                {
                  "text": " ",
                  "kind": "space"
                },
                {
                  "text": "The number of elements to remove.",
                  "kind": "text"
                }
              ]
            },
            {
              "name": "returns",
              "text": [
                {
                  "text": "An array containing the elements that were deleted.",
                  "kind": "text"
                }
              ]
            }
          ]
        },
        {
          "name": "toLocaleString",
          "kind": "method",
          "kindModifiers": "declare",
          "sortText": "11",
          "displayParts": [
            {
              "text": "(",
              "kind": "punctuation"
            },
            {
              "text": "method",
              "kind": "text"
            },
            {
              "text": ")",
              "kind": "punctuation"
            },
            {
              "text": " ",
              "kind": "space"
            },
            {
              "text": "Array",
              "kind": "localName"
            },
            {
              "text": "<",
              "kind": "punctuation"
            },
            {
              "text": "T",
              "kind": "typeParameterName"
            },
            {
              "text": ">",
              "kind": "punctuation"
            },
            {
              "text": ".",
              "kind": "punctuation"
            },
            {
              "text": "toLocaleString",
              "kind": "propertyName"
            },
            {
              "text": "(",
              "kind": "punctuation"
            },
            {
              "text": ")",
              "kind": "punctuation"
            },
            {
              "text": ":",
              "kind": "punctuation"
            },
            {
              "text": " ",
              "kind": "space"
            },
            {
              "text": "string",
              "kind": "keyword"
            }
          ],
          "documentation": [
            {
              "text": "Returns a string representation of an array. The elements are converted to string using their toLocaleString methods.",
              "kind": "text"
            }
          ]
        },
        {
          "name": "toString",
          "kind": "method",
          "kindModifiers": "declare",
          "sortText": "11",
          "displayParts": [
            {
              "text": "(",
              "kind": "punctuation"
            },
            {
              "text": "method",
              "kind": "text"
            },
            {
              "text": ")",
              "kind": "punctuation"
            },
            {
              "text": " ",
              "kind": "space"
            },
            {
              "text": "Array",
              "kind": "localName"
            },
            {
              "text": "<",
              "kind": "punctuation"
            },
            {
              "text": "T",
              "kind": "typeParameterName"
            },
            {
              "text": ">",
              "kind": "punctuation"
            },
            {
              "text": ".",
              "kind": "punctuation"
            },
            {
              "text": "toString",
              "kind": "propertyName"
            },
            {
              "text": "(",
              "kind": "punctuation"
            },
            {
              "text": ")",
              "kind": "punctuation"
            },
            {
              "text": ":",
              "kind": "punctuation"
            },
            {
              "text": " ",
              "kind": "space"
            },
            {
              "text": "string",
              "kind": "keyword"
            }
          ],
          "documentation": [
            {
              "text": "Returns a string representation of an array.",
              "kind": "text"
            }
          ]
        },
        {
          "name": "unshift",
          "kind": "method",
          "kindModifiers": "declare",
          "sortText": "11",
          "displayParts": [
            {
              "text": "(",
              "kind": "punctuation"
            },
            {
              "text": "method",
              "kind": "text"
            },
            {
              "text": ")",
              "kind": "punctuation"
            },
            {
              "text": " ",
              "kind": "space"
            },
            {
              "text": "Array",
              "kind": "localName"
            },
            {
              "text": "<",
              "kind": "punctuation"
            },
            {
              "text": "T",
              "kind": "typeParameterName"
            },
            {
              "text": ">",
              "kind": "punctuation"
            },
            {
              "text": ".",
              "kind": "punctuation"
            },
            {
              "text": "unshift",
              "kind": "propertyName"
            },
            {
              "text": "(",
              "kind": "punctuation"
            },
            {
              "text": "...",
              "kind": "punctuation"
            },
            {
              "text": "items",
              "kind": "parameterName"
            },
            {
              "text": ":",
              "kind": "punctuation"
            },
            {
              "text": " ",
              "kind": "space"
            },
            {
              "text": "never",
              "kind": "keyword"
            },
            {
              "text": "[",
              "kind": "punctuation"
            },
            {
              "text": "]",
              "kind": "punctuation"
            },
            {
              "text": ")",
              "kind": "punctuation"
            },
            {
              "text": ":",
              "kind": "punctuation"
            },
            {
              "text": " ",
              "kind": "space"
            },
            {
              "text": "number",
              "kind": "keyword"
            }
          ],
          "documentation": [
            {
              "text": "Inserts new elements at the start of an array, and returns the new length of the array.",
              "kind": "text"
            }
          ],
          "tags": [
            {
              "name": "param",
              "text": [
                {
                  "text": "items",
                  "kind": "parameterName"
                },
                {
                  "text": " ",
                  "kind": "space"
                },
                {
                  "text": "Elements to insert at the start of the array.",
                  "kind": "text"
                }
              ]
            }
          ]
        }
      ]
    }
  }
]<|MERGE_RESOLUTION|>--- conflicted
+++ resolved
@@ -7,41 +7,22 @@
 // | (method) Array<T>.concat(...items: ConcatArray<string | number>[]): (string | number)[] (+1 overload)
 // | (method) Array<T>.every<S>(predicate: (value: string | number, index: number, array: (string | number)[]) => value is S, thisArg?: any): this is S[] (+1 overload)
 // | (method) Array<T>.filter<S>(predicate: (value: string | number, index: number, array: (string | number)[]) => value is S, thisArg?: any): S[] (+1 overload)
-<<<<<<< HEAD
-// | (method) Array<T>.forEach(callbackfn: ((value: string, index: number, array: string[]) => void) & ((value: number, index: number, array: number[]) => void), thisArg: any): void
-// | (method) Array<T>.indexOf(searchElement: never, fromIndex: number | undefined): number
+// | (method) Array<T>.forEach(callbackfn: ((value: string, index: number, array: string[]) => void) & ((value: number, index: number, array: number[]) => void), thisArg?: any): void
+// | (method) Array<T>.indexOf(searchElement: never, fromIndex?: number | undefined): number
 // | (method) Array<T>.join(separator?: string | undefined): string
-// | (method) Array<T>.lastIndexOf(searchElement: never, fromIndex: number | undefined): number
+// | (method) Array<T>.lastIndexOf(searchElement: never, fromIndex?: number | undefined): number
 // | (property) Array<T>.length: number
-// | (method) Array<T>.map<unknown>(callbackfn: ((value: string, index: number, array: string[]) => unknown) & ((value: number, index: number, array: number[]) => unknown), thisArg: any): unknown[]
+// | (method) Array<T>.map<unknown>(callbackfn: ((value: string, index: number, array: string[]) => unknown) & ((value: number, index: number, array: number[]) => unknown), thisArg?: any): unknown[]
 // | (method) Array<T>.pop(): string | number | undefined
-// | (method) Array<T>.push(items: never[]): number
+// | (method) Array<T>.push(...items: never[]): number
 // | (method) Array<T>.reduce(callbackfn: (previousValue: string | number, currentValue: string | number, currentIndex: number, array: (string | number)[]) => string | number): string | number (+2 overloads)
 // | (method) Array<T>.reduceRight(callbackfn: (previousValue: string | number, currentValue: string | number, currentIndex: number, array: (string | number)[]) => string | number): string | number (+2 overloads)
 // | (method) Array<T>.reverse(): string[] | number[]
 // | (method) Array<T>.shift(): string | number | undefined
 // | (method) Array<T>.slice(start?: number | undefined, end?: number | undefined): string[] | number[]
-// | (method) Array<T>.some(predicate: ((value: string, index: number, array: string[]) => unknown) & ((value: number, index: number, array: number[]) => unknown), thisArg: any): boolean
-// | (method) Array<T>.sort(compareFn: (((a: string, b: string) => number) & ((a: number, b: number) => number)) | undefined): string[] | number[]
+// | (method) Array<T>.some(predicate: ((value: string, index: number, array: string[]) => unknown) & ((value: number, index: number, array: number[]) => unknown), thisArg?: any): boolean
+// | (method) Array<T>.sort(compareFn?: (((a: string, b: string) => number) & ((a: number, b: number) => number)) | undefined): string[] | number[]
 // | (method) Array<T>.splice(start: number, deleteCount?: number | undefined): string[] | number[] (+2 overloads)
-=======
-// | (method) Array<T>.forEach(callbackfn: ((value: string, index: number, array: string[]) => void) & ((value: number, index: number, array: number[]) => void), thisArg?: any): void
-// | (method) Array<T>.indexOf(searchElement: never, fromIndex?: number): number
-// | (method) Array<T>.join(separator?: string): string
-// | (method) Array<T>.lastIndexOf(searchElement: never, fromIndex?: number): number
-// | (property) Array<T>.length: number
-// | (method) Array<T>.map<unknown>(callbackfn: ((value: string, index: number, array: string[]) => unknown) & ((value: number, index: number, array: number[]) => unknown), thisArg?: any): unknown[]
-// | (method) Array<T>.pop(): string | number
-// | (method) Array<T>.push(...items: never[]): number
-// | (method) Array<T>.reduce(callbackfn: (previousValue: string | number, currentValue: string | number, currentIndex: number, array: (string | number)[]) => string | number): string | number (+2 overloads)
-// | (method) Array<T>.reduceRight(callbackfn: (previousValue: string | number, currentValue: string | number, currentIndex: number, array: (string | number)[]) => string | number): string | number (+2 overloads)
-// | (method) Array<T>.reverse(): string[] | number[]
-// | (method) Array<T>.shift(): string | number
-// | (method) Array<T>.slice(start?: number, end?: number): string[] | number[]
-// | (method) Array<T>.some(predicate: ((value: string, index: number, array: string[]) => unknown) & ((value: number, index: number, array: number[]) => unknown), thisArg?: any): boolean
-// | (method) Array<T>.sort(compareFn?: ((a: string, b: string) => number) & ((a: number, b: number) => number)): string[] | number[]
-// | (method) Array<T>.splice(start: number, deleteCount?: number): string[] | number[] (+2 overloads)
->>>>>>> 12402f26
 // | (method) Array<T>.toLocaleString(): string
 // | (method) Array<T>.toString(): string
 // | (method) Array<T>.unshift(...items: never[]): number
