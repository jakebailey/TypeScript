//// [tests/cases/compiler/declFileTypeAnnotationParenType.ts] ////

=== declFileTypeAnnotationParenType.ts ===
class c {
>c : c
>  : ^

    private p: string;
>p : string
>  : ^^^^^^
}

var x: (() => c)[] = [() => new c()];
>x : (() => c)[]
>  : ^^^^^^^ ^^^
>[() => new c()] : (() => c)[]
>                : ^^^^^^^^^^^
>() => new c() : () => c
>              : ^^^^^^^
>new c() : c
>        : ^
>c : typeof c
>  : ^^^^^^^^

var y = [() => new c()];
>y : (() => c)[]
>  : ^^^^^^^^^^^
>[() => new c()] : (() => c)[]
>                : ^^^^^^^^^^^
>() => new c() : () => c
>              : ^^^^^^^
>new c() : c
>        : ^
>c : typeof c
>  : ^^^^^^^^

var k: (() => c) | string = (() => new c()) || "";
>k : string | (() => c)
<<<<<<< HEAD
>(() => new c()) || "" : () => c
=======
>  : ^^^^^^^^^^^^^^^^ ^
>(() => new c()) || "" : "" | (() => c)
>                      : ^^^^^^^^^^^^^^
>>>>>>> 12402f26
>(() => new c()) : () => c
>                : ^^^^^^^
>() => new c() : () => c
>              : ^^^^^^^
>new c() : c
>        : ^
>c : typeof c
>  : ^^^^^^^^
>"" : ""
>   : ^^

var l = (() => new c()) || "";
<<<<<<< HEAD
>l : () => c
>(() => new c()) || "" : () => c
=======
>l : string | (() => c)
>  : ^^^^^^^^^^^^^^^^^^
>(() => new c()) || "" : "" | (() => c)
>                      : ^^^^^^^^^^^^^^
>>>>>>> 12402f26
>(() => new c()) : () => c
>                : ^^^^^^^
>() => new c() : () => c
>              : ^^^^^^^
>new c() : c
>        : ^
>c : typeof c
>  : ^^^^^^^^
>"" : ""
>   : ^^

<|MERGE_RESOLUTION|>--- conflicted
+++ resolved
@@ -1,77 +1,68 @@
-//// [tests/cases/compiler/declFileTypeAnnotationParenType.ts] ////
-
-=== declFileTypeAnnotationParenType.ts ===
-class c {
->c : c
->  : ^
-
-    private p: string;
->p : string
->  : ^^^^^^
-}
-
-var x: (() => c)[] = [() => new c()];
->x : (() => c)[]
->  : ^^^^^^^ ^^^
->[() => new c()] : (() => c)[]
->                : ^^^^^^^^^^^
->() => new c() : () => c
->              : ^^^^^^^
->new c() : c
->        : ^
->c : typeof c
->  : ^^^^^^^^
-
-var y = [() => new c()];
->y : (() => c)[]
->  : ^^^^^^^^^^^
->[() => new c()] : (() => c)[]
->                : ^^^^^^^^^^^
->() => new c() : () => c
->              : ^^^^^^^
->new c() : c
->        : ^
->c : typeof c
->  : ^^^^^^^^
-
-var k: (() => c) | string = (() => new c()) || "";
->k : string | (() => c)
-<<<<<<< HEAD
->(() => new c()) || "" : () => c
-=======
->  : ^^^^^^^^^^^^^^^^ ^
->(() => new c()) || "" : "" | (() => c)
->                      : ^^^^^^^^^^^^^^
->>>>>>> 12402f26
->(() => new c()) : () => c
->                : ^^^^^^^
->() => new c() : () => c
->              : ^^^^^^^
->new c() : c
->        : ^
->c : typeof c
->  : ^^^^^^^^
->"" : ""
->   : ^^
-
-var l = (() => new c()) || "";
-<<<<<<< HEAD
->l : () => c
->(() => new c()) || "" : () => c
-=======
->l : string | (() => c)
->  : ^^^^^^^^^^^^^^^^^^
->(() => new c()) || "" : "" | (() => c)
->                      : ^^^^^^^^^^^^^^
->>>>>>> 12402f26
->(() => new c()) : () => c
->                : ^^^^^^^
->() => new c() : () => c
->              : ^^^^^^^
->new c() : c
->        : ^
->c : typeof c
->  : ^^^^^^^^
->"" : ""
->   : ^^
-
+//// [tests/cases/compiler/declFileTypeAnnotationParenType.ts] ////
+
+=== declFileTypeAnnotationParenType.ts ===
+class c {
+>c : c
+>  : ^
+
+    private p: string;
+>p : string
+>  : ^^^^^^
+}
+
+var x: (() => c)[] = [() => new c()];
+>x : (() => c)[]
+>  : ^^^^^^^ ^^^
+>[() => new c()] : (() => c)[]
+>                : ^^^^^^^^^^^
+>() => new c() : () => c
+>              : ^^^^^^^
+>new c() : c
+>        : ^
+>c : typeof c
+>  : ^^^^^^^^
+
+var y = [() => new c()];
+>y : (() => c)[]
+>  : ^^^^^^^^^^^
+>[() => new c()] : (() => c)[]
+>                : ^^^^^^^^^^^
+>() => new c() : () => c
+>              : ^^^^^^^
+>new c() : c
+>        : ^
+>c : typeof c
+>  : ^^^^^^^^
+
+var k: (() => c) | string = (() => new c()) || "";
+>k : string | (() => c)
+>  : ^^^^^^^^^^^^^^^^ ^
+>(() => new c()) || "" : () => c
+>                      : ^^^^^^^
+>(() => new c()) : () => c
+>                : ^^^^^^^
+>() => new c() : () => c
+>              : ^^^^^^^
+>new c() : c
+>        : ^
+>c : typeof c
+>  : ^^^^^^^^
+>"" : ""
+>   : ^^
+
+var l = (() => new c()) || "";
+>l : () => c
+>  : ^^^^^^^
+>(() => new c()) || "" : () => c
+>                      : ^^^^^^^
+>(() => new c()) : () => c
+>                : ^^^^^^^
+>() => new c() : () => c
+>              : ^^^^^^^
+>new c() : c
+>        : ^
+>c : typeof c
+>  : ^^^^^^^^
+>"" : ""
+>   : ^^
+