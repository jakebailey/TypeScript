--- conflicted
+++ resolved
@@ -1,137 +1,133 @@
-//// [tests/cases/compiler/genericArrayAssignmentCompatErrors.ts] ////
-
-=== genericArrayAssignmentCompatErrors.ts ===
-var myCars=new Array(); 
->myCars : any[]
->       : ^^^^^
->new Array() : any[]
->            : ^^^^^
->Array : ArrayConstructor
->      : ^^^^^^^^^^^^^^^^
-
-var myCars2 = new [];
->myCars2 : any
->        : ^^^
->new [] : any
-<<<<<<< HEAD
->[] : never[]
-=======
->       : ^^^
->[] : undefined[]
->   : ^^^^^^^^^^^
->>>>>>> 12402f26
-
-var myCars3 = new Array({});
->myCars3 : {}[]
->        : ^^^^
->new Array({}) : {}[]
->              : ^^^^
->Array : ArrayConstructor
->      : ^^^^^^^^^^^^^^^^
->{} : {}
->   : ^^
-
-var myCars4: Array; // error
->myCars4 : any
->        : ^^^
-
-var myCars5: Array<any>[];
->myCars5 : any[][]
->        : ^^^^^^^
- 
-myCars = myCars2;
->myCars = myCars2 : any
->                 : ^^^
->myCars : any[]
->       : ^^^^^
->myCars2 : any
->        : ^^^
-
-myCars = myCars3;
->myCars = myCars3 : {}[]
->                 : ^^^^
->myCars : any[]
->       : ^^^^^
->myCars3 : {}[]
->        : ^^^^
-
-myCars = myCars4;
->myCars = myCars4 : any
->                 : ^^^
->myCars : any[]
->       : ^^^^^
->myCars4 : any
->        : ^^^
-
-myCars = myCars5;
->myCars = myCars5 : any[][]
->                 : ^^^^^^^
->myCars : any[]
->       : ^^^^^
->myCars5 : any[][]
->        : ^^^^^^^
- 
-myCars2 = myCars;
->myCars2 = myCars : any[]
->                 : ^^^^^
->myCars2 : any
->        : ^^^
->myCars : any[]
->       : ^^^^^
-
-myCars2 = myCars3;
->myCars2 = myCars3 : {}[]
->                  : ^^^^
->myCars2 : any
->        : ^^^
->myCars3 : {}[]
->        : ^^^^
-
-myCars2 = myCars4;
->myCars2 = myCars4 : any
->                  : ^^^
->myCars2 : any
->        : ^^^
->myCars4 : any
->        : ^^^
-
-myCars2 = myCars5;
->myCars2 = myCars5 : any[][]
->                  : ^^^^^^^
->myCars2 : any
->        : ^^^
->myCars5 : any[][]
->        : ^^^^^^^
- 
-myCars3 = myCars;
->myCars3 = myCars : any[]
->                 : ^^^^^
->myCars3 : {}[]
->        : ^^^^
->myCars : any[]
->       : ^^^^^
-
-myCars3 = myCars2;
->myCars3 = myCars2 : any
->                  : ^^^
->myCars3 : {}[]
->        : ^^^^
->myCars2 : any
->        : ^^^
-
-myCars3 = myCars4;
->myCars3 = myCars4 : any
->                  : ^^^
->myCars3 : {}[]
->        : ^^^^
->myCars4 : any
->        : ^^^
-
-myCars3 = myCars5;   
->myCars3 = myCars5 : any[][]
->                  : ^^^^^^^
->myCars3 : {}[]
->        : ^^^^
->myCars5 : any[][]
->        : ^^^^^^^
-
+//// [tests/cases/compiler/genericArrayAssignmentCompatErrors.ts] ////
+
+=== genericArrayAssignmentCompatErrors.ts ===
+var myCars=new Array(); 
+>myCars : any[]
+>       : ^^^^^
+>new Array() : any[]
+>            : ^^^^^
+>Array : ArrayConstructor
+>      : ^^^^^^^^^^^^^^^^
+
+var myCars2 = new [];
+>myCars2 : any
+>        : ^^^
+>new [] : any
+>       : ^^^
+>[] : never[]
+>   : ^^^^^^^
+
+var myCars3 = new Array({});
+>myCars3 : {}[]
+>        : ^^^^
+>new Array({}) : {}[]
+>              : ^^^^
+>Array : ArrayConstructor
+>      : ^^^^^^^^^^^^^^^^
+>{} : {}
+>   : ^^
+
+var myCars4: Array; // error
+>myCars4 : any
+>        : ^^^
+
+var myCars5: Array<any>[];
+>myCars5 : any[][]
+>        : ^^^^^^^
+ 
+myCars = myCars2;
+>myCars = myCars2 : any
+>                 : ^^^
+>myCars : any[]
+>       : ^^^^^
+>myCars2 : any
+>        : ^^^
+
+myCars = myCars3;
+>myCars = myCars3 : {}[]
+>                 : ^^^^
+>myCars : any[]
+>       : ^^^^^
+>myCars3 : {}[]
+>        : ^^^^
+
+myCars = myCars4;
+>myCars = myCars4 : any
+>                 : ^^^
+>myCars : any[]
+>       : ^^^^^
+>myCars4 : any
+>        : ^^^
+
+myCars = myCars5;
+>myCars = myCars5 : any[][]
+>                 : ^^^^^^^
+>myCars : any[]
+>       : ^^^^^
+>myCars5 : any[][]
+>        : ^^^^^^^
+ 
+myCars2 = myCars;
+>myCars2 = myCars : any[]
+>                 : ^^^^^
+>myCars2 : any
+>        : ^^^
+>myCars : any[]
+>       : ^^^^^
+
+myCars2 = myCars3;
+>myCars2 = myCars3 : {}[]
+>                  : ^^^^
+>myCars2 : any
+>        : ^^^
+>myCars3 : {}[]
+>        : ^^^^
+
+myCars2 = myCars4;
+>myCars2 = myCars4 : any
+>                  : ^^^
+>myCars2 : any
+>        : ^^^
+>myCars4 : any
+>        : ^^^
+
+myCars2 = myCars5;
+>myCars2 = myCars5 : any[][]
+>                  : ^^^^^^^
+>myCars2 : any
+>        : ^^^
+>myCars5 : any[][]
+>        : ^^^^^^^
+ 
+myCars3 = myCars;
+>myCars3 = myCars : any[]
+>                 : ^^^^^
+>myCars3 : {}[]
+>        : ^^^^
+>myCars : any[]
+>       : ^^^^^
+
+myCars3 = myCars2;
+>myCars3 = myCars2 : any
+>                  : ^^^
+>myCars3 : {}[]
+>        : ^^^^
+>myCars2 : any
+>        : ^^^
+
+myCars3 = myCars4;
+>myCars3 = myCars4 : any
+>                  : ^^^
+>myCars3 : {}[]
+>        : ^^^^
+>myCars4 : any
+>        : ^^^
+
+myCars3 = myCars5;   
+>myCars3 = myCars5 : any[][]
+>                  : ^^^^^^^
+>myCars3 : {}[]
+>        : ^^^^
+>myCars5 : any[][]
+>        : ^^^^^^^
+