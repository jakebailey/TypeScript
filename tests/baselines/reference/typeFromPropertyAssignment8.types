//// [tests/cases/conformance/salsa/typeFromPropertyAssignment8.ts] ////

=== a.js ===
var my = my || {};
>my : typeof my
<<<<<<< HEAD
>my || {} : typeof my
=======
>   : ^^^^^^^^^
>my || {} : typeof my | {}
>         : ^^^^^^^^^^^^^^
>>>>>>> 12402f26
>my : typeof my
>   : ^^^^^^^^^
>{} : {}
>   : ^^

my.app = my.app || {};
>my.app = my.app || {} : typeof my.app
>                      : ^^^^^^^^^^^^^
>my.app : typeof my.app
>       : ^^^^^^^^^^^^^
>my : typeof my
>   : ^^^^^^^^^
>app : typeof my.app
>    : ^^^^^^^^^^^^^
>my.app || {} : {}
>             : ^^
>my.app : typeof my.app
>       : ^^^^^^^^^^^^^
>my : typeof my
>   : ^^^^^^^^^
>app : typeof my.app
>    : ^^^^^^^^^^^^^
>{} : {}
>   : ^^

my.app.Application = (function () {
>my.app.Application = (function () {var Application = function () {    //...};return Application;})() : () => void
>                                                                                                     : ^^^^^^^^^^
>my.app.Application : () => void
>                   : ^^^^^^^^^^
>my.app : typeof my.app
>       : ^^^^^^^^^^^^^
>my : typeof my
>   : ^^^^^^^^^
>app : typeof my.app
>    : ^^^^^^^^^^^^^
>Application : () => void
>            : ^^^^^^^^^^
>(function () {var Application = function () {    //...};return Application;})() : () => void
>                                                                                : ^^^^^^^^^^
>(function () {var Application = function () {    //...};return Application;}) : () => () => void
>                                                                              : ^^^^^^^^^^^^^^^^
>function () {var Application = function () {    //...};return Application;} : () => () => void
>                                                                            : ^^^^^^^^^^^^^^^^

var Application = function () {
>Application : () => void
>            : ^^^^^^^^^^
>function () {    //...} : () => void
>                        : ^^^^^^^^^^

    //...
};
return Application;
>Application : () => void
>            : ^^^^^^^^^^

})();
my.app.Application()
>my.app.Application() : void
>                     : ^^^^
>my.app.Application : () => void
>                   : ^^^^^^^^^^
>my.app : typeof my.app
>       : ^^^^^^^^^^^^^
>my : typeof my
>   : ^^^^^^^^^
>app : typeof my.app
>    : ^^^^^^^^^^^^^
>Application : () => void
>            : ^^^^^^^^^^

=== b.js ===
var min = window.min || {};
>min : typeof min
<<<<<<< HEAD
>window.min || {} : typeof min
=======
>    : ^^^^^^^^^^
>window.min || {} : typeof min | {}
>                 : ^^^^^^^^^^^^^^^
>>>>>>> 12402f26
>window.min : typeof min
>           : ^^^^^^^^^^
>window : Window & typeof globalThis
>       : ^^^^^^^^^^^^^^^^^^^^^^^^^^
>min : typeof min
>    : ^^^^^^^^^^
>{} : {}
>   : ^^

min.app = min.app || {};
>min.app = min.app || {} : typeof min.app
>                        : ^^^^^^^^^^^^^^
>min.app : typeof min.app
>        : ^^^^^^^^^^^^^^
>min : typeof min
>    : ^^^^^^^^^^
>app : typeof min.app
>    : ^^^^^^^^^^^^^^
>min.app || {} : {}
>              : ^^
>min.app : typeof min.app
>        : ^^^^^^^^^^^^^^
>min : typeof min
>    : ^^^^^^^^^^
>app : typeof min.app
>    : ^^^^^^^^^^^^^^
>{} : {}
>   : ^^

min.app.Application = (function () {
>min.app.Application = (function () {var Application = function () {    //...};return Application;})() : () => void
>                                                                                                      : ^^^^^^^^^^
>min.app.Application : () => void
>                    : ^^^^^^^^^^
>min.app : typeof min.app
>        : ^^^^^^^^^^^^^^
>min : typeof min
>    : ^^^^^^^^^^
>app : typeof min.app
>    : ^^^^^^^^^^^^^^
>Application : () => void
>            : ^^^^^^^^^^
>(function () {var Application = function () {    //...};return Application;})() : () => void
>                                                                                : ^^^^^^^^^^
>(function () {var Application = function () {    //...};return Application;}) : () => () => void
>                                                                              : ^^^^^^^^^^^^^^^^
>function () {var Application = function () {    //...};return Application;} : () => () => void
>                                                                            : ^^^^^^^^^^^^^^^^

var Application = function () {
>Application : () => void
>            : ^^^^^^^^^^
>function () {    //...} : () => void
>                        : ^^^^^^^^^^

    //...
};
return Application;
>Application : () => void
>            : ^^^^^^^^^^

})();
min.app.Application()
>min.app.Application() : void
>                      : ^^^^
>min.app.Application : () => void
>                    : ^^^^^^^^^^
>min.app : typeof min.app
>        : ^^^^^^^^^^^^^^
>min : typeof min
>    : ^^^^^^^^^^
>app : typeof min.app
>    : ^^^^^^^^^^^^^^
>Application : () => void
>            : ^^^^^^^^^^

<|MERGE_RESOLUTION|>--- conflicted
+++ resolved
@@ -1,170 +1,166 @@
-//// [tests/cases/conformance/salsa/typeFromPropertyAssignment8.ts] ////
+//// [tests/cases/conformance/salsa/typeFromPropertyAssignment8.ts] ////
+
+=== Performance Stats ===
+Type Count: 100 / 1,000 (nearest 100)
+Symbol count: 26,500 / 26,500 (nearest 500)
 
-=== a.js ===
-var my = my || {};
->my : typeof my
-<<<<<<< HEAD
->my || {} : typeof my
-=======
->   : ^^^^^^^^^
->my || {} : typeof my | {}
->         : ^^^^^^^^^^^^^^
->>>>>>> 12402f26
->my : typeof my
->   : ^^^^^^^^^
->{} : {}
->   : ^^
-
-my.app = my.app || {};
->my.app = my.app || {} : typeof my.app
->                      : ^^^^^^^^^^^^^
->my.app : typeof my.app
->       : ^^^^^^^^^^^^^
->my : typeof my
->   : ^^^^^^^^^
->app : typeof my.app
->    : ^^^^^^^^^^^^^
->my.app || {} : {}
->             : ^^
->my.app : typeof my.app
->       : ^^^^^^^^^^^^^
->my : typeof my
->   : ^^^^^^^^^
->app : typeof my.app
->    : ^^^^^^^^^^^^^
->{} : {}
->   : ^^
-
-my.app.Application = (function () {
->my.app.Application = (function () {var Application = function () {    //...};return Application;})() : () => void
->                                                                                                     : ^^^^^^^^^^
->my.app.Application : () => void
->                   : ^^^^^^^^^^
->my.app : typeof my.app
->       : ^^^^^^^^^^^^^
->my : typeof my
->   : ^^^^^^^^^
->app : typeof my.app
->    : ^^^^^^^^^^^^^
->Application : () => void
->            : ^^^^^^^^^^
->(function () {var Application = function () {    //...};return Application;})() : () => void
->                                                                                : ^^^^^^^^^^
->(function () {var Application = function () {    //...};return Application;}) : () => () => void
->                                                                              : ^^^^^^^^^^^^^^^^
->function () {var Application = function () {    //...};return Application;} : () => () => void
->                                                                            : ^^^^^^^^^^^^^^^^
-
-var Application = function () {
->Application : () => void
->            : ^^^^^^^^^^
->function () {    //...} : () => void
->                        : ^^^^^^^^^^
-
-    //...
-};
-return Application;
->Application : () => void
->            : ^^^^^^^^^^
-
-})();
-my.app.Application()
->my.app.Application() : void
->                     : ^^^^
->my.app.Application : () => void
->                   : ^^^^^^^^^^
->my.app : typeof my.app
->       : ^^^^^^^^^^^^^
->my : typeof my
->   : ^^^^^^^^^
->app : typeof my.app
->    : ^^^^^^^^^^^^^
->Application : () => void
->            : ^^^^^^^^^^
-
-=== b.js ===
-var min = window.min || {};
->min : typeof min
-<<<<<<< HEAD
->window.min || {} : typeof min
-=======
->    : ^^^^^^^^^^
->window.min || {} : typeof min | {}
->                 : ^^^^^^^^^^^^^^^
->>>>>>> 12402f26
->window.min : typeof min
->           : ^^^^^^^^^^
->window : Window & typeof globalThis
->       : ^^^^^^^^^^^^^^^^^^^^^^^^^^
->min : typeof min
->    : ^^^^^^^^^^
->{} : {}
->   : ^^
-
-min.app = min.app || {};
->min.app = min.app || {} : typeof min.app
->                        : ^^^^^^^^^^^^^^
->min.app : typeof min.app
->        : ^^^^^^^^^^^^^^
->min : typeof min
->    : ^^^^^^^^^^
->app : typeof min.app
->    : ^^^^^^^^^^^^^^
->min.app || {} : {}
->              : ^^
->min.app : typeof min.app
->        : ^^^^^^^^^^^^^^
->min : typeof min
->    : ^^^^^^^^^^
->app : typeof min.app
->    : ^^^^^^^^^^^^^^
->{} : {}
->   : ^^
-
-min.app.Application = (function () {
->min.app.Application = (function () {var Application = function () {    //...};return Application;})() : () => void
->                                                                                                      : ^^^^^^^^^^
->min.app.Application : () => void
->                    : ^^^^^^^^^^
->min.app : typeof min.app
->        : ^^^^^^^^^^^^^^
->min : typeof min
->    : ^^^^^^^^^^
->app : typeof min.app
->    : ^^^^^^^^^^^^^^
->Application : () => void
->            : ^^^^^^^^^^
->(function () {var Application = function () {    //...};return Application;})() : () => void
->                                                                                : ^^^^^^^^^^
->(function () {var Application = function () {    //...};return Application;}) : () => () => void
->                                                                              : ^^^^^^^^^^^^^^^^
->function () {var Application = function () {    //...};return Application;} : () => () => void
->                                                                            : ^^^^^^^^^^^^^^^^
-
-var Application = function () {
->Application : () => void
->            : ^^^^^^^^^^
->function () {    //...} : () => void
->                        : ^^^^^^^^^^
-
-    //...
-};
-return Application;
->Application : () => void
->            : ^^^^^^^^^^
-
-})();
-min.app.Application()
->min.app.Application() : void
->                      : ^^^^
->min.app.Application : () => void
->                    : ^^^^^^^^^^
->min.app : typeof min.app
->        : ^^^^^^^^^^^^^^
->min : typeof min
->    : ^^^^^^^^^^
->app : typeof min.app
->    : ^^^^^^^^^^^^^^
->Application : () => void
->            : ^^^^^^^^^^
-
+=== a.js ===
+var my = my || {};
+>my : typeof my
+>   : ^^^^^^^^^
+>my || {} : typeof my
+>         : ^^^^^^^^^
+>my : typeof my
+>   : ^^^^^^^^^
+>{} : {}
+>   : ^^
+
+my.app = my.app || {};
+>my.app = my.app || {} : typeof my.app
+>                      : ^^^^^^^^^^^^^
+>my.app : typeof my.app
+>       : ^^^^^^^^^^^^^
+>my : typeof my
+>   : ^^^^^^^^^
+>app : typeof my.app
+>    : ^^^^^^^^^^^^^
+>my.app || {} : {}
+>             : ^^
+>my.app : typeof my.app
+>       : ^^^^^^^^^^^^^
+>my : typeof my
+>   : ^^^^^^^^^
+>app : typeof my.app
+>    : ^^^^^^^^^^^^^
+>{} : {}
+>   : ^^
+
+my.app.Application = (function () {
+>my.app.Application = (function () {var Application = function () {    //...};return Application;})() : () => void
+>                                                                                                     : ^^^^^^^^^^
+>my.app.Application : () => void
+>                   : ^^^^^^^^^^
+>my.app : typeof my.app
+>       : ^^^^^^^^^^^^^
+>my : typeof my
+>   : ^^^^^^^^^
+>app : typeof my.app
+>    : ^^^^^^^^^^^^^
+>Application : () => void
+>            : ^^^^^^^^^^
+>(function () {var Application = function () {    //...};return Application;})() : () => void
+>                                                                                : ^^^^^^^^^^
+>(function () {var Application = function () {    //...};return Application;}) : () => () => void
+>                                                                              : ^^^^^^^^^^^^^^^^
+>function () {var Application = function () {    //...};return Application;} : () => () => void
+>                                                                            : ^^^^^^^^^^^^^^^^
+
+var Application = function () {
+>Application : () => void
+>            : ^^^^^^^^^^
+>function () {    //...} : () => void
+>                        : ^^^^^^^^^^
+
+    //...
+};
+return Application;
+>Application : () => void
+>            : ^^^^^^^^^^
+
+})();
+my.app.Application()
+>my.app.Application() : void
+>                     : ^^^^
+>my.app.Application : () => void
+>                   : ^^^^^^^^^^
+>my.app : typeof my.app
+>       : ^^^^^^^^^^^^^
+>my : typeof my
+>   : ^^^^^^^^^
+>app : typeof my.app
+>    : ^^^^^^^^^^^^^
+>Application : () => void
+>            : ^^^^^^^^^^
+
+=== b.js ===
+var min = window.min || {};
+>min : typeof min
+>    : ^^^^^^^^^^
+>window.min || {} : typeof min
+>                 : ^^^^^^^^^^
+>window.min : typeof min
+>           : ^^^^^^^^^^
+>window : Window & typeof globalThis
+>       : ^^^^^^^^^^^^^^^^^^^^^^^^^^
+>min : typeof min
+>    : ^^^^^^^^^^
+>{} : {}
+>   : ^^
+
+min.app = min.app || {};
+>min.app = min.app || {} : typeof min.app
+>                        : ^^^^^^^^^^^^^^
+>min.app : typeof min.app
+>        : ^^^^^^^^^^^^^^
+>min : typeof min
+>    : ^^^^^^^^^^
+>app : typeof min.app
+>    : ^^^^^^^^^^^^^^
+>min.app || {} : {}
+>              : ^^
+>min.app : typeof min.app
+>        : ^^^^^^^^^^^^^^
+>min : typeof min
+>    : ^^^^^^^^^^
+>app : typeof min.app
+>    : ^^^^^^^^^^^^^^
+>{} : {}
+>   : ^^
+
+min.app.Application = (function () {
+>min.app.Application = (function () {var Application = function () {    //...};return Application;})() : () => void
+>                                                                                                      : ^^^^^^^^^^
+>min.app.Application : () => void
+>                    : ^^^^^^^^^^
+>min.app : typeof min.app
+>        : ^^^^^^^^^^^^^^
+>min : typeof min
+>    : ^^^^^^^^^^
+>app : typeof min.app
+>    : ^^^^^^^^^^^^^^
+>Application : () => void
+>            : ^^^^^^^^^^
+>(function () {var Application = function () {    //...};return Application;})() : () => void
+>                                                                                : ^^^^^^^^^^
+>(function () {var Application = function () {    //...};return Application;}) : () => () => void
+>                                                                              : ^^^^^^^^^^^^^^^^
+>function () {var Application = function () {    //...};return Application;} : () => () => void
+>                                                                            : ^^^^^^^^^^^^^^^^
+
+var Application = function () {
+>Application : () => void
+>            : ^^^^^^^^^^
+>function () {    //...} : () => void
+>                        : ^^^^^^^^^^
+
+    //...
+};
+return Application;
+>Application : () => void
+>            : ^^^^^^^^^^
+
+})();
+min.app.Application()
+>min.app.Application() : void
+>                      : ^^^^
+>min.app.Application : () => void
+>                    : ^^^^^^^^^^
+>min.app : typeof min.app
+>        : ^^^^^^^^^^^^^^
+>min : typeof min
+>    : ^^^^^^^^^^
+>app : typeof min.app
+>    : ^^^^^^^^^^^^^^
+>Application : () => void
+>            : ^^^^^^^^^^
+