--- conflicted
+++ resolved
@@ -1,254 +1,234 @@
-//// [tests/cases/compiler/classUsedBeforeInitializedVariables.ts] ////
-
-=== classUsedBeforeInitializedVariables.ts ===
-class Test {
->Test : Test
->     : ^^^^
-
-    p1 = 0;
->p1 : number
->   : ^^^^^^
->0 : 0
->  : ^
-
-    p2 = this.p1;
->p2 : number
->   : ^^^^^^
->this.p1 : number
->        : ^^^^^^
->this : this
->     : ^^^^
->p1 : number
->   : ^^^^^^
-
-    p3 = this.p4;
->p3 : number
->   : ^^^^^^
->this.p4 : number
->        : ^^^^^^
->this : this
->     : ^^^^
->p4 : number
->   : ^^^^^^
-
-    p4 = 0;
->p4 : number
->   : ^^^^^^
->0 : 0
->  : ^
-
-    p5?: number;
-<<<<<<< HEAD
->p5 : number | undefined
-
-    p6?: string;
->p6 : string | undefined
-=======
->p5 : number
->   : ^^^^^^
-
-    p6?: string;
->p6 : string
->   : ^^^^^^
->>>>>>> 12402f26
-
-    p7 = {
->p7 : { hello: string; }
->   : ^^^^^^^^^^^^^^^^^^
->{        hello: (this.p6 = "string"),    } : { hello: string; }
->                                           : ^^^^^^^^^^^^^^^^^^
-
-        hello: (this.p6 = "string"),
->hello : string
->      : ^^^^^^
->(this.p6 = "string") : "string"
->                     : ^^^^^^^^
->this.p6 = "string" : "string"
-<<<<<<< HEAD
->this.p6 : string | undefined
->this : this
->p6 : string | undefined
-=======
->                   : ^^^^^^^^
->this.p6 : string
->        : ^^^^^^
->this : this
->     : ^^^^
->p6 : string
->   : ^^^^^^
->>>>>>> 12402f26
->"string" : "string"
->         : ^^^^^^^^
-
-    };
-
-    directlyAssigned: any = this.directlyAssigned;
->directlyAssigned : any
->                 : ^^^
->this.directlyAssigned : any
->                      : ^^^
->this : this
->     : ^^^^
->directlyAssigned : any
->                 : ^^^
-
-    withinArrowFunction: any = () => this.withinArrowFunction;
->withinArrowFunction : any
->                    : ^^^
->() => this.withinArrowFunction : () => any
->                               : ^^^^^^^^^
->this.withinArrowFunction : any
->                         : ^^^
->this : this
->     : ^^^^
->withinArrowFunction : any
->                    : ^^^
-
-    withinFunction: any = function () {
->withinFunction : any
->               : ^^^
->function () {        return this.withinFunction;    } : () => any
->                                                      : ^^^^^^^^^
-
-        return this.withinFunction;
->this.withinFunction : any
->                    : ^^^
->this : any
->     : ^^^
->withinFunction : any
->               : ^^^
-
-    };
-
-    withinObjectLiteral: any = {
->withinObjectLiteral : any
->                    : ^^^
->{        [this.withinObjectLiteral]: true,    } : { [x: number]: boolean; }
->                                                : ^^^^^^^^^^^^^^^^^^^^^^^^^
-
-        [this.withinObjectLiteral]: true,
->[this.withinObjectLiteral] : boolean
->                           : ^^^^^^^
->this.withinObjectLiteral : any
->                         : ^^^
->this : this
->     : ^^^^
->withinObjectLiteral : any
->                    : ^^^
->true : true
->     : ^^^^
-
-    };
-
-    withinObjectLiteralGetterName: any = {
->withinObjectLiteralGetterName : any
->                              : ^^^
->{        get [this.withinObjectLiteralGetterName]() {            return true;        }    } : { [x: number]: boolean; }
->                                                                                            : ^^^^^^^^^^^^^^^^^^^^^^^^^
-
-        get [this.withinObjectLiteralGetterName]() {
->[this.withinObjectLiteralGetterName] : boolean
->                                     : ^^^^^^^
->this.withinObjectLiteralGetterName : any
->                                   : ^^^
->this : this
->     : ^^^^
->withinObjectLiteralGetterName : any
->                              : ^^^
-
-            return true;
->true : true
->     : ^^^^
-        }
-    };
-
-    withinObjectLiteralSetterName: any = {
->withinObjectLiteralSetterName : any
->                              : ^^^
->{        set [this.withinObjectLiteralSetterName](_: any) {}    } : { [x: number]: any; }
->                                                                  : ^^^^^^^^^^^^^^^^^^^^^
-
-        set [this.withinObjectLiteralSetterName](_: any) {}
->[this.withinObjectLiteralSetterName] : any
->                                     : ^^^
->this.withinObjectLiteralSetterName : any
->                                   : ^^^
->this : this
->     : ^^^^
->withinObjectLiteralSetterName : any
->                              : ^^^
->_ : any
->  : ^^^
-
-    };
-
-    withinClassDeclarationExtension: any = (class extends this.withinClassDeclarationExtension { });
->withinClassDeclarationExtension : any
->                                : ^^^
->(class extends this.withinClassDeclarationExtension { }) : typeof (Anonymous class)
->                                                         : ^^^^^^^^^^^^^^^^^^^^^^^^
->class extends this.withinClassDeclarationExtension { } : typeof (Anonymous class)
->                                                       : ^^^^^^^^^^^^^^^^^^^^^^^^
->this.withinClassDeclarationExtension : any
->                                     : ^^^
->this : this
->     : ^^^^
->withinClassDeclarationExtension : any
->                                : ^^^
-
-    fromOptional = this.p5;
-<<<<<<< HEAD
->fromOptional : number | undefined
->this.p5 : number | undefined
->this : this
->p5 : number | undefined
-=======
->fromOptional : number
->             : ^^^^^^
->this.p5 : number
->        : ^^^^^^
->this : this
->     : ^^^^
->p5 : number
->   : ^^^^^^
->>>>>>> 12402f26
-
-    // These error cases are ignored (not checked by control flow analysis)
-
-    assignedByArrowFunction: any = (() => this.assignedByFunction)();
->assignedByArrowFunction : any
->                        : ^^^
->(() => this.assignedByFunction)() : any
->                                  : ^^^
->(() => this.assignedByFunction) : () => any
->                                : ^^^^^^^^^
->() => this.assignedByFunction : () => any
->                              : ^^^^^^^^^
->this.assignedByFunction : any
->                        : ^^^
->this : this
->     : ^^^^
->assignedByFunction : any
->                   : ^^^
-
-    assignedByFunction: any = (function () {
->assignedByFunction : any
->                   : ^^^
->(function () {        return this.assignedByFunction;    })() : any
->                                                              : ^^^
->(function () {        return this.assignedByFunction;    }) : () => any
->                                                            : ^^^^^^^^^
->function () {        return this.assignedByFunction;    } : () => any
->                                                          : ^^^^^^^^^
-
-        return this.assignedByFunction;
->this.assignedByFunction : any
->                        : ^^^
->this : any
->     : ^^^
->assignedByFunction : any
->                   : ^^^
-
-    })();
-}
-
+//// [tests/cases/compiler/classUsedBeforeInitializedVariables.ts] ////
+
+=== classUsedBeforeInitializedVariables.ts ===
+class Test {
+>Test : Test
+>     : ^^^^
+
+    p1 = 0;
+>p1 : number
+>   : ^^^^^^
+>0 : 0
+>  : ^
+
+    p2 = this.p1;
+>p2 : number
+>   : ^^^^^^
+>this.p1 : number
+>        : ^^^^^^
+>this : this
+>     : ^^^^
+>p1 : number
+>   : ^^^^^^
+
+    p3 = this.p4;
+>p3 : number
+>   : ^^^^^^
+>this.p4 : number
+>        : ^^^^^^
+>this : this
+>     : ^^^^
+>p4 : number
+>   : ^^^^^^
+
+    p4 = 0;
+>p4 : number
+>   : ^^^^^^
+>0 : 0
+>  : ^
+
+    p5?: number;
+>p5 : number | undefined
+>   : ^^^^^^^^^^^^^^^^^^
+
+    p6?: string;
+>p6 : string | undefined
+>   : ^^^^^^^^^^^^^^^^^^
+
+    p7 = {
+>p7 : { hello: string; }
+>   : ^^^^^^^^^^^^^^^^^^
+>{        hello: (this.p6 = "string"),    } : { hello: string; }
+>                                           : ^^^^^^^^^^^^^^^^^^
+
+        hello: (this.p6 = "string"),
+>hello : string
+>      : ^^^^^^
+>(this.p6 = "string") : "string"
+>                     : ^^^^^^^^
+>this.p6 = "string" : "string"
+>                   : ^^^^^^^^
+>this.p6 : string | undefined
+>        : ^^^^^^^^^^^^^^^^^^
+>this : this
+>     : ^^^^
+>p6 : string | undefined
+>   : ^^^^^^^^^^^^^^^^^^
+>"string" : "string"
+>         : ^^^^^^^^
+
+    };
+
+    directlyAssigned: any = this.directlyAssigned;
+>directlyAssigned : any
+>                 : ^^^
+>this.directlyAssigned : any
+>                      : ^^^
+>this : this
+>     : ^^^^
+>directlyAssigned : any
+>                 : ^^^
+
+    withinArrowFunction: any = () => this.withinArrowFunction;
+>withinArrowFunction : any
+>                    : ^^^
+>() => this.withinArrowFunction : () => any
+>                               : ^^^^^^^^^
+>this.withinArrowFunction : any
+>                         : ^^^
+>this : this
+>     : ^^^^
+>withinArrowFunction : any
+>                    : ^^^
+
+    withinFunction: any = function () {
+>withinFunction : any
+>               : ^^^
+>function () {        return this.withinFunction;    } : () => any
+>                                                      : ^^^^^^^^^
+
+        return this.withinFunction;
+>this.withinFunction : any
+>                    : ^^^
+>this : any
+>     : ^^^
+>withinFunction : any
+>               : ^^^
+
+    };
+
+    withinObjectLiteral: any = {
+>withinObjectLiteral : any
+>                    : ^^^
+>{        [this.withinObjectLiteral]: true,    } : { [x: number]: boolean; }
+>                                                : ^^^^^^^^^^^^^^^^^^^^^^^^^
+
+        [this.withinObjectLiteral]: true,
+>[this.withinObjectLiteral] : boolean
+>                           : ^^^^^^^
+>this.withinObjectLiteral : any
+>                         : ^^^
+>this : this
+>     : ^^^^
+>withinObjectLiteral : any
+>                    : ^^^
+>true : true
+>     : ^^^^
+
+    };
+
+    withinObjectLiteralGetterName: any = {
+>withinObjectLiteralGetterName : any
+>                              : ^^^
+>{        get [this.withinObjectLiteralGetterName]() {            return true;        }    } : { [x: number]: boolean; }
+>                                                                                            : ^^^^^^^^^^^^^^^^^^^^^^^^^
+
+        get [this.withinObjectLiteralGetterName]() {
+>[this.withinObjectLiteralGetterName] : boolean
+>                                     : ^^^^^^^
+>this.withinObjectLiteralGetterName : any
+>                                   : ^^^
+>this : this
+>     : ^^^^
+>withinObjectLiteralGetterName : any
+>                              : ^^^
+
+            return true;
+>true : true
+>     : ^^^^
+        }
+    };
+
+    withinObjectLiteralSetterName: any = {
+>withinObjectLiteralSetterName : any
+>                              : ^^^
+>{        set [this.withinObjectLiteralSetterName](_: any) {}    } : { [x: number]: any; }
+>                                                                  : ^^^^^^^^^^^^^^^^^^^^^
+
+        set [this.withinObjectLiteralSetterName](_: any) {}
+>[this.withinObjectLiteralSetterName] : any
+>                                     : ^^^
+>this.withinObjectLiteralSetterName : any
+>                                   : ^^^
+>this : this
+>     : ^^^^
+>withinObjectLiteralSetterName : any
+>                              : ^^^
+>_ : any
+>  : ^^^
+
+    };
+
+    withinClassDeclarationExtension: any = (class extends this.withinClassDeclarationExtension { });
+>withinClassDeclarationExtension : any
+>                                : ^^^
+>(class extends this.withinClassDeclarationExtension { }) : typeof (Anonymous class)
+>                                                         : ^^^^^^^^^^^^^^^^^^^^^^^^
+>class extends this.withinClassDeclarationExtension { } : typeof (Anonymous class)
+>                                                       : ^^^^^^^^^^^^^^^^^^^^^^^^
+>this.withinClassDeclarationExtension : any
+>                                     : ^^^
+>this : this
+>     : ^^^^
+>withinClassDeclarationExtension : any
+>                                : ^^^
+
+    fromOptional = this.p5;
+>fromOptional : number | undefined
+>             : ^^^^^^^^^^^^^^^^^^
+>this.p5 : number | undefined
+>        : ^^^^^^^^^^^^^^^^^^
+>this : this
+>     : ^^^^
+>p5 : number | undefined
+>   : ^^^^^^^^^^^^^^^^^^
+
+    // These error cases are ignored (not checked by control flow analysis)
+
+    assignedByArrowFunction: any = (() => this.assignedByFunction)();
+>assignedByArrowFunction : any
+>                        : ^^^
+>(() => this.assignedByFunction)() : any
+>                                  : ^^^
+>(() => this.assignedByFunction) : () => any
+>                                : ^^^^^^^^^
+>() => this.assignedByFunction : () => any
+>                              : ^^^^^^^^^
+>this.assignedByFunction : any
+>                        : ^^^
+>this : this
+>     : ^^^^
+>assignedByFunction : any
+>                   : ^^^
+
+    assignedByFunction: any = (function () {
+>assignedByFunction : any
+>                   : ^^^
+>(function () {        return this.assignedByFunction;    })() : any
+>                                                              : ^^^
+>(function () {        return this.assignedByFunction;    }) : () => any
+>                                                            : ^^^^^^^^^
+>function () {        return this.assignedByFunction;    } : () => any
+>                                                          : ^^^^^^^^^
+
+        return this.assignedByFunction;
+>this.assignedByFunction : any
+>                        : ^^^
+>this : any
+>     : ^^^
+>assignedByFunction : any
+>                   : ^^^
+
+    })();
+}
+