//// [tests/cases/compiler/functionCall8.ts] ////

=== functionCall8.ts ===
function foo(a?:string){}
>foo : (a?: string) => void
<<<<<<< HEAD
>a : string | undefined

foo('foo'); 
>foo('foo') : void
>foo : (a?: string | undefined) => void
=======
>    : ^^^^^      ^^^^^^^^^
>a : string
>  : ^^^^^^

foo('foo'); 
>foo('foo') : void
>           : ^^^^
>foo : (a?: string) => void
>    : ^^^^^^^^^^^^^^^^^^^^
>>>>>>> 12402f26
>'foo' : "foo"
>      : ^^^^^

foo('foo', 'bar'); 
>foo('foo', 'bar') : void
<<<<<<< HEAD
>foo : (a?: string | undefined) => void
=======
>                  : ^^^^
>foo : (a?: string) => void
>    : ^^^^^^^^^^^^^^^^^^^^
>>>>>>> 12402f26
>'foo' : "foo"
>      : ^^^^^
>'bar' : "bar"
>      : ^^^^^

foo(4);
>foo(4) : void
<<<<<<< HEAD
>foo : (a?: string | undefined) => void
=======
>       : ^^^^
>foo : (a?: string) => void
>    : ^^^^^^^^^^^^^^^^^^^^
>>>>>>> 12402f26
>4 : 4
>  : ^

foo();
>foo() : void
<<<<<<< HEAD
>foo : (a?: string | undefined) => void
=======
>      : ^^^^
>foo : (a?: string) => void
>    : ^^^^^^^^^^^^^^^^^^^^
>>>>>>> 12402f26

<|MERGE_RESOLUTION|>--- conflicted
+++ resolved
@@ -1,61 +1,41 @@
-//// [tests/cases/compiler/functionCall8.ts] ////
-
-=== functionCall8.ts ===
-function foo(a?:string){}
->foo : (a?: string) => void
-<<<<<<< HEAD
->a : string | undefined
-
-foo('foo'); 
->foo('foo') : void
->foo : (a?: string | undefined) => void
-=======
->    : ^^^^^      ^^^^^^^^^
->a : string
->  : ^^^^^^
-
-foo('foo'); 
->foo('foo') : void
->           : ^^^^
->foo : (a?: string) => void
->    : ^^^^^^^^^^^^^^^^^^^^
->>>>>>> 12402f26
->'foo' : "foo"
->      : ^^^^^
-
-foo('foo', 'bar'); 
->foo('foo', 'bar') : void
-<<<<<<< HEAD
->foo : (a?: string | undefined) => void
-=======
->                  : ^^^^
->foo : (a?: string) => void
->    : ^^^^^^^^^^^^^^^^^^^^
->>>>>>> 12402f26
->'foo' : "foo"
->      : ^^^^^
->'bar' : "bar"
->      : ^^^^^
-
-foo(4);
->foo(4) : void
-<<<<<<< HEAD
->foo : (a?: string | undefined) => void
-=======
->       : ^^^^
->foo : (a?: string) => void
->    : ^^^^^^^^^^^^^^^^^^^^
->>>>>>> 12402f26
->4 : 4
->  : ^
-
-foo();
->foo() : void
-<<<<<<< HEAD
->foo : (a?: string | undefined) => void
-=======
->      : ^^^^
->foo : (a?: string) => void
->    : ^^^^^^^^^^^^^^^^^^^^
->>>>>>> 12402f26
-
+//// [tests/cases/compiler/functionCall8.ts] ////
+
+=== functionCall8.ts ===
+function foo(a?:string){}
+>foo : (a?: string) => void
+>    : ^^^^^      ^^^^^^^^^
+>a : string | undefined
+>  : ^^^^^^^^^^^^^^^^^^
+
+foo('foo'); 
+>foo('foo') : void
+>           : ^^^^
+>foo : (a?: string | undefined) => void
+>    : ^^^^^^^^^^^^^^^^^^^^^^^^^^^^^^^^
+>'foo' : "foo"
+>      : ^^^^^
+
+foo('foo', 'bar'); 
+>foo('foo', 'bar') : void
+>                  : ^^^^
+>foo : (a?: string | undefined) => void
+>    : ^^^^^^^^^^^^^^^^^^^^^^^^^^^^^^^^
+>'foo' : "foo"
+>      : ^^^^^
+>'bar' : "bar"
+>      : ^^^^^
+
+foo(4);
+>foo(4) : void
+>       : ^^^^
+>foo : (a?: string | undefined) => void
+>    : ^^^^^^^^^^^^^^^^^^^^^^^^^^^^^^^^
+>4 : 4
+>  : ^
+
+foo();
+>foo() : void
+>      : ^^^^
+>foo : (a?: string | undefined) => void
+>    : ^^^^^^^^^^^^^^^^^^^^^^^^^^^^^^^^
+