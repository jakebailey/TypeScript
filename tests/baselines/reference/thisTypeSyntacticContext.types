--- conflicted
+++ resolved
@@ -1,156 +1,119 @@
-//// [tests/cases/conformance/types/thisType/thisTypeSyntacticContext.ts] ////
-
-=== thisTypeSyntacticContext.ts ===
-function f(this: { n: number }) {
->f : (this: { n: number; }) => void
->  : ^^^^^^^              ^^^^^^^^^
->this : { n: number; }
->     : ^^^^^      ^^^
->n : number
->  : ^^^^^^
-}
-
-const o: { n: number, test?: (this: { n: number }) => void } = { n: 1 }
-<<<<<<< HEAD
->o : { n: number; test?: ((this: {    n: number;}) => void) | undefined; }
->n : number
->test : ((this: {    n: number;}) => void) | undefined
-=======
->o : { n: number; test?: (this: { n: number; }) => void; }
->  : ^^^^^      ^^^^^^^^^                              ^^^
->n : number
->  : ^^^^^^
->test : (this: { n: number; }) => void
->     : ^^^^^^^              ^^^^^    
->>>>>>> 12402f26
->this : { n: number; }
->     : ^^^^^      ^^^
->n : number
->  : ^^^^^^
->{ n: 1 } : { n: number; }
->         : ^^^^^^^^^^^^^^
->n : number
->  : ^^^^^^
->1 : 1
->  : ^
-
-o.test = f
->o.test = f : (this: { n: number; }) => void
-<<<<<<< HEAD
->o.test : ((this: { n: number; }) => void) | undefined
->o : { n: number; test?: ((this: { n: number; }) => void) | undefined; }
->test : ((this: { n: number; }) => void) | undefined
-=======
->           : ^^^^^^^^^^^^^^^^^^^^^^^^^^^^^^
->o.test : (this: { n: number; }) => void
->       : ^^^^^^^^^^^^^^^^^^^^^^^^^^^^^^
->o : { n: number; test?: (this: { n: number; }) => void; }
->  : ^^^^^^^^^^^^^^^^^^^^^^^^^^^^^^^^^^^^^^^^^^^^^^^^^^^^^
->test : (this: { n: number; }) => void
->     : ^^^^^^^^^^^^^^^^^^^^^^^^^^^^^^
->>>>>>> 12402f26
->f : (this: { n: number; }) => void
->  : ^^^^^^^^^^^^^^^^^^^^^^^^^^^^^^
-
-o.test();
->o.test() : void
->         : ^^^^
->o.test : (this: { n: number; }) => void
-<<<<<<< HEAD
->o : { n: number; test?: ((this: { n: number; }) => void) | undefined; }
-=======
->       : ^^^^^^^^^^^^^^^^^^^^^^^^^^^^^^
->o : { n: number; test?: (this: { n: number; }) => void; }
->  : ^^^^^^^^^^^^^^^^^^^^^^^^^^^^^^^^^^^^^^^^^^^^^^^^^^^^^
->>>>>>> 12402f26
->test : (this: { n: number; }) => void
->     : ^^^^^^^^^^^^^^^^^^^^^^^^^^^^^^
-
-o!.test();
->o!.test() : void
->          : ^^^^
->o!.test : (this: { n: number; }) => void
-<<<<<<< HEAD
->o! : { n: number; test?: ((this: { n: number; }) => void) | undefined; }
->o : { n: number; test?: ((this: { n: number; }) => void) | undefined; }
-=======
->        : ^^^^^^^^^^^^^^^^^^^^^^^^^^^^^^
->o! : { n: number; test?: (this: { n: number; }) => void; }
->   : ^^^^^^^^^^^^^^^^^^^^^^^^^^^^^^^^^^^^^^^^^^^^^^^^^^^^^
->o : { n: number; test?: (this: { n: number; }) => void; }
->  : ^^^^^^^^^^^^^^^^^^^^^^^^^^^^^^^^^^^^^^^^^^^^^^^^^^^^^
->>>>>>> 12402f26
->test : (this: { n: number; }) => void
->     : ^^^^^^^^^^^^^^^^^^^^^^^^^^^^^^
-
-o.test!();
->o.test!() : void
->          : ^^^^
->o.test! : (this: { n: number; }) => void
->        : ^^^^^^^^^^^^^^^^^^^^^^^^^^^^^^
->o.test : (this: { n: number; }) => void
-<<<<<<< HEAD
->o : { n: number; test?: ((this: { n: number; }) => void) | undefined; }
-=======
->       : ^^^^^^^^^^^^^^^^^^^^^^^^^^^^^^
->o : { n: number; test?: (this: { n: number; }) => void; }
->  : ^^^^^^^^^^^^^^^^^^^^^^^^^^^^^^^^^^^^^^^^^^^^^^^^^^^^^
->>>>>>> 12402f26
->test : (this: { n: number; }) => void
->     : ^^^^^^^^^^^^^^^^^^^^^^^^^^^^^^
-
-o.test!!!();
->o.test!!!() : void
->            : ^^^^
->o.test!!! : (this: { n: number; }) => void
->          : ^^^^^^^^^^^^^^^^^^^^^^^^^^^^^^
->o.test!! : (this: { n: number; }) => void
->         : ^^^^^^^^^^^^^^^^^^^^^^^^^^^^^^
->o.test! : (this: { n: number; }) => void
->        : ^^^^^^^^^^^^^^^^^^^^^^^^^^^^^^
->o.test : (this: { n: number; }) => void
-<<<<<<< HEAD
->o : { n: number; test?: ((this: { n: number; }) => void) | undefined; }
-=======
->       : ^^^^^^^^^^^^^^^^^^^^^^^^^^^^^^
->o : { n: number; test?: (this: { n: number; }) => void; }
->  : ^^^^^^^^^^^^^^^^^^^^^^^^^^^^^^^^^^^^^^^^^^^^^^^^^^^^^
->>>>>>> 12402f26
->test : (this: { n: number; }) => void
->     : ^^^^^^^^^^^^^^^^^^^^^^^^^^^^^^
-
-(o.test!)();
->(o.test!)() : void
->            : ^^^^
->(o.test!) : (this: { n: number; }) => void
->          : ^^^^^^^^^^^^^^^^^^^^^^^^^^^^^^
->o.test! : (this: { n: number; }) => void
->        : ^^^^^^^^^^^^^^^^^^^^^^^^^^^^^^
->o.test : (this: { n: number; }) => void
-<<<<<<< HEAD
->o : { n: number; test?: ((this: { n: number; }) => void) | undefined; }
-=======
->       : ^^^^^^^^^^^^^^^^^^^^^^^^^^^^^^
->o : { n: number; test?: (this: { n: number; }) => void; }
->  : ^^^^^^^^^^^^^^^^^^^^^^^^^^^^^^^^^^^^^^^^^^^^^^^^^^^^^
->>>>>>> 12402f26
->test : (this: { n: number; }) => void
->     : ^^^^^^^^^^^^^^^^^^^^^^^^^^^^^^
-
-(o.test)();
->(o.test)() : void
->           : ^^^^
->(o.test) : (this: { n: number; }) => void
->         : ^^^^^^^^^^^^^^^^^^^^^^^^^^^^^^
->o.test : (this: { n: number; }) => void
-<<<<<<< HEAD
->o : { n: number; test?: ((this: { n: number; }) => void) | undefined; }
-=======
->       : ^^^^^^^^^^^^^^^^^^^^^^^^^^^^^^
->o : { n: number; test?: (this: { n: number; }) => void; }
->  : ^^^^^^^^^^^^^^^^^^^^^^^^^^^^^^^^^^^^^^^^^^^^^^^^^^^^^
->>>>>>> 12402f26
->test : (this: { n: number; }) => void
->     : ^^^^^^^^^^^^^^^^^^^^^^^^^^^^^^
-
-
+//// [tests/cases/conformance/types/thisType/thisTypeSyntacticContext.ts] ////
+
+=== thisTypeSyntacticContext.ts ===
+function f(this: { n: number }) {
+>f : (this: { n: number; }) => void
+>  : ^^^^^^^              ^^^^^^^^^
+>this : { n: number; }
+>     : ^^^^^      ^^^
+>n : number
+>  : ^^^^^^
+}
+
+const o: { n: number, test?: (this: { n: number }) => void } = { n: 1 }
+>o : { n: number; test?: ((this: { n: number; }) => void) | undefined; }
+>  : ^^^^^      ^^^^^^^^^^^^^^^^^              ^^^^^    ^^^^^^^^^^^^^^^^
+>n : number
+>  : ^^^^^^
+>test : ((this: { n: number; }) => void) | undefined
+>     : ^^^^^^^^              ^^^^^    ^^^^^^^^^^^^^
+>this : { n: number; }
+>     : ^^^^^      ^^^
+>n : number
+>  : ^^^^^^
+>{ n: 1 } : { n: number; }
+>         : ^^^^^^^^^^^^^^
+>n : number
+>  : ^^^^^^
+>1 : 1
+>  : ^
+
+o.test = f
+>o.test = f : (this: { n: number; }) => void
+>           : ^^^^^^^^^^^^^^^^^^^^^^^^^^^^^^
+>o.test : ((this: { n: number; }) => void) | undefined
+>       : ^^^^^^^^^^^^^^^^^^^^^^^^^^^^^^^^^^^^^^^^^^^^
+>o : { n: number; test?: ((this: { n: number; }) => void) | undefined; }
+>  : ^^^^^^^^^^^^^^^^^^^^^^^^^^^^^^^^^^^^^^^^^^^^^^^^^^^^^^^^^^^^^^^^^^^
+>test : ((this: { n: number; }) => void) | undefined
+>     : ^^^^^^^^^^^^^^^^^^^^^^^^^^^^^^^^^^^^^^^^^^^^
+>f : (this: { n: number; }) => void
+>  : ^^^^^^^^^^^^^^^^^^^^^^^^^^^^^^
+
+o.test();
+>o.test() : void
+>         : ^^^^
+>o.test : (this: { n: number; }) => void
+>       : ^^^^^^^^^^^^^^^^^^^^^^^^^^^^^^
+>o : { n: number; test?: ((this: { n: number; }) => void) | undefined; }
+>  : ^^^^^^^^^^^^^^^^^^^^^^^^^^^^^^^^^^^^^^^^^^^^^^^^^^^^^^^^^^^^^^^^^^^
+>test : (this: { n: number; }) => void
+>     : ^^^^^^^^^^^^^^^^^^^^^^^^^^^^^^
+
+o!.test();
+>o!.test() : void
+>          : ^^^^
+>o!.test : (this: { n: number; }) => void
+>        : ^^^^^^^^^^^^^^^^^^^^^^^^^^^^^^
+>o! : { n: number; test?: ((this: { n: number; }) => void) | undefined; }
+>   : ^^^^^^^^^^^^^^^^^^^^^^^^^^^^^^^^^^^^^^^^^^^^^^^^^^^^^^^^^^^^^^^^^^^
+>o : { n: number; test?: ((this: { n: number; }) => void) | undefined; }
+>  : ^^^^^^^^^^^^^^^^^^^^^^^^^^^^^^^^^^^^^^^^^^^^^^^^^^^^^^^^^^^^^^^^^^^
+>test : (this: { n: number; }) => void
+>     : ^^^^^^^^^^^^^^^^^^^^^^^^^^^^^^
+
+o.test!();
+>o.test!() : void
+>          : ^^^^
+>o.test! : (this: { n: number; }) => void
+>        : ^^^^^^^^^^^^^^^^^^^^^^^^^^^^^^
+>o.test : (this: { n: number; }) => void
+>       : ^^^^^^^^^^^^^^^^^^^^^^^^^^^^^^
+>o : { n: number; test?: ((this: { n: number; }) => void) | undefined; }
+>  : ^^^^^^^^^^^^^^^^^^^^^^^^^^^^^^^^^^^^^^^^^^^^^^^^^^^^^^^^^^^^^^^^^^^
+>test : (this: { n: number; }) => void
+>     : ^^^^^^^^^^^^^^^^^^^^^^^^^^^^^^
+
+o.test!!!();
+>o.test!!!() : void
+>            : ^^^^
+>o.test!!! : (this: { n: number; }) => void
+>          : ^^^^^^^^^^^^^^^^^^^^^^^^^^^^^^
+>o.test!! : (this: { n: number; }) => void
+>         : ^^^^^^^^^^^^^^^^^^^^^^^^^^^^^^
+>o.test! : (this: { n: number; }) => void
+>        : ^^^^^^^^^^^^^^^^^^^^^^^^^^^^^^
+>o.test : (this: { n: number; }) => void
+>       : ^^^^^^^^^^^^^^^^^^^^^^^^^^^^^^
+>o : { n: number; test?: ((this: { n: number; }) => void) | undefined; }
+>  : ^^^^^^^^^^^^^^^^^^^^^^^^^^^^^^^^^^^^^^^^^^^^^^^^^^^^^^^^^^^^^^^^^^^
+>test : (this: { n: number; }) => void
+>     : ^^^^^^^^^^^^^^^^^^^^^^^^^^^^^^
+
+(o.test!)();
+>(o.test!)() : void
+>            : ^^^^
+>(o.test!) : (this: { n: number; }) => void
+>          : ^^^^^^^^^^^^^^^^^^^^^^^^^^^^^^
+>o.test! : (this: { n: number; }) => void
+>        : ^^^^^^^^^^^^^^^^^^^^^^^^^^^^^^
+>o.test : (this: { n: number; }) => void
+>       : ^^^^^^^^^^^^^^^^^^^^^^^^^^^^^^
+>o : { n: number; test?: ((this: { n: number; }) => void) | undefined; }
+>  : ^^^^^^^^^^^^^^^^^^^^^^^^^^^^^^^^^^^^^^^^^^^^^^^^^^^^^^^^^^^^^^^^^^^
+>test : (this: { n: number; }) => void
+>     : ^^^^^^^^^^^^^^^^^^^^^^^^^^^^^^
+
+(o.test)();
+>(o.test)() : void
+>           : ^^^^
+>(o.test) : (this: { n: number; }) => void
+>         : ^^^^^^^^^^^^^^^^^^^^^^^^^^^^^^
+>o.test : (this: { n: number; }) => void
+>       : ^^^^^^^^^^^^^^^^^^^^^^^^^^^^^^
+>o : { n: number; test?: ((this: { n: number; }) => void) | undefined; }
+>  : ^^^^^^^^^^^^^^^^^^^^^^^^^^^^^^^^^^^^^^^^^^^^^^^^^^^^^^^^^^^^^^^^^^^
+>test : (this: { n: number; }) => void
+>     : ^^^^^^^^^^^^^^^^^^^^^^^^^^^^^^
+
+