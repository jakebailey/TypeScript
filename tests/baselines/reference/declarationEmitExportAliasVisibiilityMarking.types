//// [tests/cases/compiler/declarationEmitExportAliasVisibiilityMarking.ts] ////

=== Types.ts ===
type Suit = 'Hearts' | 'Spades' | 'Clubs' | 'Diamonds';
>Suit : Suit
>     : ^^^^

type Rank = 0 | 1 | 2 | 3 | 4 | 5 | 6 | 7 | 8 | 9 | 10 | 'Jack' | 'Queen' | 'King';
>Rank : Rank
>     : ^^^^

export { Suit, Rank };
>Suit : any
>     : ^^^
>Rank : any
>     : ^^^

=== Card.ts ===
import { Suit, Rank } from './Types';
>Suit : any
>     : ^^^
>Rank : any
>     : ^^^

export default (suit: Suit, rank: Rank) => ({suit, rank});
>(suit: Suit, rank: Rank) => ({suit, rank}) : (suit: Suit, rank: Rank) => { suit: Suit; rank: Rank; }
>                                           : ^^^^^^^    ^^^^^^^^    ^^^^^^^^^^^^^^^^^^^^^^^^^^^^^^^^
>suit : Suit
>     : ^^^^
>rank : Rank
>     : ^^^^
>({suit, rank}) : { suit: Suit; rank: Rank; }
>               : ^^^^^^^^^^^^^^^^^^^^^^^^^^^
>{suit, rank} : { suit: Suit; rank: Rank; }
>             : ^^^^^^^^^^^^^^^^^^^^^^^^^^^
>suit : Suit
>     : ^^^^
>rank : Rank
>     : ^^^^

=== index.ts ===
export let lazyCard = () => import('./Card').then(a => a.default);
>lazyCard : () => Promise<(suit: import("Types").Suit, rank: import("Types").Rank) => { suit: import("Types").Suit; rank: import("Types").Rank; }>
>         : ^^^^^^^^^^^^^^^^^^^^^^^^^^^^^^^^^^^^^^^^^^^^^^^^^^^^^^^^^^^^^^^^^^^^^^^^^^^^^^^^^^^^^^^^^^^^^^^^^^^^^^^^^^^^^^^^^^^^^^^^^^^^^^^^^^^^^^
>() => import('./Card').then(a => a.default) : () => Promise<(suit: import("Types").Suit, rank: import("Types").Rank) => { suit: import("Types").Suit; rank: import("Types").Rank; }>
>                                            : ^^^^^^^^^^^^^^^^^^^^^^^^^^^^^^^^^^^^^^^^^^^^^^^^^^^^^^^^^^^^^^^^^^^^^^^^^^^^^^^^^^^^^^^^^^^^^^^^^^^^^^^^^^^^^^^^^^^^^^^^^^^^^^^^^^^^^^
>import('./Card').then(a => a.default) : Promise<(suit: import("Types").Suit, rank: import("Types").Rank) => { suit: import("Types").Suit; rank: import("Types").Rank; }>
<<<<<<< HEAD
>import('./Card').then : <TResult1 = typeof import("Card"), TResult2 = never>(onfulfilled?: ((value: typeof import("Card")) => TResult1 | PromiseLike<TResult1>) | null | undefined, onrejected?: ((reason: any) => TResult2 | PromiseLike<TResult2>) | null | undefined) => Promise<TResult1 | TResult2>
=======
>                                      : ^^^^^^^^^^^^^^^^^^^^^^^^^^^^^^^^^^^^^^^^^^^^^^^^^^^^^^^^^^^^^^^^^^^^^^^^^^^^^^^^^^^^^^^^^^^^^^^^^^^^^^^^^^^^^^^^^^^^^^^^^^^^^^^^
>import('./Card').then : <TResult1 = typeof import("Card"), TResult2 = never>(onfulfilled?: (value: typeof import("Card")) => TResult1 | PromiseLike<TResult1>, onrejected?: (reason: any) => TResult2 | PromiseLike<TResult2>) => Promise<TResult1 | TResult2>
>                      : ^^^^^^^^^^^^^^^^^^^^^^^^^^^^^^^^^^^^^^^^^^^^^^^^^^^^^^^^^^^^^^^^^^^^^^^^^^^^^^^^^^^^^^^^^^^^^^^^^^^^^^^^^^^^^^^^^^^^^^^^^^^^^^^^^^^^^^^^^^^^^^^^^^^^^^^^^^^^^^^^^^^^^^^^^^^^^^^^^^^^^^^^^^^^^^^^^^^^^^^^^^^^^^^^^^^^^^^^^^^^^^^^^^^^^^
>>>>>>> 12402f26
>import('./Card') : Promise<typeof import("Card")>
>                 : ^^^^^^^^^^^^^^^^^^^^^^^^^^^^^^
>'./Card' : "./Card"
<<<<<<< HEAD
>then : <TResult1 = typeof import("Card"), TResult2 = never>(onfulfilled?: ((value: typeof import("Card")) => TResult1 | PromiseLike<TResult1>) | null | undefined, onrejected?: ((reason: any) => TResult2 | PromiseLike<TResult2>) | null | undefined) => Promise<TResult1 | TResult2>
=======
>         : ^^^^^^^^
>then : <TResult1 = typeof import("Card"), TResult2 = never>(onfulfilled?: (value: typeof import("Card")) => TResult1 | PromiseLike<TResult1>, onrejected?: (reason: any) => TResult2 | PromiseLike<TResult2>) => Promise<TResult1 | TResult2>
>     : ^^^^^^^^^^^^^^^^^^^^^^^^^^^^^^^^^^^^^^^^^^^^^^^^^^^^^^^^^^^^^^^^^^^^^^^^^^^^^^^^^^^^^^^^^^^^^^^^^^^^^^^^^^^^^^^^^^^^^^^^^^^^^^^^^^^^^^^^^^^^^^^^^^^^^^^^^^^^^^^^^^^^^^^^^^^^^^^^^^^^^^^^^^^^^^^^^^^^^^^^^^^^^^^^^^^^^^^^^^^^^^^^^^^^^^
>>>>>>> 12402f26
>a => a.default : (a: typeof import("Card")) => (suit: import("Types").Suit, rank: import("Types").Rank) => { suit: import("Types").Suit; rank: import("Types").Rank; }
>               : ^^^^^^^^^^^^^^^^^^^^^^^^^^^^^^^^^^^^^^^^^^^^^^^^^^^^^^^^^^^^^^^^^^^^^^^^^^^^^^^^^^^^^^^^^^^^^^^^^^^^^^^^^^^^^^^^^^^^^^^^^^^^^^^^^^^^^^^^^^^^^^^^^^^^^
>a : typeof import("Card")
>  : ^^^^^^^^^^^^^^^^^^^^^
>a.default : (suit: import("Types").Suit, rank: import("Types").Rank) => { suit: import("Types").Suit; rank: import("Types").Rank; }
>          : ^^^^^^^^^^^^^^^^^^^^^^^^^^^^^^^^^^^^^^^^^^^^^^^^^^^^^^^^^^^^^^^^^^^^^^^^^^^^^^^^^^^^^^^^^^^^^^^^^^^^^^^^^^^^^^^^^^^^^^^
>a : typeof import("Card")
>  : ^^^^^^^^^^^^^^^^^^^^^
>default : (suit: import("Types").Suit, rank: import("Types").Rank) => { suit: import("Types").Suit; rank: import("Types").Rank; }
>        : ^^^^^^^^^^^^^^^^^^^^^^^^^^^^^^^^^^^^^^^^^^^^^^^^^^^^^^^^^^^^^^^^^^^^^^^^^^^^^^^^^^^^^^^^^^^^^^^^^^^^^^^^^^^^^^^^^^^^^^^

export { Suit, Rank } from './Types';
>Suit : any
>     : ^^^
>Rank : any
>     : ^^^

<|MERGE_RESOLUTION|>--- conflicted
+++ resolved
@@ -1,81 +1,73 @@
-//// [tests/cases/compiler/declarationEmitExportAliasVisibiilityMarking.ts] ////
-
-=== Types.ts ===
-type Suit = 'Hearts' | 'Spades' | 'Clubs' | 'Diamonds';
->Suit : Suit
->     : ^^^^
-
-type Rank = 0 | 1 | 2 | 3 | 4 | 5 | 6 | 7 | 8 | 9 | 10 | 'Jack' | 'Queen' | 'King';
->Rank : Rank
->     : ^^^^
-
-export { Suit, Rank };
->Suit : any
->     : ^^^
->Rank : any
->     : ^^^
-
-=== Card.ts ===
-import { Suit, Rank } from './Types';
->Suit : any
->     : ^^^
->Rank : any
->     : ^^^
-
-export default (suit: Suit, rank: Rank) => ({suit, rank});
->(suit: Suit, rank: Rank) => ({suit, rank}) : (suit: Suit, rank: Rank) => { suit: Suit; rank: Rank; }
->                                           : ^^^^^^^    ^^^^^^^^    ^^^^^^^^^^^^^^^^^^^^^^^^^^^^^^^^
->suit : Suit
->     : ^^^^
->rank : Rank
->     : ^^^^
->({suit, rank}) : { suit: Suit; rank: Rank; }
->               : ^^^^^^^^^^^^^^^^^^^^^^^^^^^
->{suit, rank} : { suit: Suit; rank: Rank; }
->             : ^^^^^^^^^^^^^^^^^^^^^^^^^^^
->suit : Suit
->     : ^^^^
->rank : Rank
->     : ^^^^
-
-=== index.ts ===
-export let lazyCard = () => import('./Card').then(a => a.default);
->lazyCard : () => Promise<(suit: import("Types").Suit, rank: import("Types").Rank) => { suit: import("Types").Suit; rank: import("Types").Rank; }>
->         : ^^^^^^^^^^^^^^^^^^^^^^^^^^^^^^^^^^^^^^^^^^^^^^^^^^^^^^^^^^^^^^^^^^^^^^^^^^^^^^^^^^^^^^^^^^^^^^^^^^^^^^^^^^^^^^^^^^^^^^^^^^^^^^^^^^^^^^
->() => import('./Card').then(a => a.default) : () => Promise<(suit: import("Types").Suit, rank: import("Types").Rank) => { suit: import("Types").Suit; rank: import("Types").Rank; }>
->                                            : ^^^^^^^^^^^^^^^^^^^^^^^^^^^^^^^^^^^^^^^^^^^^^^^^^^^^^^^^^^^^^^^^^^^^^^^^^^^^^^^^^^^^^^^^^^^^^^^^^^^^^^^^^^^^^^^^^^^^^^^^^^^^^^^^^^^^^^
->import('./Card').then(a => a.default) : Promise<(suit: import("Types").Suit, rank: import("Types").Rank) => { suit: import("Types").Suit; rank: import("Types").Rank; }>
-<<<<<<< HEAD
->import('./Card').then : <TResult1 = typeof import("Card"), TResult2 = never>(onfulfilled?: ((value: typeof import("Card")) => TResult1 | PromiseLike<TResult1>) | null | undefined, onrejected?: ((reason: any) => TResult2 | PromiseLike<TResult2>) | null | undefined) => Promise<TResult1 | TResult2>
-=======
->                                      : ^^^^^^^^^^^^^^^^^^^^^^^^^^^^^^^^^^^^^^^^^^^^^^^^^^^^^^^^^^^^^^^^^^^^^^^^^^^^^^^^^^^^^^^^^^^^^^^^^^^^^^^^^^^^^^^^^^^^^^^^^^^^^^^^
->import('./Card').then : <TResult1 = typeof import("Card"), TResult2 = never>(onfulfilled?: (value: typeof import("Card")) => TResult1 | PromiseLike<TResult1>, onrejected?: (reason: any) => TResult2 | PromiseLike<TResult2>) => Promise<TResult1 | TResult2>
->                      : ^^^^^^^^^^^^^^^^^^^^^^^^^^^^^^^^^^^^^^^^^^^^^^^^^^^^^^^^^^^^^^^^^^^^^^^^^^^^^^^^^^^^^^^^^^^^^^^^^^^^^^^^^^^^^^^^^^^^^^^^^^^^^^^^^^^^^^^^^^^^^^^^^^^^^^^^^^^^^^^^^^^^^^^^^^^^^^^^^^^^^^^^^^^^^^^^^^^^^^^^^^^^^^^^^^^^^^^^^^^^^^^^^^^^^^
->>>>>>> 12402f26
->import('./Card') : Promise<typeof import("Card")>
->                 : ^^^^^^^^^^^^^^^^^^^^^^^^^^^^^^
->'./Card' : "./Card"
-<<<<<<< HEAD
->then : <TResult1 = typeof import("Card"), TResult2 = never>(onfulfilled?: ((value: typeof import("Card")) => TResult1 | PromiseLike<TResult1>) | null | undefined, onrejected?: ((reason: any) => TResult2 | PromiseLike<TResult2>) | null | undefined) => Promise<TResult1 | TResult2>
-=======
->         : ^^^^^^^^
->then : <TResult1 = typeof import("Card"), TResult2 = never>(onfulfilled?: (value: typeof import("Card")) => TResult1 | PromiseLike<TResult1>, onrejected?: (reason: any) => TResult2 | PromiseLike<TResult2>) => Promise<TResult1 | TResult2>
->     : ^^^^^^^^^^^^^^^^^^^^^^^^^^^^^^^^^^^^^^^^^^^^^^^^^^^^^^^^^^^^^^^^^^^^^^^^^^^^^^^^^^^^^^^^^^^^^^^^^^^^^^^^^^^^^^^^^^^^^^^^^^^^^^^^^^^^^^^^^^^^^^^^^^^^^^^^^^^^^^^^^^^^^^^^^^^^^^^^^^^^^^^^^^^^^^^^^^^^^^^^^^^^^^^^^^^^^^^^^^^^^^^^^^^^^^
->>>>>>> 12402f26
->a => a.default : (a: typeof import("Card")) => (suit: import("Types").Suit, rank: import("Types").Rank) => { suit: import("Types").Suit; rank: import("Types").Rank; }
->               : ^^^^^^^^^^^^^^^^^^^^^^^^^^^^^^^^^^^^^^^^^^^^^^^^^^^^^^^^^^^^^^^^^^^^^^^^^^^^^^^^^^^^^^^^^^^^^^^^^^^^^^^^^^^^^^^^^^^^^^^^^^^^^^^^^^^^^^^^^^^^^^^^^^^^^
->a : typeof import("Card")
->  : ^^^^^^^^^^^^^^^^^^^^^
->a.default : (suit: import("Types").Suit, rank: import("Types").Rank) => { suit: import("Types").Suit; rank: import("Types").Rank; }
->          : ^^^^^^^^^^^^^^^^^^^^^^^^^^^^^^^^^^^^^^^^^^^^^^^^^^^^^^^^^^^^^^^^^^^^^^^^^^^^^^^^^^^^^^^^^^^^^^^^^^^^^^^^^^^^^^^^^^^^^^^
->a : typeof import("Card")
->  : ^^^^^^^^^^^^^^^^^^^^^
->default : (suit: import("Types").Suit, rank: import("Types").Rank) => { suit: import("Types").Suit; rank: import("Types").Rank; }
->        : ^^^^^^^^^^^^^^^^^^^^^^^^^^^^^^^^^^^^^^^^^^^^^^^^^^^^^^^^^^^^^^^^^^^^^^^^^^^^^^^^^^^^^^^^^^^^^^^^^^^^^^^^^^^^^^^^^^^^^^^
-
-export { Suit, Rank } from './Types';
->Suit : any
->     : ^^^
->Rank : any
->     : ^^^
-
+//// [tests/cases/compiler/declarationEmitExportAliasVisibiilityMarking.ts] ////
+
+=== Types.ts ===
+type Suit = 'Hearts' | 'Spades' | 'Clubs' | 'Diamonds';
+>Suit : Suit
+>     : ^^^^
+
+type Rank = 0 | 1 | 2 | 3 | 4 | 5 | 6 | 7 | 8 | 9 | 10 | 'Jack' | 'Queen' | 'King';
+>Rank : Rank
+>     : ^^^^
+
+export { Suit, Rank };
+>Suit : any
+>     : ^^^
+>Rank : any
+>     : ^^^
+
+=== Card.ts ===
+import { Suit, Rank } from './Types';
+>Suit : any
+>     : ^^^
+>Rank : any
+>     : ^^^
+
+export default (suit: Suit, rank: Rank) => ({suit, rank});
+>(suit: Suit, rank: Rank) => ({suit, rank}) : (suit: Suit, rank: Rank) => { suit: Suit; rank: Rank; }
+>                                           : ^^^^^^^    ^^^^^^^^    ^^^^^^^^^^^^^^^^^^^^^^^^^^^^^^^^
+>suit : Suit
+>     : ^^^^
+>rank : Rank
+>     : ^^^^
+>({suit, rank}) : { suit: Suit; rank: Rank; }
+>               : ^^^^^^^^^^^^^^^^^^^^^^^^^^^
+>{suit, rank} : { suit: Suit; rank: Rank; }
+>             : ^^^^^^^^^^^^^^^^^^^^^^^^^^^
+>suit : Suit
+>     : ^^^^
+>rank : Rank
+>     : ^^^^
+
+=== index.ts ===
+export let lazyCard = () => import('./Card').then(a => a.default);
+>lazyCard : () => Promise<(suit: import("Types").Suit, rank: import("Types").Rank) => { suit: import("Types").Suit; rank: import("Types").Rank; }>
+>         : ^^^^^^^^^^^^^^^^^^^^^^^^^^^^^^^^^^^^^^^^^^^^^^^^^^^^^^^^^^^^^^^^^^^^^^^^^^^^^^^^^^^^^^^^^^^^^^^^^^^^^^^^^^^^^^^^^^^^^^^^^^^^^^^^^^^^^^
+>() => import('./Card').then(a => a.default) : () => Promise<(suit: import("Types").Suit, rank: import("Types").Rank) => { suit: import("Types").Suit; rank: import("Types").Rank; }>
+>                                            : ^^^^^^^^^^^^^^^^^^^^^^^^^^^^^^^^^^^^^^^^^^^^^^^^^^^^^^^^^^^^^^^^^^^^^^^^^^^^^^^^^^^^^^^^^^^^^^^^^^^^^^^^^^^^^^^^^^^^^^^^^^^^^^^^^^^^^^
+>import('./Card').then(a => a.default) : Promise<(suit: import("Types").Suit, rank: import("Types").Rank) => { suit: import("Types").Suit; rank: import("Types").Rank; }>
+>                                      : ^^^^^^^^^^^^^^^^^^^^^^^^^^^^^^^^^^^^^^^^^^^^^^^^^^^^^^^^^^^^^^^^^^^^^^^^^^^^^^^^^^^^^^^^^^^^^^^^^^^^^^^^^^^^^^^^^^^^^^^^^^^^^^^^
+>import('./Card').then : <TResult1 = typeof import("Card"), TResult2 = never>(onfulfilled?: ((value: typeof import("Card")) => TResult1 | PromiseLike<TResult1>) | null | undefined, onrejected?: ((reason: any) => TResult2 | PromiseLike<TResult2>) | null | undefined) => Promise<TResult1 | TResult2>
+>                      : ^^^^^^^^^^^^^^^^^^^^^^^^^^^^^^^^^^^^^^^^^^^^^^^^^^^^^^^^^^^^^^^^^^^^^^^^^^^^^^^^^^^^^^^^^^^^^^^^^^^^^^^^^^^^^^^^^^^^^^^^^^^^^^^^^^^^^^^^^^^^^^^^^^^^^^^^^^^^^^^^^^^^^^^^^^^^^^^^^^^^^^^^^^^^^^^^^^^^^^^^^^^^^^^^^^^^^^^^^^^^^^^^^^^^^^^^^^^^^^^^^^^^^^^^^^^^^^^^^^^^^^^^^^^^^^^^
+>import('./Card') : Promise<typeof import("Card")>
+>                 : ^^^^^^^^^^^^^^^^^^^^^^^^^^^^^^
+>'./Card' : "./Card"
+>         : ^^^^^^^^
+>then : <TResult1 = typeof import("Card"), TResult2 = never>(onfulfilled?: ((value: typeof import("Card")) => TResult1 | PromiseLike<TResult1>) | null | undefined, onrejected?: ((reason: any) => TResult2 | PromiseLike<TResult2>) | null | undefined) => Promise<TResult1 | TResult2>
+>     : ^^^^^^^^^^^^^^^^^^^^^^^^^^^^^^^^^^^^^^^^^^^^^^^^^^^^^^^^^^^^^^^^^^^^^^^^^^^^^^^^^^^^^^^^^^^^^^^^^^^^^^^^^^^^^^^^^^^^^^^^^^^^^^^^^^^^^^^^^^^^^^^^^^^^^^^^^^^^^^^^^^^^^^^^^^^^^^^^^^^^^^^^^^^^^^^^^^^^^^^^^^^^^^^^^^^^^^^^^^^^^^^^^^^^^^^^^^^^^^^^^^^^^^^^^^^^^^^^^^^^^^^^^^^^^^^^
+>a => a.default : (a: typeof import("Card")) => (suit: import("Types").Suit, rank: import("Types").Rank) => { suit: import("Types").Suit; rank: import("Types").Rank; }
+>               : ^^^^^^^^^^^^^^^^^^^^^^^^^^^^^^^^^^^^^^^^^^^^^^^^^^^^^^^^^^^^^^^^^^^^^^^^^^^^^^^^^^^^^^^^^^^^^^^^^^^^^^^^^^^^^^^^^^^^^^^^^^^^^^^^^^^^^^^^^^^^^^^^^^^^^
+>a : typeof import("Card")
+>  : ^^^^^^^^^^^^^^^^^^^^^
+>a.default : (suit: import("Types").Suit, rank: import("Types").Rank) => { suit: import("Types").Suit; rank: import("Types").Rank; }
+>          : ^^^^^^^^^^^^^^^^^^^^^^^^^^^^^^^^^^^^^^^^^^^^^^^^^^^^^^^^^^^^^^^^^^^^^^^^^^^^^^^^^^^^^^^^^^^^^^^^^^^^^^^^^^^^^^^^^^^^^^^
+>a : typeof import("Card")
+>  : ^^^^^^^^^^^^^^^^^^^^^
+>default : (suit: import("Types").Suit, rank: import("Types").Rank) => { suit: import("Types").Suit; rank: import("Types").Rank; }
+>        : ^^^^^^^^^^^^^^^^^^^^^^^^^^^^^^^^^^^^^^^^^^^^^^^^^^^^^^^^^^^^^^^^^^^^^^^^^^^^^^^^^^^^^^^^^^^^^^^^^^^^^^^^^^^^^^^^^^^^^^^
+
+export { Suit, Rank } from './Types';
+>Suit : any
+>     : ^^^
+>Rank : any
+>     : ^^^
+