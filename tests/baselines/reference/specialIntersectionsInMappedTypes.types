//// [tests/cases/compiler/specialIntersectionsInMappedTypes.ts] ////

=== specialIntersectionsInMappedTypes.ts ===
// Repro from #50683

type Alignment = (string & {}) | "left" | "center" | "right";
<<<<<<< HEAD
>Alignment : string & {} | "left" | "center" | "right"
=======
>Alignment : Alignment
>          : ^^^^^^^^^
>>>>>>> 8e114483

type Alignments = Record<Alignment, string>;
>Alignments : Alignments
>           : ^^^^^^^^^^

const a: Alignments = {
>a : Alignments
>  : ^^^^^^^^^^
>{    left: "align-left",    center: "align-center",    right: "align-right",    other: "align-other",} : { left: string; center: string; right: string; other: string; }
>                                                                                                       : ^^^^^^^^^^^^^^^^^^^^^^^^^^^^^^^^^^^^^^^^^^^^^^^^^^^^^^^^^^^^^^^

    left: "align-left",
>left : string
>     : ^^^^^^
>"align-left" : "align-left"
>             : ^^^^^^^^^^^^

    center: "align-center",
>center : string
>       : ^^^^^^
>"align-center" : "align-center"
>               : ^^^^^^^^^^^^^^

    right: "align-right",
>right : string
>      : ^^^^^^
>"align-right" : "align-right"
>              : ^^^^^^^^^^^^^

    other: "align-other",
>other : string
>      : ^^^^^^
>"align-other" : "align-other"
>              : ^^^^^^^^^^^^^

};

a.left.length;
>a.left.length : number
>              : ^^^^^^
>a.left : string
>       : ^^^^^^
>a : Alignments
>  : ^^^^^^^^^^
>left : string
>     : ^^^^^^
>length : number
>       : ^^^^^^

a.other.length;  // Error expected here
>a.other.length : number
>               : ^^^^^^
>a.other : string | undefined
>        : ^^^^^^^^^^^^^^^^^^
>a : Alignments
>  : ^^^^^^^^^^
>other : string | undefined
>      : ^^^^^^^^^^^^^^^^^^
>length : number
>       : ^^^^^^

<|MERGE_RESOLUTION|>--- conflicted
+++ resolved
@@ -1,73 +1,69 @@
-//// [tests/cases/compiler/specialIntersectionsInMappedTypes.ts] ////
-
-=== specialIntersectionsInMappedTypes.ts ===
-// Repro from #50683
-
-type Alignment = (string & {}) | "left" | "center" | "right";
-<<<<<<< HEAD
->Alignment : string & {} | "left" | "center" | "right"
-=======
->Alignment : Alignment
->          : ^^^^^^^^^
->>>>>>> 8e114483
-
-type Alignments = Record<Alignment, string>;
->Alignments : Alignments
->           : ^^^^^^^^^^
-
-const a: Alignments = {
->a : Alignments
->  : ^^^^^^^^^^
->{    left: "align-left",    center: "align-center",    right: "align-right",    other: "align-other",} : { left: string; center: string; right: string; other: string; }
->                                                                                                       : ^^^^^^^^^^^^^^^^^^^^^^^^^^^^^^^^^^^^^^^^^^^^^^^^^^^^^^^^^^^^^^^
-
-    left: "align-left",
->left : string
->     : ^^^^^^
->"align-left" : "align-left"
->             : ^^^^^^^^^^^^
-
-    center: "align-center",
->center : string
->       : ^^^^^^
->"align-center" : "align-center"
->               : ^^^^^^^^^^^^^^
-
-    right: "align-right",
->right : string
->      : ^^^^^^
->"align-right" : "align-right"
->              : ^^^^^^^^^^^^^
-
-    other: "align-other",
->other : string
->      : ^^^^^^
->"align-other" : "align-other"
->              : ^^^^^^^^^^^^^
-
-};
-
-a.left.length;
->a.left.length : number
->              : ^^^^^^
->a.left : string
->       : ^^^^^^
->a : Alignments
->  : ^^^^^^^^^^
->left : string
->     : ^^^^^^
->length : number
->       : ^^^^^^
-
-a.other.length;  // Error expected here
->a.other.length : number
->               : ^^^^^^
->a.other : string | undefined
->        : ^^^^^^^^^^^^^^^^^^
->a : Alignments
->  : ^^^^^^^^^^
->other : string | undefined
->      : ^^^^^^^^^^^^^^^^^^
->length : number
->       : ^^^^^^
-
+//// [tests/cases/compiler/specialIntersectionsInMappedTypes.ts] ////
+
+=== specialIntersectionsInMappedTypes.ts ===
+// Repro from #50683
+
+type Alignment = (string & {}) | "left" | "center" | "right";
+>Alignment : Alignment
+>          : ^^^^^^^^^
+
+type Alignments = Record<Alignment, string>;
+>Alignments : Alignments
+>           : ^^^^^^^^^^
+
+const a: Alignments = {
+>a : Alignments
+>  : ^^^^^^^^^^
+>{    left: "align-left",    center: "align-center",    right: "align-right",    other: "align-other",} : { left: string; center: string; right: string; other: string; }
+>                                                                                                       : ^^^^^^^^^^^^^^^^^^^^^^^^^^^^^^^^^^^^^^^^^^^^^^^^^^^^^^^^^^^^^^^
+
+    left: "align-left",
+>left : string
+>     : ^^^^^^
+>"align-left" : "align-left"
+>             : ^^^^^^^^^^^^
+
+    center: "align-center",
+>center : string
+>       : ^^^^^^
+>"align-center" : "align-center"
+>               : ^^^^^^^^^^^^^^
+
+    right: "align-right",
+>right : string
+>      : ^^^^^^
+>"align-right" : "align-right"
+>              : ^^^^^^^^^^^^^
+
+    other: "align-other",
+>other : string
+>      : ^^^^^^
+>"align-other" : "align-other"
+>              : ^^^^^^^^^^^^^
+
+};
+
+a.left.length;
+>a.left.length : number
+>              : ^^^^^^
+>a.left : string
+>       : ^^^^^^
+>a : Alignments
+>  : ^^^^^^^^^^
+>left : string
+>     : ^^^^^^
+>length : number
+>       : ^^^^^^
+
+a.other.length;  // Error expected here
+>a.other.length : number
+>               : ^^^^^^
+>a.other : string | undefined
+>        : ^^^^^^^^^^^^^^^^^^
+>a : Alignments
+>  : ^^^^^^^^^^
+>other : string | undefined
+>      : ^^^^^^^^^^^^^^^^^^
+>length : number
+>       : ^^^^^^
+