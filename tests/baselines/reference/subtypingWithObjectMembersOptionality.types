--- conflicted
+++ resolved
@@ -1,207 +1,159 @@
-//// [tests/cases/conformance/types/typeRelationships/subtypesAndSuperTypes/subtypingWithObjectMembersOptionality.ts] ////
-
-=== subtypingWithObjectMembersOptionality.ts ===
-// Derived member is not optional but base member is, should be ok
-
-interface Base { foo: string; }
->foo : string
->    : ^^^^^^
-
-interface Derived extends Base { bar: string; }
->bar : string
->    : ^^^^^^
-
-interface Derived2 extends Derived { baz: string; }
->baz : string
->    : ^^^^^^
-
-// S is a subtype of a type T, and T is a supertype of S, if one of the following is true, where S' denotes the apparent type (section 3.8.1) of S:
-//   - S' and T are object types and, for each member M in T, one of the following is true:
-//      - M is a property and S' contains a property N where
-//          M and N have the same name,
-//          the type of N is a subtype of that of M,
-//          M and N are both public or both private, and
-//          if M is a required property, N is also a required property.
-//      - M is an optional property and S' contains no property of the same name as M.
-interface T {
-    Foo?: Base;
-<<<<<<< HEAD
->Foo : Base | undefined
-=======
->Foo : Base
->    : ^^^^
->>>>>>> 12402f26
-}
-
-interface S extends T {
-    Foo: Derived
->Foo : Derived
->    : ^^^^^^^
-}
-
-interface T2 {
-    1?: Base; 
-<<<<<<< HEAD
->1 : Base | undefined
-=======
->1 : Base
->  : ^^^^
->>>>>>> 12402f26
-}
-
-interface S2 extends T2 {
-    1: Derived;
->1 : Derived
->  : ^^^^^^^
-}
-
-interface T3 {
-    '1'?: Base;
-<<<<<<< HEAD
->'1' : Base | undefined
-=======
->'1' : Base
->    : ^^^^
->>>>>>> 12402f26
-}
-
-interface S3 extends T3 {
-    '1.': Derived;
->'1.' : Derived
->     : ^^^^^^^
-}
-
-// object literal case
-var a: { Foo?: Base; };
-<<<<<<< HEAD
->a : { Foo?: Base | undefined; }
->Foo : Base | undefined
-=======
->a : { Foo?: Base; }
->  : ^^^^^^^^    ^^^
->Foo : Base
->    : ^^^^
->>>>>>> 12402f26
-
-var b = { Foo: <Derived>null };
->b : { Foo: Derived; }
->  : ^^^^^^^       ^^^
->{ Foo: <Derived>null } : { Foo: Derived; }
->                       : ^^^^^^^       ^^^
->Foo : Derived
->    : ^^^^^^^
-><Derived>null : Derived
->              : ^^^^^^^
-
-var r = true ? a : b;
-<<<<<<< HEAD
->r : { Foo?: Base | undefined; }
->true ? a : b : { Foo?: Base | undefined; }
->true : true
->a : { Foo?: Base | undefined; }
-=======
->r : { Foo?: Base; }
->  : ^^^^^^^^^^^^^^^
->true ? a : b : { Foo?: Base; }
->             : ^^^^^^^^^^^^^^^
->true : true
->     : ^^^^
->a : { Foo?: Base; }
->  : ^^^^^^^^^^^^^^^
->>>>>>> 12402f26
->b : { Foo: Derived; }
->  : ^^^^^^^       ^^^
-
-module TwoLevels {
->TwoLevels : typeof TwoLevels
->          : ^^^^^^^^^^^^^^^^
-
-    interface T {
-        Foo?: Base;
-<<<<<<< HEAD
->Foo : Base | undefined
-=======
->Foo : Base
->    : ^^^^
->>>>>>> 12402f26
-    }
-
-    interface S extends T {
-        Foo: Derived2 
->Foo : Derived2
->    : ^^^^^^^^
-    }
-
-    interface T2 {
-        1?: Base;
-<<<<<<< HEAD
->1 : Base | undefined
-=======
->1 : Base
->  : ^^^^
->>>>>>> 12402f26
-    }
-
-    interface S2 extends T2 {
-        1: Derived2;
->1 : Derived2
->  : ^^^^^^^^
-    }
-
-    interface T3 {
-        '1'?: Base;
-<<<<<<< HEAD
->'1' : Base | undefined
-=======
->'1' : Base
->    : ^^^^
->>>>>>> 12402f26
-    }
-
-    interface S3 extends T3 {
-        '1.': Derived2;
->'1.' : Derived2
->     : ^^^^^^^^
-    }
-
-    // object literal case
-    var a: { Foo?: Base; };
-<<<<<<< HEAD
->a : { Foo?: Base | undefined; }
->Foo : Base | undefined
-=======
->a : { Foo?: Base; }
->  : ^^^^^^^^    ^^^
->Foo : Base
->    : ^^^^
->>>>>>> 12402f26
-
-    var b = { Foo: <Derived2>null };
->b : { Foo: Derived2; }
->  : ^^^^^^^        ^^^
->{ Foo: <Derived2>null } : { Foo: Derived2; }
->                        : ^^^^^^^        ^^^
->Foo : Derived2
->    : ^^^^^^^^
-><Derived2>null : Derived2
->               : ^^^^^^^^
-
-    var r = true ? a : b;
-<<<<<<< HEAD
->r : { Foo?: Base | undefined; }
->true ? a : b : { Foo?: Base | undefined; }
->true : true
->a : { Foo?: Base | undefined; }
-=======
->r : { Foo?: Base; }
->  : ^^^^^^^^^^^^^^^
->true ? a : b : { Foo?: Base; }
->             : ^^^^^^^^^^^^^^^
->true : true
->     : ^^^^
->a : { Foo?: Base; }
->  : ^^^^^^^^^^^^^^^
->>>>>>> 12402f26
->b : { Foo: Derived2; }
->  : ^^^^^^^        ^^^
-}
+//// [tests/cases/conformance/types/typeRelationships/subtypesAndSuperTypes/subtypingWithObjectMembersOptionality.ts] ////
+
+=== subtypingWithObjectMembersOptionality.ts ===
+// Derived member is not optional but base member is, should be ok
+
+interface Base { foo: string; }
+>foo : string
+>    : ^^^^^^
+
+interface Derived extends Base { bar: string; }
+>bar : string
+>    : ^^^^^^
+
+interface Derived2 extends Derived { baz: string; }
+>baz : string
+>    : ^^^^^^
+
+// S is a subtype of a type T, and T is a supertype of S, if one of the following is true, where S' denotes the apparent type (section 3.8.1) of S:
+//   - S' and T are object types and, for each member M in T, one of the following is true:
+//      - M is a property and S' contains a property N where
+//          M and N have the same name,
+//          the type of N is a subtype of that of M,
+//          M and N are both public or both private, and
+//          if M is a required property, N is also a required property.
+//      - M is an optional property and S' contains no property of the same name as M.
+interface T {
+    Foo?: Base;
+>Foo : Base | undefined
+>    : ^^^^^^^^^^^^^^^^
+}
+
+interface S extends T {
+    Foo: Derived
+>Foo : Derived
+>    : ^^^^^^^
+}
+
+interface T2 {
+    1?: Base; 
+>1 : Base | undefined
+>  : ^^^^^^^^^^^^^^^^
+}
+
+interface S2 extends T2 {
+    1: Derived;
+>1 : Derived
+>  : ^^^^^^^
+}
+
+interface T3 {
+    '1'?: Base;
+>'1' : Base | undefined
+>    : ^^^^^^^^^^^^^^^^
+}
+
+interface S3 extends T3 {
+    '1.': Derived;
+>'1.' : Derived
+>     : ^^^^^^^
+}
+
+// object literal case
+var a: { Foo?: Base; };
+>a : { Foo?: Base | undefined; }
+>  : ^^^^^^^^^^^^^^^^^^^^^^^^^^^
+>Foo : Base | undefined
+>    : ^^^^^^^^^^^^^^^^
+
+var b = { Foo: <Derived>null };
+>b : { Foo: Derived; }
+>  : ^^^^^^^       ^^^
+>{ Foo: <Derived>null } : { Foo: Derived; }
+>                       : ^^^^^^^       ^^^
+>Foo : Derived
+>    : ^^^^^^^
+><Derived>null : Derived
+>              : ^^^^^^^
+
+var r = true ? a : b;
+>r : { Foo?: Base | undefined; }
+>  : ^^^^^^^^^^^^^^^^^^^^^^^^^^^
+>true ? a : b : { Foo?: Base | undefined; }
+>             : ^^^^^^^^^^^^^^^^^^^^^^^^^^^
+>true : true
+>     : ^^^^
+>a : { Foo?: Base | undefined; }
+>  : ^^^^^^^^^^^^^^^^^^^^^^^^^^^
+>b : { Foo: Derived; }
+>  : ^^^^^^^       ^^^
+
+module TwoLevels {
+>TwoLevels : typeof TwoLevels
+>          : ^^^^^^^^^^^^^^^^
+
+    interface T {
+        Foo?: Base;
+>Foo : Base | undefined
+>    : ^^^^^^^^^^^^^^^^
+    }
+
+    interface S extends T {
+        Foo: Derived2 
+>Foo : Derived2
+>    : ^^^^^^^^
+    }
+
+    interface T2 {
+        1?: Base;
+>1 : Base | undefined
+>  : ^^^^^^^^^^^^^^^^
+    }
+
+    interface S2 extends T2 {
+        1: Derived2;
+>1 : Derived2
+>  : ^^^^^^^^
+    }
+
+    interface T3 {
+        '1'?: Base;
+>'1' : Base | undefined
+>    : ^^^^^^^^^^^^^^^^
+    }
+
+    interface S3 extends T3 {
+        '1.': Derived2;
+>'1.' : Derived2
+>     : ^^^^^^^^
+    }
+
+    // object literal case
+    var a: { Foo?: Base; };
+>a : { Foo?: Base | undefined; }
+>  : ^^^^^^^^^^^^^^^^^^^^^^^^^^^
+>Foo : Base | undefined
+>    : ^^^^^^^^^^^^^^^^
+
+    var b = { Foo: <Derived2>null };
+>b : { Foo: Derived2; }
+>  : ^^^^^^^        ^^^
+>{ Foo: <Derived2>null } : { Foo: Derived2; }
+>                        : ^^^^^^^        ^^^
+>Foo : Derived2
+>    : ^^^^^^^^
+><Derived2>null : Derived2
+>               : ^^^^^^^^
+
+    var r = true ? a : b;
+>r : { Foo?: Base | undefined; }
+>  : ^^^^^^^^^^^^^^^^^^^^^^^^^^^
+>true ? a : b : { Foo?: Base | undefined; }
+>             : ^^^^^^^^^^^^^^^^^^^^^^^^^^^
+>true : true
+>     : ^^^^
+>a : { Foo?: Base | undefined; }
+>  : ^^^^^^^^^^^^^^^^^^^^^^^^^^^
+>b : { Foo: Derived2; }
+>  : ^^^^^^^        ^^^
+}