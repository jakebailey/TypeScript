//// [tests/cases/conformance/parser/ecmascript5/RegressionTests/parser630933.ts] ////

=== parser630933.ts ===
var a = "Hello";
>a : string
>  : ^^^^^^
>"Hello" : "Hello"
>        : ^^^^^^^

var b = a.match(/\/ver=([^/]+)/);
<<<<<<< HEAD
>b : RegExpMatchArray | null
>a.match(/\/ver=([^/]+)/) : RegExpMatchArray | null
>a.match : (regexp: string | RegExp) => RegExpMatchArray | null
>a : string
>match : (regexp: string | RegExp) => RegExpMatchArray | null
=======
>b : RegExpMatchArray
>  : ^^^^^^^^^^^^^^^^
>a.match(/\/ver=([^/]+)/) : RegExpMatchArray
>                         : ^^^^^^^^^^^^^^^^
>a.match : (regexp: string | RegExp) => RegExpMatchArray
>        : ^^^^^^^^^^^^^^^^^^^^^^^^^^^^^^^^^^^^^^^^^^^^^
>a : string
>  : ^^^^^^
>match : (regexp: string | RegExp) => RegExpMatchArray
>      : ^^^^^^^^^^^^^^^^^^^^^^^^^^^^^^^^^^^^^^^^^^^^^
>>>>>>> 12402f26
>/\/ver=([^/]+)/ : RegExp
>                : ^^^^^^

<|MERGE_RESOLUTION|>--- conflicted
+++ resolved
@@ -1,31 +1,23 @@
-//// [tests/cases/conformance/parser/ecmascript5/RegressionTests/parser630933.ts] ////
-
-=== parser630933.ts ===
-var a = "Hello";
->a : string
->  : ^^^^^^
->"Hello" : "Hello"
->        : ^^^^^^^
-
-var b = a.match(/\/ver=([^/]+)/);
-<<<<<<< HEAD
->b : RegExpMatchArray | null
->a.match(/\/ver=([^/]+)/) : RegExpMatchArray | null
->a.match : (regexp: string | RegExp) => RegExpMatchArray | null
->a : string
->match : (regexp: string | RegExp) => RegExpMatchArray | null
-=======
->b : RegExpMatchArray
->  : ^^^^^^^^^^^^^^^^
->a.match(/\/ver=([^/]+)/) : RegExpMatchArray
->                         : ^^^^^^^^^^^^^^^^
->a.match : (regexp: string | RegExp) => RegExpMatchArray
->        : ^^^^^^^^^^^^^^^^^^^^^^^^^^^^^^^^^^^^^^^^^^^^^
->a : string
->  : ^^^^^^
->match : (regexp: string | RegExp) => RegExpMatchArray
->      : ^^^^^^^^^^^^^^^^^^^^^^^^^^^^^^^^^^^^^^^^^^^^^
->>>>>>> 12402f26
->/\/ver=([^/]+)/ : RegExp
->                : ^^^^^^
-
+//// [tests/cases/conformance/parser/ecmascript5/RegressionTests/parser630933.ts] ////
+
+=== parser630933.ts ===
+var a = "Hello";
+>a : string
+>  : ^^^^^^
+>"Hello" : "Hello"
+>        : ^^^^^^^
+
+var b = a.match(/\/ver=([^/]+)/);
+>b : RegExpMatchArray | null
+>  : ^^^^^^^^^^^^^^^^^^^^^^^
+>a.match(/\/ver=([^/]+)/) : RegExpMatchArray | null
+>                         : ^^^^^^^^^^^^^^^^^^^^^^^
+>a.match : (regexp: string | RegExp) => RegExpMatchArray | null
+>        : ^^^^^^^^^^^^^^^^^^^^^^^^^^^^^^^^^^^^^^^^^^^^^^^^^^^^
+>a : string
+>  : ^^^^^^
+>match : (regexp: string | RegExp) => RegExpMatchArray | null
+>      : ^^^^^^^^^^^^^^^^^^^^^^^^^^^^^^^^^^^^^^^^^^^^^^^^^^^^
+>/\/ver=([^/]+)/ : RegExp
+>                : ^^^^^^
+