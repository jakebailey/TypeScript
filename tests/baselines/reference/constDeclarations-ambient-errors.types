--- conflicted
+++ resolved
@@ -1,48 +1,44 @@
-//// [tests/cases/compiler/constDeclarations-ambient-errors.ts] ////
-
-=== constDeclarations-ambient-errors.ts ===
-// error: no intialization expected in ambient declarations
-declare const c1: boolean = true;
->c1 : boolean
->   : ^^^^^^^
->true : true
->     : ^^^^
-
-declare const c2: number = 0;
->c2 : number
->   : ^^^^^^
->0 : 0
->  : ^
-
-declare const c3 = null, c4 :string = "", c5: any = 0;
-<<<<<<< HEAD
->c3 : null
-=======
->c3 : any
->   : ^^^
->>>>>>> 12402f26
->c4 : string
->   : ^^^^^^
->"" : ""
->   : ^^
->c5 : any
->   : ^^^
->0 : 0
->  : ^
-
-declare module M {
->M : typeof M
->  : ^^^^^^^^
-
-    const c6 = 0;
->c6 : 0
->   : ^
->0 : 0
->  : ^
-
-    const c7: number = 7;
->c7 : number
->   : ^^^^^^
->7 : 7
->  : ^
-}
+//// [tests/cases/compiler/constDeclarations-ambient-errors.ts] ////
+
+=== constDeclarations-ambient-errors.ts ===
+// error: no intialization expected in ambient declarations
+declare const c1: boolean = true;
+>c1 : boolean
+>   : ^^^^^^^
+>true : true
+>     : ^^^^
+
+declare const c2: number = 0;
+>c2 : number
+>   : ^^^^^^
+>0 : 0
+>  : ^
+
+declare const c3 = null, c4 :string = "", c5: any = 0;
+>c3 : null
+>   : ^^^^
+>c4 : string
+>   : ^^^^^^
+>"" : ""
+>   : ^^
+>c5 : any
+>   : ^^^
+>0 : 0
+>  : ^
+
+declare module M {
+>M : typeof M
+>  : ^^^^^^^^
+
+    const c6 = 0;
+>c6 : 0
+>   : ^
+>0 : 0
+>  : ^
+
+    const c7: number = 7;
+>c7 : number
+>   : ^^^^^^
+>7 : 7
+>  : ^
+}