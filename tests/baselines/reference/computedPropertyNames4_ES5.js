//// [computedPropertyNames4_ES5.ts]
var s: string;
var n: number;
var a: any;
var v = {
    [s]: 0,
    [n]: n,
    [s + s]: 1,
    [s + n]: 2,
    [+s]: s,
    [""]: 0,
    [0]: 0,
    [a]: 1,
    [<any>true]: 0,
    [`hello bye`]: 0,
    [`hello ${a} bye`]: 0
}

//// [computedPropertyNames4_ES5.js]
var s;
var n;
var a;
<<<<<<< HEAD
var v = (_a = {}, _a[s] =
    0, _a[n] =
    n, _a[s + s] =
    1, _a[s + n] =
    2, _a[+s] =
    s, _a[""] =
    0, _a[0] =
    0, _a[a] =
    1, _a[true] =
    0, _a["hello bye"] =
    0, _a["hello " + a + " bye"] =
    0, _a);
=======
var v = (_a = {},
    _a[s] = 0,
    _a[n] = n,
    _a[s + s] = 1,
    _a[s + n] = 2,
    _a[+s] = s,
    _a[""] = 0,
    _a[0] = 0,
    _a[a] = 1,
    _a[true] = 0,
    _a["hello bye"] = 0,
    _a["hello " + a + " bye"] = 0,
    _a);
>>>>>>> 7b22880b
var _a;
<|MERGE_RESOLUTION|>--- conflicted
+++ resolved
@@ -1,4 +1,4 @@
-//// [computedPropertyNames4_ES5.ts]
+//// [computedPropertyNames4_ES5.ts]
 var s: string;
 var n: number;
 var a: any;
@@ -14,38 +14,23 @@
     [<any>true]: 0,
     [`hello bye`]: 0,
     [`hello ${a} bye`]: 0
-}
-
-//// [computedPropertyNames4_ES5.js]
-var s;
-var n;
-var a;
-<<<<<<< HEAD
-var v = (_a = {}, _a[s] =
-    0, _a[n] =
-    n, _a[s + s] =
-    1, _a[s + n] =
-    2, _a[+s] =
-    s, _a[""] =
-    0, _a[0] =
-    0, _a[a] =
-    1, _a[true] =
-    0, _a["hello bye"] =
-    0, _a["hello " + a + " bye"] =
-    0, _a);
-=======
-var v = (_a = {},
-    _a[s] = 0,
-    _a[n] = n,
-    _a[s + s] = 1,
-    _a[s + n] = 2,
-    _a[+s] = s,
-    _a[""] = 0,
-    _a[0] = 0,
-    _a[a] = 1,
-    _a[true] = 0,
-    _a["hello bye"] = 0,
-    _a["hello " + a + " bye"] = 0,
-    _a);
->>>>>>> 7b22880b
-var _a;
+}
+
+//// [computedPropertyNames4_ES5.js]
+var s;
+var n;
+var a;
+var v = (_a = {},
+    _a[s] = 0,
+    _a[n] = n,
+    _a[s + s] = 1,
+    _a[s + n] = 2,
+    _a[+s] = s,
+    _a[""] = 0,
+    _a[0] = 0,
+    _a[a] = 1,
+    _a[true] = 0,
+    _a["hello bye"] = 0,
+    _a["hello " + a + " bye"] = 0,
+    _a);
+var _a;