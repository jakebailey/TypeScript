//// [tests/cases/conformance/types/members/typesWithOptionalProperty.ts] ////

=== typesWithOptionalProperty.ts ===
// basic uses of optional properties without errors

interface I {
    foo: string;
>foo : string
>    : ^^^^^^

    bar?: number;
<<<<<<< HEAD
>bar : number | undefined

    baz? (): string;
>baz : (() => string) | undefined
}

var a: {
>a : { foo: string; bar?: number | undefined; baz?(): string; }
=======
>bar : number
>    : ^^^^^^

    baz? (): string;
>baz : () => string
>    : ^^^^^^      
}

var a: {
>a : { foo: string; bar?: number; baz?(): string; }
>  : ^^^^^^^      ^^^^^^^^      ^^^^^^^^^^      ^^^
>>>>>>> 12402f26

    foo: string;
>foo : string
>    : ^^^^^^

    bar?: number;
<<<<<<< HEAD
>bar : number | undefined

    baz? (): string;
>baz : (() => string) | undefined
=======
>bar : number
>    : ^^^^^^

    baz? (): string;
>baz : () => string
>    : ^^^^^^      
>>>>>>> 12402f26

};

var b = { foo: '' };
>b : { foo: string; }
>  : ^^^^^^^^^^^^^^^^
>{ foo: '' } : { foo: string; }
>            : ^^^^^^^^^^^^^^^^
>foo : string
>    : ^^^^^^
>'' : ""
>   : ^^

var c = { foo: '', bar: 3 };
>c : { foo: string; bar: number; }
>  : ^^^^^^^^^^^^^^^^^^^^^^^^^^^^^
>{ foo: '', bar: 3 } : { foo: string; bar: number; }
>                    : ^^^^^^^^^^^^^^^^^^^^^^^^^^^^^
>foo : string
>    : ^^^^^^
>'' : ""
>   : ^^
>bar : number
>    : ^^^^^^
>3 : 3
>  : ^

var d = { foo: '', bar: 3, baz: () => '' };
>d : { foo: string; bar: number; baz: () => string; }
>  : ^^^^^^^^^^^^^^^^^^^^^^^^^^^^^^^^^^^^^^^^^^^^^^^^
>{ foo: '', bar: 3, baz: () => '' } : { foo: string; bar: number; baz: () => string; }
>                                   : ^^^^^^^^^^^^^^^^^^^^^^^^^^^^^^^^^^^^^^^^^^^^^^^^
>foo : string
>    : ^^^^^^
>'' : ""
>   : ^^
>bar : number
>    : ^^^^^^
>3 : 3
>  : ^
>baz : () => string
>    : ^^^^^^^^^^^^
>() => '' : () => string
>         : ^^^^^^^^^^^^
>'' : ""
>   : ^^

var i: I;
>i : I
>  : ^

i = b;
>i = b : { foo: string; }
>      : ^^^^^^^^^^^^^^^^
>i : I
>  : ^
>b : { foo: string; }
>  : ^^^^^^^^^^^^^^^^

i = c;
>i = c : { foo: string; bar: number; }
>      : ^^^^^^^^^^^^^^^^^^^^^^^^^^^^^
>i : I
>  : ^
>c : { foo: string; bar: number; }
>  : ^^^^^^^^^^^^^^^^^^^^^^^^^^^^^

i = d;
>i = d : { foo: string; bar: number; baz: () => string; }
>      : ^^^^^^^^^^^^^^^^^^^^^^^^^^^^^^^^^^^^^^^^^^^^^^^^
>i : I
>  : ^
>d : { foo: string; bar: number; baz: () => string; }
>  : ^^^^^^^^^^^^^^^^^^^^^^^^^^^^^^^^^^^^^^^^^^^^^^^^

a = b;
>a = b : { foo: string; }
<<<<<<< HEAD
>a : { foo: string; bar?: number | undefined; baz?(): string; }
=======
>      : ^^^^^^^^^^^^^^^^
>a : { foo: string; bar?: number; baz?(): string; }
>  : ^^^^^^^^^^^^^^^^^^^^^^^^^^^^^^^^^^^^^^^^^^^^^^
>>>>>>> 12402f26
>b : { foo: string; }
>  : ^^^^^^^^^^^^^^^^

a = c;
>a = c : { foo: string; bar: number; }
<<<<<<< HEAD
>a : { foo: string; bar?: number | undefined; baz?(): string; }
=======
>      : ^^^^^^^^^^^^^^^^^^^^^^^^^^^^^
>a : { foo: string; bar?: number; baz?(): string; }
>  : ^^^^^^^^^^^^^^^^^^^^^^^^^^^^^^^^^^^^^^^^^^^^^^
>>>>>>> 12402f26
>c : { foo: string; bar: number; }
>  : ^^^^^^^^^^^^^^^^^^^^^^^^^^^^^

a = d;
>a = d : { foo: string; bar: number; baz: () => string; }
<<<<<<< HEAD
>a : { foo: string; bar?: number | undefined; baz?(): string; }
=======
>      : ^^^^^^^^^^^^^^^^^^^^^^^^^^^^^^^^^^^^^^^^^^^^^^^^
>a : { foo: string; bar?: number; baz?(): string; }
>  : ^^^^^^^^^^^^^^^^^^^^^^^^^^^^^^^^^^^^^^^^^^^^^^
>>>>>>> 12402f26
>d : { foo: string; bar: number; baz: () => string; }
>  : ^^^^^^^^^^^^^^^^^^^^^^^^^^^^^^^^^^^^^^^^^^^^^^^^

i = a;
<<<<<<< HEAD
>i = a : { foo: string; bar?: number | undefined; baz?(): string; }
>i : I
>a : { foo: string; bar?: number | undefined; baz?(): string; }

a = i;
>a = i : I
>a : { foo: string; bar?: number | undefined; baz?(): string; }
=======
>i = a : { foo: string; bar?: number; baz?(): string; }
>      : ^^^^^^^^^^^^^^^^^^^^^^^^^^^^^^^^^^^^^^^^^^^^^^
>i : I
>  : ^
>a : { foo: string; bar?: number; baz?(): string; }
>  : ^^^^^^^^^^^^^^^^^^^^^^^^^^^^^^^^^^^^^^^^^^^^^^

a = i;
>a = i : I
>      : ^
>a : { foo: string; bar?: number; baz?(): string; }
>  : ^^^^^^^^^^^^^^^^^^^^^^^^^^^^^^^^^^^^^^^^^^^^^^
>>>>>>> 12402f26
>i : I
>  : ^

<|MERGE_RESOLUTION|>--- conflicted
+++ resolved
@@ -1,189 +1,149 @@
-//// [tests/cases/conformance/types/members/typesWithOptionalProperty.ts] ////
-
-=== typesWithOptionalProperty.ts ===
-// basic uses of optional properties without errors
-
-interface I {
-    foo: string;
->foo : string
->    : ^^^^^^
-
-    bar?: number;
-<<<<<<< HEAD
->bar : number | undefined
-
-    baz? (): string;
->baz : (() => string) | undefined
-}
-
-var a: {
->a : { foo: string; bar?: number | undefined; baz?(): string; }
-=======
->bar : number
->    : ^^^^^^
-
-    baz? (): string;
->baz : () => string
->    : ^^^^^^      
-}
-
-var a: {
->a : { foo: string; bar?: number; baz?(): string; }
->  : ^^^^^^^      ^^^^^^^^      ^^^^^^^^^^      ^^^
->>>>>>> 12402f26
-
-    foo: string;
->foo : string
->    : ^^^^^^
-
-    bar?: number;
-<<<<<<< HEAD
->bar : number | undefined
-
-    baz? (): string;
->baz : (() => string) | undefined
-=======
->bar : number
->    : ^^^^^^
-
-    baz? (): string;
->baz : () => string
->    : ^^^^^^      
->>>>>>> 12402f26
-
-};
-
-var b = { foo: '' };
->b : { foo: string; }
->  : ^^^^^^^^^^^^^^^^
->{ foo: '' } : { foo: string; }
->            : ^^^^^^^^^^^^^^^^
->foo : string
->    : ^^^^^^
->'' : ""
->   : ^^
-
-var c = { foo: '', bar: 3 };
->c : { foo: string; bar: number; }
->  : ^^^^^^^^^^^^^^^^^^^^^^^^^^^^^
->{ foo: '', bar: 3 } : { foo: string; bar: number; }
->                    : ^^^^^^^^^^^^^^^^^^^^^^^^^^^^^
->foo : string
->    : ^^^^^^
->'' : ""
->   : ^^
->bar : number
->    : ^^^^^^
->3 : 3
->  : ^
-
-var d = { foo: '', bar: 3, baz: () => '' };
->d : { foo: string; bar: number; baz: () => string; }
->  : ^^^^^^^^^^^^^^^^^^^^^^^^^^^^^^^^^^^^^^^^^^^^^^^^
->{ foo: '', bar: 3, baz: () => '' } : { foo: string; bar: number; baz: () => string; }
->                                   : ^^^^^^^^^^^^^^^^^^^^^^^^^^^^^^^^^^^^^^^^^^^^^^^^
->foo : string
->    : ^^^^^^
->'' : ""
->   : ^^
->bar : number
->    : ^^^^^^
->3 : 3
->  : ^
->baz : () => string
->    : ^^^^^^^^^^^^
->() => '' : () => string
->         : ^^^^^^^^^^^^
->'' : ""
->   : ^^
-
-var i: I;
->i : I
->  : ^
-
-i = b;
->i = b : { foo: string; }
->      : ^^^^^^^^^^^^^^^^
->i : I
->  : ^
->b : { foo: string; }
->  : ^^^^^^^^^^^^^^^^
-
-i = c;
->i = c : { foo: string; bar: number; }
->      : ^^^^^^^^^^^^^^^^^^^^^^^^^^^^^
->i : I
->  : ^
->c : { foo: string; bar: number; }
->  : ^^^^^^^^^^^^^^^^^^^^^^^^^^^^^
-
-i = d;
->i = d : { foo: string; bar: number; baz: () => string; }
->      : ^^^^^^^^^^^^^^^^^^^^^^^^^^^^^^^^^^^^^^^^^^^^^^^^
->i : I
->  : ^
->d : { foo: string; bar: number; baz: () => string; }
->  : ^^^^^^^^^^^^^^^^^^^^^^^^^^^^^^^^^^^^^^^^^^^^^^^^
-
-a = b;
->a = b : { foo: string; }
-<<<<<<< HEAD
->a : { foo: string; bar?: number | undefined; baz?(): string; }
-=======
->      : ^^^^^^^^^^^^^^^^
->a : { foo: string; bar?: number; baz?(): string; }
->  : ^^^^^^^^^^^^^^^^^^^^^^^^^^^^^^^^^^^^^^^^^^^^^^
->>>>>>> 12402f26
->b : { foo: string; }
->  : ^^^^^^^^^^^^^^^^
-
-a = c;
->a = c : { foo: string; bar: number; }
-<<<<<<< HEAD
->a : { foo: string; bar?: number | undefined; baz?(): string; }
-=======
->      : ^^^^^^^^^^^^^^^^^^^^^^^^^^^^^
->a : { foo: string; bar?: number; baz?(): string; }
->  : ^^^^^^^^^^^^^^^^^^^^^^^^^^^^^^^^^^^^^^^^^^^^^^
->>>>>>> 12402f26
->c : { foo: string; bar: number; }
->  : ^^^^^^^^^^^^^^^^^^^^^^^^^^^^^
-
-a = d;
->a = d : { foo: string; bar: number; baz: () => string; }
-<<<<<<< HEAD
->a : { foo: string; bar?: number | undefined; baz?(): string; }
-=======
->      : ^^^^^^^^^^^^^^^^^^^^^^^^^^^^^^^^^^^^^^^^^^^^^^^^
->a : { foo: string; bar?: number; baz?(): string; }
->  : ^^^^^^^^^^^^^^^^^^^^^^^^^^^^^^^^^^^^^^^^^^^^^^
->>>>>>> 12402f26
->d : { foo: string; bar: number; baz: () => string; }
->  : ^^^^^^^^^^^^^^^^^^^^^^^^^^^^^^^^^^^^^^^^^^^^^^^^
-
-i = a;
-<<<<<<< HEAD
->i = a : { foo: string; bar?: number | undefined; baz?(): string; }
->i : I
->a : { foo: string; bar?: number | undefined; baz?(): string; }
-
-a = i;
->a = i : I
->a : { foo: string; bar?: number | undefined; baz?(): string; }
-=======
->i = a : { foo: string; bar?: number; baz?(): string; }
->      : ^^^^^^^^^^^^^^^^^^^^^^^^^^^^^^^^^^^^^^^^^^^^^^
->i : I
->  : ^
->a : { foo: string; bar?: number; baz?(): string; }
->  : ^^^^^^^^^^^^^^^^^^^^^^^^^^^^^^^^^^^^^^^^^^^^^^
-
-a = i;
->a = i : I
->      : ^
->a : { foo: string; bar?: number; baz?(): string; }
->  : ^^^^^^^^^^^^^^^^^^^^^^^^^^^^^^^^^^^^^^^^^^^^^^
->>>>>>> 12402f26
->i : I
->  : ^
-
+//// [tests/cases/conformance/types/members/typesWithOptionalProperty.ts] ////
+
+=== typesWithOptionalProperty.ts ===
+// basic uses of optional properties without errors
+
+interface I {
+    foo: string;
+>foo : string
+>    : ^^^^^^
+
+    bar?: number;
+>bar : number | undefined
+>    : ^^^^^^^^^^^^^^^^^^
+
+    baz? (): string;
+>baz : (() => string) | undefined
+>    : ^^^^^^^      ^^^^^^^^^^^^^
+}
+
+var a: {
+>a : { foo: string; bar?: number | undefined; baz?(): string; }
+>  : ^^^^^^^      ^^^^^^^^^^^^^^^^^^^^^^^^^^^^^^^^^^^^      ^^^
+
+    foo: string;
+>foo : string
+>    : ^^^^^^
+
+    bar?: number;
+>bar : number | undefined
+>    : ^^^^^^^^^^^^^^^^^^
+
+    baz? (): string;
+>baz : (() => string) | undefined
+>    : ^^^^^^^      ^^^^^^^^^^^^^
+
+};
+
+var b = { foo: '' };
+>b : { foo: string; }
+>  : ^^^^^^^^^^^^^^^^
+>{ foo: '' } : { foo: string; }
+>            : ^^^^^^^^^^^^^^^^
+>foo : string
+>    : ^^^^^^
+>'' : ""
+>   : ^^
+
+var c = { foo: '', bar: 3 };
+>c : { foo: string; bar: number; }
+>  : ^^^^^^^^^^^^^^^^^^^^^^^^^^^^^
+>{ foo: '', bar: 3 } : { foo: string; bar: number; }
+>                    : ^^^^^^^^^^^^^^^^^^^^^^^^^^^^^
+>foo : string
+>    : ^^^^^^
+>'' : ""
+>   : ^^
+>bar : number
+>    : ^^^^^^
+>3 : 3
+>  : ^
+
+var d = { foo: '', bar: 3, baz: () => '' };
+>d : { foo: string; bar: number; baz: () => string; }
+>  : ^^^^^^^^^^^^^^^^^^^^^^^^^^^^^^^^^^^^^^^^^^^^^^^^
+>{ foo: '', bar: 3, baz: () => '' } : { foo: string; bar: number; baz: () => string; }
+>                                   : ^^^^^^^^^^^^^^^^^^^^^^^^^^^^^^^^^^^^^^^^^^^^^^^^
+>foo : string
+>    : ^^^^^^
+>'' : ""
+>   : ^^
+>bar : number
+>    : ^^^^^^
+>3 : 3
+>  : ^
+>baz : () => string
+>    : ^^^^^^^^^^^^
+>() => '' : () => string
+>         : ^^^^^^^^^^^^
+>'' : ""
+>   : ^^
+
+var i: I;
+>i : I
+>  : ^
+
+i = b;
+>i = b : { foo: string; }
+>      : ^^^^^^^^^^^^^^^^
+>i : I
+>  : ^
+>b : { foo: string; }
+>  : ^^^^^^^^^^^^^^^^
+
+i = c;
+>i = c : { foo: string; bar: number; }
+>      : ^^^^^^^^^^^^^^^^^^^^^^^^^^^^^
+>i : I
+>  : ^
+>c : { foo: string; bar: number; }
+>  : ^^^^^^^^^^^^^^^^^^^^^^^^^^^^^
+
+i = d;
+>i = d : { foo: string; bar: number; baz: () => string; }
+>      : ^^^^^^^^^^^^^^^^^^^^^^^^^^^^^^^^^^^^^^^^^^^^^^^^
+>i : I
+>  : ^
+>d : { foo: string; bar: number; baz: () => string; }
+>  : ^^^^^^^^^^^^^^^^^^^^^^^^^^^^^^^^^^^^^^^^^^^^^^^^
+
+a = b;
+>a = b : { foo: string; }
+>      : ^^^^^^^^^^^^^^^^
+>a : { foo: string; bar?: number | undefined; baz?(): string; }
+>  : ^^^^^^^^^^^^^^^^^^^^^^^^^^^^^^^^^^^^^^^^^^^^^^^^^^^^^^^^^^
+>b : { foo: string; }
+>  : ^^^^^^^^^^^^^^^^
+
+a = c;
+>a = c : { foo: string; bar: number; }
+>      : ^^^^^^^^^^^^^^^^^^^^^^^^^^^^^
+>a : { foo: string; bar?: number | undefined; baz?(): string; }
+>  : ^^^^^^^^^^^^^^^^^^^^^^^^^^^^^^^^^^^^^^^^^^^^^^^^^^^^^^^^^^
+>c : { foo: string; bar: number; }
+>  : ^^^^^^^^^^^^^^^^^^^^^^^^^^^^^
+
+a = d;
+>a = d : { foo: string; bar: number; baz: () => string; }
+>      : ^^^^^^^^^^^^^^^^^^^^^^^^^^^^^^^^^^^^^^^^^^^^^^^^
+>a : { foo: string; bar?: number | undefined; baz?(): string; }
+>  : ^^^^^^^^^^^^^^^^^^^^^^^^^^^^^^^^^^^^^^^^^^^^^^^^^^^^^^^^^^
+>d : { foo: string; bar: number; baz: () => string; }
+>  : ^^^^^^^^^^^^^^^^^^^^^^^^^^^^^^^^^^^^^^^^^^^^^^^^
+
+i = a;
+>i = a : { foo: string; bar?: number | undefined; baz?(): string; }
+>      : ^^^^^^^^^^^^^^^^^^^^^^^^^^^^^^^^^^^^^^^^^^^^^^^^^^^^^^^^^^
+>i : I
+>  : ^
+>a : { foo: string; bar?: number | undefined; baz?(): string; }
+>  : ^^^^^^^^^^^^^^^^^^^^^^^^^^^^^^^^^^^^^^^^^^^^^^^^^^^^^^^^^^
+
+a = i;
+>a = i : I
+>      : ^
+>a : { foo: string; bar?: number | undefined; baz?(): string; }
+>  : ^^^^^^^^^^^^^^^^^^^^^^^^^^^^^^^^^^^^^^^^^^^^^^^^^^^^^^^^^^
+>i : I
+>  : ^
+