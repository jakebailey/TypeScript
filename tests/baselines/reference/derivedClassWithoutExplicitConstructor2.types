//// [tests/cases/conformance/classes/constructorDeclarations/automaticConstructors/derivedClassWithoutExplicitConstructor2.ts] ////

=== derivedClassWithoutExplicitConstructor2.ts ===
class Base {
>Base : Base
>     : ^^^^

    a = 1;
>a : number
>  : ^^^^^^
>1 : 1
>  : ^

    constructor(x: number, y?: number, z?: number);
>x : number
<<<<<<< HEAD
>y : number | undefined
>z : number | undefined

    constructor(x: number, y?: number);
>x : number
>y : number | undefined
=======
>  : ^^^^^^
>y : number
>  : ^^^^^^
>z : number
>  : ^^^^^^

    constructor(x: number, y?: number);
>x : number
>  : ^^^^^^
>y : number
>  : ^^^^^^
>>>>>>> 12402f26

    constructor(x: number) { this.a = x; }
>x : number
>  : ^^^^^^
>this.a = x : number
>           : ^^^^^^
>this.a : number
>       : ^^^^^^
>this : this
>     : ^^^^
>a : number
>  : ^^^^^^
>x : number
>  : ^^^^^^
}

class Derived extends Base {
>Derived : Derived
>        : ^^^^^^^
>Base : Base
>     : ^^^^

    x = 1
>x : number
>  : ^^^^^^
>1 : 1
>  : ^

    y = 'hello';
>y : string
>  : ^^^^^^
>'hello' : "hello"
>        : ^^^^^^^
}

var r = new Derived(); // error
>r : Derived
>  : ^^^^^^^
>new Derived() : Derived
>              : ^^^^^^^
>Derived : typeof Derived
>        : ^^^^^^^^^^^^^^

var r2 = new Derived(1); 
>r2 : Derived
>   : ^^^^^^^
>new Derived(1) : Derived
>               : ^^^^^^^
>Derived : typeof Derived
>        : ^^^^^^^^^^^^^^
>1 : 1
>  : ^

var r3 = new Derived(1, 2);
>r3 : Derived
>   : ^^^^^^^
>new Derived(1, 2) : Derived
>                  : ^^^^^^^
>Derived : typeof Derived
>        : ^^^^^^^^^^^^^^
>1 : 1
>  : ^
>2 : 2
>  : ^

var r4 = new Derived(1, 2, 3);
>r4 : Derived
>   : ^^^^^^^
>new Derived(1, 2, 3) : Derived
>                     : ^^^^^^^
>Derived : typeof Derived
>        : ^^^^^^^^^^^^^^
>1 : 1
>  : ^
>2 : 2
>  : ^
>3 : 3
>  : ^

class Base2<T> {
>Base2 : Base2<T>
>      : ^^^^^^^^

    a: T;
>a : T
>  : ^

    constructor(x: T, y?: T, z?: T);
>x : T
<<<<<<< HEAD
>y : T | undefined
>z : T | undefined

    constructor(x: T, y?: T);
>x : T
>y : T | undefined
=======
>  : ^
>y : T
>  : ^
>z : T
>  : ^

    constructor(x: T, y?: T);
>x : T
>  : ^
>y : T
>  : ^
>>>>>>> 12402f26

    constructor(x: T) { this.a = x; }
>x : T
>  : ^
>this.a = x : T
>           : ^
>this.a : T
>       : ^
>this : this
>     : ^^^^
>a : T
>  : ^
>x : T
>  : ^
}

class D<T extends Date> extends Base2<T> {
>D : D<T>
>  : ^^^^
>Base2 : Base2<T>
>      : ^^^^^^^^

    x = 2
>x : number
>  : ^^^^^^
>2 : 2
>  : ^

    y: T = null;
>y : T
>  : ^
}

var d = new D(); // error
>d : D<Date>
>  : ^^^^^^^
>new D() : D<Date>
>        : ^^^^^^^
>D : typeof D
>  : ^^^^^^^^

var d2 = new D(new Date()); // ok
>d2 : D<Date>
>   : ^^^^^^^
>new D(new Date()) : D<Date>
>                  : ^^^^^^^
>D : typeof D
>  : ^^^^^^^^
>new Date() : Date
>           : ^^^^
>Date : DateConstructor
>     : ^^^^^^^^^^^^^^^

var d3 = new D(new Date(), new Date());
>d3 : D<Date>
>   : ^^^^^^^
>new D(new Date(), new Date()) : D<Date>
>                              : ^^^^^^^
>D : typeof D
>  : ^^^^^^^^
>new Date() : Date
>           : ^^^^
>Date : DateConstructor
>     : ^^^^^^^^^^^^^^^
>new Date() : Date
>           : ^^^^
>Date : DateConstructor
>     : ^^^^^^^^^^^^^^^

var d4 = new D(new Date(), new Date(), new Date());
>d4 : D<Date>
>   : ^^^^^^^
>new D(new Date(), new Date(), new Date()) : D<Date>
>                                          : ^^^^^^^
>D : typeof D
>  : ^^^^^^^^
>new Date() : Date
>           : ^^^^
>Date : DateConstructor
>     : ^^^^^^^^^^^^^^^
>new Date() : Date
>           : ^^^^
>Date : DateConstructor
>     : ^^^^^^^^^^^^^^^
>new Date() : Date
>           : ^^^^
>Date : DateConstructor
>     : ^^^^^^^^^^^^^^^

<|MERGE_RESOLUTION|>--- conflicted
+++ resolved
@@ -1,233 +1,215 @@
-//// [tests/cases/conformance/classes/constructorDeclarations/automaticConstructors/derivedClassWithoutExplicitConstructor2.ts] ////
-
-=== derivedClassWithoutExplicitConstructor2.ts ===
-class Base {
->Base : Base
->     : ^^^^
-
-    a = 1;
->a : number
->  : ^^^^^^
->1 : 1
->  : ^
-
-    constructor(x: number, y?: number, z?: number);
->x : number
-<<<<<<< HEAD
->y : number | undefined
->z : number | undefined
-
-    constructor(x: number, y?: number);
->x : number
->y : number | undefined
-=======
->  : ^^^^^^
->y : number
->  : ^^^^^^
->z : number
->  : ^^^^^^
-
-    constructor(x: number, y?: number);
->x : number
->  : ^^^^^^
->y : number
->  : ^^^^^^
->>>>>>> 12402f26
-
-    constructor(x: number) { this.a = x; }
->x : number
->  : ^^^^^^
->this.a = x : number
->           : ^^^^^^
->this.a : number
->       : ^^^^^^
->this : this
->     : ^^^^
->a : number
->  : ^^^^^^
->x : number
->  : ^^^^^^
-}
-
-class Derived extends Base {
->Derived : Derived
->        : ^^^^^^^
->Base : Base
->     : ^^^^
-
-    x = 1
->x : number
->  : ^^^^^^
->1 : 1
->  : ^
-
-    y = 'hello';
->y : string
->  : ^^^^^^
->'hello' : "hello"
->        : ^^^^^^^
-}
-
-var r = new Derived(); // error
->r : Derived
->  : ^^^^^^^
->new Derived() : Derived
->              : ^^^^^^^
->Derived : typeof Derived
->        : ^^^^^^^^^^^^^^
-
-var r2 = new Derived(1); 
->r2 : Derived
->   : ^^^^^^^
->new Derived(1) : Derived
->               : ^^^^^^^
->Derived : typeof Derived
->        : ^^^^^^^^^^^^^^
->1 : 1
->  : ^
-
-var r3 = new Derived(1, 2);
->r3 : Derived
->   : ^^^^^^^
->new Derived(1, 2) : Derived
->                  : ^^^^^^^
->Derived : typeof Derived
->        : ^^^^^^^^^^^^^^
->1 : 1
->  : ^
->2 : 2
->  : ^
-
-var r4 = new Derived(1, 2, 3);
->r4 : Derived
->   : ^^^^^^^
->new Derived(1, 2, 3) : Derived
->                     : ^^^^^^^
->Derived : typeof Derived
->        : ^^^^^^^^^^^^^^
->1 : 1
->  : ^
->2 : 2
->  : ^
->3 : 3
->  : ^
-
-class Base2<T> {
->Base2 : Base2<T>
->      : ^^^^^^^^
-
-    a: T;
->a : T
->  : ^
-
-    constructor(x: T, y?: T, z?: T);
->x : T
-<<<<<<< HEAD
->y : T | undefined
->z : T | undefined
-
-    constructor(x: T, y?: T);
->x : T
->y : T | undefined
-=======
->  : ^
->y : T
->  : ^
->z : T
->  : ^
-
-    constructor(x: T, y?: T);
->x : T
->  : ^
->y : T
->  : ^
->>>>>>> 12402f26
-
-    constructor(x: T) { this.a = x; }
->x : T
->  : ^
->this.a = x : T
->           : ^
->this.a : T
->       : ^
->this : this
->     : ^^^^
->a : T
->  : ^
->x : T
->  : ^
-}
-
-class D<T extends Date> extends Base2<T> {
->D : D<T>
->  : ^^^^
->Base2 : Base2<T>
->      : ^^^^^^^^
-
-    x = 2
->x : number
->  : ^^^^^^
->2 : 2
->  : ^
-
-    y: T = null;
->y : T
->  : ^
-}
-
-var d = new D(); // error
->d : D<Date>
->  : ^^^^^^^
->new D() : D<Date>
->        : ^^^^^^^
->D : typeof D
->  : ^^^^^^^^
-
-var d2 = new D(new Date()); // ok
->d2 : D<Date>
->   : ^^^^^^^
->new D(new Date()) : D<Date>
->                  : ^^^^^^^
->D : typeof D
->  : ^^^^^^^^
->new Date() : Date
->           : ^^^^
->Date : DateConstructor
->     : ^^^^^^^^^^^^^^^
-
-var d3 = new D(new Date(), new Date());
->d3 : D<Date>
->   : ^^^^^^^
->new D(new Date(), new Date()) : D<Date>
->                              : ^^^^^^^
->D : typeof D
->  : ^^^^^^^^
->new Date() : Date
->           : ^^^^
->Date : DateConstructor
->     : ^^^^^^^^^^^^^^^
->new Date() : Date
->           : ^^^^
->Date : DateConstructor
->     : ^^^^^^^^^^^^^^^
-
-var d4 = new D(new Date(), new Date(), new Date());
->d4 : D<Date>
->   : ^^^^^^^
->new D(new Date(), new Date(), new Date()) : D<Date>
->                                          : ^^^^^^^
->D : typeof D
->  : ^^^^^^^^
->new Date() : Date
->           : ^^^^
->Date : DateConstructor
->     : ^^^^^^^^^^^^^^^
->new Date() : Date
->           : ^^^^
->Date : DateConstructor
->     : ^^^^^^^^^^^^^^^
->new Date() : Date
->           : ^^^^
->Date : DateConstructor
->     : ^^^^^^^^^^^^^^^
-
+//// [tests/cases/conformance/classes/constructorDeclarations/automaticConstructors/derivedClassWithoutExplicitConstructor2.ts] ////
+
+=== derivedClassWithoutExplicitConstructor2.ts ===
+class Base {
+>Base : Base
+>     : ^^^^
+
+    a = 1;
+>a : number
+>  : ^^^^^^
+>1 : 1
+>  : ^
+
+    constructor(x: number, y?: number, z?: number);
+>x : number
+>  : ^^^^^^
+>y : number | undefined
+>  : ^^^^^^^^^^^^^^^^^^
+>z : number | undefined
+>  : ^^^^^^^^^^^^^^^^^^
+
+    constructor(x: number, y?: number);
+>x : number
+>  : ^^^^^^
+>y : number | undefined
+>  : ^^^^^^^^^^^^^^^^^^
+
+    constructor(x: number) { this.a = x; }
+>x : number
+>  : ^^^^^^
+>this.a = x : number
+>           : ^^^^^^
+>this.a : number
+>       : ^^^^^^
+>this : this
+>     : ^^^^
+>a : number
+>  : ^^^^^^
+>x : number
+>  : ^^^^^^
+}
+
+class Derived extends Base {
+>Derived : Derived
+>        : ^^^^^^^
+>Base : Base
+>     : ^^^^
+
+    x = 1
+>x : number
+>  : ^^^^^^
+>1 : 1
+>  : ^
+
+    y = 'hello';
+>y : string
+>  : ^^^^^^
+>'hello' : "hello"
+>        : ^^^^^^^
+}
+
+var r = new Derived(); // error
+>r : Derived
+>  : ^^^^^^^
+>new Derived() : Derived
+>              : ^^^^^^^
+>Derived : typeof Derived
+>        : ^^^^^^^^^^^^^^
+
+var r2 = new Derived(1); 
+>r2 : Derived
+>   : ^^^^^^^
+>new Derived(1) : Derived
+>               : ^^^^^^^
+>Derived : typeof Derived
+>        : ^^^^^^^^^^^^^^
+>1 : 1
+>  : ^
+
+var r3 = new Derived(1, 2);
+>r3 : Derived
+>   : ^^^^^^^
+>new Derived(1, 2) : Derived
+>                  : ^^^^^^^
+>Derived : typeof Derived
+>        : ^^^^^^^^^^^^^^
+>1 : 1
+>  : ^
+>2 : 2
+>  : ^
+
+var r4 = new Derived(1, 2, 3);
+>r4 : Derived
+>   : ^^^^^^^
+>new Derived(1, 2, 3) : Derived
+>                     : ^^^^^^^
+>Derived : typeof Derived
+>        : ^^^^^^^^^^^^^^
+>1 : 1
+>  : ^
+>2 : 2
+>  : ^
+>3 : 3
+>  : ^
+
+class Base2<T> {
+>Base2 : Base2<T>
+>      : ^^^^^^^^
+
+    a: T;
+>a : T
+>  : ^
+
+    constructor(x: T, y?: T, z?: T);
+>x : T
+>  : ^
+>y : T | undefined
+>  : ^^^^^^^^^^^^^
+>z : T | undefined
+>  : ^^^^^^^^^^^^^
+
+    constructor(x: T, y?: T);
+>x : T
+>  : ^
+>y : T | undefined
+>  : ^^^^^^^^^^^^^
+
+    constructor(x: T) { this.a = x; }
+>x : T
+>  : ^
+>this.a = x : T
+>           : ^
+>this.a : T
+>       : ^
+>this : this
+>     : ^^^^
+>a : T
+>  : ^
+>x : T
+>  : ^
+}
+
+class D<T extends Date> extends Base2<T> {
+>D : D<T>
+>  : ^^^^
+>Base2 : Base2<T>
+>      : ^^^^^^^^
+
+    x = 2
+>x : number
+>  : ^^^^^^
+>2 : 2
+>  : ^
+
+    y: T = null;
+>y : T
+>  : ^
+}
+
+var d = new D(); // error
+>d : D<Date>
+>  : ^^^^^^^
+>new D() : D<Date>
+>        : ^^^^^^^
+>D : typeof D
+>  : ^^^^^^^^
+
+var d2 = new D(new Date()); // ok
+>d2 : D<Date>
+>   : ^^^^^^^
+>new D(new Date()) : D<Date>
+>                  : ^^^^^^^
+>D : typeof D
+>  : ^^^^^^^^
+>new Date() : Date
+>           : ^^^^
+>Date : DateConstructor
+>     : ^^^^^^^^^^^^^^^
+
+var d3 = new D(new Date(), new Date());
+>d3 : D<Date>
+>   : ^^^^^^^
+>new D(new Date(), new Date()) : D<Date>
+>                              : ^^^^^^^
+>D : typeof D
+>  : ^^^^^^^^
+>new Date() : Date
+>           : ^^^^
+>Date : DateConstructor
+>     : ^^^^^^^^^^^^^^^
+>new Date() : Date
+>           : ^^^^
+>Date : DateConstructor
+>     : ^^^^^^^^^^^^^^^
+
+var d4 = new D(new Date(), new Date(), new Date());
+>d4 : D<Date>
+>   : ^^^^^^^
+>new D(new Date(), new Date(), new Date()) : D<Date>
+>                                          : ^^^^^^^
+>D : typeof D
+>  : ^^^^^^^^
+>new Date() : Date
+>           : ^^^^
+>Date : DateConstructor
+>     : ^^^^^^^^^^^^^^^
+>new Date() : Date
+>           : ^^^^
+>Date : DateConstructor
+>     : ^^^^^^^^^^^^^^^
+>new Date() : Date
+>           : ^^^^
+>Date : DateConstructor
+>     : ^^^^^^^^^^^^^^^
+