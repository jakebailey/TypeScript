--- conflicted
+++ resolved
@@ -1,17 +1,15 @@
-//// [tests/cases/conformance/statements/for-ofStatements/ES5For-of5.ts] ////
-
-=== ES5For-of5.ts ===
-for (var _a of []) {
-<<<<<<< HEAD
->_a : never
->[] : never[]
-=======
->_a : any
->[] : undefined[]
->   : ^^^^^^^^^^^
->>>>>>> 12402f26
-
-    var x = _a;
->x : never
->_a : never
-}
+//// [tests/cases/conformance/statements/for-ofStatements/ES5For-of5.ts] ////
+
+=== ES5For-of5.ts ===
+for (var _a of []) {
+>_a : never
+>   : ^^^^^
+>[] : never[]
+>   : ^^^^^^^
+
+    var x = _a;
+>x : never
+>  : ^^^^^
+>_a : never
+>   : ^^^^^
+}