<<<<<<< HEAD
error TS5101: Option 'out' is deprecated and will stop functioning in TypeScript 5.5. Specify compilerOption '"ignoreDeprecations": "5.0"' to silence this error.
  Use 'outFile' instead.
/main.ts(1,14): error TS6131: Cannot compile modules using option 'out' unless the '--module' flag is 'amd' or 'system'.
/mod1.ts(4,1): error TS2322: Type '() => undefined' is not assignable to type '() => Lib'.
  Type 'undefined' is not assignable to type 'Lib'.
=======
/main.ts(1,14): error TS6131: Cannot compile modules using option 'outFile' unless the '--module' flag is 'amd' or 'system'.
>>>>>>> 12402f26


==== /mod2.ts (0 errors) ====
    import { Cls } from "./main";
    import "./mod1";
    
    export const cls = Cls;
    export const foo = new Cls().foo();
    export const bar = Cls.bar();
    
==== /types/lib/index.d.ts (0 errors) ====
    interface Lib { x }
    
==== /main.ts (1 errors) ====
    export class Cls {
                 ~~~
!!! error TS6131: Cannot compile modules using option 'outFile' unless the '--module' flag is 'amd' or 'system'.
        x
    }
    
==== /mod1.ts (1 errors) ====
    /// <reference types="lib" />
    
    import {Cls} from "./main";
    Cls.prototype.foo = function() { return undefined; }
    ~~~~~~~~~~~~~~~~~
!!! error TS2322: Type '() => undefined' is not assignable to type '() => Lib'.
!!! error TS2322:   Type 'undefined' is not assignable to type 'Lib'.
    
    declare module "./main" {
        interface Cls {
            foo(): Lib;
        }
        namespace Cls {
            function bar(): Lib;
        }
    }
    <|MERGE_RESOLUTION|>--- conflicted
+++ resolved
@@ -1,47 +1,41 @@
-<<<<<<< HEAD
-error TS5101: Option 'out' is deprecated and will stop functioning in TypeScript 5.5. Specify compilerOption '"ignoreDeprecations": "5.0"' to silence this error.
-  Use 'outFile' instead.
-/main.ts(1,14): error TS6131: Cannot compile modules using option 'out' unless the '--module' flag is 'amd' or 'system'.
-/mod1.ts(4,1): error TS2322: Type '() => undefined' is not assignable to type '() => Lib'.
-  Type 'undefined' is not assignable to type 'Lib'.
-=======
-/main.ts(1,14): error TS6131: Cannot compile modules using option 'outFile' unless the '--module' flag is 'amd' or 'system'.
->>>>>>> 12402f26
-
-
-==== /mod2.ts (0 errors) ====
-    import { Cls } from "./main";
-    import "./mod1";
-    
-    export const cls = Cls;
-    export const foo = new Cls().foo();
-    export const bar = Cls.bar();
-    
-==== /types/lib/index.d.ts (0 errors) ====
-    interface Lib { x }
-    
-==== /main.ts (1 errors) ====
-    export class Cls {
-                 ~~~
-!!! error TS6131: Cannot compile modules using option 'outFile' unless the '--module' flag is 'amd' or 'system'.
-        x
-    }
-    
-==== /mod1.ts (1 errors) ====
-    /// <reference types="lib" />
-    
-    import {Cls} from "./main";
-    Cls.prototype.foo = function() { return undefined; }
-    ~~~~~~~~~~~~~~~~~
-!!! error TS2322: Type '() => undefined' is not assignable to type '() => Lib'.
-!!! error TS2322:   Type 'undefined' is not assignable to type 'Lib'.
-    
-    declare module "./main" {
-        interface Cls {
-            foo(): Lib;
-        }
-        namespace Cls {
-            function bar(): Lib;
-        }
-    }
+/main.ts(1,14): error TS6131: Cannot compile modules using option 'outFile' unless the '--module' flag is 'amd' or 'system'.
+/mod1.ts(4,1): error TS2322: Type '() => undefined' is not assignable to type '() => Lib'.
+  Type 'undefined' is not assignable to type 'Lib'.
+
+
+==== /mod2.ts (0 errors) ====
+    import { Cls } from "./main";
+    import "./mod1";
+    
+    export const cls = Cls;
+    export const foo = new Cls().foo();
+    export const bar = Cls.bar();
+    
+==== /types/lib/index.d.ts (0 errors) ====
+    interface Lib { x }
+    
+==== /main.ts (1 errors) ====
+    export class Cls {
+                 ~~~
+!!! error TS6131: Cannot compile modules using option 'outFile' unless the '--module' flag is 'amd' or 'system'.
+        x
+    }
+    
+==== /mod1.ts (1 errors) ====
+    /// <reference types="lib" />
+    
+    import {Cls} from "./main";
+    Cls.prototype.foo = function() { return undefined; }
+    ~~~~~~~~~~~~~~~~~
+!!! error TS2322: Type '() => undefined' is not assignable to type '() => Lib'.
+!!! error TS2322:   Type 'undefined' is not assignable to type 'Lib'.
+    
+    declare module "./main" {
+        interface Cls {
+            foo(): Lib;
+        }
+        namespace Cls {
+            function bar(): Lib;
+        }
+    }
     