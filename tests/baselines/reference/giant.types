//// [tests/cases/compiler/giant.ts] ////

=== giant.ts ===
/*
    Prefixes
    p -> public
    r -> private
    i -> import
    e -> export
    a -> ambient
    t -> static
    s -> set
    g -> get

    MAX DEPTH 3 LEVELS
*/
var V;
>V : any
>  : ^^^

function F() { };
>F : () => void
>  : ^^^^^^^^^^

class C {
>C : C
>  : ^

    constructor () { }
    public pV;
>pV : any
>   : ^^^

    private rV;
>rV : any
>   : ^^^

    public pF() { }
>pF : () => void
>   : ^^^^^^^^^^

    private rF() { }
>rF : () => void
>   : ^^^^^^^^^^

    public pgF() { }
>pgF : () => void
>    : ^^^^^^^^^^

    public get pgF()
>pgF : any
>    : ^^^

    public psF(param:any) { }
>psF : (param: any) => void
>    : ^^^^^^^^   ^^^^^^^^^
>param : any
>      : ^^^

    public set psF(param:any)
>psF : any
>    : ^^^
>param : any
>      : ^^^

    private rgF() { }
>rgF : () => void
>    : ^^^^^^^^^^

    private get rgF()
>rgF : any
>    : ^^^

    private rsF(param:any) { }
>rsF : (param: any) => void
>    : ^^^^^^^^   ^^^^^^^^^
>param : any
>      : ^^^

    private set rsF(param:any)
>rsF : any
>    : ^^^
>param : any
>      : ^^^

    static tV;
>tV : any
>   : ^^^

    static tF() { }
>tF : () => void
>   : ^^^^^^^^^^

    static tsF(param:any) { }
>tsF : (param: any) => void
>    : ^^^^^^^^   ^^^^^^^^^
>param : any
>      : ^^^

    static set tsF(param:any)
>tsF : any
>    : ^^^
>param : any
>      : ^^^

    static tgF() { }
>tgF : () => void
>    : ^^^^^^^^^^

    static get tgF()
>tgF : any
>    : ^^^
}
interface I {
    //Call Signature
    ();
    (): number;
    (p);
>p : any
>  : ^^^

    (p1: string);
>p1 : string
>   : ^^^^^^

    (p2?: string);
<<<<<<< HEAD
>p2 : string | undefined
=======
>p2 : string
>   : ^^^^^^
>>>>>>> 12402f26

    (...p3: any[]);
>p3 : any[]
>   : ^^^^^

    (p4: string, p5?: string);
>p4 : string
<<<<<<< HEAD
>p5 : string | undefined
=======
>   : ^^^^^^
>p5 : string
>   : ^^^^^^
>>>>>>> 12402f26

    (p6: string, ...p7: any[]);
>p6 : string
>   : ^^^^^^
>p7 : any[]
>   : ^^^^^

    //(p8?: string, ...p9: any[]);
    //(p10:string, p8?: string, ...p9: any[]);
    
    //Construct Signature
    new ();
    new (): number;
    new (p: string);
>p : string
>  : ^^^^^^

    new (p2?: string);
<<<<<<< HEAD
>p2 : string | undefined
=======
>p2 : string
>   : ^^^^^^
>>>>>>> 12402f26

    new (...p3: any[]);
>p3 : any[]
>   : ^^^^^

    new (p4: string, p5?: string);
>p4 : string
<<<<<<< HEAD
>p5 : string | undefined
=======
>   : ^^^^^^
>p5 : string
>   : ^^^^^^
>>>>>>> 12402f26

    new (p6: string, ...p7: any[]);
>p6 : string
>   : ^^^^^^
>p7 : any[]
>   : ^^^^^

    //Index Signature
    [p];
>[p] : any
>    : ^^^
>p : any
>  : ^^^

    [p1: string];
>p1 : string
>   : ^^^^^^

    [p2: string, p3: number];
>p2 : string
>   : ^^^^^^
>p3 : number
>   : ^^^^^^

    //Property Signature
    p;
>p : any
>  : ^^^

    p1?;
>p1 : any
>   : ^^^

    p2?: string;
<<<<<<< HEAD
>p2 : string | undefined
=======
>p2 : string
>   : ^^^^^^
>>>>>>> 12402f26
    
    //Function Signature
    p3();
>p3 : () => any
>   : ^^^^^^^^^

    p4? ();
<<<<<<< HEAD
>p4 : (() => any) | undefined

    p5? (): void;
>p5 : (() => void) | undefined
=======
>p4 : () => any
>   : ^^^^^^^^^

    p5? (): void;
>p5 : () => void
>   : ^^^^^^    
>>>>>>> 12402f26

    p6(pa1): void;
>p6 : (pa1: any) => void
>   : ^^^^^^^^^^^^^^    
>pa1 : any
>    : ^^^

    p7(pa1, pa2): void;
<<<<<<< HEAD
>p7 : { (pa1: any, pa2: any): void; (pa1: any, pa2: any): void; } | undefined
=======
>p7 : { (pa1: any, pa2: any): void; (pa1: any, pa2: any): void; }
>   : ^^^^^^^^^^^^^^^^^^^^^^^^    ^^^^^^^^^^^^^^^^^^^^^^^^^^^^^^^
>>>>>>> 12402f26
>pa1 : any
>    : ^^^
>pa2 : any
>    : ^^^

    p7? (pa1, pa2): void;
<<<<<<< HEAD
>p7 : { (pa1: any, pa2: any): void; (pa1: any, pa2: any): void; } | undefined
=======
>p7 : { (pa1: any, pa2: any): void; (pa1: any, pa2: any): void; }
>   : ^^^^^^^^^^^^^^^^^^^^^^^^^^^^^^^^^^^^^^^^^^^^^^^^^^^^    ^^^
>>>>>>> 12402f26
>pa1 : any
>    : ^^^
>pa2 : any
>    : ^^^
}
module M {
>M : typeof M
>  : ^^^^^^^^

    var V;
>V : any
>  : ^^^

    function F() { };
>F : () => void
>  : ^^^^^^^^^^

    class C {
>C : C
>  : ^

        constructor () { }
        public pV;
>pV : any
>   : ^^^

        private rV;
>rV : any
>   : ^^^

        public pF() { }
>pF : () => void
>   : ^^^^^^^^^^

        private rF() { }
>rF : () => void
>   : ^^^^^^^^^^

        public pgF() { }
>pgF : () => void
>    : ^^^^^^^^^^

        public get pgF()
>pgF : any
>    : ^^^

        public psF(param:any) { }
>psF : (param: any) => void
>    : ^^^^^^^^   ^^^^^^^^^
>param : any
>      : ^^^

        public set psF(param:any)
>psF : any
>    : ^^^
>param : any
>      : ^^^

        private rgF() { }
>rgF : () => void
>    : ^^^^^^^^^^

        private get rgF()
>rgF : any
>    : ^^^

        private rsF(param:any) { }
>rsF : (param: any) => void
>    : ^^^^^^^^   ^^^^^^^^^
>param : any
>      : ^^^

        private set rsF(param:any)
>rsF : any
>    : ^^^
>param : any
>      : ^^^

        static tV;
>tV : any
>   : ^^^

        static tF() { }
>tF : () => void
>   : ^^^^^^^^^^

        static tsF(param:any) { }
>tsF : (param: any) => void
>    : ^^^^^^^^   ^^^^^^^^^
>param : any
>      : ^^^

        static set tsF(param:any)
>tsF : any
>    : ^^^
>param : any
>      : ^^^

        static tgF() { }
>tgF : () => void
>    : ^^^^^^^^^^

        static get tgF()
>tgF : any
>    : ^^^
    }
    interface I {
        //Call Signature
        ();
        (): number;
        (p);
>p : any
>  : ^^^

        (p1: string);
>p1 : string
>   : ^^^^^^

        (p2?: string);
<<<<<<< HEAD
>p2 : string | undefined
=======
>p2 : string
>   : ^^^^^^
>>>>>>> 12402f26

        (...p3: any[]);
>p3 : any[]
>   : ^^^^^

        (p4: string, p5?: string);
>p4 : string
<<<<<<< HEAD
>p5 : string | undefined
=======
>   : ^^^^^^
>p5 : string
>   : ^^^^^^
>>>>>>> 12402f26

        (p6: string, ...p7: any[]);
>p6 : string
>   : ^^^^^^
>p7 : any[]
>   : ^^^^^

        //(p8?: string, ...p9: any[]);
        //(p10:string, p8?: string, ...p9: any[]);
    
        //Construct Signature
        new ();
        new (): number;
        new (p: string);
>p : string
>  : ^^^^^^

        new (p2?: string);
<<<<<<< HEAD
>p2 : string | undefined
=======
>p2 : string
>   : ^^^^^^
>>>>>>> 12402f26

        new (...p3: any[]);
>p3 : any[]
>   : ^^^^^

        new (p4: string, p5?: string);
>p4 : string
<<<<<<< HEAD
>p5 : string | undefined
=======
>   : ^^^^^^
>p5 : string
>   : ^^^^^^
>>>>>>> 12402f26

        new (p6: string, ...p7: any[]);
>p6 : string
>   : ^^^^^^
>p7 : any[]
>   : ^^^^^

        //Index Signature
        [p];
>[p] : any
>    : ^^^
>p : any
>  : ^^^

        [p1: string];
>p1 : string
>   : ^^^^^^

        [p2: string, p3: number];
>p2 : string
>   : ^^^^^^
>p3 : number
>   : ^^^^^^

        //Property Signature
        p;
>p : any
>  : ^^^

        p1?;
>p1 : any
>   : ^^^

        p2?: string;
<<<<<<< HEAD
>p2 : string | undefined
=======
>p2 : string
>   : ^^^^^^
>>>>>>> 12402f26
    
        //Function Signature
        p3();
>p3 : () => any
>   : ^^^^^^^^^

        p4? ();
<<<<<<< HEAD
>p4 : (() => any) | undefined

        p5? (): void;
>p5 : (() => void) | undefined
=======
>p4 : () => any
>   : ^^^^^^^^^

        p5? (): void;
>p5 : () => void
>   : ^^^^^^    
>>>>>>> 12402f26

        p6(pa1): void;
>p6 : (pa1: any) => void
>   : ^^^^^^^^^^^^^^    
>pa1 : any
>    : ^^^

        p7(pa1, pa2): void;
<<<<<<< HEAD
>p7 : { (pa1: any, pa2: any): void; (pa1: any, pa2: any): void; } | undefined
=======
>p7 : { (pa1: any, pa2: any): void; (pa1: any, pa2: any): void; }
>   : ^^^^^^^^^^^^^^^^^^^^^^^^    ^^^^^^^^^^^^^^^^^^^^^^^^^^^^^^^
>>>>>>> 12402f26
>pa1 : any
>    : ^^^
>pa2 : any
>    : ^^^

        p7? (pa1, pa2): void;
<<<<<<< HEAD
>p7 : { (pa1: any, pa2: any): void; (pa1: any, pa2: any): void; } | undefined
=======
>p7 : { (pa1: any, pa2: any): void; (pa1: any, pa2: any): void; }
>   : ^^^^^^^^^^^^^^^^^^^^^^^^^^^^^^^^^^^^^^^^^^^^^^^^^^^^    ^^^
>>>>>>> 12402f26
>pa1 : any
>    : ^^^
>pa2 : any
>    : ^^^
    }
    module M {
>M : typeof M
>  : ^^^^^^^^

        var V;
>V : any
>  : ^^^

        function F() { };
>F : () => void
>  : ^^^^^^^^^^

        class C { };
>C : C
>  : ^

        interface I { };
        module M { };
        export var eV;
>eV : any
>   : ^^^

        export function eF() { };
>eF : () => void
>   : ^^^^^^^^^^

        export class eC { };
>eC : eC
>   : ^^

        export interface eI { };
        export module eM { };
        export declare var eaV;
>eaV : any
>    : ^^^

        export declare function eaF() { };
>eaF : () => void
>    : ^^^^^^^^^^

        export declare class eaC { };
>eaC : eaC
>    : ^^^

        export declare module eaM { };
    }
    export var eV;
>eV : any
>   : ^^^

    export function eF() { };
>eF : () => void
>   : ^^^^^^^^^^

    export class eC {
>eC : eC
>   : ^^

        constructor () { }
        public pV;
>pV : any
>   : ^^^

        private rV;
>rV : any
>   : ^^^

        public pF() { }
>pF : () => void
>   : ^^^^^^^^^^

        private rF() { }
>rF : () => void
>   : ^^^^^^^^^^

        public pgF() { }
>pgF : () => void
>    : ^^^^^^^^^^

        public get pgF()
>pgF : any
>    : ^^^

        public psF(param:any) { }
>psF : (param: any) => void
>    : ^^^^^^^^   ^^^^^^^^^
>param : any
>      : ^^^

        public set psF(param:any)
>psF : any
>    : ^^^
>param : any
>      : ^^^

        private rgF() { }
>rgF : () => void
>    : ^^^^^^^^^^

        private get rgF()
>rgF : any
>    : ^^^

        private rsF(param:any) { }
>rsF : (param: any) => void
>    : ^^^^^^^^   ^^^^^^^^^
>param : any
>      : ^^^

        private set rsF(param:any)
>rsF : any
>    : ^^^
>param : any
>      : ^^^

        static tV;
>tV : any
>   : ^^^

        static tF() { }
>tF : () => void
>   : ^^^^^^^^^^

        static tsF(param:any) { }
>tsF : (param: any) => void
>    : ^^^^^^^^   ^^^^^^^^^
>param : any
>      : ^^^

        static set tsF(param:any)
>tsF : any
>    : ^^^
>param : any
>      : ^^^

        static tgF() { }
>tgF : () => void
>    : ^^^^^^^^^^

        static get tgF()
>tgF : any
>    : ^^^
    }
    export interface eI {
        //Call Signature
        ();
        (): number;
        (p);
>p : any
>  : ^^^

        (p1: string);
>p1 : string
>   : ^^^^^^

        (p2?: string);
<<<<<<< HEAD
>p2 : string | undefined
=======
>p2 : string
>   : ^^^^^^
>>>>>>> 12402f26

        (...p3: any[]);
>p3 : any[]
>   : ^^^^^

        (p4: string, p5?: string);
>p4 : string
<<<<<<< HEAD
>p5 : string | undefined
=======
>   : ^^^^^^
>p5 : string
>   : ^^^^^^
>>>>>>> 12402f26

        (p6: string, ...p7: any[]);
>p6 : string
>   : ^^^^^^
>p7 : any[]
>   : ^^^^^

        //(p8?: string, ...p9: any[]);
        //(p10:string, p8?: string, ...p9: any[]);
    
        //Construct Signature
        new ();
        new (): number;
        new (p: string);
>p : string
>  : ^^^^^^

        new (p2?: string);
<<<<<<< HEAD
>p2 : string | undefined
=======
>p2 : string
>   : ^^^^^^
>>>>>>> 12402f26

        new (...p3: any[]);
>p3 : any[]
>   : ^^^^^

        new (p4: string, p5?: string);
>p4 : string
<<<<<<< HEAD
>p5 : string | undefined
=======
>   : ^^^^^^
>p5 : string
>   : ^^^^^^
>>>>>>> 12402f26

        new (p6: string, ...p7: any[]);
>p6 : string
>   : ^^^^^^
>p7 : any[]
>   : ^^^^^

        //Index Signature
        [p];
>[p] : any
>    : ^^^
>p : any
>  : ^^^

        [p1: string];
>p1 : string
>   : ^^^^^^

        [p2: string, p3: number];
>p2 : string
>   : ^^^^^^
>p3 : number
>   : ^^^^^^

        //Property Signature
        p;
>p : any
>  : ^^^

        p1?;
>p1 : any
>   : ^^^

        p2?: string;
<<<<<<< HEAD
>p2 : string | undefined
=======
>p2 : string
>   : ^^^^^^
>>>>>>> 12402f26
    
        //Function Signature
        p3();
>p3 : () => any
>   : ^^^^^^^^^

        p4? ();
<<<<<<< HEAD
>p4 : (() => any) | undefined

        p5? (): void;
>p5 : (() => void) | undefined
=======
>p4 : () => any
>   : ^^^^^^^^^

        p5? (): void;
>p5 : () => void
>   : ^^^^^^    
>>>>>>> 12402f26

        p6(pa1): void;
>p6 : (pa1: any) => void
>   : ^^^^^^^^^^^^^^    
>pa1 : any
>    : ^^^

        p7(pa1, pa2): void;
<<<<<<< HEAD
>p7 : { (pa1: any, pa2: any): void; (pa1: any, pa2: any): void; } | undefined
=======
>p7 : { (pa1: any, pa2: any): void; (pa1: any, pa2: any): void; }
>   : ^^^^^^^^^^^^^^^^^^^^^^^^    ^^^^^^^^^^^^^^^^^^^^^^^^^^^^^^^
>>>>>>> 12402f26
>pa1 : any
>    : ^^^
>pa2 : any
>    : ^^^

        p7? (pa1, pa2): void;
<<<<<<< HEAD
>p7 : { (pa1: any, pa2: any): void; (pa1: any, pa2: any): void; } | undefined
=======
>p7 : { (pa1: any, pa2: any): void; (pa1: any, pa2: any): void; }
>   : ^^^^^^^^^^^^^^^^^^^^^^^^^^^^^^^^^^^^^^^^^^^^^^^^^^^^    ^^^
>>>>>>> 12402f26
>pa1 : any
>    : ^^^
>pa2 : any
>    : ^^^
    }
    export module eM {
>eM : typeof eM
>   : ^^^^^^^^^

        var V;
>V : any
>  : ^^^

        function F() { };
>F : () => void
>  : ^^^^^^^^^^

        class C { };
>C : C
>  : ^

        interface I { };
        module M { };
        export var eV;
>eV : any
>   : ^^^

        export function eF() { };
>eF : () => void
>   : ^^^^^^^^^^

        export class eC { };
>eC : eC
>   : ^^

        export interface eI { };
        export module eM { };
        export declare var eaV;
>eaV : any
>    : ^^^

        export declare function eaF() { };
>eaF : () => void
>    : ^^^^^^^^^^

        export declare class eaC { };
>eaC : eaC
>    : ^^^

        export declare module eaM { };
    }
    export declare var eaV;
>eaV : any
>    : ^^^

    export declare function eaF() { };
>eaF : () => void
>    : ^^^^^^^^^^

    export declare class eaC {
>eaC : eaC
>    : ^^^

        constructor () { }
        public pV;
>pV : any
>   : ^^^

        private rV;
>rV : any
>   : ^^^

        public pF() { }
>pF : () => void
>   : ^^^^^^^^^^

        private rF() { }
>rF : () => void
>   : ^^^^^^^^^^

        public pgF() { }
>pgF : () => void
>    : ^^^^^^^^^^

        public get pgF()
>pgF : any
>    : ^^^

        public psF(param:any) { }
>psF : (param: any) => void
>    : ^^^^^^^^   ^^^^^^^^^
>param : any
>      : ^^^

        public set psF(param:any)
>psF : any
>    : ^^^
>param : any
>      : ^^^

        private rgF() { }
>rgF : () => void
>    : ^^^^^^^^^^

        private get rgF()
>rgF : any
>    : ^^^

        private rsF(param:any) { }
>rsF : (param: any) => void
>    : ^^^^^^^^   ^^^^^^^^^
>param : any
>      : ^^^

        private set rsF(param:any)
>rsF : any
>    : ^^^
>param : any
>      : ^^^

        static tV;
>tV : any
>   : ^^^

        static tF() { }
>tF : () => void
>   : ^^^^^^^^^^

        static tsF(param:any) { }
>tsF : (param: any) => void
>    : ^^^^^^^^   ^^^^^^^^^
>param : any
>      : ^^^

        static set tsF(param:any)
>tsF : any
>    : ^^^
>param : any
>      : ^^^

        static tgF() { }
>tgF : () => void
>    : ^^^^^^^^^^

        static get tgF()
>tgF : any
>    : ^^^
    }
    export declare module eaM {
>eaM : typeof eaM
>    : ^^^^^^^^^^

        var V;
>V : any
>  : ^^^

        function F() { };
>F : () => void
>  : ^^^^^^^^^^

        class C { }
>C : C
>  : ^

        interface I { }
        module M { }
        export var eV;
>eV : any
>   : ^^^

        export function eF() { };
>eF : () => void
>   : ^^^^^^^^^^

        export class eC { }
>eC : eC
>   : ^^

        export interface eI { }
        export module eM { }
    }
}
export var eV;
>eV : any
>   : ^^^

export function eF() { };
>eF : () => void
>   : ^^^^^^^^^^

export class eC {
>eC : eC
>   : ^^

    constructor () { }
    public pV;
>pV : any
>   : ^^^

    private rV;
>rV : any
>   : ^^^

    public pF() { }
>pF : () => void
>   : ^^^^^^^^^^

    private rF() { }
>rF : () => void
>   : ^^^^^^^^^^

    public pgF() { }
>pgF : () => void
>    : ^^^^^^^^^^

    public get pgF()
>pgF : any
>    : ^^^

    public psF(param:any) { }
>psF : (param: any) => void
>    : ^^^^^^^^   ^^^^^^^^^
>param : any
>      : ^^^

    public set psF(param:any)
>psF : any
>    : ^^^
>param : any
>      : ^^^

    private rgF() { }
>rgF : () => void
>    : ^^^^^^^^^^

    private get rgF()
>rgF : any
>    : ^^^

    private rsF(param:any) { }
>rsF : (param: any) => void
>    : ^^^^^^^^   ^^^^^^^^^
>param : any
>      : ^^^

    private set rsF(param:any)
>rsF : any
>    : ^^^
>param : any
>      : ^^^

    static tV;
>tV : any
>   : ^^^

    static tF() { }
>tF : () => void
>   : ^^^^^^^^^^

    static tsF(param:any) { }
>tsF : (param: any) => void
>    : ^^^^^^^^   ^^^^^^^^^
>param : any
>      : ^^^

    static set tsF(param:any)
>tsF : any
>    : ^^^
>param : any
>      : ^^^

    static tgF() { }
>tgF : () => void
>    : ^^^^^^^^^^

    static get tgF()
>tgF : any
>    : ^^^
}
export interface eI {
    //Call Signature
    ();
    (): number;
    (p);
>p : any
>  : ^^^

    (p1: string);
>p1 : string
>   : ^^^^^^

    (p2?: string);
<<<<<<< HEAD
>p2 : string | undefined
=======
>p2 : string
>   : ^^^^^^
>>>>>>> 12402f26

    (...p3: any[]);
>p3 : any[]
>   : ^^^^^

    (p4: string, p5?: string);
>p4 : string
<<<<<<< HEAD
>p5 : string | undefined
=======
>   : ^^^^^^
>p5 : string
>   : ^^^^^^
>>>>>>> 12402f26

    (p6: string, ...p7: any[]);
>p6 : string
>   : ^^^^^^
>p7 : any[]
>   : ^^^^^

    //(p8?: string, ...p9: any[]);
    //(p10:string, p8?: string, ...p9: any[]);
    
    //Construct Signature
    new ();
    new (): number;
    new (p: string);
>p : string
>  : ^^^^^^

    new (p2?: string);
<<<<<<< HEAD
>p2 : string | undefined
=======
>p2 : string
>   : ^^^^^^
>>>>>>> 12402f26

    new (...p3: any[]);
>p3 : any[]
>   : ^^^^^

    new (p4: string, p5?: string);
>p4 : string
<<<<<<< HEAD
>p5 : string | undefined
=======
>   : ^^^^^^
>p5 : string
>   : ^^^^^^
>>>>>>> 12402f26

    new (p6: string, ...p7: any[]);
>p6 : string
>   : ^^^^^^
>p7 : any[]
>   : ^^^^^

    //Index Signature
    [p];
>[p] : any
>    : ^^^
>p : any
>  : ^^^

    [p1: string];
>p1 : string
>   : ^^^^^^

    [p2: string, p3: number];
>p2 : string
>   : ^^^^^^
>p3 : number
>   : ^^^^^^

    //Property Signature
    p;
>p : any
>  : ^^^

    p1?;
>p1 : any
>   : ^^^

    p2?: string;
<<<<<<< HEAD
>p2 : string | undefined
=======
>p2 : string
>   : ^^^^^^
>>>>>>> 12402f26
    
    //Function Signature
    p3();
>p3 : () => any
>   : ^^^^^^^^^

    p4? ();
<<<<<<< HEAD
>p4 : (() => any) | undefined

    p5? (): void;
>p5 : (() => void) | undefined
=======
>p4 : () => any
>   : ^^^^^^^^^

    p5? (): void;
>p5 : () => void
>   : ^^^^^^    
>>>>>>> 12402f26

    p6(pa1): void;
>p6 : (pa1: any) => void
>   : ^^^^^^^^^^^^^^    
>pa1 : any
>    : ^^^

    p7(pa1, pa2): void;
<<<<<<< HEAD
>p7 : { (pa1: any, pa2: any): void; (pa1: any, pa2: any): void; } | undefined
=======
>p7 : { (pa1: any, pa2: any): void; (pa1: any, pa2: any): void; }
>   : ^^^^^^^^^^^^^^^^^^^^^^^^    ^^^^^^^^^^^^^^^^^^^^^^^^^^^^^^^
>>>>>>> 12402f26
>pa1 : any
>    : ^^^
>pa2 : any
>    : ^^^

    p7? (pa1, pa2): void;
<<<<<<< HEAD
>p7 : { (pa1: any, pa2: any): void; (pa1: any, pa2: any): void; } | undefined
=======
>p7 : { (pa1: any, pa2: any): void; (pa1: any, pa2: any): void; }
>   : ^^^^^^^^^^^^^^^^^^^^^^^^^^^^^^^^^^^^^^^^^^^^^^^^^^^^    ^^^
>>>>>>> 12402f26
>pa1 : any
>    : ^^^
>pa2 : any
>    : ^^^
}
export module eM {
>eM : typeof import("giant").eM
>   : ^^^^^^^^^^^^^^^^^^^^^^^^^

    var V;
>V : any
>  : ^^^

    function F() { };
>F : () => void
>  : ^^^^^^^^^^

    class C {
>C : C
>  : ^

        constructor () { }
        public pV;
>pV : any
>   : ^^^

        private rV;
>rV : any
>   : ^^^

        public pF() { }
>pF : () => void
>   : ^^^^^^^^^^

        private rF() { }
>rF : () => void
>   : ^^^^^^^^^^

        public pgF() { }
>pgF : () => void
>    : ^^^^^^^^^^

        public get pgF()
>pgF : any
>    : ^^^

        public psF(param:any) { }
>psF : (param: any) => void
>    : ^^^^^^^^   ^^^^^^^^^
>param : any
>      : ^^^

        public set psF(param:any)
>psF : any
>    : ^^^
>param : any
>      : ^^^

        private rgF() { }
>rgF : () => void
>    : ^^^^^^^^^^

        private get rgF()
>rgF : any
>    : ^^^

        private rsF(param:any) { }
>rsF : (param: any) => void
>    : ^^^^^^^^   ^^^^^^^^^
>param : any
>      : ^^^

        private set rsF(param:any)
>rsF : any
>    : ^^^
>param : any
>      : ^^^

        static tV;
>tV : any
>   : ^^^

        static tF() { }
>tF : () => void
>   : ^^^^^^^^^^

        static tsF(param:any) { }
>tsF : (param: any) => void
>    : ^^^^^^^^   ^^^^^^^^^
>param : any
>      : ^^^

        static set tsF(param:any)
>tsF : any
>    : ^^^
>param : any
>      : ^^^

        static tgF() { }
>tgF : () => void
>    : ^^^^^^^^^^

        static get tgF()
>tgF : any
>    : ^^^
    }
    interface I {
        //Call Signature
        ();
        (): number;
        (p);
>p : any
>  : ^^^

        (p1: string);
>p1 : string
>   : ^^^^^^

        (p2?: string);
<<<<<<< HEAD
>p2 : string | undefined
=======
>p2 : string
>   : ^^^^^^
>>>>>>> 12402f26

        (...p3: any[]);
>p3 : any[]
>   : ^^^^^

        (p4: string, p5?: string);
>p4 : string
<<<<<<< HEAD
>p5 : string | undefined
=======
>   : ^^^^^^
>p5 : string
>   : ^^^^^^
>>>>>>> 12402f26

        (p6: string, ...p7: any[]);
>p6 : string
>   : ^^^^^^
>p7 : any[]
>   : ^^^^^

        //(p8?: string, ...p9: any[]);
        //(p10:string, p8?: string, ...p9: any[]);
    
        //Construct Signature
        new ();
        new (): number;
        new (p: string);
>p : string
>  : ^^^^^^

        new (p2?: string);
<<<<<<< HEAD
>p2 : string | undefined
=======
>p2 : string
>   : ^^^^^^
>>>>>>> 12402f26

        new (...p3: any[]);
>p3 : any[]
>   : ^^^^^

        new (p4: string, p5?: string);
>p4 : string
<<<<<<< HEAD
>p5 : string | undefined
=======
>   : ^^^^^^
>p5 : string
>   : ^^^^^^
>>>>>>> 12402f26

        new (p6: string, ...p7: any[]);
>p6 : string
>   : ^^^^^^
>p7 : any[]
>   : ^^^^^

        //Index Signature
        [p];
>[p] : any
>    : ^^^
>p : any
>  : ^^^

        [p1: string];
>p1 : string
>   : ^^^^^^

        [p2: string, p3: number];
>p2 : string
>   : ^^^^^^
>p3 : number
>   : ^^^^^^

        //Property Signature
        p;
>p : any
>  : ^^^

        p1?;
>p1 : any
>   : ^^^

        p2?: string;
<<<<<<< HEAD
>p2 : string | undefined
=======
>p2 : string
>   : ^^^^^^
>>>>>>> 12402f26
    
        //Function Signature
        p3();
>p3 : () => any
>   : ^^^^^^^^^

        p4? ();
<<<<<<< HEAD
>p4 : (() => any) | undefined

        p5? (): void;
>p5 : (() => void) | undefined
=======
>p4 : () => any
>   : ^^^^^^^^^

        p5? (): void;
>p5 : () => void
>   : ^^^^^^    
>>>>>>> 12402f26

        p6(pa1): void;
>p6 : (pa1: any) => void
>   : ^^^^^^^^^^^^^^    
>pa1 : any
>    : ^^^

        p7(pa1, pa2): void;
<<<<<<< HEAD
>p7 : { (pa1: any, pa2: any): void; (pa1: any, pa2: any): void; } | undefined
=======
>p7 : { (pa1: any, pa2: any): void; (pa1: any, pa2: any): void; }
>   : ^^^^^^^^^^^^^^^^^^^^^^^^    ^^^^^^^^^^^^^^^^^^^^^^^^^^^^^^^
>>>>>>> 12402f26
>pa1 : any
>    : ^^^
>pa2 : any
>    : ^^^

        p7? (pa1, pa2): void;
<<<<<<< HEAD
>p7 : { (pa1: any, pa2: any): void; (pa1: any, pa2: any): void; } | undefined
=======
>p7 : { (pa1: any, pa2: any): void; (pa1: any, pa2: any): void; }
>   : ^^^^^^^^^^^^^^^^^^^^^^^^^^^^^^^^^^^^^^^^^^^^^^^^^^^^    ^^^
>>>>>>> 12402f26
>pa1 : any
>    : ^^^
>pa2 : any
>    : ^^^
    }
    module M {
>M : typeof M
>  : ^^^^^^^^

        var V;
>V : any
>  : ^^^

        function F() { };
>F : () => void
>  : ^^^^^^^^^^

        class C { };
>C : C
>  : ^

        interface I { };
        module M { };
        export var eV;
>eV : any
>   : ^^^

        export function eF() { };
>eF : () => void
>   : ^^^^^^^^^^

        export class eC { };
>eC : eC
>   : ^^

        export interface eI { };
        export module eM { };
        export declare var eaV;
>eaV : any
>    : ^^^

        export declare function eaF() { };
>eaF : () => void
>    : ^^^^^^^^^^

        export declare class eaC { };
>eaC : eaC
>    : ^^^

        export declare module eaM { };
    }
    export var eV;
>eV : any
>   : ^^^

    export function eF() { };
>eF : () => void
>   : ^^^^^^^^^^

    export class eC {
>eC : eC
>   : ^^

        constructor () { }
        public pV;
>pV : any
>   : ^^^

        private rV;
>rV : any
>   : ^^^

        public pF() { }
>pF : () => void
>   : ^^^^^^^^^^

        private rF() { }
>rF : () => void
>   : ^^^^^^^^^^

        public pgF() { }
>pgF : () => void
>    : ^^^^^^^^^^

        public get pgF()
>pgF : any
>    : ^^^

        public psF(param:any) { }
>psF : (param: any) => void
>    : ^^^^^^^^   ^^^^^^^^^
>param : any
>      : ^^^

        public set psF(param:any)
>psF : any
>    : ^^^
>param : any
>      : ^^^

        private rgF() { }
>rgF : () => void
>    : ^^^^^^^^^^

        private get rgF()
>rgF : any
>    : ^^^

        private rsF(param:any) { }
>rsF : (param: any) => void
>    : ^^^^^^^^   ^^^^^^^^^
>param : any
>      : ^^^

        private set rsF(param:any)
>rsF : any
>    : ^^^
>param : any
>      : ^^^

        static tV;
>tV : any
>   : ^^^

        static tF() { }
>tF : () => void
>   : ^^^^^^^^^^

        static tsF(param:any) { }
>tsF : (param: any) => void
>    : ^^^^^^^^   ^^^^^^^^^
>param : any
>      : ^^^

        static set tsF(param:any)
>tsF : any
>    : ^^^
>param : any
>      : ^^^

        static tgF() { }
>tgF : () => void
>    : ^^^^^^^^^^

        static get tgF()
>tgF : any
>    : ^^^
    }
    export interface eI {
        //Call Signature
        ();
        (): number;
        (p);
>p : any
>  : ^^^

        (p1: string);
>p1 : string
>   : ^^^^^^

        (p2?: string);
<<<<<<< HEAD
>p2 : string | undefined
=======
>p2 : string
>   : ^^^^^^
>>>>>>> 12402f26

        (...p3: any[]);
>p3 : any[]
>   : ^^^^^

        (p4: string, p5?: string);
>p4 : string
<<<<<<< HEAD
>p5 : string | undefined
=======
>   : ^^^^^^
>p5 : string
>   : ^^^^^^
>>>>>>> 12402f26

        (p6: string, ...p7: any[]);
>p6 : string
>   : ^^^^^^
>p7 : any[]
>   : ^^^^^

        //(p8?: string, ...p9: any[]);
        //(p10:string, p8?: string, ...p9: any[]);
    
        //Construct Signature
        new ();
        new (): number;
        new (p: string);
>p : string
>  : ^^^^^^

        new (p2?: string);
<<<<<<< HEAD
>p2 : string | undefined
=======
>p2 : string
>   : ^^^^^^
>>>>>>> 12402f26

        new (...p3: any[]);
>p3 : any[]
>   : ^^^^^

        new (p4: string, p5?: string);
>p4 : string
<<<<<<< HEAD
>p5 : string | undefined
=======
>   : ^^^^^^
>p5 : string
>   : ^^^^^^
>>>>>>> 12402f26

        new (p6: string, ...p7: any[]);
>p6 : string
>   : ^^^^^^
>p7 : any[]
>   : ^^^^^

        //Index Signature
        [p];
>[p] : any
>    : ^^^
>p : any
>  : ^^^

        [p1: string];
>p1 : string
>   : ^^^^^^

        [p2: string, p3: number];
>p2 : string
>   : ^^^^^^
>p3 : number
>   : ^^^^^^

        //Property Signature
        p;
>p : any
>  : ^^^

        p1?;
>p1 : any
>   : ^^^

        p2?: string;
<<<<<<< HEAD
>p2 : string | undefined
=======
>p2 : string
>   : ^^^^^^
>>>>>>> 12402f26
    
        //Function Signature
        p3();
>p3 : () => any
>   : ^^^^^^^^^

        p4? ();
<<<<<<< HEAD
>p4 : (() => any) | undefined

        p5? (): void;
>p5 : (() => void) | undefined
=======
>p4 : () => any
>   : ^^^^^^^^^

        p5? (): void;
>p5 : () => void
>   : ^^^^^^    
>>>>>>> 12402f26

        p6(pa1): void;
>p6 : (pa1: any) => void
>   : ^^^^^^^^^^^^^^    
>pa1 : any
>    : ^^^

        p7(pa1, pa2): void;
<<<<<<< HEAD
>p7 : { (pa1: any, pa2: any): void; (pa1: any, pa2: any): void; } | undefined
=======
>p7 : { (pa1: any, pa2: any): void; (pa1: any, pa2: any): void; }
>   : ^^^^^^^^^^^^^^^^^^^^^^^^    ^^^^^^^^^^^^^^^^^^^^^^^^^^^^^^^
>>>>>>> 12402f26
>pa1 : any
>    : ^^^
>pa2 : any
>    : ^^^

        p7? (pa1, pa2): void;
<<<<<<< HEAD
>p7 : { (pa1: any, pa2: any): void; (pa1: any, pa2: any): void; } | undefined
=======
>p7 : { (pa1: any, pa2: any): void; (pa1: any, pa2: any): void; }
>   : ^^^^^^^^^^^^^^^^^^^^^^^^^^^^^^^^^^^^^^^^^^^^^^^^^^^^    ^^^
>>>>>>> 12402f26
>pa1 : any
>    : ^^^
>pa2 : any
>    : ^^^
    }
    export module eM {
>eM : typeof eM
>   : ^^^^^^^^^

        var V;
>V : any
>  : ^^^

        function F() { };
>F : () => void
>  : ^^^^^^^^^^

        class C { };
>C : C
>  : ^

        interface I { };
        module M { };
        export var eV;
>eV : any
>   : ^^^

        export function eF() { };
>eF : () => void
>   : ^^^^^^^^^^

        export class eC { };
>eC : eC
>   : ^^

        export interface eI { };
        export module eM { };
        export declare var eaV;
>eaV : any
>    : ^^^

        export declare function eaF() { };
>eaF : () => void
>    : ^^^^^^^^^^

        export declare class eaC { };
>eaC : eaC
>    : ^^^

        export declare module eaM { };
    }
    export declare var eaV;
>eaV : any
>    : ^^^

    export declare function eaF() { };
>eaF : () => void
>    : ^^^^^^^^^^

    export declare class eaC {
>eaC : eaC
>    : ^^^

        constructor () { }
        public pV;
>pV : any
>   : ^^^

        private rV;
>rV : any
>   : ^^^

        public pF() { }
>pF : () => void
>   : ^^^^^^^^^^

        private rF() { }
>rF : () => void
>   : ^^^^^^^^^^

        public pgF() { }
>pgF : () => void
>    : ^^^^^^^^^^

        public get pgF()
>pgF : any
>    : ^^^

        public psF(param:any) { }
>psF : (param: any) => void
>    : ^^^^^^^^   ^^^^^^^^^
>param : any
>      : ^^^

        public set psF(param:any)
>psF : any
>    : ^^^
>param : any
>      : ^^^

        private rgF() { }
>rgF : () => void
>    : ^^^^^^^^^^

        private get rgF()
>rgF : any
>    : ^^^

        private rsF(param:any) { }
>rsF : (param: any) => void
>    : ^^^^^^^^   ^^^^^^^^^
>param : any
>      : ^^^

        private set rsF(param:any)
>rsF : any
>    : ^^^
>param : any
>      : ^^^

        static tV;
>tV : any
>   : ^^^

        static tF() { }
>tF : () => void
>   : ^^^^^^^^^^

        static tsF(param:any) { }
>tsF : (param: any) => void
>    : ^^^^^^^^   ^^^^^^^^^
>param : any
>      : ^^^

        static set tsF(param:any)
>tsF : any
>    : ^^^
>param : any
>      : ^^^

        static tgF() { }
>tgF : () => void
>    : ^^^^^^^^^^

        static get tgF()
>tgF : any
>    : ^^^
    }
    export declare module eaM {
>eaM : typeof eaM
>    : ^^^^^^^^^^

        var V;
>V : any
>  : ^^^

        function F() { };
>F : () => void
>  : ^^^^^^^^^^

        class C { }
>C : C
>  : ^

        interface I { }
        module M { }
        export var eV;
>eV : any
>   : ^^^

        export function eF() { };
>eF : () => void
>   : ^^^^^^^^^^

        export class eC { }
>eC : eC
>   : ^^

        export interface eI { }
        export module eM { }
    }
}
export declare var eaV;
>eaV : any
>    : ^^^

export declare function eaF() { };
>eaF : () => void
>    : ^^^^^^^^^^

export declare class eaC {
>eaC : eaC
>    : ^^^

    constructor () { }
    public pV;
>pV : any
>   : ^^^

    private rV;
>rV : any
>   : ^^^

    public pF() { }
>pF : () => void
>   : ^^^^^^^^^^

    private rF() { }
>rF : () => void
>   : ^^^^^^^^^^

    public pgF() { }
>pgF : () => void
>    : ^^^^^^^^^^

    public get pgF()
>pgF : any
>    : ^^^

    public psF(param:any) { }
>psF : (param: any) => void
>    : ^^^^^^^^   ^^^^^^^^^
>param : any
>      : ^^^

    public set psF(param:any)
>psF : any
>    : ^^^
>param : any
>      : ^^^

    private rgF() { }
>rgF : () => void
>    : ^^^^^^^^^^

    private get rgF()
>rgF : any
>    : ^^^

    private rsF(param:any) { }
>rsF : (param: any) => void
>    : ^^^^^^^^   ^^^^^^^^^
>param : any
>      : ^^^

    private set rsF(param:any)
>rsF : any
>    : ^^^
>param : any
>      : ^^^

    static tV;
>tV : any
>   : ^^^

    static tF() { }
>tF : () => void
>   : ^^^^^^^^^^

    static tsF(param:any) { }
>tsF : (param: any) => void
>    : ^^^^^^^^   ^^^^^^^^^
>param : any
>      : ^^^

    static set tsF(param:any)
>tsF : any
>    : ^^^
>param : any
>      : ^^^

    static tgF() { }
>tgF : () => void
>    : ^^^^^^^^^^

    static get tgF()
>tgF : any
>    : ^^^
}
export declare module eaM {
>eaM : typeof eaM
>    : ^^^^^^^^^^

    var V;
>V : any
>  : ^^^

    function F() { };
>F : () => void
>  : ^^^^^^^^^^

    class C {
>C : C
>  : ^

        constructor () { }
        public pV;
>pV : any
>   : ^^^

        private rV;
>rV : any
>   : ^^^

        public pF() { }
>pF : () => void
>   : ^^^^^^^^^^

        static tV;
>tV : any
>   : ^^^

        static tF() { }
>tF : () => void
>   : ^^^^^^^^^^
    }
    interface I {
        //Call Signature
        ();
        (): number;
        (p: string);
>p : string
>  : ^^^^^^

        (p2?: string);
<<<<<<< HEAD
>p2 : string | undefined
=======
>p2 : string
>   : ^^^^^^
>>>>>>> 12402f26

        (...p3: any[]);
>p3 : any[]
>   : ^^^^^

        (p4: string, p5?: string);
>p4 : string
<<<<<<< HEAD
>p5 : string | undefined
=======
>   : ^^^^^^
>p5 : string
>   : ^^^^^^
>>>>>>> 12402f26

        (p6: string, ...p7: any[]);
>p6 : string
>   : ^^^^^^
>p7 : any[]
>   : ^^^^^

        //(p8?: string, ...p9: any[]);
        //(p10:string, p8?: string, ...p9: any[]);
    
        //Construct Signature
        new ();
        new (): number;
        new (p: string);
>p : string
>  : ^^^^^^

        new (p2?: string);
<<<<<<< HEAD
>p2 : string | undefined
=======
>p2 : string
>   : ^^^^^^
>>>>>>> 12402f26

        new (...p3: any[]);
>p3 : any[]
>   : ^^^^^

        new (p4: string, p5?: string);
>p4 : string
<<<<<<< HEAD
>p5 : string | undefined
=======
>   : ^^^^^^
>p5 : string
>   : ^^^^^^
>>>>>>> 12402f26

        new (p6: string, ...p7: any[]);
>p6 : string
>   : ^^^^^^
>p7 : any[]
>   : ^^^^^

        //Index Signature
        [p];
>[p] : any
>    : ^^^
>p : any
>  : ^^^

        [p1: string];
>p1 : string
>   : ^^^^^^

        [p2: string, p3: number];
>p2 : string
>   : ^^^^^^
>p3 : number
>   : ^^^^^^

        //Property Signature
        p;
>p : any
>  : ^^^

        p1?;
>p1 : any
>   : ^^^

        p2?: string;
<<<<<<< HEAD
>p2 : string | undefined
=======
>p2 : string
>   : ^^^^^^
>>>>>>> 12402f26
    
        //Function Signature
        p3();
>p3 : () => any
>   : ^^^^^^^^^

        p4? ();
<<<<<<< HEAD
>p4 : (() => any) | undefined

        p5? (): void;
>p5 : (() => void) | undefined
=======
>p4 : () => any
>   : ^^^^^^^^^

        p5? (): void;
>p5 : () => void
>   : ^^^^^^    
>>>>>>> 12402f26

        p6(pa1): void;
>p6 : (pa1: any) => void
>   : ^^^^^^^^^^^^^^    
>pa1 : any
>    : ^^^

        p7(pa1, pa2): void;
<<<<<<< HEAD
>p7 : { (pa1: any, pa2: any): void; (pa1: any, pa2: any): void; } | undefined
=======
>p7 : { (pa1: any, pa2: any): void; (pa1: any, pa2: any): void; }
>   : ^^^^^^^^^^^^^^^^^^^^^^^^    ^^^^^^^^^^^^^^^^^^^^^^^^^^^^^^^
>>>>>>> 12402f26
>pa1 : any
>    : ^^^
>pa2 : any
>    : ^^^

        p7? (pa1, pa2): void;
<<<<<<< HEAD
>p7 : { (pa1: any, pa2: any): void; (pa1: any, pa2: any): void; } | undefined
=======
>p7 : { (pa1: any, pa2: any): void; (pa1: any, pa2: any): void; }
>   : ^^^^^^^^^^^^^^^^^^^^^^^^^^^^^^^^^^^^^^^^^^^^^^^^^^^^    ^^^
>>>>>>> 12402f26
>pa1 : any
>    : ^^^
>pa2 : any
>    : ^^^
    }
    module M {
>M : typeof M
>  : ^^^^^^^^

        var V;
>V : any
>  : ^^^

        function F() { };
>F : () => void
>  : ^^^^^^^^^^

        class C { }
>C : C
>  : ^

        interface I { }
        module M { }
        export var eV;
>eV : any
>   : ^^^

        export function eF() { };
>eF : () => void
>   : ^^^^^^^^^^

        export class eC { }
>eC : eC
>   : ^^

        export interface eI { }
        export module eM { }
        export declare var eaV
>eaV : any
>    : ^^^

        export declare function eaF() { };
>eaF : () => void
>    : ^^^^^^^^^^

        export declare class eaC { }
>eaC : eaC
>    : ^^^

        export declare module eaM { }
    }
    export var eV;
>eV : any
>   : ^^^

    export function eF() { };
>eF : () => void
>   : ^^^^^^^^^^

    export class eC {
>eC : eC
>   : ^^

        constructor () { }
        public pV;
>pV : any
>   : ^^^

        private rV;
>rV : any
>   : ^^^

        public pF() { }
>pF : () => void
>   : ^^^^^^^^^^

        static tV
>tV : any
>   : ^^^

        static tF() { }
>tF : () => void
>   : ^^^^^^^^^^
    }
    export interface eI {
        //Call Signature
        ();
        (): number;
        (p);
>p : any
>  : ^^^

        (p1: string);
>p1 : string
>   : ^^^^^^

        (p2?: string);
<<<<<<< HEAD
>p2 : string | undefined
=======
>p2 : string
>   : ^^^^^^
>>>>>>> 12402f26

        (...p3: any[]);
>p3 : any[]
>   : ^^^^^

        (p4: string, p5?: string);
>p4 : string
<<<<<<< HEAD
>p5 : string | undefined
=======
>   : ^^^^^^
>p5 : string
>   : ^^^^^^
>>>>>>> 12402f26

        (p6: string, ...p7: any[]);
>p6 : string
>   : ^^^^^^
>p7 : any[]
>   : ^^^^^

        //(p8?: string, ...p9: any[]);
        //(p10:string, p8?: string, ...p9: any[]);
    
        //Construct Signature
        new ();
        new (): number;
        new (p: string);
>p : string
>  : ^^^^^^

        new (p2?: string);
<<<<<<< HEAD
>p2 : string | undefined
=======
>p2 : string
>   : ^^^^^^
>>>>>>> 12402f26

        new (...p3: any[]);
>p3 : any[]
>   : ^^^^^

        new (p4: string, p5?: string);
>p4 : string
<<<<<<< HEAD
>p5 : string | undefined
=======
>   : ^^^^^^
>p5 : string
>   : ^^^^^^
>>>>>>> 12402f26

        new (p6: string, ...p7: any[]);
>p6 : string
>   : ^^^^^^
>p7 : any[]
>   : ^^^^^

        //Index Signature
        [p];
>[p] : any
>    : ^^^
>p : any
>  : ^^^

        [p1: string];
>p1 : string
>   : ^^^^^^

        [p2: string, p3: number];
>p2 : string
>   : ^^^^^^
>p3 : number
>   : ^^^^^^

        //Property Signature
        p;
>p : any
>  : ^^^

        p1?;
>p1 : any
>   : ^^^

        p2?: string;
<<<<<<< HEAD
>p2 : string | undefined
=======
>p2 : string
>   : ^^^^^^
>>>>>>> 12402f26
    
        //Function Signature
        p3();
>p3 : () => any
>   : ^^^^^^^^^

        p4? ();
<<<<<<< HEAD
>p4 : (() => any) | undefined

        p5? (): void;
>p5 : (() => void) | undefined
=======
>p4 : () => any
>   : ^^^^^^^^^

        p5? (): void;
>p5 : () => void
>   : ^^^^^^    
>>>>>>> 12402f26

        p6(pa1): void;
>p6 : (pa1: any) => void
>   : ^^^^^^^^^^^^^^    
>pa1 : any
>    : ^^^

        p7(pa1, pa2): void;
<<<<<<< HEAD
>p7 : { (pa1: any, pa2: any): void; (pa1: any, pa2: any): void; } | undefined
=======
>p7 : { (pa1: any, pa2: any): void; (pa1: any, pa2: any): void; }
>   : ^^^^^^^^^^^^^^^^^^^^^^^^    ^^^^^^^^^^^^^^^^^^^^^^^^^^^^^^^
>>>>>>> 12402f26
>pa1 : any
>    : ^^^
>pa2 : any
>    : ^^^

        p7? (pa1, pa2): void;
<<<<<<< HEAD
>p7 : { (pa1: any, pa2: any): void; (pa1: any, pa2: any): void; } | undefined
=======
>p7 : { (pa1: any, pa2: any): void; (pa1: any, pa2: any): void; }
>   : ^^^^^^^^^^^^^^^^^^^^^^^^^^^^^^^^^^^^^^^^^^^^^^^^^^^^    ^^^
>>>>>>> 12402f26
>pa1 : any
>    : ^^^
>pa2 : any
>    : ^^^
    }
    export module eM {
>eM : typeof eM
>   : ^^^^^^^^^

        var V;
>V : any
>  : ^^^

        function F() { };
>F : () => void
>  : ^^^^^^^^^^

        class C { }
>C : C
>  : ^

        module M { }
        export var eV;
>eV : any
>   : ^^^

        export function eF() { };
>eF : () => void
>   : ^^^^^^^^^^

        export class eC { }
>eC : eC
>   : ^^

        export interface eI { }
        export module eM { }
    }
}
<|MERGE_RESOLUTION|>--- conflicted
+++ resolved
@@ -1,2590 +1,2310 @@
-//// [tests/cases/compiler/giant.ts] ////
-
-=== giant.ts ===
-/*
-    Prefixes
-    p -> public
-    r -> private
-    i -> import
-    e -> export
-    a -> ambient
-    t -> static
-    s -> set
-    g -> get
-
-    MAX DEPTH 3 LEVELS
-*/
-var V;
->V : any
->  : ^^^
-
-function F() { };
->F : () => void
->  : ^^^^^^^^^^
-
-class C {
->C : C
->  : ^
-
-    constructor () { }
-    public pV;
->pV : any
->   : ^^^
-
-    private rV;
->rV : any
->   : ^^^
-
-    public pF() { }
->pF : () => void
->   : ^^^^^^^^^^
-
-    private rF() { }
->rF : () => void
->   : ^^^^^^^^^^
-
-    public pgF() { }
->pgF : () => void
->    : ^^^^^^^^^^
-
-    public get pgF()
->pgF : any
->    : ^^^
-
-    public psF(param:any) { }
->psF : (param: any) => void
->    : ^^^^^^^^   ^^^^^^^^^
->param : any
->      : ^^^
-
-    public set psF(param:any)
->psF : any
->    : ^^^
->param : any
->      : ^^^
-
-    private rgF() { }
->rgF : () => void
->    : ^^^^^^^^^^
-
-    private get rgF()
->rgF : any
->    : ^^^
-
-    private rsF(param:any) { }
->rsF : (param: any) => void
->    : ^^^^^^^^   ^^^^^^^^^
->param : any
->      : ^^^
-
-    private set rsF(param:any)
->rsF : any
->    : ^^^
->param : any
->      : ^^^
-
-    static tV;
->tV : any
->   : ^^^
-
-    static tF() { }
->tF : () => void
->   : ^^^^^^^^^^
-
-    static tsF(param:any) { }
->tsF : (param: any) => void
->    : ^^^^^^^^   ^^^^^^^^^
->param : any
->      : ^^^
-
-    static set tsF(param:any)
->tsF : any
->    : ^^^
->param : any
->      : ^^^
-
-    static tgF() { }
->tgF : () => void
->    : ^^^^^^^^^^
-
-    static get tgF()
->tgF : any
->    : ^^^
-}
-interface I {
-    //Call Signature
-    ();
-    (): number;
-    (p);
->p : any
->  : ^^^
-
-    (p1: string);
->p1 : string
->   : ^^^^^^
-
-    (p2?: string);
-<<<<<<< HEAD
->p2 : string | undefined
-=======
->p2 : string
->   : ^^^^^^
->>>>>>> 12402f26
-
-    (...p3: any[]);
->p3 : any[]
->   : ^^^^^
-
-    (p4: string, p5?: string);
->p4 : string
-<<<<<<< HEAD
->p5 : string | undefined
-=======
->   : ^^^^^^
->p5 : string
->   : ^^^^^^
->>>>>>> 12402f26
-
-    (p6: string, ...p7: any[]);
->p6 : string
->   : ^^^^^^
->p7 : any[]
->   : ^^^^^
-
-    //(p8?: string, ...p9: any[]);
-    //(p10:string, p8?: string, ...p9: any[]);
-    
-    //Construct Signature
-    new ();
-    new (): number;
-    new (p: string);
->p : string
->  : ^^^^^^
-
-    new (p2?: string);
-<<<<<<< HEAD
->p2 : string | undefined
-=======
->p2 : string
->   : ^^^^^^
->>>>>>> 12402f26
-
-    new (...p3: any[]);
->p3 : any[]
->   : ^^^^^
-
-    new (p4: string, p5?: string);
->p4 : string
-<<<<<<< HEAD
->p5 : string | undefined
-=======
->   : ^^^^^^
->p5 : string
->   : ^^^^^^
->>>>>>> 12402f26
-
-    new (p6: string, ...p7: any[]);
->p6 : string
->   : ^^^^^^
->p7 : any[]
->   : ^^^^^
-
-    //Index Signature
-    [p];
->[p] : any
->    : ^^^
->p : any
->  : ^^^
-
-    [p1: string];
->p1 : string
->   : ^^^^^^
-
-    [p2: string, p3: number];
->p2 : string
->   : ^^^^^^
->p3 : number
->   : ^^^^^^
-
-    //Property Signature
-    p;
->p : any
->  : ^^^
-
-    p1?;
->p1 : any
->   : ^^^
-
-    p2?: string;
-<<<<<<< HEAD
->p2 : string | undefined
-=======
->p2 : string
->   : ^^^^^^
->>>>>>> 12402f26
-    
-    //Function Signature
-    p3();
->p3 : () => any
->   : ^^^^^^^^^
-
-    p4? ();
-<<<<<<< HEAD
->p4 : (() => any) | undefined
-
-    p5? (): void;
->p5 : (() => void) | undefined
-=======
->p4 : () => any
->   : ^^^^^^^^^
-
-    p5? (): void;
->p5 : () => void
->   : ^^^^^^    
->>>>>>> 12402f26
-
-    p6(pa1): void;
->p6 : (pa1: any) => void
->   : ^^^^^^^^^^^^^^    
->pa1 : any
->    : ^^^
-
-    p7(pa1, pa2): void;
-<<<<<<< HEAD
->p7 : { (pa1: any, pa2: any): void; (pa1: any, pa2: any): void; } | undefined
-=======
->p7 : { (pa1: any, pa2: any): void; (pa1: any, pa2: any): void; }
->   : ^^^^^^^^^^^^^^^^^^^^^^^^    ^^^^^^^^^^^^^^^^^^^^^^^^^^^^^^^
->>>>>>> 12402f26
->pa1 : any
->    : ^^^
->pa2 : any
->    : ^^^
-
-    p7? (pa1, pa2): void;
-<<<<<<< HEAD
->p7 : { (pa1: any, pa2: any): void; (pa1: any, pa2: any): void; } | undefined
-=======
->p7 : { (pa1: any, pa2: any): void; (pa1: any, pa2: any): void; }
->   : ^^^^^^^^^^^^^^^^^^^^^^^^^^^^^^^^^^^^^^^^^^^^^^^^^^^^    ^^^
->>>>>>> 12402f26
->pa1 : any
->    : ^^^
->pa2 : any
->    : ^^^
-}
-module M {
->M : typeof M
->  : ^^^^^^^^
-
-    var V;
->V : any
->  : ^^^
-
-    function F() { };
->F : () => void
->  : ^^^^^^^^^^
-
-    class C {
->C : C
->  : ^
-
-        constructor () { }
-        public pV;
->pV : any
->   : ^^^
-
-        private rV;
->rV : any
->   : ^^^
-
-        public pF() { }
->pF : () => void
->   : ^^^^^^^^^^
-
-        private rF() { }
->rF : () => void
->   : ^^^^^^^^^^
-
-        public pgF() { }
->pgF : () => void
->    : ^^^^^^^^^^
-
-        public get pgF()
->pgF : any
->    : ^^^
-
-        public psF(param:any) { }
->psF : (param: any) => void
->    : ^^^^^^^^   ^^^^^^^^^
->param : any
->      : ^^^
-
-        public set psF(param:any)
->psF : any
->    : ^^^
->param : any
->      : ^^^
-
-        private rgF() { }
->rgF : () => void
->    : ^^^^^^^^^^
-
-        private get rgF()
->rgF : any
->    : ^^^
-
-        private rsF(param:any) { }
->rsF : (param: any) => void
->    : ^^^^^^^^   ^^^^^^^^^
->param : any
->      : ^^^
-
-        private set rsF(param:any)
->rsF : any
->    : ^^^
->param : any
->      : ^^^
-
-        static tV;
->tV : any
->   : ^^^
-
-        static tF() { }
->tF : () => void
->   : ^^^^^^^^^^
-
-        static tsF(param:any) { }
->tsF : (param: any) => void
->    : ^^^^^^^^   ^^^^^^^^^
->param : any
->      : ^^^
-
-        static set tsF(param:any)
->tsF : any
->    : ^^^
->param : any
->      : ^^^
-
-        static tgF() { }
->tgF : () => void
->    : ^^^^^^^^^^
-
-        static get tgF()
->tgF : any
->    : ^^^
-    }
-    interface I {
-        //Call Signature
-        ();
-        (): number;
-        (p);
->p : any
->  : ^^^
-
-        (p1: string);
->p1 : string
->   : ^^^^^^
-
-        (p2?: string);
-<<<<<<< HEAD
->p2 : string | undefined
-=======
->p2 : string
->   : ^^^^^^
->>>>>>> 12402f26
-
-        (...p3: any[]);
->p3 : any[]
->   : ^^^^^
-
-        (p4: string, p5?: string);
->p4 : string
-<<<<<<< HEAD
->p5 : string | undefined
-=======
->   : ^^^^^^
->p5 : string
->   : ^^^^^^
->>>>>>> 12402f26
-
-        (p6: string, ...p7: any[]);
->p6 : string
->   : ^^^^^^
->p7 : any[]
->   : ^^^^^
-
-        //(p8?: string, ...p9: any[]);
-        //(p10:string, p8?: string, ...p9: any[]);
-    
-        //Construct Signature
-        new ();
-        new (): number;
-        new (p: string);
->p : string
->  : ^^^^^^
-
-        new (p2?: string);
-<<<<<<< HEAD
->p2 : string | undefined
-=======
->p2 : string
->   : ^^^^^^
->>>>>>> 12402f26
-
-        new (...p3: any[]);
->p3 : any[]
->   : ^^^^^
-
-        new (p4: string, p5?: string);
->p4 : string
-<<<<<<< HEAD
->p5 : string | undefined
-=======
->   : ^^^^^^
->p5 : string
->   : ^^^^^^
->>>>>>> 12402f26
-
-        new (p6: string, ...p7: any[]);
->p6 : string
->   : ^^^^^^
->p7 : any[]
->   : ^^^^^
-
-        //Index Signature
-        [p];
->[p] : any
->    : ^^^
->p : any
->  : ^^^
-
-        [p1: string];
->p1 : string
->   : ^^^^^^
-
-        [p2: string, p3: number];
->p2 : string
->   : ^^^^^^
->p3 : number
->   : ^^^^^^
-
-        //Property Signature
-        p;
->p : any
->  : ^^^
-
-        p1?;
->p1 : any
->   : ^^^
-
-        p2?: string;
-<<<<<<< HEAD
->p2 : string | undefined
-=======
->p2 : string
->   : ^^^^^^
->>>>>>> 12402f26
-    
-        //Function Signature
-        p3();
->p3 : () => any
->   : ^^^^^^^^^
-
-        p4? ();
-<<<<<<< HEAD
->p4 : (() => any) | undefined
-
-        p5? (): void;
->p5 : (() => void) | undefined
-=======
->p4 : () => any
->   : ^^^^^^^^^
-
-        p5? (): void;
->p5 : () => void
->   : ^^^^^^    
->>>>>>> 12402f26
-
-        p6(pa1): void;
->p6 : (pa1: any) => void
->   : ^^^^^^^^^^^^^^    
->pa1 : any
->    : ^^^
-
-        p7(pa1, pa2): void;
-<<<<<<< HEAD
->p7 : { (pa1: any, pa2: any): void; (pa1: any, pa2: any): void; } | undefined
-=======
->p7 : { (pa1: any, pa2: any): void; (pa1: any, pa2: any): void; }
->   : ^^^^^^^^^^^^^^^^^^^^^^^^    ^^^^^^^^^^^^^^^^^^^^^^^^^^^^^^^
->>>>>>> 12402f26
->pa1 : any
->    : ^^^
->pa2 : any
->    : ^^^
-
-        p7? (pa1, pa2): void;
-<<<<<<< HEAD
->p7 : { (pa1: any, pa2: any): void; (pa1: any, pa2: any): void; } | undefined
-=======
->p7 : { (pa1: any, pa2: any): void; (pa1: any, pa2: any): void; }
->   : ^^^^^^^^^^^^^^^^^^^^^^^^^^^^^^^^^^^^^^^^^^^^^^^^^^^^    ^^^
->>>>>>> 12402f26
->pa1 : any
->    : ^^^
->pa2 : any
->    : ^^^
-    }
-    module M {
->M : typeof M
->  : ^^^^^^^^
-
-        var V;
->V : any
->  : ^^^
-
-        function F() { };
->F : () => void
->  : ^^^^^^^^^^
-
-        class C { };
->C : C
->  : ^
-
-        interface I { };
-        module M { };
-        export var eV;
->eV : any
->   : ^^^
-
-        export function eF() { };
->eF : () => void
->   : ^^^^^^^^^^
-
-        export class eC { };
->eC : eC
->   : ^^
-
-        export interface eI { };
-        export module eM { };
-        export declare var eaV;
->eaV : any
->    : ^^^
-
-        export declare function eaF() { };
->eaF : () => void
->    : ^^^^^^^^^^
-
-        export declare class eaC { };
->eaC : eaC
->    : ^^^
-
-        export declare module eaM { };
-    }
-    export var eV;
->eV : any
->   : ^^^
-
-    export function eF() { };
->eF : () => void
->   : ^^^^^^^^^^
-
-    export class eC {
->eC : eC
->   : ^^
-
-        constructor () { }
-        public pV;
->pV : any
->   : ^^^
-
-        private rV;
->rV : any
->   : ^^^
-
-        public pF() { }
->pF : () => void
->   : ^^^^^^^^^^
-
-        private rF() { }
->rF : () => void
->   : ^^^^^^^^^^
-
-        public pgF() { }
->pgF : () => void
->    : ^^^^^^^^^^
-
-        public get pgF()
->pgF : any
->    : ^^^
-
-        public psF(param:any) { }
->psF : (param: any) => void
->    : ^^^^^^^^   ^^^^^^^^^
->param : any
->      : ^^^
-
-        public set psF(param:any)
->psF : any
->    : ^^^
->param : any
->      : ^^^
-
-        private rgF() { }
->rgF : () => void
->    : ^^^^^^^^^^
-
-        private get rgF()
->rgF : any
->    : ^^^
-
-        private rsF(param:any) { }
->rsF : (param: any) => void
->    : ^^^^^^^^   ^^^^^^^^^
->param : any
->      : ^^^
-
-        private set rsF(param:any)
->rsF : any
->    : ^^^
->param : any
->      : ^^^
-
-        static tV;
->tV : any
->   : ^^^
-
-        static tF() { }
->tF : () => void
->   : ^^^^^^^^^^
-
-        static tsF(param:any) { }
->tsF : (param: any) => void
->    : ^^^^^^^^   ^^^^^^^^^
->param : any
->      : ^^^
-
-        static set tsF(param:any)
->tsF : any
->    : ^^^
->param : any
->      : ^^^
-
-        static tgF() { }
->tgF : () => void
->    : ^^^^^^^^^^
-
-        static get tgF()
->tgF : any
->    : ^^^
-    }
-    export interface eI {
-        //Call Signature
-        ();
-        (): number;
-        (p);
->p : any
->  : ^^^
-
-        (p1: string);
->p1 : string
->   : ^^^^^^
-
-        (p2?: string);
-<<<<<<< HEAD
->p2 : string | undefined
-=======
->p2 : string
->   : ^^^^^^
->>>>>>> 12402f26
-
-        (...p3: any[]);
->p3 : any[]
->   : ^^^^^
-
-        (p4: string, p5?: string);
->p4 : string
-<<<<<<< HEAD
->p5 : string | undefined
-=======
->   : ^^^^^^
->p5 : string
->   : ^^^^^^
->>>>>>> 12402f26
-
-        (p6: string, ...p7: any[]);
->p6 : string
->   : ^^^^^^
->p7 : any[]
->   : ^^^^^
-
-        //(p8?: string, ...p9: any[]);
-        //(p10:string, p8?: string, ...p9: any[]);
-    
-        //Construct Signature
-        new ();
-        new (): number;
-        new (p: string);
->p : string
->  : ^^^^^^
-
-        new (p2?: string);
-<<<<<<< HEAD
->p2 : string | undefined
-=======
->p2 : string
->   : ^^^^^^
->>>>>>> 12402f26
-
-        new (...p3: any[]);
->p3 : any[]
->   : ^^^^^
-
-        new (p4: string, p5?: string);
->p4 : string
-<<<<<<< HEAD
->p5 : string | undefined
-=======
->   : ^^^^^^
->p5 : string
->   : ^^^^^^
->>>>>>> 12402f26
-
-        new (p6: string, ...p7: any[]);
->p6 : string
->   : ^^^^^^
->p7 : any[]
->   : ^^^^^
-
-        //Index Signature
-        [p];
->[p] : any
->    : ^^^
->p : any
->  : ^^^
-
-        [p1: string];
->p1 : string
->   : ^^^^^^
-
-        [p2: string, p3: number];
->p2 : string
->   : ^^^^^^
->p3 : number
->   : ^^^^^^
-
-        //Property Signature
-        p;
->p : any
->  : ^^^
-
-        p1?;
->p1 : any
->   : ^^^
-
-        p2?: string;
-<<<<<<< HEAD
->p2 : string | undefined
-=======
->p2 : string
->   : ^^^^^^
->>>>>>> 12402f26
-    
-        //Function Signature
-        p3();
->p3 : () => any
->   : ^^^^^^^^^
-
-        p4? ();
-<<<<<<< HEAD
->p4 : (() => any) | undefined
-
-        p5? (): void;
->p5 : (() => void) | undefined
-=======
->p4 : () => any
->   : ^^^^^^^^^
-
-        p5? (): void;
->p5 : () => void
->   : ^^^^^^    
->>>>>>> 12402f26
-
-        p6(pa1): void;
->p6 : (pa1: any) => void
->   : ^^^^^^^^^^^^^^    
->pa1 : any
->    : ^^^
-
-        p7(pa1, pa2): void;
-<<<<<<< HEAD
->p7 : { (pa1: any, pa2: any): void; (pa1: any, pa2: any): void; } | undefined
-=======
->p7 : { (pa1: any, pa2: any): void; (pa1: any, pa2: any): void; }
->   : ^^^^^^^^^^^^^^^^^^^^^^^^    ^^^^^^^^^^^^^^^^^^^^^^^^^^^^^^^
->>>>>>> 12402f26
->pa1 : any
->    : ^^^
->pa2 : any
->    : ^^^
-
-        p7? (pa1, pa2): void;
-<<<<<<< HEAD
->p7 : { (pa1: any, pa2: any): void; (pa1: any, pa2: any): void; } | undefined
-=======
->p7 : { (pa1: any, pa2: any): void; (pa1: any, pa2: any): void; }
->   : ^^^^^^^^^^^^^^^^^^^^^^^^^^^^^^^^^^^^^^^^^^^^^^^^^^^^    ^^^
->>>>>>> 12402f26
->pa1 : any
->    : ^^^
->pa2 : any
->    : ^^^
-    }
-    export module eM {
->eM : typeof eM
->   : ^^^^^^^^^
-
-        var V;
->V : any
->  : ^^^
-
-        function F() { };
->F : () => void
->  : ^^^^^^^^^^
-
-        class C { };
->C : C
->  : ^
-
-        interface I { };
-        module M { };
-        export var eV;
->eV : any
->   : ^^^
-
-        export function eF() { };
->eF : () => void
->   : ^^^^^^^^^^
-
-        export class eC { };
->eC : eC
->   : ^^
-
-        export interface eI { };
-        export module eM { };
-        export declare var eaV;
->eaV : any
->    : ^^^
-
-        export declare function eaF() { };
->eaF : () => void
->    : ^^^^^^^^^^
-
-        export declare class eaC { };
->eaC : eaC
->    : ^^^
-
-        export declare module eaM { };
-    }
-    export declare var eaV;
->eaV : any
->    : ^^^
-
-    export declare function eaF() { };
->eaF : () => void
->    : ^^^^^^^^^^
-
-    export declare class eaC {
->eaC : eaC
->    : ^^^
-
-        constructor () { }
-        public pV;
->pV : any
->   : ^^^
-
-        private rV;
->rV : any
->   : ^^^
-
-        public pF() { }
->pF : () => void
->   : ^^^^^^^^^^
-
-        private rF() { }
->rF : () => void
->   : ^^^^^^^^^^
-
-        public pgF() { }
->pgF : () => void
->    : ^^^^^^^^^^
-
-        public get pgF()
->pgF : any
->    : ^^^
-
-        public psF(param:any) { }
->psF : (param: any) => void
->    : ^^^^^^^^   ^^^^^^^^^
->param : any
->      : ^^^
-
-        public set psF(param:any)
->psF : any
->    : ^^^
->param : any
->      : ^^^
-
-        private rgF() { }
->rgF : () => void
->    : ^^^^^^^^^^
-
-        private get rgF()
->rgF : any
->    : ^^^
-
-        private rsF(param:any) { }
->rsF : (param: any) => void
->    : ^^^^^^^^   ^^^^^^^^^
->param : any
->      : ^^^
-
-        private set rsF(param:any)
->rsF : any
->    : ^^^
->param : any
->      : ^^^
-
-        static tV;
->tV : any
->   : ^^^
-
-        static tF() { }
->tF : () => void
->   : ^^^^^^^^^^
-
-        static tsF(param:any) { }
->tsF : (param: any) => void
->    : ^^^^^^^^   ^^^^^^^^^
->param : any
->      : ^^^
-
-        static set tsF(param:any)
->tsF : any
->    : ^^^
->param : any
->      : ^^^
-
-        static tgF() { }
->tgF : () => void
->    : ^^^^^^^^^^
-
-        static get tgF()
->tgF : any
->    : ^^^
-    }
-    export declare module eaM {
->eaM : typeof eaM
->    : ^^^^^^^^^^
-
-        var V;
->V : any
->  : ^^^
-
-        function F() { };
->F : () => void
->  : ^^^^^^^^^^
-
-        class C { }
->C : C
->  : ^
-
-        interface I { }
-        module M { }
-        export var eV;
->eV : any
->   : ^^^
-
-        export function eF() { };
->eF : () => void
->   : ^^^^^^^^^^
-
-        export class eC { }
->eC : eC
->   : ^^
-
-        export interface eI { }
-        export module eM { }
-    }
-}
-export var eV;
->eV : any
->   : ^^^
-
-export function eF() { };
->eF : () => void
->   : ^^^^^^^^^^
-
-export class eC {
->eC : eC
->   : ^^
-
-    constructor () { }
-    public pV;
->pV : any
->   : ^^^
-
-    private rV;
->rV : any
->   : ^^^
-
-    public pF() { }
->pF : () => void
->   : ^^^^^^^^^^
-
-    private rF() { }
->rF : () => void
->   : ^^^^^^^^^^
-
-    public pgF() { }
->pgF : () => void
->    : ^^^^^^^^^^
-
-    public get pgF()
->pgF : any
->    : ^^^
-
-    public psF(param:any) { }
->psF : (param: any) => void
->    : ^^^^^^^^   ^^^^^^^^^
->param : any
->      : ^^^
-
-    public set psF(param:any)
->psF : any
->    : ^^^
->param : any
->      : ^^^
-
-    private rgF() { }
->rgF : () => void
->    : ^^^^^^^^^^
-
-    private get rgF()
->rgF : any
->    : ^^^
-
-    private rsF(param:any) { }
->rsF : (param: any) => void
->    : ^^^^^^^^   ^^^^^^^^^
->param : any
->      : ^^^
-
-    private set rsF(param:any)
->rsF : any
->    : ^^^
->param : any
->      : ^^^
-
-    static tV;
->tV : any
->   : ^^^
-
-    static tF() { }
->tF : () => void
->   : ^^^^^^^^^^
-
-    static tsF(param:any) { }
->tsF : (param: any) => void
->    : ^^^^^^^^   ^^^^^^^^^
->param : any
->      : ^^^
-
-    static set tsF(param:any)
->tsF : any
->    : ^^^
->param : any
->      : ^^^
-
-    static tgF() { }
->tgF : () => void
->    : ^^^^^^^^^^
-
-    static get tgF()
->tgF : any
->    : ^^^
-}
-export interface eI {
-    //Call Signature
-    ();
-    (): number;
-    (p);
->p : any
->  : ^^^
-
-    (p1: string);
->p1 : string
->   : ^^^^^^
-
-    (p2?: string);
-<<<<<<< HEAD
->p2 : string | undefined
-=======
->p2 : string
->   : ^^^^^^
->>>>>>> 12402f26
-
-    (...p3: any[]);
->p3 : any[]
->   : ^^^^^
-
-    (p4: string, p5?: string);
->p4 : string
-<<<<<<< HEAD
->p5 : string | undefined
-=======
->   : ^^^^^^
->p5 : string
->   : ^^^^^^
->>>>>>> 12402f26
-
-    (p6: string, ...p7: any[]);
->p6 : string
->   : ^^^^^^
->p7 : any[]
->   : ^^^^^
-
-    //(p8?: string, ...p9: any[]);
-    //(p10:string, p8?: string, ...p9: any[]);
-    
-    //Construct Signature
-    new ();
-    new (): number;
-    new (p: string);
->p : string
->  : ^^^^^^
-
-    new (p2?: string);
-<<<<<<< HEAD
->p2 : string | undefined
-=======
->p2 : string
->   : ^^^^^^
->>>>>>> 12402f26
-
-    new (...p3: any[]);
->p3 : any[]
->   : ^^^^^
-
-    new (p4: string, p5?: string);
->p4 : string
-<<<<<<< HEAD
->p5 : string | undefined
-=======
->   : ^^^^^^
->p5 : string
->   : ^^^^^^
->>>>>>> 12402f26
-
-    new (p6: string, ...p7: any[]);
->p6 : string
->   : ^^^^^^
->p7 : any[]
->   : ^^^^^
-
-    //Index Signature
-    [p];
->[p] : any
->    : ^^^
->p : any
->  : ^^^
-
-    [p1: string];
->p1 : string
->   : ^^^^^^
-
-    [p2: string, p3: number];
->p2 : string
->   : ^^^^^^
->p3 : number
->   : ^^^^^^
-
-    //Property Signature
-    p;
->p : any
->  : ^^^
-
-    p1?;
->p1 : any
->   : ^^^
-
-    p2?: string;
-<<<<<<< HEAD
->p2 : string | undefined
-=======
->p2 : string
->   : ^^^^^^
->>>>>>> 12402f26
-    
-    //Function Signature
-    p3();
->p3 : () => any
->   : ^^^^^^^^^
-
-    p4? ();
-<<<<<<< HEAD
->p4 : (() => any) | undefined
-
-    p5? (): void;
->p5 : (() => void) | undefined
-=======
->p4 : () => any
->   : ^^^^^^^^^
-
-    p5? (): void;
->p5 : () => void
->   : ^^^^^^    
->>>>>>> 12402f26
-
-    p6(pa1): void;
->p6 : (pa1: any) => void
->   : ^^^^^^^^^^^^^^    
->pa1 : any
->    : ^^^
-
-    p7(pa1, pa2): void;
-<<<<<<< HEAD
->p7 : { (pa1: any, pa2: any): void; (pa1: any, pa2: any): void; } | undefined
-=======
->p7 : { (pa1: any, pa2: any): void; (pa1: any, pa2: any): void; }
->   : ^^^^^^^^^^^^^^^^^^^^^^^^    ^^^^^^^^^^^^^^^^^^^^^^^^^^^^^^^
->>>>>>> 12402f26
->pa1 : any
->    : ^^^
->pa2 : any
->    : ^^^
-
-    p7? (pa1, pa2): void;
-<<<<<<< HEAD
->p7 : { (pa1: any, pa2: any): void; (pa1: any, pa2: any): void; } | undefined
-=======
->p7 : { (pa1: any, pa2: any): void; (pa1: any, pa2: any): void; }
->   : ^^^^^^^^^^^^^^^^^^^^^^^^^^^^^^^^^^^^^^^^^^^^^^^^^^^^    ^^^
->>>>>>> 12402f26
->pa1 : any
->    : ^^^
->pa2 : any
->    : ^^^
-}
-export module eM {
->eM : typeof import("giant").eM
->   : ^^^^^^^^^^^^^^^^^^^^^^^^^
-
-    var V;
->V : any
->  : ^^^
-
-    function F() { };
->F : () => void
->  : ^^^^^^^^^^
-
-    class C {
->C : C
->  : ^
-
-        constructor () { }
-        public pV;
->pV : any
->   : ^^^
-
-        private rV;
->rV : any
->   : ^^^
-
-        public pF() { }
->pF : () => void
->   : ^^^^^^^^^^
-
-        private rF() { }
->rF : () => void
->   : ^^^^^^^^^^
-
-        public pgF() { }
->pgF : () => void
->    : ^^^^^^^^^^
-
-        public get pgF()
->pgF : any
->    : ^^^
-
-        public psF(param:any) { }
->psF : (param: any) => void
->    : ^^^^^^^^   ^^^^^^^^^
->param : any
->      : ^^^
-
-        public set psF(param:any)
->psF : any
->    : ^^^
->param : any
->      : ^^^
-
-        private rgF() { }
->rgF : () => void
->    : ^^^^^^^^^^
-
-        private get rgF()
->rgF : any
->    : ^^^
-
-        private rsF(param:any) { }
->rsF : (param: any) => void
->    : ^^^^^^^^   ^^^^^^^^^
->param : any
->      : ^^^
-
-        private set rsF(param:any)
->rsF : any
->    : ^^^
->param : any
->      : ^^^
-
-        static tV;
->tV : any
->   : ^^^
-
-        static tF() { }
->tF : () => void
->   : ^^^^^^^^^^
-
-        static tsF(param:any) { }
->tsF : (param: any) => void
->    : ^^^^^^^^   ^^^^^^^^^
->param : any
->      : ^^^
-
-        static set tsF(param:any)
->tsF : any
->    : ^^^
->param : any
->      : ^^^
-
-        static tgF() { }
->tgF : () => void
->    : ^^^^^^^^^^
-
-        static get tgF()
->tgF : any
->    : ^^^
-    }
-    interface I {
-        //Call Signature
-        ();
-        (): number;
-        (p);
->p : any
->  : ^^^
-
-        (p1: string);
->p1 : string
->   : ^^^^^^
-
-        (p2?: string);
-<<<<<<< HEAD
->p2 : string | undefined
-=======
->p2 : string
->   : ^^^^^^
->>>>>>> 12402f26
-
-        (...p3: any[]);
->p3 : any[]
->   : ^^^^^
-
-        (p4: string, p5?: string);
->p4 : string
-<<<<<<< HEAD
->p5 : string | undefined
-=======
->   : ^^^^^^
->p5 : string
->   : ^^^^^^
->>>>>>> 12402f26
-
-        (p6: string, ...p7: any[]);
->p6 : string
->   : ^^^^^^
->p7 : any[]
->   : ^^^^^
-
-        //(p8?: string, ...p9: any[]);
-        //(p10:string, p8?: string, ...p9: any[]);
-    
-        //Construct Signature
-        new ();
-        new (): number;
-        new (p: string);
->p : string
->  : ^^^^^^
-
-        new (p2?: string);
-<<<<<<< HEAD
->p2 : string | undefined
-=======
->p2 : string
->   : ^^^^^^
->>>>>>> 12402f26
-
-        new (...p3: any[]);
->p3 : any[]
->   : ^^^^^
-
-        new (p4: string, p5?: string);
->p4 : string
-<<<<<<< HEAD
->p5 : string | undefined
-=======
->   : ^^^^^^
->p5 : string
->   : ^^^^^^
->>>>>>> 12402f26
-
-        new (p6: string, ...p7: any[]);
->p6 : string
->   : ^^^^^^
->p7 : any[]
->   : ^^^^^
-
-        //Index Signature
-        [p];
->[p] : any
->    : ^^^
->p : any
->  : ^^^
-
-        [p1: string];
->p1 : string
->   : ^^^^^^
-
-        [p2: string, p3: number];
->p2 : string
->   : ^^^^^^
->p3 : number
->   : ^^^^^^
-
-        //Property Signature
-        p;
->p : any
->  : ^^^
-
-        p1?;
->p1 : any
->   : ^^^
-
-        p2?: string;
-<<<<<<< HEAD
->p2 : string | undefined
-=======
->p2 : string
->   : ^^^^^^
->>>>>>> 12402f26
-    
-        //Function Signature
-        p3();
->p3 : () => any
->   : ^^^^^^^^^
-
-        p4? ();
-<<<<<<< HEAD
->p4 : (() => any) | undefined
-
-        p5? (): void;
->p5 : (() => void) | undefined
-=======
->p4 : () => any
->   : ^^^^^^^^^
-
-        p5? (): void;
->p5 : () => void
->   : ^^^^^^    
->>>>>>> 12402f26
-
-        p6(pa1): void;
->p6 : (pa1: any) => void
->   : ^^^^^^^^^^^^^^    
->pa1 : any
->    : ^^^
-
-        p7(pa1, pa2): void;
-<<<<<<< HEAD
->p7 : { (pa1: any, pa2: any): void; (pa1: any, pa2: any): void; } | undefined
-=======
->p7 : { (pa1: any, pa2: any): void; (pa1: any, pa2: any): void; }
->   : ^^^^^^^^^^^^^^^^^^^^^^^^    ^^^^^^^^^^^^^^^^^^^^^^^^^^^^^^^
->>>>>>> 12402f26
->pa1 : any
->    : ^^^
->pa2 : any
->    : ^^^
-
-        p7? (pa1, pa2): void;
-<<<<<<< HEAD
->p7 : { (pa1: any, pa2: any): void; (pa1: any, pa2: any): void; } | undefined
-=======
->p7 : { (pa1: any, pa2: any): void; (pa1: any, pa2: any): void; }
->   : ^^^^^^^^^^^^^^^^^^^^^^^^^^^^^^^^^^^^^^^^^^^^^^^^^^^^    ^^^
->>>>>>> 12402f26
->pa1 : any
->    : ^^^
->pa2 : any
->    : ^^^
-    }
-    module M {
->M : typeof M
->  : ^^^^^^^^
-
-        var V;
->V : any
->  : ^^^
-
-        function F() { };
->F : () => void
->  : ^^^^^^^^^^
-
-        class C { };
->C : C
->  : ^
-
-        interface I { };
-        module M { };
-        export var eV;
->eV : any
->   : ^^^
-
-        export function eF() { };
->eF : () => void
->   : ^^^^^^^^^^
-
-        export class eC { };
->eC : eC
->   : ^^
-
-        export interface eI { };
-        export module eM { };
-        export declare var eaV;
->eaV : any
->    : ^^^
-
-        export declare function eaF() { };
->eaF : () => void
->    : ^^^^^^^^^^
-
-        export declare class eaC { };
->eaC : eaC
->    : ^^^
-
-        export declare module eaM { };
-    }
-    export var eV;
->eV : any
->   : ^^^
-
-    export function eF() { };
->eF : () => void
->   : ^^^^^^^^^^
-
-    export class eC {
->eC : eC
->   : ^^
-
-        constructor () { }
-        public pV;
->pV : any
->   : ^^^
-
-        private rV;
->rV : any
->   : ^^^
-
-        public pF() { }
->pF : () => void
->   : ^^^^^^^^^^
-
-        private rF() { }
->rF : () => void
->   : ^^^^^^^^^^
-
-        public pgF() { }
->pgF : () => void
->    : ^^^^^^^^^^
-
-        public get pgF()
->pgF : any
->    : ^^^
-
-        public psF(param:any) { }
->psF : (param: any) => void
->    : ^^^^^^^^   ^^^^^^^^^
->param : any
->      : ^^^
-
-        public set psF(param:any)
->psF : any
->    : ^^^
->param : any
->      : ^^^
-
-        private rgF() { }
->rgF : () => void
->    : ^^^^^^^^^^
-
-        private get rgF()
->rgF : any
->    : ^^^
-
-        private rsF(param:any) { }
->rsF : (param: any) => void
->    : ^^^^^^^^   ^^^^^^^^^
->param : any
->      : ^^^
-
-        private set rsF(param:any)
->rsF : any
->    : ^^^
->param : any
->      : ^^^
-
-        static tV;
->tV : any
->   : ^^^
-
-        static tF() { }
->tF : () => void
->   : ^^^^^^^^^^
-
-        static tsF(param:any) { }
->tsF : (param: any) => void
->    : ^^^^^^^^   ^^^^^^^^^
->param : any
->      : ^^^
-
-        static set tsF(param:any)
->tsF : any
->    : ^^^
->param : any
->      : ^^^
-
-        static tgF() { }
->tgF : () => void
->    : ^^^^^^^^^^
-
-        static get tgF()
->tgF : any
->    : ^^^
-    }
-    export interface eI {
-        //Call Signature
-        ();
-        (): number;
-        (p);
->p : any
->  : ^^^
-
-        (p1: string);
->p1 : string
->   : ^^^^^^
-
-        (p2?: string);
-<<<<<<< HEAD
->p2 : string | undefined
-=======
->p2 : string
->   : ^^^^^^
->>>>>>> 12402f26
-
-        (...p3: any[]);
->p3 : any[]
->   : ^^^^^
-
-        (p4: string, p5?: string);
->p4 : string
-<<<<<<< HEAD
->p5 : string | undefined
-=======
->   : ^^^^^^
->p5 : string
->   : ^^^^^^
->>>>>>> 12402f26
-
-        (p6: string, ...p7: any[]);
->p6 : string
->   : ^^^^^^
->p7 : any[]
->   : ^^^^^
-
-        //(p8?: string, ...p9: any[]);
-        //(p10:string, p8?: string, ...p9: any[]);
-    
-        //Construct Signature
-        new ();
-        new (): number;
-        new (p: string);
->p : string
->  : ^^^^^^
-
-        new (p2?: string);
-<<<<<<< HEAD
->p2 : string | undefined
-=======
->p2 : string
->   : ^^^^^^
->>>>>>> 12402f26
-
-        new (...p3: any[]);
->p3 : any[]
->   : ^^^^^
-
-        new (p4: string, p5?: string);
->p4 : string
-<<<<<<< HEAD
->p5 : string | undefined
-=======
->   : ^^^^^^
->p5 : string
->   : ^^^^^^
->>>>>>> 12402f26
-
-        new (p6: string, ...p7: any[]);
->p6 : string
->   : ^^^^^^
->p7 : any[]
->   : ^^^^^
-
-        //Index Signature
-        [p];
->[p] : any
->    : ^^^
->p : any
->  : ^^^
-
-        [p1: string];
->p1 : string
->   : ^^^^^^
-
-        [p2: string, p3: number];
->p2 : string
->   : ^^^^^^
->p3 : number
->   : ^^^^^^
-
-        //Property Signature
-        p;
->p : any
->  : ^^^
-
-        p1?;
->p1 : any
->   : ^^^
-
-        p2?: string;
-<<<<<<< HEAD
->p2 : string | undefined
-=======
->p2 : string
->   : ^^^^^^
->>>>>>> 12402f26
-    
-        //Function Signature
-        p3();
->p3 : () => any
->   : ^^^^^^^^^
-
-        p4? ();
-<<<<<<< HEAD
->p4 : (() => any) | undefined
-
-        p5? (): void;
->p5 : (() => void) | undefined
-=======
->p4 : () => any
->   : ^^^^^^^^^
-
-        p5? (): void;
->p5 : () => void
->   : ^^^^^^    
->>>>>>> 12402f26
-
-        p6(pa1): void;
->p6 : (pa1: any) => void
->   : ^^^^^^^^^^^^^^    
->pa1 : any
->    : ^^^
-
-        p7(pa1, pa2): void;
-<<<<<<< HEAD
->p7 : { (pa1: any, pa2: any): void; (pa1: any, pa2: any): void; } | undefined
-=======
->p7 : { (pa1: any, pa2: any): void; (pa1: any, pa2: any): void; }
->   : ^^^^^^^^^^^^^^^^^^^^^^^^    ^^^^^^^^^^^^^^^^^^^^^^^^^^^^^^^
->>>>>>> 12402f26
->pa1 : any
->    : ^^^
->pa2 : any
->    : ^^^
-
-        p7? (pa1, pa2): void;
-<<<<<<< HEAD
->p7 : { (pa1: any, pa2: any): void; (pa1: any, pa2: any): void; } | undefined
-=======
->p7 : { (pa1: any, pa2: any): void; (pa1: any, pa2: any): void; }
->   : ^^^^^^^^^^^^^^^^^^^^^^^^^^^^^^^^^^^^^^^^^^^^^^^^^^^^    ^^^
->>>>>>> 12402f26
->pa1 : any
->    : ^^^
->pa2 : any
->    : ^^^
-    }
-    export module eM {
->eM : typeof eM
->   : ^^^^^^^^^
-
-        var V;
->V : any
->  : ^^^
-
-        function F() { };
->F : () => void
->  : ^^^^^^^^^^
-
-        class C { };
->C : C
->  : ^
-
-        interface I { };
-        module M { };
-        export var eV;
->eV : any
->   : ^^^
-
-        export function eF() { };
->eF : () => void
->   : ^^^^^^^^^^
-
-        export class eC { };
->eC : eC
->   : ^^
-
-        export interface eI { };
-        export module eM { };
-        export declare var eaV;
->eaV : any
->    : ^^^
-
-        export declare function eaF() { };
->eaF : () => void
->    : ^^^^^^^^^^
-
-        export declare class eaC { };
->eaC : eaC
->    : ^^^
-
-        export declare module eaM { };
-    }
-    export declare var eaV;
->eaV : any
->    : ^^^
-
-    export declare function eaF() { };
->eaF : () => void
->    : ^^^^^^^^^^
-
-    export declare class eaC {
->eaC : eaC
->    : ^^^
-
-        constructor () { }
-        public pV;
->pV : any
->   : ^^^
-
-        private rV;
->rV : any
->   : ^^^
-
-        public pF() { }
->pF : () => void
->   : ^^^^^^^^^^
-
-        private rF() { }
->rF : () => void
->   : ^^^^^^^^^^
-
-        public pgF() { }
->pgF : () => void
->    : ^^^^^^^^^^
-
-        public get pgF()
->pgF : any
->    : ^^^
-
-        public psF(param:any) { }
->psF : (param: any) => void
->    : ^^^^^^^^   ^^^^^^^^^
->param : any
->      : ^^^
-
-        public set psF(param:any)
->psF : any
->    : ^^^
->param : any
->      : ^^^
-
-        private rgF() { }
->rgF : () => void
->    : ^^^^^^^^^^
-
-        private get rgF()
->rgF : any
->    : ^^^
-
-        private rsF(param:any) { }
->rsF : (param: any) => void
->    : ^^^^^^^^   ^^^^^^^^^
->param : any
->      : ^^^
-
-        private set rsF(param:any)
->rsF : any
->    : ^^^
->param : any
->      : ^^^
-
-        static tV;
->tV : any
->   : ^^^
-
-        static tF() { }
->tF : () => void
->   : ^^^^^^^^^^
-
-        static tsF(param:any) { }
->tsF : (param: any) => void
->    : ^^^^^^^^   ^^^^^^^^^
->param : any
->      : ^^^
-
-        static set tsF(param:any)
->tsF : any
->    : ^^^
->param : any
->      : ^^^
-
-        static tgF() { }
->tgF : () => void
->    : ^^^^^^^^^^
-
-        static get tgF()
->tgF : any
->    : ^^^
-    }
-    export declare module eaM {
->eaM : typeof eaM
->    : ^^^^^^^^^^
-
-        var V;
->V : any
->  : ^^^
-
-        function F() { };
->F : () => void
->  : ^^^^^^^^^^
-
-        class C { }
->C : C
->  : ^
-
-        interface I { }
-        module M { }
-        export var eV;
->eV : any
->   : ^^^
-
-        export function eF() { };
->eF : () => void
->   : ^^^^^^^^^^
-
-        export class eC { }
->eC : eC
->   : ^^
-
-        export interface eI { }
-        export module eM { }
-    }
-}
-export declare var eaV;
->eaV : any
->    : ^^^
-
-export declare function eaF() { };
->eaF : () => void
->    : ^^^^^^^^^^
-
-export declare class eaC {
->eaC : eaC
->    : ^^^
-
-    constructor () { }
-    public pV;
->pV : any
->   : ^^^
-
-    private rV;
->rV : any
->   : ^^^
-
-    public pF() { }
->pF : () => void
->   : ^^^^^^^^^^
-
-    private rF() { }
->rF : () => void
->   : ^^^^^^^^^^
-
-    public pgF() { }
->pgF : () => void
->    : ^^^^^^^^^^
-
-    public get pgF()
->pgF : any
->    : ^^^
-
-    public psF(param:any) { }
->psF : (param: any) => void
->    : ^^^^^^^^   ^^^^^^^^^
->param : any
->      : ^^^
-
-    public set psF(param:any)
->psF : any
->    : ^^^
->param : any
->      : ^^^
-
-    private rgF() { }
->rgF : () => void
->    : ^^^^^^^^^^
-
-    private get rgF()
->rgF : any
->    : ^^^
-
-    private rsF(param:any) { }
->rsF : (param: any) => void
->    : ^^^^^^^^   ^^^^^^^^^
->param : any
->      : ^^^
-
-    private set rsF(param:any)
->rsF : any
->    : ^^^
->param : any
->      : ^^^
-
-    static tV;
->tV : any
->   : ^^^
-
-    static tF() { }
->tF : () => void
->   : ^^^^^^^^^^
-
-    static tsF(param:any) { }
->tsF : (param: any) => void
->    : ^^^^^^^^   ^^^^^^^^^
->param : any
->      : ^^^
-
-    static set tsF(param:any)
->tsF : any
->    : ^^^
->param : any
->      : ^^^
-
-    static tgF() { }
->tgF : () => void
->    : ^^^^^^^^^^
-
-    static get tgF()
->tgF : any
->    : ^^^
-}
-export declare module eaM {
->eaM : typeof eaM
->    : ^^^^^^^^^^
-
-    var V;
->V : any
->  : ^^^
-
-    function F() { };
->F : () => void
->  : ^^^^^^^^^^
-
-    class C {
->C : C
->  : ^
-
-        constructor () { }
-        public pV;
->pV : any
->   : ^^^
-
-        private rV;
->rV : any
->   : ^^^
-
-        public pF() { }
->pF : () => void
->   : ^^^^^^^^^^
-
-        static tV;
->tV : any
->   : ^^^
-
-        static tF() { }
->tF : () => void
->   : ^^^^^^^^^^
-    }
-    interface I {
-        //Call Signature
-        ();
-        (): number;
-        (p: string);
->p : string
->  : ^^^^^^
-
-        (p2?: string);
-<<<<<<< HEAD
->p2 : string | undefined
-=======
->p2 : string
->   : ^^^^^^
->>>>>>> 12402f26
-
-        (...p3: any[]);
->p3 : any[]
->   : ^^^^^
-
-        (p4: string, p5?: string);
->p4 : string
-<<<<<<< HEAD
->p5 : string | undefined
-=======
->   : ^^^^^^
->p5 : string
->   : ^^^^^^
->>>>>>> 12402f26
-
-        (p6: string, ...p7: any[]);
->p6 : string
->   : ^^^^^^
->p7 : any[]
->   : ^^^^^
-
-        //(p8?: string, ...p9: any[]);
-        //(p10:string, p8?: string, ...p9: any[]);
-    
-        //Construct Signature
-        new ();
-        new (): number;
-        new (p: string);
->p : string
->  : ^^^^^^
-
-        new (p2?: string);
-<<<<<<< HEAD
->p2 : string | undefined
-=======
->p2 : string
->   : ^^^^^^
->>>>>>> 12402f26
-
-        new (...p3: any[]);
->p3 : any[]
->   : ^^^^^
-
-        new (p4: string, p5?: string);
->p4 : string
-<<<<<<< HEAD
->p5 : string | undefined
-=======
->   : ^^^^^^
->p5 : string
->   : ^^^^^^
->>>>>>> 12402f26
-
-        new (p6: string, ...p7: any[]);
->p6 : string
->   : ^^^^^^
->p7 : any[]
->   : ^^^^^
-
-        //Index Signature
-        [p];
->[p] : any
->    : ^^^
->p : any
->  : ^^^
-
-        [p1: string];
->p1 : string
->   : ^^^^^^
-
-        [p2: string, p3: number];
->p2 : string
->   : ^^^^^^
->p3 : number
->   : ^^^^^^
-
-        //Property Signature
-        p;
->p : any
->  : ^^^
-
-        p1?;
->p1 : any
->   : ^^^
-
-        p2?: string;
-<<<<<<< HEAD
->p2 : string | undefined
-=======
->p2 : string
->   : ^^^^^^
->>>>>>> 12402f26
-    
-        //Function Signature
-        p3();
->p3 : () => any
->   : ^^^^^^^^^
-
-        p4? ();
-<<<<<<< HEAD
->p4 : (() => any) | undefined
-
-        p5? (): void;
->p5 : (() => void) | undefined
-=======
->p4 : () => any
->   : ^^^^^^^^^
-
-        p5? (): void;
->p5 : () => void
->   : ^^^^^^    
->>>>>>> 12402f26
-
-        p6(pa1): void;
->p6 : (pa1: any) => void
->   : ^^^^^^^^^^^^^^    
->pa1 : any
->    : ^^^
-
-        p7(pa1, pa2): void;
-<<<<<<< HEAD
->p7 : { (pa1: any, pa2: any): void; (pa1: any, pa2: any): void; } | undefined
-=======
->p7 : { (pa1: any, pa2: any): void; (pa1: any, pa2: any): void; }
->   : ^^^^^^^^^^^^^^^^^^^^^^^^    ^^^^^^^^^^^^^^^^^^^^^^^^^^^^^^^
->>>>>>> 12402f26
->pa1 : any
->    : ^^^
->pa2 : any
->    : ^^^
-
-        p7? (pa1, pa2): void;
-<<<<<<< HEAD
->p7 : { (pa1: any, pa2: any): void; (pa1: any, pa2: any): void; } | undefined
-=======
->p7 : { (pa1: any, pa2: any): void; (pa1: any, pa2: any): void; }
->   : ^^^^^^^^^^^^^^^^^^^^^^^^^^^^^^^^^^^^^^^^^^^^^^^^^^^^    ^^^
->>>>>>> 12402f26
->pa1 : any
->    : ^^^
->pa2 : any
->    : ^^^
-    }
-    module M {
->M : typeof M
->  : ^^^^^^^^
-
-        var V;
->V : any
->  : ^^^
-
-        function F() { };
->F : () => void
->  : ^^^^^^^^^^
-
-        class C { }
->C : C
->  : ^
-
-        interface I { }
-        module M { }
-        export var eV;
->eV : any
->   : ^^^
-
-        export function eF() { };
->eF : () => void
->   : ^^^^^^^^^^
-
-        export class eC { }
->eC : eC
->   : ^^
-
-        export interface eI { }
-        export module eM { }
-        export declare var eaV
->eaV : any
->    : ^^^
-
-        export declare function eaF() { };
->eaF : () => void
->    : ^^^^^^^^^^
-
-        export declare class eaC { }
->eaC : eaC
->    : ^^^
-
-        export declare module eaM { }
-    }
-    export var eV;
->eV : any
->   : ^^^
-
-    export function eF() { };
->eF : () => void
->   : ^^^^^^^^^^
-
-    export class eC {
->eC : eC
->   : ^^
-
-        constructor () { }
-        public pV;
->pV : any
->   : ^^^
-
-        private rV;
->rV : any
->   : ^^^
-
-        public pF() { }
->pF : () => void
->   : ^^^^^^^^^^
-
-        static tV
->tV : any
->   : ^^^
-
-        static tF() { }
->tF : () => void
->   : ^^^^^^^^^^
-    }
-    export interface eI {
-        //Call Signature
-        ();
-        (): number;
-        (p);
->p : any
->  : ^^^
-
-        (p1: string);
->p1 : string
->   : ^^^^^^
-
-        (p2?: string);
-<<<<<<< HEAD
->p2 : string | undefined
-=======
->p2 : string
->   : ^^^^^^
->>>>>>> 12402f26
-
-        (...p3: any[]);
->p3 : any[]
->   : ^^^^^
-
-        (p4: string, p5?: string);
->p4 : string
-<<<<<<< HEAD
->p5 : string | undefined
-=======
->   : ^^^^^^
->p5 : string
->   : ^^^^^^
->>>>>>> 12402f26
-
-        (p6: string, ...p7: any[]);
->p6 : string
->   : ^^^^^^
->p7 : any[]
->   : ^^^^^
-
-        //(p8?: string, ...p9: any[]);
-        //(p10:string, p8?: string, ...p9: any[]);
-    
-        //Construct Signature
-        new ();
-        new (): number;
-        new (p: string);
->p : string
->  : ^^^^^^
-
-        new (p2?: string);
-<<<<<<< HEAD
->p2 : string | undefined
-=======
->p2 : string
->   : ^^^^^^
->>>>>>> 12402f26
-
-        new (...p3: any[]);
->p3 : any[]
->   : ^^^^^
-
-        new (p4: string, p5?: string);
->p4 : string
-<<<<<<< HEAD
->p5 : string | undefined
-=======
->   : ^^^^^^
->p5 : string
->   : ^^^^^^
->>>>>>> 12402f26
-
-        new (p6: string, ...p7: any[]);
->p6 : string
->   : ^^^^^^
->p7 : any[]
->   : ^^^^^
-
-        //Index Signature
-        [p];
->[p] : any
->    : ^^^
->p : any
->  : ^^^
-
-        [p1: string];
->p1 : string
->   : ^^^^^^
-
-        [p2: string, p3: number];
->p2 : string
->   : ^^^^^^
->p3 : number
->   : ^^^^^^
-
-        //Property Signature
-        p;
->p : any
->  : ^^^
-
-        p1?;
->p1 : any
->   : ^^^
-
-        p2?: string;
-<<<<<<< HEAD
->p2 : string | undefined
-=======
->p2 : string
->   : ^^^^^^
->>>>>>> 12402f26
-    
-        //Function Signature
-        p3();
->p3 : () => any
->   : ^^^^^^^^^
-
-        p4? ();
-<<<<<<< HEAD
->p4 : (() => any) | undefined
-
-        p5? (): void;
->p5 : (() => void) | undefined
-=======
->p4 : () => any
->   : ^^^^^^^^^
-
-        p5? (): void;
->p5 : () => void
->   : ^^^^^^    
->>>>>>> 12402f26
-
-        p6(pa1): void;
->p6 : (pa1: any) => void
->   : ^^^^^^^^^^^^^^    
->pa1 : any
->    : ^^^
-
-        p7(pa1, pa2): void;
-<<<<<<< HEAD
->p7 : { (pa1: any, pa2: any): void; (pa1: any, pa2: any): void; } | undefined
-=======
->p7 : { (pa1: any, pa2: any): void; (pa1: any, pa2: any): void; }
->   : ^^^^^^^^^^^^^^^^^^^^^^^^    ^^^^^^^^^^^^^^^^^^^^^^^^^^^^^^^
->>>>>>> 12402f26
->pa1 : any
->    : ^^^
->pa2 : any
->    : ^^^
-
-        p7? (pa1, pa2): void;
-<<<<<<< HEAD
->p7 : { (pa1: any, pa2: any): void; (pa1: any, pa2: any): void; } | undefined
-=======
->p7 : { (pa1: any, pa2: any): void; (pa1: any, pa2: any): void; }
->   : ^^^^^^^^^^^^^^^^^^^^^^^^^^^^^^^^^^^^^^^^^^^^^^^^^^^^    ^^^
->>>>>>> 12402f26
->pa1 : any
->    : ^^^
->pa2 : any
->    : ^^^
-    }
-    export module eM {
->eM : typeof eM
->   : ^^^^^^^^^
-
-        var V;
->V : any
->  : ^^^
-
-        function F() { };
->F : () => void
->  : ^^^^^^^^^^
-
-        class C { }
->C : C
->  : ^
-
-        module M { }
-        export var eV;
->eV : any
->   : ^^^
-
-        export function eF() { };
->eF : () => void
->   : ^^^^^^^^^^
-
-        export class eC { }
->eC : eC
->   : ^^
-
-        export interface eI { }
-        export module eM { }
-    }
-}
+//// [tests/cases/compiler/giant.ts] ////
+
+=== giant.ts ===
+/*
+    Prefixes
+    p -> public
+    r -> private
+    i -> import
+    e -> export
+    a -> ambient
+    t -> static
+    s -> set
+    g -> get
+
+    MAX DEPTH 3 LEVELS
+*/
+var V;
+>V : any
+>  : ^^^
+
+function F() { };
+>F : () => void
+>  : ^^^^^^^^^^
+
+class C {
+>C : C
+>  : ^
+
+    constructor () { }
+    public pV;
+>pV : any
+>   : ^^^
+
+    private rV;
+>rV : any
+>   : ^^^
+
+    public pF() { }
+>pF : () => void
+>   : ^^^^^^^^^^
+
+    private rF() { }
+>rF : () => void
+>   : ^^^^^^^^^^
+
+    public pgF() { }
+>pgF : () => void
+>    : ^^^^^^^^^^
+
+    public get pgF()
+>pgF : any
+>    : ^^^
+
+    public psF(param:any) { }
+>psF : (param: any) => void
+>    : ^^^^^^^^   ^^^^^^^^^
+>param : any
+>      : ^^^
+
+    public set psF(param:any)
+>psF : any
+>    : ^^^
+>param : any
+>      : ^^^
+
+    private rgF() { }
+>rgF : () => void
+>    : ^^^^^^^^^^
+
+    private get rgF()
+>rgF : any
+>    : ^^^
+
+    private rsF(param:any) { }
+>rsF : (param: any) => void
+>    : ^^^^^^^^   ^^^^^^^^^
+>param : any
+>      : ^^^
+
+    private set rsF(param:any)
+>rsF : any
+>    : ^^^
+>param : any
+>      : ^^^
+
+    static tV;
+>tV : any
+>   : ^^^
+
+    static tF() { }
+>tF : () => void
+>   : ^^^^^^^^^^
+
+    static tsF(param:any) { }
+>tsF : (param: any) => void
+>    : ^^^^^^^^   ^^^^^^^^^
+>param : any
+>      : ^^^
+
+    static set tsF(param:any)
+>tsF : any
+>    : ^^^
+>param : any
+>      : ^^^
+
+    static tgF() { }
+>tgF : () => void
+>    : ^^^^^^^^^^
+
+    static get tgF()
+>tgF : any
+>    : ^^^
+}
+interface I {
+    //Call Signature
+    ();
+    (): number;
+    (p);
+>p : any
+>  : ^^^
+
+    (p1: string);
+>p1 : string
+>   : ^^^^^^
+
+    (p2?: string);
+>p2 : string | undefined
+>   : ^^^^^^^^^^^^^^^^^^
+
+    (...p3: any[]);
+>p3 : any[]
+>   : ^^^^^
+
+    (p4: string, p5?: string);
+>p4 : string
+>   : ^^^^^^
+>p5 : string | undefined
+>   : ^^^^^^^^^^^^^^^^^^
+
+    (p6: string, ...p7: any[]);
+>p6 : string
+>   : ^^^^^^
+>p7 : any[]
+>   : ^^^^^
+
+    //(p8?: string, ...p9: any[]);
+    //(p10:string, p8?: string, ...p9: any[]);
+    
+    //Construct Signature
+    new ();
+    new (): number;
+    new (p: string);
+>p : string
+>  : ^^^^^^
+
+    new (p2?: string);
+>p2 : string | undefined
+>   : ^^^^^^^^^^^^^^^^^^
+
+    new (...p3: any[]);
+>p3 : any[]
+>   : ^^^^^
+
+    new (p4: string, p5?: string);
+>p4 : string
+>   : ^^^^^^
+>p5 : string | undefined
+>   : ^^^^^^^^^^^^^^^^^^
+
+    new (p6: string, ...p7: any[]);
+>p6 : string
+>   : ^^^^^^
+>p7 : any[]
+>   : ^^^^^
+
+    //Index Signature
+    [p];
+>[p] : any
+>    : ^^^
+>p : any
+>  : ^^^
+
+    [p1: string];
+>p1 : string
+>   : ^^^^^^
+
+    [p2: string, p3: number];
+>p2 : string
+>   : ^^^^^^
+>p3 : number
+>   : ^^^^^^
+
+    //Property Signature
+    p;
+>p : any
+>  : ^^^
+
+    p1?;
+>p1 : any
+>   : ^^^
+
+    p2?: string;
+>p2 : string | undefined
+>   : ^^^^^^^^^^^^^^^^^^
+    
+    //Function Signature
+    p3();
+>p3 : () => any
+>   : ^^^^^^^^^
+
+    p4? ();
+>p4 : (() => any) | undefined
+>   : ^^^^^^^^^^^^^^^^^^^^^^^
+
+    p5? (): void;
+>p5 : (() => void) | undefined
+>   : ^^^^^^^    ^^^^^^^^^^^^^
+
+    p6(pa1): void;
+>p6 : (pa1: any) => void
+>   : ^^^^^^^^^^^^^^    
+>pa1 : any
+>    : ^^^
+
+    p7(pa1, pa2): void;
+>p7 : { (pa1: any, pa2: any): void; (pa1: any, pa2: any): void; } | undefined
+>   : ^^^^^^^^^^^^^^^^^^^^^^^^    ^^^^^^^^^^^^^^^^^^^^^^^^^^^^^^^^^^^^^^^^^^^
+>pa1 : any
+>    : ^^^
+>pa2 : any
+>    : ^^^
+
+    p7? (pa1, pa2): void;
+>p7 : { (pa1: any, pa2: any): void; (pa1: any, pa2: any): void; } | undefined
+>   : ^^^^^^^^^^^^^^^^^^^^^^^^^^^^^^^^^^^^^^^^^^^^^^^^^^^^    ^^^^^^^^^^^^^^^
+>pa1 : any
+>    : ^^^
+>pa2 : any
+>    : ^^^
+}
+module M {
+>M : typeof M
+>  : ^^^^^^^^
+
+    var V;
+>V : any
+>  : ^^^
+
+    function F() { };
+>F : () => void
+>  : ^^^^^^^^^^
+
+    class C {
+>C : C
+>  : ^
+
+        constructor () { }
+        public pV;
+>pV : any
+>   : ^^^
+
+        private rV;
+>rV : any
+>   : ^^^
+
+        public pF() { }
+>pF : () => void
+>   : ^^^^^^^^^^
+
+        private rF() { }
+>rF : () => void
+>   : ^^^^^^^^^^
+
+        public pgF() { }
+>pgF : () => void
+>    : ^^^^^^^^^^
+
+        public get pgF()
+>pgF : any
+>    : ^^^
+
+        public psF(param:any) { }
+>psF : (param: any) => void
+>    : ^^^^^^^^   ^^^^^^^^^
+>param : any
+>      : ^^^
+
+        public set psF(param:any)
+>psF : any
+>    : ^^^
+>param : any
+>      : ^^^
+
+        private rgF() { }
+>rgF : () => void
+>    : ^^^^^^^^^^
+
+        private get rgF()
+>rgF : any
+>    : ^^^
+
+        private rsF(param:any) { }
+>rsF : (param: any) => void
+>    : ^^^^^^^^   ^^^^^^^^^
+>param : any
+>      : ^^^
+
+        private set rsF(param:any)
+>rsF : any
+>    : ^^^
+>param : any
+>      : ^^^
+
+        static tV;
+>tV : any
+>   : ^^^
+
+        static tF() { }
+>tF : () => void
+>   : ^^^^^^^^^^
+
+        static tsF(param:any) { }
+>tsF : (param: any) => void
+>    : ^^^^^^^^   ^^^^^^^^^
+>param : any
+>      : ^^^
+
+        static set tsF(param:any)
+>tsF : any
+>    : ^^^
+>param : any
+>      : ^^^
+
+        static tgF() { }
+>tgF : () => void
+>    : ^^^^^^^^^^
+
+        static get tgF()
+>tgF : any
+>    : ^^^
+    }
+    interface I {
+        //Call Signature
+        ();
+        (): number;
+        (p);
+>p : any
+>  : ^^^
+
+        (p1: string);
+>p1 : string
+>   : ^^^^^^
+
+        (p2?: string);
+>p2 : string | undefined
+>   : ^^^^^^^^^^^^^^^^^^
+
+        (...p3: any[]);
+>p3 : any[]
+>   : ^^^^^
+
+        (p4: string, p5?: string);
+>p4 : string
+>   : ^^^^^^
+>p5 : string | undefined
+>   : ^^^^^^^^^^^^^^^^^^
+
+        (p6: string, ...p7: any[]);
+>p6 : string
+>   : ^^^^^^
+>p7 : any[]
+>   : ^^^^^
+
+        //(p8?: string, ...p9: any[]);
+        //(p10:string, p8?: string, ...p9: any[]);
+    
+        //Construct Signature
+        new ();
+        new (): number;
+        new (p: string);
+>p : string
+>  : ^^^^^^
+
+        new (p2?: string);
+>p2 : string | undefined
+>   : ^^^^^^^^^^^^^^^^^^
+
+        new (...p3: any[]);
+>p3 : any[]
+>   : ^^^^^
+
+        new (p4: string, p5?: string);
+>p4 : string
+>   : ^^^^^^
+>p5 : string | undefined
+>   : ^^^^^^^^^^^^^^^^^^
+
+        new (p6: string, ...p7: any[]);
+>p6 : string
+>   : ^^^^^^
+>p7 : any[]
+>   : ^^^^^
+
+        //Index Signature
+        [p];
+>[p] : any
+>    : ^^^
+>p : any
+>  : ^^^
+
+        [p1: string];
+>p1 : string
+>   : ^^^^^^
+
+        [p2: string, p3: number];
+>p2 : string
+>   : ^^^^^^
+>p3 : number
+>   : ^^^^^^
+
+        //Property Signature
+        p;
+>p : any
+>  : ^^^
+
+        p1?;
+>p1 : any
+>   : ^^^
+
+        p2?: string;
+>p2 : string | undefined
+>   : ^^^^^^^^^^^^^^^^^^
+    
+        //Function Signature
+        p3();
+>p3 : () => any
+>   : ^^^^^^^^^
+
+        p4? ();
+>p4 : (() => any) | undefined
+>   : ^^^^^^^^^^^^^^^^^^^^^^^
+
+        p5? (): void;
+>p5 : (() => void) | undefined
+>   : ^^^^^^^    ^^^^^^^^^^^^^
+
+        p6(pa1): void;
+>p6 : (pa1: any) => void
+>   : ^^^^^^^^^^^^^^    
+>pa1 : any
+>    : ^^^
+
+        p7(pa1, pa2): void;
+>p7 : { (pa1: any, pa2: any): void; (pa1: any, pa2: any): void; } | undefined
+>   : ^^^^^^^^^^^^^^^^^^^^^^^^    ^^^^^^^^^^^^^^^^^^^^^^^^^^^^^^^^^^^^^^^^^^^
+>pa1 : any
+>    : ^^^
+>pa2 : any
+>    : ^^^
+
+        p7? (pa1, pa2): void;
+>p7 : { (pa1: any, pa2: any): void; (pa1: any, pa2: any): void; } | undefined
+>   : ^^^^^^^^^^^^^^^^^^^^^^^^^^^^^^^^^^^^^^^^^^^^^^^^^^^^    ^^^^^^^^^^^^^^^
+>pa1 : any
+>    : ^^^
+>pa2 : any
+>    : ^^^
+    }
+    module M {
+>M : typeof M
+>  : ^^^^^^^^
+
+        var V;
+>V : any
+>  : ^^^
+
+        function F() { };
+>F : () => void
+>  : ^^^^^^^^^^
+
+        class C { };
+>C : C
+>  : ^
+
+        interface I { };
+        module M { };
+        export var eV;
+>eV : any
+>   : ^^^
+
+        export function eF() { };
+>eF : () => void
+>   : ^^^^^^^^^^
+
+        export class eC { };
+>eC : eC
+>   : ^^
+
+        export interface eI { };
+        export module eM { };
+        export declare var eaV;
+>eaV : any
+>    : ^^^
+
+        export declare function eaF() { };
+>eaF : () => void
+>    : ^^^^^^^^^^
+
+        export declare class eaC { };
+>eaC : eaC
+>    : ^^^
+
+        export declare module eaM { };
+    }
+    export var eV;
+>eV : any
+>   : ^^^
+
+    export function eF() { };
+>eF : () => void
+>   : ^^^^^^^^^^
+
+    export class eC {
+>eC : eC
+>   : ^^
+
+        constructor () { }
+        public pV;
+>pV : any
+>   : ^^^
+
+        private rV;
+>rV : any
+>   : ^^^
+
+        public pF() { }
+>pF : () => void
+>   : ^^^^^^^^^^
+
+        private rF() { }
+>rF : () => void
+>   : ^^^^^^^^^^
+
+        public pgF() { }
+>pgF : () => void
+>    : ^^^^^^^^^^
+
+        public get pgF()
+>pgF : any
+>    : ^^^
+
+        public psF(param:any) { }
+>psF : (param: any) => void
+>    : ^^^^^^^^   ^^^^^^^^^
+>param : any
+>      : ^^^
+
+        public set psF(param:any)
+>psF : any
+>    : ^^^
+>param : any
+>      : ^^^
+
+        private rgF() { }
+>rgF : () => void
+>    : ^^^^^^^^^^
+
+        private get rgF()
+>rgF : any
+>    : ^^^
+
+        private rsF(param:any) { }
+>rsF : (param: any) => void
+>    : ^^^^^^^^   ^^^^^^^^^
+>param : any
+>      : ^^^
+
+        private set rsF(param:any)
+>rsF : any
+>    : ^^^
+>param : any
+>      : ^^^
+
+        static tV;
+>tV : any
+>   : ^^^
+
+        static tF() { }
+>tF : () => void
+>   : ^^^^^^^^^^
+
+        static tsF(param:any) { }
+>tsF : (param: any) => void
+>    : ^^^^^^^^   ^^^^^^^^^
+>param : any
+>      : ^^^
+
+        static set tsF(param:any)
+>tsF : any
+>    : ^^^
+>param : any
+>      : ^^^
+
+        static tgF() { }
+>tgF : () => void
+>    : ^^^^^^^^^^
+
+        static get tgF()
+>tgF : any
+>    : ^^^
+    }
+    export interface eI {
+        //Call Signature
+        ();
+        (): number;
+        (p);
+>p : any
+>  : ^^^
+
+        (p1: string);
+>p1 : string
+>   : ^^^^^^
+
+        (p2?: string);
+>p2 : string | undefined
+>   : ^^^^^^^^^^^^^^^^^^
+
+        (...p3: any[]);
+>p3 : any[]
+>   : ^^^^^
+
+        (p4: string, p5?: string);
+>p4 : string
+>   : ^^^^^^
+>p5 : string | undefined
+>   : ^^^^^^^^^^^^^^^^^^
+
+        (p6: string, ...p7: any[]);
+>p6 : string
+>   : ^^^^^^
+>p7 : any[]
+>   : ^^^^^
+
+        //(p8?: string, ...p9: any[]);
+        //(p10:string, p8?: string, ...p9: any[]);
+    
+        //Construct Signature
+        new ();
+        new (): number;
+        new (p: string);
+>p : string
+>  : ^^^^^^
+
+        new (p2?: string);
+>p2 : string | undefined
+>   : ^^^^^^^^^^^^^^^^^^
+
+        new (...p3: any[]);
+>p3 : any[]
+>   : ^^^^^
+
+        new (p4: string, p5?: string);
+>p4 : string
+>   : ^^^^^^
+>p5 : string | undefined
+>   : ^^^^^^^^^^^^^^^^^^
+
+        new (p6: string, ...p7: any[]);
+>p6 : string
+>   : ^^^^^^
+>p7 : any[]
+>   : ^^^^^
+
+        //Index Signature
+        [p];
+>[p] : any
+>    : ^^^
+>p : any
+>  : ^^^
+
+        [p1: string];
+>p1 : string
+>   : ^^^^^^
+
+        [p2: string, p3: number];
+>p2 : string
+>   : ^^^^^^
+>p3 : number
+>   : ^^^^^^
+
+        //Property Signature
+        p;
+>p : any
+>  : ^^^
+
+        p1?;
+>p1 : any
+>   : ^^^
+
+        p2?: string;
+>p2 : string | undefined
+>   : ^^^^^^^^^^^^^^^^^^
+    
+        //Function Signature
+        p3();
+>p3 : () => any
+>   : ^^^^^^^^^
+
+        p4? ();
+>p4 : (() => any) | undefined
+>   : ^^^^^^^^^^^^^^^^^^^^^^^
+
+        p5? (): void;
+>p5 : (() => void) | undefined
+>   : ^^^^^^^    ^^^^^^^^^^^^^
+
+        p6(pa1): void;
+>p6 : (pa1: any) => void
+>   : ^^^^^^^^^^^^^^    
+>pa1 : any
+>    : ^^^
+
+        p7(pa1, pa2): void;
+>p7 : { (pa1: any, pa2: any): void; (pa1: any, pa2: any): void; } | undefined
+>   : ^^^^^^^^^^^^^^^^^^^^^^^^    ^^^^^^^^^^^^^^^^^^^^^^^^^^^^^^^^^^^^^^^^^^^
+>pa1 : any
+>    : ^^^
+>pa2 : any
+>    : ^^^
+
+        p7? (pa1, pa2): void;
+>p7 : { (pa1: any, pa2: any): void; (pa1: any, pa2: any): void; } | undefined
+>   : ^^^^^^^^^^^^^^^^^^^^^^^^^^^^^^^^^^^^^^^^^^^^^^^^^^^^    ^^^^^^^^^^^^^^^
+>pa1 : any
+>    : ^^^
+>pa2 : any
+>    : ^^^
+    }
+    export module eM {
+>eM : typeof eM
+>   : ^^^^^^^^^
+
+        var V;
+>V : any
+>  : ^^^
+
+        function F() { };
+>F : () => void
+>  : ^^^^^^^^^^
+
+        class C { };
+>C : C
+>  : ^
+
+        interface I { };
+        module M { };
+        export var eV;
+>eV : any
+>   : ^^^
+
+        export function eF() { };
+>eF : () => void
+>   : ^^^^^^^^^^
+
+        export class eC { };
+>eC : eC
+>   : ^^
+
+        export interface eI { };
+        export module eM { };
+        export declare var eaV;
+>eaV : any
+>    : ^^^
+
+        export declare function eaF() { };
+>eaF : () => void
+>    : ^^^^^^^^^^
+
+        export declare class eaC { };
+>eaC : eaC
+>    : ^^^
+
+        export declare module eaM { };
+    }
+    export declare var eaV;
+>eaV : any
+>    : ^^^
+
+    export declare function eaF() { };
+>eaF : () => void
+>    : ^^^^^^^^^^
+
+    export declare class eaC {
+>eaC : eaC
+>    : ^^^
+
+        constructor () { }
+        public pV;
+>pV : any
+>   : ^^^
+
+        private rV;
+>rV : any
+>   : ^^^
+
+        public pF() { }
+>pF : () => void
+>   : ^^^^^^^^^^
+
+        private rF() { }
+>rF : () => void
+>   : ^^^^^^^^^^
+
+        public pgF() { }
+>pgF : () => void
+>    : ^^^^^^^^^^
+
+        public get pgF()
+>pgF : any
+>    : ^^^
+
+        public psF(param:any) { }
+>psF : (param: any) => void
+>    : ^^^^^^^^   ^^^^^^^^^
+>param : any
+>      : ^^^
+
+        public set psF(param:any)
+>psF : any
+>    : ^^^
+>param : any
+>      : ^^^
+
+        private rgF() { }
+>rgF : () => void
+>    : ^^^^^^^^^^
+
+        private get rgF()
+>rgF : any
+>    : ^^^
+
+        private rsF(param:any) { }
+>rsF : (param: any) => void
+>    : ^^^^^^^^   ^^^^^^^^^
+>param : any
+>      : ^^^
+
+        private set rsF(param:any)
+>rsF : any
+>    : ^^^
+>param : any
+>      : ^^^
+
+        static tV;
+>tV : any
+>   : ^^^
+
+        static tF() { }
+>tF : () => void
+>   : ^^^^^^^^^^
+
+        static tsF(param:any) { }
+>tsF : (param: any) => void
+>    : ^^^^^^^^   ^^^^^^^^^
+>param : any
+>      : ^^^
+
+        static set tsF(param:any)
+>tsF : any
+>    : ^^^
+>param : any
+>      : ^^^
+
+        static tgF() { }
+>tgF : () => void
+>    : ^^^^^^^^^^
+
+        static get tgF()
+>tgF : any
+>    : ^^^
+    }
+    export declare module eaM {
+>eaM : typeof eaM
+>    : ^^^^^^^^^^
+
+        var V;
+>V : any
+>  : ^^^
+
+        function F() { };
+>F : () => void
+>  : ^^^^^^^^^^
+
+        class C { }
+>C : C
+>  : ^
+
+        interface I { }
+        module M { }
+        export var eV;
+>eV : any
+>   : ^^^
+
+        export function eF() { };
+>eF : () => void
+>   : ^^^^^^^^^^
+
+        export class eC { }
+>eC : eC
+>   : ^^
+
+        export interface eI { }
+        export module eM { }
+    }
+}
+export var eV;
+>eV : any
+>   : ^^^
+
+export function eF() { };
+>eF : () => void
+>   : ^^^^^^^^^^
+
+export class eC {
+>eC : eC
+>   : ^^
+
+    constructor () { }
+    public pV;
+>pV : any
+>   : ^^^
+
+    private rV;
+>rV : any
+>   : ^^^
+
+    public pF() { }
+>pF : () => void
+>   : ^^^^^^^^^^
+
+    private rF() { }
+>rF : () => void
+>   : ^^^^^^^^^^
+
+    public pgF() { }
+>pgF : () => void
+>    : ^^^^^^^^^^
+
+    public get pgF()
+>pgF : any
+>    : ^^^
+
+    public psF(param:any) { }
+>psF : (param: any) => void
+>    : ^^^^^^^^   ^^^^^^^^^
+>param : any
+>      : ^^^
+
+    public set psF(param:any)
+>psF : any
+>    : ^^^
+>param : any
+>      : ^^^
+
+    private rgF() { }
+>rgF : () => void
+>    : ^^^^^^^^^^
+
+    private get rgF()
+>rgF : any
+>    : ^^^
+
+    private rsF(param:any) { }
+>rsF : (param: any) => void
+>    : ^^^^^^^^   ^^^^^^^^^
+>param : any
+>      : ^^^
+
+    private set rsF(param:any)
+>rsF : any
+>    : ^^^
+>param : any
+>      : ^^^
+
+    static tV;
+>tV : any
+>   : ^^^
+
+    static tF() { }
+>tF : () => void
+>   : ^^^^^^^^^^
+
+    static tsF(param:any) { }
+>tsF : (param: any) => void
+>    : ^^^^^^^^   ^^^^^^^^^
+>param : any
+>      : ^^^
+
+    static set tsF(param:any)
+>tsF : any
+>    : ^^^
+>param : any
+>      : ^^^
+
+    static tgF() { }
+>tgF : () => void
+>    : ^^^^^^^^^^
+
+    static get tgF()
+>tgF : any
+>    : ^^^
+}
+export interface eI {
+    //Call Signature
+    ();
+    (): number;
+    (p);
+>p : any
+>  : ^^^
+
+    (p1: string);
+>p1 : string
+>   : ^^^^^^
+
+    (p2?: string);
+>p2 : string | undefined
+>   : ^^^^^^^^^^^^^^^^^^
+
+    (...p3: any[]);
+>p3 : any[]
+>   : ^^^^^
+
+    (p4: string, p5?: string);
+>p4 : string
+>   : ^^^^^^
+>p5 : string | undefined
+>   : ^^^^^^^^^^^^^^^^^^
+
+    (p6: string, ...p7: any[]);
+>p6 : string
+>   : ^^^^^^
+>p7 : any[]
+>   : ^^^^^
+
+    //(p8?: string, ...p9: any[]);
+    //(p10:string, p8?: string, ...p9: any[]);
+    
+    //Construct Signature
+    new ();
+    new (): number;
+    new (p: string);
+>p : string
+>  : ^^^^^^
+
+    new (p2?: string);
+>p2 : string | undefined
+>   : ^^^^^^^^^^^^^^^^^^
+
+    new (...p3: any[]);
+>p3 : any[]
+>   : ^^^^^
+
+    new (p4: string, p5?: string);
+>p4 : string
+>   : ^^^^^^
+>p5 : string | undefined
+>   : ^^^^^^^^^^^^^^^^^^
+
+    new (p6: string, ...p7: any[]);
+>p6 : string
+>   : ^^^^^^
+>p7 : any[]
+>   : ^^^^^
+
+    //Index Signature
+    [p];
+>[p] : any
+>    : ^^^
+>p : any
+>  : ^^^
+
+    [p1: string];
+>p1 : string
+>   : ^^^^^^
+
+    [p2: string, p3: number];
+>p2 : string
+>   : ^^^^^^
+>p3 : number
+>   : ^^^^^^
+
+    //Property Signature
+    p;
+>p : any
+>  : ^^^
+
+    p1?;
+>p1 : any
+>   : ^^^
+
+    p2?: string;
+>p2 : string | undefined
+>   : ^^^^^^^^^^^^^^^^^^
+    
+    //Function Signature
+    p3();
+>p3 : () => any
+>   : ^^^^^^^^^
+
+    p4? ();
+>p4 : (() => any) | undefined
+>   : ^^^^^^^^^^^^^^^^^^^^^^^
+
+    p5? (): void;
+>p5 : (() => void) | undefined
+>   : ^^^^^^^    ^^^^^^^^^^^^^
+
+    p6(pa1): void;
+>p6 : (pa1: any) => void
+>   : ^^^^^^^^^^^^^^    
+>pa1 : any
+>    : ^^^
+
+    p7(pa1, pa2): void;
+>p7 : { (pa1: any, pa2: any): void; (pa1: any, pa2: any): void; } | undefined
+>   : ^^^^^^^^^^^^^^^^^^^^^^^^    ^^^^^^^^^^^^^^^^^^^^^^^^^^^^^^^^^^^^^^^^^^^
+>pa1 : any
+>    : ^^^
+>pa2 : any
+>    : ^^^
+
+    p7? (pa1, pa2): void;
+>p7 : { (pa1: any, pa2: any): void; (pa1: any, pa2: any): void; } | undefined
+>   : ^^^^^^^^^^^^^^^^^^^^^^^^^^^^^^^^^^^^^^^^^^^^^^^^^^^^    ^^^^^^^^^^^^^^^
+>pa1 : any
+>    : ^^^
+>pa2 : any
+>    : ^^^
+}
+export module eM {
+>eM : typeof import("giant").eM
+>   : ^^^^^^^^^^^^^^^^^^^^^^^^^
+
+    var V;
+>V : any
+>  : ^^^
+
+    function F() { };
+>F : () => void
+>  : ^^^^^^^^^^
+
+    class C {
+>C : C
+>  : ^
+
+        constructor () { }
+        public pV;
+>pV : any
+>   : ^^^
+
+        private rV;
+>rV : any
+>   : ^^^
+
+        public pF() { }
+>pF : () => void
+>   : ^^^^^^^^^^
+
+        private rF() { }
+>rF : () => void
+>   : ^^^^^^^^^^
+
+        public pgF() { }
+>pgF : () => void
+>    : ^^^^^^^^^^
+
+        public get pgF()
+>pgF : any
+>    : ^^^
+
+        public psF(param:any) { }
+>psF : (param: any) => void
+>    : ^^^^^^^^   ^^^^^^^^^
+>param : any
+>      : ^^^
+
+        public set psF(param:any)
+>psF : any
+>    : ^^^
+>param : any
+>      : ^^^
+
+        private rgF() { }
+>rgF : () => void
+>    : ^^^^^^^^^^
+
+        private get rgF()
+>rgF : any
+>    : ^^^
+
+        private rsF(param:any) { }
+>rsF : (param: any) => void
+>    : ^^^^^^^^   ^^^^^^^^^
+>param : any
+>      : ^^^
+
+        private set rsF(param:any)
+>rsF : any
+>    : ^^^
+>param : any
+>      : ^^^
+
+        static tV;
+>tV : any
+>   : ^^^
+
+        static tF() { }
+>tF : () => void
+>   : ^^^^^^^^^^
+
+        static tsF(param:any) { }
+>tsF : (param: any) => void
+>    : ^^^^^^^^   ^^^^^^^^^
+>param : any
+>      : ^^^
+
+        static set tsF(param:any)
+>tsF : any
+>    : ^^^
+>param : any
+>      : ^^^
+
+        static tgF() { }
+>tgF : () => void
+>    : ^^^^^^^^^^
+
+        static get tgF()
+>tgF : any
+>    : ^^^
+    }
+    interface I {
+        //Call Signature
+        ();
+        (): number;
+        (p);
+>p : any
+>  : ^^^
+
+        (p1: string);
+>p1 : string
+>   : ^^^^^^
+
+        (p2?: string);
+>p2 : string | undefined
+>   : ^^^^^^^^^^^^^^^^^^
+
+        (...p3: any[]);
+>p3 : any[]
+>   : ^^^^^
+
+        (p4: string, p5?: string);
+>p4 : string
+>   : ^^^^^^
+>p5 : string | undefined
+>   : ^^^^^^^^^^^^^^^^^^
+
+        (p6: string, ...p7: any[]);
+>p6 : string
+>   : ^^^^^^
+>p7 : any[]
+>   : ^^^^^
+
+        //(p8?: string, ...p9: any[]);
+        //(p10:string, p8?: string, ...p9: any[]);
+    
+        //Construct Signature
+        new ();
+        new (): number;
+        new (p: string);
+>p : string
+>  : ^^^^^^
+
+        new (p2?: string);
+>p2 : string | undefined
+>   : ^^^^^^^^^^^^^^^^^^
+
+        new (...p3: any[]);
+>p3 : any[]
+>   : ^^^^^
+
+        new (p4: string, p5?: string);
+>p4 : string
+>   : ^^^^^^
+>p5 : string | undefined
+>   : ^^^^^^^^^^^^^^^^^^
+
+        new (p6: string, ...p7: any[]);
+>p6 : string
+>   : ^^^^^^
+>p7 : any[]
+>   : ^^^^^
+
+        //Index Signature
+        [p];
+>[p] : any
+>    : ^^^
+>p : any
+>  : ^^^
+
+        [p1: string];
+>p1 : string
+>   : ^^^^^^
+
+        [p2: string, p3: number];
+>p2 : string
+>   : ^^^^^^
+>p3 : number
+>   : ^^^^^^
+
+        //Property Signature
+        p;
+>p : any
+>  : ^^^
+
+        p1?;
+>p1 : any
+>   : ^^^
+
+        p2?: string;
+>p2 : string | undefined
+>   : ^^^^^^^^^^^^^^^^^^
+    
+        //Function Signature
+        p3();
+>p3 : () => any
+>   : ^^^^^^^^^
+
+        p4? ();
+>p4 : (() => any) | undefined
+>   : ^^^^^^^^^^^^^^^^^^^^^^^
+
+        p5? (): void;
+>p5 : (() => void) | undefined
+>   : ^^^^^^^    ^^^^^^^^^^^^^
+
+        p6(pa1): void;
+>p6 : (pa1: any) => void
+>   : ^^^^^^^^^^^^^^    
+>pa1 : any
+>    : ^^^
+
+        p7(pa1, pa2): void;
+>p7 : { (pa1: any, pa2: any): void; (pa1: any, pa2: any): void; } | undefined
+>   : ^^^^^^^^^^^^^^^^^^^^^^^^    ^^^^^^^^^^^^^^^^^^^^^^^^^^^^^^^^^^^^^^^^^^^
+>pa1 : any
+>    : ^^^
+>pa2 : any
+>    : ^^^
+
+        p7? (pa1, pa2): void;
+>p7 : { (pa1: any, pa2: any): void; (pa1: any, pa2: any): void; } | undefined
+>   : ^^^^^^^^^^^^^^^^^^^^^^^^^^^^^^^^^^^^^^^^^^^^^^^^^^^^    ^^^^^^^^^^^^^^^
+>pa1 : any
+>    : ^^^
+>pa2 : any
+>    : ^^^
+    }
+    module M {
+>M : typeof M
+>  : ^^^^^^^^
+
+        var V;
+>V : any
+>  : ^^^
+
+        function F() { };
+>F : () => void
+>  : ^^^^^^^^^^
+
+        class C { };
+>C : C
+>  : ^
+
+        interface I { };
+        module M { };
+        export var eV;
+>eV : any
+>   : ^^^
+
+        export function eF() { };
+>eF : () => void
+>   : ^^^^^^^^^^
+
+        export class eC { };
+>eC : eC
+>   : ^^
+
+        export interface eI { };
+        export module eM { };
+        export declare var eaV;
+>eaV : any
+>    : ^^^
+
+        export declare function eaF() { };
+>eaF : () => void
+>    : ^^^^^^^^^^
+
+        export declare class eaC { };
+>eaC : eaC
+>    : ^^^
+
+        export declare module eaM { };
+    }
+    export var eV;
+>eV : any
+>   : ^^^
+
+    export function eF() { };
+>eF : () => void
+>   : ^^^^^^^^^^
+
+    export class eC {
+>eC : eC
+>   : ^^
+
+        constructor () { }
+        public pV;
+>pV : any
+>   : ^^^
+
+        private rV;
+>rV : any
+>   : ^^^
+
+        public pF() { }
+>pF : () => void
+>   : ^^^^^^^^^^
+
+        private rF() { }
+>rF : () => void
+>   : ^^^^^^^^^^
+
+        public pgF() { }
+>pgF : () => void
+>    : ^^^^^^^^^^
+
+        public get pgF()
+>pgF : any
+>    : ^^^
+
+        public psF(param:any) { }
+>psF : (param: any) => void
+>    : ^^^^^^^^   ^^^^^^^^^
+>param : any
+>      : ^^^
+
+        public set psF(param:any)
+>psF : any
+>    : ^^^
+>param : any
+>      : ^^^
+
+        private rgF() { }
+>rgF : () => void
+>    : ^^^^^^^^^^
+
+        private get rgF()
+>rgF : any
+>    : ^^^
+
+        private rsF(param:any) { }
+>rsF : (param: any) => void
+>    : ^^^^^^^^   ^^^^^^^^^
+>param : any
+>      : ^^^
+
+        private set rsF(param:any)
+>rsF : any
+>    : ^^^
+>param : any
+>      : ^^^
+
+        static tV;
+>tV : any
+>   : ^^^
+
+        static tF() { }
+>tF : () => void
+>   : ^^^^^^^^^^
+
+        static tsF(param:any) { }
+>tsF : (param: any) => void
+>    : ^^^^^^^^   ^^^^^^^^^
+>param : any
+>      : ^^^
+
+        static set tsF(param:any)
+>tsF : any
+>    : ^^^
+>param : any
+>      : ^^^
+
+        static tgF() { }
+>tgF : () => void
+>    : ^^^^^^^^^^
+
+        static get tgF()
+>tgF : any
+>    : ^^^
+    }
+    export interface eI {
+        //Call Signature
+        ();
+        (): number;
+        (p);
+>p : any
+>  : ^^^
+
+        (p1: string);
+>p1 : string
+>   : ^^^^^^
+
+        (p2?: string);
+>p2 : string | undefined
+>   : ^^^^^^^^^^^^^^^^^^
+
+        (...p3: any[]);
+>p3 : any[]
+>   : ^^^^^
+
+        (p4: string, p5?: string);
+>p4 : string
+>   : ^^^^^^
+>p5 : string | undefined
+>   : ^^^^^^^^^^^^^^^^^^
+
+        (p6: string, ...p7: any[]);
+>p6 : string
+>   : ^^^^^^
+>p7 : any[]
+>   : ^^^^^
+
+        //(p8?: string, ...p9: any[]);
+        //(p10:string, p8?: string, ...p9: any[]);
+    
+        //Construct Signature
+        new ();
+        new (): number;
+        new (p: string);
+>p : string
+>  : ^^^^^^
+
+        new (p2?: string);
+>p2 : string | undefined
+>   : ^^^^^^^^^^^^^^^^^^
+
+        new (...p3: any[]);
+>p3 : any[]
+>   : ^^^^^
+
+        new (p4: string, p5?: string);
+>p4 : string
+>   : ^^^^^^
+>p5 : string | undefined
+>   : ^^^^^^^^^^^^^^^^^^
+
+        new (p6: string, ...p7: any[]);
+>p6 : string
+>   : ^^^^^^
+>p7 : any[]
+>   : ^^^^^
+
+        //Index Signature
+        [p];
+>[p] : any
+>    : ^^^
+>p : any
+>  : ^^^
+
+        [p1: string];
+>p1 : string
+>   : ^^^^^^
+
+        [p2: string, p3: number];
+>p2 : string
+>   : ^^^^^^
+>p3 : number
+>   : ^^^^^^
+
+        //Property Signature
+        p;
+>p : any
+>  : ^^^
+
+        p1?;
+>p1 : any
+>   : ^^^
+
+        p2?: string;
+>p2 : string | undefined
+>   : ^^^^^^^^^^^^^^^^^^
+    
+        //Function Signature
+        p3();
+>p3 : () => any
+>   : ^^^^^^^^^
+
+        p4? ();
+>p4 : (() => any) | undefined
+>   : ^^^^^^^^^^^^^^^^^^^^^^^
+
+        p5? (): void;
+>p5 : (() => void) | undefined
+>   : ^^^^^^^    ^^^^^^^^^^^^^
+
+        p6(pa1): void;
+>p6 : (pa1: any) => void
+>   : ^^^^^^^^^^^^^^    
+>pa1 : any
+>    : ^^^
+
+        p7(pa1, pa2): void;
+>p7 : { (pa1: any, pa2: any): void; (pa1: any, pa2: any): void; } | undefined
+>   : ^^^^^^^^^^^^^^^^^^^^^^^^    ^^^^^^^^^^^^^^^^^^^^^^^^^^^^^^^^^^^^^^^^^^^
+>pa1 : any
+>    : ^^^
+>pa2 : any
+>    : ^^^
+
+        p7? (pa1, pa2): void;
+>p7 : { (pa1: any, pa2: any): void; (pa1: any, pa2: any): void; } | undefined
+>   : ^^^^^^^^^^^^^^^^^^^^^^^^^^^^^^^^^^^^^^^^^^^^^^^^^^^^    ^^^^^^^^^^^^^^^
+>pa1 : any
+>    : ^^^
+>pa2 : any
+>    : ^^^
+    }
+    export module eM {
+>eM : typeof eM
+>   : ^^^^^^^^^
+
+        var V;
+>V : any
+>  : ^^^
+
+        function F() { };
+>F : () => void
+>  : ^^^^^^^^^^
+
+        class C { };
+>C : C
+>  : ^
+
+        interface I { };
+        module M { };
+        export var eV;
+>eV : any
+>   : ^^^
+
+        export function eF() { };
+>eF : () => void
+>   : ^^^^^^^^^^
+
+        export class eC { };
+>eC : eC
+>   : ^^
+
+        export interface eI { };
+        export module eM { };
+        export declare var eaV;
+>eaV : any
+>    : ^^^
+
+        export declare function eaF() { };
+>eaF : () => void
+>    : ^^^^^^^^^^
+
+        export declare class eaC { };
+>eaC : eaC
+>    : ^^^
+
+        export declare module eaM { };
+    }
+    export declare var eaV;
+>eaV : any
+>    : ^^^
+
+    export declare function eaF() { };
+>eaF : () => void
+>    : ^^^^^^^^^^
+
+    export declare class eaC {
+>eaC : eaC
+>    : ^^^
+
+        constructor () { }
+        public pV;
+>pV : any
+>   : ^^^
+
+        private rV;
+>rV : any
+>   : ^^^
+
+        public pF() { }
+>pF : () => void
+>   : ^^^^^^^^^^
+
+        private rF() { }
+>rF : () => void
+>   : ^^^^^^^^^^
+
+        public pgF() { }
+>pgF : () => void
+>    : ^^^^^^^^^^
+
+        public get pgF()
+>pgF : any
+>    : ^^^
+
+        public psF(param:any) { }
+>psF : (param: any) => void
+>    : ^^^^^^^^   ^^^^^^^^^
+>param : any
+>      : ^^^
+
+        public set psF(param:any)
+>psF : any
+>    : ^^^
+>param : any
+>      : ^^^
+
+        private rgF() { }
+>rgF : () => void
+>    : ^^^^^^^^^^
+
+        private get rgF()
+>rgF : any
+>    : ^^^
+
+        private rsF(param:any) { }
+>rsF : (param: any) => void
+>    : ^^^^^^^^   ^^^^^^^^^
+>param : any
+>      : ^^^
+
+        private set rsF(param:any)
+>rsF : any
+>    : ^^^
+>param : any
+>      : ^^^
+
+        static tV;
+>tV : any
+>   : ^^^
+
+        static tF() { }
+>tF : () => void
+>   : ^^^^^^^^^^
+
+        static tsF(param:any) { }
+>tsF : (param: any) => void
+>    : ^^^^^^^^   ^^^^^^^^^
+>param : any
+>      : ^^^
+
+        static set tsF(param:any)
+>tsF : any
+>    : ^^^
+>param : any
+>      : ^^^
+
+        static tgF() { }
+>tgF : () => void
+>    : ^^^^^^^^^^
+
+        static get tgF()
+>tgF : any
+>    : ^^^
+    }
+    export declare module eaM {
+>eaM : typeof eaM
+>    : ^^^^^^^^^^
+
+        var V;
+>V : any
+>  : ^^^
+
+        function F() { };
+>F : () => void
+>  : ^^^^^^^^^^
+
+        class C { }
+>C : C
+>  : ^
+
+        interface I { }
+        module M { }
+        export var eV;
+>eV : any
+>   : ^^^
+
+        export function eF() { };
+>eF : () => void
+>   : ^^^^^^^^^^
+
+        export class eC { }
+>eC : eC
+>   : ^^
+
+        export interface eI { }
+        export module eM { }
+    }
+}
+export declare var eaV;
+>eaV : any
+>    : ^^^
+
+export declare function eaF() { };
+>eaF : () => void
+>    : ^^^^^^^^^^
+
+export declare class eaC {
+>eaC : eaC
+>    : ^^^
+
+    constructor () { }
+    public pV;
+>pV : any
+>   : ^^^
+
+    private rV;
+>rV : any
+>   : ^^^
+
+    public pF() { }
+>pF : () => void
+>   : ^^^^^^^^^^
+
+    private rF() { }
+>rF : () => void
+>   : ^^^^^^^^^^
+
+    public pgF() { }
+>pgF : () => void
+>    : ^^^^^^^^^^
+
+    public get pgF()
+>pgF : any
+>    : ^^^
+
+    public psF(param:any) { }
+>psF : (param: any) => void
+>    : ^^^^^^^^   ^^^^^^^^^
+>param : any
+>      : ^^^
+
+    public set psF(param:any)
+>psF : any
+>    : ^^^
+>param : any
+>      : ^^^
+
+    private rgF() { }
+>rgF : () => void
+>    : ^^^^^^^^^^
+
+    private get rgF()
+>rgF : any
+>    : ^^^
+
+    private rsF(param:any) { }
+>rsF : (param: any) => void
+>    : ^^^^^^^^   ^^^^^^^^^
+>param : any
+>      : ^^^
+
+    private set rsF(param:any)
+>rsF : any
+>    : ^^^
+>param : any
+>      : ^^^
+
+    static tV;
+>tV : any
+>   : ^^^
+
+    static tF() { }
+>tF : () => void
+>   : ^^^^^^^^^^
+
+    static tsF(param:any) { }
+>tsF : (param: any) => void
+>    : ^^^^^^^^   ^^^^^^^^^
+>param : any
+>      : ^^^
+
+    static set tsF(param:any)
+>tsF : any
+>    : ^^^
+>param : any
+>      : ^^^
+
+    static tgF() { }
+>tgF : () => void
+>    : ^^^^^^^^^^
+
+    static get tgF()
+>tgF : any
+>    : ^^^
+}
+export declare module eaM {
+>eaM : typeof eaM
+>    : ^^^^^^^^^^
+
+    var V;
+>V : any
+>  : ^^^
+
+    function F() { };
+>F : () => void
+>  : ^^^^^^^^^^
+
+    class C {
+>C : C
+>  : ^
+
+        constructor () { }
+        public pV;
+>pV : any
+>   : ^^^
+
+        private rV;
+>rV : any
+>   : ^^^
+
+        public pF() { }
+>pF : () => void
+>   : ^^^^^^^^^^
+
+        static tV;
+>tV : any
+>   : ^^^
+
+        static tF() { }
+>tF : () => void
+>   : ^^^^^^^^^^
+    }
+    interface I {
+        //Call Signature
+        ();
+        (): number;
+        (p: string);
+>p : string
+>  : ^^^^^^
+
+        (p2?: string);
+>p2 : string | undefined
+>   : ^^^^^^^^^^^^^^^^^^
+
+        (...p3: any[]);
+>p3 : any[]
+>   : ^^^^^
+
+        (p4: string, p5?: string);
+>p4 : string
+>   : ^^^^^^
+>p5 : string | undefined
+>   : ^^^^^^^^^^^^^^^^^^
+
+        (p6: string, ...p7: any[]);
+>p6 : string
+>   : ^^^^^^
+>p7 : any[]
+>   : ^^^^^
+
+        //(p8?: string, ...p9: any[]);
+        //(p10:string, p8?: string, ...p9: any[]);
+    
+        //Construct Signature
+        new ();
+        new (): number;
+        new (p: string);
+>p : string
+>  : ^^^^^^
+
+        new (p2?: string);
+>p2 : string | undefined
+>   : ^^^^^^^^^^^^^^^^^^
+
+        new (...p3: any[]);
+>p3 : any[]
+>   : ^^^^^
+
+        new (p4: string, p5?: string);
+>p4 : string
+>   : ^^^^^^
+>p5 : string | undefined
+>   : ^^^^^^^^^^^^^^^^^^
+
+        new (p6: string, ...p7: any[]);
+>p6 : string
+>   : ^^^^^^
+>p7 : any[]
+>   : ^^^^^
+
+        //Index Signature
+        [p];
+>[p] : any
+>    : ^^^
+>p : any
+>  : ^^^
+
+        [p1: string];
+>p1 : string
+>   : ^^^^^^
+
+        [p2: string, p3: number];
+>p2 : string
+>   : ^^^^^^
+>p3 : number
+>   : ^^^^^^
+
+        //Property Signature
+        p;
+>p : any
+>  : ^^^
+
+        p1?;
+>p1 : any
+>   : ^^^
+
+        p2?: string;
+>p2 : string | undefined
+>   : ^^^^^^^^^^^^^^^^^^
+    
+        //Function Signature
+        p3();
+>p3 : () => any
+>   : ^^^^^^^^^
+
+        p4? ();
+>p4 : (() => any) | undefined
+>   : ^^^^^^^^^^^^^^^^^^^^^^^
+
+        p5? (): void;
+>p5 : (() => void) | undefined
+>   : ^^^^^^^    ^^^^^^^^^^^^^
+
+        p6(pa1): void;
+>p6 : (pa1: any) => void
+>   : ^^^^^^^^^^^^^^    
+>pa1 : any
+>    : ^^^
+
+        p7(pa1, pa2): void;
+>p7 : { (pa1: any, pa2: any): void; (pa1: any, pa2: any): void; } | undefined
+>   : ^^^^^^^^^^^^^^^^^^^^^^^^    ^^^^^^^^^^^^^^^^^^^^^^^^^^^^^^^^^^^^^^^^^^^
+>pa1 : any
+>    : ^^^
+>pa2 : any
+>    : ^^^
+
+        p7? (pa1, pa2): void;
+>p7 : { (pa1: any, pa2: any): void; (pa1: any, pa2: any): void; } | undefined
+>   : ^^^^^^^^^^^^^^^^^^^^^^^^^^^^^^^^^^^^^^^^^^^^^^^^^^^^    ^^^^^^^^^^^^^^^
+>pa1 : any
+>    : ^^^
+>pa2 : any
+>    : ^^^
+    }
+    module M {
+>M : typeof M
+>  : ^^^^^^^^
+
+        var V;
+>V : any
+>  : ^^^
+
+        function F() { };
+>F : () => void
+>  : ^^^^^^^^^^
+
+        class C { }
+>C : C
+>  : ^
+
+        interface I { }
+        module M { }
+        export var eV;
+>eV : any
+>   : ^^^
+
+        export function eF() { };
+>eF : () => void
+>   : ^^^^^^^^^^
+
+        export class eC { }
+>eC : eC
+>   : ^^
+
+        export interface eI { }
+        export module eM { }
+        export declare var eaV
+>eaV : any
+>    : ^^^
+
+        export declare function eaF() { };
+>eaF : () => void
+>    : ^^^^^^^^^^
+
+        export declare class eaC { }
+>eaC : eaC
+>    : ^^^
+
+        export declare module eaM { }
+    }
+    export var eV;
+>eV : any
+>   : ^^^
+
+    export function eF() { };
+>eF : () => void
+>   : ^^^^^^^^^^
+
+    export class eC {
+>eC : eC
+>   : ^^
+
+        constructor () { }
+        public pV;
+>pV : any
+>   : ^^^
+
+        private rV;
+>rV : any
+>   : ^^^
+
+        public pF() { }
+>pF : () => void
+>   : ^^^^^^^^^^
+
+        static tV
+>tV : any
+>   : ^^^
+
+        static tF() { }
+>tF : () => void
+>   : ^^^^^^^^^^
+    }
+    export interface eI {
+        //Call Signature
+        ();
+        (): number;
+        (p);
+>p : any
+>  : ^^^
+
+        (p1: string);
+>p1 : string
+>   : ^^^^^^
+
+        (p2?: string);
+>p2 : string | undefined
+>   : ^^^^^^^^^^^^^^^^^^
+
+        (...p3: any[]);
+>p3 : any[]
+>   : ^^^^^
+
+        (p4: string, p5?: string);
+>p4 : string
+>   : ^^^^^^
+>p5 : string | undefined
+>   : ^^^^^^^^^^^^^^^^^^
+
+        (p6: string, ...p7: any[]);
+>p6 : string
+>   : ^^^^^^
+>p7 : any[]
+>   : ^^^^^
+
+        //(p8?: string, ...p9: any[]);
+        //(p10:string, p8?: string, ...p9: any[]);
+    
+        //Construct Signature
+        new ();
+        new (): number;
+        new (p: string);
+>p : string
+>  : ^^^^^^
+
+        new (p2?: string);
+>p2 : string | undefined
+>   : ^^^^^^^^^^^^^^^^^^
+
+        new (...p3: any[]);
+>p3 : any[]
+>   : ^^^^^
+
+        new (p4: string, p5?: string);
+>p4 : string
+>   : ^^^^^^
+>p5 : string | undefined
+>   : ^^^^^^^^^^^^^^^^^^
+
+        new (p6: string, ...p7: any[]);
+>p6 : string
+>   : ^^^^^^
+>p7 : any[]
+>   : ^^^^^
+
+        //Index Signature
+        [p];
+>[p] : any
+>    : ^^^
+>p : any
+>  : ^^^
+
+        [p1: string];
+>p1 : string
+>   : ^^^^^^
+
+        [p2: string, p3: number];
+>p2 : string
+>   : ^^^^^^
+>p3 : number
+>   : ^^^^^^
+
+        //Property Signature
+        p;
+>p : any
+>  : ^^^
+
+        p1?;
+>p1 : any
+>   : ^^^
+
+        p2?: string;
+>p2 : string | undefined
+>   : ^^^^^^^^^^^^^^^^^^
+    
+        //Function Signature
+        p3();
+>p3 : () => any
+>   : ^^^^^^^^^
+
+        p4? ();
+>p4 : (() => any) | undefined
+>   : ^^^^^^^^^^^^^^^^^^^^^^^
+
+        p5? (): void;
+>p5 : (() => void) | undefined
+>   : ^^^^^^^    ^^^^^^^^^^^^^
+
+        p6(pa1): void;
+>p6 : (pa1: any) => void
+>   : ^^^^^^^^^^^^^^    
+>pa1 : any
+>    : ^^^
+
+        p7(pa1, pa2): void;
+>p7 : { (pa1: any, pa2: any): void; (pa1: any, pa2: any): void; } | undefined
+>   : ^^^^^^^^^^^^^^^^^^^^^^^^    ^^^^^^^^^^^^^^^^^^^^^^^^^^^^^^^^^^^^^^^^^^^
+>pa1 : any
+>    : ^^^
+>pa2 : any
+>    : ^^^
+
+        p7? (pa1, pa2): void;
+>p7 : { (pa1: any, pa2: any): void; (pa1: any, pa2: any): void; } | undefined
+>   : ^^^^^^^^^^^^^^^^^^^^^^^^^^^^^^^^^^^^^^^^^^^^^^^^^^^^    ^^^^^^^^^^^^^^^
+>pa1 : any
+>    : ^^^
+>pa2 : any
+>    : ^^^
+    }
+    export module eM {
+>eM : typeof eM
+>   : ^^^^^^^^^
+
+        var V;
+>V : any
+>  : ^^^
+
+        function F() { };
+>F : () => void
+>  : ^^^^^^^^^^
+
+        class C { }
+>C : C
+>  : ^
+
+        module M { }
+        export var eV;
+>eV : any
+>   : ^^^
+
+        export function eF() { };
+>eF : () => void
+>   : ^^^^^^^^^^
+
+        export class eC { }
+>eC : eC
+>   : ^^
+
+        export interface eI { }
+        export module eM { }
+    }
+}