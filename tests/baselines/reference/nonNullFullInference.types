//// [tests/cases/compiler/nonNullFullInference.ts] ////

=== nonNullFullInference.ts ===
// https://github.com/microsoft/TypeScript/issues/19577

function testNonNullInference(numbers: number[]) {
<<<<<<< HEAD
>testNonNullInference : (numbers: number[]) => number | undefined
=======
>testNonNullInference : (numbers: number[]) => number
>                     : ^^^^^^^^^^        ^^^^^^^^^^^
>>>>>>> 12402f26
>numbers : number[]
>        : ^^^^^^^^

    let last;
>last : any

    for (const n of numbers) {
>n : number
>  : ^^^^^^
>numbers : number[]
>        : ^^^^^^^^

        if (n % 2) {
>n % 2 : number
>      : ^^^^^^
>n : number
>  : ^^^^^^
>2 : 2
>  : ^

            return n;
>n : number
>  : ^^^^^^
        }

        last = n;
>last = n : number
>         : ^^^^^^
>last : any
>n : number
>  : ^^^^^^
    }

    last;
<<<<<<< HEAD
>last : number | undefined
=======
>last : number
>     : ^^^^^^
>>>>>>> 12402f26

    last!;
>last! : number
>      : ^^^^^^
>last : number
>     : ^^^^^^
}

function testNonNullInferenceWithArrays(numbers: number[]) {
<<<<<<< HEAD
>testNonNullInferenceWithArrays : (numbers: number[]) => number[] | undefined
=======
>testNonNullInferenceWithArrays : (numbers: number[]) => number[]
>                               : ^^^^^^^^^^        ^^^^^^^^^^^^^
>>>>>>> 12402f26
>numbers : number[]
>        : ^^^^^^^^

    let result;
>result : any

    const arr = [];
>arr : any[]
<<<<<<< HEAD
>[] : never[]
=======
>    : ^^^^^
>[] : undefined[]
>   : ^^^^^^^^^^^
>>>>>>> 12402f26

    for (const n of numbers) {
>n : number
>  : ^^^^^^
>numbers : number[]
>        : ^^^^^^^^

        if (n % 2) {
>n % 2 : number
>      : ^^^^^^
>n : number
>  : ^^^^^^
>2 : 2
>  : ^

            return [n];
>[n] : number[]
>    : ^^^^^^^^
>n : number
>  : ^^^^^^
        }

        arr.push(n);
>arr.push(n) : number
>            : ^^^^^^
>arr.push : (...items: any[]) => number
>         : ^^^^^^^^^^^^^^^^^^^^^^^^^^^
>arr : any[]
>    : ^^^^^
>push : (...items: any[]) => number
>     : ^^^^^^^^^^^^^^^^^^^^^^^^^^^
>n : number
>  : ^^^^^^

        result = arr;
>result = arr : number[]
>             : ^^^^^^^^
>result : any
>arr : number[]
>    : ^^^^^^^^
    }

    result;
<<<<<<< HEAD
>result : number[] | undefined
=======
>result : number[]
>       : ^^^^^^^^
>>>>>>> 12402f26

    result!;
>result! : number[]
>        : ^^^^^^^^
>result : number[]
>       : ^^^^^^^^
}
<|MERGE_RESOLUTION|>--- conflicted
+++ resolved
@@ -1,138 +1,118 @@
-//// [tests/cases/compiler/nonNullFullInference.ts] ////
-
-=== nonNullFullInference.ts ===
-// https://github.com/microsoft/TypeScript/issues/19577
-
-function testNonNullInference(numbers: number[]) {
-<<<<<<< HEAD
->testNonNullInference : (numbers: number[]) => number | undefined
-=======
->testNonNullInference : (numbers: number[]) => number
->                     : ^^^^^^^^^^        ^^^^^^^^^^^
->>>>>>> 12402f26
->numbers : number[]
->        : ^^^^^^^^
-
-    let last;
->last : any
-
-    for (const n of numbers) {
->n : number
->  : ^^^^^^
->numbers : number[]
->        : ^^^^^^^^
-
-        if (n % 2) {
->n % 2 : number
->      : ^^^^^^
->n : number
->  : ^^^^^^
->2 : 2
->  : ^
-
-            return n;
->n : number
->  : ^^^^^^
-        }
-
-        last = n;
->last = n : number
->         : ^^^^^^
->last : any
->n : number
->  : ^^^^^^
-    }
-
-    last;
-<<<<<<< HEAD
->last : number | undefined
-=======
->last : number
->     : ^^^^^^
->>>>>>> 12402f26
-
-    last!;
->last! : number
->      : ^^^^^^
->last : number
->     : ^^^^^^
-}
-
-function testNonNullInferenceWithArrays(numbers: number[]) {
-<<<<<<< HEAD
->testNonNullInferenceWithArrays : (numbers: number[]) => number[] | undefined
-=======
->testNonNullInferenceWithArrays : (numbers: number[]) => number[]
->                               : ^^^^^^^^^^        ^^^^^^^^^^^^^
->>>>>>> 12402f26
->numbers : number[]
->        : ^^^^^^^^
-
-    let result;
->result : any
-
-    const arr = [];
->arr : any[]
-<<<<<<< HEAD
->[] : never[]
-=======
->    : ^^^^^
->[] : undefined[]
->   : ^^^^^^^^^^^
->>>>>>> 12402f26
-
-    for (const n of numbers) {
->n : number
->  : ^^^^^^
->numbers : number[]
->        : ^^^^^^^^
-
-        if (n % 2) {
->n % 2 : number
->      : ^^^^^^
->n : number
->  : ^^^^^^
->2 : 2
->  : ^
-
-            return [n];
->[n] : number[]
->    : ^^^^^^^^
->n : number
->  : ^^^^^^
-        }
-
-        arr.push(n);
->arr.push(n) : number
->            : ^^^^^^
->arr.push : (...items: any[]) => number
->         : ^^^^^^^^^^^^^^^^^^^^^^^^^^^
->arr : any[]
->    : ^^^^^
->push : (...items: any[]) => number
->     : ^^^^^^^^^^^^^^^^^^^^^^^^^^^
->n : number
->  : ^^^^^^
-
-        result = arr;
->result = arr : number[]
->             : ^^^^^^^^
->result : any
->arr : number[]
->    : ^^^^^^^^
-    }
-
-    result;
-<<<<<<< HEAD
->result : number[] | undefined
-=======
->result : number[]
->       : ^^^^^^^^
->>>>>>> 12402f26
-
-    result!;
->result! : number[]
->        : ^^^^^^^^
->result : number[]
->       : ^^^^^^^^
-}
+//// [tests/cases/compiler/nonNullFullInference.ts] ////
+
+=== nonNullFullInference.ts ===
+// https://github.com/microsoft/TypeScript/issues/19577
+
+function testNonNullInference(numbers: number[]) {
+>testNonNullInference : (numbers: number[]) => number | undefined
+>                     : ^^^^^^^^^^        ^^^^^^^^^^^^^^^^^^^^^^^
+>numbers : number[]
+>        : ^^^^^^^^
+
+    let last;
+>last : any
+
+    for (const n of numbers) {
+>n : number
+>  : ^^^^^^
+>numbers : number[]
+>        : ^^^^^^^^
+
+        if (n % 2) {
+>n % 2 : number
+>      : ^^^^^^
+>n : number
+>  : ^^^^^^
+>2 : 2
+>  : ^
+
+            return n;
+>n : number
+>  : ^^^^^^
+        }
+
+        last = n;
+>last = n : number
+>         : ^^^^^^
+>last : any
+>n : number
+>  : ^^^^^^
+    }
+
+    last;
+>last : number | undefined
+>     : ^^^^^^^^^^^^^^^^^^
+
+    last!;
+>last! : number
+>      : ^^^^^^
+>last : number
+>     : ^^^^^^
+}
+
+function testNonNullInferenceWithArrays(numbers: number[]) {
+>testNonNullInferenceWithArrays : (numbers: number[]) => number[] | undefined
+>                               : ^^^^^^^^^^        ^^^^^^^^^^^^^^^^^^^^^^^^^
+>numbers : number[]
+>        : ^^^^^^^^
+
+    let result;
+>result : any
+
+    const arr = [];
+>arr : any[]
+>    : ^^^^^
+>[] : never[]
+>   : ^^^^^^^
+
+    for (const n of numbers) {
+>n : number
+>  : ^^^^^^
+>numbers : number[]
+>        : ^^^^^^^^
+
+        if (n % 2) {
+>n % 2 : number
+>      : ^^^^^^
+>n : number
+>  : ^^^^^^
+>2 : 2
+>  : ^
+
+            return [n];
+>[n] : number[]
+>    : ^^^^^^^^
+>n : number
+>  : ^^^^^^
+        }
+
+        arr.push(n);
+>arr.push(n) : number
+>            : ^^^^^^
+>arr.push : (...items: any[]) => number
+>         : ^^^^^^^^^^^^^^^^^^^^^^^^^^^
+>arr : any[]
+>    : ^^^^^
+>push : (...items: any[]) => number
+>     : ^^^^^^^^^^^^^^^^^^^^^^^^^^^
+>n : number
+>  : ^^^^^^
+
+        result = arr;
+>result = arr : number[]
+>             : ^^^^^^^^
+>result : any
+>arr : number[]
+>    : ^^^^^^^^
+    }
+
+    result;
+>result : number[] | undefined
+>       : ^^^^^^^^^^^^^^^^^^^^
+
+    result!;
+>result! : number[]
+>        : ^^^^^^^^
+>result : number[]
+>       : ^^^^^^^^
+}