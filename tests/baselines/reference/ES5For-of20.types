--- conflicted
+++ resolved
@@ -1,31 +1,26 @@
-//// [tests/cases/conformance/statements/for-ofStatements/ES5For-of20.ts] ////
-
-=== ES5For-of20.ts ===
-for (let v of []) {
-<<<<<<< HEAD
->v : never
->[] : never[]
-=======
->v : any
->  : ^^^
->[] : undefined[]
->   : ^^^^^^^^^^^
->>>>>>> 12402f26
-
-    let v;
->v : any
->  : ^^^
-
-    for (let v of [v]) {
->v : any
->  : ^^^
->[v] : any[]
->    : ^^^^^
->v : any
->  : ^^^
-
-        const v;
->v : any
->  : ^^^
-    }
-}
+//// [tests/cases/conformance/statements/for-ofStatements/ES5For-of20.ts] ////
+
+=== ES5For-of20.ts ===
+for (let v of []) {
+>v : never
+>  : ^^^^^
+>[] : never[]
+>   : ^^^^^^^
+
+    let v;
+>v : any
+>  : ^^^
+
+    for (let v of [v]) {
+>v : any
+>  : ^^^
+>[v] : any[]
+>    : ^^^^^
+>v : any
+>  : ^^^
+
+        const v;
+>v : any
+>  : ^^^
+    }
+}