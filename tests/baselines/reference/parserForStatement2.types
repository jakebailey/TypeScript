//// [tests/cases/conformance/parser/ecmascript5/Statements/parserForStatement2.ts] ////

=== parserForStatement2.ts ===
var a;
>a : any
>  : ^^^

var b = [];
<<<<<<< HEAD
>b : never[]
>[] : never[]
=======
>b : any[]
>  : ^^^^^
>[] : undefined[]
>   : ^^^^^^^^^^^
>>>>>>> 12402f26

var c;
>c : any
>  : ^^^

for (a in b[c] = b[c] || [], d) {
>a : any
>  : ^^^
>b[c] = b[c] || [], d : any
<<<<<<< HEAD
>b[c] = b[c] || [] : never
>b[c] : never
>b : never[]
>c : any
>b[c] || [] : never
>b[c] : never
>b : never[]
>c : any
>[] : never[]
=======
>                     : ^^^
>b[c] = b[c] || [] : any
>                  : ^^^
>b[c] : any
>     : ^^^
>b : any[]
>  : ^^^^^
>c : any
>  : ^^^
>b[c] || [] : any
>           : ^^^
>b[c] : any
>     : ^^^
>b : any[]
>  : ^^^^^
>c : any
>  : ^^^
>[] : undefined[]
>   : ^^^^^^^^^^^
>>>>>>> 12402f26
>d : any
>  : ^^^

}
<|MERGE_RESOLUTION|>--- conflicted
+++ resolved
@@ -1,61 +1,44 @@
-//// [tests/cases/conformance/parser/ecmascript5/Statements/parserForStatement2.ts] ////
-
-=== parserForStatement2.ts ===
-var a;
->a : any
->  : ^^^
-
-var b = [];
-<<<<<<< HEAD
->b : never[]
->[] : never[]
-=======
->b : any[]
->  : ^^^^^
->[] : undefined[]
->   : ^^^^^^^^^^^
->>>>>>> 12402f26
-
-var c;
->c : any
->  : ^^^
-
-for (a in b[c] = b[c] || [], d) {
->a : any
->  : ^^^
->b[c] = b[c] || [], d : any
-<<<<<<< HEAD
->b[c] = b[c] || [] : never
->b[c] : never
->b : never[]
->c : any
->b[c] || [] : never
->b[c] : never
->b : never[]
->c : any
->[] : never[]
-=======
->                     : ^^^
->b[c] = b[c] || [] : any
->                  : ^^^
->b[c] : any
->     : ^^^
->b : any[]
->  : ^^^^^
->c : any
->  : ^^^
->b[c] || [] : any
->           : ^^^
->b[c] : any
->     : ^^^
->b : any[]
->  : ^^^^^
->c : any
->  : ^^^
->[] : undefined[]
->   : ^^^^^^^^^^^
->>>>>>> 12402f26
->d : any
->  : ^^^
-
-}
+//// [tests/cases/conformance/parser/ecmascript5/Statements/parserForStatement2.ts] ////
+
+=== parserForStatement2.ts ===
+var a;
+>a : any
+>  : ^^^
+
+var b = [];
+>b : never[]
+>  : ^^^^^^^
+>[] : never[]
+>   : ^^^^^^^
+
+var c;
+>c : any
+>  : ^^^
+
+for (a in b[c] = b[c] || [], d) {
+>a : any
+>  : ^^^
+>b[c] = b[c] || [], d : any
+>                     : ^^^
+>b[c] = b[c] || [] : never
+>                  : ^^^^^
+>b[c] : never
+>     : ^^^^^
+>b : never[]
+>  : ^^^^^^^
+>c : any
+>  : ^^^
+>b[c] || [] : never
+>           : ^^^^^
+>b[c] : never
+>     : ^^^^^
+>b : never[]
+>  : ^^^^^^^
+>c : any
+>  : ^^^
+>[] : never[]
+>   : ^^^^^^^
+>d : any
+>  : ^^^
+
+}