//// [tests/cases/compiler/capturedLetConstInLoop5.ts] ////

=== capturedLetConstInLoop5.ts ===
declare function use(a: any);
>use : (a: any) => any
>    : ^^^^   ^^^^^^^^
>a : any
>  : ^^^

//====let
function foo0(x) {
>foo0 : (x: any) => void
>     : ^^^^^^^^^^^^^^^^
>x : any
>  : ^^^

    for (let x of []) {
<<<<<<< HEAD
>x : never
>[] : never[]

        var v = x;
>v : never
>x : never

        (function() { return x + v });
>(function() { return x + v }) : () => number
>function() { return x + v } : () => number
>x + v : number
>x : never
>v : never

        (() => x + v);
>(() => x + v) : () => number
>() => x + v : () => number
>x + v : number
>x : never
>v : never

        if (x == 1) {
>x == 1 : boolean
>x : never
=======
>x : any
>  : ^^^
>[] : undefined[]
>   : ^^^^^^^^^^^

        var v = x;
>v : any
>  : ^^^
>x : any
>  : ^^^

        (function() { return x + v });
>(function() { return x + v }) : () => any
>                              : ^^^^^^^^^
>function() { return x + v } : () => any
>                            : ^^^^^^^^^
>x + v : any
>      : ^^^
>x : any
>  : ^^^
>v : any
>  : ^^^

        (() => x + v);
>(() => x + v) : () => any
>              : ^^^^^^^^^
>() => x + v : () => any
>            : ^^^^^^^^^
>x + v : any
>      : ^^^
>x : any
>  : ^^^
>v : any
>  : ^^^

        if (x == 1) {
>x == 1 : boolean
>       : ^^^^^^^
>x : any
>  : ^^^
>>>>>>> 12402f26
>1 : 1
>  : ^

            return;
        }
    }

    use(v);
>use(v) : any
>       : ^^^
>use : (a: any) => any
<<<<<<< HEAD
>v : never
=======
>    : ^^^^^^^^^^^^^^^
>v : any
>  : ^^^
>>>>>>> 12402f26
}

function foo00(x) {
>foo00 : (x: any) => void
>      : ^^^^^^^^^^^^^^^^
>x : any
>  : ^^^

    for (let x in []) {
>x : string
<<<<<<< HEAD
>[] : never[]
=======
>  : ^^^^^^
>[] : undefined[]
>   : ^^^^^^^^^^^
>>>>>>> 12402f26

        var v = x;
>v : string
>  : ^^^^^^
>x : string
>  : ^^^^^^

        (function() { return x + v });
>(function() { return x + v }) : () => string
>                              : ^^^^^^^^^^^^
>function() { return x + v } : () => string
>                            : ^^^^^^^^^^^^
>x + v : string
>      : ^^^^^^
>x : string
>  : ^^^^^^
>v : string
>  : ^^^^^^

        (() => x + v);
>(() => x + v) : () => string
>              : ^^^^^^^^^^^^
>() => x + v : () => string
>            : ^^^^^^^^^^^^
>x + v : string
>      : ^^^^^^
>x : string
>  : ^^^^^^
>v : string
>  : ^^^^^^

        if (x == "1") {
>x == "1" : boolean
>         : ^^^^^^^
>x : string
>  : ^^^^^^
>"1" : "1"
>    : ^^^

            return;
        }
    }

    use(v);
>use(v) : any
>       : ^^^
>use : (a: any) => any
>    : ^^^^^^^^^^^^^^^
>v : string
>  : ^^^^^^
}

function foo1(x) {
>foo1 : (x: any) => void
>     : ^^^^^^^^^^^^^^^^
>x : any
>  : ^^^

    for (let x = 0; x < 1; ++x) {
>x : number
>  : ^^^^^^
>0 : 0
>  : ^
>x < 1 : boolean
>      : ^^^^^^^
>x : number
>  : ^^^^^^
>1 : 1
>  : ^
>++x : number
>    : ^^^^^^
>x : number
>  : ^^^^^^

        var v = x;
>v : number
>  : ^^^^^^
>x : number
>  : ^^^^^^

        (function() { return x + v });
>(function() { return x + v }) : () => number
>                              : ^^^^^^^^^^^^
>function() { return x + v } : () => number
>                            : ^^^^^^^^^^^^
>x + v : number
>      : ^^^^^^
>x : number
>  : ^^^^^^
>v : number
>  : ^^^^^^

        (() => x + v);
>(() => x + v) : () => number
>              : ^^^^^^^^^^^^
>() => x + v : () => number
>            : ^^^^^^^^^^^^
>x + v : number
>      : ^^^^^^
>x : number
>  : ^^^^^^
>v : number
>  : ^^^^^^

        if (x == 1) {
>x == 1 : boolean
>       : ^^^^^^^
>x : number
>  : ^^^^^^
>1 : 1
>  : ^

            return;
        }
    }

    use(v);
>use(v) : any
>       : ^^^
>use : (a: any) => any
>    : ^^^^^^^^^^^^^^^
>v : number
>  : ^^^^^^
}

function foo2(x) {
>foo2 : (x: any) => void
>     : ^^^^^^^^^^^^^^^^
>x : any
>  : ^^^

    while (1 === 1) {
>1 === 1 : boolean
>        : ^^^^^^^
>1 : 1
>  : ^
>1 : 1
>  : ^

        let x = 1;
>x : number
>  : ^^^^^^
>1 : 1
>  : ^

        var v = x;
>v : number
>  : ^^^^^^
>x : number
>  : ^^^^^^

        (function() { return x + v });
>(function() { return x + v }) : () => number
>                              : ^^^^^^^^^^^^
>function() { return x + v } : () => number
>                            : ^^^^^^^^^^^^
>x + v : number
>      : ^^^^^^
>x : number
>  : ^^^^^^
>v : number
>  : ^^^^^^

        (() => x + v);
>(() => x + v) : () => number
>              : ^^^^^^^^^^^^
>() => x + v : () => number
>            : ^^^^^^^^^^^^
>x + v : number
>      : ^^^^^^
>x : number
>  : ^^^^^^
>v : number
>  : ^^^^^^

        if (x == 1) {
>x == 1 : boolean
>       : ^^^^^^^
>x : number
>  : ^^^^^^
>1 : 1
>  : ^

            return;
        }
    }
    
    use(v);
>use(v) : any
>       : ^^^
>use : (a: any) => any
>    : ^^^^^^^^^^^^^^^
>v : number
>  : ^^^^^^
}

function foo3(x) {
>foo3 : (x: any) => void
>     : ^^^^^^^^^^^^^^^^
>x : any
>  : ^^^

    do {
        let x;
>x : any
>  : ^^^

        var v;
>v : any
>  : ^^^

        (function() { return x + v });
>(function() { return x + v }) : () => any
>                              : ^^^^^^^^^
>function() { return x + v } : () => any
>                            : ^^^^^^^^^
>x + v : any
>      : ^^^
>x : any
>  : ^^^
>v : any
>  : ^^^

        (() => x + v);
>(() => x + v) : () => any
>              : ^^^^^^^^^
>() => x + v : () => any
>            : ^^^^^^^^^
>x + v : any
>      : ^^^
>x : any
>  : ^^^
>v : any
>  : ^^^

        if (x == 1) {
>x == 1 : boolean
>       : ^^^^^^^
>x : any
>  : ^^^
>1 : 1
>  : ^

            return;
        }
    } while (1 === 1)
>1 === 1 : boolean
>        : ^^^^^^^
>1 : 1
>  : ^
>1 : 1
>  : ^
    
    use(v);
>use(v) : any
>       : ^^^
>use : (a: any) => any
>    : ^^^^^^^^^^^^^^^
>v : any
>  : ^^^
}

function foo4(x) {
>foo4 : (x: any) => void
>     : ^^^^^^^^^^^^^^^^
>x : any
>  : ^^^

    for (let y = 0; y < 1; ++y) {
>y : number
>  : ^^^^^^
>0 : 0
>  : ^
>y < 1 : boolean
>      : ^^^^^^^
>y : number
>  : ^^^^^^
>1 : 1
>  : ^
>++y : number
>    : ^^^^^^
>y : number
>  : ^^^^^^

        var v = y;
>v : number
>  : ^^^^^^
>y : number
>  : ^^^^^^

        let x = 1;
>x : number
>  : ^^^^^^
>1 : 1
>  : ^

        (function() { return x + v });
>(function() { return x + v }) : () => number
>                              : ^^^^^^^^^^^^
>function() { return x + v } : () => number
>                            : ^^^^^^^^^^^^
>x + v : number
>      : ^^^^^^
>x : number
>  : ^^^^^^
>v : number
>  : ^^^^^^

        (() => x + v);
>(() => x + v) : () => number
>              : ^^^^^^^^^^^^
>() => x + v : () => number
>            : ^^^^^^^^^^^^
>x + v : number
>      : ^^^^^^
>x : number
>  : ^^^^^^
>v : number
>  : ^^^^^^

        if (x == 1) {
>x == 1 : boolean
>       : ^^^^^^^
>x : number
>  : ^^^^^^
>1 : 1
>  : ^

            return;
        }
    }
    
    use(v);
>use(v) : any
>       : ^^^
>use : (a: any) => any
>    : ^^^^^^^^^^^^^^^
>v : number
>  : ^^^^^^
}

function foo5(x) {
>foo5 : (x: any) => void
>     : ^^^^^^^^^^^^^^^^
>x : any
>  : ^^^

    for (let x = 0, y = 1; x < 1; ++x) {
>x : number
>  : ^^^^^^
>0 : 0
>  : ^
>y : number
>  : ^^^^^^
>1 : 1
>  : ^
>x < 1 : boolean
>      : ^^^^^^^
>x : number
>  : ^^^^^^
>1 : 1
>  : ^
>++x : number
>    : ^^^^^^
>x : number
>  : ^^^^^^

        var v = x;
>v : number
>  : ^^^^^^
>x : number
>  : ^^^^^^

        (function() { return x + y + v });
>(function() { return x + y + v }) : () => number
>                                  : ^^^^^^^^^^^^
>function() { return x + y + v } : () => number
>                                : ^^^^^^^^^^^^
>x + y + v : number
>          : ^^^^^^
>x + y : number
>      : ^^^^^^
>x : number
>  : ^^^^^^
>y : number
>  : ^^^^^^
>v : number
>  : ^^^^^^

        (() => x + y + v);
>(() => x + y + v) : () => number
>                  : ^^^^^^^^^^^^
>() => x + y + v : () => number
>                : ^^^^^^^^^^^^
>x + y + v : number
>          : ^^^^^^
>x + y : number
>      : ^^^^^^
>x : number
>  : ^^^^^^
>y : number
>  : ^^^^^^
>v : number
>  : ^^^^^^

        if (x == 1) {
>x == 1 : boolean
>       : ^^^^^^^
>x : number
>  : ^^^^^^
>1 : 1
>  : ^

            return;
        }
    }
    
    use(v);
>use(v) : any
>       : ^^^
>use : (a: any) => any
>    : ^^^^^^^^^^^^^^^
>v : number
>  : ^^^^^^
}


function foo6(x) {
>foo6 : (x: any) => void
>     : ^^^^^^^^^^^^^^^^
>x : any
>  : ^^^

    while (1 === 1) {
>1 === 1 : boolean
>        : ^^^^^^^
>1 : 1
>  : ^
>1 : 1
>  : ^

        let x, y;
>x : any
>  : ^^^
>y : any
>  : ^^^

        var v = x;
>v : any
>  : ^^^
>x : any
>  : ^^^

        (function() { return x + y + v });
>(function() { return x + y + v }) : () => any
>                                  : ^^^^^^^^^
>function() { return x + y + v } : () => any
>                                : ^^^^^^^^^
>x + y + v : any
>          : ^^^
>x + y : any
>      : ^^^
>x : any
>  : ^^^
>y : any
>  : ^^^
>v : any
>  : ^^^

        (() => x + y + v);
>(() => x + y + v) : () => any
>                  : ^^^^^^^^^
>() => x + y + v : () => any
>                : ^^^^^^^^^
>x + y + v : any
>          : ^^^
>x + y : any
>      : ^^^
>x : any
>  : ^^^
>y : any
>  : ^^^
>v : any
>  : ^^^

        if (x == 1) {
>x == 1 : boolean
>       : ^^^^^^^
>x : any
>  : ^^^
>1 : 1
>  : ^

            return;
        }
    };
    
    use(v)
>use(v) : any
>       : ^^^
>use : (a: any) => any
>    : ^^^^^^^^^^^^^^^
>v : any
>  : ^^^
}

function foo7(x) {
>foo7 : (x: any) => void
>     : ^^^^^^^^^^^^^^^^
>x : any
>  : ^^^

    do {
        let x, y;
>x : any
>  : ^^^
>y : any
>  : ^^^

        var v = x;
>v : any
>  : ^^^
>x : any
>  : ^^^

        (function() { return x + y + v });
>(function() { return x + y + v }) : () => any
>                                  : ^^^^^^^^^
>function() { return x + y + v } : () => any
>                                : ^^^^^^^^^
>x + y + v : any
>          : ^^^
>x + y : any
>      : ^^^
>x : any
>  : ^^^
>y : any
>  : ^^^
>v : any
>  : ^^^

        (() => x + y + v);
>(() => x + y + v) : () => any
>                  : ^^^^^^^^^
>() => x + y + v : () => any
>                : ^^^^^^^^^
>x + y + v : any
>          : ^^^
>x + y : any
>      : ^^^
>x : any
>  : ^^^
>y : any
>  : ^^^
>v : any
>  : ^^^

        if (x == 1) {
>x == 1 : boolean
>       : ^^^^^^^
>x : any
>  : ^^^
>1 : 1
>  : ^

            return;
        }
    } while (1 === 1);
>1 === 1 : boolean
>        : ^^^^^^^
>1 : 1
>  : ^
>1 : 1
>  : ^
    
    use(v);
>use(v) : any
>       : ^^^
>use : (a: any) => any
>    : ^^^^^^^^^^^^^^^
>v : any
>  : ^^^
}


function foo8(x) {
>foo8 : (x: any) => void
>     : ^^^^^^^^^^^^^^^^
>x : any
>  : ^^^

    for (let y = 0; y < 1; ++y) {
>y : number
>  : ^^^^^^
>0 : 0
>  : ^
>y < 1 : boolean
>      : ^^^^^^^
>y : number
>  : ^^^^^^
>1 : 1
>  : ^
>++y : number
>    : ^^^^^^
>y : number
>  : ^^^^^^

        let x = 1;
>x : number
>  : ^^^^^^
>1 : 1
>  : ^

        var v = x;
>v : number
>  : ^^^^^^
>x : number
>  : ^^^^^^

        (function() { return x + y + v });
>(function() { return x + y + v }) : () => number
>                                  : ^^^^^^^^^^^^
>function() { return x + y + v } : () => number
>                                : ^^^^^^^^^^^^
>x + y + v : number
>          : ^^^^^^
>x + y : number
>      : ^^^^^^
>x : number
>  : ^^^^^^
>y : number
>  : ^^^^^^
>v : number
>  : ^^^^^^

        (() => x + y + v);
>(() => x + y + v) : () => number
>                  : ^^^^^^^^^^^^
>() => x + y + v : () => number
>                : ^^^^^^^^^^^^
>x + y + v : number
>          : ^^^^^^
>x + y : number
>      : ^^^^^^
>x : number
>  : ^^^^^^
>y : number
>  : ^^^^^^
>v : number
>  : ^^^^^^

        if (x == 1) {
>x == 1 : boolean
>       : ^^^^^^^
>x : number
>  : ^^^^^^
>1 : 1
>  : ^

            return;
        }
    }
    
    use(v);
>use(v) : any
>       : ^^^
>use : (a: any) => any
>    : ^^^^^^^^^^^^^^^
>v : number
>  : ^^^^^^
}

//====const
function foo0_c(x) {
>foo0_c : (x: any) => void
>       : ^^^^^^^^^^^^^^^^
>x : any
>  : ^^^

    for (const x of []) {
<<<<<<< HEAD
>x : never
>[] : never[]

        var v = x;
>v : never
>x : never

        (function() { return x + v });
>(function() { return x + v }) : () => number
>function() { return x + v } : () => number
>x + v : number
>x : never
>v : never

        (() => x + v);
>(() => x + v) : () => number
>() => x + v : () => number
>x + v : number
>x : never
>v : never

        if (x == 1) {
>x == 1 : boolean
>x : never
=======
>x : any
>  : ^^^
>[] : undefined[]
>   : ^^^^^^^^^^^

        var v = x;
>v : any
>  : ^^^
>x : any
>  : ^^^

        (function() { return x + v });
>(function() { return x + v }) : () => any
>                              : ^^^^^^^^^
>function() { return x + v } : () => any
>                            : ^^^^^^^^^
>x + v : any
>      : ^^^
>x : any
>  : ^^^
>v : any
>  : ^^^

        (() => x + v);
>(() => x + v) : () => any
>              : ^^^^^^^^^
>() => x + v : () => any
>            : ^^^^^^^^^
>x + v : any
>      : ^^^
>x : any
>  : ^^^
>v : any
>  : ^^^

        if (x == 1) {
>x == 1 : boolean
>       : ^^^^^^^
>x : any
>  : ^^^
>>>>>>> 12402f26
>1 : 1
>  : ^

            return;
        }
    }

    use(v);
>use(v) : any
>       : ^^^
>use : (a: any) => any
<<<<<<< HEAD
>v : never
=======
>    : ^^^^^^^^^^^^^^^
>v : any
>  : ^^^
>>>>>>> 12402f26
}

function foo00_c(x) {
>foo00_c : (x: any) => void
>        : ^^^^^^^^^^^^^^^^
>x : any
>  : ^^^

    for (const x in []) {
>x : string
<<<<<<< HEAD
>[] : never[]
=======
>  : ^^^^^^
>[] : undefined[]
>   : ^^^^^^^^^^^
>>>>>>> 12402f26

        var v = x;
>v : string
>  : ^^^^^^
>x : string
>  : ^^^^^^

        (function() { return x + v });
>(function() { return x + v }) : () => string
>                              : ^^^^^^^^^^^^
>function() { return x + v } : () => string
>                            : ^^^^^^^^^^^^
>x + v : string
>      : ^^^^^^
>x : string
>  : ^^^^^^
>v : string
>  : ^^^^^^

        (() => x + v);
>(() => x + v) : () => string
>              : ^^^^^^^^^^^^
>() => x + v : () => string
>            : ^^^^^^^^^^^^
>x + v : string
>      : ^^^^^^
>x : string
>  : ^^^^^^
>v : string
>  : ^^^^^^

        if (x == "1") {
>x == "1" : boolean
>         : ^^^^^^^
>x : string
>  : ^^^^^^
>"1" : "1"
>    : ^^^

            return;
        }
    }

    use(v);
>use(v) : any
>       : ^^^
>use : (a: any) => any
>    : ^^^^^^^^^^^^^^^
>v : string
>  : ^^^^^^
}

function foo1_c(x) {
>foo1_c : (x: any) => void
>       : ^^^^^^^^^^^^^^^^
>x : any
>  : ^^^

    for (const x = 0; x < 1;) {
>x : 0
>  : ^
>0 : 0
>  : ^
>x < 1 : boolean
>      : ^^^^^^^
>x : 0
>  : ^
>1 : 1
>  : ^

        var v = x;
>v : number
>  : ^^^^^^
>x : 0
>  : ^

        (function() { return x + v });
>(function() { return x + v }) : () => number
>                              : ^^^^^^^^^^^^
>function() { return x + v } : () => number
>                            : ^^^^^^^^^^^^
>x + v : number
>      : ^^^^^^
>x : 0
>  : ^
>v : number
>  : ^^^^^^

        (() => x + v);
>(() => x + v) : () => number
>              : ^^^^^^^^^^^^
>() => x + v : () => number
>            : ^^^^^^^^^^^^
>x + v : number
>      : ^^^^^^
>x : 0
>  : ^
>v : number
>  : ^^^^^^

        if (x == 1) {
>x == 1 : boolean
>       : ^^^^^^^
>x : 0
>  : ^
>1 : 1
>  : ^

            return;
        }
    }

    use(v);
>use(v) : any
>       : ^^^
>use : (a: any) => any
>    : ^^^^^^^^^^^^^^^
>v : number
>  : ^^^^^^
}

function foo2_c(x) {
>foo2_c : (x: any) => void
>       : ^^^^^^^^^^^^^^^^
>x : any
>  : ^^^

    while (1 === 1) {
>1 === 1 : boolean
>        : ^^^^^^^
>1 : 1
>  : ^
>1 : 1
>  : ^

        const x = 1;
>x : 1
>  : ^
>1 : 1
>  : ^

        var v = x;
>v : number
>  : ^^^^^^
>x : 1
>  : ^

        (function() { return x + v });
>(function() { return x + v }) : () => number
>                              : ^^^^^^^^^^^^
>function() { return x + v } : () => number
>                            : ^^^^^^^^^^^^
>x + v : number
>      : ^^^^^^
>x : 1
>  : ^
>v : number
>  : ^^^^^^

        (() => x + v);
>(() => x + v) : () => number
>              : ^^^^^^^^^^^^
>() => x + v : () => number
>            : ^^^^^^^^^^^^
>x + v : number
>      : ^^^^^^
>x : 1
>  : ^
>v : number
>  : ^^^^^^

        if (x == 1) {
>x == 1 : boolean
>       : ^^^^^^^
>x : 1
>  : ^
>1 : 1
>  : ^

            return;
        }
    }
    
    use(v);
>use(v) : any
>       : ^^^
>use : (a: any) => any
>    : ^^^^^^^^^^^^^^^
>v : number
>  : ^^^^^^
}

function foo3_c(x) {
>foo3_c : (x: any) => void
>       : ^^^^^^^^^^^^^^^^
>x : any
>  : ^^^

    do {
        const x = 1;
>x : 1
>  : ^
>1 : 1
>  : ^

        var v;
>v : any
>  : ^^^

        (function() { return x + v });
>(function() { return x + v }) : () => any
>                              : ^^^^^^^^^
>function() { return x + v } : () => any
>                            : ^^^^^^^^^
>x + v : any
>      : ^^^
>x : 1
>  : ^
>v : any
>  : ^^^

        (() => x + v);
>(() => x + v) : () => any
>              : ^^^^^^^^^
>() => x + v : () => any
>            : ^^^^^^^^^
>x + v : any
>      : ^^^
>x : 1
>  : ^
>v : any
>  : ^^^

        if (x == 1) {
>x == 1 : boolean
>       : ^^^^^^^
>x : 1
>  : ^
>1 : 1
>  : ^

            return;
        }
    } while (1 === 1)
>1 === 1 : boolean
>        : ^^^^^^^
>1 : 1
>  : ^
>1 : 1
>  : ^
    
    use(v);
>use(v) : any
>       : ^^^
>use : (a: any) => any
>    : ^^^^^^^^^^^^^^^
>v : any
>  : ^^^
}

function foo4_c(x) {
>foo4_c : (x: any) => void
>       : ^^^^^^^^^^^^^^^^
>x : any
>  : ^^^

    for (const y = 0; y < 1;) {
>y : 0
>  : ^
>0 : 0
>  : ^
>y < 1 : boolean
>      : ^^^^^^^
>y : 0
>  : ^
>1 : 1
>  : ^

        var v = y;
>v : number
>  : ^^^^^^
>y : 0
>  : ^

        let x = 1;
>x : number
>  : ^^^^^^
>1 : 1
>  : ^

        (function() { return x + v });
>(function() { return x + v }) : () => number
>                              : ^^^^^^^^^^^^
>function() { return x + v } : () => number
>                            : ^^^^^^^^^^^^
>x + v : number
>      : ^^^^^^
>x : number
>  : ^^^^^^
>v : number
>  : ^^^^^^

        (() => x + v);
>(() => x + v) : () => number
>              : ^^^^^^^^^^^^
>() => x + v : () => number
>            : ^^^^^^^^^^^^
>x + v : number
>      : ^^^^^^
>x : number
>  : ^^^^^^
>v : number
>  : ^^^^^^

        if (x == 1) {
>x == 1 : boolean
>       : ^^^^^^^
>x : number
>  : ^^^^^^
>1 : 1
>  : ^

            return;
        }
    }
    
    use(v);
>use(v) : any
>       : ^^^
>use : (a: any) => any
>    : ^^^^^^^^^^^^^^^
>v : number
>  : ^^^^^^
}

function foo5_c(x) {
>foo5_c : (x: any) => void
>       : ^^^^^^^^^^^^^^^^
>x : any
>  : ^^^

    for (const x = 0, y = 1; x < 1;) {
>x : 0
>  : ^
>0 : 0
>  : ^
>y : 1
>  : ^
>1 : 1
>  : ^
>x < 1 : boolean
>      : ^^^^^^^
>x : 0
>  : ^
>1 : 1
>  : ^

        var v = x;
>v : number
>  : ^^^^^^
>x : 0
>  : ^

        (function() { return x + y + v });
>(function() { return x + y + v }) : () => number
>                                  : ^^^^^^^^^^^^
>function() { return x + y + v } : () => number
>                                : ^^^^^^^^^^^^
>x + y + v : number
>          : ^^^^^^
>x + y : number
>      : ^^^^^^
>x : 0
>  : ^
>y : 1
>  : ^
>v : number
>  : ^^^^^^

        (() => x + y + v);
>(() => x + y + v) : () => number
>                  : ^^^^^^^^^^^^
>() => x + y + v : () => number
>                : ^^^^^^^^^^^^
>x + y + v : number
>          : ^^^^^^
>x + y : number
>      : ^^^^^^
>x : 0
>  : ^
>y : 1
>  : ^
>v : number
>  : ^^^^^^

        if (x == 1) {
>x == 1 : boolean
>       : ^^^^^^^
>x : 0
>  : ^
>1 : 1
>  : ^

            return;
        }
    }
    
    use(v);
>use(v) : any
>       : ^^^
>use : (a: any) => any
>    : ^^^^^^^^^^^^^^^
>v : number
>  : ^^^^^^
}


function foo6_c(x) {
>foo6_c : (x: any) => void
>       : ^^^^^^^^^^^^^^^^
>x : any
>  : ^^^

    while (1 === 1) {
>1 === 1 : boolean
>        : ^^^^^^^
>1 : 1
>  : ^
>1 : 1
>  : ^

        const x = 1, y = 1;
>x : 1
>  : ^
>1 : 1
>  : ^
>y : 1
>  : ^
>1 : 1
>  : ^

        var v = x;
>v : number
>  : ^^^^^^
>x : 1
>  : ^

        (function() { return x + y + v });
>(function() { return x + y + v }) : () => number
>                                  : ^^^^^^^^^^^^
>function() { return x + y + v } : () => number
>                                : ^^^^^^^^^^^^
>x + y + v : number
>          : ^^^^^^
>x + y : number
>      : ^^^^^^
>x : 1
>  : ^
>y : 1
>  : ^
>v : number
>  : ^^^^^^

        (() => x + y + v);
>(() => x + y + v) : () => number
>                  : ^^^^^^^^^^^^
>() => x + y + v : () => number
>                : ^^^^^^^^^^^^
>x + y + v : number
>          : ^^^^^^
>x + y : number
>      : ^^^^^^
>x : 1
>  : ^
>y : 1
>  : ^
>v : number
>  : ^^^^^^

        if (x == 1) {
>x == 1 : boolean
>       : ^^^^^^^
>x : 1
>  : ^
>1 : 1
>  : ^

            return;
        }
    }
    
    use(v)
>use(v) : any
>       : ^^^
>use : (a: any) => any
>    : ^^^^^^^^^^^^^^^
>v : number
>  : ^^^^^^
}

function foo7_c(x) {
>foo7_c : (x: any) => void
>       : ^^^^^^^^^^^^^^^^
>x : any
>  : ^^^

    do {
        const x = 1, y = 1;
>x : 1
>  : ^
>1 : 1
>  : ^
>y : 1
>  : ^
>1 : 1
>  : ^

        var v = x;
>v : number
>  : ^^^^^^
>x : 1
>  : ^

        (function() { return x + y + v });
>(function() { return x + y + v }) : () => number
>                                  : ^^^^^^^^^^^^
>function() { return x + y + v } : () => number
>                                : ^^^^^^^^^^^^
>x + y + v : number
>          : ^^^^^^
>x + y : number
>      : ^^^^^^
>x : 1
>  : ^
>y : 1
>  : ^
>v : number
>  : ^^^^^^

        (() => x + y + v);
>(() => x + y + v) : () => number
>                  : ^^^^^^^^^^^^
>() => x + y + v : () => number
>                : ^^^^^^^^^^^^
>x + y + v : number
>          : ^^^^^^
>x + y : number
>      : ^^^^^^
>x : 1
>  : ^
>y : 1
>  : ^
>v : number
>  : ^^^^^^

        if (x == 1) {
>x == 1 : boolean
>       : ^^^^^^^
>x : 1
>  : ^
>1 : 1
>  : ^

            return;
        }
    } while (1 === 1)
>1 === 1 : boolean
>        : ^^^^^^^
>1 : 1
>  : ^
>1 : 1
>  : ^
    
    use(v);
>use(v) : any
>       : ^^^
>use : (a: any) => any
>    : ^^^^^^^^^^^^^^^
>v : number
>  : ^^^^^^
}


function foo8_c(x) {
>foo8_c : (x: any) => void
>       : ^^^^^^^^^^^^^^^^
>x : any
>  : ^^^

    for (const y = 0; y < 1;) {
>y : 0
>  : ^
>0 : 0
>  : ^
>y < 1 : boolean
>      : ^^^^^^^
>y : 0
>  : ^
>1 : 1
>  : ^

        const x = 1;
>x : 1
>  : ^
>1 : 1
>  : ^

        var v = x;
>v : number
>  : ^^^^^^
>x : 1
>  : ^

        (function() { return x + y + v });
>(function() { return x + y + v }) : () => number
>                                  : ^^^^^^^^^^^^
>function() { return x + y + v } : () => number
>                                : ^^^^^^^^^^^^
>x + y + v : number
>          : ^^^^^^
>x + y : number
>      : ^^^^^^
>x : 1
>  : ^
>y : 0
>  : ^
>v : number
>  : ^^^^^^

        (() => x + y + v);
>(() => x + y + v) : () => number
>                  : ^^^^^^^^^^^^
>() => x + y + v : () => number
>                : ^^^^^^^^^^^^
>x + y + v : number
>          : ^^^^^^
>x + y : number
>      : ^^^^^^
>x : 1
>  : ^
>y : 0
>  : ^
>v : number
>  : ^^^^^^

        if (x == 1) {
>x == 1 : boolean
>       : ^^^^^^^
>x : 1
>  : ^
>1 : 1
>  : ^

            return;
        }
    }
    
    use(v);
>use(v) : any
>       : ^^^
>use : (a: any) => any
>    : ^^^^^^^^^^^^^^^
>v : number
>  : ^^^^^^
}
<|MERGE_RESOLUTION|>--- conflicted
+++ resolved
@@ -1,1566 +1,1496 @@
-//// [tests/cases/compiler/capturedLetConstInLoop5.ts] ////
-
-=== capturedLetConstInLoop5.ts ===
-declare function use(a: any);
->use : (a: any) => any
->    : ^^^^   ^^^^^^^^
->a : any
->  : ^^^
-
-//====let
-function foo0(x) {
->foo0 : (x: any) => void
->     : ^^^^^^^^^^^^^^^^
->x : any
->  : ^^^
-
-    for (let x of []) {
-<<<<<<< HEAD
->x : never
->[] : never[]
-
-        var v = x;
->v : never
->x : never
-
-        (function() { return x + v });
->(function() { return x + v }) : () => number
->function() { return x + v } : () => number
->x + v : number
->x : never
->v : never
-
-        (() => x + v);
->(() => x + v) : () => number
->() => x + v : () => number
->x + v : number
->x : never
->v : never
-
-        if (x == 1) {
->x == 1 : boolean
->x : never
-=======
->x : any
->  : ^^^
->[] : undefined[]
->   : ^^^^^^^^^^^
-
-        var v = x;
->v : any
->  : ^^^
->x : any
->  : ^^^
-
-        (function() { return x + v });
->(function() { return x + v }) : () => any
->                              : ^^^^^^^^^
->function() { return x + v } : () => any
->                            : ^^^^^^^^^
->x + v : any
->      : ^^^
->x : any
->  : ^^^
->v : any
->  : ^^^
-
-        (() => x + v);
->(() => x + v) : () => any
->              : ^^^^^^^^^
->() => x + v : () => any
->            : ^^^^^^^^^
->x + v : any
->      : ^^^
->x : any
->  : ^^^
->v : any
->  : ^^^
-
-        if (x == 1) {
->x == 1 : boolean
->       : ^^^^^^^
->x : any
->  : ^^^
->>>>>>> 12402f26
->1 : 1
->  : ^
-
-            return;
-        }
-    }
-
-    use(v);
->use(v) : any
->       : ^^^
->use : (a: any) => any
-<<<<<<< HEAD
->v : never
-=======
->    : ^^^^^^^^^^^^^^^
->v : any
->  : ^^^
->>>>>>> 12402f26
-}
-
-function foo00(x) {
->foo00 : (x: any) => void
->      : ^^^^^^^^^^^^^^^^
->x : any
->  : ^^^
-
-    for (let x in []) {
->x : string
-<<<<<<< HEAD
->[] : never[]
-=======
->  : ^^^^^^
->[] : undefined[]
->   : ^^^^^^^^^^^
->>>>>>> 12402f26
-
-        var v = x;
->v : string
->  : ^^^^^^
->x : string
->  : ^^^^^^
-
-        (function() { return x + v });
->(function() { return x + v }) : () => string
->                              : ^^^^^^^^^^^^
->function() { return x + v } : () => string
->                            : ^^^^^^^^^^^^
->x + v : string
->      : ^^^^^^
->x : string
->  : ^^^^^^
->v : string
->  : ^^^^^^
-
-        (() => x + v);
->(() => x + v) : () => string
->              : ^^^^^^^^^^^^
->() => x + v : () => string
->            : ^^^^^^^^^^^^
->x + v : string
->      : ^^^^^^
->x : string
->  : ^^^^^^
->v : string
->  : ^^^^^^
-
-        if (x == "1") {
->x == "1" : boolean
->         : ^^^^^^^
->x : string
->  : ^^^^^^
->"1" : "1"
->    : ^^^
-
-            return;
-        }
-    }
-
-    use(v);
->use(v) : any
->       : ^^^
->use : (a: any) => any
->    : ^^^^^^^^^^^^^^^
->v : string
->  : ^^^^^^
-}
-
-function foo1(x) {
->foo1 : (x: any) => void
->     : ^^^^^^^^^^^^^^^^
->x : any
->  : ^^^
-
-    for (let x = 0; x < 1; ++x) {
->x : number
->  : ^^^^^^
->0 : 0
->  : ^
->x < 1 : boolean
->      : ^^^^^^^
->x : number
->  : ^^^^^^
->1 : 1
->  : ^
->++x : number
->    : ^^^^^^
->x : number
->  : ^^^^^^
-
-        var v = x;
->v : number
->  : ^^^^^^
->x : number
->  : ^^^^^^
-
-        (function() { return x + v });
->(function() { return x + v }) : () => number
->                              : ^^^^^^^^^^^^
->function() { return x + v } : () => number
->                            : ^^^^^^^^^^^^
->x + v : number
->      : ^^^^^^
->x : number
->  : ^^^^^^
->v : number
->  : ^^^^^^
-
-        (() => x + v);
->(() => x + v) : () => number
->              : ^^^^^^^^^^^^
->() => x + v : () => number
->            : ^^^^^^^^^^^^
->x + v : number
->      : ^^^^^^
->x : number
->  : ^^^^^^
->v : number
->  : ^^^^^^
-
-        if (x == 1) {
->x == 1 : boolean
->       : ^^^^^^^
->x : number
->  : ^^^^^^
->1 : 1
->  : ^
-
-            return;
-        }
-    }
-
-    use(v);
->use(v) : any
->       : ^^^
->use : (a: any) => any
->    : ^^^^^^^^^^^^^^^
->v : number
->  : ^^^^^^
-}
-
-function foo2(x) {
->foo2 : (x: any) => void
->     : ^^^^^^^^^^^^^^^^
->x : any
->  : ^^^
-
-    while (1 === 1) {
->1 === 1 : boolean
->        : ^^^^^^^
->1 : 1
->  : ^
->1 : 1
->  : ^
-
-        let x = 1;
->x : number
->  : ^^^^^^
->1 : 1
->  : ^
-
-        var v = x;
->v : number
->  : ^^^^^^
->x : number
->  : ^^^^^^
-
-        (function() { return x + v });
->(function() { return x + v }) : () => number
->                              : ^^^^^^^^^^^^
->function() { return x + v } : () => number
->                            : ^^^^^^^^^^^^
->x + v : number
->      : ^^^^^^
->x : number
->  : ^^^^^^
->v : number
->  : ^^^^^^
-
-        (() => x + v);
->(() => x + v) : () => number
->              : ^^^^^^^^^^^^
->() => x + v : () => number
->            : ^^^^^^^^^^^^
->x + v : number
->      : ^^^^^^
->x : number
->  : ^^^^^^
->v : number
->  : ^^^^^^
-
-        if (x == 1) {
->x == 1 : boolean
->       : ^^^^^^^
->x : number
->  : ^^^^^^
->1 : 1
->  : ^
-
-            return;
-        }
-    }
-    
-    use(v);
->use(v) : any
->       : ^^^
->use : (a: any) => any
->    : ^^^^^^^^^^^^^^^
->v : number
->  : ^^^^^^
-}
-
-function foo3(x) {
->foo3 : (x: any) => void
->     : ^^^^^^^^^^^^^^^^
->x : any
->  : ^^^
-
-    do {
-        let x;
->x : any
->  : ^^^
-
-        var v;
->v : any
->  : ^^^
-
-        (function() { return x + v });
->(function() { return x + v }) : () => any
->                              : ^^^^^^^^^
->function() { return x + v } : () => any
->                            : ^^^^^^^^^
->x + v : any
->      : ^^^
->x : any
->  : ^^^
->v : any
->  : ^^^
-
-        (() => x + v);
->(() => x + v) : () => any
->              : ^^^^^^^^^
->() => x + v : () => any
->            : ^^^^^^^^^
->x + v : any
->      : ^^^
->x : any
->  : ^^^
->v : any
->  : ^^^
-
-        if (x == 1) {
->x == 1 : boolean
->       : ^^^^^^^
->x : any
->  : ^^^
->1 : 1
->  : ^
-
-            return;
-        }
-    } while (1 === 1)
->1 === 1 : boolean
->        : ^^^^^^^
->1 : 1
->  : ^
->1 : 1
->  : ^
-    
-    use(v);
->use(v) : any
->       : ^^^
->use : (a: any) => any
->    : ^^^^^^^^^^^^^^^
->v : any
->  : ^^^
-}
-
-function foo4(x) {
->foo4 : (x: any) => void
->     : ^^^^^^^^^^^^^^^^
->x : any
->  : ^^^
-
-    for (let y = 0; y < 1; ++y) {
->y : number
->  : ^^^^^^
->0 : 0
->  : ^
->y < 1 : boolean
->      : ^^^^^^^
->y : number
->  : ^^^^^^
->1 : 1
->  : ^
->++y : number
->    : ^^^^^^
->y : number
->  : ^^^^^^
-
-        var v = y;
->v : number
->  : ^^^^^^
->y : number
->  : ^^^^^^
-
-        let x = 1;
->x : number
->  : ^^^^^^
->1 : 1
->  : ^
-
-        (function() { return x + v });
->(function() { return x + v }) : () => number
->                              : ^^^^^^^^^^^^
->function() { return x + v } : () => number
->                            : ^^^^^^^^^^^^
->x + v : number
->      : ^^^^^^
->x : number
->  : ^^^^^^
->v : number
->  : ^^^^^^
-
-        (() => x + v);
->(() => x + v) : () => number
->              : ^^^^^^^^^^^^
->() => x + v : () => number
->            : ^^^^^^^^^^^^
->x + v : number
->      : ^^^^^^
->x : number
->  : ^^^^^^
->v : number
->  : ^^^^^^
-
-        if (x == 1) {
->x == 1 : boolean
->       : ^^^^^^^
->x : number
->  : ^^^^^^
->1 : 1
->  : ^
-
-            return;
-        }
-    }
-    
-    use(v);
->use(v) : any
->       : ^^^
->use : (a: any) => any
->    : ^^^^^^^^^^^^^^^
->v : number
->  : ^^^^^^
-}
-
-function foo5(x) {
->foo5 : (x: any) => void
->     : ^^^^^^^^^^^^^^^^
->x : any
->  : ^^^
-
-    for (let x = 0, y = 1; x < 1; ++x) {
->x : number
->  : ^^^^^^
->0 : 0
->  : ^
->y : number
->  : ^^^^^^
->1 : 1
->  : ^
->x < 1 : boolean
->      : ^^^^^^^
->x : number
->  : ^^^^^^
->1 : 1
->  : ^
->++x : number
->    : ^^^^^^
->x : number
->  : ^^^^^^
-
-        var v = x;
->v : number
->  : ^^^^^^
->x : number
->  : ^^^^^^
-
-        (function() { return x + y + v });
->(function() { return x + y + v }) : () => number
->                                  : ^^^^^^^^^^^^
->function() { return x + y + v } : () => number
->                                : ^^^^^^^^^^^^
->x + y + v : number
->          : ^^^^^^
->x + y : number
->      : ^^^^^^
->x : number
->  : ^^^^^^
->y : number
->  : ^^^^^^
->v : number
->  : ^^^^^^
-
-        (() => x + y + v);
->(() => x + y + v) : () => number
->                  : ^^^^^^^^^^^^
->() => x + y + v : () => number
->                : ^^^^^^^^^^^^
->x + y + v : number
->          : ^^^^^^
->x + y : number
->      : ^^^^^^
->x : number
->  : ^^^^^^
->y : number
->  : ^^^^^^
->v : number
->  : ^^^^^^
-
-        if (x == 1) {
->x == 1 : boolean
->       : ^^^^^^^
->x : number
->  : ^^^^^^
->1 : 1
->  : ^
-
-            return;
-        }
-    }
-    
-    use(v);
->use(v) : any
->       : ^^^
->use : (a: any) => any
->    : ^^^^^^^^^^^^^^^
->v : number
->  : ^^^^^^
-}
-
-
-function foo6(x) {
->foo6 : (x: any) => void
->     : ^^^^^^^^^^^^^^^^
->x : any
->  : ^^^
-
-    while (1 === 1) {
->1 === 1 : boolean
->        : ^^^^^^^
->1 : 1
->  : ^
->1 : 1
->  : ^
-
-        let x, y;
->x : any
->  : ^^^
->y : any
->  : ^^^
-
-        var v = x;
->v : any
->  : ^^^
->x : any
->  : ^^^
-
-        (function() { return x + y + v });
->(function() { return x + y + v }) : () => any
->                                  : ^^^^^^^^^
->function() { return x + y + v } : () => any
->                                : ^^^^^^^^^
->x + y + v : any
->          : ^^^
->x + y : any
->      : ^^^
->x : any
->  : ^^^
->y : any
->  : ^^^
->v : any
->  : ^^^
-
-        (() => x + y + v);
->(() => x + y + v) : () => any
->                  : ^^^^^^^^^
->() => x + y + v : () => any
->                : ^^^^^^^^^
->x + y + v : any
->          : ^^^
->x + y : any
->      : ^^^
->x : any
->  : ^^^
->y : any
->  : ^^^
->v : any
->  : ^^^
-
-        if (x == 1) {
->x == 1 : boolean
->       : ^^^^^^^
->x : any
->  : ^^^
->1 : 1
->  : ^
-
-            return;
-        }
-    };
-    
-    use(v)
->use(v) : any
->       : ^^^
->use : (a: any) => any
->    : ^^^^^^^^^^^^^^^
->v : any
->  : ^^^
-}
-
-function foo7(x) {
->foo7 : (x: any) => void
->     : ^^^^^^^^^^^^^^^^
->x : any
->  : ^^^
-
-    do {
-        let x, y;
->x : any
->  : ^^^
->y : any
->  : ^^^
-
-        var v = x;
->v : any
->  : ^^^
->x : any
->  : ^^^
-
-        (function() { return x + y + v });
->(function() { return x + y + v }) : () => any
->                                  : ^^^^^^^^^
->function() { return x + y + v } : () => any
->                                : ^^^^^^^^^
->x + y + v : any
->          : ^^^
->x + y : any
->      : ^^^
->x : any
->  : ^^^
->y : any
->  : ^^^
->v : any
->  : ^^^
-
-        (() => x + y + v);
->(() => x + y + v) : () => any
->                  : ^^^^^^^^^
->() => x + y + v : () => any
->                : ^^^^^^^^^
->x + y + v : any
->          : ^^^
->x + y : any
->      : ^^^
->x : any
->  : ^^^
->y : any
->  : ^^^
->v : any
->  : ^^^
-
-        if (x == 1) {
->x == 1 : boolean
->       : ^^^^^^^
->x : any
->  : ^^^
->1 : 1
->  : ^
-
-            return;
-        }
-    } while (1 === 1);
->1 === 1 : boolean
->        : ^^^^^^^
->1 : 1
->  : ^
->1 : 1
->  : ^
-    
-    use(v);
->use(v) : any
->       : ^^^
->use : (a: any) => any
->    : ^^^^^^^^^^^^^^^
->v : any
->  : ^^^
-}
-
-
-function foo8(x) {
->foo8 : (x: any) => void
->     : ^^^^^^^^^^^^^^^^
->x : any
->  : ^^^
-
-    for (let y = 0; y < 1; ++y) {
->y : number
->  : ^^^^^^
->0 : 0
->  : ^
->y < 1 : boolean
->      : ^^^^^^^
->y : number
->  : ^^^^^^
->1 : 1
->  : ^
->++y : number
->    : ^^^^^^
->y : number
->  : ^^^^^^
-
-        let x = 1;
->x : number
->  : ^^^^^^
->1 : 1
->  : ^
-
-        var v = x;
->v : number
->  : ^^^^^^
->x : number
->  : ^^^^^^
-
-        (function() { return x + y + v });
->(function() { return x + y + v }) : () => number
->                                  : ^^^^^^^^^^^^
->function() { return x + y + v } : () => number
->                                : ^^^^^^^^^^^^
->x + y + v : number
->          : ^^^^^^
->x + y : number
->      : ^^^^^^
->x : number
->  : ^^^^^^
->y : number
->  : ^^^^^^
->v : number
->  : ^^^^^^
-
-        (() => x + y + v);
->(() => x + y + v) : () => number
->                  : ^^^^^^^^^^^^
->() => x + y + v : () => number
->                : ^^^^^^^^^^^^
->x + y + v : number
->          : ^^^^^^
->x + y : number
->      : ^^^^^^
->x : number
->  : ^^^^^^
->y : number
->  : ^^^^^^
->v : number
->  : ^^^^^^
-
-        if (x == 1) {
->x == 1 : boolean
->       : ^^^^^^^
->x : number
->  : ^^^^^^
->1 : 1
->  : ^
-
-            return;
-        }
-    }
-    
-    use(v);
->use(v) : any
->       : ^^^
->use : (a: any) => any
->    : ^^^^^^^^^^^^^^^
->v : number
->  : ^^^^^^
-}
-
-//====const
-function foo0_c(x) {
->foo0_c : (x: any) => void
->       : ^^^^^^^^^^^^^^^^
->x : any
->  : ^^^
-
-    for (const x of []) {
-<<<<<<< HEAD
->x : never
->[] : never[]
-
-        var v = x;
->v : never
->x : never
-
-        (function() { return x + v });
->(function() { return x + v }) : () => number
->function() { return x + v } : () => number
->x + v : number
->x : never
->v : never
-
-        (() => x + v);
->(() => x + v) : () => number
->() => x + v : () => number
->x + v : number
->x : never
->v : never
-
-        if (x == 1) {
->x == 1 : boolean
->x : never
-=======
->x : any
->  : ^^^
->[] : undefined[]
->   : ^^^^^^^^^^^
-
-        var v = x;
->v : any
->  : ^^^
->x : any
->  : ^^^
-
-        (function() { return x + v });
->(function() { return x + v }) : () => any
->                              : ^^^^^^^^^
->function() { return x + v } : () => any
->                            : ^^^^^^^^^
->x + v : any
->      : ^^^
->x : any
->  : ^^^
->v : any
->  : ^^^
-
-        (() => x + v);
->(() => x + v) : () => any
->              : ^^^^^^^^^
->() => x + v : () => any
->            : ^^^^^^^^^
->x + v : any
->      : ^^^
->x : any
->  : ^^^
->v : any
->  : ^^^
-
-        if (x == 1) {
->x == 1 : boolean
->       : ^^^^^^^
->x : any
->  : ^^^
->>>>>>> 12402f26
->1 : 1
->  : ^
-
-            return;
-        }
-    }
-
-    use(v);
->use(v) : any
->       : ^^^
->use : (a: any) => any
-<<<<<<< HEAD
->v : never
-=======
->    : ^^^^^^^^^^^^^^^
->v : any
->  : ^^^
->>>>>>> 12402f26
-}
-
-function foo00_c(x) {
->foo00_c : (x: any) => void
->        : ^^^^^^^^^^^^^^^^
->x : any
->  : ^^^
-
-    for (const x in []) {
->x : string
-<<<<<<< HEAD
->[] : never[]
-=======
->  : ^^^^^^
->[] : undefined[]
->   : ^^^^^^^^^^^
->>>>>>> 12402f26
-
-        var v = x;
->v : string
->  : ^^^^^^
->x : string
->  : ^^^^^^
-
-        (function() { return x + v });
->(function() { return x + v }) : () => string
->                              : ^^^^^^^^^^^^
->function() { return x + v } : () => string
->                            : ^^^^^^^^^^^^
->x + v : string
->      : ^^^^^^
->x : string
->  : ^^^^^^
->v : string
->  : ^^^^^^
-
-        (() => x + v);
->(() => x + v) : () => string
->              : ^^^^^^^^^^^^
->() => x + v : () => string
->            : ^^^^^^^^^^^^
->x + v : string
->      : ^^^^^^
->x : string
->  : ^^^^^^
->v : string
->  : ^^^^^^
-
-        if (x == "1") {
->x == "1" : boolean
->         : ^^^^^^^
->x : string
->  : ^^^^^^
->"1" : "1"
->    : ^^^
-
-            return;
-        }
-    }
-
-    use(v);
->use(v) : any
->       : ^^^
->use : (a: any) => any
->    : ^^^^^^^^^^^^^^^
->v : string
->  : ^^^^^^
-}
-
-function foo1_c(x) {
->foo1_c : (x: any) => void
->       : ^^^^^^^^^^^^^^^^
->x : any
->  : ^^^
-
-    for (const x = 0; x < 1;) {
->x : 0
->  : ^
->0 : 0
->  : ^
->x < 1 : boolean
->      : ^^^^^^^
->x : 0
->  : ^
->1 : 1
->  : ^
-
-        var v = x;
->v : number
->  : ^^^^^^
->x : 0
->  : ^
-
-        (function() { return x + v });
->(function() { return x + v }) : () => number
->                              : ^^^^^^^^^^^^
->function() { return x + v } : () => number
->                            : ^^^^^^^^^^^^
->x + v : number
->      : ^^^^^^
->x : 0
->  : ^
->v : number
->  : ^^^^^^
-
-        (() => x + v);
->(() => x + v) : () => number
->              : ^^^^^^^^^^^^
->() => x + v : () => number
->            : ^^^^^^^^^^^^
->x + v : number
->      : ^^^^^^
->x : 0
->  : ^
->v : number
->  : ^^^^^^
-
-        if (x == 1) {
->x == 1 : boolean
->       : ^^^^^^^
->x : 0
->  : ^
->1 : 1
->  : ^
-
-            return;
-        }
-    }
-
-    use(v);
->use(v) : any
->       : ^^^
->use : (a: any) => any
->    : ^^^^^^^^^^^^^^^
->v : number
->  : ^^^^^^
-}
-
-function foo2_c(x) {
->foo2_c : (x: any) => void
->       : ^^^^^^^^^^^^^^^^
->x : any
->  : ^^^
-
-    while (1 === 1) {
->1 === 1 : boolean
->        : ^^^^^^^
->1 : 1
->  : ^
->1 : 1
->  : ^
-
-        const x = 1;
->x : 1
->  : ^
->1 : 1
->  : ^
-
-        var v = x;
->v : number
->  : ^^^^^^
->x : 1
->  : ^
-
-        (function() { return x + v });
->(function() { return x + v }) : () => number
->                              : ^^^^^^^^^^^^
->function() { return x + v } : () => number
->                            : ^^^^^^^^^^^^
->x + v : number
->      : ^^^^^^
->x : 1
->  : ^
->v : number
->  : ^^^^^^
-
-        (() => x + v);
->(() => x + v) : () => number
->              : ^^^^^^^^^^^^
->() => x + v : () => number
->            : ^^^^^^^^^^^^
->x + v : number
->      : ^^^^^^
->x : 1
->  : ^
->v : number
->  : ^^^^^^
-
-        if (x == 1) {
->x == 1 : boolean
->       : ^^^^^^^
->x : 1
->  : ^
->1 : 1
->  : ^
-
-            return;
-        }
-    }
-    
-    use(v);
->use(v) : any
->       : ^^^
->use : (a: any) => any
->    : ^^^^^^^^^^^^^^^
->v : number
->  : ^^^^^^
-}
-
-function foo3_c(x) {
->foo3_c : (x: any) => void
->       : ^^^^^^^^^^^^^^^^
->x : any
->  : ^^^
-
-    do {
-        const x = 1;
->x : 1
->  : ^
->1 : 1
->  : ^
-
-        var v;
->v : any
->  : ^^^
-
-        (function() { return x + v });
->(function() { return x + v }) : () => any
->                              : ^^^^^^^^^
->function() { return x + v } : () => any
->                            : ^^^^^^^^^
->x + v : any
->      : ^^^
->x : 1
->  : ^
->v : any
->  : ^^^
-
-        (() => x + v);
->(() => x + v) : () => any
->              : ^^^^^^^^^
->() => x + v : () => any
->            : ^^^^^^^^^
->x + v : any
->      : ^^^
->x : 1
->  : ^
->v : any
->  : ^^^
-
-        if (x == 1) {
->x == 1 : boolean
->       : ^^^^^^^
->x : 1
->  : ^
->1 : 1
->  : ^
-
-            return;
-        }
-    } while (1 === 1)
->1 === 1 : boolean
->        : ^^^^^^^
->1 : 1
->  : ^
->1 : 1
->  : ^
-    
-    use(v);
->use(v) : any
->       : ^^^
->use : (a: any) => any
->    : ^^^^^^^^^^^^^^^
->v : any
->  : ^^^
-}
-
-function foo4_c(x) {
->foo4_c : (x: any) => void
->       : ^^^^^^^^^^^^^^^^
->x : any
->  : ^^^
-
-    for (const y = 0; y < 1;) {
->y : 0
->  : ^
->0 : 0
->  : ^
->y < 1 : boolean
->      : ^^^^^^^
->y : 0
->  : ^
->1 : 1
->  : ^
-
-        var v = y;
->v : number
->  : ^^^^^^
->y : 0
->  : ^
-
-        let x = 1;
->x : number
->  : ^^^^^^
->1 : 1
->  : ^
-
-        (function() { return x + v });
->(function() { return x + v }) : () => number
->                              : ^^^^^^^^^^^^
->function() { return x + v } : () => number
->                            : ^^^^^^^^^^^^
->x + v : number
->      : ^^^^^^
->x : number
->  : ^^^^^^
->v : number
->  : ^^^^^^
-
-        (() => x + v);
->(() => x + v) : () => number
->              : ^^^^^^^^^^^^
->() => x + v : () => number
->            : ^^^^^^^^^^^^
->x + v : number
->      : ^^^^^^
->x : number
->  : ^^^^^^
->v : number
->  : ^^^^^^
-
-        if (x == 1) {
->x == 1 : boolean
->       : ^^^^^^^
->x : number
->  : ^^^^^^
->1 : 1
->  : ^
-
-            return;
-        }
-    }
-    
-    use(v);
->use(v) : any
->       : ^^^
->use : (a: any) => any
->    : ^^^^^^^^^^^^^^^
->v : number
->  : ^^^^^^
-}
-
-function foo5_c(x) {
->foo5_c : (x: any) => void
->       : ^^^^^^^^^^^^^^^^
->x : any
->  : ^^^
-
-    for (const x = 0, y = 1; x < 1;) {
->x : 0
->  : ^
->0 : 0
->  : ^
->y : 1
->  : ^
->1 : 1
->  : ^
->x < 1 : boolean
->      : ^^^^^^^
->x : 0
->  : ^
->1 : 1
->  : ^
-
-        var v = x;
->v : number
->  : ^^^^^^
->x : 0
->  : ^
-
-        (function() { return x + y + v });
->(function() { return x + y + v }) : () => number
->                                  : ^^^^^^^^^^^^
->function() { return x + y + v } : () => number
->                                : ^^^^^^^^^^^^
->x + y + v : number
->          : ^^^^^^
->x + y : number
->      : ^^^^^^
->x : 0
->  : ^
->y : 1
->  : ^
->v : number
->  : ^^^^^^
-
-        (() => x + y + v);
->(() => x + y + v) : () => number
->                  : ^^^^^^^^^^^^
->() => x + y + v : () => number
->                : ^^^^^^^^^^^^
->x + y + v : number
->          : ^^^^^^
->x + y : number
->      : ^^^^^^
->x : 0
->  : ^
->y : 1
->  : ^
->v : number
->  : ^^^^^^
-
-        if (x == 1) {
->x == 1 : boolean
->       : ^^^^^^^
->x : 0
->  : ^
->1 : 1
->  : ^
-
-            return;
-        }
-    }
-    
-    use(v);
->use(v) : any
->       : ^^^
->use : (a: any) => any
->    : ^^^^^^^^^^^^^^^
->v : number
->  : ^^^^^^
-}
-
-
-function foo6_c(x) {
->foo6_c : (x: any) => void
->       : ^^^^^^^^^^^^^^^^
->x : any
->  : ^^^
-
-    while (1 === 1) {
->1 === 1 : boolean
->        : ^^^^^^^
->1 : 1
->  : ^
->1 : 1
->  : ^
-
-        const x = 1, y = 1;
->x : 1
->  : ^
->1 : 1
->  : ^
->y : 1
->  : ^
->1 : 1
->  : ^
-
-        var v = x;
->v : number
->  : ^^^^^^
->x : 1
->  : ^
-
-        (function() { return x + y + v });
->(function() { return x + y + v }) : () => number
->                                  : ^^^^^^^^^^^^
->function() { return x + y + v } : () => number
->                                : ^^^^^^^^^^^^
->x + y + v : number
->          : ^^^^^^
->x + y : number
->      : ^^^^^^
->x : 1
->  : ^
->y : 1
->  : ^
->v : number
->  : ^^^^^^
-
-        (() => x + y + v);
->(() => x + y + v) : () => number
->                  : ^^^^^^^^^^^^
->() => x + y + v : () => number
->                : ^^^^^^^^^^^^
->x + y + v : number
->          : ^^^^^^
->x + y : number
->      : ^^^^^^
->x : 1
->  : ^
->y : 1
->  : ^
->v : number
->  : ^^^^^^
-
-        if (x == 1) {
->x == 1 : boolean
->       : ^^^^^^^
->x : 1
->  : ^
->1 : 1
->  : ^
-
-            return;
-        }
-    }
-    
-    use(v)
->use(v) : any
->       : ^^^
->use : (a: any) => any
->    : ^^^^^^^^^^^^^^^
->v : number
->  : ^^^^^^
-}
-
-function foo7_c(x) {
->foo7_c : (x: any) => void
->       : ^^^^^^^^^^^^^^^^
->x : any
->  : ^^^
-
-    do {
-        const x = 1, y = 1;
->x : 1
->  : ^
->1 : 1
->  : ^
->y : 1
->  : ^
->1 : 1
->  : ^
-
-        var v = x;
->v : number
->  : ^^^^^^
->x : 1
->  : ^
-
-        (function() { return x + y + v });
->(function() { return x + y + v }) : () => number
->                                  : ^^^^^^^^^^^^
->function() { return x + y + v } : () => number
->                                : ^^^^^^^^^^^^
->x + y + v : number
->          : ^^^^^^
->x + y : number
->      : ^^^^^^
->x : 1
->  : ^
->y : 1
->  : ^
->v : number
->  : ^^^^^^
-
-        (() => x + y + v);
->(() => x + y + v) : () => number
->                  : ^^^^^^^^^^^^
->() => x + y + v : () => number
->                : ^^^^^^^^^^^^
->x + y + v : number
->          : ^^^^^^
->x + y : number
->      : ^^^^^^
->x : 1
->  : ^
->y : 1
->  : ^
->v : number
->  : ^^^^^^
-
-        if (x == 1) {
->x == 1 : boolean
->       : ^^^^^^^
->x : 1
->  : ^
->1 : 1
->  : ^
-
-            return;
-        }
-    } while (1 === 1)
->1 === 1 : boolean
->        : ^^^^^^^
->1 : 1
->  : ^
->1 : 1
->  : ^
-    
-    use(v);
->use(v) : any
->       : ^^^
->use : (a: any) => any
->    : ^^^^^^^^^^^^^^^
->v : number
->  : ^^^^^^
-}
-
-
-function foo8_c(x) {
->foo8_c : (x: any) => void
->       : ^^^^^^^^^^^^^^^^
->x : any
->  : ^^^
-
-    for (const y = 0; y < 1;) {
->y : 0
->  : ^
->0 : 0
->  : ^
->y < 1 : boolean
->      : ^^^^^^^
->y : 0
->  : ^
->1 : 1
->  : ^
-
-        const x = 1;
->x : 1
->  : ^
->1 : 1
->  : ^
-
-        var v = x;
->v : number
->  : ^^^^^^
->x : 1
->  : ^
-
-        (function() { return x + y + v });
->(function() { return x + y + v }) : () => number
->                                  : ^^^^^^^^^^^^
->function() { return x + y + v } : () => number
->                                : ^^^^^^^^^^^^
->x + y + v : number
->          : ^^^^^^
->x + y : number
->      : ^^^^^^
->x : 1
->  : ^
->y : 0
->  : ^
->v : number
->  : ^^^^^^
-
-        (() => x + y + v);
->(() => x + y + v) : () => number
->                  : ^^^^^^^^^^^^
->() => x + y + v : () => number
->                : ^^^^^^^^^^^^
->x + y + v : number
->          : ^^^^^^
->x + y : number
->      : ^^^^^^
->x : 1
->  : ^
->y : 0
->  : ^
->v : number
->  : ^^^^^^
-
-        if (x == 1) {
->x == 1 : boolean
->       : ^^^^^^^
->x : 1
->  : ^
->1 : 1
->  : ^
-
-            return;
-        }
-    }
-    
-    use(v);
->use(v) : any
->       : ^^^
->use : (a: any) => any
->    : ^^^^^^^^^^^^^^^
->v : number
->  : ^^^^^^
-}
+//// [tests/cases/compiler/capturedLetConstInLoop5.ts] ////
+
+=== capturedLetConstInLoop5.ts ===
+declare function use(a: any);
+>use : (a: any) => any
+>    : ^^^^   ^^^^^^^^
+>a : any
+>  : ^^^
+
+//====let
+function foo0(x) {
+>foo0 : (x: any) => void
+>     : ^^^^^^^^^^^^^^^^
+>x : any
+>  : ^^^
+
+    for (let x of []) {
+>x : never
+>  : ^^^^^
+>[] : never[]
+>   : ^^^^^^^
+
+        var v = x;
+>v : never
+>  : ^^^^^
+>x : never
+>  : ^^^^^
+
+        (function() { return x + v });
+>(function() { return x + v }) : () => number
+>                              : ^^^^^^^^^^^^
+>function() { return x + v } : () => number
+>                            : ^^^^^^^^^^^^
+>x + v : number
+>      : ^^^^^^
+>x : never
+>  : ^^^^^
+>v : never
+>  : ^^^^^
+
+        (() => x + v);
+>(() => x + v) : () => number
+>              : ^^^^^^^^^^^^
+>() => x + v : () => number
+>            : ^^^^^^^^^^^^
+>x + v : number
+>      : ^^^^^^
+>x : never
+>  : ^^^^^
+>v : never
+>  : ^^^^^
+
+        if (x == 1) {
+>x == 1 : boolean
+>       : ^^^^^^^
+>x : never
+>  : ^^^^^
+>1 : 1
+>  : ^
+
+            return;
+        }
+    }
+
+    use(v);
+>use(v) : any
+>       : ^^^
+>use : (a: any) => any
+>    : ^^^^^^^^^^^^^^^
+>v : never
+>  : ^^^^^
+}
+
+function foo00(x) {
+>foo00 : (x: any) => void
+>      : ^^^^^^^^^^^^^^^^
+>x : any
+>  : ^^^
+
+    for (let x in []) {
+>x : string
+>  : ^^^^^^
+>[] : never[]
+>   : ^^^^^^^
+
+        var v = x;
+>v : string
+>  : ^^^^^^
+>x : string
+>  : ^^^^^^
+
+        (function() { return x + v });
+>(function() { return x + v }) : () => string
+>                              : ^^^^^^^^^^^^
+>function() { return x + v } : () => string
+>                            : ^^^^^^^^^^^^
+>x + v : string
+>      : ^^^^^^
+>x : string
+>  : ^^^^^^
+>v : string
+>  : ^^^^^^
+
+        (() => x + v);
+>(() => x + v) : () => string
+>              : ^^^^^^^^^^^^
+>() => x + v : () => string
+>            : ^^^^^^^^^^^^
+>x + v : string
+>      : ^^^^^^
+>x : string
+>  : ^^^^^^
+>v : string
+>  : ^^^^^^
+
+        if (x == "1") {
+>x == "1" : boolean
+>         : ^^^^^^^
+>x : string
+>  : ^^^^^^
+>"1" : "1"
+>    : ^^^
+
+            return;
+        }
+    }
+
+    use(v);
+>use(v) : any
+>       : ^^^
+>use : (a: any) => any
+>    : ^^^^^^^^^^^^^^^
+>v : string
+>  : ^^^^^^
+}
+
+function foo1(x) {
+>foo1 : (x: any) => void
+>     : ^^^^^^^^^^^^^^^^
+>x : any
+>  : ^^^
+
+    for (let x = 0; x < 1; ++x) {
+>x : number
+>  : ^^^^^^
+>0 : 0
+>  : ^
+>x < 1 : boolean
+>      : ^^^^^^^
+>x : number
+>  : ^^^^^^
+>1 : 1
+>  : ^
+>++x : number
+>    : ^^^^^^
+>x : number
+>  : ^^^^^^
+
+        var v = x;
+>v : number
+>  : ^^^^^^
+>x : number
+>  : ^^^^^^
+
+        (function() { return x + v });
+>(function() { return x + v }) : () => number
+>                              : ^^^^^^^^^^^^
+>function() { return x + v } : () => number
+>                            : ^^^^^^^^^^^^
+>x + v : number
+>      : ^^^^^^
+>x : number
+>  : ^^^^^^
+>v : number
+>  : ^^^^^^
+
+        (() => x + v);
+>(() => x + v) : () => number
+>              : ^^^^^^^^^^^^
+>() => x + v : () => number
+>            : ^^^^^^^^^^^^
+>x + v : number
+>      : ^^^^^^
+>x : number
+>  : ^^^^^^
+>v : number
+>  : ^^^^^^
+
+        if (x == 1) {
+>x == 1 : boolean
+>       : ^^^^^^^
+>x : number
+>  : ^^^^^^
+>1 : 1
+>  : ^
+
+            return;
+        }
+    }
+
+    use(v);
+>use(v) : any
+>       : ^^^
+>use : (a: any) => any
+>    : ^^^^^^^^^^^^^^^
+>v : number
+>  : ^^^^^^
+}
+
+function foo2(x) {
+>foo2 : (x: any) => void
+>     : ^^^^^^^^^^^^^^^^
+>x : any
+>  : ^^^
+
+    while (1 === 1) {
+>1 === 1 : boolean
+>        : ^^^^^^^
+>1 : 1
+>  : ^
+>1 : 1
+>  : ^
+
+        let x = 1;
+>x : number
+>  : ^^^^^^
+>1 : 1
+>  : ^
+
+        var v = x;
+>v : number
+>  : ^^^^^^
+>x : number
+>  : ^^^^^^
+
+        (function() { return x + v });
+>(function() { return x + v }) : () => number
+>                              : ^^^^^^^^^^^^
+>function() { return x + v } : () => number
+>                            : ^^^^^^^^^^^^
+>x + v : number
+>      : ^^^^^^
+>x : number
+>  : ^^^^^^
+>v : number
+>  : ^^^^^^
+
+        (() => x + v);
+>(() => x + v) : () => number
+>              : ^^^^^^^^^^^^
+>() => x + v : () => number
+>            : ^^^^^^^^^^^^
+>x + v : number
+>      : ^^^^^^
+>x : number
+>  : ^^^^^^
+>v : number
+>  : ^^^^^^
+
+        if (x == 1) {
+>x == 1 : boolean
+>       : ^^^^^^^
+>x : number
+>  : ^^^^^^
+>1 : 1
+>  : ^
+
+            return;
+        }
+    }
+    
+    use(v);
+>use(v) : any
+>       : ^^^
+>use : (a: any) => any
+>    : ^^^^^^^^^^^^^^^
+>v : number
+>  : ^^^^^^
+}
+
+function foo3(x) {
+>foo3 : (x: any) => void
+>     : ^^^^^^^^^^^^^^^^
+>x : any
+>  : ^^^
+
+    do {
+        let x;
+>x : any
+>  : ^^^
+
+        var v;
+>v : any
+>  : ^^^
+
+        (function() { return x + v });
+>(function() { return x + v }) : () => any
+>                              : ^^^^^^^^^
+>function() { return x + v } : () => any
+>                            : ^^^^^^^^^
+>x + v : any
+>      : ^^^
+>x : any
+>  : ^^^
+>v : any
+>  : ^^^
+
+        (() => x + v);
+>(() => x + v) : () => any
+>              : ^^^^^^^^^
+>() => x + v : () => any
+>            : ^^^^^^^^^
+>x + v : any
+>      : ^^^
+>x : any
+>  : ^^^
+>v : any
+>  : ^^^
+
+        if (x == 1) {
+>x == 1 : boolean
+>       : ^^^^^^^
+>x : any
+>  : ^^^
+>1 : 1
+>  : ^
+
+            return;
+        }
+    } while (1 === 1)
+>1 === 1 : boolean
+>        : ^^^^^^^
+>1 : 1
+>  : ^
+>1 : 1
+>  : ^
+    
+    use(v);
+>use(v) : any
+>       : ^^^
+>use : (a: any) => any
+>    : ^^^^^^^^^^^^^^^
+>v : any
+>  : ^^^
+}
+
+function foo4(x) {
+>foo4 : (x: any) => void
+>     : ^^^^^^^^^^^^^^^^
+>x : any
+>  : ^^^
+
+    for (let y = 0; y < 1; ++y) {
+>y : number
+>  : ^^^^^^
+>0 : 0
+>  : ^
+>y < 1 : boolean
+>      : ^^^^^^^
+>y : number
+>  : ^^^^^^
+>1 : 1
+>  : ^
+>++y : number
+>    : ^^^^^^
+>y : number
+>  : ^^^^^^
+
+        var v = y;
+>v : number
+>  : ^^^^^^
+>y : number
+>  : ^^^^^^
+
+        let x = 1;
+>x : number
+>  : ^^^^^^
+>1 : 1
+>  : ^
+
+        (function() { return x + v });
+>(function() { return x + v }) : () => number
+>                              : ^^^^^^^^^^^^
+>function() { return x + v } : () => number
+>                            : ^^^^^^^^^^^^
+>x + v : number
+>      : ^^^^^^
+>x : number
+>  : ^^^^^^
+>v : number
+>  : ^^^^^^
+
+        (() => x + v);
+>(() => x + v) : () => number
+>              : ^^^^^^^^^^^^
+>() => x + v : () => number
+>            : ^^^^^^^^^^^^
+>x + v : number
+>      : ^^^^^^
+>x : number
+>  : ^^^^^^
+>v : number
+>  : ^^^^^^
+
+        if (x == 1) {
+>x == 1 : boolean
+>       : ^^^^^^^
+>x : number
+>  : ^^^^^^
+>1 : 1
+>  : ^
+
+            return;
+        }
+    }
+    
+    use(v);
+>use(v) : any
+>       : ^^^
+>use : (a: any) => any
+>    : ^^^^^^^^^^^^^^^
+>v : number
+>  : ^^^^^^
+}
+
+function foo5(x) {
+>foo5 : (x: any) => void
+>     : ^^^^^^^^^^^^^^^^
+>x : any
+>  : ^^^
+
+    for (let x = 0, y = 1; x < 1; ++x) {
+>x : number
+>  : ^^^^^^
+>0 : 0
+>  : ^
+>y : number
+>  : ^^^^^^
+>1 : 1
+>  : ^
+>x < 1 : boolean
+>      : ^^^^^^^
+>x : number
+>  : ^^^^^^
+>1 : 1
+>  : ^
+>++x : number
+>    : ^^^^^^
+>x : number
+>  : ^^^^^^
+
+        var v = x;
+>v : number
+>  : ^^^^^^
+>x : number
+>  : ^^^^^^
+
+        (function() { return x + y + v });
+>(function() { return x + y + v }) : () => number
+>                                  : ^^^^^^^^^^^^
+>function() { return x + y + v } : () => number
+>                                : ^^^^^^^^^^^^
+>x + y + v : number
+>          : ^^^^^^
+>x + y : number
+>      : ^^^^^^
+>x : number
+>  : ^^^^^^
+>y : number
+>  : ^^^^^^
+>v : number
+>  : ^^^^^^
+
+        (() => x + y + v);
+>(() => x + y + v) : () => number
+>                  : ^^^^^^^^^^^^
+>() => x + y + v : () => number
+>                : ^^^^^^^^^^^^
+>x + y + v : number
+>          : ^^^^^^
+>x + y : number
+>      : ^^^^^^
+>x : number
+>  : ^^^^^^
+>y : number
+>  : ^^^^^^
+>v : number
+>  : ^^^^^^
+
+        if (x == 1) {
+>x == 1 : boolean
+>       : ^^^^^^^
+>x : number
+>  : ^^^^^^
+>1 : 1
+>  : ^
+
+            return;
+        }
+    }
+    
+    use(v);
+>use(v) : any
+>       : ^^^
+>use : (a: any) => any
+>    : ^^^^^^^^^^^^^^^
+>v : number
+>  : ^^^^^^
+}
+
+
+function foo6(x) {
+>foo6 : (x: any) => void
+>     : ^^^^^^^^^^^^^^^^
+>x : any
+>  : ^^^
+
+    while (1 === 1) {
+>1 === 1 : boolean
+>        : ^^^^^^^
+>1 : 1
+>  : ^
+>1 : 1
+>  : ^
+
+        let x, y;
+>x : any
+>  : ^^^
+>y : any
+>  : ^^^
+
+        var v = x;
+>v : any
+>  : ^^^
+>x : any
+>  : ^^^
+
+        (function() { return x + y + v });
+>(function() { return x + y + v }) : () => any
+>                                  : ^^^^^^^^^
+>function() { return x + y + v } : () => any
+>                                : ^^^^^^^^^
+>x + y + v : any
+>          : ^^^
+>x + y : any
+>      : ^^^
+>x : any
+>  : ^^^
+>y : any
+>  : ^^^
+>v : any
+>  : ^^^
+
+        (() => x + y + v);
+>(() => x + y + v) : () => any
+>                  : ^^^^^^^^^
+>() => x + y + v : () => any
+>                : ^^^^^^^^^
+>x + y + v : any
+>          : ^^^
+>x + y : any
+>      : ^^^
+>x : any
+>  : ^^^
+>y : any
+>  : ^^^
+>v : any
+>  : ^^^
+
+        if (x == 1) {
+>x == 1 : boolean
+>       : ^^^^^^^
+>x : any
+>  : ^^^
+>1 : 1
+>  : ^
+
+            return;
+        }
+    };
+    
+    use(v)
+>use(v) : any
+>       : ^^^
+>use : (a: any) => any
+>    : ^^^^^^^^^^^^^^^
+>v : any
+>  : ^^^
+}
+
+function foo7(x) {
+>foo7 : (x: any) => void
+>     : ^^^^^^^^^^^^^^^^
+>x : any
+>  : ^^^
+
+    do {
+        let x, y;
+>x : any
+>  : ^^^
+>y : any
+>  : ^^^
+
+        var v = x;
+>v : any
+>  : ^^^
+>x : any
+>  : ^^^
+
+        (function() { return x + y + v });
+>(function() { return x + y + v }) : () => any
+>                                  : ^^^^^^^^^
+>function() { return x + y + v } : () => any
+>                                : ^^^^^^^^^
+>x + y + v : any
+>          : ^^^
+>x + y : any
+>      : ^^^
+>x : any
+>  : ^^^
+>y : any
+>  : ^^^
+>v : any
+>  : ^^^
+
+        (() => x + y + v);
+>(() => x + y + v) : () => any
+>                  : ^^^^^^^^^
+>() => x + y + v : () => any
+>                : ^^^^^^^^^
+>x + y + v : any
+>          : ^^^
+>x + y : any
+>      : ^^^
+>x : any
+>  : ^^^
+>y : any
+>  : ^^^
+>v : any
+>  : ^^^
+
+        if (x == 1) {
+>x == 1 : boolean
+>       : ^^^^^^^
+>x : any
+>  : ^^^
+>1 : 1
+>  : ^
+
+            return;
+        }
+    } while (1 === 1);
+>1 === 1 : boolean
+>        : ^^^^^^^
+>1 : 1
+>  : ^
+>1 : 1
+>  : ^
+    
+    use(v);
+>use(v) : any
+>       : ^^^
+>use : (a: any) => any
+>    : ^^^^^^^^^^^^^^^
+>v : any
+>  : ^^^
+}
+
+
+function foo8(x) {
+>foo8 : (x: any) => void
+>     : ^^^^^^^^^^^^^^^^
+>x : any
+>  : ^^^
+
+    for (let y = 0; y < 1; ++y) {
+>y : number
+>  : ^^^^^^
+>0 : 0
+>  : ^
+>y < 1 : boolean
+>      : ^^^^^^^
+>y : number
+>  : ^^^^^^
+>1 : 1
+>  : ^
+>++y : number
+>    : ^^^^^^
+>y : number
+>  : ^^^^^^
+
+        let x = 1;
+>x : number
+>  : ^^^^^^
+>1 : 1
+>  : ^
+
+        var v = x;
+>v : number
+>  : ^^^^^^
+>x : number
+>  : ^^^^^^
+
+        (function() { return x + y + v });
+>(function() { return x + y + v }) : () => number
+>                                  : ^^^^^^^^^^^^
+>function() { return x + y + v } : () => number
+>                                : ^^^^^^^^^^^^
+>x + y + v : number
+>          : ^^^^^^
+>x + y : number
+>      : ^^^^^^
+>x : number
+>  : ^^^^^^
+>y : number
+>  : ^^^^^^
+>v : number
+>  : ^^^^^^
+
+        (() => x + y + v);
+>(() => x + y + v) : () => number
+>                  : ^^^^^^^^^^^^
+>() => x + y + v : () => number
+>                : ^^^^^^^^^^^^
+>x + y + v : number
+>          : ^^^^^^
+>x + y : number
+>      : ^^^^^^
+>x : number
+>  : ^^^^^^
+>y : number
+>  : ^^^^^^
+>v : number
+>  : ^^^^^^
+
+        if (x == 1) {
+>x == 1 : boolean
+>       : ^^^^^^^
+>x : number
+>  : ^^^^^^
+>1 : 1
+>  : ^
+
+            return;
+        }
+    }
+    
+    use(v);
+>use(v) : any
+>       : ^^^
+>use : (a: any) => any
+>    : ^^^^^^^^^^^^^^^
+>v : number
+>  : ^^^^^^
+}
+
+//====const
+function foo0_c(x) {
+>foo0_c : (x: any) => void
+>       : ^^^^^^^^^^^^^^^^
+>x : any
+>  : ^^^
+
+    for (const x of []) {
+>x : never
+>  : ^^^^^
+>[] : never[]
+>   : ^^^^^^^
+
+        var v = x;
+>v : never
+>  : ^^^^^
+>x : never
+>  : ^^^^^
+
+        (function() { return x + v });
+>(function() { return x + v }) : () => number
+>                              : ^^^^^^^^^^^^
+>function() { return x + v } : () => number
+>                            : ^^^^^^^^^^^^
+>x + v : number
+>      : ^^^^^^
+>x : never
+>  : ^^^^^
+>v : never
+>  : ^^^^^
+
+        (() => x + v);
+>(() => x + v) : () => number
+>              : ^^^^^^^^^^^^
+>() => x + v : () => number
+>            : ^^^^^^^^^^^^
+>x + v : number
+>      : ^^^^^^
+>x : never
+>  : ^^^^^
+>v : never
+>  : ^^^^^
+
+        if (x == 1) {
+>x == 1 : boolean
+>       : ^^^^^^^
+>x : never
+>  : ^^^^^
+>1 : 1
+>  : ^
+
+            return;
+        }
+    }
+
+    use(v);
+>use(v) : any
+>       : ^^^
+>use : (a: any) => any
+>    : ^^^^^^^^^^^^^^^
+>v : never
+>  : ^^^^^
+}
+
+function foo00_c(x) {
+>foo00_c : (x: any) => void
+>        : ^^^^^^^^^^^^^^^^
+>x : any
+>  : ^^^
+
+    for (const x in []) {
+>x : string
+>  : ^^^^^^
+>[] : never[]
+>   : ^^^^^^^
+
+        var v = x;
+>v : string
+>  : ^^^^^^
+>x : string
+>  : ^^^^^^
+
+        (function() { return x + v });
+>(function() { return x + v }) : () => string
+>                              : ^^^^^^^^^^^^
+>function() { return x + v } : () => string
+>                            : ^^^^^^^^^^^^
+>x + v : string
+>      : ^^^^^^
+>x : string
+>  : ^^^^^^
+>v : string
+>  : ^^^^^^
+
+        (() => x + v);
+>(() => x + v) : () => string
+>              : ^^^^^^^^^^^^
+>() => x + v : () => string
+>            : ^^^^^^^^^^^^
+>x + v : string
+>      : ^^^^^^
+>x : string
+>  : ^^^^^^
+>v : string
+>  : ^^^^^^
+
+        if (x == "1") {
+>x == "1" : boolean
+>         : ^^^^^^^
+>x : string
+>  : ^^^^^^
+>"1" : "1"
+>    : ^^^
+
+            return;
+        }
+    }
+
+    use(v);
+>use(v) : any
+>       : ^^^
+>use : (a: any) => any
+>    : ^^^^^^^^^^^^^^^
+>v : string
+>  : ^^^^^^
+}
+
+function foo1_c(x) {
+>foo1_c : (x: any) => void
+>       : ^^^^^^^^^^^^^^^^
+>x : any
+>  : ^^^
+
+    for (const x = 0; x < 1;) {
+>x : 0
+>  : ^
+>0 : 0
+>  : ^
+>x < 1 : boolean
+>      : ^^^^^^^
+>x : 0
+>  : ^
+>1 : 1
+>  : ^
+
+        var v = x;
+>v : number
+>  : ^^^^^^
+>x : 0
+>  : ^
+
+        (function() { return x + v });
+>(function() { return x + v }) : () => number
+>                              : ^^^^^^^^^^^^
+>function() { return x + v } : () => number
+>                            : ^^^^^^^^^^^^
+>x + v : number
+>      : ^^^^^^
+>x : 0
+>  : ^
+>v : number
+>  : ^^^^^^
+
+        (() => x + v);
+>(() => x + v) : () => number
+>              : ^^^^^^^^^^^^
+>() => x + v : () => number
+>            : ^^^^^^^^^^^^
+>x + v : number
+>      : ^^^^^^
+>x : 0
+>  : ^
+>v : number
+>  : ^^^^^^
+
+        if (x == 1) {
+>x == 1 : boolean
+>       : ^^^^^^^
+>x : 0
+>  : ^
+>1 : 1
+>  : ^
+
+            return;
+        }
+    }
+
+    use(v);
+>use(v) : any
+>       : ^^^
+>use : (a: any) => any
+>    : ^^^^^^^^^^^^^^^
+>v : number
+>  : ^^^^^^
+}
+
+function foo2_c(x) {
+>foo2_c : (x: any) => void
+>       : ^^^^^^^^^^^^^^^^
+>x : any
+>  : ^^^
+
+    while (1 === 1) {
+>1 === 1 : boolean
+>        : ^^^^^^^
+>1 : 1
+>  : ^
+>1 : 1
+>  : ^
+
+        const x = 1;
+>x : 1
+>  : ^
+>1 : 1
+>  : ^
+
+        var v = x;
+>v : number
+>  : ^^^^^^
+>x : 1
+>  : ^
+
+        (function() { return x + v });
+>(function() { return x + v }) : () => number
+>                              : ^^^^^^^^^^^^
+>function() { return x + v } : () => number
+>                            : ^^^^^^^^^^^^
+>x + v : number
+>      : ^^^^^^
+>x : 1
+>  : ^
+>v : number
+>  : ^^^^^^
+
+        (() => x + v);
+>(() => x + v) : () => number
+>              : ^^^^^^^^^^^^
+>() => x + v : () => number
+>            : ^^^^^^^^^^^^
+>x + v : number
+>      : ^^^^^^
+>x : 1
+>  : ^
+>v : number
+>  : ^^^^^^
+
+        if (x == 1) {
+>x == 1 : boolean
+>       : ^^^^^^^
+>x : 1
+>  : ^
+>1 : 1
+>  : ^
+
+            return;
+        }
+    }
+    
+    use(v);
+>use(v) : any
+>       : ^^^
+>use : (a: any) => any
+>    : ^^^^^^^^^^^^^^^
+>v : number
+>  : ^^^^^^
+}
+
+function foo3_c(x) {
+>foo3_c : (x: any) => void
+>       : ^^^^^^^^^^^^^^^^
+>x : any
+>  : ^^^
+
+    do {
+        const x = 1;
+>x : 1
+>  : ^
+>1 : 1
+>  : ^
+
+        var v;
+>v : any
+>  : ^^^
+
+        (function() { return x + v });
+>(function() { return x + v }) : () => any
+>                              : ^^^^^^^^^
+>function() { return x + v } : () => any
+>                            : ^^^^^^^^^
+>x + v : any
+>      : ^^^
+>x : 1
+>  : ^
+>v : any
+>  : ^^^
+
+        (() => x + v);
+>(() => x + v) : () => any
+>              : ^^^^^^^^^
+>() => x + v : () => any
+>            : ^^^^^^^^^
+>x + v : any
+>      : ^^^
+>x : 1
+>  : ^
+>v : any
+>  : ^^^
+
+        if (x == 1) {
+>x == 1 : boolean
+>       : ^^^^^^^
+>x : 1
+>  : ^
+>1 : 1
+>  : ^
+
+            return;
+        }
+    } while (1 === 1)
+>1 === 1 : boolean
+>        : ^^^^^^^
+>1 : 1
+>  : ^
+>1 : 1
+>  : ^
+    
+    use(v);
+>use(v) : any
+>       : ^^^
+>use : (a: any) => any
+>    : ^^^^^^^^^^^^^^^
+>v : any
+>  : ^^^
+}
+
+function foo4_c(x) {
+>foo4_c : (x: any) => void
+>       : ^^^^^^^^^^^^^^^^
+>x : any
+>  : ^^^
+
+    for (const y = 0; y < 1;) {
+>y : 0
+>  : ^
+>0 : 0
+>  : ^
+>y < 1 : boolean
+>      : ^^^^^^^
+>y : 0
+>  : ^
+>1 : 1
+>  : ^
+
+        var v = y;
+>v : number
+>  : ^^^^^^
+>y : 0
+>  : ^
+
+        let x = 1;
+>x : number
+>  : ^^^^^^
+>1 : 1
+>  : ^
+
+        (function() { return x + v });
+>(function() { return x + v }) : () => number
+>                              : ^^^^^^^^^^^^
+>function() { return x + v } : () => number
+>                            : ^^^^^^^^^^^^
+>x + v : number
+>      : ^^^^^^
+>x : number
+>  : ^^^^^^
+>v : number
+>  : ^^^^^^
+
+        (() => x + v);
+>(() => x + v) : () => number
+>              : ^^^^^^^^^^^^
+>() => x + v : () => number
+>            : ^^^^^^^^^^^^
+>x + v : number
+>      : ^^^^^^
+>x : number
+>  : ^^^^^^
+>v : number
+>  : ^^^^^^
+
+        if (x == 1) {
+>x == 1 : boolean
+>       : ^^^^^^^
+>x : number
+>  : ^^^^^^
+>1 : 1
+>  : ^
+
+            return;
+        }
+    }
+    
+    use(v);
+>use(v) : any
+>       : ^^^
+>use : (a: any) => any
+>    : ^^^^^^^^^^^^^^^
+>v : number
+>  : ^^^^^^
+}
+
+function foo5_c(x) {
+>foo5_c : (x: any) => void
+>       : ^^^^^^^^^^^^^^^^
+>x : any
+>  : ^^^
+
+    for (const x = 0, y = 1; x < 1;) {
+>x : 0
+>  : ^
+>0 : 0
+>  : ^
+>y : 1
+>  : ^
+>1 : 1
+>  : ^
+>x < 1 : boolean
+>      : ^^^^^^^
+>x : 0
+>  : ^
+>1 : 1
+>  : ^
+
+        var v = x;
+>v : number
+>  : ^^^^^^
+>x : 0
+>  : ^
+
+        (function() { return x + y + v });
+>(function() { return x + y + v }) : () => number
+>                                  : ^^^^^^^^^^^^
+>function() { return x + y + v } : () => number
+>                                : ^^^^^^^^^^^^
+>x + y + v : number
+>          : ^^^^^^
+>x + y : number
+>      : ^^^^^^
+>x : 0
+>  : ^
+>y : 1
+>  : ^
+>v : number
+>  : ^^^^^^
+
+        (() => x + y + v);
+>(() => x + y + v) : () => number
+>                  : ^^^^^^^^^^^^
+>() => x + y + v : () => number
+>                : ^^^^^^^^^^^^
+>x + y + v : number
+>          : ^^^^^^
+>x + y : number
+>      : ^^^^^^
+>x : 0
+>  : ^
+>y : 1
+>  : ^
+>v : number
+>  : ^^^^^^
+
+        if (x == 1) {
+>x == 1 : boolean
+>       : ^^^^^^^
+>x : 0
+>  : ^
+>1 : 1
+>  : ^
+
+            return;
+        }
+    }
+    
+    use(v);
+>use(v) : any
+>       : ^^^
+>use : (a: any) => any
+>    : ^^^^^^^^^^^^^^^
+>v : number
+>  : ^^^^^^
+}
+
+
+function foo6_c(x) {
+>foo6_c : (x: any) => void
+>       : ^^^^^^^^^^^^^^^^
+>x : any
+>  : ^^^
+
+    while (1 === 1) {
+>1 === 1 : boolean
+>        : ^^^^^^^
+>1 : 1
+>  : ^
+>1 : 1
+>  : ^
+
+        const x = 1, y = 1;
+>x : 1
+>  : ^
+>1 : 1
+>  : ^
+>y : 1
+>  : ^
+>1 : 1
+>  : ^
+
+        var v = x;
+>v : number
+>  : ^^^^^^
+>x : 1
+>  : ^
+
+        (function() { return x + y + v });
+>(function() { return x + y + v }) : () => number
+>                                  : ^^^^^^^^^^^^
+>function() { return x + y + v } : () => number
+>                                : ^^^^^^^^^^^^
+>x + y + v : number
+>          : ^^^^^^
+>x + y : number
+>      : ^^^^^^
+>x : 1
+>  : ^
+>y : 1
+>  : ^
+>v : number
+>  : ^^^^^^
+
+        (() => x + y + v);
+>(() => x + y + v) : () => number
+>                  : ^^^^^^^^^^^^
+>() => x + y + v : () => number
+>                : ^^^^^^^^^^^^
+>x + y + v : number
+>          : ^^^^^^
+>x + y : number
+>      : ^^^^^^
+>x : 1
+>  : ^
+>y : 1
+>  : ^
+>v : number
+>  : ^^^^^^
+
+        if (x == 1) {
+>x == 1 : boolean
+>       : ^^^^^^^
+>x : 1
+>  : ^
+>1 : 1
+>  : ^
+
+            return;
+        }
+    }
+    
+    use(v)
+>use(v) : any
+>       : ^^^
+>use : (a: any) => any
+>    : ^^^^^^^^^^^^^^^
+>v : number
+>  : ^^^^^^
+}
+
+function foo7_c(x) {
+>foo7_c : (x: any) => void
+>       : ^^^^^^^^^^^^^^^^
+>x : any
+>  : ^^^
+
+    do {
+        const x = 1, y = 1;
+>x : 1
+>  : ^
+>1 : 1
+>  : ^
+>y : 1
+>  : ^
+>1 : 1
+>  : ^
+
+        var v = x;
+>v : number
+>  : ^^^^^^
+>x : 1
+>  : ^
+
+        (function() { return x + y + v });
+>(function() { return x + y + v }) : () => number
+>                                  : ^^^^^^^^^^^^
+>function() { return x + y + v } : () => number
+>                                : ^^^^^^^^^^^^
+>x + y + v : number
+>          : ^^^^^^
+>x + y : number
+>      : ^^^^^^
+>x : 1
+>  : ^
+>y : 1
+>  : ^
+>v : number
+>  : ^^^^^^
+
+        (() => x + y + v);
+>(() => x + y + v) : () => number
+>                  : ^^^^^^^^^^^^
+>() => x + y + v : () => number
+>                : ^^^^^^^^^^^^
+>x + y + v : number
+>          : ^^^^^^
+>x + y : number
+>      : ^^^^^^
+>x : 1
+>  : ^
+>y : 1
+>  : ^
+>v : number
+>  : ^^^^^^
+
+        if (x == 1) {
+>x == 1 : boolean
+>       : ^^^^^^^
+>x : 1
+>  : ^
+>1 : 1
+>  : ^
+
+            return;
+        }
+    } while (1 === 1)
+>1 === 1 : boolean
+>        : ^^^^^^^
+>1 : 1
+>  : ^
+>1 : 1
+>  : ^
+    
+    use(v);
+>use(v) : any
+>       : ^^^
+>use : (a: any) => any
+>    : ^^^^^^^^^^^^^^^
+>v : number
+>  : ^^^^^^
+}
+
+
+function foo8_c(x) {
+>foo8_c : (x: any) => void
+>       : ^^^^^^^^^^^^^^^^
+>x : any
+>  : ^^^
+
+    for (const y = 0; y < 1;) {
+>y : 0
+>  : ^
+>0 : 0
+>  : ^
+>y < 1 : boolean
+>      : ^^^^^^^
+>y : 0
+>  : ^
+>1 : 1
+>  : ^
+
+        const x = 1;
+>x : 1
+>  : ^
+>1 : 1
+>  : ^
+
+        var v = x;
+>v : number
+>  : ^^^^^^
+>x : 1
+>  : ^
+
+        (function() { return x + y + v });
+>(function() { return x + y + v }) : () => number
+>                                  : ^^^^^^^^^^^^
+>function() { return x + y + v } : () => number
+>                                : ^^^^^^^^^^^^
+>x + y + v : number
+>          : ^^^^^^
+>x + y : number
+>      : ^^^^^^
+>x : 1
+>  : ^
+>y : 0
+>  : ^
+>v : number
+>  : ^^^^^^
+
+        (() => x + y + v);
+>(() => x + y + v) : () => number
+>                  : ^^^^^^^^^^^^
+>() => x + y + v : () => number
+>                : ^^^^^^^^^^^^
+>x + y + v : number
+>          : ^^^^^^
+>x + y : number
+>      : ^^^^^^
+>x : 1
+>  : ^
+>y : 0
+>  : ^
+>v : number
+>  : ^^^^^^
+
+        if (x == 1) {
+>x == 1 : boolean
+>       : ^^^^^^^
+>x : 1
+>  : ^
+>1 : 1
+>  : ^
+
+            return;
+        }
+    }
+    
+    use(v);
+>use(v) : any
+>       : ^^^
+>use : (a: any) => any
+>    : ^^^^^^^^^^^^^^^
+>v : number
+>  : ^^^^^^
+}