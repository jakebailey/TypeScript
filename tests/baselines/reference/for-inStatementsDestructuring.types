//// [tests/cases/conformance/statements/for-inStatements/for-inStatementsDestructuring.ts] ////

=== for-inStatementsDestructuring.ts ===
for (var [a, b] in []) {}
>a : any
>  : ^^^
>b : any
<<<<<<< HEAD
>[] : never[]
=======
>  : ^^^
>[] : undefined[]
>   : ^^^^^^^^^^^
>>>>>>> 12402f26

<|MERGE_RESOLUTION|>--- conflicted
+++ resolved
@@ -1,15 +1,11 @@
-//// [tests/cases/conformance/statements/for-inStatements/for-inStatementsDestructuring.ts] ////
-
-=== for-inStatementsDestructuring.ts ===
-for (var [a, b] in []) {}
->a : any
->  : ^^^
->b : any
-<<<<<<< HEAD
->[] : never[]
-=======
->  : ^^^
->[] : undefined[]
->   : ^^^^^^^^^^^
->>>>>>> 12402f26
-
+//// [tests/cases/conformance/statements/for-inStatements/for-inStatementsDestructuring.ts] ////
+
+=== for-inStatementsDestructuring.ts ===
+for (var [a, b] in []) {}
+>a : any
+>  : ^^^
+>b : any
+>  : ^^^
+>[] : never[]
+>   : ^^^^^^^
+