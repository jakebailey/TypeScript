--- conflicted
+++ resolved
@@ -1,38 +1,34 @@
-//// [tests/cases/conformance/es6/Symbols/symbolType19.ts] ////
-
-=== symbolType19.ts ===
-enum E { }
->E : E
->  : ^
-
-var x: symbol | E;
->x : symbol | E
->  : ^^^^^^^^^^
-
-x;
->x : symbol | E
->  : ^^^^^^^^^^
-
-if (typeof x === "number") {
->typeof x === "number" : boolean
->                      : ^^^^^^^
->typeof x : "string" | "number" | "bigint" | "boolean" | "symbol" | "undefined" | "object" | "function"
->         : ^^^^^^^^^^^^^^^^^^^^^^^^^^^^^^^^^^^^^^^^^^^^^^^^^^^^^^^^^^^^^^^^^^^^^^^^^^^^^^^^^^^^^^^^^^^
->x : symbol | E
->  : ^^^^^^^^^^
->"number" : "number"
->         : ^^^^^^^^
-
-    x;
->x : E
->  : ^
-}
-else {
-    x;
-<<<<<<< HEAD
->x : symbol | E
-=======
->x : symbol
->  : ^^^^^^
->>>>>>> 12402f26
-}
+//// [tests/cases/conformance/es6/Symbols/symbolType19.ts] ////
+
+=== symbolType19.ts ===
+enum E { }
+>E : E
+>  : ^
+
+var x: symbol | E;
+>x : symbol | E
+>  : ^^^^^^^^^^
+
+x;
+>x : symbol | E
+>  : ^^^^^^^^^^
+
+if (typeof x === "number") {
+>typeof x === "number" : boolean
+>                      : ^^^^^^^
+>typeof x : "string" | "number" | "bigint" | "boolean" | "symbol" | "undefined" | "object" | "function"
+>         : ^^^^^^^^^^^^^^^^^^^^^^^^^^^^^^^^^^^^^^^^^^^^^^^^^^^^^^^^^^^^^^^^^^^^^^^^^^^^^^^^^^^^^^^^^^^
+>x : symbol | E
+>  : ^^^^^^^^^^
+>"number" : "number"
+>         : ^^^^^^^^
+
+    x;
+>x : E
+>  : ^
+}
+else {
+    x;
+>x : symbol | E
+>  : ^^^^^^^^^^
+}