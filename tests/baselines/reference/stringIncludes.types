//// [tests/cases/compiler/stringIncludes.ts] ////

=== stringIncludes.ts ===
var includes: boolean;
>includes : boolean
>         : ^^^^^^^

includes = "abcde".includes("cd");
>includes = "abcde".includes("cd") : boolean
>                                  : ^^^^^^^
>includes : boolean
>         : ^^^^^^^
>"abcde".includes("cd") : boolean
<<<<<<< HEAD
>"abcde".includes : (searchString: string, position?: number | undefined) => boolean
>"abcde" : "abcde"
>includes : (searchString: string, position?: number | undefined) => boolean
=======
>                       : ^^^^^^^
>"abcde".includes : (searchString: string, position?: number) => boolean
>                 : ^^^^^^^^^^^^^^^^^^^^^^^^^^^^^^^^^^^^^^^^^^^^^^^^^^^^
>"abcde" : "abcde"
>        : ^^^^^^^
>includes : (searchString: string, position?: number) => boolean
>         : ^^^^^^^^^^^^^^^^^^^^^^^^^^^^^^^^^^^^^^^^^^^^^^^^^^^^
>>>>>>> 12402f26
>"cd" : "cd"
>     : ^^^^

includes = "abcde".includes("cd", 2);
>includes = "abcde".includes("cd", 2) : boolean
>                                     : ^^^^^^^
>includes : boolean
>         : ^^^^^^^
>"abcde".includes("cd", 2) : boolean
<<<<<<< HEAD
>"abcde".includes : (searchString: string, position?: number | undefined) => boolean
>"abcde" : "abcde"
>includes : (searchString: string, position?: number | undefined) => boolean
=======
>                          : ^^^^^^^
>"abcde".includes : (searchString: string, position?: number) => boolean
>                 : ^^^^^^^^^^^^^^^^^^^^^^^^^^^^^^^^^^^^^^^^^^^^^^^^^^^^
>"abcde" : "abcde"
>        : ^^^^^^^
>includes : (searchString: string, position?: number) => boolean
>         : ^^^^^^^^^^^^^^^^^^^^^^^^^^^^^^^^^^^^^^^^^^^^^^^^^^^^
>>>>>>> 12402f26
>"cd" : "cd"
>     : ^^^^
>2 : 2
>  : ^

<|MERGE_RESOLUTION|>--- conflicted
+++ resolved
@@ -1,53 +1,41 @@
-//// [tests/cases/compiler/stringIncludes.ts] ////
-
-=== stringIncludes.ts ===
-var includes: boolean;
->includes : boolean
->         : ^^^^^^^
-
-includes = "abcde".includes("cd");
->includes = "abcde".includes("cd") : boolean
->                                  : ^^^^^^^
->includes : boolean
->         : ^^^^^^^
->"abcde".includes("cd") : boolean
-<<<<<<< HEAD
->"abcde".includes : (searchString: string, position?: number | undefined) => boolean
->"abcde" : "abcde"
->includes : (searchString: string, position?: number | undefined) => boolean
-=======
->                       : ^^^^^^^
->"abcde".includes : (searchString: string, position?: number) => boolean
->                 : ^^^^^^^^^^^^^^^^^^^^^^^^^^^^^^^^^^^^^^^^^^^^^^^^^^^^
->"abcde" : "abcde"
->        : ^^^^^^^
->includes : (searchString: string, position?: number) => boolean
->         : ^^^^^^^^^^^^^^^^^^^^^^^^^^^^^^^^^^^^^^^^^^^^^^^^^^^^
->>>>>>> 12402f26
->"cd" : "cd"
->     : ^^^^
-
-includes = "abcde".includes("cd", 2);
->includes = "abcde".includes("cd", 2) : boolean
->                                     : ^^^^^^^
->includes : boolean
->         : ^^^^^^^
->"abcde".includes("cd", 2) : boolean
-<<<<<<< HEAD
->"abcde".includes : (searchString: string, position?: number | undefined) => boolean
->"abcde" : "abcde"
->includes : (searchString: string, position?: number | undefined) => boolean
-=======
->                          : ^^^^^^^
->"abcde".includes : (searchString: string, position?: number) => boolean
->                 : ^^^^^^^^^^^^^^^^^^^^^^^^^^^^^^^^^^^^^^^^^^^^^^^^^^^^
->"abcde" : "abcde"
->        : ^^^^^^^
->includes : (searchString: string, position?: number) => boolean
->         : ^^^^^^^^^^^^^^^^^^^^^^^^^^^^^^^^^^^^^^^^^^^^^^^^^^^^
->>>>>>> 12402f26
->"cd" : "cd"
->     : ^^^^
->2 : 2
->  : ^
-
+//// [tests/cases/compiler/stringIncludes.ts] ////
+
+=== stringIncludes.ts ===
+var includes: boolean;
+>includes : boolean
+>         : ^^^^^^^
+
+includes = "abcde".includes("cd");
+>includes = "abcde".includes("cd") : boolean
+>                                  : ^^^^^^^
+>includes : boolean
+>         : ^^^^^^^
+>"abcde".includes("cd") : boolean
+>                       : ^^^^^^^
+>"abcde".includes : (searchString: string, position?: number | undefined) => boolean
+>                 : ^^^^^^^^^^^^^^^^^^^^^^^^^^^^^^^^^^^^^^^^^^^^^^^^^^^^^^^^^^^^^^^^
+>"abcde" : "abcde"
+>        : ^^^^^^^
+>includes : (searchString: string, position?: number | undefined) => boolean
+>         : ^^^^^^^^^^^^^^^^^^^^^^^^^^^^^^^^^^^^^^^^^^^^^^^^^^^^^^^^^^^^^^^^
+>"cd" : "cd"
+>     : ^^^^
+
+includes = "abcde".includes("cd", 2);
+>includes = "abcde".includes("cd", 2) : boolean
+>                                     : ^^^^^^^
+>includes : boolean
+>         : ^^^^^^^
+>"abcde".includes("cd", 2) : boolean
+>                          : ^^^^^^^
+>"abcde".includes : (searchString: string, position?: number | undefined) => boolean
+>                 : ^^^^^^^^^^^^^^^^^^^^^^^^^^^^^^^^^^^^^^^^^^^^^^^^^^^^^^^^^^^^^^^^
+>"abcde" : "abcde"
+>        : ^^^^^^^
+>includes : (searchString: string, position?: number | undefined) => boolean
+>         : ^^^^^^^^^^^^^^^^^^^^^^^^^^^^^^^^^^^^^^^^^^^^^^^^^^^^^^^^^^^^^^^^
+>"cd" : "cd"
+>     : ^^^^
+>2 : 2
+>  : ^
+