//// [tests/cases/conformance/classes/classDeclarations/classHeritageSpecification/classExtendsEveryObjectType.ts] ////

=== classExtendsEveryObjectType.ts ===
interface I {
    foo: string;
>foo : string
>    : ^^^^^^
}
class C extends I { } // error
>C : C
>  : ^
>I : any
>  : ^^^

class C2 extends { foo: string; } { } // error
>C2 : C2
>   : ^^
>{ foo: string; } : { foo: any; }
>                 : ^^^^^^^^^^^^^
>foo : any
>    : ^^^
>string : any
>       : ^^^

var x: { foo: string; }
>x : { foo: string; }
>  : ^^^^^^^      ^^^
>foo : string
>    : ^^^^^^

class C3 extends x { } // error
>C3 : C3
>   : ^^
>x : { foo: string; }
>  : ^^^^^^^^^^^^^^^^

module M { export var x = 1; }
>M : typeof M
>  : ^^^^^^^^
>x : number
>  : ^^^^^^
>1 : 1
>  : ^

class C4 extends M { } // error
>C4 : C4
>   : ^^
>M : typeof M
>  : ^^^^^^^^

function foo() { }
>foo : () => void
>    : ^^^^^^^^^^

class C5 extends foo { } // error
>C5 : C5
>   : ^^
>foo : () => void
>    : ^^^^^^^^^^

class C6 extends []{ } // error
>C6 : C6
<<<<<<< HEAD
>[] : never[]
=======
>   : ^^
>[] : undefined[]
>   : ^^^^^^^^^^^
>>>>>>> 12402f26

<|MERGE_RESOLUTION|>--- conflicted
+++ resolved
@@ -1,70 +1,66 @@
-//// [tests/cases/conformance/classes/classDeclarations/classHeritageSpecification/classExtendsEveryObjectType.ts] ////
-
-=== classExtendsEveryObjectType.ts ===
-interface I {
-    foo: string;
->foo : string
->    : ^^^^^^
-}
-class C extends I { } // error
->C : C
->  : ^
->I : any
->  : ^^^
-
-class C2 extends { foo: string; } { } // error
->C2 : C2
->   : ^^
->{ foo: string; } : { foo: any; }
->                 : ^^^^^^^^^^^^^
->foo : any
->    : ^^^
->string : any
->       : ^^^
-
-var x: { foo: string; }
->x : { foo: string; }
->  : ^^^^^^^      ^^^
->foo : string
->    : ^^^^^^
-
-class C3 extends x { } // error
->C3 : C3
->   : ^^
->x : { foo: string; }
->  : ^^^^^^^^^^^^^^^^
-
-module M { export var x = 1; }
->M : typeof M
->  : ^^^^^^^^
->x : number
->  : ^^^^^^
->1 : 1
->  : ^
-
-class C4 extends M { } // error
->C4 : C4
->   : ^^
->M : typeof M
->  : ^^^^^^^^
-
-function foo() { }
->foo : () => void
->    : ^^^^^^^^^^
-
-class C5 extends foo { } // error
->C5 : C5
->   : ^^
->foo : () => void
->    : ^^^^^^^^^^
-
-class C6 extends []{ } // error
->C6 : C6
-<<<<<<< HEAD
->[] : never[]
-=======
->   : ^^
->[] : undefined[]
->   : ^^^^^^^^^^^
->>>>>>> 12402f26
-
+//// [tests/cases/conformance/classes/classDeclarations/classHeritageSpecification/classExtendsEveryObjectType.ts] ////
+
+=== classExtendsEveryObjectType.ts ===
+interface I {
+    foo: string;
+>foo : string
+>    : ^^^^^^
+}
+class C extends I { } // error
+>C : C
+>  : ^
+>I : any
+>  : ^^^
+
+class C2 extends { foo: string; } { } // error
+>C2 : C2
+>   : ^^
+>{ foo: string; } : { foo: any; }
+>                 : ^^^^^^^^^^^^^
+>foo : any
+>    : ^^^
+>string : any
+>       : ^^^
+
+var x: { foo: string; }
+>x : { foo: string; }
+>  : ^^^^^^^      ^^^
+>foo : string
+>    : ^^^^^^
+
+class C3 extends x { } // error
+>C3 : C3
+>   : ^^
+>x : { foo: string; }
+>  : ^^^^^^^^^^^^^^^^
+
+module M { export var x = 1; }
+>M : typeof M
+>  : ^^^^^^^^
+>x : number
+>  : ^^^^^^
+>1 : 1
+>  : ^
+
+class C4 extends M { } // error
+>C4 : C4
+>   : ^^
+>M : typeof M
+>  : ^^^^^^^^
+
+function foo() { }
+>foo : () => void
+>    : ^^^^^^^^^^
+
+class C5 extends foo { } // error
+>C5 : C5
+>   : ^^
+>foo : () => void
+>    : ^^^^^^^^^^
+
+class C6 extends []{ } // error
+>C6 : C6
+>   : ^^
+>[] : never[]
+>   : ^^^^^^^
+