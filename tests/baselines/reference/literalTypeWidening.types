--- conflicted
+++ resolved
@@ -1,777 +1,749 @@
-//// [tests/cases/conformance/types/literal/literalTypeWidening.ts] ////
-
-=== literalTypeWidening.ts ===
-// Widening vs. non-widening literal types
-
-function f1() {
->f1 : () => void
->   : ^^^^^^^^^^
-
-    const c1 = "hello";  // Widening type "hello"
->c1 : "hello"
->   : ^^^^^^^
->"hello" : "hello"
->        : ^^^^^^^
-
-    let v1 = c1;  // Type string
->v1 : string
->   : ^^^^^^
->c1 : "hello"
->   : ^^^^^^^
-
-    const c2 = c1;  // Widening type "hello"
->c2 : "hello"
->   : ^^^^^^^
->c1 : "hello"
->   : ^^^^^^^
-
-    let v2 = c2;  // Type string
->v2 : string
->   : ^^^^^^
->c2 : "hello"
->   : ^^^^^^^
-
-    const c3: "hello" = "hello";  // Type "hello"
->c3 : "hello"
->   : ^^^^^^^
->"hello" : "hello"
->        : ^^^^^^^
-
-    let v3 = c3;  // Type "hello"
->v3 : "hello"
->   : ^^^^^^^
->c3 : "hello"
->   : ^^^^^^^
-
-    const c4: "hello" = c1;  // Type "hello"
->c4 : "hello"
->   : ^^^^^^^
->c1 : "hello"
->   : ^^^^^^^
-
-    let v4 = c4;  // Type "hello"
->v4 : "hello"
->   : ^^^^^^^
->c4 : "hello"
->   : ^^^^^^^
-}
-
-function f2(cond: boolean) {
->f2 : (cond: boolean) => void
->   : ^^^^^^^       ^^^^^^^^^
->cond : boolean
->     : ^^^^^^^
-
-    const c1 = cond ? "foo" : "bar";  // widening "foo" | widening "bar"
->c1 : "foo" | "bar"
->   : ^^^^^^^^^^^^^
->cond ? "foo" : "bar" : "foo" | "bar"
->                     : ^^^^^^^^^^^^^
->cond : boolean
->     : ^^^^^^^
->"foo" : "foo"
->      : ^^^^^
->"bar" : "bar"
->      : ^^^^^
-
-    const c2: "foo" | "bar" = c1;  // "foo" | "bar"
->c2 : "foo" | "bar"
->   : ^^^^^^^^^^^^^
->c1 : "foo" | "bar"
->   : ^^^^^^^^^^^^^
-
-    const c3 = cond ? c1 : c2;  // "foo" | "bar"
->c3 : "foo" | "bar"
->   : ^^^^^^^^^^^^^
->cond ? c1 : c2 : "foo" | "bar"
->               : ^^^^^^^^^^^^^
->cond : boolean
->     : ^^^^^^^
->c1 : "foo" | "bar"
->   : ^^^^^^^^^^^^^
->c2 : "foo" | "bar"
->   : ^^^^^^^^^^^^^
-
-    const c4 = cond ? c3 : "baz";  // "foo" | "bar" | widening "baz"
->c4 : "foo" | "bar" | "baz"
->   : ^^^^^^^^^^^^^^^^^^^^^
->cond ? c3 : "baz" : "foo" | "bar" | "baz"
->                  : ^^^^^^^^^^^^^^^^^^^^^
->cond : boolean
->     : ^^^^^^^
->c3 : "foo" | "bar"
->   : ^^^^^^^^^^^^^
->"baz" : "baz"
->      : ^^^^^
-
-    const c5: "foo" | "bar" | "baz" = c4; // "foo" | "bar" | "baz"
->c5 : "foo" | "bar" | "baz"
->   : ^^^^^^^^^^^^^^^^^^^^^
->c4 : "foo" | "bar" | "baz"
->   : ^^^^^^^^^^^^^^^^^^^^^
-
-    let v1 = c1;  // string
->v1 : string
->   : ^^^^^^
->c1 : "foo" | "bar"
->   : ^^^^^^^^^^^^^
-
-    let v2 = c2;  // "foo" | "bar"
->v2 : "foo" | "bar"
->   : ^^^^^^^^^^^^^
->c2 : "foo" | "bar"
->   : ^^^^^^^^^^^^^
-
-    let v3 = c3;  // "foo" | "bar"
->v3 : "foo" | "bar"
->   : ^^^^^^^^^^^^^
->c3 : "foo" | "bar"
->   : ^^^^^^^^^^^^^
-
-    let v4 = c4;  // string
->v4 : string
->   : ^^^^^^
->c4 : "foo" | "bar" | "baz"
->   : ^^^^^^^^^^^^^^^^^^^^^
-
-    let v5 = c5;  // "foo" | "bar" | "baz"
->v5 : "foo" | "bar" | "baz"
->   : ^^^^^^^^^^^^^^^^^^^^^
->c5 : "foo" | "bar" | "baz"
->   : ^^^^^^^^^^^^^^^^^^^^^
-}
-
-function f3() {
->f3 : () => void
->   : ^^^^^^^^^^
-
-    const c1 = 123;  // Widening type 123
->c1 : 123
->   : ^^^
->123 : 123
->    : ^^^
-
-    let v1 = c1;  // Type number
->v1 : number
->   : ^^^^^^
->c1 : 123
->   : ^^^
-
-    const c2 = c1;  // Widening type 123
->c2 : 123
->   : ^^^
->c1 : 123
->   : ^^^
-
-    let v2 = c2;  // Type number
->v2 : number
->   : ^^^^^^
->c2 : 123
->   : ^^^
-
-    const c3: 123 = 123;  // Type 123
->c3 : 123
->   : ^^^
->123 : 123
->    : ^^^
-
-    let v3 = c3;  // Type 123
->v3 : 123
->   : ^^^
->c3 : 123
->   : ^^^
-
-    const c4: 123 = c1;  // Type 123
->c4 : 123
->   : ^^^
->c1 : 123
->   : ^^^
-
-    let v4 = c4;  // Type 123
->v4 : 123
->   : ^^^
->c4 : 123
->   : ^^^
-}
-
-function f4(cond: boolean) {
->f4 : (cond: boolean) => void
->   : ^^^^^^^       ^^^^^^^^^
->cond : boolean
->     : ^^^^^^^
-
-    const c1 = cond ? 123 : 456;  // widening 123 | widening 456
->c1 : 123 | 456
->   : ^^^^^^^^^
->cond ? 123 : 456 : 123 | 456
->                 : ^^^^^^^^^
->cond : boolean
->     : ^^^^^^^
->123 : 123
->    : ^^^
->456 : 456
->    : ^^^
-
-    const c2: 123 | 456 = c1;  // 123 | 456
->c2 : 123 | 456
->   : ^^^^^^^^^
->c1 : 123 | 456
->   : ^^^^^^^^^
-
-    const c3 = cond ? c1 : c2;  // 123 | 456
->c3 : 123 | 456
->   : ^^^^^^^^^
->cond ? c1 : c2 : 123 | 456
->               : ^^^^^^^^^
->cond : boolean
->     : ^^^^^^^
->c1 : 123 | 456
->   : ^^^^^^^^^
->c2 : 123 | 456
->   : ^^^^^^^^^
-
-    const c4 = cond ? c3 : 789;  // 123 | 456 | widening 789
->c4 : 123 | 456 | 789
->   : ^^^^^^^^^^^^^^^
->cond ? c3 : 789 : 123 | 456 | 789
->                : ^^^^^^^^^^^^^^^
->cond : boolean
->     : ^^^^^^^
->c3 : 123 | 456
->   : ^^^^^^^^^
->789 : 789
->    : ^^^
-
-    const c5: 123 | 456 | 789 = c4; // 123 | 456 | 789
->c5 : 123 | 456 | 789
->   : ^^^^^^^^^^^^^^^
->c4 : 123 | 456 | 789
->   : ^^^^^^^^^^^^^^^
-
-    let v1 = c1;  // number
->v1 : number
->   : ^^^^^^
->c1 : 123 | 456
->   : ^^^^^^^^^
-
-    let v2 = c2;  // 123 | 456
->v2 : 123 | 456
->   : ^^^^^^^^^
->c2 : 123 | 456
->   : ^^^^^^^^^
-
-    let v3 = c3;  // 123 | 456
->v3 : 123 | 456
->   : ^^^^^^^^^
->c3 : 123 | 456
->   : ^^^^^^^^^
-
-    let v4 = c4;  // number
->v4 : number
->   : ^^^^^^
->c4 : 123 | 456 | 789
->   : ^^^^^^^^^^^^^^^
-
-    let v5 = c5;  // 123 | 456 | 789
->v5 : 123 | 456 | 789
->   : ^^^^^^^^^^^^^^^
->c5 : 123 | 456 | 789
->   : ^^^^^^^^^^^^^^^
-}
-
-function f5() {
->f5 : () => void
->   : ^^^^^^^^^^
-
-    const c1 = "foo";
->c1 : "foo"
->   : ^^^^^
->"foo" : "foo"
->      : ^^^^^
-
-    let v1 = c1;
->v1 : string
->   : ^^^^^^
->c1 : "foo"
->   : ^^^^^
-
-    const c2: "foo" = "foo";
->c2 : "foo"
->   : ^^^^^
->"foo" : "foo"
->      : ^^^^^
-
-    let v2 = c2;
->v2 : "foo"
->   : ^^^^^
->c2 : "foo"
->   : ^^^^^
-
-    const c3 = "foo" as "foo";
->c3 : "foo"
->   : ^^^^^
->"foo" as "foo" : "foo"
->               : ^^^^^
->"foo" : "foo"
->      : ^^^^^
-
-    let v3 = c3;
->v3 : "foo"
->   : ^^^^^
->c3 : "foo"
->   : ^^^^^
-
-    const c4 = <"foo">"foo";
->c4 : "foo"
->   : ^^^^^
-><"foo">"foo" : "foo"
->             : ^^^^^
->"foo" : "foo"
->      : ^^^^^
-
-    let v4 = c4;
->v4 : "foo"
->   : ^^^^^
->c4 : "foo"
->   : ^^^^^
-}
-
-declare function widening<T>(x: T): T;
->widening : <T>(x: T) => T
->         : ^ ^^^^^ ^^^^^ 
->x : T
->  : ^
-
-declare function nonWidening<T extends string | number | symbol>(x: T): T;
->nonWidening : <T extends string | number | symbol>(x: T) => T
->            : ^ ^^^^^^^^^^^^^^^^^^^^^^^^^^^^^^^^^^^^^^ ^^^^^ 
->x : T
->  : ^
-
-function f6(cond: boolean) {
->f6 : (cond: boolean) => void
->   : ^^^^^^^       ^^^^^^^^^
->cond : boolean
->     : ^^^^^^^
-
-    let x1 = widening('a');
->x1 : string
->   : ^^^^^^
->widening('a') : "a"
->              : ^^^
->widening : <T>(x: T) => T
->         : ^^^^^^^^^^^^^^
->'a' : "a"
->    : ^^^
-
-    let x2 = widening(10);
->x2 : number
->   : ^^^^^^
->widening(10) : 10
->             : ^^
->widening : <T>(x: T) => T
->         : ^^^^^^^^^^^^^^
->10 : 10
->   : ^^
-
-    let x3 = widening(cond ? 'a' : 10);
->x3 : string | number
->   : ^^^^^^^^^^^^^^^
->widening(cond ? 'a' : 10) : "a" | 10
->                          : ^^^^^^^^
->widening : <T>(x: T) => T
->         : ^^^^^^^^^^^^^^
->cond ? 'a' : 10 : "a" | 10
->                : ^^^^^^^^
->cond : boolean
->     : ^^^^^^^
->'a' : "a"
->    : ^^^
->10 : 10
->   : ^^
-
-    let y1 = nonWidening('a');
->y1 : "a"
->   : ^^^
->nonWidening('a') : "a"
->                 : ^^^
->nonWidening : <T extends string | number | symbol>(x: T) => T
->            : ^^^^^^^^^^^^^^^^^^^^^^^^^^^^^^^^^^^^^^^^^^^^^^^
->'a' : "a"
->    : ^^^
-
-    let y2 = nonWidening(10);
->y2 : 10
->   : ^^
->nonWidening(10) : 10
->                : ^^
->nonWidening : <T extends string | number | symbol>(x: T) => T
->            : ^^^^^^^^^^^^^^^^^^^^^^^^^^^^^^^^^^^^^^^^^^^^^^^
->10 : 10
->   : ^^
-
-    let y3 = nonWidening(cond ? 'a' : 10);
->y3 : "a" | 10
->   : ^^^^^^^^
->nonWidening(cond ? 'a' : 10) : "a" | 10
->                             : ^^^^^^^^
->nonWidening : <T extends string | number | symbol>(x: T) => T
->            : ^^^^^^^^^^^^^^^^^^^^^^^^^^^^^^^^^^^^^^^^^^^^^^^
->cond ? 'a' : 10 : "a" | 10
->                : ^^^^^^^^
->cond : boolean
->     : ^^^^^^^
->'a' : "a"
->    : ^^^
->10 : 10
->   : ^^
-}
-
-// Repro from #10898
-
-type FAILURE = "FAILURE";
->FAILURE : "FAILURE"
->        : ^^^^^^^^^
-
-const FAILURE = "FAILURE";
->FAILURE : "FAILURE"
->        : ^^^^^^^^^
->"FAILURE" : "FAILURE"
->          : ^^^^^^^^^
-
-type Result<T> = T | FAILURE;
->Result : Result<T>
->       : ^^^^^^^^^
-
-function doWork<T>(): Result<T> {
->doWork : <T>() => Result<T>
->       : ^ ^^^^^^^         
-
-  return FAILURE;
->FAILURE : "FAILURE"
->        : ^^^^^^^^^
-}
-
-function isSuccess<T>(result: Result<T>): result is T {
->isSuccess : <T>(result: Result<T>) => result is T
->          : ^ ^^^^^^^^^^         ^^^^^^^^^^^^^^^^
->result : Result<T>
->       : ^^^^^^^^^
-
-  return !isFailure(result);
->!isFailure(result) : boolean
->                   : ^^^^^^^
->isFailure(result) : boolean
->                  : ^^^^^^^
->isFailure : <T_1>(result: Result<T_1>) => result is "FAILURE"
->          : ^^^^^^^^^^^^^^^^^^^^^^^^^^^^^^^^^^^^^^^^^^^^^^^^^
->result : Result<T>
->       : ^^^^^^^^^
-}
-
-function isFailure<T>(result: Result<T>): result is FAILURE {
->isFailure : <T>(result: Result<T>) => result is "FAILURE"
->          : ^ ^^^^^^^^^^         ^^^^^^^^^^^^^^^^^^^^^^^^
->result : Result<T>
->       : ^^^^^^^^^
-
-  return result === FAILURE;
->result === FAILURE : boolean
->                   : ^^^^^^^
->result : Result<T>
->       : ^^^^^^^^^
->FAILURE : "FAILURE"
->        : ^^^^^^^^^
-}
-
-function increment(x: number): number {
->increment : (x: number) => number
->          : ^^^^      ^^^^^      
->x : number
->  : ^^^^^^
-
-  return x + 1;
->x + 1 : number
->      : ^^^^^^
->x : number
->  : ^^^^^^
->1 : 1
->  : ^
-}
-
-let result = doWork<number>();
->result : Result<number>
->       : ^^^^^^^^^^^^^^
->doWork<number>() : Result<number>
->                 : ^^^^^^^^^^^^^^
->doWork : <T>() => Result<T>
->       : ^^^^^^^^^^^^^^^^^^
-
-if (isSuccess(result)) {
->isSuccess(result) : boolean
->                  : ^^^^^^^
->isSuccess : <T>(result: Result<T>) => result is T
->          : ^^^^^^^^^^^^^^^^^^^^^^^^^^^^^^^^^^^^^
->result : Result<number>
->       : ^^^^^^^^^^^^^^
-
-  increment(result);
->increment(result) : number
->                  : ^^^^^^
->increment : (x: number) => number
->          : ^^^^^^^^^^^^^^^^^^^^^
->result : number
->       : ^^^^^^
-}
-
-// Repro from #10898
-
-type TestEvent = "onmouseover" | "onmouseout";
->TestEvent : TestEvent
->          : ^^^^^^^^^
-
-function onMouseOver(): TestEvent { return "onmouseover"; }
->onMouseOver : () => TestEvent
->            : ^^^^^^         
->"onmouseover" : "onmouseover"
->              : ^^^^^^^^^^^^^
-
-let x = onMouseOver();
->x : TestEvent
->  : ^^^^^^^^^
->onMouseOver() : TestEvent
->              : ^^^^^^^^^
->onMouseOver : () => TestEvent
->            : ^^^^^^^^^^^^^^^
-
-// Repro from #23649
-
-export function Set<K extends string>(...keys: K[]): Record<K, true | undefined> {
->Set : <K extends string>(...keys: K[]) => Record<K, true | undefined>
->    : ^ ^^^^^^^^^^^^^^^^^^^^^^^^^^   ^^^^^                           
->keys : K[]
->     : ^^^
->true : true
->     : ^^^^
-
-  const result = {} as Record<K, true | undefined>
-<<<<<<< HEAD
->result : Record<K, true | undefined>
->{} as Record<K, true | undefined> : Record<K, true | undefined>
-=======
->result : Record<K, true>
->       : ^^^^^^^^^^^^^^^
->{} as Record<K, true | undefined> : Record<K, true>
->                                  : ^^^^^^^^^^^^^^^
->>>>>>> 12402f26
->{} : {}
->   : ^^
->true : true
->     : ^^^^
-
-  keys.forEach(key => result[key] = true)
->keys.forEach(key => result[key] = true) : void
->                                        : ^^^^
->keys.forEach : (callbackfn: (value: K, index: number, array: K[]) => void, thisArg?: any) => void
->             : ^^^^^^^^^^^^^^^^^^^^^^^^^^^^^^^^^^^^^^^^^^^^^^^^^^^^^^^^^^^^^^^^^^^^^^^^^^^^^^^^^^
->keys : K[]
->     : ^^^
->forEach : (callbackfn: (value: K, index: number, array: K[]) => void, thisArg?: any) => void
->        : ^^^^^^^^^^^^^^^^^^^^^^^^^^^^^^^^^^^^^^^^^^^^^^^^^^^^^^^^^^^^^^^^^^^^^^^^^^^^^^^^^^
->key => result[key] = true : (key: K) => boolean
->                          : ^^^^^^^^^^^^^^^^^^^
->key : K
->    : ^
->result[key] = true : true
-<<<<<<< HEAD
->result[key] : Record<K, true | undefined>[K]
->result : Record<K, true | undefined>
-=======
->                   : ^^^^
->result[key] : Record<K, true>[K]
->            : ^^^^^^^^^^^^^^^^^^
->result : Record<K, true>
->       : ^^^^^^^^^^^^^^^
->>>>>>> 12402f26
->key : K
->    : ^
->true : true
->     : ^^^^
-
-  return result
-<<<<<<< HEAD
->result : Record<K, true | undefined>
-=======
->result : Record<K, true>
->       : ^^^^^^^^^^^^^^^
->>>>>>> 12402f26
-}
-
-export function keys<K extends string, V>(obj: Record<K, V>): K[] {
->keys : <K extends string, V>(obj: Record<K, V>) => K[]
->     : ^ ^^^^^^^^^^^^^^^^^ ^^^^^^^            ^^^^^   
->obj : Record<K, V>
->    : ^^^^^^^^^^^^
-
-  return Object.keys(obj) as K[]
->Object.keys(obj) as K[] : K[]
->                        : ^^^
->Object.keys(obj) : string[]
->                 : ^^^^^^^^
->Object.keys : (o: object) => string[]
->            : ^^^^^^^^^^^^^^^^^^^^^^^
->Object : ObjectConstructor
->       : ^^^^^^^^^^^^^^^^^
->keys : (o: object) => string[]
->     : ^^^^^^^^^^^^^^^^^^^^^^^
->obj : Record<K, V>
->    : ^^^^^^^^^^^^
-}
-
-type Obj = { code: LangCode }
->Obj : Obj
->    : ^^^
->code : "fr" | "en" | "es" | "it" | "nl"
->     : ^^^^^^^^^^^^^^^^^^^^^^^^^^^^^^^^
-
-const langCodeSet = Set('fr', 'en', 'es', 'it', 'nl')
-<<<<<<< HEAD
->langCodeSet : Record<"fr" | "en" | "es" | "it" | "nl", true | undefined>
->Set('fr', 'en', 'es', 'it', 'nl') : Record<"fr" | "en" | "es" | "it" | "nl", true | undefined>
->Set : <K extends string>(...keys: K[]) => Record<K, true | undefined>
-=======
->langCodeSet : Record<"fr" | "en" | "es" | "it" | "nl", true>
->            : ^^^^^^^^^^^^^^^^^^^^^^^^^^^^^^^^^^^^^^^^^^^^^^
->Set('fr', 'en', 'es', 'it', 'nl') : Record<"fr" | "en" | "es" | "it" | "nl", true>
->                                  : ^^^^^^^^^^^^^^^^^^^^^^^^^^^^^^^^^^^^^^^^^^^^^^
->Set : <K extends string>(...keys: K[]) => Record<K, true>
->    : ^^^^^^^^^^^^^^^^^^^^^^^^^^^^^^^^^^^^^^^^^^^^^^^^^^^
->>>>>>> 12402f26
->'fr' : "fr"
->     : ^^^^
->'en' : "en"
->     : ^^^^
->'es' : "es"
->     : ^^^^
->'it' : "it"
->     : ^^^^
->'nl' : "nl"
->     : ^^^^
-
-export type LangCode = keyof typeof langCodeSet
->LangCode : "fr" | "en" | "es" | "it" | "nl"
-<<<<<<< HEAD
->langCodeSet : Record<"fr" | "en" | "es" | "it" | "nl", true | undefined>
-=======
->         : ^^^^^^^^^^^^^^^^^^^^^^^^^^^^^^^^
->langCodeSet : Record<"fr" | "en" | "es" | "it" | "nl", true>
->            : ^^^^^^^^^^^^^^^^^^^^^^^^^^^^^^^^^^^^^^^^^^^^^^
->>>>>>> 12402f26
-
-export const langCodes = keys(langCodeSet)
->langCodes : ("fr" | "en" | "es" | "it" | "nl")[]
->          : ^^^^^^^^^^^^^^^^^^^^^^^^^^^^^^^^^^^^
->keys(langCodeSet) : ("fr" | "en" | "es" | "it" | "nl")[]
->                  : ^^^^^^^^^^^^^^^^^^^^^^^^^^^^^^^^^^^^
->keys : <K extends string, V>(obj: Record<K, V>) => K[]
-<<<<<<< HEAD
->langCodeSet : Record<"fr" | "en" | "es" | "it" | "nl", true | undefined>
-=======
->     : ^^^^^^^^^^^^^^^^^^^^^^^^^^^^^^^^^^^^^^^^^^^^^^^
->langCodeSet : Record<"fr" | "en" | "es" | "it" | "nl", true>
->            : ^^^^^^^^^^^^^^^^^^^^^^^^^^^^^^^^^^^^^^^^^^^^^^
->>>>>>> 12402f26
-
-const arr: Obj[] = langCodes.map(code => ({ code }))
->arr : Obj[]
->    : ^^^^^
->langCodes.map(code => ({ code })) : { code: "fr" | "en" | "es" | "it" | "nl"; }[]
->                                  : ^^^^^^^^^^^^^^^^^^^^^^^^^^^^^^^^^^^^^^^^^^^^^
->langCodes.map : <U>(callbackfn: (value: "fr" | "en" | "es" | "it" | "nl", index: number, array: ("fr" | "en" | "es" | "it" | "nl")[]) => U, thisArg?: any) => U[]
->              : ^^^^^^^^^^^^^^^^^^^^^^^^^^^^^^^^^^^^^^^^^^^^^^^^^^^^^^^^^^^^^^^^^^^^^^^^^^^^^^^^^^^^^^^^^^^^^^^^^^^^^^^^^^^^^^^^^^^^^^^^^^^^^^^^^^^^^^^^^^^^^^^^^
->langCodes : ("fr" | "en" | "es" | "it" | "nl")[]
->          : ^^^^^^^^^^^^^^^^^^^^^^^^^^^^^^^^^^^^
->map : <U>(callbackfn: (value: "fr" | "en" | "es" | "it" | "nl", index: number, array: ("fr" | "en" | "es" | "it" | "nl")[]) => U, thisArg?: any) => U[]
->    : ^^^^^^^^^^^^^^^^^^^^^^^^^^^^^^^^^^^^^^^^^^^^^^^^^^^^^^^^^^^^^^^^^^^^^^^^^^^^^^^^^^^^^^^^^^^^^^^^^^^^^^^^^^^^^^^^^^^^^^^^^^^^^^^^^^^^^^^^^^^^^^^^^
->code => ({ code }) : (code: "fr" | "en" | "es" | "it" | "nl") => { code: "fr" | "en" | "es" | "it" | "nl"; }
->                   : ^^^^^^^^^^^^^^^^^^^^^^^^^^^^^^^^^^^^^^^^^^^^^^^^^^^^^^^^^^^^^^^^^^^^^^^^^^^^^^^^^^^^^^^
->code : "fr" | "en" | "es" | "it" | "nl"
->     : ^^^^^^^^^^^^^^^^^^^^^^^^^^^^^^^^
->({ code }) : { code: "fr" | "en" | "es" | "it" | "nl"; }
->           : ^^^^^^^^^^^^^^^^^^^^^^^^^^^^^^^^^^^^^^^^^^^
->{ code } : { code: "fr" | "en" | "es" | "it" | "nl"; }
->         : ^^^^^^^^^^^^^^^^^^^^^^^^^^^^^^^^^^^^^^^^^^^
->code : "fr" | "en" | "es" | "it" | "nl"
->     : ^^^^^^^^^^^^^^^^^^^^^^^^^^^^^^^^
-
-// Repro from #29081
-
-function test<T extends { a: string, b: string }>(obj: T): T {
->test : <T extends { a: string; b: string; }>(obj: T) => T
->     : ^ ^^^^^^^^^^^^^^      ^^^^^      ^^^^^^^^^^ ^^^^^ 
->a : string
->  : ^^^^^^
->b : string
->  : ^^^^^^
->obj : T
->    : ^
-
-    let { a, ...rest } = obj;
->a : string
->  : ^^^^^^
->rest : Omit<T, "a">
->     : ^^^^^^^^^^^^
->obj : T
->    : ^
-
-    return { a: 'hello', ...rest } as T;
->{ a: 'hello', ...rest } as T : T
->                             : ^
->{ a: 'hello', ...rest } : { a: string; } & Omit<T, "a">
->                        : ^^^^^^^^^^^^^^^^^^^^^^^^^^^^^
->a : string
->  : ^^^^^^
->'hello' : "hello"
->        : ^^^^^^^
->rest : Omit<T, "a">
->     : ^^^^^^^^^^^^
-}
-
-// Repro from #32169
-
-declare function f<T>(x: T): NonNullable<T>;
->f : <T>(x: T) => NonNullable<T>
->  : ^ ^^^^^ ^^^^^              
->x : T
->  : ^
-
-enum E { A, B }
->E : E
->  : ^
->A : E.A
->  : ^^^
->B : E.B
->  : ^^^
-
-const a = f(E.A);
->a : E.A
->  : ^^^
->f(E.A) : E.A
->       : ^^^
->f : <T>(x: T) => NonNullable<T>
->  : ^^^^^^^^^^^^^^^^^^^^^^^^^^^
->E.A : E.A
->    : ^^^
->E : typeof E
->  : ^^^^^^^^
->A : E.A
->  : ^^^
-
-const b: E.A = a;
->b : E.A
->  : ^^^
->E : any
->  : ^^^
->a : E.A
->  : ^^^
-
+//// [tests/cases/conformance/types/literal/literalTypeWidening.ts] ////
+
+=== literalTypeWidening.ts ===
+// Widening vs. non-widening literal types
+
+function f1() {
+>f1 : () => void
+>   : ^^^^^^^^^^
+
+    const c1 = "hello";  // Widening type "hello"
+>c1 : "hello"
+>   : ^^^^^^^
+>"hello" : "hello"
+>        : ^^^^^^^
+
+    let v1 = c1;  // Type string
+>v1 : string
+>   : ^^^^^^
+>c1 : "hello"
+>   : ^^^^^^^
+
+    const c2 = c1;  // Widening type "hello"
+>c2 : "hello"
+>   : ^^^^^^^
+>c1 : "hello"
+>   : ^^^^^^^
+
+    let v2 = c2;  // Type string
+>v2 : string
+>   : ^^^^^^
+>c2 : "hello"
+>   : ^^^^^^^
+
+    const c3: "hello" = "hello";  // Type "hello"
+>c3 : "hello"
+>   : ^^^^^^^
+>"hello" : "hello"
+>        : ^^^^^^^
+
+    let v3 = c3;  // Type "hello"
+>v3 : "hello"
+>   : ^^^^^^^
+>c3 : "hello"
+>   : ^^^^^^^
+
+    const c4: "hello" = c1;  // Type "hello"
+>c4 : "hello"
+>   : ^^^^^^^
+>c1 : "hello"
+>   : ^^^^^^^
+
+    let v4 = c4;  // Type "hello"
+>v4 : "hello"
+>   : ^^^^^^^
+>c4 : "hello"
+>   : ^^^^^^^
+}
+
+function f2(cond: boolean) {
+>f2 : (cond: boolean) => void
+>   : ^^^^^^^       ^^^^^^^^^
+>cond : boolean
+>     : ^^^^^^^
+
+    const c1 = cond ? "foo" : "bar";  // widening "foo" | widening "bar"
+>c1 : "foo" | "bar"
+>   : ^^^^^^^^^^^^^
+>cond ? "foo" : "bar" : "foo" | "bar"
+>                     : ^^^^^^^^^^^^^
+>cond : boolean
+>     : ^^^^^^^
+>"foo" : "foo"
+>      : ^^^^^
+>"bar" : "bar"
+>      : ^^^^^
+
+    const c2: "foo" | "bar" = c1;  // "foo" | "bar"
+>c2 : "foo" | "bar"
+>   : ^^^^^^^^^^^^^
+>c1 : "foo" | "bar"
+>   : ^^^^^^^^^^^^^
+
+    const c3 = cond ? c1 : c2;  // "foo" | "bar"
+>c3 : "foo" | "bar"
+>   : ^^^^^^^^^^^^^
+>cond ? c1 : c2 : "foo" | "bar"
+>               : ^^^^^^^^^^^^^
+>cond : boolean
+>     : ^^^^^^^
+>c1 : "foo" | "bar"
+>   : ^^^^^^^^^^^^^
+>c2 : "foo" | "bar"
+>   : ^^^^^^^^^^^^^
+
+    const c4 = cond ? c3 : "baz";  // "foo" | "bar" | widening "baz"
+>c4 : "foo" | "bar" | "baz"
+>   : ^^^^^^^^^^^^^^^^^^^^^
+>cond ? c3 : "baz" : "foo" | "bar" | "baz"
+>                  : ^^^^^^^^^^^^^^^^^^^^^
+>cond : boolean
+>     : ^^^^^^^
+>c3 : "foo" | "bar"
+>   : ^^^^^^^^^^^^^
+>"baz" : "baz"
+>      : ^^^^^
+
+    const c5: "foo" | "bar" | "baz" = c4; // "foo" | "bar" | "baz"
+>c5 : "foo" | "bar" | "baz"
+>   : ^^^^^^^^^^^^^^^^^^^^^
+>c4 : "foo" | "bar" | "baz"
+>   : ^^^^^^^^^^^^^^^^^^^^^
+
+    let v1 = c1;  // string
+>v1 : string
+>   : ^^^^^^
+>c1 : "foo" | "bar"
+>   : ^^^^^^^^^^^^^
+
+    let v2 = c2;  // "foo" | "bar"
+>v2 : "foo" | "bar"
+>   : ^^^^^^^^^^^^^
+>c2 : "foo" | "bar"
+>   : ^^^^^^^^^^^^^
+
+    let v3 = c3;  // "foo" | "bar"
+>v3 : "foo" | "bar"
+>   : ^^^^^^^^^^^^^
+>c3 : "foo" | "bar"
+>   : ^^^^^^^^^^^^^
+
+    let v4 = c4;  // string
+>v4 : string
+>   : ^^^^^^
+>c4 : "foo" | "bar" | "baz"
+>   : ^^^^^^^^^^^^^^^^^^^^^
+
+    let v5 = c5;  // "foo" | "bar" | "baz"
+>v5 : "foo" | "bar" | "baz"
+>   : ^^^^^^^^^^^^^^^^^^^^^
+>c5 : "foo" | "bar" | "baz"
+>   : ^^^^^^^^^^^^^^^^^^^^^
+}
+
+function f3() {
+>f3 : () => void
+>   : ^^^^^^^^^^
+
+    const c1 = 123;  // Widening type 123
+>c1 : 123
+>   : ^^^
+>123 : 123
+>    : ^^^
+
+    let v1 = c1;  // Type number
+>v1 : number
+>   : ^^^^^^
+>c1 : 123
+>   : ^^^
+
+    const c2 = c1;  // Widening type 123
+>c2 : 123
+>   : ^^^
+>c1 : 123
+>   : ^^^
+
+    let v2 = c2;  // Type number
+>v2 : number
+>   : ^^^^^^
+>c2 : 123
+>   : ^^^
+
+    const c3: 123 = 123;  // Type 123
+>c3 : 123
+>   : ^^^
+>123 : 123
+>    : ^^^
+
+    let v3 = c3;  // Type 123
+>v3 : 123
+>   : ^^^
+>c3 : 123
+>   : ^^^
+
+    const c4: 123 = c1;  // Type 123
+>c4 : 123
+>   : ^^^
+>c1 : 123
+>   : ^^^
+
+    let v4 = c4;  // Type 123
+>v4 : 123
+>   : ^^^
+>c4 : 123
+>   : ^^^
+}
+
+function f4(cond: boolean) {
+>f4 : (cond: boolean) => void
+>   : ^^^^^^^       ^^^^^^^^^
+>cond : boolean
+>     : ^^^^^^^
+
+    const c1 = cond ? 123 : 456;  // widening 123 | widening 456
+>c1 : 123 | 456
+>   : ^^^^^^^^^
+>cond ? 123 : 456 : 123 | 456
+>                 : ^^^^^^^^^
+>cond : boolean
+>     : ^^^^^^^
+>123 : 123
+>    : ^^^
+>456 : 456
+>    : ^^^
+
+    const c2: 123 | 456 = c1;  // 123 | 456
+>c2 : 123 | 456
+>   : ^^^^^^^^^
+>c1 : 123 | 456
+>   : ^^^^^^^^^
+
+    const c3 = cond ? c1 : c2;  // 123 | 456
+>c3 : 123 | 456
+>   : ^^^^^^^^^
+>cond ? c1 : c2 : 123 | 456
+>               : ^^^^^^^^^
+>cond : boolean
+>     : ^^^^^^^
+>c1 : 123 | 456
+>   : ^^^^^^^^^
+>c2 : 123 | 456
+>   : ^^^^^^^^^
+
+    const c4 = cond ? c3 : 789;  // 123 | 456 | widening 789
+>c4 : 123 | 456 | 789
+>   : ^^^^^^^^^^^^^^^
+>cond ? c3 : 789 : 123 | 456 | 789
+>                : ^^^^^^^^^^^^^^^
+>cond : boolean
+>     : ^^^^^^^
+>c3 : 123 | 456
+>   : ^^^^^^^^^
+>789 : 789
+>    : ^^^
+
+    const c5: 123 | 456 | 789 = c4; // 123 | 456 | 789
+>c5 : 123 | 456 | 789
+>   : ^^^^^^^^^^^^^^^
+>c4 : 123 | 456 | 789
+>   : ^^^^^^^^^^^^^^^
+
+    let v1 = c1;  // number
+>v1 : number
+>   : ^^^^^^
+>c1 : 123 | 456
+>   : ^^^^^^^^^
+
+    let v2 = c2;  // 123 | 456
+>v2 : 123 | 456
+>   : ^^^^^^^^^
+>c2 : 123 | 456
+>   : ^^^^^^^^^
+
+    let v3 = c3;  // 123 | 456
+>v3 : 123 | 456
+>   : ^^^^^^^^^
+>c3 : 123 | 456
+>   : ^^^^^^^^^
+
+    let v4 = c4;  // number
+>v4 : number
+>   : ^^^^^^
+>c4 : 123 | 456 | 789
+>   : ^^^^^^^^^^^^^^^
+
+    let v5 = c5;  // 123 | 456 | 789
+>v5 : 123 | 456 | 789
+>   : ^^^^^^^^^^^^^^^
+>c5 : 123 | 456 | 789
+>   : ^^^^^^^^^^^^^^^
+}
+
+function f5() {
+>f5 : () => void
+>   : ^^^^^^^^^^
+
+    const c1 = "foo";
+>c1 : "foo"
+>   : ^^^^^
+>"foo" : "foo"
+>      : ^^^^^
+
+    let v1 = c1;
+>v1 : string
+>   : ^^^^^^
+>c1 : "foo"
+>   : ^^^^^
+
+    const c2: "foo" = "foo";
+>c2 : "foo"
+>   : ^^^^^
+>"foo" : "foo"
+>      : ^^^^^
+
+    let v2 = c2;
+>v2 : "foo"
+>   : ^^^^^
+>c2 : "foo"
+>   : ^^^^^
+
+    const c3 = "foo" as "foo";
+>c3 : "foo"
+>   : ^^^^^
+>"foo" as "foo" : "foo"
+>               : ^^^^^
+>"foo" : "foo"
+>      : ^^^^^
+
+    let v3 = c3;
+>v3 : "foo"
+>   : ^^^^^
+>c3 : "foo"
+>   : ^^^^^
+
+    const c4 = <"foo">"foo";
+>c4 : "foo"
+>   : ^^^^^
+><"foo">"foo" : "foo"
+>             : ^^^^^
+>"foo" : "foo"
+>      : ^^^^^
+
+    let v4 = c4;
+>v4 : "foo"
+>   : ^^^^^
+>c4 : "foo"
+>   : ^^^^^
+}
+
+declare function widening<T>(x: T): T;
+>widening : <T>(x: T) => T
+>         : ^ ^^^^^ ^^^^^ 
+>x : T
+>  : ^
+
+declare function nonWidening<T extends string | number | symbol>(x: T): T;
+>nonWidening : <T extends string | number | symbol>(x: T) => T
+>            : ^ ^^^^^^^^^^^^^^^^^^^^^^^^^^^^^^^^^^^^^^ ^^^^^ 
+>x : T
+>  : ^
+
+function f6(cond: boolean) {
+>f6 : (cond: boolean) => void
+>   : ^^^^^^^       ^^^^^^^^^
+>cond : boolean
+>     : ^^^^^^^
+
+    let x1 = widening('a');
+>x1 : string
+>   : ^^^^^^
+>widening('a') : "a"
+>              : ^^^
+>widening : <T>(x: T) => T
+>         : ^^^^^^^^^^^^^^
+>'a' : "a"
+>    : ^^^
+
+    let x2 = widening(10);
+>x2 : number
+>   : ^^^^^^
+>widening(10) : 10
+>             : ^^
+>widening : <T>(x: T) => T
+>         : ^^^^^^^^^^^^^^
+>10 : 10
+>   : ^^
+
+    let x3 = widening(cond ? 'a' : 10);
+>x3 : string | number
+>   : ^^^^^^^^^^^^^^^
+>widening(cond ? 'a' : 10) : "a" | 10
+>                          : ^^^^^^^^
+>widening : <T>(x: T) => T
+>         : ^^^^^^^^^^^^^^
+>cond ? 'a' : 10 : "a" | 10
+>                : ^^^^^^^^
+>cond : boolean
+>     : ^^^^^^^
+>'a' : "a"
+>    : ^^^
+>10 : 10
+>   : ^^
+
+    let y1 = nonWidening('a');
+>y1 : "a"
+>   : ^^^
+>nonWidening('a') : "a"
+>                 : ^^^
+>nonWidening : <T extends string | number | symbol>(x: T) => T
+>            : ^^^^^^^^^^^^^^^^^^^^^^^^^^^^^^^^^^^^^^^^^^^^^^^
+>'a' : "a"
+>    : ^^^
+
+    let y2 = nonWidening(10);
+>y2 : 10
+>   : ^^
+>nonWidening(10) : 10
+>                : ^^
+>nonWidening : <T extends string | number | symbol>(x: T) => T
+>            : ^^^^^^^^^^^^^^^^^^^^^^^^^^^^^^^^^^^^^^^^^^^^^^^
+>10 : 10
+>   : ^^
+
+    let y3 = nonWidening(cond ? 'a' : 10);
+>y3 : "a" | 10
+>   : ^^^^^^^^
+>nonWidening(cond ? 'a' : 10) : "a" | 10
+>                             : ^^^^^^^^
+>nonWidening : <T extends string | number | symbol>(x: T) => T
+>            : ^^^^^^^^^^^^^^^^^^^^^^^^^^^^^^^^^^^^^^^^^^^^^^^
+>cond ? 'a' : 10 : "a" | 10
+>                : ^^^^^^^^
+>cond : boolean
+>     : ^^^^^^^
+>'a' : "a"
+>    : ^^^
+>10 : 10
+>   : ^^
+}
+
+// Repro from #10898
+
+type FAILURE = "FAILURE";
+>FAILURE : "FAILURE"
+>        : ^^^^^^^^^
+
+const FAILURE = "FAILURE";
+>FAILURE : "FAILURE"
+>        : ^^^^^^^^^
+>"FAILURE" : "FAILURE"
+>          : ^^^^^^^^^
+
+type Result<T> = T | FAILURE;
+>Result : Result<T>
+>       : ^^^^^^^^^
+
+function doWork<T>(): Result<T> {
+>doWork : <T>() => Result<T>
+>       : ^ ^^^^^^^         
+
+  return FAILURE;
+>FAILURE : "FAILURE"
+>        : ^^^^^^^^^
+}
+
+function isSuccess<T>(result: Result<T>): result is T {
+>isSuccess : <T>(result: Result<T>) => result is T
+>          : ^ ^^^^^^^^^^         ^^^^^^^^^^^^^^^^
+>result : Result<T>
+>       : ^^^^^^^^^
+
+  return !isFailure(result);
+>!isFailure(result) : boolean
+>                   : ^^^^^^^
+>isFailure(result) : boolean
+>                  : ^^^^^^^
+>isFailure : <T_1>(result: Result<T_1>) => result is "FAILURE"
+>          : ^^^^^^^^^^^^^^^^^^^^^^^^^^^^^^^^^^^^^^^^^^^^^^^^^
+>result : Result<T>
+>       : ^^^^^^^^^
+}
+
+function isFailure<T>(result: Result<T>): result is FAILURE {
+>isFailure : <T>(result: Result<T>) => result is "FAILURE"
+>          : ^ ^^^^^^^^^^         ^^^^^^^^^^^^^^^^^^^^^^^^
+>result : Result<T>
+>       : ^^^^^^^^^
+
+  return result === FAILURE;
+>result === FAILURE : boolean
+>                   : ^^^^^^^
+>result : Result<T>
+>       : ^^^^^^^^^
+>FAILURE : "FAILURE"
+>        : ^^^^^^^^^
+}
+
+function increment(x: number): number {
+>increment : (x: number) => number
+>          : ^^^^      ^^^^^      
+>x : number
+>  : ^^^^^^
+
+  return x + 1;
+>x + 1 : number
+>      : ^^^^^^
+>x : number
+>  : ^^^^^^
+>1 : 1
+>  : ^
+}
+
+let result = doWork<number>();
+>result : Result<number>
+>       : ^^^^^^^^^^^^^^
+>doWork<number>() : Result<number>
+>                 : ^^^^^^^^^^^^^^
+>doWork : <T>() => Result<T>
+>       : ^^^^^^^^^^^^^^^^^^
+
+if (isSuccess(result)) {
+>isSuccess(result) : boolean
+>                  : ^^^^^^^
+>isSuccess : <T>(result: Result<T>) => result is T
+>          : ^^^^^^^^^^^^^^^^^^^^^^^^^^^^^^^^^^^^^
+>result : Result<number>
+>       : ^^^^^^^^^^^^^^
+
+  increment(result);
+>increment(result) : number
+>                  : ^^^^^^
+>increment : (x: number) => number
+>          : ^^^^^^^^^^^^^^^^^^^^^
+>result : number
+>       : ^^^^^^
+}
+
+// Repro from #10898
+
+type TestEvent = "onmouseover" | "onmouseout";
+>TestEvent : TestEvent
+>          : ^^^^^^^^^
+
+function onMouseOver(): TestEvent { return "onmouseover"; }
+>onMouseOver : () => TestEvent
+>            : ^^^^^^         
+>"onmouseover" : "onmouseover"
+>              : ^^^^^^^^^^^^^
+
+let x = onMouseOver();
+>x : TestEvent
+>  : ^^^^^^^^^
+>onMouseOver() : TestEvent
+>              : ^^^^^^^^^
+>onMouseOver : () => TestEvent
+>            : ^^^^^^^^^^^^^^^
+
+// Repro from #23649
+
+export function Set<K extends string>(...keys: K[]): Record<K, true | undefined> {
+>Set : <K extends string>(...keys: K[]) => Record<K, true | undefined>
+>    : ^ ^^^^^^^^^^^^^^^^^^^^^^^^^^   ^^^^^                           
+>keys : K[]
+>     : ^^^
+>true : true
+>     : ^^^^
+
+  const result = {} as Record<K, true | undefined>
+>result : Record<K, true | undefined>
+>       : ^^^^^^^^^^^^^^^^^^^^^^^^^^^
+>{} as Record<K, true | undefined> : Record<K, true | undefined>
+>                                  : ^^^^^^^^^^^^^^^^^^^^^^^^^^^
+>{} : {}
+>   : ^^
+>true : true
+>     : ^^^^
+
+  keys.forEach(key => result[key] = true)
+>keys.forEach(key => result[key] = true) : void
+>                                        : ^^^^
+>keys.forEach : (callbackfn: (value: K, index: number, array: K[]) => void, thisArg?: any) => void
+>             : ^^^^^^^^^^^^^^^^^^^^^^^^^^^^^^^^^^^^^^^^^^^^^^^^^^^^^^^^^^^^^^^^^^^^^^^^^^^^^^^^^^
+>keys : K[]
+>     : ^^^
+>forEach : (callbackfn: (value: K, index: number, array: K[]) => void, thisArg?: any) => void
+>        : ^^^^^^^^^^^^^^^^^^^^^^^^^^^^^^^^^^^^^^^^^^^^^^^^^^^^^^^^^^^^^^^^^^^^^^^^^^^^^^^^^^
+>key => result[key] = true : (key: K) => boolean
+>                          : ^^^^^^^^^^^^^^^^^^^
+>key : K
+>    : ^
+>result[key] = true : true
+>                   : ^^^^
+>result[key] : Record<K, true | undefined>[K]
+>            : ^^^^^^^^^^^^^^^^^^^^^^^^^^^^^^
+>result : Record<K, true | undefined>
+>       : ^^^^^^^^^^^^^^^^^^^^^^^^^^^
+>key : K
+>    : ^
+>true : true
+>     : ^^^^
+
+  return result
+>result : Record<K, true | undefined>
+>       : ^^^^^^^^^^^^^^^^^^^^^^^^^^^
+}
+
+export function keys<K extends string, V>(obj: Record<K, V>): K[] {
+>keys : <K extends string, V>(obj: Record<K, V>) => K[]
+>     : ^ ^^^^^^^^^^^^^^^^^ ^^^^^^^            ^^^^^   
+>obj : Record<K, V>
+>    : ^^^^^^^^^^^^
+
+  return Object.keys(obj) as K[]
+>Object.keys(obj) as K[] : K[]
+>                        : ^^^
+>Object.keys(obj) : string[]
+>                 : ^^^^^^^^
+>Object.keys : (o: object) => string[]
+>            : ^^^^^^^^^^^^^^^^^^^^^^^
+>Object : ObjectConstructor
+>       : ^^^^^^^^^^^^^^^^^
+>keys : (o: object) => string[]
+>     : ^^^^^^^^^^^^^^^^^^^^^^^
+>obj : Record<K, V>
+>    : ^^^^^^^^^^^^
+}
+
+type Obj = { code: LangCode }
+>Obj : Obj
+>    : ^^^
+>code : "fr" | "en" | "es" | "it" | "nl"
+>     : ^^^^^^^^^^^^^^^^^^^^^^^^^^^^^^^^
+
+const langCodeSet = Set('fr', 'en', 'es', 'it', 'nl')
+>langCodeSet : Record<"fr" | "en" | "es" | "it" | "nl", true | undefined>
+>            : ^^^^^^^^^^^^^^^^^^^^^^^^^^^^^^^^^^^^^^^^^^^^^^^^^^^^^^^^^^
+>Set('fr', 'en', 'es', 'it', 'nl') : Record<"fr" | "en" | "es" | "it" | "nl", true | undefined>
+>                                  : ^^^^^^^^^^^^^^^^^^^^^^^^^^^^^^^^^^^^^^^^^^^^^^^^^^^^^^^^^^
+>Set : <K extends string>(...keys: K[]) => Record<K, true | undefined>
+>    : ^^^^^^^^^^^^^^^^^^^^^^^^^^^^^^^^^^^^^^^^^^^^^^^^^^^^^^^^^^^^^^^
+>'fr' : "fr"
+>     : ^^^^
+>'en' : "en"
+>     : ^^^^
+>'es' : "es"
+>     : ^^^^
+>'it' : "it"
+>     : ^^^^
+>'nl' : "nl"
+>     : ^^^^
+
+export type LangCode = keyof typeof langCodeSet
+>LangCode : "fr" | "en" | "es" | "it" | "nl"
+>         : ^^^^^^^^^^^^^^^^^^^^^^^^^^^^^^^^
+>langCodeSet : Record<"fr" | "en" | "es" | "it" | "nl", true | undefined>
+>            : ^^^^^^^^^^^^^^^^^^^^^^^^^^^^^^^^^^^^^^^^^^^^^^^^^^^^^^^^^^
+
+export const langCodes = keys(langCodeSet)
+>langCodes : ("fr" | "en" | "es" | "it" | "nl")[]
+>          : ^^^^^^^^^^^^^^^^^^^^^^^^^^^^^^^^^^^^
+>keys(langCodeSet) : ("fr" | "en" | "es" | "it" | "nl")[]
+>                  : ^^^^^^^^^^^^^^^^^^^^^^^^^^^^^^^^^^^^
+>keys : <K extends string, V>(obj: Record<K, V>) => K[]
+>     : ^^^^^^^^^^^^^^^^^^^^^^^^^^^^^^^^^^^^^^^^^^^^^^^
+>langCodeSet : Record<"fr" | "en" | "es" | "it" | "nl", true | undefined>
+>            : ^^^^^^^^^^^^^^^^^^^^^^^^^^^^^^^^^^^^^^^^^^^^^^^^^^^^^^^^^^
+
+const arr: Obj[] = langCodes.map(code => ({ code }))
+>arr : Obj[]
+>    : ^^^^^
+>langCodes.map(code => ({ code })) : { code: "fr" | "en" | "es" | "it" | "nl"; }[]
+>                                  : ^^^^^^^^^^^^^^^^^^^^^^^^^^^^^^^^^^^^^^^^^^^^^
+>langCodes.map : <U>(callbackfn: (value: "fr" | "en" | "es" | "it" | "nl", index: number, array: ("fr" | "en" | "es" | "it" | "nl")[]) => U, thisArg?: any) => U[]
+>              : ^^^^^^^^^^^^^^^^^^^^^^^^^^^^^^^^^^^^^^^^^^^^^^^^^^^^^^^^^^^^^^^^^^^^^^^^^^^^^^^^^^^^^^^^^^^^^^^^^^^^^^^^^^^^^^^^^^^^^^^^^^^^^^^^^^^^^^^^^^^^^^^^^
+>langCodes : ("fr" | "en" | "es" | "it" | "nl")[]
+>          : ^^^^^^^^^^^^^^^^^^^^^^^^^^^^^^^^^^^^
+>map : <U>(callbackfn: (value: "fr" | "en" | "es" | "it" | "nl", index: number, array: ("fr" | "en" | "es" | "it" | "nl")[]) => U, thisArg?: any) => U[]
+>    : ^^^^^^^^^^^^^^^^^^^^^^^^^^^^^^^^^^^^^^^^^^^^^^^^^^^^^^^^^^^^^^^^^^^^^^^^^^^^^^^^^^^^^^^^^^^^^^^^^^^^^^^^^^^^^^^^^^^^^^^^^^^^^^^^^^^^^^^^^^^^^^^^^
+>code => ({ code }) : (code: "fr" | "en" | "es" | "it" | "nl") => { code: "fr" | "en" | "es" | "it" | "nl"; }
+>                   : ^^^^^^^^^^^^^^^^^^^^^^^^^^^^^^^^^^^^^^^^^^^^^^^^^^^^^^^^^^^^^^^^^^^^^^^^^^^^^^^^^^^^^^^
+>code : "fr" | "en" | "es" | "it" | "nl"
+>     : ^^^^^^^^^^^^^^^^^^^^^^^^^^^^^^^^
+>({ code }) : { code: "fr" | "en" | "es" | "it" | "nl"; }
+>           : ^^^^^^^^^^^^^^^^^^^^^^^^^^^^^^^^^^^^^^^^^^^
+>{ code } : { code: "fr" | "en" | "es" | "it" | "nl"; }
+>         : ^^^^^^^^^^^^^^^^^^^^^^^^^^^^^^^^^^^^^^^^^^^
+>code : "fr" | "en" | "es" | "it" | "nl"
+>     : ^^^^^^^^^^^^^^^^^^^^^^^^^^^^^^^^
+
+// Repro from #29081
+
+function test<T extends { a: string, b: string }>(obj: T): T {
+>test : <T extends { a: string; b: string; }>(obj: T) => T
+>     : ^ ^^^^^^^^^^^^^^      ^^^^^      ^^^^^^^^^^ ^^^^^ 
+>a : string
+>  : ^^^^^^
+>b : string
+>  : ^^^^^^
+>obj : T
+>    : ^
+
+    let { a, ...rest } = obj;
+>a : string
+>  : ^^^^^^
+>rest : Omit<T, "a">
+>     : ^^^^^^^^^^^^
+>obj : T
+>    : ^
+
+    return { a: 'hello', ...rest } as T;
+>{ a: 'hello', ...rest } as T : T
+>                             : ^
+>{ a: 'hello', ...rest } : { a: string; } & Omit<T, "a">
+>                        : ^^^^^^^^^^^^^^^^^^^^^^^^^^^^^
+>a : string
+>  : ^^^^^^
+>'hello' : "hello"
+>        : ^^^^^^^
+>rest : Omit<T, "a">
+>     : ^^^^^^^^^^^^
+}
+
+// Repro from #32169
+
+declare function f<T>(x: T): NonNullable<T>;
+>f : <T>(x: T) => NonNullable<T>
+>  : ^ ^^^^^ ^^^^^              
+>x : T
+>  : ^
+
+enum E { A, B }
+>E : E
+>  : ^
+>A : E.A
+>  : ^^^
+>B : E.B
+>  : ^^^
+
+const a = f(E.A);
+>a : E.A
+>  : ^^^
+>f(E.A) : E.A
+>       : ^^^
+>f : <T>(x: T) => NonNullable<T>
+>  : ^^^^^^^^^^^^^^^^^^^^^^^^^^^
+>E.A : E.A
+>    : ^^^
+>E : typeof E
+>  : ^^^^^^^^
+>A : E.A
+>  : ^^^
+
+const b: E.A = a;
+>b : E.A
+>  : ^^^
+>E : any
+>  : ^^^
+>a : E.A
+>  : ^^^
+