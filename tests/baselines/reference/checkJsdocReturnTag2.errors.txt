--- conflicted
+++ resolved
@@ -1,34 +1,21 @@
-returns.js(6,5): error TS2322: Type 'number' is not assignable to type 'string'.
-
-
-<<<<<<< HEAD
-!!! error TS5101: Option 'out' is deprecated and will stop functioning in TypeScript 5.5. Specify compilerOption '"ignoreDeprecations": "5.0"' to silence this error.
-!!! error TS5101:   Use 'outFile' instead.
-==== returns.js (1 errors) ====
-=======
-==== returns.js (2 errors) ====
->>>>>>> 12402f26
-    // @ts-check
-    /**
-     * @returns {string} This comment is not currently exposed
-     */
-    function f() {
-        return 5;
-        ~~~~~~
-!!! error TS2322: Type 'number' is not assignable to type 'string'.
-    }
-    
-    /**
-     * @returns {string | number} This comment is not currently exposed
-     */
-    function f1() {
-        return 5 || true;
-<<<<<<< HEAD
-    }
-=======
-        ~~~~~~
-!!! error TS2322: Type 'number | boolean' is not assignable to type 'string | number'.
-!!! error TS2322:   Type 'boolean' is not assignable to type 'string | number'.
-    }
-    
->>>>>>> 12402f26
+returns.js(6,5): error TS2322: Type 'number' is not assignable to type 'string'.
+
+
+==== returns.js (1 errors) ====
+    // @ts-check
+    /**
+     * @returns {string} This comment is not currently exposed
+     */
+    function f() {
+        return 5;
+        ~~~~~~
+!!! error TS2322: Type 'number' is not assignable to type 'string'.
+    }
+    
+    /**
+     * @returns {string | number} This comment is not currently exposed
+     */
+    function f1() {
+        return 5 || true;
+    }
+    