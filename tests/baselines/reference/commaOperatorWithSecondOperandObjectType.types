//// [tests/cases/conformance/expressions/commaOperator/commaOperatorWithSecondOperandObjectType.ts] ////

=== commaOperatorWithSecondOperandObjectType.ts ===
var ANY: any;
>ANY : any

var BOOLEAN: boolean;
>BOOLEAN : boolean
>        : ^^^^^^^

var NUMBER: number;
>NUMBER : number
>       : ^^^^^^

var STRING: string;
>STRING : string
>       : ^^^^^^

var OBJECT: Object;
>OBJECT : Object
>       : ^^^^^^

class CLASS {
>CLASS : CLASS
>      : ^^^^^

    num: number;
>num : number
>    : ^^^^^^
}

//The second operand type is Object
ANY, OBJECT;
>ANY, OBJECT : Object
>            : ^^^^^^
>ANY : any
>OBJECT : Object
>       : ^^^^^^

BOOLEAN, OBJECT;
>BOOLEAN, OBJECT : Object
>                : ^^^^^^
>BOOLEAN : boolean
>        : ^^^^^^^
>OBJECT : Object
>       : ^^^^^^

NUMBER, OBJECT;
>NUMBER, OBJECT : Object
>               : ^^^^^^
>NUMBER : number
>       : ^^^^^^
>OBJECT : Object
>       : ^^^^^^

STRING, OBJECT;
>STRING, OBJECT : Object
>               : ^^^^^^
>STRING : string
>       : ^^^^^^
>OBJECT : Object
>       : ^^^^^^

OBJECT, OBJECT;
>OBJECT, OBJECT : Object
>               : ^^^^^^
>OBJECT : Object
>       : ^^^^^^
>OBJECT : Object
>       : ^^^^^^

//Return type is Object
var resultIsObject1 = (ANY, OBJECT);
>resultIsObject1 : Object
>                : ^^^^^^
>(ANY, OBJECT) : Object
>              : ^^^^^^
>ANY, OBJECT : Object
>            : ^^^^^^
>ANY : any
>OBJECT : Object
>       : ^^^^^^

var resultIsObject2 = (BOOLEAN, OBJECT);
>resultIsObject2 : Object
>                : ^^^^^^
>(BOOLEAN, OBJECT) : Object
>                  : ^^^^^^
>BOOLEAN, OBJECT : Object
>                : ^^^^^^
>BOOLEAN : boolean
>        : ^^^^^^^
>OBJECT : Object
>       : ^^^^^^

var resultIsObject3 = (NUMBER, OBJECT);
>resultIsObject3 : Object
>                : ^^^^^^
>(NUMBER, OBJECT) : Object
>                 : ^^^^^^
>NUMBER, OBJECT : Object
>               : ^^^^^^
>NUMBER : number
>       : ^^^^^^
>OBJECT : Object
>       : ^^^^^^

var resultIsObject4 = (STRING, OBJECT);
>resultIsObject4 : Object
>                : ^^^^^^
>(STRING, OBJECT) : Object
>                 : ^^^^^^
>STRING, OBJECT : Object
>               : ^^^^^^
>STRING : string
>       : ^^^^^^
>OBJECT : Object
>       : ^^^^^^

var resultIsObject5 = (OBJECT, OBJECT);
>resultIsObject5 : Object
>                : ^^^^^^
>(OBJECT, OBJECT) : Object
>                 : ^^^^^^
>OBJECT, OBJECT : Object
>               : ^^^^^^
>OBJECT : Object
>       : ^^^^^^
>OBJECT : Object
>       : ^^^^^^

//Literal and expression
null, OBJECT
>null, OBJECT : Object
>             : ^^^^^^
>OBJECT : Object
>       : ^^^^^^

ANY = null, OBJECT
>ANY = null, OBJECT : Object
>                   : ^^^^^^
>ANY = null : null
>           : ^^^^
>ANY : any
>OBJECT : Object
>       : ^^^^^^

true, {}
>true, {} : {}
>         : ^^
>true : true
>     : ^^^^
>{} : {}
>   : ^^

!BOOLEAN, []
<<<<<<< HEAD
>!BOOLEAN, [] : never[]
=======
>!BOOLEAN, [] : undefined[]
>             : ^^^^^^^^^^^
>>>>>>> 12402f26
>!BOOLEAN : boolean
>         : ^^^^^^^
>BOOLEAN : boolean
<<<<<<< HEAD
>[] : never[]
=======
>        : ^^^^^^^
>[] : undefined[]
>   : ^^^^^^^^^^^
>>>>>>> 12402f26

"string", new Date()
>"string", new Date() : Date
>                     : ^^^^
>"string" : "string"
>         : ^^^^^^^^
>new Date() : Date
>           : ^^^^
>Date : DateConstructor
>     : ^^^^^^^^^^^^^^^

STRING.toLowerCase(), new CLASS()
>STRING.toLowerCase(), new CLASS() : CLASS
>                                  : ^^^^^
>STRING.toLowerCase() : string
>                     : ^^^^^^
>STRING.toLowerCase : () => string
>                   : ^^^^^^^^^^^^
>STRING : string
>       : ^^^^^^
>toLowerCase : () => string
>            : ^^^^^^^^^^^^
>new CLASS() : CLASS
>            : ^^^^^
>CLASS : typeof CLASS
>      : ^^^^^^^^^^^^

var resultIsObject6 = (null, OBJECT);
>resultIsObject6 : Object
>                : ^^^^^^
>(null, OBJECT) : Object
>               : ^^^^^^
>null, OBJECT : Object
>             : ^^^^^^
>OBJECT : Object
>       : ^^^^^^

var resultIsObject7 = (ANY = null, OBJECT);
>resultIsObject7 : Object
>                : ^^^^^^
>(ANY = null, OBJECT) : Object
>                     : ^^^^^^
>ANY = null, OBJECT : Object
>                   : ^^^^^^
>ANY = null : null
>           : ^^^^
>ANY : any
>OBJECT : Object
>       : ^^^^^^

var resultIsObject8 = (true, {});
>resultIsObject8 : {}
>                : ^^
>(true, {}) : {}
>           : ^^
>true, {} : {}
>         : ^^
>true : true
>     : ^^^^
>{} : {}
>   : ^^

var resultIsObject9 = (!BOOLEAN, { a: 1, b: "s" });
>resultIsObject9 : { a: number; b: string; }
>                : ^^^^^^^^^^^^^^^^^^^^^^^^^
>(!BOOLEAN, { a: 1, b: "s" }) : { a: number; b: string; }
>                             : ^^^^^^^^^^^^^^^^^^^^^^^^^
>!BOOLEAN, { a: 1, b: "s" } : { a: number; b: string; }
>                           : ^^^^^^^^^^^^^^^^^^^^^^^^^
>!BOOLEAN : boolean
>         : ^^^^^^^
>BOOLEAN : boolean
>        : ^^^^^^^
>{ a: 1, b: "s" } : { a: number; b: string; }
>                 : ^^^^^^^^^^^^^^^^^^^^^^^^^
>a : number
>  : ^^^^^^
>1 : 1
>  : ^
>b : string
>  : ^^^^^^
>"s" : "s"
>    : ^^^

var resultIsObject10 = ("string", new Date());
>resultIsObject10 : Date
>                 : ^^^^
>("string", new Date()) : Date
>                       : ^^^^
>"string", new Date() : Date
>                     : ^^^^
>"string" : "string"
>         : ^^^^^^^^
>new Date() : Date
>           : ^^^^
>Date : DateConstructor
>     : ^^^^^^^^^^^^^^^

var resultIsObject11 = (STRING.toLowerCase(), new CLASS());
>resultIsObject11 : CLASS
>                 : ^^^^^
>(STRING.toLowerCase(), new CLASS()) : CLASS
>                                    : ^^^^^
>STRING.toLowerCase(), new CLASS() : CLASS
>                                  : ^^^^^
>STRING.toLowerCase() : string
>                     : ^^^^^^
>STRING.toLowerCase : () => string
>                   : ^^^^^^^^^^^^
>STRING : string
>       : ^^^^^^
>toLowerCase : () => string
>            : ^^^^^^^^^^^^
>new CLASS() : CLASS
>            : ^^^^^
>CLASS : typeof CLASS
>      : ^^^^^^^^^^^^

<|MERGE_RESOLUTION|>--- conflicted
+++ resolved
@@ -1,290 +1,287 @@
-//// [tests/cases/conformance/expressions/commaOperator/commaOperatorWithSecondOperandObjectType.ts] ////
-
-=== commaOperatorWithSecondOperandObjectType.ts ===
-var ANY: any;
->ANY : any
-
-var BOOLEAN: boolean;
->BOOLEAN : boolean
->        : ^^^^^^^
-
-var NUMBER: number;
->NUMBER : number
->       : ^^^^^^
-
-var STRING: string;
->STRING : string
->       : ^^^^^^
-
-var OBJECT: Object;
->OBJECT : Object
->       : ^^^^^^
-
-class CLASS {
->CLASS : CLASS
->      : ^^^^^
-
-    num: number;
->num : number
->    : ^^^^^^
-}
-
-//The second operand type is Object
-ANY, OBJECT;
->ANY, OBJECT : Object
->            : ^^^^^^
->ANY : any
->OBJECT : Object
->       : ^^^^^^
-
-BOOLEAN, OBJECT;
->BOOLEAN, OBJECT : Object
->                : ^^^^^^
->BOOLEAN : boolean
->        : ^^^^^^^
->OBJECT : Object
->       : ^^^^^^
-
-NUMBER, OBJECT;
->NUMBER, OBJECT : Object
->               : ^^^^^^
->NUMBER : number
->       : ^^^^^^
->OBJECT : Object
->       : ^^^^^^
-
-STRING, OBJECT;
->STRING, OBJECT : Object
->               : ^^^^^^
->STRING : string
->       : ^^^^^^
->OBJECT : Object
->       : ^^^^^^
-
-OBJECT, OBJECT;
->OBJECT, OBJECT : Object
->               : ^^^^^^
->OBJECT : Object
->       : ^^^^^^
->OBJECT : Object
->       : ^^^^^^
-
-//Return type is Object
-var resultIsObject1 = (ANY, OBJECT);
->resultIsObject1 : Object
->                : ^^^^^^
->(ANY, OBJECT) : Object
->              : ^^^^^^
->ANY, OBJECT : Object
->            : ^^^^^^
->ANY : any
->OBJECT : Object
->       : ^^^^^^
-
-var resultIsObject2 = (BOOLEAN, OBJECT);
->resultIsObject2 : Object
->                : ^^^^^^
->(BOOLEAN, OBJECT) : Object
->                  : ^^^^^^
->BOOLEAN, OBJECT : Object
->                : ^^^^^^
->BOOLEAN : boolean
->        : ^^^^^^^
->OBJECT : Object
->       : ^^^^^^
-
-var resultIsObject3 = (NUMBER, OBJECT);
->resultIsObject3 : Object
->                : ^^^^^^
->(NUMBER, OBJECT) : Object
->                 : ^^^^^^
->NUMBER, OBJECT : Object
->               : ^^^^^^
->NUMBER : number
->       : ^^^^^^
->OBJECT : Object
->       : ^^^^^^
-
-var resultIsObject4 = (STRING, OBJECT);
->resultIsObject4 : Object
->                : ^^^^^^
->(STRING, OBJECT) : Object
->                 : ^^^^^^
->STRING, OBJECT : Object
->               : ^^^^^^
->STRING : string
->       : ^^^^^^
->OBJECT : Object
->       : ^^^^^^
-
-var resultIsObject5 = (OBJECT, OBJECT);
->resultIsObject5 : Object
->                : ^^^^^^
->(OBJECT, OBJECT) : Object
->                 : ^^^^^^
->OBJECT, OBJECT : Object
->               : ^^^^^^
->OBJECT : Object
->       : ^^^^^^
->OBJECT : Object
->       : ^^^^^^
-
-//Literal and expression
-null, OBJECT
->null, OBJECT : Object
->             : ^^^^^^
->OBJECT : Object
->       : ^^^^^^
-
-ANY = null, OBJECT
->ANY = null, OBJECT : Object
->                   : ^^^^^^
->ANY = null : null
->           : ^^^^
->ANY : any
->OBJECT : Object
->       : ^^^^^^
-
-true, {}
->true, {} : {}
->         : ^^
->true : true
->     : ^^^^
->{} : {}
->   : ^^
-
-!BOOLEAN, []
-<<<<<<< HEAD
->!BOOLEAN, [] : never[]
-=======
->!BOOLEAN, [] : undefined[]
->             : ^^^^^^^^^^^
->>>>>>> 12402f26
->!BOOLEAN : boolean
->         : ^^^^^^^
->BOOLEAN : boolean
-<<<<<<< HEAD
->[] : never[]
-=======
->        : ^^^^^^^
->[] : undefined[]
->   : ^^^^^^^^^^^
->>>>>>> 12402f26
-
-"string", new Date()
->"string", new Date() : Date
->                     : ^^^^
->"string" : "string"
->         : ^^^^^^^^
->new Date() : Date
->           : ^^^^
->Date : DateConstructor
->     : ^^^^^^^^^^^^^^^
-
-STRING.toLowerCase(), new CLASS()
->STRING.toLowerCase(), new CLASS() : CLASS
->                                  : ^^^^^
->STRING.toLowerCase() : string
->                     : ^^^^^^
->STRING.toLowerCase : () => string
->                   : ^^^^^^^^^^^^
->STRING : string
->       : ^^^^^^
->toLowerCase : () => string
->            : ^^^^^^^^^^^^
->new CLASS() : CLASS
->            : ^^^^^
->CLASS : typeof CLASS
->      : ^^^^^^^^^^^^
-
-var resultIsObject6 = (null, OBJECT);
->resultIsObject6 : Object
->                : ^^^^^^
->(null, OBJECT) : Object
->               : ^^^^^^
->null, OBJECT : Object
->             : ^^^^^^
->OBJECT : Object
->       : ^^^^^^
-
-var resultIsObject7 = (ANY = null, OBJECT);
->resultIsObject7 : Object
->                : ^^^^^^
->(ANY = null, OBJECT) : Object
->                     : ^^^^^^
->ANY = null, OBJECT : Object
->                   : ^^^^^^
->ANY = null : null
->           : ^^^^
->ANY : any
->OBJECT : Object
->       : ^^^^^^
-
-var resultIsObject8 = (true, {});
->resultIsObject8 : {}
->                : ^^
->(true, {}) : {}
->           : ^^
->true, {} : {}
->         : ^^
->true : true
->     : ^^^^
->{} : {}
->   : ^^
-
-var resultIsObject9 = (!BOOLEAN, { a: 1, b: "s" });
->resultIsObject9 : { a: number; b: string; }
->                : ^^^^^^^^^^^^^^^^^^^^^^^^^
->(!BOOLEAN, { a: 1, b: "s" }) : { a: number; b: string; }
->                             : ^^^^^^^^^^^^^^^^^^^^^^^^^
->!BOOLEAN, { a: 1, b: "s" } : { a: number; b: string; }
->                           : ^^^^^^^^^^^^^^^^^^^^^^^^^
->!BOOLEAN : boolean
->         : ^^^^^^^
->BOOLEAN : boolean
->        : ^^^^^^^
->{ a: 1, b: "s" } : { a: number; b: string; }
->                 : ^^^^^^^^^^^^^^^^^^^^^^^^^
->a : number
->  : ^^^^^^
->1 : 1
->  : ^
->b : string
->  : ^^^^^^
->"s" : "s"
->    : ^^^
-
-var resultIsObject10 = ("string", new Date());
->resultIsObject10 : Date
->                 : ^^^^
->("string", new Date()) : Date
->                       : ^^^^
->"string", new Date() : Date
->                     : ^^^^
->"string" : "string"
->         : ^^^^^^^^
->new Date() : Date
->           : ^^^^
->Date : DateConstructor
->     : ^^^^^^^^^^^^^^^
-
-var resultIsObject11 = (STRING.toLowerCase(), new CLASS());
->resultIsObject11 : CLASS
->                 : ^^^^^
->(STRING.toLowerCase(), new CLASS()) : CLASS
->                                    : ^^^^^
->STRING.toLowerCase(), new CLASS() : CLASS
->                                  : ^^^^^
->STRING.toLowerCase() : string
->                     : ^^^^^^
->STRING.toLowerCase : () => string
->                   : ^^^^^^^^^^^^
->STRING : string
->       : ^^^^^^
->toLowerCase : () => string
->            : ^^^^^^^^^^^^
->new CLASS() : CLASS
->            : ^^^^^
->CLASS : typeof CLASS
->      : ^^^^^^^^^^^^
-
+//// [tests/cases/conformance/expressions/commaOperator/commaOperatorWithSecondOperandObjectType.ts] ////
+
+=== commaOperatorWithSecondOperandObjectType.ts ===
+var ANY: any;
+>ANY : any
+>    : ^^^
+
+var BOOLEAN: boolean;
+>BOOLEAN : boolean
+>        : ^^^^^^^
+
+var NUMBER: number;
+>NUMBER : number
+>       : ^^^^^^
+
+var STRING: string;
+>STRING : string
+>       : ^^^^^^
+
+var OBJECT: Object;
+>OBJECT : Object
+>       : ^^^^^^
+
+class CLASS {
+>CLASS : CLASS
+>      : ^^^^^
+
+    num: number;
+>num : number
+>    : ^^^^^^
+}
+
+//The second operand type is Object
+ANY, OBJECT;
+>ANY, OBJECT : Object
+>            : ^^^^^^
+>ANY : any
+>    : ^^^
+>OBJECT : Object
+>       : ^^^^^^
+
+BOOLEAN, OBJECT;
+>BOOLEAN, OBJECT : Object
+>                : ^^^^^^
+>BOOLEAN : boolean
+>        : ^^^^^^^
+>OBJECT : Object
+>       : ^^^^^^
+
+NUMBER, OBJECT;
+>NUMBER, OBJECT : Object
+>               : ^^^^^^
+>NUMBER : number
+>       : ^^^^^^
+>OBJECT : Object
+>       : ^^^^^^
+
+STRING, OBJECT;
+>STRING, OBJECT : Object
+>               : ^^^^^^
+>STRING : string
+>       : ^^^^^^
+>OBJECT : Object
+>       : ^^^^^^
+
+OBJECT, OBJECT;
+>OBJECT, OBJECT : Object
+>               : ^^^^^^
+>OBJECT : Object
+>       : ^^^^^^
+>OBJECT : Object
+>       : ^^^^^^
+
+//Return type is Object
+var resultIsObject1 = (ANY, OBJECT);
+>resultIsObject1 : Object
+>                : ^^^^^^
+>(ANY, OBJECT) : Object
+>              : ^^^^^^
+>ANY, OBJECT : Object
+>            : ^^^^^^
+>ANY : any
+>    : ^^^
+>OBJECT : Object
+>       : ^^^^^^
+
+var resultIsObject2 = (BOOLEAN, OBJECT);
+>resultIsObject2 : Object
+>                : ^^^^^^
+>(BOOLEAN, OBJECT) : Object
+>                  : ^^^^^^
+>BOOLEAN, OBJECT : Object
+>                : ^^^^^^
+>BOOLEAN : boolean
+>        : ^^^^^^^
+>OBJECT : Object
+>       : ^^^^^^
+
+var resultIsObject3 = (NUMBER, OBJECT);
+>resultIsObject3 : Object
+>                : ^^^^^^
+>(NUMBER, OBJECT) : Object
+>                 : ^^^^^^
+>NUMBER, OBJECT : Object
+>               : ^^^^^^
+>NUMBER : number
+>       : ^^^^^^
+>OBJECT : Object
+>       : ^^^^^^
+
+var resultIsObject4 = (STRING, OBJECT);
+>resultIsObject4 : Object
+>                : ^^^^^^
+>(STRING, OBJECT) : Object
+>                 : ^^^^^^
+>STRING, OBJECT : Object
+>               : ^^^^^^
+>STRING : string
+>       : ^^^^^^
+>OBJECT : Object
+>       : ^^^^^^
+
+var resultIsObject5 = (OBJECT, OBJECT);
+>resultIsObject5 : Object
+>                : ^^^^^^
+>(OBJECT, OBJECT) : Object
+>                 : ^^^^^^
+>OBJECT, OBJECT : Object
+>               : ^^^^^^
+>OBJECT : Object
+>       : ^^^^^^
+>OBJECT : Object
+>       : ^^^^^^
+
+//Literal and expression
+null, OBJECT
+>null, OBJECT : Object
+>             : ^^^^^^
+>OBJECT : Object
+>       : ^^^^^^
+
+ANY = null, OBJECT
+>ANY = null, OBJECT : Object
+>                   : ^^^^^^
+>ANY = null : null
+>           : ^^^^
+>ANY : any
+>    : ^^^
+>OBJECT : Object
+>       : ^^^^^^
+
+true, {}
+>true, {} : {}
+>         : ^^
+>true : true
+>     : ^^^^
+>{} : {}
+>   : ^^
+
+!BOOLEAN, []
+>!BOOLEAN, [] : never[]
+>             : ^^^^^^^
+>!BOOLEAN : boolean
+>         : ^^^^^^^
+>BOOLEAN : boolean
+>        : ^^^^^^^
+>[] : never[]
+>   : ^^^^^^^
+
+"string", new Date()
+>"string", new Date() : Date
+>                     : ^^^^
+>"string" : "string"
+>         : ^^^^^^^^
+>new Date() : Date
+>           : ^^^^
+>Date : DateConstructor
+>     : ^^^^^^^^^^^^^^^
+
+STRING.toLowerCase(), new CLASS()
+>STRING.toLowerCase(), new CLASS() : CLASS
+>                                  : ^^^^^
+>STRING.toLowerCase() : string
+>                     : ^^^^^^
+>STRING.toLowerCase : () => string
+>                   : ^^^^^^^^^^^^
+>STRING : string
+>       : ^^^^^^
+>toLowerCase : () => string
+>            : ^^^^^^^^^^^^
+>new CLASS() : CLASS
+>            : ^^^^^
+>CLASS : typeof CLASS
+>      : ^^^^^^^^^^^^
+
+var resultIsObject6 = (null, OBJECT);
+>resultIsObject6 : Object
+>                : ^^^^^^
+>(null, OBJECT) : Object
+>               : ^^^^^^
+>null, OBJECT : Object
+>             : ^^^^^^
+>OBJECT : Object
+>       : ^^^^^^
+
+var resultIsObject7 = (ANY = null, OBJECT);
+>resultIsObject7 : Object
+>                : ^^^^^^
+>(ANY = null, OBJECT) : Object
+>                     : ^^^^^^
+>ANY = null, OBJECT : Object
+>                   : ^^^^^^
+>ANY = null : null
+>           : ^^^^
+>ANY : any
+>    : ^^^
+>OBJECT : Object
+>       : ^^^^^^
+
+var resultIsObject8 = (true, {});
+>resultIsObject8 : {}
+>                : ^^
+>(true, {}) : {}
+>           : ^^
+>true, {} : {}
+>         : ^^
+>true : true
+>     : ^^^^
+>{} : {}
+>   : ^^
+
+var resultIsObject9 = (!BOOLEAN, { a: 1, b: "s" });
+>resultIsObject9 : { a: number; b: string; }
+>                : ^^^^^^^^^^^^^^^^^^^^^^^^^
+>(!BOOLEAN, { a: 1, b: "s" }) : { a: number; b: string; }
+>                             : ^^^^^^^^^^^^^^^^^^^^^^^^^
+>!BOOLEAN, { a: 1, b: "s" } : { a: number; b: string; }
+>                           : ^^^^^^^^^^^^^^^^^^^^^^^^^
+>!BOOLEAN : boolean
+>         : ^^^^^^^
+>BOOLEAN : boolean
+>        : ^^^^^^^
+>{ a: 1, b: "s" } : { a: number; b: string; }
+>                 : ^^^^^^^^^^^^^^^^^^^^^^^^^
+>a : number
+>  : ^^^^^^
+>1 : 1
+>  : ^
+>b : string
+>  : ^^^^^^
+>"s" : "s"
+>    : ^^^
+
+var resultIsObject10 = ("string", new Date());
+>resultIsObject10 : Date
+>                 : ^^^^
+>("string", new Date()) : Date
+>                       : ^^^^
+>"string", new Date() : Date
+>                     : ^^^^
+>"string" : "string"
+>         : ^^^^^^^^
+>new Date() : Date
+>           : ^^^^
+>Date : DateConstructor
+>     : ^^^^^^^^^^^^^^^
+
+var resultIsObject11 = (STRING.toLowerCase(), new CLASS());
+>resultIsObject11 : CLASS
+>                 : ^^^^^
+>(STRING.toLowerCase(), new CLASS()) : CLASS
+>                                    : ^^^^^
+>STRING.toLowerCase(), new CLASS() : CLASS
+>                                  : ^^^^^
+>STRING.toLowerCase() : string
+>                     : ^^^^^^
+>STRING.toLowerCase : () => string
+>                   : ^^^^^^^^^^^^
+>STRING : string
+>       : ^^^^^^
+>toLowerCase : () => string
+>            : ^^^^^^^^^^^^
+>new CLASS() : CLASS
+>            : ^^^^^
+>CLASS : typeof CLASS
+>      : ^^^^^^^^^^^^
+