--- conflicted
+++ resolved
@@ -1,38 +1,34 @@
-//// [tests/cases/compiler/functionExpressionAndLambdaMatchesFunction.ts] ////
-
-=== functionExpressionAndLambdaMatchesFunction.ts ===
-class CDoc {
->CDoc : CDoc
->     : ^^^^
-
-        constructor() {
-        function doSomething(a: Function) {
->doSomething : (a: Function) => void
->            : ^^^^        ^^^^^^^^^
->a : Function
->  : ^^^^^^^^
-        }
-        doSomething(() => undefined);
->doSomething(() => undefined) : void
->                             : ^^^^
->doSomething : (a: Function) => void
-<<<<<<< HEAD
->() => undefined : () => undefined
-=======
->            : ^^^^^^^^^^^^^^^^^^^^^
->() => undefined : () => any
->                : ^^^^^^^^^
->>>>>>> 12402f26
->undefined : undefined
->          : ^^^^^^^^^
-
-        doSomething(function () { });
->doSomething(function () { }) : void
->                             : ^^^^
->doSomething : (a: Function) => void
->            : ^^^^^^^^^^^^^^^^^^^^^
->function () { } : () => void
->                : ^^^^^^^^^^
-    }
-}
-
+//// [tests/cases/compiler/functionExpressionAndLambdaMatchesFunction.ts] ////
+
+=== functionExpressionAndLambdaMatchesFunction.ts ===
+class CDoc {
+>CDoc : CDoc
+>     : ^^^^
+
+        constructor() {
+        function doSomething(a: Function) {
+>doSomething : (a: Function) => void
+>            : ^^^^        ^^^^^^^^^
+>a : Function
+>  : ^^^^^^^^
+        }
+        doSomething(() => undefined);
+>doSomething(() => undefined) : void
+>                             : ^^^^
+>doSomething : (a: Function) => void
+>            : ^^^^^^^^^^^^^^^^^^^^^
+>() => undefined : () => undefined
+>                : ^^^^^^^^^^^^^^^
+>undefined : undefined
+>          : ^^^^^^^^^
+
+        doSomething(function () { });
+>doSomething(function () { }) : void
+>                             : ^^^^
+>doSomething : (a: Function) => void
+>            : ^^^^^^^^^^^^^^^^^^^^^
+>function () { } : () => void
+>                : ^^^^^^^^^^
+    }
+}
+