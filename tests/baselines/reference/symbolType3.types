--- conflicted
+++ resolved
@@ -1,108 +1,99 @@
-//// [tests/cases/conformance/es6/Symbols/symbolType3.ts] ////
-
-=== symbolType3.ts ===
-var s = Symbol();
->s : symbol
->  : ^^^^^^
->Symbol() : symbol
->         : ^^^^^^
->Symbol : SymbolConstructor
->       : ^^^^^^^^^^^^^^^^^
-
-delete Symbol.iterator;
->delete Symbol.iterator : boolean
->                       : ^^^^^^^
->Symbol.iterator : unique symbol
->                : ^^^^^^^^^^^^^
->Symbol : SymbolConstructor
->       : ^^^^^^^^^^^^^^^^^
->iterator : unique symbol
->         : ^^^^^^^^^^^^^
-
-void Symbol.toPrimitive;
->void Symbol.toPrimitive : undefined
->                        : ^^^^^^^^^
->Symbol.toPrimitive : unique symbol
->                   : ^^^^^^^^^^^^^
->Symbol : SymbolConstructor
->       : ^^^^^^^^^^^^^^^^^
->toPrimitive : unique symbol
->            : ^^^^^^^^^^^^^
-
-typeof Symbol.toStringTag;
->typeof Symbol.toStringTag : "string" | "number" | "bigint" | "boolean" | "symbol" | "undefined" | "object" | "function"
->                          : ^^^^^^^^^^^^^^^^^^^^^^^^^^^^^^^^^^^^^^^^^^^^^^^^^^^^^^^^^^^^^^^^^^^^^^^^^^^^^^^^^^^^^^^^^^^
->Symbol.toStringTag : unique symbol
->                   : ^^^^^^^^^^^^^
->Symbol : SymbolConstructor
->       : ^^^^^^^^^^^^^^^^^
->toStringTag : unique symbol
->            : ^^^^^^^^^^^^^
-
-++s;
->++s : number
->    : ^^^^^^
->s : symbol
->  : ^^^^^^
-
---s;
->--s : number
->    : ^^^^^^
->s : symbol
->  : ^^^^^^
-
-+ Symbol();
->+ Symbol() : number
->           : ^^^^^^
->Symbol() : symbol
->         : ^^^^^^
->Symbol : SymbolConstructor
->       : ^^^^^^^^^^^^^^^^^
-
-- Symbol();
->- Symbol() : number
->           : ^^^^^^
->Symbol() : symbol
->         : ^^^^^^
->Symbol : SymbolConstructor
->       : ^^^^^^^^^^^^^^^^^
-
-~ Symbol();
->~ Symbol() : number
->           : ^^^^^^
->Symbol() : symbol
->         : ^^^^^^
->Symbol : SymbolConstructor
->       : ^^^^^^^^^^^^^^^^^
-
-! Symbol();
-<<<<<<< HEAD
->! Symbol() : false
-=======
->! Symbol() : boolean
->           : ^^^^^^^
->>>>>>> 12402f26
->Symbol() : symbol
->         : ^^^^^^
->Symbol : SymbolConstructor
->       : ^^^^^^^^^^^^^^^^^
-
-+(Symbol() || 0);
->+(Symbol() || 0) : number
-<<<<<<< HEAD
->(Symbol() || 0) : symbol
->Symbol() || 0 : symbol
-=======
->                 : ^^^^^^
->(Symbol() || 0) : symbol | 0
->                : ^^^^^^^^^^
->Symbol() || 0 : symbol | 0
->              : ^^^^^^^^^^
->>>>>>> 12402f26
->Symbol() : symbol
->         : ^^^^^^
->Symbol : SymbolConstructor
->       : ^^^^^^^^^^^^^^^^^
->0 : 0
->  : ^
-
+//// [tests/cases/conformance/es6/Symbols/symbolType3.ts] ////
+
+=== symbolType3.ts ===
+var s = Symbol();
+>s : symbol
+>  : ^^^^^^
+>Symbol() : symbol
+>         : ^^^^^^
+>Symbol : SymbolConstructor
+>       : ^^^^^^^^^^^^^^^^^
+
+delete Symbol.iterator;
+>delete Symbol.iterator : boolean
+>                       : ^^^^^^^
+>Symbol.iterator : unique symbol
+>                : ^^^^^^^^^^^^^
+>Symbol : SymbolConstructor
+>       : ^^^^^^^^^^^^^^^^^
+>iterator : unique symbol
+>         : ^^^^^^^^^^^^^
+
+void Symbol.toPrimitive;
+>void Symbol.toPrimitive : undefined
+>                        : ^^^^^^^^^
+>Symbol.toPrimitive : unique symbol
+>                   : ^^^^^^^^^^^^^
+>Symbol : SymbolConstructor
+>       : ^^^^^^^^^^^^^^^^^
+>toPrimitive : unique symbol
+>            : ^^^^^^^^^^^^^
+
+typeof Symbol.toStringTag;
+>typeof Symbol.toStringTag : "string" | "number" | "bigint" | "boolean" | "symbol" | "undefined" | "object" | "function"
+>                          : ^^^^^^^^^^^^^^^^^^^^^^^^^^^^^^^^^^^^^^^^^^^^^^^^^^^^^^^^^^^^^^^^^^^^^^^^^^^^^^^^^^^^^^^^^^^
+>Symbol.toStringTag : unique symbol
+>                   : ^^^^^^^^^^^^^
+>Symbol : SymbolConstructor
+>       : ^^^^^^^^^^^^^^^^^
+>toStringTag : unique symbol
+>            : ^^^^^^^^^^^^^
+
+++s;
+>++s : number
+>    : ^^^^^^
+>s : symbol
+>  : ^^^^^^
+
+--s;
+>--s : number
+>    : ^^^^^^
+>s : symbol
+>  : ^^^^^^
+
++ Symbol();
+>+ Symbol() : number
+>           : ^^^^^^
+>Symbol() : symbol
+>         : ^^^^^^
+>Symbol : SymbolConstructor
+>       : ^^^^^^^^^^^^^^^^^
+
+- Symbol();
+>- Symbol() : number
+>           : ^^^^^^
+>Symbol() : symbol
+>         : ^^^^^^
+>Symbol : SymbolConstructor
+>       : ^^^^^^^^^^^^^^^^^
+
+~ Symbol();
+>~ Symbol() : number
+>           : ^^^^^^
+>Symbol() : symbol
+>         : ^^^^^^
+>Symbol : SymbolConstructor
+>       : ^^^^^^^^^^^^^^^^^
+
+! Symbol();
+>! Symbol() : false
+>           : ^^^^^
+>Symbol() : symbol
+>         : ^^^^^^
+>Symbol : SymbolConstructor
+>       : ^^^^^^^^^^^^^^^^^
+
++(Symbol() || 0);
+>+(Symbol() || 0) : number
+>                 : ^^^^^^
+>(Symbol() || 0) : symbol
+>                : ^^^^^^
+>Symbol() || 0 : symbol
+>              : ^^^^^^
+>Symbol() : symbol
+>         : ^^^^^^
+>Symbol : SymbolConstructor
+>       : ^^^^^^^^^^^^^^^^^
+>0 : 0
+>  : ^
+