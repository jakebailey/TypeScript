--- conflicted
+++ resolved
@@ -1,4427 +1,3281 @@
-//// [tests/cases/compiler/genericDefaults.ts] ////
-
-=== genericDefaults.ts ===
-interface A { a: number; }
->a : number
->  : ^^^^^^
-
-interface B { b: number; }
->b : number
->  : ^^^^^^
-
-interface C { c: number; }
->c : number
->  : ^^^^^^
-
-interface D { d: number; }
->d : number
->  : ^^^^^^
-
-interface AB { a: number; b: number; }
->a : number
->  : ^^^^^^
->b : number
->  : ^^^^^^
-
-interface BC { b: number; c: number; }
->b : number
->  : ^^^^^^
->c : number
->  : ^^^^^^
-
-declare const a: A;
->a : A
->  : ^
-
-declare const b: B;
->b : B
->  : ^
-
-declare const c: C;
->c : C
->  : ^
-
-declare const d: D;
->d : D
->  : ^
-
-declare const ab: AB;
->ab : AB
->   : ^^
-
-declare const bc: BC;
->bc : BC
->   : ^^
-
-declare const x: any;
->x : any
->  : ^^^
-
-// function without type parameters
-declare function f00(a?: A): A;
->f00 : (a?: A) => A
-<<<<<<< HEAD
->a : A | undefined
-=======
->    : ^^^^^ ^^^^^ 
->a : A
->  : ^
->>>>>>> 12402f26
-
-// no inference
-f00();
->f00() : A
-<<<<<<< HEAD
->f00 : (a?: A | undefined) => A
-
-f00(a);
->f00(a) : A
->f00 : (a?: A | undefined) => A
-=======
->      : ^
->f00 : (a?: A) => A
->    : ^^^^^^^^^^^^
-
-f00(a);
->f00(a) : A
->       : ^
->f00 : (a?: A) => A
->    : ^^^^^^^^^^^^
->>>>>>> 12402f26
->a : A
->  : ^
-
-// function with a type parameter without a default
-declare function f01<T>(a?: T): T;
->f01 : <T>(a?: T) => T
-<<<<<<< HEAD
->a : T | undefined
-=======
->    : ^ ^^^^^^ ^^^^^ 
->a : T
->  : ^
->>>>>>> 12402f26
-
-// inference
-f01();
->f01() : unknown
-<<<<<<< HEAD
->f01 : <T>(a?: T | undefined) => T
-
-f01(a);
->f01(a) : A
->f01 : <T>(a?: T | undefined) => T
-=======
->      : ^^^^^^^
->f01 : <T>(a?: T) => T
->    : ^^^^^^^^^^^^^^^
-
-f01(a);
->f01(a) : A
->       : ^
->f01 : <T>(a?: T) => T
->    : ^^^^^^^^^^^^^^^
->>>>>>> 12402f26
->a : A
->  : ^
-
-// no inference, fully supplied
-f01<A>();
->f01<A>() : A
-<<<<<<< HEAD
->f01 : <T>(a?: T | undefined) => T
-
-f01<A>(a);
->f01<A>(a) : A
->f01 : <T>(a?: T | undefined) => T
-=======
->         : ^
->f01 : <T>(a?: T) => T
->    : ^^^^^^^^^^^^^^^
-
-f01<A>(a);
->f01<A>(a) : A
->          : ^
->f01 : <T>(a?: T) => T
->    : ^^^^^^^^^^^^^^^
->>>>>>> 12402f26
->a : A
->  : ^
-
-// function with a type paramter with a default
-declare function f02<T = A>(a?: T): T;
->f02 : <T = A>(a?: T) => T
-<<<<<<< HEAD
->a : T | undefined
-=======
->    : ^ ^^^^^^^^^^ ^^^^^ 
->a : T
->  : ^
->>>>>>> 12402f26
-
-// inference
-f02();
->f02() : A
-<<<<<<< HEAD
->f02 : <T = A>(a?: T | undefined) => T
-
-f02(a);
->f02(a) : A
->f02 : <T = A>(a?: T | undefined) => T
-=======
->      : ^
->f02 : <T = A>(a?: T) => T
->    : ^^^^^^^^^^^^^^^^^^^
-
-f02(a);
->f02(a) : A
->       : ^
->f02 : <T = A>(a?: T) => T
->    : ^^^^^^^^^^^^^^^^^^^
->>>>>>> 12402f26
->a : A
->  : ^
-
-f02(b);
->f02(b) : B
-<<<<<<< HEAD
->f02 : <T = A>(a?: T | undefined) => T
-=======
->       : ^
->f02 : <T = A>(a?: T) => T
->    : ^^^^^^^^^^^^^^^^^^^
->>>>>>> 12402f26
->b : B
->  : ^
-
-// no inference, fully supplied
-f02<A>();
->f02<A>() : A
-<<<<<<< HEAD
->f02 : <T = A>(a?: T | undefined) => T
-
-f02<A>(a);
->f02<A>(a) : A
->f02 : <T = A>(a?: T | undefined) => T
-=======
->         : ^
->f02 : <T = A>(a?: T) => T
->    : ^^^^^^^^^^^^^^^^^^^
-
-f02<A>(a);
->f02<A>(a) : A
->          : ^
->f02 : <T = A>(a?: T) => T
->    : ^^^^^^^^^^^^^^^^^^^
->>>>>>> 12402f26
->a : A
->  : ^
-
-f02<B>();
->f02<B>() : B
-<<<<<<< HEAD
->f02 : <T = A>(a?: T | undefined) => T
-
-f02<B>(b);
->f02<B>(b) : B
->f02 : <T = A>(a?: T | undefined) => T
-=======
->         : ^
->f02 : <T = A>(a?: T) => T
->    : ^^^^^^^^^^^^^^^^^^^
-
-f02<B>(b);
->f02<B>(b) : B
->          : ^
->f02 : <T = A>(a?: T) => T
->    : ^^^^^^^^^^^^^^^^^^^
->>>>>>> 12402f26
->b : B
->  : ^
-
-// function with a type parameter with a default that refers to itself
-declare function f03<T = T>(a?: T): T;
->f03 : <T = T>(a?: T) => T
-<<<<<<< HEAD
->a : T | undefined
-=======
->    : ^ ^^^^^^^^^^ ^^^^^ 
->a : T
->  : ^
->>>>>>> 12402f26
-
-// inference
-f03();
->f03() : unknown
-<<<<<<< HEAD
->f03 : <T = T>(a?: T | undefined) => T
-
-f03(a);
->f03(a) : A
->f03 : <T = T>(a?: T | undefined) => T
-=======
->      : ^^^^^^^
->f03 : <T = T>(a?: T) => T
->    : ^^^^^^^^^^^^^^^^^^^
-
-f03(a);
->f03(a) : A
->       : ^
->f03 : <T = T>(a?: T) => T
->    : ^^^^^^^^^^^^^^^^^^^
->>>>>>> 12402f26
->a : A
->  : ^
-
-f03(b);
->f03(b) : B
-<<<<<<< HEAD
->f03 : <T = T>(a?: T | undefined) => T
-=======
->       : ^
->f03 : <T = T>(a?: T) => T
->    : ^^^^^^^^^^^^^^^^^^^
->>>>>>> 12402f26
->b : B
->  : ^
-
-// no inference, fully supplied
-f03<A>();
->f03<A>() : A
-<<<<<<< HEAD
->f03 : <T = T>(a?: T | undefined) => T
-
-f03<A>(a);
->f03<A>(a) : A
->f03 : <T = T>(a?: T | undefined) => T
-=======
->         : ^
->f03 : <T = T>(a?: T) => T
->    : ^^^^^^^^^^^^^^^^^^^
-
-f03<A>(a);
->f03<A>(a) : A
->          : ^
->f03 : <T = T>(a?: T) => T
->    : ^^^^^^^^^^^^^^^^^^^
->>>>>>> 12402f26
->a : A
->  : ^
-
-f03<B>();
->f03<B>() : B
-<<<<<<< HEAD
->f03 : <T = T>(a?: T | undefined) => T
-
-f03<B>(b);
->f03<B>(b) : B
->f03 : <T = T>(a?: T | undefined) => T
-=======
->         : ^
->f03 : <T = T>(a?: T) => T
->    : ^^^^^^^^^^^^^^^^^^^
-
-f03<B>(b);
->f03<B>(b) : B
->          : ^
->f03 : <T = T>(a?: T) => T
->    : ^^^^^^^^^^^^^^^^^^^
->>>>>>> 12402f26
->b : B
->  : ^
-
-// function with a type paramter without a default and a type parameter with a default
-declare function f04<T, U = B>(a?: T, b?: U): [T, U];
->f04 : <T, U = B>(a?: T, b?: U) => [T, U]
-<<<<<<< HEAD
->a : T | undefined
->b : U | undefined
-=======
->    : ^ ^^ ^^^^^^^^^^ ^^^^^^ ^^^^^      
->a : T
->  : ^
->b : U
->  : ^
->>>>>>> 12402f26
-
-// inference
-f04();
->f04() : [unknown, B]
-<<<<<<< HEAD
->f04 : <T, U = B>(a?: T | undefined, b?: U | undefined) => [T, U]
-
-f04(a);
->f04(a) : [A, B]
->f04 : <T, U = B>(a?: T | undefined, b?: U | undefined) => [T, U]
-=======
->      : ^^^^^^^^^^^^
->f04 : <T, U = B>(a?: T, b?: U) => [T, U]
->    : ^^^^^^^^^^^^^^^^^^^^^^^^^^^^^^^^^^
-
-f04(a);
->f04(a) : [A, B]
->       : ^^^^^^
->f04 : <T, U = B>(a?: T, b?: U) => [T, U]
->    : ^^^^^^^^^^^^^^^^^^^^^^^^^^^^^^^^^^
->>>>>>> 12402f26
->a : A
->  : ^
-
-f04(a, b);
->f04(a, b) : [A, B]
-<<<<<<< HEAD
->f04 : <T, U = B>(a?: T | undefined, b?: U | undefined) => [T, U]
-=======
->          : ^^^^^^
->f04 : <T, U = B>(a?: T, b?: U) => [T, U]
->    : ^^^^^^^^^^^^^^^^^^^^^^^^^^^^^^^^^^
->>>>>>> 12402f26
->a : A
->  : ^
->b : B
->  : ^
-
-f04(a, c);
->f04(a, c) : [A, C]
-<<<<<<< HEAD
->f04 : <T, U = B>(a?: T | undefined, b?: U | undefined) => [T, U]
-=======
->          : ^^^^^^
->f04 : <T, U = B>(a?: T, b?: U) => [T, U]
->    : ^^^^^^^^^^^^^^^^^^^^^^^^^^^^^^^^^^
->>>>>>> 12402f26
->a : A
->  : ^
->c : C
->  : ^
-
-// no inference, partially supplied
-f04<A>();
->f04<A>() : [A, B]
-<<<<<<< HEAD
->f04 : <T, U = B>(a?: T | undefined, b?: U | undefined) => [T, U]
-
-f04<A>(a);
->f04<A>(a) : [A, B]
->f04 : <T, U = B>(a?: T | undefined, b?: U | undefined) => [T, U]
-=======
->         : ^^^^^^
->f04 : <T, U = B>(a?: T, b?: U) => [T, U]
->    : ^^^^^^^^^^^^^^^^^^^^^^^^^^^^^^^^^^
-
-f04<A>(a);
->f04<A>(a) : [A, B]
->          : ^^^^^^
->f04 : <T, U = B>(a?: T, b?: U) => [T, U]
->    : ^^^^^^^^^^^^^^^^^^^^^^^^^^^^^^^^^^
->>>>>>> 12402f26
->a : A
->  : ^
-
-f04<A>(a, b);
->f04<A>(a, b) : [A, B]
-<<<<<<< HEAD
->f04 : <T, U = B>(a?: T | undefined, b?: U | undefined) => [T, U]
-=======
->             : ^^^^^^
->f04 : <T, U = B>(a?: T, b?: U) => [T, U]
->    : ^^^^^^^^^^^^^^^^^^^^^^^^^^^^^^^^^^
->>>>>>> 12402f26
->a : A
->  : ^
->b : B
->  : ^
-
-// no inference, fully supplied
-f04<A, B>();
->f04<A, B>() : [A, B]
-<<<<<<< HEAD
->f04 : <T, U = B>(a?: T | undefined, b?: U | undefined) => [T, U]
-
-f04<A, B>(a);
->f04<A, B>(a) : [A, B]
->f04 : <T, U = B>(a?: T | undefined, b?: U | undefined) => [T, U]
-=======
->            : ^^^^^^
->f04 : <T, U = B>(a?: T, b?: U) => [T, U]
->    : ^^^^^^^^^^^^^^^^^^^^^^^^^^^^^^^^^^
-
-f04<A, B>(a);
->f04<A, B>(a) : [A, B]
->             : ^^^^^^
->f04 : <T, U = B>(a?: T, b?: U) => [T, U]
->    : ^^^^^^^^^^^^^^^^^^^^^^^^^^^^^^^^^^
->>>>>>> 12402f26
->a : A
->  : ^
-
-f04<A, B>(a, b);
->f04<A, B>(a, b) : [A, B]
-<<<<<<< HEAD
->f04 : <T, U = B>(a?: T | undefined, b?: U | undefined) => [T, U]
-=======
->                : ^^^^^^
->f04 : <T, U = B>(a?: T, b?: U) => [T, U]
->    : ^^^^^^^^^^^^^^^^^^^^^^^^^^^^^^^^^^
->>>>>>> 12402f26
->a : A
->  : ^
->b : B
->  : ^
-
-f04<A, C>();
->f04<A, C>() : [A, C]
-<<<<<<< HEAD
->f04 : <T, U = B>(a?: T | undefined, b?: U | undefined) => [T, U]
-
-f04<A, C>(a);
->f04<A, C>(a) : [A, C]
->f04 : <T, U = B>(a?: T | undefined, b?: U | undefined) => [T, U]
-=======
->            : ^^^^^^
->f04 : <T, U = B>(a?: T, b?: U) => [T, U]
->    : ^^^^^^^^^^^^^^^^^^^^^^^^^^^^^^^^^^
-
-f04<A, C>(a);
->f04<A, C>(a) : [A, C]
->             : ^^^^^^
->f04 : <T, U = B>(a?: T, b?: U) => [T, U]
->    : ^^^^^^^^^^^^^^^^^^^^^^^^^^^^^^^^^^
->>>>>>> 12402f26
->a : A
->  : ^
-
-f04<A, C>(a, c);
->f04<A, C>(a, c) : [A, C]
-<<<<<<< HEAD
->f04 : <T, U = B>(a?: T | undefined, b?: U | undefined) => [T, U]
-=======
->                : ^^^^^^
->f04 : <T, U = B>(a?: T, b?: U) => [T, U]
->    : ^^^^^^^^^^^^^^^^^^^^^^^^^^^^^^^^^^
->>>>>>> 12402f26
->a : A
->  : ^
->c : C
->  : ^
-
-// function with a type parameter without a default and a type parameter with a default that refers to an earlier type parameter
-declare function f05<T, U = T>(a?: T, b?: U): [T, U];
->f05 : <T, U = T>(a?: T, b?: U) => [T, U]
-<<<<<<< HEAD
->a : T | undefined
->b : U | undefined
-=======
->    : ^ ^^ ^^^^^^^^^^ ^^^^^^ ^^^^^      
->a : T
->  : ^
->b : U
->  : ^
->>>>>>> 12402f26
-
-// inference
-f05();
->f05() : [unknown, unknown]
-<<<<<<< HEAD
->f05 : <T, U = T>(a?: T | undefined, b?: U | undefined) => [T, U]
-
-f05(a);
->f05(a) : [A, A]
->f05 : <T, U = T>(a?: T | undefined, b?: U | undefined) => [T, U]
-=======
->      : ^^^^^^^^^^^^^^^^^^
->f05 : <T, U = T>(a?: T, b?: U) => [T, U]
->    : ^^^^^^^^^^^^^^^^^^^^^^^^^^^^^^^^^^
-
-f05(a);
->f05(a) : [A, A]
->       : ^^^^^^
->f05 : <T, U = T>(a?: T, b?: U) => [T, U]
->    : ^^^^^^^^^^^^^^^^^^^^^^^^^^^^^^^^^^
->>>>>>> 12402f26
->a : A
->  : ^
-
-f05(a, a);
->f05(a, a) : [A, A]
-<<<<<<< HEAD
->f05 : <T, U = T>(a?: T | undefined, b?: U | undefined) => [T, U]
-=======
->          : ^^^^^^
->f05 : <T, U = T>(a?: T, b?: U) => [T, U]
->    : ^^^^^^^^^^^^^^^^^^^^^^^^^^^^^^^^^^
->>>>>>> 12402f26
->a : A
->  : ^
->a : A
->  : ^
-
-f05(a, b);
->f05(a, b) : [A, B]
-<<<<<<< HEAD
->f05 : <T, U = T>(a?: T | undefined, b?: U | undefined) => [T, U]
-=======
->          : ^^^^^^
->f05 : <T, U = T>(a?: T, b?: U) => [T, U]
->    : ^^^^^^^^^^^^^^^^^^^^^^^^^^^^^^^^^^
->>>>>>> 12402f26
->a : A
->  : ^
->b : B
->  : ^
-
-// no inference, partially supplied
-f05<A>();
->f05<A>() : [A, A]
-<<<<<<< HEAD
->f05 : <T, U = T>(a?: T | undefined, b?: U | undefined) => [T, U]
-
-f05<A>(a);
->f05<A>(a) : [A, A]
->f05 : <T, U = T>(a?: T | undefined, b?: U | undefined) => [T, U]
-=======
->         : ^^^^^^
->f05 : <T, U = T>(a?: T, b?: U) => [T, U]
->    : ^^^^^^^^^^^^^^^^^^^^^^^^^^^^^^^^^^
-
-f05<A>(a);
->f05<A>(a) : [A, A]
->          : ^^^^^^
->f05 : <T, U = T>(a?: T, b?: U) => [T, U]
->    : ^^^^^^^^^^^^^^^^^^^^^^^^^^^^^^^^^^
->>>>>>> 12402f26
->a : A
->  : ^
-
-f05<A>(a, a);
->f05<A>(a, a) : [A, A]
-<<<<<<< HEAD
->f05 : <T, U = T>(a?: T | undefined, b?: U | undefined) => [T, U]
-=======
->             : ^^^^^^
->f05 : <T, U = T>(a?: T, b?: U) => [T, U]
->    : ^^^^^^^^^^^^^^^^^^^^^^^^^^^^^^^^^^
->>>>>>> 12402f26
->a : A
->  : ^
->a : A
->  : ^
-
-// no inference, fully supplied
-f05<A, B>();
->f05<A, B>() : [A, B]
-<<<<<<< HEAD
->f05 : <T, U = T>(a?: T | undefined, b?: U | undefined) => [T, U]
-
-f05<A, B>(a);
->f05<A, B>(a) : [A, B]
->f05 : <T, U = T>(a?: T | undefined, b?: U | undefined) => [T, U]
-=======
->            : ^^^^^^
->f05 : <T, U = T>(a?: T, b?: U) => [T, U]
->    : ^^^^^^^^^^^^^^^^^^^^^^^^^^^^^^^^^^
-
-f05<A, B>(a);
->f05<A, B>(a) : [A, B]
->             : ^^^^^^
->f05 : <T, U = T>(a?: T, b?: U) => [T, U]
->    : ^^^^^^^^^^^^^^^^^^^^^^^^^^^^^^^^^^
->>>>>>> 12402f26
->a : A
->  : ^
-
-f05<A, B>(a, b);
->f05<A, B>(a, b) : [A, B]
-<<<<<<< HEAD
->f05 : <T, U = T>(a?: T | undefined, b?: U | undefined) => [T, U]
-=======
->                : ^^^^^^
->f05 : <T, U = T>(a?: T, b?: U) => [T, U]
->    : ^^^^^^^^^^^^^^^^^^^^^^^^^^^^^^^^^^
->>>>>>> 12402f26
->a : A
->  : ^
->b : B
->  : ^
-
-// function with a type parameter with a default that refers to an earlier type parameter with a default
-declare function f06<T = A, U = T>(a?: T, b?: U): [T, U];
->f06 : <T = A, U = T>(a?: T, b?: U) => [T, U]
-<<<<<<< HEAD
->a : T | undefined
->b : U | undefined
-=======
->    : ^ ^^^^^^ ^^^^^^^^^^ ^^^^^^ ^^^^^      
->a : T
->  : ^
->b : U
->  : ^
->>>>>>> 12402f26
-
-// inference
-f06();
->f06() : [A, A]
-<<<<<<< HEAD
->f06 : <T = A, U = T>(a?: T | undefined, b?: U | undefined) => [T, U]
-
-f06(a);
->f06(a) : [A, A]
->f06 : <T = A, U = T>(a?: T | undefined, b?: U | undefined) => [T, U]
-=======
->      : ^^^^^^
->f06 : <T = A, U = T>(a?: T, b?: U) => [T, U]
->    : ^^^^^^^^^^^^^^^^^^^^^^^^^^^^^^^^^^^^^^
-
-f06(a);
->f06(a) : [A, A]
->       : ^^^^^^
->f06 : <T = A, U = T>(a?: T, b?: U) => [T, U]
->    : ^^^^^^^^^^^^^^^^^^^^^^^^^^^^^^^^^^^^^^
->>>>>>> 12402f26
->a : A
->  : ^
-
-f06(a, a);
->f06(a, a) : [A, A]
-<<<<<<< HEAD
->f06 : <T = A, U = T>(a?: T | undefined, b?: U | undefined) => [T, U]
-=======
->          : ^^^^^^
->f06 : <T = A, U = T>(a?: T, b?: U) => [T, U]
->    : ^^^^^^^^^^^^^^^^^^^^^^^^^^^^^^^^^^^^^^
->>>>>>> 12402f26
->a : A
->  : ^
->a : A
->  : ^
-
-f06(a, b);
->f06(a, b) : [A, B]
-<<<<<<< HEAD
->f06 : <T = A, U = T>(a?: T | undefined, b?: U | undefined) => [T, U]
-=======
->          : ^^^^^^
->f06 : <T = A, U = T>(a?: T, b?: U) => [T, U]
->    : ^^^^^^^^^^^^^^^^^^^^^^^^^^^^^^^^^^^^^^
->>>>>>> 12402f26
->a : A
->  : ^
->b : B
->  : ^
-
-f06(b, a);
->f06(b, a) : [B, A]
-<<<<<<< HEAD
->f06 : <T = A, U = T>(a?: T | undefined, b?: U | undefined) => [T, U]
-=======
->          : ^^^^^^
->f06 : <T = A, U = T>(a?: T, b?: U) => [T, U]
->    : ^^^^^^^^^^^^^^^^^^^^^^^^^^^^^^^^^^^^^^
->>>>>>> 12402f26
->b : B
->  : ^
->a : A
->  : ^
-
-f06(b, b);
->f06(b, b) : [B, B]
-<<<<<<< HEAD
->f06 : <T = A, U = T>(a?: T | undefined, b?: U | undefined) => [T, U]
-=======
->          : ^^^^^^
->f06 : <T = A, U = T>(a?: T, b?: U) => [T, U]
->    : ^^^^^^^^^^^^^^^^^^^^^^^^^^^^^^^^^^^^^^
->>>>>>> 12402f26
->b : B
->  : ^
->b : B
->  : ^
-
-// no inference, partially supplied
-f06<A>();
->f06<A>() : [A, A]
-<<<<<<< HEAD
->f06 : <T = A, U = T>(a?: T | undefined, b?: U | undefined) => [T, U]
-
-f06<A>(a);
->f06<A>(a) : [A, A]
->f06 : <T = A, U = T>(a?: T | undefined, b?: U | undefined) => [T, U]
-=======
->         : ^^^^^^
->f06 : <T = A, U = T>(a?: T, b?: U) => [T, U]
->    : ^^^^^^^^^^^^^^^^^^^^^^^^^^^^^^^^^^^^^^
-
-f06<A>(a);
->f06<A>(a) : [A, A]
->          : ^^^^^^
->f06 : <T = A, U = T>(a?: T, b?: U) => [T, U]
->    : ^^^^^^^^^^^^^^^^^^^^^^^^^^^^^^^^^^^^^^
->>>>>>> 12402f26
->a : A
->  : ^
-
-f06<A>(a, a);
->f06<A>(a, a) : [A, A]
-<<<<<<< HEAD
->f06 : <T = A, U = T>(a?: T | undefined, b?: U | undefined) => [T, U]
-=======
->             : ^^^^^^
->f06 : <T = A, U = T>(a?: T, b?: U) => [T, U]
->    : ^^^^^^^^^^^^^^^^^^^^^^^^^^^^^^^^^^^^^^
->>>>>>> 12402f26
->a : A
->  : ^
->a : A
->  : ^
-
-f06<B>();
->f06<B>() : [B, B]
-<<<<<<< HEAD
->f06 : <T = A, U = T>(a?: T | undefined, b?: U | undefined) => [T, U]
-
-f06<B>(b);
->f06<B>(b) : [B, B]
->f06 : <T = A, U = T>(a?: T | undefined, b?: U | undefined) => [T, U]
-=======
->         : ^^^^^^
->f06 : <T = A, U = T>(a?: T, b?: U) => [T, U]
->    : ^^^^^^^^^^^^^^^^^^^^^^^^^^^^^^^^^^^^^^
-
-f06<B>(b);
->f06<B>(b) : [B, B]
->          : ^^^^^^
->f06 : <T = A, U = T>(a?: T, b?: U) => [T, U]
->    : ^^^^^^^^^^^^^^^^^^^^^^^^^^^^^^^^^^^^^^
->>>>>>> 12402f26
->b : B
->  : ^
-
-f06<B>(b, b);
->f06<B>(b, b) : [B, B]
-<<<<<<< HEAD
->f06 : <T = A, U = T>(a?: T | undefined, b?: U | undefined) => [T, U]
-=======
->             : ^^^^^^
->f06 : <T = A, U = T>(a?: T, b?: U) => [T, U]
->    : ^^^^^^^^^^^^^^^^^^^^^^^^^^^^^^^^^^^^^^
->>>>>>> 12402f26
->b : B
->  : ^
->b : B
->  : ^
-
-// no inference, fully supplied
-f06<A, B>();
->f06<A, B>() : [A, B]
-<<<<<<< HEAD
->f06 : <T = A, U = T>(a?: T | undefined, b?: U | undefined) => [T, U]
-
-f06<A, B>(a);
->f06<A, B>(a) : [A, B]
->f06 : <T = A, U = T>(a?: T | undefined, b?: U | undefined) => [T, U]
-=======
->            : ^^^^^^
->f06 : <T = A, U = T>(a?: T, b?: U) => [T, U]
->    : ^^^^^^^^^^^^^^^^^^^^^^^^^^^^^^^^^^^^^^
-
-f06<A, B>(a);
->f06<A, B>(a) : [A, B]
->             : ^^^^^^
->f06 : <T = A, U = T>(a?: T, b?: U) => [T, U]
->    : ^^^^^^^^^^^^^^^^^^^^^^^^^^^^^^^^^^^^^^
->>>>>>> 12402f26
->a : A
->  : ^
-
-f06<A, B>(a, b);
->f06<A, B>(a, b) : [A, B]
-<<<<<<< HEAD
->f06 : <T = A, U = T>(a?: T | undefined, b?: U | undefined) => [T, U]
-=======
->                : ^^^^^^
->f06 : <T = A, U = T>(a?: T, b?: U) => [T, U]
->    : ^^^^^^^^^^^^^^^^^^^^^^^^^^^^^^^^^^^^^^
->>>>>>> 12402f26
->a : A
->  : ^
->b : B
->  : ^
-
-f06<B, C>();
->f06<B, C>() : [B, C]
-<<<<<<< HEAD
->f06 : <T = A, U = T>(a?: T | undefined, b?: U | undefined) => [T, U]
-
-f06<B, C>(b);
->f06<B, C>(b) : [B, C]
->f06 : <T = A, U = T>(a?: T | undefined, b?: U | undefined) => [T, U]
-=======
->            : ^^^^^^
->f06 : <T = A, U = T>(a?: T, b?: U) => [T, U]
->    : ^^^^^^^^^^^^^^^^^^^^^^^^^^^^^^^^^^^^^^
-
-f06<B, C>(b);
->f06<B, C>(b) : [B, C]
->             : ^^^^^^
->f06 : <T = A, U = T>(a?: T, b?: U) => [T, U]
->    : ^^^^^^^^^^^^^^^^^^^^^^^^^^^^^^^^^^^^^^
->>>>>>> 12402f26
->b : B
->  : ^
-
-f06<B, C>(b, c);
->f06<B, C>(b, c) : [B, C]
-<<<<<<< HEAD
->f06 : <T = A, U = T>(a?: T | undefined, b?: U | undefined) => [T, U]
-=======
->                : ^^^^^^
->f06 : <T = A, U = T>(a?: T, b?: U) => [T, U]
->    : ^^^^^^^^^^^^^^^^^^^^^^^^^^^^^^^^^^^^^^
->>>>>>> 12402f26
->b : B
->  : ^
->c : C
->  : ^
-
-// function with a type parameter without a default and a type parameter with a default that refers to an earlier type parameter with a default
-declare function f07<T, U = B, V = U>(a?: T, b?: U, c?: V): [T, U, V];
->f07 : <T, U = B, V = U>(a?: T, b?: U, c?: V) => [T, U, V]
-<<<<<<< HEAD
->a : T | undefined
->b : U | undefined
->c : V | undefined
-=======
->    : ^ ^^ ^^^^^^ ^^^^^^^^^^ ^^^^^^ ^^^^^^ ^^^^^         
->a : T
->  : ^
->b : U
->  : ^
->c : V
->  : ^
->>>>>>> 12402f26
-
-// inference
-f07();
->f07() : [unknown, B, B]
-<<<<<<< HEAD
->f07 : <T, U = B, V = U>(a?: T | undefined, b?: U | undefined, c?: V | undefined) => [T, U, V]
-
-f07(a, b);
->f07(a, b) : [A, B, B]
->f07 : <T, U = B, V = U>(a?: T | undefined, b?: U | undefined, c?: V | undefined) => [T, U, V]
-=======
->      : ^^^^^^^^^^^^^^^
->f07 : <T, U = B, V = U>(a?: T, b?: U, c?: V) => [T, U, V]
->    : ^^^^^^^^^^^^^^^^^^^^^^^^^^^^^^^^^^^^^^^^^^^^^^^^^^^
-
-f07(a, b);
->f07(a, b) : [A, B, B]
->          : ^^^^^^^^^
->f07 : <T, U = B, V = U>(a?: T, b?: U, c?: V) => [T, U, V]
->    : ^^^^^^^^^^^^^^^^^^^^^^^^^^^^^^^^^^^^^^^^^^^^^^^^^^^
->>>>>>> 12402f26
->a : A
->  : ^
->b : B
->  : ^
-
-f07(a, c);
->f07(a, c) : [A, C, C]
-<<<<<<< HEAD
->f07 : <T, U = B, V = U>(a?: T | undefined, b?: U | undefined, c?: V | undefined) => [T, U, V]
-=======
->          : ^^^^^^^^^
->f07 : <T, U = B, V = U>(a?: T, b?: U, c?: V) => [T, U, V]
->    : ^^^^^^^^^^^^^^^^^^^^^^^^^^^^^^^^^^^^^^^^^^^^^^^^^^^
->>>>>>> 12402f26
->a : A
->  : ^
->c : C
->  : ^
-
-f07(a, b, b);
->f07(a, b, b) : [A, B, B]
-<<<<<<< HEAD
->f07 : <T, U = B, V = U>(a?: T | undefined, b?: U | undefined, c?: V | undefined) => [T, U, V]
-=======
->             : ^^^^^^^^^
->f07 : <T, U = B, V = U>(a?: T, b?: U, c?: V) => [T, U, V]
->    : ^^^^^^^^^^^^^^^^^^^^^^^^^^^^^^^^^^^^^^^^^^^^^^^^^^^
->>>>>>> 12402f26
->a : A
->  : ^
->b : B
->  : ^
->b : B
->  : ^
-
-f07(a, b, c);
->f07(a, b, c) : [A, B, C]
-<<<<<<< HEAD
->f07 : <T, U = B, V = U>(a?: T | undefined, b?: U | undefined, c?: V | undefined) => [T, U, V]
-=======
->             : ^^^^^^^^^
->f07 : <T, U = B, V = U>(a?: T, b?: U, c?: V) => [T, U, V]
->    : ^^^^^^^^^^^^^^^^^^^^^^^^^^^^^^^^^^^^^^^^^^^^^^^^^^^
->>>>>>> 12402f26
->a : A
->  : ^
->b : B
->  : ^
->c : C
->  : ^
-
-f07(a, c, b);
->f07(a, c, b) : [A, C, B]
-<<<<<<< HEAD
->f07 : <T, U = B, V = U>(a?: T | undefined, b?: U | undefined, c?: V | undefined) => [T, U, V]
-=======
->             : ^^^^^^^^^
->f07 : <T, U = B, V = U>(a?: T, b?: U, c?: V) => [T, U, V]
->    : ^^^^^^^^^^^^^^^^^^^^^^^^^^^^^^^^^^^^^^^^^^^^^^^^^^^
->>>>>>> 12402f26
->a : A
->  : ^
->c : C
->  : ^
->b : B
->  : ^
-
-f07(a, c, c);
->f07(a, c, c) : [A, C, C]
-<<<<<<< HEAD
->f07 : <T, U = B, V = U>(a?: T | undefined, b?: U | undefined, c?: V | undefined) => [T, U, V]
-=======
->             : ^^^^^^^^^
->f07 : <T, U = B, V = U>(a?: T, b?: U, c?: V) => [T, U, V]
->    : ^^^^^^^^^^^^^^^^^^^^^^^^^^^^^^^^^^^^^^^^^^^^^^^^^^^
->>>>>>> 12402f26
->a : A
->  : ^
->c : C
->  : ^
->c : C
->  : ^
-
-// no inference, partially supplied
-f07<A>();
->f07<A>() : [A, B, B]
-<<<<<<< HEAD
->f07 : <T, U = B, V = U>(a?: T | undefined, b?: U | undefined, c?: V | undefined) => [T, U, V]
-
-f07<A>(a);
->f07<A>(a) : [A, B, B]
->f07 : <T, U = B, V = U>(a?: T | undefined, b?: U | undefined, c?: V | undefined) => [T, U, V]
-=======
->         : ^^^^^^^^^
->f07 : <T, U = B, V = U>(a?: T, b?: U, c?: V) => [T, U, V]
->    : ^^^^^^^^^^^^^^^^^^^^^^^^^^^^^^^^^^^^^^^^^^^^^^^^^^^
-
-f07<A>(a);
->f07<A>(a) : [A, B, B]
->          : ^^^^^^^^^
->f07 : <T, U = B, V = U>(a?: T, b?: U, c?: V) => [T, U, V]
->    : ^^^^^^^^^^^^^^^^^^^^^^^^^^^^^^^^^^^^^^^^^^^^^^^^^^^
->>>>>>> 12402f26
->a : A
->  : ^
-
-f07<A>(a, b);
->f07<A>(a, b) : [A, B, B]
-<<<<<<< HEAD
->f07 : <T, U = B, V = U>(a?: T | undefined, b?: U | undefined, c?: V | undefined) => [T, U, V]
-=======
->             : ^^^^^^^^^
->f07 : <T, U = B, V = U>(a?: T, b?: U, c?: V) => [T, U, V]
->    : ^^^^^^^^^^^^^^^^^^^^^^^^^^^^^^^^^^^^^^^^^^^^^^^^^^^
->>>>>>> 12402f26
->a : A
->  : ^
->b : B
->  : ^
-
-f07<A>(a, b, b);
->f07<A>(a, b, b) : [A, B, B]
-<<<<<<< HEAD
->f07 : <T, U = B, V = U>(a?: T | undefined, b?: U | undefined, c?: V | undefined) => [T, U, V]
-=======
->                : ^^^^^^^^^
->f07 : <T, U = B, V = U>(a?: T, b?: U, c?: V) => [T, U, V]
->    : ^^^^^^^^^^^^^^^^^^^^^^^^^^^^^^^^^^^^^^^^^^^^^^^^^^^
->>>>>>> 12402f26
->a : A
->  : ^
->b : B
->  : ^
->b : B
->  : ^
-
-f07<A, B>();
->f07<A, B>() : [A, B, B]
-<<<<<<< HEAD
->f07 : <T, U = B, V = U>(a?: T | undefined, b?: U | undefined, c?: V | undefined) => [T, U, V]
-
-f07<A, B>(a);
->f07<A, B>(a) : [A, B, B]
->f07 : <T, U = B, V = U>(a?: T | undefined, b?: U | undefined, c?: V | undefined) => [T, U, V]
-=======
->            : ^^^^^^^^^
->f07 : <T, U = B, V = U>(a?: T, b?: U, c?: V) => [T, U, V]
->    : ^^^^^^^^^^^^^^^^^^^^^^^^^^^^^^^^^^^^^^^^^^^^^^^^^^^
-
-f07<A, B>(a);
->f07<A, B>(a) : [A, B, B]
->             : ^^^^^^^^^
->f07 : <T, U = B, V = U>(a?: T, b?: U, c?: V) => [T, U, V]
->    : ^^^^^^^^^^^^^^^^^^^^^^^^^^^^^^^^^^^^^^^^^^^^^^^^^^^
->>>>>>> 12402f26
->a : A
->  : ^
-
-f07<A, B>(a, b);
->f07<A, B>(a, b) : [A, B, B]
-<<<<<<< HEAD
->f07 : <T, U = B, V = U>(a?: T | undefined, b?: U | undefined, c?: V | undefined) => [T, U, V]
-=======
->                : ^^^^^^^^^
->f07 : <T, U = B, V = U>(a?: T, b?: U, c?: V) => [T, U, V]
->    : ^^^^^^^^^^^^^^^^^^^^^^^^^^^^^^^^^^^^^^^^^^^^^^^^^^^
->>>>>>> 12402f26
->a : A
->  : ^
->b : B
->  : ^
-
-f07<A, B>(a, b, b);
->f07<A, B>(a, b, b) : [A, B, B]
-<<<<<<< HEAD
->f07 : <T, U = B, V = U>(a?: T | undefined, b?: U | undefined, c?: V | undefined) => [T, U, V]
-=======
->                   : ^^^^^^^^^
->f07 : <T, U = B, V = U>(a?: T, b?: U, c?: V) => [T, U, V]
->    : ^^^^^^^^^^^^^^^^^^^^^^^^^^^^^^^^^^^^^^^^^^^^^^^^^^^
->>>>>>> 12402f26
->a : A
->  : ^
->b : B
->  : ^
->b : B
->  : ^
-
-f07<A, C>();
->f07<A, C>() : [A, C, C]
-<<<<<<< HEAD
->f07 : <T, U = B, V = U>(a?: T | undefined, b?: U | undefined, c?: V | undefined) => [T, U, V]
-
-f07<A, C>(a);
->f07<A, C>(a) : [A, C, C]
->f07 : <T, U = B, V = U>(a?: T | undefined, b?: U | undefined, c?: V | undefined) => [T, U, V]
-=======
->            : ^^^^^^^^^
->f07 : <T, U = B, V = U>(a?: T, b?: U, c?: V) => [T, U, V]
->    : ^^^^^^^^^^^^^^^^^^^^^^^^^^^^^^^^^^^^^^^^^^^^^^^^^^^
-
-f07<A, C>(a);
->f07<A, C>(a) : [A, C, C]
->             : ^^^^^^^^^
->f07 : <T, U = B, V = U>(a?: T, b?: U, c?: V) => [T, U, V]
->    : ^^^^^^^^^^^^^^^^^^^^^^^^^^^^^^^^^^^^^^^^^^^^^^^^^^^
->>>>>>> 12402f26
->a : A
->  : ^
-
-f07<A, C>(a, c);
->f07<A, C>(a, c) : [A, C, C]
-<<<<<<< HEAD
->f07 : <T, U = B, V = U>(a?: T | undefined, b?: U | undefined, c?: V | undefined) => [T, U, V]
-=======
->                : ^^^^^^^^^
->f07 : <T, U = B, V = U>(a?: T, b?: U, c?: V) => [T, U, V]
->    : ^^^^^^^^^^^^^^^^^^^^^^^^^^^^^^^^^^^^^^^^^^^^^^^^^^^
->>>>>>> 12402f26
->a : A
->  : ^
->c : C
->  : ^
-
-f07<A, C>(a, c, c);
->f07<A, C>(a, c, c) : [A, C, C]
-<<<<<<< HEAD
->f07 : <T, U = B, V = U>(a?: T | undefined, b?: U | undefined, c?: V | undefined) => [T, U, V]
-=======
->                   : ^^^^^^^^^
->f07 : <T, U = B, V = U>(a?: T, b?: U, c?: V) => [T, U, V]
->    : ^^^^^^^^^^^^^^^^^^^^^^^^^^^^^^^^^^^^^^^^^^^^^^^^^^^
->>>>>>> 12402f26
->a : A
->  : ^
->c : C
->  : ^
->c : C
->  : ^
-
-// no inference, fully supplied
-f07<A, B, C>();
->f07<A, B, C>() : [A, B, C]
-<<<<<<< HEAD
->f07 : <T, U = B, V = U>(a?: T | undefined, b?: U | undefined, c?: V | undefined) => [T, U, V]
-
-f07<A, B, C>(a);
->f07<A, B, C>(a) : [A, B, C]
->f07 : <T, U = B, V = U>(a?: T | undefined, b?: U | undefined, c?: V | undefined) => [T, U, V]
-=======
->               : ^^^^^^^^^
->f07 : <T, U = B, V = U>(a?: T, b?: U, c?: V) => [T, U, V]
->    : ^^^^^^^^^^^^^^^^^^^^^^^^^^^^^^^^^^^^^^^^^^^^^^^^^^^
-
-f07<A, B, C>(a);
->f07<A, B, C>(a) : [A, B, C]
->                : ^^^^^^^^^
->f07 : <T, U = B, V = U>(a?: T, b?: U, c?: V) => [T, U, V]
->    : ^^^^^^^^^^^^^^^^^^^^^^^^^^^^^^^^^^^^^^^^^^^^^^^^^^^
->>>>>>> 12402f26
->a : A
->  : ^
-
-f07<A, B, C>(a, b);
->f07<A, B, C>(a, b) : [A, B, C]
-<<<<<<< HEAD
->f07 : <T, U = B, V = U>(a?: T | undefined, b?: U | undefined, c?: V | undefined) => [T, U, V]
-=======
->                   : ^^^^^^^^^
->f07 : <T, U = B, V = U>(a?: T, b?: U, c?: V) => [T, U, V]
->    : ^^^^^^^^^^^^^^^^^^^^^^^^^^^^^^^^^^^^^^^^^^^^^^^^^^^
->>>>>>> 12402f26
->a : A
->  : ^
->b : B
->  : ^
-
-f07<A, B, C>(a, b, c);
->f07<A, B, C>(a, b, c) : [A, B, C]
-<<<<<<< HEAD
->f07 : <T, U = B, V = U>(a?: T | undefined, b?: U | undefined, c?: V | undefined) => [T, U, V]
-=======
->                      : ^^^^^^^^^
->f07 : <T, U = B, V = U>(a?: T, b?: U, c?: V) => [T, U, V]
->    : ^^^^^^^^^^^^^^^^^^^^^^^^^^^^^^^^^^^^^^^^^^^^^^^^^^^
->>>>>>> 12402f26
->a : A
->  : ^
->b : B
->  : ^
->c : C
->  : ^
-
-f07<A, C, A>();
->f07<A, C, A>() : [A, C, A]
-<<<<<<< HEAD
->f07 : <T, U = B, V = U>(a?: T | undefined, b?: U | undefined, c?: V | undefined) => [T, U, V]
-
-f07<A, C, A>(a);
->f07<A, C, A>(a) : [A, C, A]
->f07 : <T, U = B, V = U>(a?: T | undefined, b?: U | undefined, c?: V | undefined) => [T, U, V]
-=======
->               : ^^^^^^^^^
->f07 : <T, U = B, V = U>(a?: T, b?: U, c?: V) => [T, U, V]
->    : ^^^^^^^^^^^^^^^^^^^^^^^^^^^^^^^^^^^^^^^^^^^^^^^^^^^
-
-f07<A, C, A>(a);
->f07<A, C, A>(a) : [A, C, A]
->                : ^^^^^^^^^
->f07 : <T, U = B, V = U>(a?: T, b?: U, c?: V) => [T, U, V]
->    : ^^^^^^^^^^^^^^^^^^^^^^^^^^^^^^^^^^^^^^^^^^^^^^^^^^^
->>>>>>> 12402f26
->a : A
->  : ^
-
-f07<A, C, D>(a, c);
->f07<A, C, D>(a, c) : [A, C, D]
-<<<<<<< HEAD
->f07 : <T, U = B, V = U>(a?: T | undefined, b?: U | undefined, c?: V | undefined) => [T, U, V]
-=======
->                   : ^^^^^^^^^
->f07 : <T, U = B, V = U>(a?: T, b?: U, c?: V) => [T, U, V]
->    : ^^^^^^^^^^^^^^^^^^^^^^^^^^^^^^^^^^^^^^^^^^^^^^^^^^^
->>>>>>> 12402f26
->a : A
->  : ^
->c : C
->  : ^
-
-f07<A, C, D>(a, c, d);
->f07<A, C, D>(a, c, d) : [A, C, D]
-<<<<<<< HEAD
->f07 : <T, U = B, V = U>(a?: T | undefined, b?: U | undefined, c?: V | undefined) => [T, U, V]
-=======
->                      : ^^^^^^^^^
->f07 : <T, U = B, V = U>(a?: T, b?: U, c?: V) => [T, U, V]
->    : ^^^^^^^^^^^^^^^^^^^^^^^^^^^^^^^^^^^^^^^^^^^^^^^^^^^
->>>>>>> 12402f26
->a : A
->  : ^
->c : C
->  : ^
->d : D
->  : ^
-
-// function with a type parameter with a default that refers to an earlier type parameter with a constraint
-declare function f08<T extends A, U = T>(a?: T, b?: U): [T, U];
->f08 : <T extends A, U = T>(a?: T, b?: U) => [T, U]
-<<<<<<< HEAD
->a : T | undefined
->b : U | undefined
-=======
->    : ^ ^^^^^^^^^^^^ ^^^^^^^^^^ ^^^^^^ ^^^^^      
->a : T
->  : ^
->b : U
->  : ^
->>>>>>> 12402f26
-
-// inference
-f08();
->f08() : [A, A]
-<<<<<<< HEAD
->f08 : <T extends A, U = T>(a?: T | undefined, b?: U | undefined) => [T, U]
-
-f08(a);
->f08(a) : [A, A]
->f08 : <T extends A, U = T>(a?: T | undefined, b?: U | undefined) => [T, U]
-=======
->      : ^^^^^^
->f08 : <T extends A, U = T>(a?: T, b?: U) => [T, U]
->    : ^^^^^^^^^^^^^^^^^^^^^^^^^^^^^^^^^^^^^^^^^^^^
-
-f08(a);
->f08(a) : [A, A]
->       : ^^^^^^
->f08 : <T extends A, U = T>(a?: T, b?: U) => [T, U]
->    : ^^^^^^^^^^^^^^^^^^^^^^^^^^^^^^^^^^^^^^^^^^^^
->>>>>>> 12402f26
->a : A
->  : ^
-
-f08(a, a);
->f08(a, a) : [A, A]
-<<<<<<< HEAD
->f08 : <T extends A, U = T>(a?: T | undefined, b?: U | undefined) => [T, U]
-=======
->          : ^^^^^^
->f08 : <T extends A, U = T>(a?: T, b?: U) => [T, U]
->    : ^^^^^^^^^^^^^^^^^^^^^^^^^^^^^^^^^^^^^^^^^^^^
->>>>>>> 12402f26
->a : A
->  : ^
->a : A
->  : ^
-
-f08(a, b);
->f08(a, b) : [A, B]
-<<<<<<< HEAD
->f08 : <T extends A, U = T>(a?: T | undefined, b?: U | undefined) => [T, U]
-=======
->          : ^^^^^^
->f08 : <T extends A, U = T>(a?: T, b?: U) => [T, U]
->    : ^^^^^^^^^^^^^^^^^^^^^^^^^^^^^^^^^^^^^^^^^^^^
->>>>>>> 12402f26
->a : A
->  : ^
->b : B
->  : ^
-
-// no inference, partially supplied
-f08<A>();
->f08<A>() : [A, A]
-<<<<<<< HEAD
->f08 : <T extends A, U = T>(a?: T | undefined, b?: U | undefined) => [T, U]
-
-f08<A>(a);
->f08<A>(a) : [A, A]
->f08 : <T extends A, U = T>(a?: T | undefined, b?: U | undefined) => [T, U]
-=======
->         : ^^^^^^
->f08 : <T extends A, U = T>(a?: T, b?: U) => [T, U]
->    : ^^^^^^^^^^^^^^^^^^^^^^^^^^^^^^^^^^^^^^^^^^^^
-
-f08<A>(a);
->f08<A>(a) : [A, A]
->          : ^^^^^^
->f08 : <T extends A, U = T>(a?: T, b?: U) => [T, U]
->    : ^^^^^^^^^^^^^^^^^^^^^^^^^^^^^^^^^^^^^^^^^^^^
->>>>>>> 12402f26
->a : A
->  : ^
-
-f08<A>(a, a);
->f08<A>(a, a) : [A, A]
-<<<<<<< HEAD
->f08 : <T extends A, U = T>(a?: T | undefined, b?: U | undefined) => [T, U]
-=======
->             : ^^^^^^
->f08 : <T extends A, U = T>(a?: T, b?: U) => [T, U]
->    : ^^^^^^^^^^^^^^^^^^^^^^^^^^^^^^^^^^^^^^^^^^^^
->>>>>>> 12402f26
->a : A
->  : ^
->a : A
->  : ^
-
-// no inference, fully supplied
-f08<A, B>();
->f08<A, B>() : [A, B]
-<<<<<<< HEAD
->f08 : <T extends A, U = T>(a?: T | undefined, b?: U | undefined) => [T, U]
-
-f08<A, B>(a);
->f08<A, B>(a) : [A, B]
->f08 : <T extends A, U = T>(a?: T | undefined, b?: U | undefined) => [T, U]
-=======
->            : ^^^^^^
->f08 : <T extends A, U = T>(a?: T, b?: U) => [T, U]
->    : ^^^^^^^^^^^^^^^^^^^^^^^^^^^^^^^^^^^^^^^^^^^^
-
-f08<A, B>(a);
->f08<A, B>(a) : [A, B]
->             : ^^^^^^
->f08 : <T extends A, U = T>(a?: T, b?: U) => [T, U]
->    : ^^^^^^^^^^^^^^^^^^^^^^^^^^^^^^^^^^^^^^^^^^^^
->>>>>>> 12402f26
->a : A
->  : ^
-
-f08<A, B>(a, b);
->f08<A, B>(a, b) : [A, B]
-<<<<<<< HEAD
->f08 : <T extends A, U = T>(a?: T | undefined, b?: U | undefined) => [T, U]
-=======
->                : ^^^^^^
->f08 : <T extends A, U = T>(a?: T, b?: U) => [T, U]
->    : ^^^^^^^^^^^^^^^^^^^^^^^^^^^^^^^^^^^^^^^^^^^^
->>>>>>> 12402f26
->a : A
->  : ^
->b : B
->  : ^
-
-// function with a type parameter with a constraint and a default that refers to an earlier type parameter
-declare function f09<T, U extends T = T>(a?: T, b?: U): [T, U];
->f09 : <T, U extends T = T>(a?: T, b?: U) => [T, U]
-<<<<<<< HEAD
->a : T | undefined
->b : U | undefined
-=======
->    : ^ ^^ ^^^^^^^^^^^^^^^^^^^^ ^^^^^^ ^^^^^      
->a : T
->  : ^
->b : U
->  : ^
->>>>>>> 12402f26
-
-// inference
-f09();
->f09() : [unknown, unknown]
-<<<<<<< HEAD
->f09 : <T, U extends T = T>(a?: T | undefined, b?: U | undefined) => [T, U]
-
-f09(a);
->f09(a) : [A, A]
->f09 : <T, U extends T = T>(a?: T | undefined, b?: U | undefined) => [T, U]
-=======
->      : ^^^^^^^^^^^^^^^^^^
->f09 : <T, U extends T = T>(a?: T, b?: U) => [T, U]
->    : ^^^^^^^^^^^^^^^^^^^^^^^^^^^^^^^^^^^^^^^^^^^^
-
-f09(a);
->f09(a) : [A, A]
->       : ^^^^^^
->f09 : <T, U extends T = T>(a?: T, b?: U) => [T, U]
->    : ^^^^^^^^^^^^^^^^^^^^^^^^^^^^^^^^^^^^^^^^^^^^
->>>>>>> 12402f26
->a : A
->  : ^
-
-f09(a, a);
->f09(a, a) : [A, A]
-<<<<<<< HEAD
->f09 : <T, U extends T = T>(a?: T | undefined, b?: U | undefined) => [T, U]
-=======
->          : ^^^^^^
->f09 : <T, U extends T = T>(a?: T, b?: U) => [T, U]
->    : ^^^^^^^^^^^^^^^^^^^^^^^^^^^^^^^^^^^^^^^^^^^^
->>>>>>> 12402f26
->a : A
->  : ^
->a : A
->  : ^
-
-f09(a, ab);
->f09(a, ab) : [A, AB]
-<<<<<<< HEAD
->f09 : <T, U extends T = T>(a?: T | undefined, b?: U | undefined) => [T, U]
-=======
->           : ^^^^^^^
->f09 : <T, U extends T = T>(a?: T, b?: U) => [T, U]
->    : ^^^^^^^^^^^^^^^^^^^^^^^^^^^^^^^^^^^^^^^^^^^^
->>>>>>> 12402f26
->a : A
->  : ^
->ab : AB
->   : ^^
-
-// no inference, partially supplied
-f09<A>();
->f09<A>() : [A, A]
-<<<<<<< HEAD
->f09 : <T, U extends T = T>(a?: T | undefined, b?: U | undefined) => [T, U]
-
-f09<A>(a);
->f09<A>(a) : [A, A]
->f09 : <T, U extends T = T>(a?: T | undefined, b?: U | undefined) => [T, U]
-=======
->         : ^^^^^^
->f09 : <T, U extends T = T>(a?: T, b?: U) => [T, U]
->    : ^^^^^^^^^^^^^^^^^^^^^^^^^^^^^^^^^^^^^^^^^^^^
-
-f09<A>(a);
->f09<A>(a) : [A, A]
->          : ^^^^^^
->f09 : <T, U extends T = T>(a?: T, b?: U) => [T, U]
->    : ^^^^^^^^^^^^^^^^^^^^^^^^^^^^^^^^^^^^^^^^^^^^
->>>>>>> 12402f26
->a : A
->  : ^
-
-f09<A>(a, a);
->f09<A>(a, a) : [A, A]
-<<<<<<< HEAD
->f09 : <T, U extends T = T>(a?: T | undefined, b?: U | undefined) => [T, U]
-=======
->             : ^^^^^^
->f09 : <T, U extends T = T>(a?: T, b?: U) => [T, U]
->    : ^^^^^^^^^^^^^^^^^^^^^^^^^^^^^^^^^^^^^^^^^^^^
->>>>>>> 12402f26
->a : A
->  : ^
->a : A
->  : ^
-
-f09<A>(a, ab);
->f09<A>(a, ab) : [A, A]
-<<<<<<< HEAD
->f09 : <T, U extends T = T>(a?: T | undefined, b?: U | undefined) => [T, U]
-=======
->              : ^^^^^^
->f09 : <T, U extends T = T>(a?: T, b?: U) => [T, U]
->    : ^^^^^^^^^^^^^^^^^^^^^^^^^^^^^^^^^^^^^^^^^^^^
->>>>>>> 12402f26
->a : A
->  : ^
->ab : AB
->   : ^^
-
-// no inference, fully supplied
-f09<A, AB>();
->f09<A, AB>() : [A, AB]
-<<<<<<< HEAD
->f09 : <T, U extends T = T>(a?: T | undefined, b?: U | undefined) => [T, U]
-
-f09<A, AB>(a);
->f09<A, AB>(a) : [A, AB]
->f09 : <T, U extends T = T>(a?: T | undefined, b?: U | undefined) => [T, U]
-=======
->             : ^^^^^^^
->f09 : <T, U extends T = T>(a?: T, b?: U) => [T, U]
->    : ^^^^^^^^^^^^^^^^^^^^^^^^^^^^^^^^^^^^^^^^^^^^
-
-f09<A, AB>(a);
->f09<A, AB>(a) : [A, AB]
->              : ^^^^^^^
->f09 : <T, U extends T = T>(a?: T, b?: U) => [T, U]
->    : ^^^^^^^^^^^^^^^^^^^^^^^^^^^^^^^^^^^^^^^^^^^^
->>>>>>> 12402f26
->a : A
->  : ^
-
-f09<A, AB>(a, ab);
->f09<A, AB>(a, ab) : [A, AB]
-<<<<<<< HEAD
->f09 : <T, U extends T = T>(a?: T | undefined, b?: U | undefined) => [T, U]
-=======
->                  : ^^^^^^^
->f09 : <T, U extends T = T>(a?: T, b?: U) => [T, U]
->    : ^^^^^^^^^^^^^^^^^^^^^^^^^^^^^^^^^^^^^^^^^^^^
->>>>>>> 12402f26
->a : A
->  : ^
->ab : AB
->   : ^^
-
-// function with a type parameter with a constraint and a default that refers to an earlier type parameter with a constraint
-declare function f10<T extends A, U extends T = T>(a?: T, b?: U): [T, U];
->f10 : <T extends A, U extends T = T>(a?: T, b?: U) => [T, U]
-<<<<<<< HEAD
->a : T | undefined
->b : U | undefined
-=======
->    : ^ ^^^^^^^^^^^^ ^^^^^^^^^^^^^^^^^^^^ ^^^^^^ ^^^^^      
->a : T
->  : ^
->b : U
->  : ^
->>>>>>> 12402f26
-
-// inference
-f10();
->f10() : [A, A]
-<<<<<<< HEAD
->f10 : <T extends A, U extends T = T>(a?: T | undefined, b?: U | undefined) => [T, U]
-
-f10(a);
->f10(a) : [A, A]
->f10 : <T extends A, U extends T = T>(a?: T | undefined, b?: U | undefined) => [T, U]
-=======
->      : ^^^^^^
->f10 : <T extends A, U extends T = T>(a?: T, b?: U) => [T, U]
->    : ^^^^^^^^^^^^^^^^^^^^^^^^^^^^^^^^^^^^^^^^^^^^^^^^^^^^^^
-
-f10(a);
->f10(a) : [A, A]
->       : ^^^^^^
->f10 : <T extends A, U extends T = T>(a?: T, b?: U) => [T, U]
->    : ^^^^^^^^^^^^^^^^^^^^^^^^^^^^^^^^^^^^^^^^^^^^^^^^^^^^^^
->>>>>>> 12402f26
->a : A
->  : ^
-
-f10(a, a);
->f10(a, a) : [A, A]
-<<<<<<< HEAD
->f10 : <T extends A, U extends T = T>(a?: T | undefined, b?: U | undefined) => [T, U]
-=======
->          : ^^^^^^
->f10 : <T extends A, U extends T = T>(a?: T, b?: U) => [T, U]
->    : ^^^^^^^^^^^^^^^^^^^^^^^^^^^^^^^^^^^^^^^^^^^^^^^^^^^^^^
->>>>>>> 12402f26
->a : A
->  : ^
->a : A
->  : ^
-
-f10(a, ab);
->f10(a, ab) : [A, AB]
-<<<<<<< HEAD
->f10 : <T extends A, U extends T = T>(a?: T | undefined, b?: U | undefined) => [T, U]
-=======
->           : ^^^^^^^
->f10 : <T extends A, U extends T = T>(a?: T, b?: U) => [T, U]
->    : ^^^^^^^^^^^^^^^^^^^^^^^^^^^^^^^^^^^^^^^^^^^^^^^^^^^^^^
->>>>>>> 12402f26
->a : A
->  : ^
->ab : AB
->   : ^^
-
-// no inference, partially supplied
-f10<A>();
->f10<A>() : [A, A]
-<<<<<<< HEAD
->f10 : <T extends A, U extends T = T>(a?: T | undefined, b?: U | undefined) => [T, U]
-
-f10<A>(a);
->f10<A>(a) : [A, A]
->f10 : <T extends A, U extends T = T>(a?: T | undefined, b?: U | undefined) => [T, U]
-=======
->         : ^^^^^^
->f10 : <T extends A, U extends T = T>(a?: T, b?: U) => [T, U]
->    : ^^^^^^^^^^^^^^^^^^^^^^^^^^^^^^^^^^^^^^^^^^^^^^^^^^^^^^
-
-f10<A>(a);
->f10<A>(a) : [A, A]
->          : ^^^^^^
->f10 : <T extends A, U extends T = T>(a?: T, b?: U) => [T, U]
->    : ^^^^^^^^^^^^^^^^^^^^^^^^^^^^^^^^^^^^^^^^^^^^^^^^^^^^^^
->>>>>>> 12402f26
->a : A
->  : ^
-
-f10<A>(a, a);
->f10<A>(a, a) : [A, A]
-<<<<<<< HEAD
->f10 : <T extends A, U extends T = T>(a?: T | undefined, b?: U | undefined) => [T, U]
-=======
->             : ^^^^^^
->f10 : <T extends A, U extends T = T>(a?: T, b?: U) => [T, U]
->    : ^^^^^^^^^^^^^^^^^^^^^^^^^^^^^^^^^^^^^^^^^^^^^^^^^^^^^^
->>>>>>> 12402f26
->a : A
->  : ^
->a : A
->  : ^
-
-f10<A>(a, ab);
->f10<A>(a, ab) : [A, A]
-<<<<<<< HEAD
->f10 : <T extends A, U extends T = T>(a?: T | undefined, b?: U | undefined) => [T, U]
-=======
->              : ^^^^^^
->f10 : <T extends A, U extends T = T>(a?: T, b?: U) => [T, U]
->    : ^^^^^^^^^^^^^^^^^^^^^^^^^^^^^^^^^^^^^^^^^^^^^^^^^^^^^^
->>>>>>> 12402f26
->a : A
->  : ^
->ab : AB
->   : ^^
-
-// no inference, fully supplied
-f10<A, A>();
->f10<A, A>() : [A, A]
-<<<<<<< HEAD
->f10 : <T extends A, U extends T = T>(a?: T | undefined, b?: U | undefined) => [T, U]
-
-f10<A, A>(a);
->f10<A, A>(a) : [A, A]
->f10 : <T extends A, U extends T = T>(a?: T | undefined, b?: U | undefined) => [T, U]
-=======
->            : ^^^^^^
->f10 : <T extends A, U extends T = T>(a?: T, b?: U) => [T, U]
->    : ^^^^^^^^^^^^^^^^^^^^^^^^^^^^^^^^^^^^^^^^^^^^^^^^^^^^^^
-
-f10<A, A>(a);
->f10<A, A>(a) : [A, A]
->             : ^^^^^^
->f10 : <T extends A, U extends T = T>(a?: T, b?: U) => [T, U]
->    : ^^^^^^^^^^^^^^^^^^^^^^^^^^^^^^^^^^^^^^^^^^^^^^^^^^^^^^
->>>>>>> 12402f26
->a : A
->  : ^
-
-f10<A, A>(a, a);
->f10<A, A>(a, a) : [A, A]
-<<<<<<< HEAD
->f10 : <T extends A, U extends T = T>(a?: T | undefined, b?: U | undefined) => [T, U]
-=======
->                : ^^^^^^
->f10 : <T extends A, U extends T = T>(a?: T, b?: U) => [T, U]
->    : ^^^^^^^^^^^^^^^^^^^^^^^^^^^^^^^^^^^^^^^^^^^^^^^^^^^^^^
->>>>>>> 12402f26
->a : A
->  : ^
->a : A
->  : ^
-
-f10<A, A>(a, ab);
->f10<A, A>(a, ab) : [A, A]
-<<<<<<< HEAD
->f10 : <T extends A, U extends T = T>(a?: T | undefined, b?: U | undefined) => [T, U]
-=======
->                 : ^^^^^^
->f10 : <T extends A, U extends T = T>(a?: T, b?: U) => [T, U]
->    : ^^^^^^^^^^^^^^^^^^^^^^^^^^^^^^^^^^^^^^^^^^^^^^^^^^^^^^
->>>>>>> 12402f26
->a : A
->  : ^
->ab : AB
->   : ^^
-
-f10<A, AB>();
->f10<A, AB>() : [A, AB]
-<<<<<<< HEAD
->f10 : <T extends A, U extends T = T>(a?: T | undefined, b?: U | undefined) => [T, U]
-
-f10<A, AB>(a);
->f10<A, AB>(a) : [A, AB]
->f10 : <T extends A, U extends T = T>(a?: T | undefined, b?: U | undefined) => [T, U]
-=======
->             : ^^^^^^^
->f10 : <T extends A, U extends T = T>(a?: T, b?: U) => [T, U]
->    : ^^^^^^^^^^^^^^^^^^^^^^^^^^^^^^^^^^^^^^^^^^^^^^^^^^^^^^
-
-f10<A, AB>(a);
->f10<A, AB>(a) : [A, AB]
->              : ^^^^^^^
->f10 : <T extends A, U extends T = T>(a?: T, b?: U) => [T, U]
->    : ^^^^^^^^^^^^^^^^^^^^^^^^^^^^^^^^^^^^^^^^^^^^^^^^^^^^^^
->>>>>>> 12402f26
->a : A
->  : ^
-
-f10<A, AB>(a, ab);
->f10<A, AB>(a, ab) : [A, AB]
-<<<<<<< HEAD
->f10 : <T extends A, U extends T = T>(a?: T | undefined, b?: U | undefined) => [T, U]
-=======
->                  : ^^^^^^^
->f10 : <T extends A, U extends T = T>(a?: T, b?: U) => [T, U]
->    : ^^^^^^^^^^^^^^^^^^^^^^^^^^^^^^^^^^^^^^^^^^^^^^^^^^^^^^
->>>>>>> 12402f26
->a : A
->  : ^
->ab : AB
->   : ^^
-
-// function with a type parameter with a default that refers to an earier type parameter in a union
-declare function f11<T, U = T | B>(a?: T, b?: U): [T, U];
->f11 : <T, U = B | T>(a?: T, b?: U) => [T, U]
-<<<<<<< HEAD
->a : T | undefined
->b : U | undefined
-=======
->    : ^ ^^ ^^^^^^^^^^^^^^ ^^^^^^ ^^^^^      
->a : T
->  : ^
->b : U
->  : ^
->>>>>>> 12402f26
-
-// inference
-f11();
->f11() : [unknown, unknown]
-<<<<<<< HEAD
->f11 : <T, U = B | T>(a?: T | undefined, b?: U | undefined) => [T, U]
-
-f11(a);
->f11(a) : [A, A | B]
->f11 : <T, U = B | T>(a?: T | undefined, b?: U | undefined) => [T, U]
-=======
->      : ^^^^^^^^^^^^^^^^^^
->f11 : <T, U = B | T>(a?: T, b?: U) => [T, U]
->    : ^^^^^^^^^^^^^^^^^^^^^^^^^^^^^^^^^^^^^^
-
-f11(a);
->f11(a) : [A, A | B]
->       : ^^^^^^^^^^
->f11 : <T, U = B | T>(a?: T, b?: U) => [T, U]
->    : ^^^^^^^^^^^^^^^^^^^^^^^^^^^^^^^^^^^^^^
->>>>>>> 12402f26
->a : A
->  : ^
-
-f11(a, a);
->f11(a, a) : [A, A]
-<<<<<<< HEAD
->f11 : <T, U = B | T>(a?: T | undefined, b?: U | undefined) => [T, U]
-=======
->          : ^^^^^^
->f11 : <T, U = B | T>(a?: T, b?: U) => [T, U]
->    : ^^^^^^^^^^^^^^^^^^^^^^^^^^^^^^^^^^^^^^
->>>>>>> 12402f26
->a : A
->  : ^
->a : A
->  : ^
-
-f11(a, b);
->f11(a, b) : [A, B]
-<<<<<<< HEAD
->f11 : <T, U = B | T>(a?: T | undefined, b?: U | undefined) => [T, U]
-=======
->          : ^^^^^^
->f11 : <T, U = B | T>(a?: T, b?: U) => [T, U]
->    : ^^^^^^^^^^^^^^^^^^^^^^^^^^^^^^^^^^^^^^
->>>>>>> 12402f26
->a : A
->  : ^
->b : B
->  : ^
-
-f11(a, c);
->f11(a, c) : [A, C]
-<<<<<<< HEAD
->f11 : <T, U = B | T>(a?: T | undefined, b?: U | undefined) => [T, U]
-=======
->          : ^^^^^^
->f11 : <T, U = B | T>(a?: T, b?: U) => [T, U]
->    : ^^^^^^^^^^^^^^^^^^^^^^^^^^^^^^^^^^^^^^
->>>>>>> 12402f26
->a : A
->  : ^
->c : C
->  : ^
-
-// no inference, partially supplied
-f11<A>();
->f11<A>() : [A, A | B]
-<<<<<<< HEAD
->f11 : <T, U = B | T>(a?: T | undefined, b?: U | undefined) => [T, U]
-
-f11<A>(a);
->f11<A>(a) : [A, A | B]
->f11 : <T, U = B | T>(a?: T | undefined, b?: U | undefined) => [T, U]
-=======
->         : ^^^^^^^^^^
->f11 : <T, U = B | T>(a?: T, b?: U) => [T, U]
->    : ^^^^^^^^^^^^^^^^^^^^^^^^^^^^^^^^^^^^^^
-
-f11<A>(a);
->f11<A>(a) : [A, A | B]
->          : ^^^^^^^^^^
->f11 : <T, U = B | T>(a?: T, b?: U) => [T, U]
->    : ^^^^^^^^^^^^^^^^^^^^^^^^^^^^^^^^^^^^^^
->>>>>>> 12402f26
->a : A
->  : ^
-
-f11<A>(a, a);
->f11<A>(a, a) : [A, A | B]
-<<<<<<< HEAD
->f11 : <T, U = B | T>(a?: T | undefined, b?: U | undefined) => [T, U]
-=======
->             : ^^^^^^^^^^
->f11 : <T, U = B | T>(a?: T, b?: U) => [T, U]
->    : ^^^^^^^^^^^^^^^^^^^^^^^^^^^^^^^^^^^^^^
->>>>>>> 12402f26
->a : A
->  : ^
->a : A
->  : ^
-
-f11<A>(a, b);
->f11<A>(a, b) : [A, A | B]
-<<<<<<< HEAD
->f11 : <T, U = B | T>(a?: T | undefined, b?: U | undefined) => [T, U]
-=======
->             : ^^^^^^^^^^
->f11 : <T, U = B | T>(a?: T, b?: U) => [T, U]
->    : ^^^^^^^^^^^^^^^^^^^^^^^^^^^^^^^^^^^^^^
->>>>>>> 12402f26
->a : A
->  : ^
->b : B
->  : ^
-
-// no inference, fully supplied
-f11<A, C>();
->f11<A, C>() : [A, C]
-<<<<<<< HEAD
->f11 : <T, U = B | T>(a?: T | undefined, b?: U | undefined) => [T, U]
-
-f11<A, C>(a);
->f11<A, C>(a) : [A, C]
->f11 : <T, U = B | T>(a?: T | undefined, b?: U | undefined) => [T, U]
-=======
->            : ^^^^^^
->f11 : <T, U = B | T>(a?: T, b?: U) => [T, U]
->    : ^^^^^^^^^^^^^^^^^^^^^^^^^^^^^^^^^^^^^^
-
-f11<A, C>(a);
->f11<A, C>(a) : [A, C]
->             : ^^^^^^
->f11 : <T, U = B | T>(a?: T, b?: U) => [T, U]
->    : ^^^^^^^^^^^^^^^^^^^^^^^^^^^^^^^^^^^^^^
->>>>>>> 12402f26
->a : A
->  : ^
-
-f11<A, C>(a, c);
->f11<A, C>(a, c) : [A, C]
-<<<<<<< HEAD
->f11 : <T, U = B | T>(a?: T | undefined, b?: U | undefined) => [T, U]
-=======
->                : ^^^^^^
->f11 : <T, U = B | T>(a?: T, b?: U) => [T, U]
->    : ^^^^^^^^^^^^^^^^^^^^^^^^^^^^^^^^^^^^^^
->>>>>>> 12402f26
->a : A
->  : ^
->c : C
->  : ^
-
-// function with a type parameter with a default that refers to an earlier type parameter in an intersection
-declare function f12<T, U = T & B>(a?: T, b?: U): [T, U];
->f12 : <T, U = T & B>(a?: T, b?: U) => [T, U]
-<<<<<<< HEAD
->a : T | undefined
->b : U | undefined
-=======
->    : ^ ^^ ^^^^^^^^^^^^^^ ^^^^^^ ^^^^^      
->a : T
->  : ^
->b : U
->  : ^
->>>>>>> 12402f26
-
-// inference
-f12();
->f12() : [unknown, B]
-<<<<<<< HEAD
->f12 : <T, U = T & B>(a?: T | undefined, b?: U | undefined) => [T, U]
-
-f12(a);
->f12(a) : [A, A & B]
->f12 : <T, U = T & B>(a?: T | undefined, b?: U | undefined) => [T, U]
-=======
->      : ^^^^^^^^^^^^
->f12 : <T, U = T & B>(a?: T, b?: U) => [T, U]
->    : ^^^^^^^^^^^^^^^^^^^^^^^^^^^^^^^^^^^^^^
-
-f12(a);
->f12(a) : [A, A & B]
->       : ^^^^^^^^^^
->f12 : <T, U = T & B>(a?: T, b?: U) => [T, U]
->    : ^^^^^^^^^^^^^^^^^^^^^^^^^^^^^^^^^^^^^^
->>>>>>> 12402f26
->a : A
->  : ^
-
-f12(a, a);
->f12(a, a) : [A, A]
-<<<<<<< HEAD
->f12 : <T, U = T & B>(a?: T | undefined, b?: U | undefined) => [T, U]
-=======
->          : ^^^^^^
->f12 : <T, U = T & B>(a?: T, b?: U) => [T, U]
->    : ^^^^^^^^^^^^^^^^^^^^^^^^^^^^^^^^^^^^^^
->>>>>>> 12402f26
->a : A
->  : ^
->a : A
->  : ^
-
-f12(a, b);
->f12(a, b) : [A, B]
-<<<<<<< HEAD
->f12 : <T, U = T & B>(a?: T | undefined, b?: U | undefined) => [T, U]
-=======
->          : ^^^^^^
->f12 : <T, U = T & B>(a?: T, b?: U) => [T, U]
->    : ^^^^^^^^^^^^^^^^^^^^^^^^^^^^^^^^^^^^^^
->>>>>>> 12402f26
->a : A
->  : ^
->b : B
->  : ^
-
-f12(a, c);
->f12(a, c) : [A, C]
-<<<<<<< HEAD
->f12 : <T, U = T & B>(a?: T | undefined, b?: U | undefined) => [T, U]
-=======
->          : ^^^^^^
->f12 : <T, U = T & B>(a?: T, b?: U) => [T, U]
->    : ^^^^^^^^^^^^^^^^^^^^^^^^^^^^^^^^^^^^^^
->>>>>>> 12402f26
->a : A
->  : ^
->c : C
->  : ^
-
-// no inference, partially supplied
-f12<A>();
->f12<A>() : [A, A & B]
-<<<<<<< HEAD
->f12 : <T, U = T & B>(a?: T | undefined, b?: U | undefined) => [T, U]
-
-f12<A>(a);
->f12<A>(a) : [A, A & B]
->f12 : <T, U = T & B>(a?: T | undefined, b?: U | undefined) => [T, U]
-=======
->         : ^^^^^^^^^^
->f12 : <T, U = T & B>(a?: T, b?: U) => [T, U]
->    : ^^^^^^^^^^^^^^^^^^^^^^^^^^^^^^^^^^^^^^
-
-f12<A>(a);
->f12<A>(a) : [A, A & B]
->          : ^^^^^^^^^^
->f12 : <T, U = T & B>(a?: T, b?: U) => [T, U]
->    : ^^^^^^^^^^^^^^^^^^^^^^^^^^^^^^^^^^^^^^
->>>>>>> 12402f26
->a : A
->  : ^
-
-f12<A>(a, ab);
->f12<A>(a, ab) : [A, A & B]
-<<<<<<< HEAD
->f12 : <T, U = T & B>(a?: T | undefined, b?: U | undefined) => [T, U]
-=======
->              : ^^^^^^^^^^
->f12 : <T, U = T & B>(a?: T, b?: U) => [T, U]
->    : ^^^^^^^^^^^^^^^^^^^^^^^^^^^^^^^^^^^^^^
->>>>>>> 12402f26
->a : A
->  : ^
->ab : AB
->   : ^^
-
-// no inference, fully supplied
-f12<A, C>();
->f12<A, C>() : [A, C]
-<<<<<<< HEAD
->f12 : <T, U = T & B>(a?: T | undefined, b?: U | undefined) => [T, U]
-
-f12<A, C>(a);
->f12<A, C>(a) : [A, C]
->f12 : <T, U = T & B>(a?: T | undefined, b?: U | undefined) => [T, U]
-=======
->            : ^^^^^^
->f12 : <T, U = T & B>(a?: T, b?: U) => [T, U]
->    : ^^^^^^^^^^^^^^^^^^^^^^^^^^^^^^^^^^^^^^
-
-f12<A, C>(a);
->f12<A, C>(a) : [A, C]
->             : ^^^^^^
->f12 : <T, U = T & B>(a?: T, b?: U) => [T, U]
->    : ^^^^^^^^^^^^^^^^^^^^^^^^^^^^^^^^^^^^^^
->>>>>>> 12402f26
->a : A
->  : ^
-
-f12<A, C>(a, c);
->f12<A, C>(a, c) : [A, C]
-<<<<<<< HEAD
->f12 : <T, U = T & B>(a?: T | undefined, b?: U | undefined) => [T, U]
-=======
->                : ^^^^^^
->f12 : <T, U = T & B>(a?: T, b?: U) => [T, U]
->    : ^^^^^^^^^^^^^^^^^^^^^^^^^^^^^^^^^^^^^^
->>>>>>> 12402f26
->a : A
->  : ^
->c : C
->  : ^
-
-// function with a type parameter with a default that refers to a later type parameter with a default
-declare function f13<T = U, U = B>(a?: T, b?: U): [T, U];
->f13 : <T = U, U = B>(a?: T, b?: U) => [T, U]
-<<<<<<< HEAD
->a : T | undefined
->b : U | undefined
-=======
->    : ^ ^^^^^^ ^^^^^^^^^^ ^^^^^^ ^^^^^      
->a : T
->  : ^
->b : U
->  : ^
->>>>>>> 12402f26
-
-// inference
-f13();
->f13() : [unknown, B]
-<<<<<<< HEAD
->f13 : <T = U, U = B>(a?: T | undefined, b?: U | undefined) => [T, U]
-
-f13(a);
->f13(a) : [A, B]
->f13 : <T = U, U = B>(a?: T | undefined, b?: U | undefined) => [T, U]
-=======
->      : ^^^^^^^^^^^^
->f13 : <T = U, U = B>(a?: T, b?: U) => [T, U]
->    : ^^^^^^^^^^^^^^^^^^^^^^^^^^^^^^^^^^^^^^
-
-f13(a);
->f13(a) : [A, B]
->       : ^^^^^^
->f13 : <T = U, U = B>(a?: T, b?: U) => [T, U]
->    : ^^^^^^^^^^^^^^^^^^^^^^^^^^^^^^^^^^^^^^
->>>>>>> 12402f26
->a : A
->  : ^
-
-f13(a, b);
->f13(a, b) : [A, B]
-<<<<<<< HEAD
->f13 : <T = U, U = B>(a?: T | undefined, b?: U | undefined) => [T, U]
-=======
->          : ^^^^^^
->f13 : <T = U, U = B>(a?: T, b?: U) => [T, U]
->    : ^^^^^^^^^^^^^^^^^^^^^^^^^^^^^^^^^^^^^^
->>>>>>> 12402f26
->a : A
->  : ^
->b : B
->  : ^
-
-f13(a, c);
->f13(a, c) : [A, C]
-<<<<<<< HEAD
->f13 : <T = U, U = B>(a?: T | undefined, b?: U | undefined) => [T, U]
-=======
->          : ^^^^^^
->f13 : <T = U, U = B>(a?: T, b?: U) => [T, U]
->    : ^^^^^^^^^^^^^^^^^^^^^^^^^^^^^^^^^^^^^^
->>>>>>> 12402f26
->a : A
->  : ^
->c : C
->  : ^
-
-// no inference, partially supplied
-f13<A>();
->f13<A>() : [A, B]
-<<<<<<< HEAD
->f13 : <T = U, U = B>(a?: T | undefined, b?: U | undefined) => [T, U]
-
-f13<A>(a);
->f13<A>(a) : [A, B]
->f13 : <T = U, U = B>(a?: T | undefined, b?: U | undefined) => [T, U]
-=======
->         : ^^^^^^
->f13 : <T = U, U = B>(a?: T, b?: U) => [T, U]
->    : ^^^^^^^^^^^^^^^^^^^^^^^^^^^^^^^^^^^^^^
-
-f13<A>(a);
->f13<A>(a) : [A, B]
->          : ^^^^^^
->f13 : <T = U, U = B>(a?: T, b?: U) => [T, U]
->    : ^^^^^^^^^^^^^^^^^^^^^^^^^^^^^^^^^^^^^^
->>>>>>> 12402f26
->a : A
->  : ^
-
-f13<A>(a, b);
->f13<A>(a, b) : [A, B]
-<<<<<<< HEAD
->f13 : <T = U, U = B>(a?: T | undefined, b?: U | undefined) => [T, U]
-=======
->             : ^^^^^^
->f13 : <T = U, U = B>(a?: T, b?: U) => [T, U]
->    : ^^^^^^^^^^^^^^^^^^^^^^^^^^^^^^^^^^^^^^
->>>>>>> 12402f26
->a : A
->  : ^
->b : B
->  : ^
-
-// no inference, fully supplied
-f13<A, C>();
->f13<A, C>() : [A, C]
-<<<<<<< HEAD
->f13 : <T = U, U = B>(a?: T | undefined, b?: U | undefined) => [T, U]
-
-f13<A, C>(a);
->f13<A, C>(a) : [A, C]
->f13 : <T = U, U = B>(a?: T | undefined, b?: U | undefined) => [T, U]
-=======
->            : ^^^^^^
->f13 : <T = U, U = B>(a?: T, b?: U) => [T, U]
->    : ^^^^^^^^^^^^^^^^^^^^^^^^^^^^^^^^^^^^^^
-
-f13<A, C>(a);
->f13<A, C>(a) : [A, C]
->             : ^^^^^^
->f13 : <T = U, U = B>(a?: T, b?: U) => [T, U]
->    : ^^^^^^^^^^^^^^^^^^^^^^^^^^^^^^^^^^^^^^
->>>>>>> 12402f26
->a : A
->  : ^
-
-f13<A, C>(a, c);
->f13<A, C>(a, c) : [A, C]
-<<<<<<< HEAD
->f13 : <T = U, U = B>(a?: T | undefined, b?: U | undefined) => [T, U]
-=======
->                : ^^^^^^
->f13 : <T = U, U = B>(a?: T, b?: U) => [T, U]
->    : ^^^^^^^^^^^^^^^^^^^^^^^^^^^^^^^^^^^^^^
->>>>>>> 12402f26
->a : A
->  : ^
->c : C
->  : ^
-
-f13<A, C>(a, c);
->f13<A, C>(a, c) : [A, C]
-<<<<<<< HEAD
->f13 : <T = U, U = B>(a?: T | undefined, b?: U | undefined) => [T, U]
-=======
->                : ^^^^^^
->f13 : <T = U, U = B>(a?: T, b?: U) => [T, U]
->    : ^^^^^^^^^^^^^^^^^^^^^^^^^^^^^^^^^^^^^^
->>>>>>> 12402f26
->a : A
->  : ^
->c : C
->  : ^
-
-// function with a type parameter without a default and a type parameter with a default that refers to a later type parameter with a default
-declare function f14<T, U = V, V = C>(a?: T, b?: U, c?: V): [T, U, V];
->f14 : <T, U = V, V = C>(a?: T, b?: U, c?: V) => [T, U, V]
-<<<<<<< HEAD
->a : T | undefined
->b : U | undefined
->c : V | undefined
-=======
->    : ^ ^^ ^^^^^^ ^^^^^^^^^^ ^^^^^^ ^^^^^^ ^^^^^         
->a : T
->  : ^
->b : U
->  : ^
->c : V
->  : ^
->>>>>>> 12402f26
-
-// inference
-f14();
->f14() : [unknown, unknown, C]
-<<<<<<< HEAD
->f14 : <T, U = V, V = C>(a?: T | undefined, b?: U | undefined, c?: V | undefined) => [T, U, V]
-
-f14(a);
->f14(a) : [A, unknown, C]
->f14 : <T, U = V, V = C>(a?: T | undefined, b?: U | undefined, c?: V | undefined) => [T, U, V]
-=======
->      : ^^^^^^^^^^^^^^^^^^^^^
->f14 : <T, U = V, V = C>(a?: T, b?: U, c?: V) => [T, U, V]
->    : ^^^^^^^^^^^^^^^^^^^^^^^^^^^^^^^^^^^^^^^^^^^^^^^^^^^
-
-f14(a);
->f14(a) : [A, unknown, C]
->       : ^^^^^^^^^^^^^^^
->f14 : <T, U = V, V = C>(a?: T, b?: U, c?: V) => [T, U, V]
->    : ^^^^^^^^^^^^^^^^^^^^^^^^^^^^^^^^^^^^^^^^^^^^^^^^^^^
->>>>>>> 12402f26
->a : A
->  : ^
-
-f14(a, b);
->f14(a, b) : [A, B, C]
-<<<<<<< HEAD
->f14 : <T, U = V, V = C>(a?: T | undefined, b?: U | undefined, c?: V | undefined) => [T, U, V]
-=======
->          : ^^^^^^^^^
->f14 : <T, U = V, V = C>(a?: T, b?: U, c?: V) => [T, U, V]
->    : ^^^^^^^^^^^^^^^^^^^^^^^^^^^^^^^^^^^^^^^^^^^^^^^^^^^
->>>>>>> 12402f26
->a : A
->  : ^
->b : B
->  : ^
-
-f14(a, b, c);
->f14(a, b, c) : [A, B, C]
-<<<<<<< HEAD
->f14 : <T, U = V, V = C>(a?: T | undefined, b?: U | undefined, c?: V | undefined) => [T, U, V]
-=======
->             : ^^^^^^^^^
->f14 : <T, U = V, V = C>(a?: T, b?: U, c?: V) => [T, U, V]
->    : ^^^^^^^^^^^^^^^^^^^^^^^^^^^^^^^^^^^^^^^^^^^^^^^^^^^
->>>>>>> 12402f26
->a : A
->  : ^
->b : B
->  : ^
->c : C
->  : ^
-
-f14(a, b, d);
->f14(a, b, d) : [A, B, D]
-<<<<<<< HEAD
->f14 : <T, U = V, V = C>(a?: T | undefined, b?: U | undefined, c?: V | undefined) => [T, U, V]
-=======
->             : ^^^^^^^^^
->f14 : <T, U = V, V = C>(a?: T, b?: U, c?: V) => [T, U, V]
->    : ^^^^^^^^^^^^^^^^^^^^^^^^^^^^^^^^^^^^^^^^^^^^^^^^^^^
->>>>>>> 12402f26
->a : A
->  : ^
->b : B
->  : ^
->d : D
->  : ^
-
-// no inference, partially supplied
-f14<A>();
->f14<A>() : [A, any, C]
-<<<<<<< HEAD
->f14 : <T, U = V, V = C>(a?: T | undefined, b?: U | undefined, c?: V | undefined) => [T, U, V]
-
-f14<A>(a);
->f14<A>(a) : [A, any, C]
->f14 : <T, U = V, V = C>(a?: T | undefined, b?: U | undefined, c?: V | undefined) => [T, U, V]
-=======
->         : ^^^^^^^^^^^
->f14 : <T, U = V, V = C>(a?: T, b?: U, c?: V) => [T, U, V]
->    : ^^^^^^^^^^^^^^^^^^^^^^^^^^^^^^^^^^^^^^^^^^^^^^^^^^^
-
-f14<A>(a);
->f14<A>(a) : [A, any, C]
->          : ^^^^^^^^^^^
->f14 : <T, U = V, V = C>(a?: T, b?: U, c?: V) => [T, U, V]
->    : ^^^^^^^^^^^^^^^^^^^^^^^^^^^^^^^^^^^^^^^^^^^^^^^^^^^
->>>>>>> 12402f26
->a : A
->  : ^
-
-f14<A>(a, b);
->f14<A>(a, b) : [A, any, C]
-<<<<<<< HEAD
->f14 : <T, U = V, V = C>(a?: T | undefined, b?: U | undefined, c?: V | undefined) => [T, U, V]
-=======
->             : ^^^^^^^^^^^
->f14 : <T, U = V, V = C>(a?: T, b?: U, c?: V) => [T, U, V]
->    : ^^^^^^^^^^^^^^^^^^^^^^^^^^^^^^^^^^^^^^^^^^^^^^^^^^^
->>>>>>> 12402f26
->a : A
->  : ^
->b : B
->  : ^
-
-f14<A>(a, b, c);
->f14<A>(a, b, c) : [A, any, C]
-<<<<<<< HEAD
->f14 : <T, U = V, V = C>(a?: T | undefined, b?: U | undefined, c?: V | undefined) => [T, U, V]
-=======
->                : ^^^^^^^^^^^
->f14 : <T, U = V, V = C>(a?: T, b?: U, c?: V) => [T, U, V]
->    : ^^^^^^^^^^^^^^^^^^^^^^^^^^^^^^^^^^^^^^^^^^^^^^^^^^^
->>>>>>> 12402f26
->a : A
->  : ^
->b : B
->  : ^
->c : C
->  : ^
-
-f14<A, B>();
->f14<A, B>() : [A, B, C]
-<<<<<<< HEAD
->f14 : <T, U = V, V = C>(a?: T | undefined, b?: U | undefined, c?: V | undefined) => [T, U, V]
-
-f14<A, B>(a);
->f14<A, B>(a) : [A, B, C]
->f14 : <T, U = V, V = C>(a?: T | undefined, b?: U | undefined, c?: V | undefined) => [T, U, V]
-=======
->            : ^^^^^^^^^
->f14 : <T, U = V, V = C>(a?: T, b?: U, c?: V) => [T, U, V]
->    : ^^^^^^^^^^^^^^^^^^^^^^^^^^^^^^^^^^^^^^^^^^^^^^^^^^^
-
-f14<A, B>(a);
->f14<A, B>(a) : [A, B, C]
->             : ^^^^^^^^^
->f14 : <T, U = V, V = C>(a?: T, b?: U, c?: V) => [T, U, V]
->    : ^^^^^^^^^^^^^^^^^^^^^^^^^^^^^^^^^^^^^^^^^^^^^^^^^^^
->>>>>>> 12402f26
->a : A
->  : ^
-
-f14<A, B>(a, b);
->f14<A, B>(a, b) : [A, B, C]
-<<<<<<< HEAD
->f14 : <T, U = V, V = C>(a?: T | undefined, b?: U | undefined, c?: V | undefined) => [T, U, V]
-=======
->                : ^^^^^^^^^
->f14 : <T, U = V, V = C>(a?: T, b?: U, c?: V) => [T, U, V]
->    : ^^^^^^^^^^^^^^^^^^^^^^^^^^^^^^^^^^^^^^^^^^^^^^^^^^^
->>>>>>> 12402f26
->a : A
->  : ^
->b : B
->  : ^
-
-f14<A, B>(a, b, c);
->f14<A, B>(a, b, c) : [A, B, C]
-<<<<<<< HEAD
->f14 : <T, U = V, V = C>(a?: T | undefined, b?: U | undefined, c?: V | undefined) => [T, U, V]
-=======
->                   : ^^^^^^^^^
->f14 : <T, U = V, V = C>(a?: T, b?: U, c?: V) => [T, U, V]
->    : ^^^^^^^^^^^^^^^^^^^^^^^^^^^^^^^^^^^^^^^^^^^^^^^^^^^
->>>>>>> 12402f26
->a : A
->  : ^
->b : B
->  : ^
->c : C
->  : ^
-
-// no inference fully supplied
-f14<A, B, D>();
->f14<A, B, D>() : [A, B, D]
-<<<<<<< HEAD
->f14 : <T, U = V, V = C>(a?: T | undefined, b?: U | undefined, c?: V | undefined) => [T, U, V]
-
-f14<A, B, D>(a);
->f14<A, B, D>(a) : [A, B, D]
->f14 : <T, U = V, V = C>(a?: T | undefined, b?: U | undefined, c?: V | undefined) => [T, U, V]
-=======
->               : ^^^^^^^^^
->f14 : <T, U = V, V = C>(a?: T, b?: U, c?: V) => [T, U, V]
->    : ^^^^^^^^^^^^^^^^^^^^^^^^^^^^^^^^^^^^^^^^^^^^^^^^^^^
-
-f14<A, B, D>(a);
->f14<A, B, D>(a) : [A, B, D]
->                : ^^^^^^^^^
->f14 : <T, U = V, V = C>(a?: T, b?: U, c?: V) => [T, U, V]
->    : ^^^^^^^^^^^^^^^^^^^^^^^^^^^^^^^^^^^^^^^^^^^^^^^^^^^
->>>>>>> 12402f26
->a : A
->  : ^
-
-f14<A, B, D>(a, b);
->f14<A, B, D>(a, b) : [A, B, D]
-<<<<<<< HEAD
->f14 : <T, U = V, V = C>(a?: T | undefined, b?: U | undefined, c?: V | undefined) => [T, U, V]
-=======
->                   : ^^^^^^^^^
->f14 : <T, U = V, V = C>(a?: T, b?: U, c?: V) => [T, U, V]
->    : ^^^^^^^^^^^^^^^^^^^^^^^^^^^^^^^^^^^^^^^^^^^^^^^^^^^
->>>>>>> 12402f26
->a : A
->  : ^
->b : B
->  : ^
-
-f14<A, B, D>(a, b, d);
->f14<A, B, D>(a, b, d) : [A, B, D]
-<<<<<<< HEAD
->f14 : <T, U = V, V = C>(a?: T | undefined, b?: U | undefined, c?: V | undefined) => [T, U, V]
-=======
->                      : ^^^^^^^^^
->f14 : <T, U = V, V = C>(a?: T, b?: U, c?: V) => [T, U, V]
->    : ^^^^^^^^^^^^^^^^^^^^^^^^^^^^^^^^^^^^^^^^^^^^^^^^^^^
->>>>>>> 12402f26
->a : A
->  : ^
->b : B
->  : ^
->d : D
->  : ^
-
-// function with two type parameters with defaults that mutually refer to each other
-declare function f15<T = U, U = T>(a?: T, b?: U): [T, U];
->f15 : <T = U, U = T>(a?: T, b?: U) => [T, U]
-<<<<<<< HEAD
->a : T | undefined
->b : U | undefined
-=======
->    : ^ ^^^^^^ ^^^^^^^^^^ ^^^^^^ ^^^^^      
->a : T
->  : ^
->b : U
->  : ^
->>>>>>> 12402f26
-
-// inference
-f15();
->f15() : [unknown, unknown]
-<<<<<<< HEAD
->f15 : <T = U, U = T>(a?: T | undefined, b?: U | undefined) => [T, U]
-
-f15(a);
->f15(a) : [A, A]
->f15 : <T = U, U = T>(a?: T | undefined, b?: U | undefined) => [T, U]
-=======
->      : ^^^^^^^^^^^^^^^^^^
->f15 : <T = U, U = T>(a?: T, b?: U) => [T, U]
->    : ^^^^^^^^^^^^^^^^^^^^^^^^^^^^^^^^^^^^^^
-
-f15(a);
->f15(a) : [A, A]
->       : ^^^^^^
->f15 : <T = U, U = T>(a?: T, b?: U) => [T, U]
->    : ^^^^^^^^^^^^^^^^^^^^^^^^^^^^^^^^^^^^^^
->>>>>>> 12402f26
->a : A
->  : ^
-
-f15(a, b);
->f15(a, b) : [A, B]
-<<<<<<< HEAD
->f15 : <T = U, U = T>(a?: T | undefined, b?: U | undefined) => [T, U]
-=======
->          : ^^^^^^
->f15 : <T = U, U = T>(a?: T, b?: U) => [T, U]
->    : ^^^^^^^^^^^^^^^^^^^^^^^^^^^^^^^^^^^^^^
->>>>>>> 12402f26
->a : A
->  : ^
->b : B
->  : ^
-
-// no inference, partially supplied
-f15<A>();
->f15<A>() : [A, A]
-<<<<<<< HEAD
->f15 : <T = U, U = T>(a?: T | undefined, b?: U | undefined) => [T, U]
-
-f15<A>(a);
->f15<A>(a) : [A, A]
->f15 : <T = U, U = T>(a?: T | undefined, b?: U | undefined) => [T, U]
-=======
->         : ^^^^^^
->f15 : <T = U, U = T>(a?: T, b?: U) => [T, U]
->    : ^^^^^^^^^^^^^^^^^^^^^^^^^^^^^^^^^^^^^^
-
-f15<A>(a);
->f15<A>(a) : [A, A]
->          : ^^^^^^
->f15 : <T = U, U = T>(a?: T, b?: U) => [T, U]
->    : ^^^^^^^^^^^^^^^^^^^^^^^^^^^^^^^^^^^^^^
->>>>>>> 12402f26
->a : A
->  : ^
-
-f15<A>(a, a);
->f15<A>(a, a) : [A, A]
-<<<<<<< HEAD
->f15 : <T = U, U = T>(a?: T | undefined, b?: U | undefined) => [T, U]
-=======
->             : ^^^^^^
->f15 : <T = U, U = T>(a?: T, b?: U) => [T, U]
->    : ^^^^^^^^^^^^^^^^^^^^^^^^^^^^^^^^^^^^^^
->>>>>>> 12402f26
->a : A
->  : ^
->a : A
->  : ^
-
-// no inference, fully supplied
-f15<A, B>();
->f15<A, B>() : [A, B]
-<<<<<<< HEAD
->f15 : <T = U, U = T>(a?: T | undefined, b?: U | undefined) => [T, U]
-
-f15<A, B>(a);
->f15<A, B>(a) : [A, B]
->f15 : <T = U, U = T>(a?: T | undefined, b?: U | undefined) => [T, U]
-=======
->            : ^^^^^^
->f15 : <T = U, U = T>(a?: T, b?: U) => [T, U]
->    : ^^^^^^^^^^^^^^^^^^^^^^^^^^^^^^^^^^^^^^
-
-f15<A, B>(a);
->f15<A, B>(a) : [A, B]
->             : ^^^^^^
->f15 : <T = U, U = T>(a?: T, b?: U) => [T, U]
->    : ^^^^^^^^^^^^^^^^^^^^^^^^^^^^^^^^^^^^^^
->>>>>>> 12402f26
->a : A
->  : ^
-
-f15<A, B>(a, b);
->f15<A, B>(a, b) : [A, B]
-<<<<<<< HEAD
->f15 : <T = U, U = T>(a?: T | undefined, b?: U | undefined) => [T, U]
-=======
->                : ^^^^^^
->f15 : <T = U, U = T>(a?: T, b?: U) => [T, U]
->    : ^^^^^^^^^^^^^^^^^^^^^^^^^^^^^^^^^^^^^^
->>>>>>> 12402f26
->a : A
->  : ^
->b : B
->  : ^
-
-// function with a type parameter without a default and two type parameters with defaults that mutually refer to each other
-declare function f16<T, U = V, V = U>(a?: T, b?: U, c?: V): [T, U, V];
->f16 : <T, U = V, V = U>(a?: T, b?: U, c?: V) => [T, U, V]
-<<<<<<< HEAD
->a : T | undefined
->b : U | undefined
->c : V | undefined
-=======
->    : ^ ^^ ^^^^^^ ^^^^^^^^^^ ^^^^^^ ^^^^^^ ^^^^^         
->a : T
->  : ^
->b : U
->  : ^
->c : V
->  : ^
->>>>>>> 12402f26
-
-// no inference
-f16();
->f16() : [unknown, unknown, unknown]
-<<<<<<< HEAD
->f16 : <T, U = V, V = U>(a?: T | undefined, b?: U | undefined, c?: V | undefined) => [T, U, V]
-
-f16(a);
->f16(a) : [A, unknown, unknown]
->f16 : <T, U = V, V = U>(a?: T | undefined, b?: U | undefined, c?: V | undefined) => [T, U, V]
-=======
->      : ^^^^^^^^^^^^^^^^^^^^^^^^^^^
->f16 : <T, U = V, V = U>(a?: T, b?: U, c?: V) => [T, U, V]
->    : ^^^^^^^^^^^^^^^^^^^^^^^^^^^^^^^^^^^^^^^^^^^^^^^^^^^
-
-f16(a);
->f16(a) : [A, unknown, unknown]
->       : ^^^^^^^^^^^^^^^^^^^^^
->f16 : <T, U = V, V = U>(a?: T, b?: U, c?: V) => [T, U, V]
->    : ^^^^^^^^^^^^^^^^^^^^^^^^^^^^^^^^^^^^^^^^^^^^^^^^^^^
->>>>>>> 12402f26
->a : A
->  : ^
-
-f16(a, b);
->f16(a, b) : [A, B, B]
-<<<<<<< HEAD
->f16 : <T, U = V, V = U>(a?: T | undefined, b?: U | undefined, c?: V | undefined) => [T, U, V]
-=======
->          : ^^^^^^^^^
->f16 : <T, U = V, V = U>(a?: T, b?: U, c?: V) => [T, U, V]
->    : ^^^^^^^^^^^^^^^^^^^^^^^^^^^^^^^^^^^^^^^^^^^^^^^^^^^
->>>>>>> 12402f26
->a : A
->  : ^
->b : B
->  : ^
-
-f16(a, b, b);
->f16(a, b, b) : [A, B, B]
-<<<<<<< HEAD
->f16 : <T, U = V, V = U>(a?: T | undefined, b?: U | undefined, c?: V | undefined) => [T, U, V]
-=======
->             : ^^^^^^^^^
->f16 : <T, U = V, V = U>(a?: T, b?: U, c?: V) => [T, U, V]
->    : ^^^^^^^^^^^^^^^^^^^^^^^^^^^^^^^^^^^^^^^^^^^^^^^^^^^
->>>>>>> 12402f26
->a : A
->  : ^
->b : B
->  : ^
->b : B
->  : ^
-
-// no inference, partially supplied
-f16<A>();
->f16<A>() : [A, any, any]
-<<<<<<< HEAD
->f16 : <T, U = V, V = U>(a?: T | undefined, b?: U | undefined, c?: V | undefined) => [T, U, V]
-
-f16<A>(a);
->f16<A>(a) : [A, any, any]
->f16 : <T, U = V, V = U>(a?: T | undefined, b?: U | undefined, c?: V | undefined) => [T, U, V]
-=======
->         : ^^^^^^^^^^^^^
->f16 : <T, U = V, V = U>(a?: T, b?: U, c?: V) => [T, U, V]
->    : ^^^^^^^^^^^^^^^^^^^^^^^^^^^^^^^^^^^^^^^^^^^^^^^^^^^
-
-f16<A>(a);
->f16<A>(a) : [A, any, any]
->          : ^^^^^^^^^^^^^
->f16 : <T, U = V, V = U>(a?: T, b?: U, c?: V) => [T, U, V]
->    : ^^^^^^^^^^^^^^^^^^^^^^^^^^^^^^^^^^^^^^^^^^^^^^^^^^^
->>>>>>> 12402f26
->a : A
->  : ^
-
-f16<A>(a, b);
->f16<A>(a, b) : [A, any, any]
-<<<<<<< HEAD
->f16 : <T, U = V, V = U>(a?: T | undefined, b?: U | undefined, c?: V | undefined) => [T, U, V]
-=======
->             : ^^^^^^^^^^^^^
->f16 : <T, U = V, V = U>(a?: T, b?: U, c?: V) => [T, U, V]
->    : ^^^^^^^^^^^^^^^^^^^^^^^^^^^^^^^^^^^^^^^^^^^^^^^^^^^
->>>>>>> 12402f26
->a : A
->  : ^
->b : B
->  : ^
-
-f16<A>(a, b, b);
->f16<A>(a, b, b) : [A, any, any]
-<<<<<<< HEAD
->f16 : <T, U = V, V = U>(a?: T | undefined, b?: U | undefined, c?: V | undefined) => [T, U, V]
-=======
->                : ^^^^^^^^^^^^^
->f16 : <T, U = V, V = U>(a?: T, b?: U, c?: V) => [T, U, V]
->    : ^^^^^^^^^^^^^^^^^^^^^^^^^^^^^^^^^^^^^^^^^^^^^^^^^^^
->>>>>>> 12402f26
->a : A
->  : ^
->b : B
->  : ^
->b : B
->  : ^
-
-f16<A, B>();
->f16<A, B>() : [A, B, B]
-<<<<<<< HEAD
->f16 : <T, U = V, V = U>(a?: T | undefined, b?: U | undefined, c?: V | undefined) => [T, U, V]
-
-f16<A, B>(a);
->f16<A, B>(a) : [A, B, B]
->f16 : <T, U = V, V = U>(a?: T | undefined, b?: U | undefined, c?: V | undefined) => [T, U, V]
-=======
->            : ^^^^^^^^^
->f16 : <T, U = V, V = U>(a?: T, b?: U, c?: V) => [T, U, V]
->    : ^^^^^^^^^^^^^^^^^^^^^^^^^^^^^^^^^^^^^^^^^^^^^^^^^^^
-
-f16<A, B>(a);
->f16<A, B>(a) : [A, B, B]
->             : ^^^^^^^^^
->f16 : <T, U = V, V = U>(a?: T, b?: U, c?: V) => [T, U, V]
->    : ^^^^^^^^^^^^^^^^^^^^^^^^^^^^^^^^^^^^^^^^^^^^^^^^^^^
->>>>>>> 12402f26
->a : A
->  : ^
-
-f16<A, B>(a, b);
->f16<A, B>(a, b) : [A, B, B]
-<<<<<<< HEAD
->f16 : <T, U = V, V = U>(a?: T | undefined, b?: U | undefined, c?: V | undefined) => [T, U, V]
-=======
->                : ^^^^^^^^^
->f16 : <T, U = V, V = U>(a?: T, b?: U, c?: V) => [T, U, V]
->    : ^^^^^^^^^^^^^^^^^^^^^^^^^^^^^^^^^^^^^^^^^^^^^^^^^^^
->>>>>>> 12402f26
->a : A
->  : ^
->b : B
->  : ^
-
-f16<A, B>(a, b, b);
->f16<A, B>(a, b, b) : [A, B, B]
-<<<<<<< HEAD
->f16 : <T, U = V, V = U>(a?: T | undefined, b?: U | undefined, c?: V | undefined) => [T, U, V]
-=======
->                   : ^^^^^^^^^
->f16 : <T, U = V, V = U>(a?: T, b?: U, c?: V) => [T, U, V]
->    : ^^^^^^^^^^^^^^^^^^^^^^^^^^^^^^^^^^^^^^^^^^^^^^^^^^^
->>>>>>> 12402f26
->a : A
->  : ^
->b : B
->  : ^
->b : B
->  : ^
-
-// no inference, fully supplied
-f16<A, B, D>();
->f16<A, B, D>() : [A, B, D]
-<<<<<<< HEAD
->f16 : <T, U = V, V = U>(a?: T | undefined, b?: U | undefined, c?: V | undefined) => [T, U, V]
-
-f16<A, B, D>(a);
->f16<A, B, D>(a) : [A, B, D]
->f16 : <T, U = V, V = U>(a?: T | undefined, b?: U | undefined, c?: V | undefined) => [T, U, V]
-=======
->               : ^^^^^^^^^
->f16 : <T, U = V, V = U>(a?: T, b?: U, c?: V) => [T, U, V]
->    : ^^^^^^^^^^^^^^^^^^^^^^^^^^^^^^^^^^^^^^^^^^^^^^^^^^^
-
-f16<A, B, D>(a);
->f16<A, B, D>(a) : [A, B, D]
->                : ^^^^^^^^^
->f16 : <T, U = V, V = U>(a?: T, b?: U, c?: V) => [T, U, V]
->    : ^^^^^^^^^^^^^^^^^^^^^^^^^^^^^^^^^^^^^^^^^^^^^^^^^^^
->>>>>>> 12402f26
->a : A
->  : ^
-
-f16<A, B, D>(a, b);
->f16<A, B, D>(a, b) : [A, B, D]
-<<<<<<< HEAD
->f16 : <T, U = V, V = U>(a?: T | undefined, b?: U | undefined, c?: V | undefined) => [T, U, V]
-=======
->                   : ^^^^^^^^^
->f16 : <T, U = V, V = U>(a?: T, b?: U, c?: V) => [T, U, V]
->    : ^^^^^^^^^^^^^^^^^^^^^^^^^^^^^^^^^^^^^^^^^^^^^^^^^^^
->>>>>>> 12402f26
->a : A
->  : ^
->b : B
->  : ^
-
-f16<A, B, D>(a, b, d);
->f16<A, B, D>(a, b, d) : [A, B, D]
-<<<<<<< HEAD
->f16 : <T, U = V, V = U>(a?: T | undefined, b?: U | undefined, c?: V | undefined) => [T, U, V]
-=======
->                      : ^^^^^^^^^
->f16 : <T, U = V, V = U>(a?: T, b?: U, c?: V) => [T, U, V]
->    : ^^^^^^^^^^^^^^^^^^^^^^^^^^^^^^^^^^^^^^^^^^^^^^^^^^^
->>>>>>> 12402f26
->a : A
->  : ^
->b : B
->  : ^
->d : D
->  : ^
-
-// function with a type parameter with a default that refers to a later type parameter with a default that refers to an earlier type parameter in a union
-declare function f17<T = U, U = T | B>(a?: T, b?: U): [T, U];
->f17 : <T = U, U = B | T>(a?: T, b?: U) => [T, U]
-<<<<<<< HEAD
->a : T | undefined
->b : U | undefined
-=======
->    : ^ ^^^^^^ ^^^^^^^^^^^^^^ ^^^^^^ ^^^^^      
->a : T
->  : ^
->b : U
->  : ^
->>>>>>> 12402f26
-
-// inference
-f17();
->f17() : [unknown, unknown]
-<<<<<<< HEAD
->f17 : <T = U, U = B | T>(a?: T | undefined, b?: U | undefined) => [T, U]
-
-f17(a);
->f17(a) : [A, A | B]
->f17 : <T = U, U = B | T>(a?: T | undefined, b?: U | undefined) => [T, U]
-=======
->      : ^^^^^^^^^^^^^^^^^^
->f17 : <T = U, U = B | T>(a?: T, b?: U) => [T, U]
->    : ^^^^^^^^^^^^^^^^^^^^^^^^^^^^^^^^^^^^^^^^^^
-
-f17(a);
->f17(a) : [A, A | B]
->       : ^^^^^^^^^^
->f17 : <T = U, U = B | T>(a?: T, b?: U) => [T, U]
->    : ^^^^^^^^^^^^^^^^^^^^^^^^^^^^^^^^^^^^^^^^^^
->>>>>>> 12402f26
->a : A
->  : ^
-
-f17(a, a);
->f17(a, a) : [A, A]
-<<<<<<< HEAD
->f17 : <T = U, U = B | T>(a?: T | undefined, b?: U | undefined) => [T, U]
-=======
->          : ^^^^^^
->f17 : <T = U, U = B | T>(a?: T, b?: U) => [T, U]
->    : ^^^^^^^^^^^^^^^^^^^^^^^^^^^^^^^^^^^^^^^^^^
->>>>>>> 12402f26
->a : A
->  : ^
->a : A
->  : ^
-
-f17(a, b);
->f17(a, b) : [A, B]
-<<<<<<< HEAD
->f17 : <T = U, U = B | T>(a?: T | undefined, b?: U | undefined) => [T, U]
-=======
->          : ^^^^^^
->f17 : <T = U, U = B | T>(a?: T, b?: U) => [T, U]
->    : ^^^^^^^^^^^^^^^^^^^^^^^^^^^^^^^^^^^^^^^^^^
->>>>>>> 12402f26
->a : A
->  : ^
->b : B
->  : ^
-
-f17(a, c);
->f17(a, c) : [A, C]
-<<<<<<< HEAD
->f17 : <T = U, U = B | T>(a?: T | undefined, b?: U | undefined) => [T, U]
-=======
->          : ^^^^^^
->f17 : <T = U, U = B | T>(a?: T, b?: U) => [T, U]
->    : ^^^^^^^^^^^^^^^^^^^^^^^^^^^^^^^^^^^^^^^^^^
->>>>>>> 12402f26
->a : A
->  : ^
->c : C
->  : ^
-
-// no inference, partially supplied
-f17<A>();
->f17<A>() : [A, A | B]
-<<<<<<< HEAD
->f17 : <T = U, U = B | T>(a?: T | undefined, b?: U | undefined) => [T, U]
-
-f17<A>(a);
->f17<A>(a) : [A, A | B]
->f17 : <T = U, U = B | T>(a?: T | undefined, b?: U | undefined) => [T, U]
-=======
->         : ^^^^^^^^^^
->f17 : <T = U, U = B | T>(a?: T, b?: U) => [T, U]
->    : ^^^^^^^^^^^^^^^^^^^^^^^^^^^^^^^^^^^^^^^^^^
-
-f17<A>(a);
->f17<A>(a) : [A, A | B]
->          : ^^^^^^^^^^
->f17 : <T = U, U = B | T>(a?: T, b?: U) => [T, U]
->    : ^^^^^^^^^^^^^^^^^^^^^^^^^^^^^^^^^^^^^^^^^^
->>>>>>> 12402f26
->a : A
->  : ^
-
-f17<A>(a, a);
->f17<A>(a, a) : [A, A | B]
-<<<<<<< HEAD
->f17 : <T = U, U = B | T>(a?: T | undefined, b?: U | undefined) => [T, U]
-=======
->             : ^^^^^^^^^^
->f17 : <T = U, U = B | T>(a?: T, b?: U) => [T, U]
->    : ^^^^^^^^^^^^^^^^^^^^^^^^^^^^^^^^^^^^^^^^^^
->>>>>>> 12402f26
->a : A
->  : ^
->a : A
->  : ^
-
-f17<A>(a, b);
->f17<A>(a, b) : [A, A | B]
-<<<<<<< HEAD
->f17 : <T = U, U = B | T>(a?: T | undefined, b?: U | undefined) => [T, U]
-=======
->             : ^^^^^^^^^^
->f17 : <T = U, U = B | T>(a?: T, b?: U) => [T, U]
->    : ^^^^^^^^^^^^^^^^^^^^^^^^^^^^^^^^^^^^^^^^^^
->>>>>>> 12402f26
->a : A
->  : ^
->b : B
->  : ^
-
-// no inference, fully supplied
-f17<A, C>();
->f17<A, C>() : [A, C]
-<<<<<<< HEAD
->f17 : <T = U, U = B | T>(a?: T | undefined, b?: U | undefined) => [T, U]
-
-f17<A, C>(a);
->f17<A, C>(a) : [A, C]
->f17 : <T = U, U = B | T>(a?: T | undefined, b?: U | undefined) => [T, U]
-=======
->            : ^^^^^^
->f17 : <T = U, U = B | T>(a?: T, b?: U) => [T, U]
->    : ^^^^^^^^^^^^^^^^^^^^^^^^^^^^^^^^^^^^^^^^^^
-
-f17<A, C>(a);
->f17<A, C>(a) : [A, C]
->             : ^^^^^^
->f17 : <T = U, U = B | T>(a?: T, b?: U) => [T, U]
->    : ^^^^^^^^^^^^^^^^^^^^^^^^^^^^^^^^^^^^^^^^^^
->>>>>>> 12402f26
->a : A
->  : ^
-
-f17<A, C>(a, c);
->f17<A, C>(a, c) : [A, C]
-<<<<<<< HEAD
->f17 : <T = U, U = B | T>(a?: T | undefined, b?: U | undefined) => [T, U]
-=======
->                : ^^^^^^
->f17 : <T = U, U = B | T>(a?: T, b?: U) => [T, U]
->    : ^^^^^^^^^^^^^^^^^^^^^^^^^^^^^^^^^^^^^^^^^^
->>>>>>> 12402f26
->a : A
->  : ^
->c : C
->  : ^
-
-// function with a type parameter without a default and a type parameter with a default that refers to a later type parameter with a default that refers to an earlier type parameter in a union
-declare function f18<T, U = V, V = U | C>(a?: T, b?: U, c?: V): [T, U, V];
->f18 : <T, U = V, V = C | U>(a?: T, b?: U, c?: V) => [T, U, V]
-<<<<<<< HEAD
->a : T | undefined
->b : U | undefined
->c : V | undefined
-=======
->    : ^ ^^ ^^^^^^ ^^^^^^^^^^^^^^ ^^^^^^ ^^^^^^ ^^^^^         
->a : T
->  : ^
->b : U
->  : ^
->c : V
->  : ^
->>>>>>> 12402f26
-
-// inference
-f18();
->f18() : [unknown, unknown, unknown]
-<<<<<<< HEAD
->f18 : <T, U = V, V = C | U>(a?: T | undefined, b?: U | undefined, c?: V | undefined) => [T, U, V]
-
-f18(a);
->f18(a) : [A, unknown, unknown]
->f18 : <T, U = V, V = C | U>(a?: T | undefined, b?: U | undefined, c?: V | undefined) => [T, U, V]
-=======
->      : ^^^^^^^^^^^^^^^^^^^^^^^^^^^
->f18 : <T, U = V, V = C | U>(a?: T, b?: U, c?: V) => [T, U, V]
->    : ^^^^^^^^^^^^^^^^^^^^^^^^^^^^^^^^^^^^^^^^^^^^^^^^^^^^^^^
-
-f18(a);
->f18(a) : [A, unknown, unknown]
->       : ^^^^^^^^^^^^^^^^^^^^^
->f18 : <T, U = V, V = C | U>(a?: T, b?: U, c?: V) => [T, U, V]
->    : ^^^^^^^^^^^^^^^^^^^^^^^^^^^^^^^^^^^^^^^^^^^^^^^^^^^^^^^
->>>>>>> 12402f26
->a : A
->  : ^
-
-f18(a, b);
->f18(a, b) : [A, B, B | C]
-<<<<<<< HEAD
->f18 : <T, U = V, V = C | U>(a?: T | undefined, b?: U | undefined, c?: V | undefined) => [T, U, V]
-=======
->          : ^^^^^^^^^^^^^
->f18 : <T, U = V, V = C | U>(a?: T, b?: U, c?: V) => [T, U, V]
->    : ^^^^^^^^^^^^^^^^^^^^^^^^^^^^^^^^^^^^^^^^^^^^^^^^^^^^^^^
->>>>>>> 12402f26
->a : A
->  : ^
->b : B
->  : ^
-
-f18(a, b, b);
->f18(a, b, b) : [A, B, B]
-<<<<<<< HEAD
->f18 : <T, U = V, V = C | U>(a?: T | undefined, b?: U | undefined, c?: V | undefined) => [T, U, V]
-=======
->             : ^^^^^^^^^
->f18 : <T, U = V, V = C | U>(a?: T, b?: U, c?: V) => [T, U, V]
->    : ^^^^^^^^^^^^^^^^^^^^^^^^^^^^^^^^^^^^^^^^^^^^^^^^^^^^^^^
->>>>>>> 12402f26
->a : A
->  : ^
->b : B
->  : ^
->b : B
->  : ^
-
-f18(a, b, c);
->f18(a, b, c) : [A, B, C]
-<<<<<<< HEAD
->f18 : <T, U = V, V = C | U>(a?: T | undefined, b?: U | undefined, c?: V | undefined) => [T, U, V]
-=======
->             : ^^^^^^^^^
->f18 : <T, U = V, V = C | U>(a?: T, b?: U, c?: V) => [T, U, V]
->    : ^^^^^^^^^^^^^^^^^^^^^^^^^^^^^^^^^^^^^^^^^^^^^^^^^^^^^^^
->>>>>>> 12402f26
->a : A
->  : ^
->b : B
->  : ^
->c : C
->  : ^
-
-// no inference, partially supplied
-f18<A>();
->f18<A>() : [A, any, any]
-<<<<<<< HEAD
->f18 : <T, U = V, V = C | U>(a?: T | undefined, b?: U | undefined, c?: V | undefined) => [T, U, V]
-
-f18<A>(a);
->f18<A>(a) : [A, any, any]
->f18 : <T, U = V, V = C | U>(a?: T | undefined, b?: U | undefined, c?: V | undefined) => [T, U, V]
-=======
->         : ^^^^^^^^^^^^^
->f18 : <T, U = V, V = C | U>(a?: T, b?: U, c?: V) => [T, U, V]
->    : ^^^^^^^^^^^^^^^^^^^^^^^^^^^^^^^^^^^^^^^^^^^^^^^^^^^^^^^
-
-f18<A>(a);
->f18<A>(a) : [A, any, any]
->          : ^^^^^^^^^^^^^
->f18 : <T, U = V, V = C | U>(a?: T, b?: U, c?: V) => [T, U, V]
->    : ^^^^^^^^^^^^^^^^^^^^^^^^^^^^^^^^^^^^^^^^^^^^^^^^^^^^^^^
->>>>>>> 12402f26
->a : A
->  : ^
-
-f18<A>(a, b);
->f18<A>(a, b) : [A, any, any]
-<<<<<<< HEAD
->f18 : <T, U = V, V = C | U>(a?: T | undefined, b?: U | undefined, c?: V | undefined) => [T, U, V]
-=======
->             : ^^^^^^^^^^^^^
->f18 : <T, U = V, V = C | U>(a?: T, b?: U, c?: V) => [T, U, V]
->    : ^^^^^^^^^^^^^^^^^^^^^^^^^^^^^^^^^^^^^^^^^^^^^^^^^^^^^^^
->>>>>>> 12402f26
->a : A
->  : ^
->b : B
->  : ^
-
-f18<A>(a, b, b);
->f18<A>(a, b, b) : [A, any, any]
-<<<<<<< HEAD
->f18 : <T, U = V, V = C | U>(a?: T | undefined, b?: U | undefined, c?: V | undefined) => [T, U, V]
-=======
->                : ^^^^^^^^^^^^^
->f18 : <T, U = V, V = C | U>(a?: T, b?: U, c?: V) => [T, U, V]
->    : ^^^^^^^^^^^^^^^^^^^^^^^^^^^^^^^^^^^^^^^^^^^^^^^^^^^^^^^
->>>>>>> 12402f26
->a : A
->  : ^
->b : B
->  : ^
->b : B
->  : ^
-
-f18<A>(a, b, c);
->f18<A>(a, b, c) : [A, any, any]
-<<<<<<< HEAD
->f18 : <T, U = V, V = C | U>(a?: T | undefined, b?: U | undefined, c?: V | undefined) => [T, U, V]
-=======
->                : ^^^^^^^^^^^^^
->f18 : <T, U = V, V = C | U>(a?: T, b?: U, c?: V) => [T, U, V]
->    : ^^^^^^^^^^^^^^^^^^^^^^^^^^^^^^^^^^^^^^^^^^^^^^^^^^^^^^^
->>>>>>> 12402f26
->a : A
->  : ^
->b : B
->  : ^
->c : C
->  : ^
-
-f18<A, B>();
->f18<A, B>() : [A, B, B | C]
-<<<<<<< HEAD
->f18 : <T, U = V, V = C | U>(a?: T | undefined, b?: U | undefined, c?: V | undefined) => [T, U, V]
-
-f18<A, B>(a);
->f18<A, B>(a) : [A, B, B | C]
->f18 : <T, U = V, V = C | U>(a?: T | undefined, b?: U | undefined, c?: V | undefined) => [T, U, V]
-=======
->            : ^^^^^^^^^^^^^
->f18 : <T, U = V, V = C | U>(a?: T, b?: U, c?: V) => [T, U, V]
->    : ^^^^^^^^^^^^^^^^^^^^^^^^^^^^^^^^^^^^^^^^^^^^^^^^^^^^^^^
-
-f18<A, B>(a);
->f18<A, B>(a) : [A, B, B | C]
->             : ^^^^^^^^^^^^^
->f18 : <T, U = V, V = C | U>(a?: T, b?: U, c?: V) => [T, U, V]
->    : ^^^^^^^^^^^^^^^^^^^^^^^^^^^^^^^^^^^^^^^^^^^^^^^^^^^^^^^
->>>>>>> 12402f26
->a : A
->  : ^
-
-f18<A, B>(a, b);
->f18<A, B>(a, b) : [A, B, B | C]
-<<<<<<< HEAD
->f18 : <T, U = V, V = C | U>(a?: T | undefined, b?: U | undefined, c?: V | undefined) => [T, U, V]
-=======
->                : ^^^^^^^^^^^^^
->f18 : <T, U = V, V = C | U>(a?: T, b?: U, c?: V) => [T, U, V]
->    : ^^^^^^^^^^^^^^^^^^^^^^^^^^^^^^^^^^^^^^^^^^^^^^^^^^^^^^^
->>>>>>> 12402f26
->a : A
->  : ^
->b : B
->  : ^
-
-f18<A, B>(a, b, b);
->f18<A, B>(a, b, b) : [A, B, B | C]
-<<<<<<< HEAD
->f18 : <T, U = V, V = C | U>(a?: T | undefined, b?: U | undefined, c?: V | undefined) => [T, U, V]
-=======
->                   : ^^^^^^^^^^^^^
->f18 : <T, U = V, V = C | U>(a?: T, b?: U, c?: V) => [T, U, V]
->    : ^^^^^^^^^^^^^^^^^^^^^^^^^^^^^^^^^^^^^^^^^^^^^^^^^^^^^^^
->>>>>>> 12402f26
->a : A
->  : ^
->b : B
->  : ^
->b : B
->  : ^
-
-f18<A, B>(a, b, c);
->f18<A, B>(a, b, c) : [A, B, B | C]
-<<<<<<< HEAD
->f18 : <T, U = V, V = C | U>(a?: T | undefined, b?: U | undefined, c?: V | undefined) => [T, U, V]
-=======
->                   : ^^^^^^^^^^^^^
->f18 : <T, U = V, V = C | U>(a?: T, b?: U, c?: V) => [T, U, V]
->    : ^^^^^^^^^^^^^^^^^^^^^^^^^^^^^^^^^^^^^^^^^^^^^^^^^^^^^^^
->>>>>>> 12402f26
->a : A
->  : ^
->b : B
->  : ^
->c : C
->  : ^
-
-// no inference, fully supplied
-f18<A, B, D>();
->f18<A, B, D>() : [A, B, D]
-<<<<<<< HEAD
->f18 : <T, U = V, V = C | U>(a?: T | undefined, b?: U | undefined, c?: V | undefined) => [T, U, V]
-
-f18<A, B, D>(a);
->f18<A, B, D>(a) : [A, B, D]
->f18 : <T, U = V, V = C | U>(a?: T | undefined, b?: U | undefined, c?: V | undefined) => [T, U, V]
-=======
->               : ^^^^^^^^^
->f18 : <T, U = V, V = C | U>(a?: T, b?: U, c?: V) => [T, U, V]
->    : ^^^^^^^^^^^^^^^^^^^^^^^^^^^^^^^^^^^^^^^^^^^^^^^^^^^^^^^
-
-f18<A, B, D>(a);
->f18<A, B, D>(a) : [A, B, D]
->                : ^^^^^^^^^
->f18 : <T, U = V, V = C | U>(a?: T, b?: U, c?: V) => [T, U, V]
->    : ^^^^^^^^^^^^^^^^^^^^^^^^^^^^^^^^^^^^^^^^^^^^^^^^^^^^^^^
->>>>>>> 12402f26
->a : A
->  : ^
-
-f18<A, B, D>(a, b);
->f18<A, B, D>(a, b) : [A, B, D]
-<<<<<<< HEAD
->f18 : <T, U = V, V = C | U>(a?: T | undefined, b?: U | undefined, c?: V | undefined) => [T, U, V]
-=======
->                   : ^^^^^^^^^
->f18 : <T, U = V, V = C | U>(a?: T, b?: U, c?: V) => [T, U, V]
->    : ^^^^^^^^^^^^^^^^^^^^^^^^^^^^^^^^^^^^^^^^^^^^^^^^^^^^^^^
->>>>>>> 12402f26
->a : A
->  : ^
->b : B
->  : ^
-
-f18<A, B, D>(a, b, d);
->f18<A, B, D>(a, b, d) : [A, B, D]
-<<<<<<< HEAD
->f18 : <T, U = V, V = C | U>(a?: T | undefined, b?: U | undefined, c?: V | undefined) => [T, U, V]
-=======
->                      : ^^^^^^^^^
->f18 : <T, U = V, V = C | U>(a?: T, b?: U, c?: V) => [T, U, V]
->    : ^^^^^^^^^^^^^^^^^^^^^^^^^^^^^^^^^^^^^^^^^^^^^^^^^^^^^^^
->>>>>>> 12402f26
->a : A
->  : ^
->b : B
->  : ^
->d : D
->  : ^
-
-// function with a type parameter with a default that refers to a later type parameter with a default that refers to an earlier type parameter in an intersection
-declare function f19<T = U, U = T & B>(a?: T, b?: U): [T, U];
->f19 : <T = U, U = T & B>(a?: T, b?: U) => [T, U]
-<<<<<<< HEAD
->a : T | undefined
->b : U | undefined
-=======
->    : ^ ^^^^^^ ^^^^^^^^^^^^^^ ^^^^^^ ^^^^^      
->a : T
->  : ^
->b : U
->  : ^
->>>>>>> 12402f26
-
-// inference
-f19();
->f19() : [unknown, B]
-<<<<<<< HEAD
->f19 : <T = U, U = T & B>(a?: T | undefined, b?: U | undefined) => [T, U]
-
-f19(a);
->f19(a) : [A, A & B]
->f19 : <T = U, U = T & B>(a?: T | undefined, b?: U | undefined) => [T, U]
-=======
->      : ^^^^^^^^^^^^
->f19 : <T = U, U = T & B>(a?: T, b?: U) => [T, U]
->    : ^^^^^^^^^^^^^^^^^^^^^^^^^^^^^^^^^^^^^^^^^^
-
-f19(a);
->f19(a) : [A, A & B]
->       : ^^^^^^^^^^
->f19 : <T = U, U = T & B>(a?: T, b?: U) => [T, U]
->    : ^^^^^^^^^^^^^^^^^^^^^^^^^^^^^^^^^^^^^^^^^^
->>>>>>> 12402f26
->a : A
->  : ^
-
-f19(a, a);
->f19(a, a) : [A, A]
-<<<<<<< HEAD
->f19 : <T = U, U = T & B>(a?: T | undefined, b?: U | undefined) => [T, U]
-=======
->          : ^^^^^^
->f19 : <T = U, U = T & B>(a?: T, b?: U) => [T, U]
->    : ^^^^^^^^^^^^^^^^^^^^^^^^^^^^^^^^^^^^^^^^^^
->>>>>>> 12402f26
->a : A
->  : ^
->a : A
->  : ^
-
-f19(a, b);
->f19(a, b) : [A, B]
-<<<<<<< HEAD
->f19 : <T = U, U = T & B>(a?: T | undefined, b?: U | undefined) => [T, U]
-=======
->          : ^^^^^^
->f19 : <T = U, U = T & B>(a?: T, b?: U) => [T, U]
->    : ^^^^^^^^^^^^^^^^^^^^^^^^^^^^^^^^^^^^^^^^^^
->>>>>>> 12402f26
->a : A
->  : ^
->b : B
->  : ^
-
-f19(a, ab);
->f19(a, ab) : [A, AB]
-<<<<<<< HEAD
->f19 : <T = U, U = T & B>(a?: T | undefined, b?: U | undefined) => [T, U]
-=======
->           : ^^^^^^^
->f19 : <T = U, U = T & B>(a?: T, b?: U) => [T, U]
->    : ^^^^^^^^^^^^^^^^^^^^^^^^^^^^^^^^^^^^^^^^^^
->>>>>>> 12402f26
->a : A
->  : ^
->ab : AB
->   : ^^
-
-f19(a, c);
->f19(a, c) : [A, C]
-<<<<<<< HEAD
->f19 : <T = U, U = T & B>(a?: T | undefined, b?: U | undefined) => [T, U]
-=======
->          : ^^^^^^
->f19 : <T = U, U = T & B>(a?: T, b?: U) => [T, U]
->    : ^^^^^^^^^^^^^^^^^^^^^^^^^^^^^^^^^^^^^^^^^^
->>>>>>> 12402f26
->a : A
->  : ^
->c : C
->  : ^
-
-// no inference, partially supplied
-f19<A>();
->f19<A>() : [A, A & B]
-<<<<<<< HEAD
->f19 : <T = U, U = T & B>(a?: T | undefined, b?: U | undefined) => [T, U]
-
-f19<A>(a);
->f19<A>(a) : [A, A & B]
->f19 : <T = U, U = T & B>(a?: T | undefined, b?: U | undefined) => [T, U]
-=======
->         : ^^^^^^^^^^
->f19 : <T = U, U = T & B>(a?: T, b?: U) => [T, U]
->    : ^^^^^^^^^^^^^^^^^^^^^^^^^^^^^^^^^^^^^^^^^^
-
-f19<A>(a);
->f19<A>(a) : [A, A & B]
->          : ^^^^^^^^^^
->f19 : <T = U, U = T & B>(a?: T, b?: U) => [T, U]
->    : ^^^^^^^^^^^^^^^^^^^^^^^^^^^^^^^^^^^^^^^^^^
->>>>>>> 12402f26
->a : A
->  : ^
-
-f19<A>(a, ab);
->f19<A>(a, ab) : [A, A & B]
-<<<<<<< HEAD
->f19 : <T = U, U = T & B>(a?: T | undefined, b?: U | undefined) => [T, U]
-=======
->              : ^^^^^^^^^^
->f19 : <T = U, U = T & B>(a?: T, b?: U) => [T, U]
->    : ^^^^^^^^^^^^^^^^^^^^^^^^^^^^^^^^^^^^^^^^^^
->>>>>>> 12402f26
->a : A
->  : ^
->ab : AB
->   : ^^
-
-// no inference, fully supplied
-f19<A, C>();
->f19<A, C>() : [A, C]
-<<<<<<< HEAD
->f19 : <T = U, U = T & B>(a?: T | undefined, b?: U | undefined) => [T, U]
-
-f19<A, C>(a);
->f19<A, C>(a) : [A, C]
->f19 : <T = U, U = T & B>(a?: T | undefined, b?: U | undefined) => [T, U]
-=======
->            : ^^^^^^
->f19 : <T = U, U = T & B>(a?: T, b?: U) => [T, U]
->    : ^^^^^^^^^^^^^^^^^^^^^^^^^^^^^^^^^^^^^^^^^^
-
-f19<A, C>(a);
->f19<A, C>(a) : [A, C]
->             : ^^^^^^
->f19 : <T = U, U = T & B>(a?: T, b?: U) => [T, U]
->    : ^^^^^^^^^^^^^^^^^^^^^^^^^^^^^^^^^^^^^^^^^^
->>>>>>> 12402f26
->a : A
->  : ^
-
-f19<A, C>(a, c);
->f19<A, C>(a, c) : [A, C]
-<<<<<<< HEAD
->f19 : <T = U, U = T & B>(a?: T | undefined, b?: U | undefined) => [T, U]
-=======
->                : ^^^^^^
->f19 : <T = U, U = T & B>(a?: T, b?: U) => [T, U]
->    : ^^^^^^^^^^^^^^^^^^^^^^^^^^^^^^^^^^^^^^^^^^
->>>>>>> 12402f26
->a : A
->  : ^
->c : C
->  : ^
-
-// function with a type parameter without a default and a type parameter with a default that refers to a later type parameter with a default that refers to an earlier type parameter in an intersection
-declare function f20<T, U = V, V = U & C>(a?: T, b?: U, c?: V): [T, U, V];
->f20 : <T, U = V, V = U & C>(a?: T, b?: U, c?: V) => [T, U, V]
-<<<<<<< HEAD
->a : T | undefined
->b : U | undefined
->c : V | undefined
-=======
->    : ^ ^^ ^^^^^^ ^^^^^^^^^^^^^^ ^^^^^^ ^^^^^^ ^^^^^         
->a : T
->  : ^
->b : U
->  : ^
->c : V
->  : ^
->>>>>>> 12402f26
-
-// inference
-f20();
->f20() : [unknown, unknown, C]
-<<<<<<< HEAD
->f20 : <T, U = V, V = U & C>(a?: T | undefined, b?: U | undefined, c?: V | undefined) => [T, U, V]
-
-f20(a);
->f20(a) : [A, unknown, C]
->f20 : <T, U = V, V = U & C>(a?: T | undefined, b?: U | undefined, c?: V | undefined) => [T, U, V]
-=======
->      : ^^^^^^^^^^^^^^^^^^^^^
->f20 : <T, U = V, V = U & C>(a?: T, b?: U, c?: V) => [T, U, V]
->    : ^^^^^^^^^^^^^^^^^^^^^^^^^^^^^^^^^^^^^^^^^^^^^^^^^^^^^^^
-
-f20(a);
->f20(a) : [A, unknown, C]
->       : ^^^^^^^^^^^^^^^
->f20 : <T, U = V, V = U & C>(a?: T, b?: U, c?: V) => [T, U, V]
->    : ^^^^^^^^^^^^^^^^^^^^^^^^^^^^^^^^^^^^^^^^^^^^^^^^^^^^^^^
->>>>>>> 12402f26
->a : A
->  : ^
-
-f20(a, b);
->f20(a, b) : [A, B, B & C]
-<<<<<<< HEAD
->f20 : <T, U = V, V = U & C>(a?: T | undefined, b?: U | undefined, c?: V | undefined) => [T, U, V]
-=======
->          : ^^^^^^^^^^^^^
->f20 : <T, U = V, V = U & C>(a?: T, b?: U, c?: V) => [T, U, V]
->    : ^^^^^^^^^^^^^^^^^^^^^^^^^^^^^^^^^^^^^^^^^^^^^^^^^^^^^^^
->>>>>>> 12402f26
->a : A
->  : ^
->b : B
->  : ^
-
-f20(a, b, c);
->f20(a, b, c) : [A, B, C]
-<<<<<<< HEAD
->f20 : <T, U = V, V = U & C>(a?: T | undefined, b?: U | undefined, c?: V | undefined) => [T, U, V]
-=======
->             : ^^^^^^^^^
->f20 : <T, U = V, V = U & C>(a?: T, b?: U, c?: V) => [T, U, V]
->    : ^^^^^^^^^^^^^^^^^^^^^^^^^^^^^^^^^^^^^^^^^^^^^^^^^^^^^^^
->>>>>>> 12402f26
->a : A
->  : ^
->b : B
->  : ^
->c : C
->  : ^
-
-// no inference, partially supplied
-f20<A>();
->f20<A>() : [A, any, any]
-<<<<<<< HEAD
->f20 : <T, U = V, V = U & C>(a?: T | undefined, b?: U | undefined, c?: V | undefined) => [T, U, V]
-
-f20<A>(a);
->f20<A>(a) : [A, any, any]
->f20 : <T, U = V, V = U & C>(a?: T | undefined, b?: U | undefined, c?: V | undefined) => [T, U, V]
-=======
->         : ^^^^^^^^^^^^^
->f20 : <T, U = V, V = U & C>(a?: T, b?: U, c?: V) => [T, U, V]
->    : ^^^^^^^^^^^^^^^^^^^^^^^^^^^^^^^^^^^^^^^^^^^^^^^^^^^^^^^
-
-f20<A>(a);
->f20<A>(a) : [A, any, any]
->          : ^^^^^^^^^^^^^
->f20 : <T, U = V, V = U & C>(a?: T, b?: U, c?: V) => [T, U, V]
->    : ^^^^^^^^^^^^^^^^^^^^^^^^^^^^^^^^^^^^^^^^^^^^^^^^^^^^^^^
->>>>>>> 12402f26
->a : A
->  : ^
-
-f20<A>(a, b);
->f20<A>(a, b) : [A, any, any]
-<<<<<<< HEAD
->f20 : <T, U = V, V = U & C>(a?: T | undefined, b?: U | undefined, c?: V | undefined) => [T, U, V]
-=======
->             : ^^^^^^^^^^^^^
->f20 : <T, U = V, V = U & C>(a?: T, b?: U, c?: V) => [T, U, V]
->    : ^^^^^^^^^^^^^^^^^^^^^^^^^^^^^^^^^^^^^^^^^^^^^^^^^^^^^^^
->>>>>>> 12402f26
->a : A
->  : ^
->b : B
->  : ^
-
-f20<A>(a, b, bc);
->f20<A>(a, b, bc) : [A, any, any]
-<<<<<<< HEAD
->f20 : <T, U = V, V = U & C>(a?: T | undefined, b?: U | undefined, c?: V | undefined) => [T, U, V]
-=======
->                 : ^^^^^^^^^^^^^
->f20 : <T, U = V, V = U & C>(a?: T, b?: U, c?: V) => [T, U, V]
->    : ^^^^^^^^^^^^^^^^^^^^^^^^^^^^^^^^^^^^^^^^^^^^^^^^^^^^^^^
->>>>>>> 12402f26
->a : A
->  : ^
->b : B
->  : ^
->bc : BC
->   : ^^
-
-f20<A, B>();
->f20<A, B>() : [A, B, B & C]
-<<<<<<< HEAD
->f20 : <T, U = V, V = U & C>(a?: T | undefined, b?: U | undefined, c?: V | undefined) => [T, U, V]
-
-f20<A, B>(a);
->f20<A, B>(a) : [A, B, B & C]
->f20 : <T, U = V, V = U & C>(a?: T | undefined, b?: U | undefined, c?: V | undefined) => [T, U, V]
-=======
->            : ^^^^^^^^^^^^^
->f20 : <T, U = V, V = U & C>(a?: T, b?: U, c?: V) => [T, U, V]
->    : ^^^^^^^^^^^^^^^^^^^^^^^^^^^^^^^^^^^^^^^^^^^^^^^^^^^^^^^
-
-f20<A, B>(a);
->f20<A, B>(a) : [A, B, B & C]
->             : ^^^^^^^^^^^^^
->f20 : <T, U = V, V = U & C>(a?: T, b?: U, c?: V) => [T, U, V]
->    : ^^^^^^^^^^^^^^^^^^^^^^^^^^^^^^^^^^^^^^^^^^^^^^^^^^^^^^^
->>>>>>> 12402f26
->a : A
->  : ^
-
-f20<A, B>(a, b);
->f20<A, B>(a, b) : [A, B, B & C]
-<<<<<<< HEAD
->f20 : <T, U = V, V = U & C>(a?: T | undefined, b?: U | undefined, c?: V | undefined) => [T, U, V]
-=======
->                : ^^^^^^^^^^^^^
->f20 : <T, U = V, V = U & C>(a?: T, b?: U, c?: V) => [T, U, V]
->    : ^^^^^^^^^^^^^^^^^^^^^^^^^^^^^^^^^^^^^^^^^^^^^^^^^^^^^^^
->>>>>>> 12402f26
->a : A
->  : ^
->b : B
->  : ^
-
-f20<A, B>(a, b, bc);
->f20<A, B>(a, b, bc) : [A, B, B & C]
-<<<<<<< HEAD
->f20 : <T, U = V, V = U & C>(a?: T | undefined, b?: U | undefined, c?: V | undefined) => [T, U, V]
-=======
->                    : ^^^^^^^^^^^^^
->f20 : <T, U = V, V = U & C>(a?: T, b?: U, c?: V) => [T, U, V]
->    : ^^^^^^^^^^^^^^^^^^^^^^^^^^^^^^^^^^^^^^^^^^^^^^^^^^^^^^^
->>>>>>> 12402f26
->a : A
->  : ^
->b : B
->  : ^
->bc : BC
->   : ^^
-
-// no inference, fully supplied
-f20<A, B, D>();
->f20<A, B, D>() : [A, B, D]
-<<<<<<< HEAD
->f20 : <T, U = V, V = U & C>(a?: T | undefined, b?: U | undefined, c?: V | undefined) => [T, U, V]
-
-f20<A, B, D>(a);
->f20<A, B, D>(a) : [A, B, D]
->f20 : <T, U = V, V = U & C>(a?: T | undefined, b?: U | undefined, c?: V | undefined) => [T, U, V]
-=======
->               : ^^^^^^^^^
->f20 : <T, U = V, V = U & C>(a?: T, b?: U, c?: V) => [T, U, V]
->    : ^^^^^^^^^^^^^^^^^^^^^^^^^^^^^^^^^^^^^^^^^^^^^^^^^^^^^^^
-
-f20<A, B, D>(a);
->f20<A, B, D>(a) : [A, B, D]
->                : ^^^^^^^^^
->f20 : <T, U = V, V = U & C>(a?: T, b?: U, c?: V) => [T, U, V]
->    : ^^^^^^^^^^^^^^^^^^^^^^^^^^^^^^^^^^^^^^^^^^^^^^^^^^^^^^^
->>>>>>> 12402f26
->a : A
->  : ^
-
-f20<A, B, D>(a, b);
->f20<A, B, D>(a, b) : [A, B, D]
-<<<<<<< HEAD
->f20 : <T, U = V, V = U & C>(a?: T | undefined, b?: U | undefined, c?: V | undefined) => [T, U, V]
-=======
->                   : ^^^^^^^^^
->f20 : <T, U = V, V = U & C>(a?: T, b?: U, c?: V) => [T, U, V]
->    : ^^^^^^^^^^^^^^^^^^^^^^^^^^^^^^^^^^^^^^^^^^^^^^^^^^^^^^^
->>>>>>> 12402f26
->a : A
->  : ^
->b : B
->  : ^
-
-f20<A, B, D>(a, b, d);
->f20<A, B, D>(a, b, d) : [A, B, D]
-<<<<<<< HEAD
->f20 : <T, U = V, V = U & C>(a?: T | undefined, b?: U | undefined, c?: V | undefined) => [T, U, V]
-=======
->                      : ^^^^^^^^^
->f20 : <T, U = V, V = U & C>(a?: T, b?: U, c?: V) => [T, U, V]
->    : ^^^^^^^^^^^^^^^^^^^^^^^^^^^^^^^^^^^^^^^^^^^^^^^^^^^^^^^
->>>>>>> 12402f26
->a : A
->  : ^
->b : B
->  : ^
->d : D
->  : ^
-
-interface i00<T = number> { a: T; }
->a : T
->  : ^
-
-const i00c00 = (<i00>x).a;
->i00c00 : number
->       : ^^^^^^
->(<i00>x).a : number
->           : ^^^^^^
->(<i00>x) : i00<number>
->         : ^^^^^^^^^^^
-><i00>x : i00<number>
->       : ^^^^^^^^^^^
->x : any
->  : ^^^
->a : number
->  : ^^^^^^
-
-const i00c01 = (<i00<number>>x).a;
->i00c01 : number
->       : ^^^^^^
->(<i00<number>>x).a : number
->                   : ^^^^^^
->(<i00<number>>x) : i00<number>
->                 : ^^^^^^^^^^^
-><i00<number>>x : i00<number>
->               : ^^^^^^^^^^^
->x : any
->  : ^^^
->a : number
->  : ^^^^^^
-
-interface i01<T, U = T> { a: [T, U]; }
->a : [T, U]
->  : ^^^^^^
-
-const i01c00 = (<i01<number>>x).a;
->i01c00 : [number, number]
->       : ^^^^^^^^^^^^^^^^
->(<i01<number>>x).a : [number, number]
->                   : ^^^^^^^^^^^^^^^^
->(<i01<number>>x) : i01<number, number>
->                 : ^^^^^^^^^^^^^^^^^^^
-><i01<number>>x : i01<number, number>
->               : ^^^^^^^^^^^^^^^^^^^
->x : any
->  : ^^^
->a : [number, number]
->  : ^^^^^^^^^^^^^^^^
-
-const i01c01 = (<i01<number, string>>x).a;
->i01c01 : [number, string]
->       : ^^^^^^^^^^^^^^^^
->(<i01<number, string>>x).a : [number, string]
->                           : ^^^^^^^^^^^^^^^^
->(<i01<number, string>>x) : i01<number, string>
->                         : ^^^^^^^^^^^^^^^^^^^
-><i01<number, string>>x : i01<number, string>
->                       : ^^^^^^^^^^^^^^^^^^^
->x : any
->  : ^^^
->a : [number, string]
->  : ^^^^^^^^^^^^^^^^
-
-interface i02<T extends number, U = T> { a: [T, U]; }
->a : [T, U]
->  : ^^^^^^
-
-const i02c00 = (<i02<number>>x).a;
->i02c00 : [number, number]
->       : ^^^^^^^^^^^^^^^^
->(<i02<number>>x).a : [number, number]
->                   : ^^^^^^^^^^^^^^^^
->(<i02<number>>x) : i02<number, number>
->                 : ^^^^^^^^^^^^^^^^^^^
-><i02<number>>x : i02<number, number>
->               : ^^^^^^^^^^^^^^^^^^^
->x : any
->  : ^^^
->a : [number, number]
->  : ^^^^^^^^^^^^^^^^
-
-const i02c01 = (<i02<1>>x).a;
->i02c01 : [1, 1]
->       : ^^^^^^
->(<i02<1>>x).a : [1, 1]
->              : ^^^^^^
->(<i02<1>>x) : i02<1, 1>
->            : ^^^^^^^^^
-><i02<1>>x : i02<1, 1>
->          : ^^^^^^^^^
->x : any
->  : ^^^
->a : [1, 1]
->  : ^^^^^^
-
-const i02c02 = (<i02<number, number>>x).a;
->i02c02 : [number, number]
->       : ^^^^^^^^^^^^^^^^
->(<i02<number, number>>x).a : [number, number]
->                           : ^^^^^^^^^^^^^^^^
->(<i02<number, number>>x) : i02<number, number>
->                         : ^^^^^^^^^^^^^^^^^^^
-><i02<number, number>>x : i02<number, number>
->                       : ^^^^^^^^^^^^^^^^^^^
->x : any
->  : ^^^
->a : [number, number]
->  : ^^^^^^^^^^^^^^^^
-
-const i02c03 = (<i02<1, number>>x).a;
->i02c03 : [1, number]
->       : ^^^^^^^^^^^
->(<i02<1, number>>x).a : [1, number]
->                      : ^^^^^^^^^^^
->(<i02<1, number>>x) : i02<1, number>
->                    : ^^^^^^^^^^^^^^
-><i02<1, number>>x : i02<1, number>
->                  : ^^^^^^^^^^^^^^
->x : any
->  : ^^^
->a : [1, number]
->  : ^^^^^^^^^^^
-
-const i02c04 = (<i02<number, 1>>x).a;
->i02c04 : [number, 1]
->       : ^^^^^^^^^^^
->(<i02<number, 1>>x).a : [number, 1]
->                      : ^^^^^^^^^^^
->(<i02<number, 1>>x) : i02<number, 1>
->                    : ^^^^^^^^^^^^^^
-><i02<number, 1>>x : i02<number, 1>
->                  : ^^^^^^^^^^^^^^
->x : any
->  : ^^^
->a : [number, 1]
->  : ^^^^^^^^^^^
-
-interface i03<T extends number, U extends T = T> { a: [T, U]; }
->a : [T, U]
->  : ^^^^^^
-
-const i03c00 = (<i03<number>>x).a;
->i03c00 : [number, number]
->       : ^^^^^^^^^^^^^^^^
->(<i03<number>>x).a : [number, number]
->                   : ^^^^^^^^^^^^^^^^
->(<i03<number>>x) : i03<number, number>
->                 : ^^^^^^^^^^^^^^^^^^^
-><i03<number>>x : i03<number, number>
->               : ^^^^^^^^^^^^^^^^^^^
->x : any
->  : ^^^
->a : [number, number]
->  : ^^^^^^^^^^^^^^^^
-
-const i03c01 = (<i03<1>>x).a;
->i03c01 : [1, 1]
->       : ^^^^^^
->(<i03<1>>x).a : [1, 1]
->              : ^^^^^^
->(<i03<1>>x) : i03<1, 1>
->            : ^^^^^^^^^
-><i03<1>>x : i03<1, 1>
->          : ^^^^^^^^^
->x : any
->  : ^^^
->a : [1, 1]
->  : ^^^^^^
-
-const i03c02 = (<i03<number, number>>x).a;
->i03c02 : [number, number]
->       : ^^^^^^^^^^^^^^^^
->(<i03<number, number>>x).a : [number, number]
->                           : ^^^^^^^^^^^^^^^^
->(<i03<number, number>>x) : i03<number, number>
->                         : ^^^^^^^^^^^^^^^^^^^
-><i03<number, number>>x : i03<number, number>
->                       : ^^^^^^^^^^^^^^^^^^^
->x : any
->  : ^^^
->a : [number, number]
->  : ^^^^^^^^^^^^^^^^
-
-const i03c03 = (<i03<1, 1>>x).a;
->i03c03 : [1, 1]
->       : ^^^^^^
->(<i03<1, 1>>x).a : [1, 1]
->                 : ^^^^^^
->(<i03<1, 1>>x) : i03<1, 1>
->               : ^^^^^^^^^
-><i03<1, 1>>x : i03<1, 1>
->             : ^^^^^^^^^
->x : any
->  : ^^^
->a : [1, 1]
->  : ^^^^^^
-
-const i03c04 = (<i03<number, 1>>x).a;
->i03c04 : [number, 1]
->       : ^^^^^^^^^^^
->(<i03<number, 1>>x).a : [number, 1]
->                      : ^^^^^^^^^^^
->(<i03<number, 1>>x) : i03<number, 1>
->                    : ^^^^^^^^^^^^^^
-><i03<number, 1>>x : i03<number, 1>
->                  : ^^^^^^^^^^^^^^
->x : any
->  : ^^^
->a : [number, 1]
->  : ^^^^^^^^^^^
-
-interface i04 {}
-interface i04<T> {}
-interface i04<T = number> {}
-interface i04<T = number, U = string> {}
-
-interface i05<T = T> { a: T; }
->a : T
->  : ^
-
-const i05c00 = (<i05>x).a;
->i05c00 : any
->       : ^^^
->(<i05>x).a : any
->           : ^^^
->(<i05>x) : i05<any>
->         : ^^^^^^^^
-><i05>x : i05<any>
->       : ^^^^^^^^
->x : any
->  : ^^^
->a : any
->  : ^^^
-
-const i05c01 = (<i05<number>>x).a;
->i05c01 : number
->       : ^^^^^^
->(<i05<number>>x).a : number
->                   : ^^^^^^
->(<i05<number>>x) : i05<number>
->                 : ^^^^^^^^^^^
-><i05<number>>x : i05<number>
->               : ^^^^^^^^^^^
->x : any
->  : ^^^
->a : number
->  : ^^^^^^
-
-interface i06<T = U, U = T> { a: [T, U]; }
->a : [T, U]
->  : ^^^^^^
-
-const i06c00 = (<i06>x).a;
->i06c00 : [any, any]
->       : ^^^^^^^^^^
->(<i06>x).a : [any, any]
->           : ^^^^^^^^^^
->(<i06>x) : i06<any, any>
->         : ^^^^^^^^^^^^^
-><i06>x : i06<any, any>
->       : ^^^^^^^^^^^^^
->x : any
->  : ^^^
->a : [any, any]
->  : ^^^^^^^^^^
-
-const i06c01 = (<i06<number>>x).a;
->i06c01 : [number, number]
->       : ^^^^^^^^^^^^^^^^
->(<i06<number>>x).a : [number, number]
->                   : ^^^^^^^^^^^^^^^^
->(<i06<number>>x) : i06<number, number>
->                 : ^^^^^^^^^^^^^^^^^^^
-><i06<number>>x : i06<number, number>
->               : ^^^^^^^^^^^^^^^^^^^
->x : any
->  : ^^^
->a : [number, number]
->  : ^^^^^^^^^^^^^^^^
-
-const i06c02 = (<i06<number, string>>x).a;
->i06c02 : [number, string]
->       : ^^^^^^^^^^^^^^^^
->(<i06<number, string>>x).a : [number, string]
->                           : ^^^^^^^^^^^^^^^^
->(<i06<number, string>>x) : i06<number, string>
->                         : ^^^^^^^^^^^^^^^^^^^
-><i06<number, string>>x : i06<number, string>
->                       : ^^^^^^^^^^^^^^^^^^^
->x : any
->  : ^^^
->a : [number, string]
->  : ^^^^^^^^^^^^^^^^
-
-interface i07 { a: A; }
->a : globalThis.A
->  : ^^^^^^^^^^^^
-
-interface i07<A = number> { b: A; }
->b : A
->  : ^
-
-const i07c00 = (<i07>x).a;
->i07c00 : A
->       : ^
->(<i07>x).a : A
->           : ^
->(<i07>x) : i07<number>
->         : ^^^^^^^^^^^
-><i07>x : i07<number>
->       : ^^^^^^^^^^^
->x : any
->  : ^^^
->a : A
->  : ^
-
-const i07c01 = (<i07>x).b;
->i07c01 : number
->       : ^^^^^^
->(<i07>x).b : number
->           : ^^^^^^
->(<i07>x) : i07<number>
->         : ^^^^^^^^^^^
-><i07>x : i07<number>
->       : ^^^^^^^^^^^
->x : any
->  : ^^^
->b : number
->  : ^^^^^^
-
-const i07c02 = (<i07<B>>x).a;
->i07c02 : A
->       : ^
->(<i07<B>>x).a : A
->              : ^
->(<i07<B>>x) : i07<B>
->            : ^^^^^^
-><i07<B>>x : i07<B>
->          : ^^^^^^
->x : any
->  : ^^^
->a : A
->  : ^
-
-const i07c03 = (<i07<B>>x).b;
->i07c03 : B
->       : ^
->(<i07<B>>x).b : B
->              : ^
->(<i07<B>>x) : i07<B>
->            : ^^^^^^
-><i07<B>>x : i07<B>
->          : ^^^^^^
->x : any
->  : ^^^
->b : B
->  : ^
-
-interface Base01<T> { a: T; }
->a : T
->  : ^
-
-interface Base01Constructor { new <T = number>(a?: T): Base01<T>; }
-<<<<<<< HEAD
->a : T | undefined
-=======
->a : T
->  : ^
->>>>>>> 12402f26
-
-declare const Base01: Base01Constructor;
->Base01 : Base01Constructor
->       : ^^^^^^^^^^^^^^^^^
-
-const Base01c00 = new Base01();
->Base01c00 : Base01<number>
->          : ^^^^^^^^^^^^^^
->new Base01() : Base01<number>
->             : ^^^^^^^^^^^^^^
->Base01 : Base01Constructor
->       : ^^^^^^^^^^^^^^^^^
-
-const Base01c01 = new Base01(1);
->Base01c01 : Base01<number>
->          : ^^^^^^^^^^^^^^
->new Base01(1) : Base01<number>
->              : ^^^^^^^^^^^^^^
->Base01 : Base01Constructor
->       : ^^^^^^^^^^^^^^^^^
->1 : 1
->  : ^
-
-const Base01c02 = new Base01<number>();
->Base01c02 : Base01<number>
->          : ^^^^^^^^^^^^^^
->new Base01<number>() : Base01<number>
->                     : ^^^^^^^^^^^^^^
->Base01 : Base01Constructor
->       : ^^^^^^^^^^^^^^^^^
-
-const Base01c03 = new Base01<number>(1);
->Base01c03 : Base01<number>
->          : ^^^^^^^^^^^^^^
->new Base01<number>(1) : Base01<number>
->                      : ^^^^^^^^^^^^^^
->Base01 : Base01Constructor
->       : ^^^^^^^^^^^^^^^^^
->1 : 1
->  : ^
-
-declare class Derived01<T> extends Base01<T> { }
->Derived01 : Derived01<T>
->          : ^^^^^^^^^^^^
->Base01 : Base01<T>
->       : ^^^^^^^^^
-
-const Derived01c00 = new Derived01();
->Derived01c00 : Derived01<unknown>
->             : ^^^^^^^^^^^^^^^^^^
->new Derived01() : Derived01<unknown>
->                : ^^^^^^^^^^^^^^^^^^
->Derived01 : typeof Derived01
->          : ^^^^^^^^^^^^^^^^
-
-const Derived01c01 = new Derived01(1);
->Derived01c01 : Derived01<number>
->             : ^^^^^^^^^^^^^^^^^
->new Derived01(1) : Derived01<number>
->                 : ^^^^^^^^^^^^^^^^^
->Derived01 : typeof Derived01
->          : ^^^^^^^^^^^^^^^^
->1 : 1
->  : ^
-
-const Derived01c02 = new Derived01<number>();
->Derived01c02 : Derived01<number>
->             : ^^^^^^^^^^^^^^^^^
->new Derived01<number>() : Derived01<number>
->                        : ^^^^^^^^^^^^^^^^^
->Derived01 : typeof Derived01
->          : ^^^^^^^^^^^^^^^^
-
-const Derived01c03 = new Derived01<number>(1);
->Derived01c03 : Derived01<number>
->             : ^^^^^^^^^^^^^^^^^
->new Derived01<number>(1) : Derived01<number>
->                         : ^^^^^^^^^^^^^^^^^
->Derived01 : typeof Derived01
->          : ^^^^^^^^^^^^^^^^
->1 : 1
->  : ^
-
-declare class Derived02<T = string> extends Base01<T> { }
->Derived02 : Derived02<T>
->          : ^^^^^^^^^^^^
->Base01 : Base01<T>
->       : ^^^^^^^^^
-
-const Derived02c00 = new Derived02();
->Derived02c00 : Derived02<string>
->             : ^^^^^^^^^^^^^^^^^
->new Derived02() : Derived02<string>
->                : ^^^^^^^^^^^^^^^^^
->Derived02 : typeof Derived02
->          : ^^^^^^^^^^^^^^^^
-
-const Derived02c01 = new Derived02(1);
->Derived02c01 : Derived02<number>
->             : ^^^^^^^^^^^^^^^^^
->new Derived02(1) : Derived02<number>
->                 : ^^^^^^^^^^^^^^^^^
->Derived02 : typeof Derived02
->          : ^^^^^^^^^^^^^^^^
->1 : 1
->  : ^
-
-const Derived02c02 = new Derived02<number>();
->Derived02c02 : Derived02<number>
->             : ^^^^^^^^^^^^^^^^^
->new Derived02<number>() : Derived02<number>
->                        : ^^^^^^^^^^^^^^^^^
->Derived02 : typeof Derived02
->          : ^^^^^^^^^^^^^^^^
-
-const Derived02c03 = new Derived02<number>(1);
->Derived02c03 : Derived02<number>
->             : ^^^^^^^^^^^^^^^^^
->new Derived02<number>(1) : Derived02<number>
->                         : ^^^^^^^^^^^^^^^^^
->Derived02 : typeof Derived02
->          : ^^^^^^^^^^^^^^^^
->1 : 1
->  : ^
-
-// https://github.com/Microsoft/TypeScript/issues/16211
-interface Base02 {}
-interface Base02Constructor { new <T = A>(a: T): Base02 & T; }
->a : T
->  : ^
-
-declare const Base02: Base02Constructor;
->Base02 : Base02Constructor
->       : ^^^^^^^^^^^^^^^^^
-
-declare class Derived03 extends Base02 {}
->Derived03 : Derived03
->          : ^^^^^^^^^
->Base02 : Base02 & A
->       : ^^^^^^^^^^
-
-const Derived03c00 = new Derived03(ab);
->Derived03c00 : Derived03
->             : ^^^^^^^^^
->new Derived03(ab) : Derived03
->                  : ^^^^^^^^^
->Derived03 : typeof Derived03
->          : ^^^^^^^^^^^^^^^^
->ab : AB
->   : ^^
-
-const Derived03c01 = Derived03c00.a;
->Derived03c01 : number
->             : ^^^^^^
->Derived03c00.a : number
->               : ^^^^^^
->Derived03c00 : Derived03
->             : ^^^^^^^^^
->a : number
->  : ^^^^^^
-
-type DerivedProps = keyof Derived03;
->DerivedProps : "a"
->             : ^^^
-
-type t00<T = number> = { a: T; }
->t00 : t00<T>
->    : ^^^^^^
->a : T
->  : ^
-
-const t00c00 = (<t00>x).a;
->t00c00 : number
->       : ^^^^^^
->(<t00>x).a : number
->           : ^^^^^^
->(<t00>x) : t00<number>
->         : ^^^^^^^^^^^
-><t00>x : t00<number>
->       : ^^^^^^^^^^^
->x : any
->  : ^^^
->a : number
->  : ^^^^^^
-
-const t00c01 = (<t00<number>>x).a;
->t00c01 : number
->       : ^^^^^^
->(<t00<number>>x).a : number
->                   : ^^^^^^
->(<t00<number>>x) : t00<number>
->                 : ^^^^^^^^^^^
-><t00<number>>x : t00<number>
->               : ^^^^^^^^^^^
->x : any
->  : ^^^
->a : number
->  : ^^^^^^
-
-type t01<T, U = T> = { a: [T, U]; }
->t01 : t01<T, U>
->    : ^^^^^^^^^
->a : [T, U]
->  : ^^^^^^
-
-const t01c00 = (<t01<number>>x).a;
->t01c00 : [number, number]
->       : ^^^^^^^^^^^^^^^^
->(<t01<number>>x).a : [number, number]
->                   : ^^^^^^^^^^^^^^^^
->(<t01<number>>x) : t01<number, number>
->                 : ^^^^^^^^^^^^^^^^^^^
-><t01<number>>x : t01<number, number>
->               : ^^^^^^^^^^^^^^^^^^^
->x : any
->  : ^^^
->a : [number, number]
->  : ^^^^^^^^^^^^^^^^
-
-const t01c01 = (<t01<number, string>>x).a;
->t01c01 : [number, string]
->       : ^^^^^^^^^^^^^^^^
->(<t01<number, string>>x).a : [number, string]
->                           : ^^^^^^^^^^^^^^^^
->(<t01<number, string>>x) : t01<number, string>
->                         : ^^^^^^^^^^^^^^^^^^^
-><t01<number, string>>x : t01<number, string>
->                       : ^^^^^^^^^^^^^^^^^^^
->x : any
->  : ^^^
->a : [number, string]
->  : ^^^^^^^^^^^^^^^^
-
-type t02<T extends number, U = T> = { a: [T, U]; }
->t02 : t02<T, U>
->    : ^^^^^^^^^
->a : [T, U]
->  : ^^^^^^
-
-const t02c00 = (<t02<number>>x).a;
->t02c00 : [number, number]
->       : ^^^^^^^^^^^^^^^^
->(<t02<number>>x).a : [number, number]
->                   : ^^^^^^^^^^^^^^^^
->(<t02<number>>x) : t02<number, number>
->                 : ^^^^^^^^^^^^^^^^^^^
-><t02<number>>x : t02<number, number>
->               : ^^^^^^^^^^^^^^^^^^^
->x : any
->  : ^^^
->a : [number, number]
->  : ^^^^^^^^^^^^^^^^
-
-const t02c01 = (<t02<1>>x).a;
->t02c01 : [1, 1]
->       : ^^^^^^
->(<t02<1>>x).a : [1, 1]
->              : ^^^^^^
->(<t02<1>>x) : t02<1, 1>
->            : ^^^^^^^^^
-><t02<1>>x : t02<1, 1>
->          : ^^^^^^^^^
->x : any
->  : ^^^
->a : [1, 1]
->  : ^^^^^^
-
-const t02c02 = (<t02<number, number>>x).a;
->t02c02 : [number, number]
->       : ^^^^^^^^^^^^^^^^
->(<t02<number, number>>x).a : [number, number]
->                           : ^^^^^^^^^^^^^^^^
->(<t02<number, number>>x) : t02<number, number>
->                         : ^^^^^^^^^^^^^^^^^^^
-><t02<number, number>>x : t02<number, number>
->                       : ^^^^^^^^^^^^^^^^^^^
->x : any
->  : ^^^
->a : [number, number]
->  : ^^^^^^^^^^^^^^^^
-
-const t02c03 = (<t02<1, number>>x).a;
->t02c03 : [1, number]
->       : ^^^^^^^^^^^
->(<t02<1, number>>x).a : [1, number]
->                      : ^^^^^^^^^^^
->(<t02<1, number>>x) : t02<1, number>
->                    : ^^^^^^^^^^^^^^
-><t02<1, number>>x : t02<1, number>
->                  : ^^^^^^^^^^^^^^
->x : any
->  : ^^^
->a : [1, number]
->  : ^^^^^^^^^^^
-
-const t02c04 = (<t02<number, 1>>x).a;
->t02c04 : [number, 1]
->       : ^^^^^^^^^^^
->(<t02<number, 1>>x).a : [number, 1]
->                      : ^^^^^^^^^^^
->(<t02<number, 1>>x) : t02<number, 1>
->                    : ^^^^^^^^^^^^^^
-><t02<number, 1>>x : t02<number, 1>
->                  : ^^^^^^^^^^^^^^
->x : any
->  : ^^^
->a : [number, 1]
->  : ^^^^^^^^^^^
-
-type t03<T extends number, U extends T = T> = { a: [T, U]; }
->t03 : t03<T, U>
->    : ^^^^^^^^^
->a : [T, U]
->  : ^^^^^^
-
-const t03c00 = (<t03<number>>x).a;
->t03c00 : [number, number]
->       : ^^^^^^^^^^^^^^^^
->(<t03<number>>x).a : [number, number]
->                   : ^^^^^^^^^^^^^^^^
->(<t03<number>>x) : t03<number, number>
->                 : ^^^^^^^^^^^^^^^^^^^
-><t03<number>>x : t03<number, number>
->               : ^^^^^^^^^^^^^^^^^^^
->x : any
->  : ^^^
->a : [number, number]
->  : ^^^^^^^^^^^^^^^^
-
-const t03c01 = (<t03<1>>x).a;
->t03c01 : [1, 1]
->       : ^^^^^^
->(<t03<1>>x).a : [1, 1]
->              : ^^^^^^
->(<t03<1>>x) : t03<1, 1>
->            : ^^^^^^^^^
-><t03<1>>x : t03<1, 1>
->          : ^^^^^^^^^
->x : any
->  : ^^^
->a : [1, 1]
->  : ^^^^^^
-
-const t03c02 = (<t03<number, number>>x).a;
->t03c02 : [number, number]
->       : ^^^^^^^^^^^^^^^^
->(<t03<number, number>>x).a : [number, number]
->                           : ^^^^^^^^^^^^^^^^
->(<t03<number, number>>x) : t03<number, number>
->                         : ^^^^^^^^^^^^^^^^^^^
-><t03<number, number>>x : t03<number, number>
->                       : ^^^^^^^^^^^^^^^^^^^
->x : any
->  : ^^^
->a : [number, number]
->  : ^^^^^^^^^^^^^^^^
-
-const t03c03 = (<t03<1, 1>>x).a;
->t03c03 : [1, 1]
->       : ^^^^^^
->(<t03<1, 1>>x).a : [1, 1]
->                 : ^^^^^^
->(<t03<1, 1>>x) : t03<1, 1>
->               : ^^^^^^^^^
-><t03<1, 1>>x : t03<1, 1>
->             : ^^^^^^^^^
->x : any
->  : ^^^
->a : [1, 1]
->  : ^^^^^^
-
-const t03c04 = (<t03<number, 1>>x).a;
->t03c04 : [number, 1]
->       : ^^^^^^^^^^^
->(<t03<number, 1>>x).a : [number, 1]
->                      : ^^^^^^^^^^^
->(<t03<number, 1>>x) : t03<number, 1>
->                    : ^^^^^^^^^^^^^^
-><t03<number, 1>>x : t03<number, 1>
->                  : ^^^^^^^^^^^^^^
->x : any
->  : ^^^
->a : [number, 1]
->  : ^^^^^^^^^^^
-
-// https://github.com/Microsoft/TypeScript/issues/16221
-interface SelfReference<T = SelfReference<string>> {}
+//// [tests/cases/compiler/genericDefaults.ts] ////
+
+=== genericDefaults.ts ===
+interface A { a: number; }
+>a : number
+>  : ^^^^^^
+
+interface B { b: number; }
+>b : number
+>  : ^^^^^^
+
+interface C { c: number; }
+>c : number
+>  : ^^^^^^
+
+interface D { d: number; }
+>d : number
+>  : ^^^^^^
+
+interface AB { a: number; b: number; }
+>a : number
+>  : ^^^^^^
+>b : number
+>  : ^^^^^^
+
+interface BC { b: number; c: number; }
+>b : number
+>  : ^^^^^^
+>c : number
+>  : ^^^^^^
+
+declare const a: A;
+>a : A
+>  : ^
+
+declare const b: B;
+>b : B
+>  : ^
+
+declare const c: C;
+>c : C
+>  : ^
+
+declare const d: D;
+>d : D
+>  : ^
+
+declare const ab: AB;
+>ab : AB
+>   : ^^
+
+declare const bc: BC;
+>bc : BC
+>   : ^^
+
+declare const x: any;
+>x : any
+>  : ^^^
+
+// function without type parameters
+declare function f00(a?: A): A;
+>f00 : (a?: A) => A
+>    : ^^^^^ ^^^^^ 
+>a : A | undefined
+>  : ^^^^^^^^^^^^^
+
+// no inference
+f00();
+>f00() : A
+>      : ^
+>f00 : (a?: A | undefined) => A
+>    : ^^^^^^^^^^^^^^^^^^^^^^^^
+
+f00(a);
+>f00(a) : A
+>       : ^
+>f00 : (a?: A | undefined) => A
+>    : ^^^^^^^^^^^^^^^^^^^^^^^^
+>a : A
+>  : ^
+
+// function with a type parameter without a default
+declare function f01<T>(a?: T): T;
+>f01 : <T>(a?: T) => T
+>    : ^ ^^^^^^ ^^^^^ 
+>a : T | undefined
+>  : ^^^^^^^^^^^^^
+
+// inference
+f01();
+>f01() : unknown
+>      : ^^^^^^^
+>f01 : <T>(a?: T | undefined) => T
+>    : ^^^^^^^^^^^^^^^^^^^^^^^^^^^
+
+f01(a);
+>f01(a) : A
+>       : ^
+>f01 : <T>(a?: T | undefined) => T
+>    : ^^^^^^^^^^^^^^^^^^^^^^^^^^^
+>a : A
+>  : ^
+
+// no inference, fully supplied
+f01<A>();
+>f01<A>() : A
+>         : ^
+>f01 : <T>(a?: T | undefined) => T
+>    : ^^^^^^^^^^^^^^^^^^^^^^^^^^^
+
+f01<A>(a);
+>f01<A>(a) : A
+>          : ^
+>f01 : <T>(a?: T | undefined) => T
+>    : ^^^^^^^^^^^^^^^^^^^^^^^^^^^
+>a : A
+>  : ^
+
+// function with a type paramter with a default
+declare function f02<T = A>(a?: T): T;
+>f02 : <T = A>(a?: T) => T
+>    : ^ ^^^^^^^^^^ ^^^^^ 
+>a : T | undefined
+>  : ^^^^^^^^^^^^^
+
+// inference
+f02();
+>f02() : A
+>      : ^
+>f02 : <T = A>(a?: T | undefined) => T
+>    : ^^^^^^^^^^^^^^^^^^^^^^^^^^^^^^^
+
+f02(a);
+>f02(a) : A
+>       : ^
+>f02 : <T = A>(a?: T | undefined) => T
+>    : ^^^^^^^^^^^^^^^^^^^^^^^^^^^^^^^
+>a : A
+>  : ^
+
+f02(b);
+>f02(b) : B
+>       : ^
+>f02 : <T = A>(a?: T | undefined) => T
+>    : ^^^^^^^^^^^^^^^^^^^^^^^^^^^^^^^
+>b : B
+>  : ^
+
+// no inference, fully supplied
+f02<A>();
+>f02<A>() : A
+>         : ^
+>f02 : <T = A>(a?: T | undefined) => T
+>    : ^^^^^^^^^^^^^^^^^^^^^^^^^^^^^^^
+
+f02<A>(a);
+>f02<A>(a) : A
+>          : ^
+>f02 : <T = A>(a?: T | undefined) => T
+>    : ^^^^^^^^^^^^^^^^^^^^^^^^^^^^^^^
+>a : A
+>  : ^
+
+f02<B>();
+>f02<B>() : B
+>         : ^
+>f02 : <T = A>(a?: T | undefined) => T
+>    : ^^^^^^^^^^^^^^^^^^^^^^^^^^^^^^^
+
+f02<B>(b);
+>f02<B>(b) : B
+>          : ^
+>f02 : <T = A>(a?: T | undefined) => T
+>    : ^^^^^^^^^^^^^^^^^^^^^^^^^^^^^^^
+>b : B
+>  : ^
+
+// function with a type parameter with a default that refers to itself
+declare function f03<T = T>(a?: T): T;
+>f03 : <T = T>(a?: T) => T
+>    : ^ ^^^^^^^^^^ ^^^^^ 
+>a : T | undefined
+>  : ^^^^^^^^^^^^^
+
+// inference
+f03();
+>f03() : unknown
+>      : ^^^^^^^
+>f03 : <T = T>(a?: T | undefined) => T
+>    : ^^^^^^^^^^^^^^^^^^^^^^^^^^^^^^^
+
+f03(a);
+>f03(a) : A
+>       : ^
+>f03 : <T = T>(a?: T | undefined) => T
+>    : ^^^^^^^^^^^^^^^^^^^^^^^^^^^^^^^
+>a : A
+>  : ^
+
+f03(b);
+>f03(b) : B
+>       : ^
+>f03 : <T = T>(a?: T | undefined) => T
+>    : ^^^^^^^^^^^^^^^^^^^^^^^^^^^^^^^
+>b : B
+>  : ^
+
+// no inference, fully supplied
+f03<A>();
+>f03<A>() : A
+>         : ^
+>f03 : <T = T>(a?: T | undefined) => T
+>    : ^^^^^^^^^^^^^^^^^^^^^^^^^^^^^^^
+
+f03<A>(a);
+>f03<A>(a) : A
+>          : ^
+>f03 : <T = T>(a?: T | undefined) => T
+>    : ^^^^^^^^^^^^^^^^^^^^^^^^^^^^^^^
+>a : A
+>  : ^
+
+f03<B>();
+>f03<B>() : B
+>         : ^
+>f03 : <T = T>(a?: T | undefined) => T
+>    : ^^^^^^^^^^^^^^^^^^^^^^^^^^^^^^^
+
+f03<B>(b);
+>f03<B>(b) : B
+>          : ^
+>f03 : <T = T>(a?: T | undefined) => T
+>    : ^^^^^^^^^^^^^^^^^^^^^^^^^^^^^^^
+>b : B
+>  : ^
+
+// function with a type paramter without a default and a type parameter with a default
+declare function f04<T, U = B>(a?: T, b?: U): [T, U];
+>f04 : <T, U = B>(a?: T, b?: U) => [T, U]
+>    : ^ ^^ ^^^^^^^^^^ ^^^^^^ ^^^^^      
+>a : T | undefined
+>  : ^^^^^^^^^^^^^
+>b : U | undefined
+>  : ^^^^^^^^^^^^^
+
+// inference
+f04();
+>f04() : [unknown, B]
+>      : ^^^^^^^^^^^^
+>f04 : <T, U = B>(a?: T | undefined, b?: U | undefined) => [T, U]
+>    : ^^^^^^^^^^^^^^^^^^^^^^^^^^^^^^^^^^^^^^^^^^^^^^^^^^^^^^^^^^
+
+f04(a);
+>f04(a) : [A, B]
+>       : ^^^^^^
+>f04 : <T, U = B>(a?: T | undefined, b?: U | undefined) => [T, U]
+>    : ^^^^^^^^^^^^^^^^^^^^^^^^^^^^^^^^^^^^^^^^^^^^^^^^^^^^^^^^^^
+>a : A
+>  : ^
+
+f04(a, b);
+>f04(a, b) : [A, B]
+>          : ^^^^^^
+>f04 : <T, U = B>(a?: T | undefined, b?: U | undefined) => [T, U]
+>    : ^^^^^^^^^^^^^^^^^^^^^^^^^^^^^^^^^^^^^^^^^^^^^^^^^^^^^^^^^^
+>a : A
+>  : ^
+>b : B
+>  : ^
+
+f04(a, c);
+>f04(a, c) : [A, C]
+>          : ^^^^^^
+>f04 : <T, U = B>(a?: T | undefined, b?: U | undefined) => [T, U]
+>    : ^^^^^^^^^^^^^^^^^^^^^^^^^^^^^^^^^^^^^^^^^^^^^^^^^^^^^^^^^^
+>a : A
+>  : ^
+>c : C
+>  : ^
+
+// no inference, partially supplied
+f04<A>();
+>f04<A>() : [A, B]
+>         : ^^^^^^
+>f04 : <T, U = B>(a?: T | undefined, b?: U | undefined) => [T, U]
+>    : ^^^^^^^^^^^^^^^^^^^^^^^^^^^^^^^^^^^^^^^^^^^^^^^^^^^^^^^^^^
+
+f04<A>(a);
+>f04<A>(a) : [A, B]
+>          : ^^^^^^
+>f04 : <T, U = B>(a?: T | undefined, b?: U | undefined) => [T, U]
+>    : ^^^^^^^^^^^^^^^^^^^^^^^^^^^^^^^^^^^^^^^^^^^^^^^^^^^^^^^^^^
+>a : A
+>  : ^
+
+f04<A>(a, b);
+>f04<A>(a, b) : [A, B]
+>             : ^^^^^^
+>f04 : <T, U = B>(a?: T | undefined, b?: U | undefined) => [T, U]
+>    : ^^^^^^^^^^^^^^^^^^^^^^^^^^^^^^^^^^^^^^^^^^^^^^^^^^^^^^^^^^
+>a : A
+>  : ^
+>b : B
+>  : ^
+
+// no inference, fully supplied
+f04<A, B>();
+>f04<A, B>() : [A, B]
+>            : ^^^^^^
+>f04 : <T, U = B>(a?: T | undefined, b?: U | undefined) => [T, U]
+>    : ^^^^^^^^^^^^^^^^^^^^^^^^^^^^^^^^^^^^^^^^^^^^^^^^^^^^^^^^^^
+
+f04<A, B>(a);
+>f04<A, B>(a) : [A, B]
+>             : ^^^^^^
+>f04 : <T, U = B>(a?: T | undefined, b?: U | undefined) => [T, U]
+>    : ^^^^^^^^^^^^^^^^^^^^^^^^^^^^^^^^^^^^^^^^^^^^^^^^^^^^^^^^^^
+>a : A
+>  : ^
+
+f04<A, B>(a, b);
+>f04<A, B>(a, b) : [A, B]
+>                : ^^^^^^
+>f04 : <T, U = B>(a?: T | undefined, b?: U | undefined) => [T, U]
+>    : ^^^^^^^^^^^^^^^^^^^^^^^^^^^^^^^^^^^^^^^^^^^^^^^^^^^^^^^^^^
+>a : A
+>  : ^
+>b : B
+>  : ^
+
+f04<A, C>();
+>f04<A, C>() : [A, C]
+>            : ^^^^^^
+>f04 : <T, U = B>(a?: T | undefined, b?: U | undefined) => [T, U]
+>    : ^^^^^^^^^^^^^^^^^^^^^^^^^^^^^^^^^^^^^^^^^^^^^^^^^^^^^^^^^^
+
+f04<A, C>(a);
+>f04<A, C>(a) : [A, C]
+>             : ^^^^^^
+>f04 : <T, U = B>(a?: T | undefined, b?: U | undefined) => [T, U]
+>    : ^^^^^^^^^^^^^^^^^^^^^^^^^^^^^^^^^^^^^^^^^^^^^^^^^^^^^^^^^^
+>a : A
+>  : ^
+
+f04<A, C>(a, c);
+>f04<A, C>(a, c) : [A, C]
+>                : ^^^^^^
+>f04 : <T, U = B>(a?: T | undefined, b?: U | undefined) => [T, U]
+>    : ^^^^^^^^^^^^^^^^^^^^^^^^^^^^^^^^^^^^^^^^^^^^^^^^^^^^^^^^^^
+>a : A
+>  : ^
+>c : C
+>  : ^
+
+// function with a type parameter without a default and a type parameter with a default that refers to an earlier type parameter
+declare function f05<T, U = T>(a?: T, b?: U): [T, U];
+>f05 : <T, U = T>(a?: T, b?: U) => [T, U]
+>    : ^ ^^ ^^^^^^^^^^ ^^^^^^ ^^^^^      
+>a : T | undefined
+>  : ^^^^^^^^^^^^^
+>b : U | undefined
+>  : ^^^^^^^^^^^^^
+
+// inference
+f05();
+>f05() : [unknown, unknown]
+>      : ^^^^^^^^^^^^^^^^^^
+>f05 : <T, U = T>(a?: T | undefined, b?: U | undefined) => [T, U]
+>    : ^^^^^^^^^^^^^^^^^^^^^^^^^^^^^^^^^^^^^^^^^^^^^^^^^^^^^^^^^^
+
+f05(a);
+>f05(a) : [A, A]
+>       : ^^^^^^
+>f05 : <T, U = T>(a?: T | undefined, b?: U | undefined) => [T, U]
+>    : ^^^^^^^^^^^^^^^^^^^^^^^^^^^^^^^^^^^^^^^^^^^^^^^^^^^^^^^^^^
+>a : A
+>  : ^
+
+f05(a, a);
+>f05(a, a) : [A, A]
+>          : ^^^^^^
+>f05 : <T, U = T>(a?: T | undefined, b?: U | undefined) => [T, U]
+>    : ^^^^^^^^^^^^^^^^^^^^^^^^^^^^^^^^^^^^^^^^^^^^^^^^^^^^^^^^^^
+>a : A
+>  : ^
+>a : A
+>  : ^
+
+f05(a, b);
+>f05(a, b) : [A, B]
+>          : ^^^^^^
+>f05 : <T, U = T>(a?: T | undefined, b?: U | undefined) => [T, U]
+>    : ^^^^^^^^^^^^^^^^^^^^^^^^^^^^^^^^^^^^^^^^^^^^^^^^^^^^^^^^^^
+>a : A
+>  : ^
+>b : B
+>  : ^
+
+// no inference, partially supplied
+f05<A>();
+>f05<A>() : [A, A]
+>         : ^^^^^^
+>f05 : <T, U = T>(a?: T | undefined, b?: U | undefined) => [T, U]
+>    : ^^^^^^^^^^^^^^^^^^^^^^^^^^^^^^^^^^^^^^^^^^^^^^^^^^^^^^^^^^
+
+f05<A>(a);
+>f05<A>(a) : [A, A]
+>          : ^^^^^^
+>f05 : <T, U = T>(a?: T | undefined, b?: U | undefined) => [T, U]
+>    : ^^^^^^^^^^^^^^^^^^^^^^^^^^^^^^^^^^^^^^^^^^^^^^^^^^^^^^^^^^
+>a : A
+>  : ^
+
+f05<A>(a, a);
+>f05<A>(a, a) : [A, A]
+>             : ^^^^^^
+>f05 : <T, U = T>(a?: T | undefined, b?: U | undefined) => [T, U]
+>    : ^^^^^^^^^^^^^^^^^^^^^^^^^^^^^^^^^^^^^^^^^^^^^^^^^^^^^^^^^^
+>a : A
+>  : ^
+>a : A
+>  : ^
+
+// no inference, fully supplied
+f05<A, B>();
+>f05<A, B>() : [A, B]
+>            : ^^^^^^
+>f05 : <T, U = T>(a?: T | undefined, b?: U | undefined) => [T, U]
+>    : ^^^^^^^^^^^^^^^^^^^^^^^^^^^^^^^^^^^^^^^^^^^^^^^^^^^^^^^^^^
+
+f05<A, B>(a);
+>f05<A, B>(a) : [A, B]
+>             : ^^^^^^
+>f05 : <T, U = T>(a?: T | undefined, b?: U | undefined) => [T, U]
+>    : ^^^^^^^^^^^^^^^^^^^^^^^^^^^^^^^^^^^^^^^^^^^^^^^^^^^^^^^^^^
+>a : A
+>  : ^
+
+f05<A, B>(a, b);
+>f05<A, B>(a, b) : [A, B]
+>                : ^^^^^^
+>f05 : <T, U = T>(a?: T | undefined, b?: U | undefined) => [T, U]
+>    : ^^^^^^^^^^^^^^^^^^^^^^^^^^^^^^^^^^^^^^^^^^^^^^^^^^^^^^^^^^
+>a : A
+>  : ^
+>b : B
+>  : ^
+
+// function with a type parameter with a default that refers to an earlier type parameter with a default
+declare function f06<T = A, U = T>(a?: T, b?: U): [T, U];
+>f06 : <T = A, U = T>(a?: T, b?: U) => [T, U]
+>    : ^ ^^^^^^ ^^^^^^^^^^ ^^^^^^ ^^^^^      
+>a : T | undefined
+>  : ^^^^^^^^^^^^^
+>b : U | undefined
+>  : ^^^^^^^^^^^^^
+
+// inference
+f06();
+>f06() : [A, A]
+>      : ^^^^^^
+>f06 : <T = A, U = T>(a?: T | undefined, b?: U | undefined) => [T, U]
+>    : ^^^^^^^^^^^^^^^^^^^^^^^^^^^^^^^^^^^^^^^^^^^^^^^^^^^^^^^^^^^^^^
+
+f06(a);
+>f06(a) : [A, A]
+>       : ^^^^^^
+>f06 : <T = A, U = T>(a?: T | undefined, b?: U | undefined) => [T, U]
+>    : ^^^^^^^^^^^^^^^^^^^^^^^^^^^^^^^^^^^^^^^^^^^^^^^^^^^^^^^^^^^^^^
+>a : A
+>  : ^
+
+f06(a, a);
+>f06(a, a) : [A, A]
+>          : ^^^^^^
+>f06 : <T = A, U = T>(a?: T | undefined, b?: U | undefined) => [T, U]
+>    : ^^^^^^^^^^^^^^^^^^^^^^^^^^^^^^^^^^^^^^^^^^^^^^^^^^^^^^^^^^^^^^
+>a : A
+>  : ^
+>a : A
+>  : ^
+
+f06(a, b);
+>f06(a, b) : [A, B]
+>          : ^^^^^^
+>f06 : <T = A, U = T>(a?: T | undefined, b?: U | undefined) => [T, U]
+>    : ^^^^^^^^^^^^^^^^^^^^^^^^^^^^^^^^^^^^^^^^^^^^^^^^^^^^^^^^^^^^^^
+>a : A
+>  : ^
+>b : B
+>  : ^
+
+f06(b, a);
+>f06(b, a) : [B, A]
+>          : ^^^^^^
+>f06 : <T = A, U = T>(a?: T | undefined, b?: U | undefined) => [T, U]
+>    : ^^^^^^^^^^^^^^^^^^^^^^^^^^^^^^^^^^^^^^^^^^^^^^^^^^^^^^^^^^^^^^
+>b : B
+>  : ^
+>a : A
+>  : ^
+
+f06(b, b);
+>f06(b, b) : [B, B]
+>          : ^^^^^^
+>f06 : <T = A, U = T>(a?: T | undefined, b?: U | undefined) => [T, U]
+>    : ^^^^^^^^^^^^^^^^^^^^^^^^^^^^^^^^^^^^^^^^^^^^^^^^^^^^^^^^^^^^^^
+>b : B
+>  : ^
+>b : B
+>  : ^
+
+// no inference, partially supplied
+f06<A>();
+>f06<A>() : [A, A]
+>         : ^^^^^^
+>f06 : <T = A, U = T>(a?: T | undefined, b?: U | undefined) => [T, U]
+>    : ^^^^^^^^^^^^^^^^^^^^^^^^^^^^^^^^^^^^^^^^^^^^^^^^^^^^^^^^^^^^^^
+
+f06<A>(a);
+>f06<A>(a) : [A, A]
+>          : ^^^^^^
+>f06 : <T = A, U = T>(a?: T | undefined, b?: U | undefined) => [T, U]
+>    : ^^^^^^^^^^^^^^^^^^^^^^^^^^^^^^^^^^^^^^^^^^^^^^^^^^^^^^^^^^^^^^
+>a : A
+>  : ^
+
+f06<A>(a, a);
+>f06<A>(a, a) : [A, A]
+>             : ^^^^^^
+>f06 : <T = A, U = T>(a?: T | undefined, b?: U | undefined) => [T, U]
+>    : ^^^^^^^^^^^^^^^^^^^^^^^^^^^^^^^^^^^^^^^^^^^^^^^^^^^^^^^^^^^^^^
+>a : A
+>  : ^
+>a : A
+>  : ^
+
+f06<B>();
+>f06<B>() : [B, B]
+>         : ^^^^^^
+>f06 : <T = A, U = T>(a?: T | undefined, b?: U | undefined) => [T, U]
+>    : ^^^^^^^^^^^^^^^^^^^^^^^^^^^^^^^^^^^^^^^^^^^^^^^^^^^^^^^^^^^^^^
+
+f06<B>(b);
+>f06<B>(b) : [B, B]
+>          : ^^^^^^
+>f06 : <T = A, U = T>(a?: T | undefined, b?: U | undefined) => [T, U]
+>    : ^^^^^^^^^^^^^^^^^^^^^^^^^^^^^^^^^^^^^^^^^^^^^^^^^^^^^^^^^^^^^^
+>b : B
+>  : ^
+
+f06<B>(b, b);
+>f06<B>(b, b) : [B, B]
+>             : ^^^^^^
+>f06 : <T = A, U = T>(a?: T | undefined, b?: U | undefined) => [T, U]
+>    : ^^^^^^^^^^^^^^^^^^^^^^^^^^^^^^^^^^^^^^^^^^^^^^^^^^^^^^^^^^^^^^
+>b : B
+>  : ^
+>b : B
+>  : ^
+
+// no inference, fully supplied
+f06<A, B>();
+>f06<A, B>() : [A, B]
+>            : ^^^^^^
+>f06 : <T = A, U = T>(a?: T | undefined, b?: U | undefined) => [T, U]
+>    : ^^^^^^^^^^^^^^^^^^^^^^^^^^^^^^^^^^^^^^^^^^^^^^^^^^^^^^^^^^^^^^
+
+f06<A, B>(a);
+>f06<A, B>(a) : [A, B]
+>             : ^^^^^^
+>f06 : <T = A, U = T>(a?: T | undefined, b?: U | undefined) => [T, U]
+>    : ^^^^^^^^^^^^^^^^^^^^^^^^^^^^^^^^^^^^^^^^^^^^^^^^^^^^^^^^^^^^^^
+>a : A
+>  : ^
+
+f06<A, B>(a, b);
+>f06<A, B>(a, b) : [A, B]
+>                : ^^^^^^
+>f06 : <T = A, U = T>(a?: T | undefined, b?: U | undefined) => [T, U]
+>    : ^^^^^^^^^^^^^^^^^^^^^^^^^^^^^^^^^^^^^^^^^^^^^^^^^^^^^^^^^^^^^^
+>a : A
+>  : ^
+>b : B
+>  : ^
+
+f06<B, C>();
+>f06<B, C>() : [B, C]
+>            : ^^^^^^
+>f06 : <T = A, U = T>(a?: T | undefined, b?: U | undefined) => [T, U]
+>    : ^^^^^^^^^^^^^^^^^^^^^^^^^^^^^^^^^^^^^^^^^^^^^^^^^^^^^^^^^^^^^^
+
+f06<B, C>(b);
+>f06<B, C>(b) : [B, C]
+>             : ^^^^^^
+>f06 : <T = A, U = T>(a?: T | undefined, b?: U | undefined) => [T, U]
+>    : ^^^^^^^^^^^^^^^^^^^^^^^^^^^^^^^^^^^^^^^^^^^^^^^^^^^^^^^^^^^^^^
+>b : B
+>  : ^
+
+f06<B, C>(b, c);
+>f06<B, C>(b, c) : [B, C]
+>                : ^^^^^^
+>f06 : <T = A, U = T>(a?: T | undefined, b?: U | undefined) => [T, U]
+>    : ^^^^^^^^^^^^^^^^^^^^^^^^^^^^^^^^^^^^^^^^^^^^^^^^^^^^^^^^^^^^^^
+>b : B
+>  : ^
+>c : C
+>  : ^
+
+// function with a type parameter without a default and a type parameter with a default that refers to an earlier type parameter with a default
+declare function f07<T, U = B, V = U>(a?: T, b?: U, c?: V): [T, U, V];
+>f07 : <T, U = B, V = U>(a?: T, b?: U, c?: V) => [T, U, V]
+>    : ^ ^^ ^^^^^^ ^^^^^^^^^^ ^^^^^^ ^^^^^^ ^^^^^         
+>a : T | undefined
+>  : ^^^^^^^^^^^^^
+>b : U | undefined
+>  : ^^^^^^^^^^^^^
+>c : V | undefined
+>  : ^^^^^^^^^^^^^
+
+// inference
+f07();
+>f07() : [unknown, B, B]
+>      : ^^^^^^^^^^^^^^^
+>f07 : <T, U = B, V = U>(a?: T | undefined, b?: U | undefined, c?: V | undefined) => [T, U, V]
+>    : ^^^^^^^^^^^^^^^^^^^^^^^^^^^^^^^^^^^^^^^^^^^^^^^^^^^^^^^^^^^^^^^^^^^^^^^^^^^^^^^^^^^^^^^
+
+f07(a, b);
+>f07(a, b) : [A, B, B]
+>          : ^^^^^^^^^
+>f07 : <T, U = B, V = U>(a?: T | undefined, b?: U | undefined, c?: V | undefined) => [T, U, V]
+>    : ^^^^^^^^^^^^^^^^^^^^^^^^^^^^^^^^^^^^^^^^^^^^^^^^^^^^^^^^^^^^^^^^^^^^^^^^^^^^^^^^^^^^^^^
+>a : A
+>  : ^
+>b : B
+>  : ^
+
+f07(a, c);
+>f07(a, c) : [A, C, C]
+>          : ^^^^^^^^^
+>f07 : <T, U = B, V = U>(a?: T | undefined, b?: U | undefined, c?: V | undefined) => [T, U, V]
+>    : ^^^^^^^^^^^^^^^^^^^^^^^^^^^^^^^^^^^^^^^^^^^^^^^^^^^^^^^^^^^^^^^^^^^^^^^^^^^^^^^^^^^^^^^
+>a : A
+>  : ^
+>c : C
+>  : ^
+
+f07(a, b, b);
+>f07(a, b, b) : [A, B, B]
+>             : ^^^^^^^^^
+>f07 : <T, U = B, V = U>(a?: T | undefined, b?: U | undefined, c?: V | undefined) => [T, U, V]
+>    : ^^^^^^^^^^^^^^^^^^^^^^^^^^^^^^^^^^^^^^^^^^^^^^^^^^^^^^^^^^^^^^^^^^^^^^^^^^^^^^^^^^^^^^^
+>a : A
+>  : ^
+>b : B
+>  : ^
+>b : B
+>  : ^
+
+f07(a, b, c);
+>f07(a, b, c) : [A, B, C]
+>             : ^^^^^^^^^
+>f07 : <T, U = B, V = U>(a?: T | undefined, b?: U | undefined, c?: V | undefined) => [T, U, V]
+>    : ^^^^^^^^^^^^^^^^^^^^^^^^^^^^^^^^^^^^^^^^^^^^^^^^^^^^^^^^^^^^^^^^^^^^^^^^^^^^^^^^^^^^^^^
+>a : A
+>  : ^
+>b : B
+>  : ^
+>c : C
+>  : ^
+
+f07(a, c, b);
+>f07(a, c, b) : [A, C, B]
+>             : ^^^^^^^^^
+>f07 : <T, U = B, V = U>(a?: T | undefined, b?: U | undefined, c?: V | undefined) => [T, U, V]
+>    : ^^^^^^^^^^^^^^^^^^^^^^^^^^^^^^^^^^^^^^^^^^^^^^^^^^^^^^^^^^^^^^^^^^^^^^^^^^^^^^^^^^^^^^^
+>a : A
+>  : ^
+>c : C
+>  : ^
+>b : B
+>  : ^
+
+f07(a, c, c);
+>f07(a, c, c) : [A, C, C]
+>             : ^^^^^^^^^
+>f07 : <T, U = B, V = U>(a?: T | undefined, b?: U | undefined, c?: V | undefined) => [T, U, V]
+>    : ^^^^^^^^^^^^^^^^^^^^^^^^^^^^^^^^^^^^^^^^^^^^^^^^^^^^^^^^^^^^^^^^^^^^^^^^^^^^^^^^^^^^^^^
+>a : A
+>  : ^
+>c : C
+>  : ^
+>c : C
+>  : ^
+
+// no inference, partially supplied
+f07<A>();
+>f07<A>() : [A, B, B]
+>         : ^^^^^^^^^
+>f07 : <T, U = B, V = U>(a?: T | undefined, b?: U | undefined, c?: V | undefined) => [T, U, V]
+>    : ^^^^^^^^^^^^^^^^^^^^^^^^^^^^^^^^^^^^^^^^^^^^^^^^^^^^^^^^^^^^^^^^^^^^^^^^^^^^^^^^^^^^^^^
+
+f07<A>(a);
+>f07<A>(a) : [A, B, B]
+>          : ^^^^^^^^^
+>f07 : <T, U = B, V = U>(a?: T | undefined, b?: U | undefined, c?: V | undefined) => [T, U, V]
+>    : ^^^^^^^^^^^^^^^^^^^^^^^^^^^^^^^^^^^^^^^^^^^^^^^^^^^^^^^^^^^^^^^^^^^^^^^^^^^^^^^^^^^^^^^
+>a : A
+>  : ^
+
+f07<A>(a, b);
+>f07<A>(a, b) : [A, B, B]
+>             : ^^^^^^^^^
+>f07 : <T, U = B, V = U>(a?: T | undefined, b?: U | undefined, c?: V | undefined) => [T, U, V]
+>    : ^^^^^^^^^^^^^^^^^^^^^^^^^^^^^^^^^^^^^^^^^^^^^^^^^^^^^^^^^^^^^^^^^^^^^^^^^^^^^^^^^^^^^^^
+>a : A
+>  : ^
+>b : B
+>  : ^
+
+f07<A>(a, b, b);
+>f07<A>(a, b, b) : [A, B, B]
+>                : ^^^^^^^^^
+>f07 : <T, U = B, V = U>(a?: T | undefined, b?: U | undefined, c?: V | undefined) => [T, U, V]
+>    : ^^^^^^^^^^^^^^^^^^^^^^^^^^^^^^^^^^^^^^^^^^^^^^^^^^^^^^^^^^^^^^^^^^^^^^^^^^^^^^^^^^^^^^^
+>a : A
+>  : ^
+>b : B
+>  : ^
+>b : B
+>  : ^
+
+f07<A, B>();
+>f07<A, B>() : [A, B, B]
+>            : ^^^^^^^^^
+>f07 : <T, U = B, V = U>(a?: T | undefined, b?: U | undefined, c?: V | undefined) => [T, U, V]
+>    : ^^^^^^^^^^^^^^^^^^^^^^^^^^^^^^^^^^^^^^^^^^^^^^^^^^^^^^^^^^^^^^^^^^^^^^^^^^^^^^^^^^^^^^^
+
+f07<A, B>(a);
+>f07<A, B>(a) : [A, B, B]
+>             : ^^^^^^^^^
+>f07 : <T, U = B, V = U>(a?: T | undefined, b?: U | undefined, c?: V | undefined) => [T, U, V]
+>    : ^^^^^^^^^^^^^^^^^^^^^^^^^^^^^^^^^^^^^^^^^^^^^^^^^^^^^^^^^^^^^^^^^^^^^^^^^^^^^^^^^^^^^^^
+>a : A
+>  : ^
+
+f07<A, B>(a, b);
+>f07<A, B>(a, b) : [A, B, B]
+>                : ^^^^^^^^^
+>f07 : <T, U = B, V = U>(a?: T | undefined, b?: U | undefined, c?: V | undefined) => [T, U, V]
+>    : ^^^^^^^^^^^^^^^^^^^^^^^^^^^^^^^^^^^^^^^^^^^^^^^^^^^^^^^^^^^^^^^^^^^^^^^^^^^^^^^^^^^^^^^
+>a : A
+>  : ^
+>b : B
+>  : ^
+
+f07<A, B>(a, b, b);
+>f07<A, B>(a, b, b) : [A, B, B]
+>                   : ^^^^^^^^^
+>f07 : <T, U = B, V = U>(a?: T | undefined, b?: U | undefined, c?: V | undefined) => [T, U, V]
+>    : ^^^^^^^^^^^^^^^^^^^^^^^^^^^^^^^^^^^^^^^^^^^^^^^^^^^^^^^^^^^^^^^^^^^^^^^^^^^^^^^^^^^^^^^
+>a : A
+>  : ^
+>b : B
+>  : ^
+>b : B
+>  : ^
+
+f07<A, C>();
+>f07<A, C>() : [A, C, C]
+>            : ^^^^^^^^^
+>f07 : <T, U = B, V = U>(a?: T | undefined, b?: U | undefined, c?: V | undefined) => [T, U, V]
+>    : ^^^^^^^^^^^^^^^^^^^^^^^^^^^^^^^^^^^^^^^^^^^^^^^^^^^^^^^^^^^^^^^^^^^^^^^^^^^^^^^^^^^^^^^
+
+f07<A, C>(a);
+>f07<A, C>(a) : [A, C, C]
+>             : ^^^^^^^^^
+>f07 : <T, U = B, V = U>(a?: T | undefined, b?: U | undefined, c?: V | undefined) => [T, U, V]
+>    : ^^^^^^^^^^^^^^^^^^^^^^^^^^^^^^^^^^^^^^^^^^^^^^^^^^^^^^^^^^^^^^^^^^^^^^^^^^^^^^^^^^^^^^^
+>a : A
+>  : ^
+
+f07<A, C>(a, c);
+>f07<A, C>(a, c) : [A, C, C]
+>                : ^^^^^^^^^
+>f07 : <T, U = B, V = U>(a?: T | undefined, b?: U | undefined, c?: V | undefined) => [T, U, V]
+>    : ^^^^^^^^^^^^^^^^^^^^^^^^^^^^^^^^^^^^^^^^^^^^^^^^^^^^^^^^^^^^^^^^^^^^^^^^^^^^^^^^^^^^^^^
+>a : A
+>  : ^
+>c : C
+>  : ^
+
+f07<A, C>(a, c, c);
+>f07<A, C>(a, c, c) : [A, C, C]
+>                   : ^^^^^^^^^
+>f07 : <T, U = B, V = U>(a?: T | undefined, b?: U | undefined, c?: V | undefined) => [T, U, V]
+>    : ^^^^^^^^^^^^^^^^^^^^^^^^^^^^^^^^^^^^^^^^^^^^^^^^^^^^^^^^^^^^^^^^^^^^^^^^^^^^^^^^^^^^^^^
+>a : A
+>  : ^
+>c : C
+>  : ^
+>c : C
+>  : ^
+
+// no inference, fully supplied
+f07<A, B, C>();
+>f07<A, B, C>() : [A, B, C]
+>               : ^^^^^^^^^
+>f07 : <T, U = B, V = U>(a?: T | undefined, b?: U | undefined, c?: V | undefined) => [T, U, V]
+>    : ^^^^^^^^^^^^^^^^^^^^^^^^^^^^^^^^^^^^^^^^^^^^^^^^^^^^^^^^^^^^^^^^^^^^^^^^^^^^^^^^^^^^^^^
+
+f07<A, B, C>(a);
+>f07<A, B, C>(a) : [A, B, C]
+>                : ^^^^^^^^^
+>f07 : <T, U = B, V = U>(a?: T | undefined, b?: U | undefined, c?: V | undefined) => [T, U, V]
+>    : ^^^^^^^^^^^^^^^^^^^^^^^^^^^^^^^^^^^^^^^^^^^^^^^^^^^^^^^^^^^^^^^^^^^^^^^^^^^^^^^^^^^^^^^
+>a : A
+>  : ^
+
+f07<A, B, C>(a, b);
+>f07<A, B, C>(a, b) : [A, B, C]
+>                   : ^^^^^^^^^
+>f07 : <T, U = B, V = U>(a?: T | undefined, b?: U | undefined, c?: V | undefined) => [T, U, V]
+>    : ^^^^^^^^^^^^^^^^^^^^^^^^^^^^^^^^^^^^^^^^^^^^^^^^^^^^^^^^^^^^^^^^^^^^^^^^^^^^^^^^^^^^^^^
+>a : A
+>  : ^
+>b : B
+>  : ^
+
+f07<A, B, C>(a, b, c);
+>f07<A, B, C>(a, b, c) : [A, B, C]
+>                      : ^^^^^^^^^
+>f07 : <T, U = B, V = U>(a?: T | undefined, b?: U | undefined, c?: V | undefined) => [T, U, V]
+>    : ^^^^^^^^^^^^^^^^^^^^^^^^^^^^^^^^^^^^^^^^^^^^^^^^^^^^^^^^^^^^^^^^^^^^^^^^^^^^^^^^^^^^^^^
+>a : A
+>  : ^
+>b : B
+>  : ^
+>c : C
+>  : ^
+
+f07<A, C, A>();
+>f07<A, C, A>() : [A, C, A]
+>               : ^^^^^^^^^
+>f07 : <T, U = B, V = U>(a?: T | undefined, b?: U | undefined, c?: V | undefined) => [T, U, V]
+>    : ^^^^^^^^^^^^^^^^^^^^^^^^^^^^^^^^^^^^^^^^^^^^^^^^^^^^^^^^^^^^^^^^^^^^^^^^^^^^^^^^^^^^^^^
+
+f07<A, C, A>(a);
+>f07<A, C, A>(a) : [A, C, A]
+>                : ^^^^^^^^^
+>f07 : <T, U = B, V = U>(a?: T | undefined, b?: U | undefined, c?: V | undefined) => [T, U, V]
+>    : ^^^^^^^^^^^^^^^^^^^^^^^^^^^^^^^^^^^^^^^^^^^^^^^^^^^^^^^^^^^^^^^^^^^^^^^^^^^^^^^^^^^^^^^
+>a : A
+>  : ^
+
+f07<A, C, D>(a, c);
+>f07<A, C, D>(a, c) : [A, C, D]
+>                   : ^^^^^^^^^
+>f07 : <T, U = B, V = U>(a?: T | undefined, b?: U | undefined, c?: V | undefined) => [T, U, V]
+>    : ^^^^^^^^^^^^^^^^^^^^^^^^^^^^^^^^^^^^^^^^^^^^^^^^^^^^^^^^^^^^^^^^^^^^^^^^^^^^^^^^^^^^^^^
+>a : A
+>  : ^
+>c : C
+>  : ^
+
+f07<A, C, D>(a, c, d);
+>f07<A, C, D>(a, c, d) : [A, C, D]
+>                      : ^^^^^^^^^
+>f07 : <T, U = B, V = U>(a?: T | undefined, b?: U | undefined, c?: V | undefined) => [T, U, V]
+>    : ^^^^^^^^^^^^^^^^^^^^^^^^^^^^^^^^^^^^^^^^^^^^^^^^^^^^^^^^^^^^^^^^^^^^^^^^^^^^^^^^^^^^^^^
+>a : A
+>  : ^
+>c : C
+>  : ^
+>d : D
+>  : ^
+
+// function with a type parameter with a default that refers to an earlier type parameter with a constraint
+declare function f08<T extends A, U = T>(a?: T, b?: U): [T, U];
+>f08 : <T extends A, U = T>(a?: T, b?: U) => [T, U]
+>    : ^ ^^^^^^^^^^^^ ^^^^^^^^^^ ^^^^^^ ^^^^^      
+>a : T | undefined
+>  : ^^^^^^^^^^^^^
+>b : U | undefined
+>  : ^^^^^^^^^^^^^
+
+// inference
+f08();
+>f08() : [A, A]
+>      : ^^^^^^
+>f08 : <T extends A, U = T>(a?: T | undefined, b?: U | undefined) => [T, U]
+>    : ^^^^^^^^^^^^^^^^^^^^^^^^^^^^^^^^^^^^^^^^^^^^^^^^^^^^^^^^^^^^^^^^^^^^
+
+f08(a);
+>f08(a) : [A, A]
+>       : ^^^^^^
+>f08 : <T extends A, U = T>(a?: T | undefined, b?: U | undefined) => [T, U]
+>    : ^^^^^^^^^^^^^^^^^^^^^^^^^^^^^^^^^^^^^^^^^^^^^^^^^^^^^^^^^^^^^^^^^^^^
+>a : A
+>  : ^
+
+f08(a, a);
+>f08(a, a) : [A, A]
+>          : ^^^^^^
+>f08 : <T extends A, U = T>(a?: T | undefined, b?: U | undefined) => [T, U]
+>    : ^^^^^^^^^^^^^^^^^^^^^^^^^^^^^^^^^^^^^^^^^^^^^^^^^^^^^^^^^^^^^^^^^^^^
+>a : A
+>  : ^
+>a : A
+>  : ^
+
+f08(a, b);
+>f08(a, b) : [A, B]
+>          : ^^^^^^
+>f08 : <T extends A, U = T>(a?: T | undefined, b?: U | undefined) => [T, U]
+>    : ^^^^^^^^^^^^^^^^^^^^^^^^^^^^^^^^^^^^^^^^^^^^^^^^^^^^^^^^^^^^^^^^^^^^
+>a : A
+>  : ^
+>b : B
+>  : ^
+
+// no inference, partially supplied
+f08<A>();
+>f08<A>() : [A, A]
+>         : ^^^^^^
+>f08 : <T extends A, U = T>(a?: T | undefined, b?: U | undefined) => [T, U]
+>    : ^^^^^^^^^^^^^^^^^^^^^^^^^^^^^^^^^^^^^^^^^^^^^^^^^^^^^^^^^^^^^^^^^^^^
+
+f08<A>(a);
+>f08<A>(a) : [A, A]
+>          : ^^^^^^
+>f08 : <T extends A, U = T>(a?: T | undefined, b?: U | undefined) => [T, U]
+>    : ^^^^^^^^^^^^^^^^^^^^^^^^^^^^^^^^^^^^^^^^^^^^^^^^^^^^^^^^^^^^^^^^^^^^
+>a : A
+>  : ^
+
+f08<A>(a, a);
+>f08<A>(a, a) : [A, A]
+>             : ^^^^^^
+>f08 : <T extends A, U = T>(a?: T | undefined, b?: U | undefined) => [T, U]
+>    : ^^^^^^^^^^^^^^^^^^^^^^^^^^^^^^^^^^^^^^^^^^^^^^^^^^^^^^^^^^^^^^^^^^^^
+>a : A
+>  : ^
+>a : A
+>  : ^
+
+// no inference, fully supplied
+f08<A, B>();
+>f08<A, B>() : [A, B]
+>            : ^^^^^^
+>f08 : <T extends A, U = T>(a?: T | undefined, b?: U | undefined) => [T, U]
+>    : ^^^^^^^^^^^^^^^^^^^^^^^^^^^^^^^^^^^^^^^^^^^^^^^^^^^^^^^^^^^^^^^^^^^^
+
+f08<A, B>(a);
+>f08<A, B>(a) : [A, B]
+>             : ^^^^^^
+>f08 : <T extends A, U = T>(a?: T | undefined, b?: U | undefined) => [T, U]
+>    : ^^^^^^^^^^^^^^^^^^^^^^^^^^^^^^^^^^^^^^^^^^^^^^^^^^^^^^^^^^^^^^^^^^^^
+>a : A
+>  : ^
+
+f08<A, B>(a, b);
+>f08<A, B>(a, b) : [A, B]
+>                : ^^^^^^
+>f08 : <T extends A, U = T>(a?: T | undefined, b?: U | undefined) => [T, U]
+>    : ^^^^^^^^^^^^^^^^^^^^^^^^^^^^^^^^^^^^^^^^^^^^^^^^^^^^^^^^^^^^^^^^^^^^
+>a : A
+>  : ^
+>b : B
+>  : ^
+
+// function with a type parameter with a constraint and a default that refers to an earlier type parameter
+declare function f09<T, U extends T = T>(a?: T, b?: U): [T, U];
+>f09 : <T, U extends T = T>(a?: T, b?: U) => [T, U]
+>    : ^ ^^ ^^^^^^^^^^^^^^^^^^^^ ^^^^^^ ^^^^^      
+>a : T | undefined
+>  : ^^^^^^^^^^^^^
+>b : U | undefined
+>  : ^^^^^^^^^^^^^
+
+// inference
+f09();
+>f09() : [unknown, unknown]
+>      : ^^^^^^^^^^^^^^^^^^
+>f09 : <T, U extends T = T>(a?: T | undefined, b?: U | undefined) => [T, U]
+>    : ^^^^^^^^^^^^^^^^^^^^^^^^^^^^^^^^^^^^^^^^^^^^^^^^^^^^^^^^^^^^^^^^^^^^
+
+f09(a);
+>f09(a) : [A, A]
+>       : ^^^^^^
+>f09 : <T, U extends T = T>(a?: T | undefined, b?: U | undefined) => [T, U]
+>    : ^^^^^^^^^^^^^^^^^^^^^^^^^^^^^^^^^^^^^^^^^^^^^^^^^^^^^^^^^^^^^^^^^^^^
+>a : A
+>  : ^
+
+f09(a, a);
+>f09(a, a) : [A, A]
+>          : ^^^^^^
+>f09 : <T, U extends T = T>(a?: T | undefined, b?: U | undefined) => [T, U]
+>    : ^^^^^^^^^^^^^^^^^^^^^^^^^^^^^^^^^^^^^^^^^^^^^^^^^^^^^^^^^^^^^^^^^^^^
+>a : A
+>  : ^
+>a : A
+>  : ^
+
+f09(a, ab);
+>f09(a, ab) : [A, AB]
+>           : ^^^^^^^
+>f09 : <T, U extends T = T>(a?: T | undefined, b?: U | undefined) => [T, U]
+>    : ^^^^^^^^^^^^^^^^^^^^^^^^^^^^^^^^^^^^^^^^^^^^^^^^^^^^^^^^^^^^^^^^^^^^
+>a : A
+>  : ^
+>ab : AB
+>   : ^^
+
+// no inference, partially supplied
+f09<A>();
+>f09<A>() : [A, A]
+>         : ^^^^^^
+>f09 : <T, U extends T = T>(a?: T | undefined, b?: U | undefined) => [T, U]
+>    : ^^^^^^^^^^^^^^^^^^^^^^^^^^^^^^^^^^^^^^^^^^^^^^^^^^^^^^^^^^^^^^^^^^^^
+
+f09<A>(a);
+>f09<A>(a) : [A, A]
+>          : ^^^^^^
+>f09 : <T, U extends T = T>(a?: T | undefined, b?: U | undefined) => [T, U]
+>    : ^^^^^^^^^^^^^^^^^^^^^^^^^^^^^^^^^^^^^^^^^^^^^^^^^^^^^^^^^^^^^^^^^^^^
+>a : A
+>  : ^
+
+f09<A>(a, a);
+>f09<A>(a, a) : [A, A]
+>             : ^^^^^^
+>f09 : <T, U extends T = T>(a?: T | undefined, b?: U | undefined) => [T, U]
+>    : ^^^^^^^^^^^^^^^^^^^^^^^^^^^^^^^^^^^^^^^^^^^^^^^^^^^^^^^^^^^^^^^^^^^^
+>a : A
+>  : ^
+>a : A
+>  : ^
+
+f09<A>(a, ab);
+>f09<A>(a, ab) : [A, A]
+>              : ^^^^^^
+>f09 : <T, U extends T = T>(a?: T | undefined, b?: U | undefined) => [T, U]
+>    : ^^^^^^^^^^^^^^^^^^^^^^^^^^^^^^^^^^^^^^^^^^^^^^^^^^^^^^^^^^^^^^^^^^^^
+>a : A
+>  : ^
+>ab : AB
+>   : ^^
+
+// no inference, fully supplied
+f09<A, AB>();
+>f09<A, AB>() : [A, AB]
+>             : ^^^^^^^
+>f09 : <T, U extends T = T>(a?: T | undefined, b?: U | undefined) => [T, U]
+>    : ^^^^^^^^^^^^^^^^^^^^^^^^^^^^^^^^^^^^^^^^^^^^^^^^^^^^^^^^^^^^^^^^^^^^
+
+f09<A, AB>(a);
+>f09<A, AB>(a) : [A, AB]
+>              : ^^^^^^^
+>f09 : <T, U extends T = T>(a?: T | undefined, b?: U | undefined) => [T, U]
+>    : ^^^^^^^^^^^^^^^^^^^^^^^^^^^^^^^^^^^^^^^^^^^^^^^^^^^^^^^^^^^^^^^^^^^^
+>a : A
+>  : ^
+
+f09<A, AB>(a, ab);
+>f09<A, AB>(a, ab) : [A, AB]
+>                  : ^^^^^^^
+>f09 : <T, U extends T = T>(a?: T | undefined, b?: U | undefined) => [T, U]
+>    : ^^^^^^^^^^^^^^^^^^^^^^^^^^^^^^^^^^^^^^^^^^^^^^^^^^^^^^^^^^^^^^^^^^^^
+>a : A
+>  : ^
+>ab : AB
+>   : ^^
+
+// function with a type parameter with a constraint and a default that refers to an earlier type parameter with a constraint
+declare function f10<T extends A, U extends T = T>(a?: T, b?: U): [T, U];
+>f10 : <T extends A, U extends T = T>(a?: T, b?: U) => [T, U]
+>    : ^ ^^^^^^^^^^^^ ^^^^^^^^^^^^^^^^^^^^ ^^^^^^ ^^^^^      
+>a : T | undefined
+>  : ^^^^^^^^^^^^^
+>b : U | undefined
+>  : ^^^^^^^^^^^^^
+
+// inference
+f10();
+>f10() : [A, A]
+>      : ^^^^^^
+>f10 : <T extends A, U extends T = T>(a?: T | undefined, b?: U | undefined) => [T, U]
+>    : ^^^^^^^^^^^^^^^^^^^^^^^^^^^^^^^^^^^^^^^^^^^^^^^^^^^^^^^^^^^^^^^^^^^^^^^^^^^^^^
+
+f10(a);
+>f10(a) : [A, A]
+>       : ^^^^^^
+>f10 : <T extends A, U extends T = T>(a?: T | undefined, b?: U | undefined) => [T, U]
+>    : ^^^^^^^^^^^^^^^^^^^^^^^^^^^^^^^^^^^^^^^^^^^^^^^^^^^^^^^^^^^^^^^^^^^^^^^^^^^^^^
+>a : A
+>  : ^
+
+f10(a, a);
+>f10(a, a) : [A, A]
+>          : ^^^^^^
+>f10 : <T extends A, U extends T = T>(a?: T | undefined, b?: U | undefined) => [T, U]
+>    : ^^^^^^^^^^^^^^^^^^^^^^^^^^^^^^^^^^^^^^^^^^^^^^^^^^^^^^^^^^^^^^^^^^^^^^^^^^^^^^
+>a : A
+>  : ^
+>a : A
+>  : ^
+
+f10(a, ab);
+>f10(a, ab) : [A, AB]
+>           : ^^^^^^^
+>f10 : <T extends A, U extends T = T>(a?: T | undefined, b?: U | undefined) => [T, U]
+>    : ^^^^^^^^^^^^^^^^^^^^^^^^^^^^^^^^^^^^^^^^^^^^^^^^^^^^^^^^^^^^^^^^^^^^^^^^^^^^^^
+>a : A
+>  : ^
+>ab : AB
+>   : ^^
+
+// no inference, partially supplied
+f10<A>();
+>f10<A>() : [A, A]
+>         : ^^^^^^
+>f10 : <T extends A, U extends T = T>(a?: T | undefined, b?: U | undefined) => [T, U]
+>    : ^^^^^^^^^^^^^^^^^^^^^^^^^^^^^^^^^^^^^^^^^^^^^^^^^^^^^^^^^^^^^^^^^^^^^^^^^^^^^^
+
+f10<A>(a);
+>f10<A>(a) : [A, A]
+>          : ^^^^^^
+>f10 : <T extends A, U extends T = T>(a?: T | undefined, b?: U | undefined) => [T, U]
+>    : ^^^^^^^^^^^^^^^^^^^^^^^^^^^^^^^^^^^^^^^^^^^^^^^^^^^^^^^^^^^^^^^^^^^^^^^^^^^^^^
+>a : A
+>  : ^
+
+f10<A>(a, a);
+>f10<A>(a, a) : [A, A]
+>             : ^^^^^^
+>f10 : <T extends A, U extends T = T>(a?: T | undefined, b?: U | undefined) => [T, U]
+>    : ^^^^^^^^^^^^^^^^^^^^^^^^^^^^^^^^^^^^^^^^^^^^^^^^^^^^^^^^^^^^^^^^^^^^^^^^^^^^^^
+>a : A
+>  : ^
+>a : A
+>  : ^
+
+f10<A>(a, ab);
+>f10<A>(a, ab) : [A, A]
+>              : ^^^^^^
+>f10 : <T extends A, U extends T = T>(a?: T | undefined, b?: U | undefined) => [T, U]
+>    : ^^^^^^^^^^^^^^^^^^^^^^^^^^^^^^^^^^^^^^^^^^^^^^^^^^^^^^^^^^^^^^^^^^^^^^^^^^^^^^
+>a : A
+>  : ^
+>ab : AB
+>   : ^^
+
+// no inference, fully supplied
+f10<A, A>();
+>f10<A, A>() : [A, A]
+>            : ^^^^^^
+>f10 : <T extends A, U extends T = T>(a?: T | undefined, b?: U | undefined) => [T, U]
+>    : ^^^^^^^^^^^^^^^^^^^^^^^^^^^^^^^^^^^^^^^^^^^^^^^^^^^^^^^^^^^^^^^^^^^^^^^^^^^^^^
+
+f10<A, A>(a);
+>f10<A, A>(a) : [A, A]
+>             : ^^^^^^
+>f10 : <T extends A, U extends T = T>(a?: T | undefined, b?: U | undefined) => [T, U]
+>    : ^^^^^^^^^^^^^^^^^^^^^^^^^^^^^^^^^^^^^^^^^^^^^^^^^^^^^^^^^^^^^^^^^^^^^^^^^^^^^^
+>a : A
+>  : ^
+
+f10<A, A>(a, a);
+>f10<A, A>(a, a) : [A, A]
+>                : ^^^^^^
+>f10 : <T extends A, U extends T = T>(a?: T | undefined, b?: U | undefined) => [T, U]
+>    : ^^^^^^^^^^^^^^^^^^^^^^^^^^^^^^^^^^^^^^^^^^^^^^^^^^^^^^^^^^^^^^^^^^^^^^^^^^^^^^
+>a : A
+>  : ^
+>a : A
+>  : ^
+
+f10<A, A>(a, ab);
+>f10<A, A>(a, ab) : [A, A]
+>                 : ^^^^^^
+>f10 : <T extends A, U extends T = T>(a?: T | undefined, b?: U | undefined) => [T, U]
+>    : ^^^^^^^^^^^^^^^^^^^^^^^^^^^^^^^^^^^^^^^^^^^^^^^^^^^^^^^^^^^^^^^^^^^^^^^^^^^^^^
+>a : A
+>  : ^
+>ab : AB
+>   : ^^
+
+f10<A, AB>();
+>f10<A, AB>() : [A, AB]
+>             : ^^^^^^^
+>f10 : <T extends A, U extends T = T>(a?: T | undefined, b?: U | undefined) => [T, U]
+>    : ^^^^^^^^^^^^^^^^^^^^^^^^^^^^^^^^^^^^^^^^^^^^^^^^^^^^^^^^^^^^^^^^^^^^^^^^^^^^^^
+
+f10<A, AB>(a);
+>f10<A, AB>(a) : [A, AB]
+>              : ^^^^^^^
+>f10 : <T extends A, U extends T = T>(a?: T | undefined, b?: U | undefined) => [T, U]
+>    : ^^^^^^^^^^^^^^^^^^^^^^^^^^^^^^^^^^^^^^^^^^^^^^^^^^^^^^^^^^^^^^^^^^^^^^^^^^^^^^
+>a : A
+>  : ^
+
+f10<A, AB>(a, ab);
+>f10<A, AB>(a, ab) : [A, AB]
+>                  : ^^^^^^^
+>f10 : <T extends A, U extends T = T>(a?: T | undefined, b?: U | undefined) => [T, U]
+>    : ^^^^^^^^^^^^^^^^^^^^^^^^^^^^^^^^^^^^^^^^^^^^^^^^^^^^^^^^^^^^^^^^^^^^^^^^^^^^^^
+>a : A
+>  : ^
+>ab : AB
+>   : ^^
+
+// function with a type parameter with a default that refers to an earier type parameter in a union
+declare function f11<T, U = T | B>(a?: T, b?: U): [T, U];
+>f11 : <T, U = B | T>(a?: T, b?: U) => [T, U]
+>    : ^ ^^ ^^^^^^^^^^^^^^ ^^^^^^ ^^^^^      
+>a : T | undefined
+>  : ^^^^^^^^^^^^^
+>b : U | undefined
+>  : ^^^^^^^^^^^^^
+
+// inference
+f11();
+>f11() : [unknown, unknown]
+>      : ^^^^^^^^^^^^^^^^^^
+>f11 : <T, U = B | T>(a?: T | undefined, b?: U | undefined) => [T, U]
+>    : ^^^^^^^^^^^^^^^^^^^^^^^^^^^^^^^^^^^^^^^^^^^^^^^^^^^^^^^^^^^^^^
+
+f11(a);
+>f11(a) : [A, A | B]
+>       : ^^^^^^^^^^
+>f11 : <T, U = B | T>(a?: T | undefined, b?: U | undefined) => [T, U]
+>    : ^^^^^^^^^^^^^^^^^^^^^^^^^^^^^^^^^^^^^^^^^^^^^^^^^^^^^^^^^^^^^^
+>a : A
+>  : ^
+
+f11(a, a);
+>f11(a, a) : [A, A]
+>          : ^^^^^^
+>f11 : <T, U = B | T>(a?: T | undefined, b?: U | undefined) => [T, U]
+>    : ^^^^^^^^^^^^^^^^^^^^^^^^^^^^^^^^^^^^^^^^^^^^^^^^^^^^^^^^^^^^^^
+>a : A
+>  : ^
+>a : A
+>  : ^
+
+f11(a, b);
+>f11(a, b) : [A, B]
+>          : ^^^^^^
+>f11 : <T, U = B | T>(a?: T | undefined, b?: U | undefined) => [T, U]
+>    : ^^^^^^^^^^^^^^^^^^^^^^^^^^^^^^^^^^^^^^^^^^^^^^^^^^^^^^^^^^^^^^
+>a : A
+>  : ^
+>b : B
+>  : ^
+
+f11(a, c);
+>f11(a, c) : [A, C]
+>          : ^^^^^^
+>f11 : <T, U = B | T>(a?: T | undefined, b?: U | undefined) => [T, U]
+>    : ^^^^^^^^^^^^^^^^^^^^^^^^^^^^^^^^^^^^^^^^^^^^^^^^^^^^^^^^^^^^^^
+>a : A
+>  : ^
+>c : C
+>  : ^
+
+// no inference, partially supplied
+f11<A>();
+>f11<A>() : [A, A | B]
+>         : ^^^^^^^^^^
+>f11 : <T, U = B | T>(a?: T | undefined, b?: U | undefined) => [T, U]
+>    : ^^^^^^^^^^^^^^^^^^^^^^^^^^^^^^^^^^^^^^^^^^^^^^^^^^^^^^^^^^^^^^
+
+f11<A>(a);
+>f11<A>(a) : [A, A | B]
+>          : ^^^^^^^^^^
+>f11 : <T, U = B | T>(a?: T | undefined, b?: U | undefined) => [T, U]
+>    : ^^^^^^^^^^^^^^^^^^^^^^^^^^^^^^^^^^^^^^^^^^^^^^^^^^^^^^^^^^^^^^
+>a : A
+>  : ^
+
+f11<A>(a, a);
+>f11<A>(a, a) : [A, A | B]
+>             : ^^^^^^^^^^
+>f11 : <T, U = B | T>(a?: T | undefined, b?: U | undefined) => [T, U]
+>    : ^^^^^^^^^^^^^^^^^^^^^^^^^^^^^^^^^^^^^^^^^^^^^^^^^^^^^^^^^^^^^^
+>a : A
+>  : ^
+>a : A
+>  : ^
+
+f11<A>(a, b);
+>f11<A>(a, b) : [A, A | B]
+>             : ^^^^^^^^^^
+>f11 : <T, U = B | T>(a?: T | undefined, b?: U | undefined) => [T, U]
+>    : ^^^^^^^^^^^^^^^^^^^^^^^^^^^^^^^^^^^^^^^^^^^^^^^^^^^^^^^^^^^^^^
+>a : A
+>  : ^
+>b : B
+>  : ^
+
+// no inference, fully supplied
+f11<A, C>();
+>f11<A, C>() : [A, C]
+>            : ^^^^^^
+>f11 : <T, U = B | T>(a?: T | undefined, b?: U | undefined) => [T, U]
+>    : ^^^^^^^^^^^^^^^^^^^^^^^^^^^^^^^^^^^^^^^^^^^^^^^^^^^^^^^^^^^^^^
+
+f11<A, C>(a);
+>f11<A, C>(a) : [A, C]
+>             : ^^^^^^
+>f11 : <T, U = B | T>(a?: T | undefined, b?: U | undefined) => [T, U]
+>    : ^^^^^^^^^^^^^^^^^^^^^^^^^^^^^^^^^^^^^^^^^^^^^^^^^^^^^^^^^^^^^^
+>a : A
+>  : ^
+
+f11<A, C>(a, c);
+>f11<A, C>(a, c) : [A, C]
+>                : ^^^^^^
+>f11 : <T, U = B | T>(a?: T | undefined, b?: U | undefined) => [T, U]
+>    : ^^^^^^^^^^^^^^^^^^^^^^^^^^^^^^^^^^^^^^^^^^^^^^^^^^^^^^^^^^^^^^
+>a : A
+>  : ^
+>c : C
+>  : ^
+
+// function with a type parameter with a default that refers to an earlier type parameter in an intersection
+declare function f12<T, U = T & B>(a?: T, b?: U): [T, U];
+>f12 : <T, U = T & B>(a?: T, b?: U) => [T, U]
+>    : ^ ^^ ^^^^^^^^^^^^^^ ^^^^^^ ^^^^^      
+>a : T | undefined
+>  : ^^^^^^^^^^^^^
+>b : U | undefined
+>  : ^^^^^^^^^^^^^
+
+// inference
+f12();
+>f12() : [unknown, B]
+>      : ^^^^^^^^^^^^
+>f12 : <T, U = T & B>(a?: T | undefined, b?: U | undefined) => [T, U]
+>    : ^^^^^^^^^^^^^^^^^^^^^^^^^^^^^^^^^^^^^^^^^^^^^^^^^^^^^^^^^^^^^^
+
+f12(a);
+>f12(a) : [A, A & B]
+>       : ^^^^^^^^^^
+>f12 : <T, U = T & B>(a?: T | undefined, b?: U | undefined) => [T, U]
+>    : ^^^^^^^^^^^^^^^^^^^^^^^^^^^^^^^^^^^^^^^^^^^^^^^^^^^^^^^^^^^^^^
+>a : A
+>  : ^
+
+f12(a, a);
+>f12(a, a) : [A, A]
+>          : ^^^^^^
+>f12 : <T, U = T & B>(a?: T | undefined, b?: U | undefined) => [T, U]
+>    : ^^^^^^^^^^^^^^^^^^^^^^^^^^^^^^^^^^^^^^^^^^^^^^^^^^^^^^^^^^^^^^
+>a : A
+>  : ^
+>a : A
+>  : ^
+
+f12(a, b);
+>f12(a, b) : [A, B]
+>          : ^^^^^^
+>f12 : <T, U = T & B>(a?: T | undefined, b?: U | undefined) => [T, U]
+>    : ^^^^^^^^^^^^^^^^^^^^^^^^^^^^^^^^^^^^^^^^^^^^^^^^^^^^^^^^^^^^^^
+>a : A
+>  : ^
+>b : B
+>  : ^
+
+f12(a, c);
+>f12(a, c) : [A, C]
+>          : ^^^^^^
+>f12 : <T, U = T & B>(a?: T | undefined, b?: U | undefined) => [T, U]
+>    : ^^^^^^^^^^^^^^^^^^^^^^^^^^^^^^^^^^^^^^^^^^^^^^^^^^^^^^^^^^^^^^
+>a : A
+>  : ^
+>c : C
+>  : ^
+
+// no inference, partially supplied
+f12<A>();
+>f12<A>() : [A, A & B]
+>         : ^^^^^^^^^^
+>f12 : <T, U = T & B>(a?: T | undefined, b?: U | undefined) => [T, U]
+>    : ^^^^^^^^^^^^^^^^^^^^^^^^^^^^^^^^^^^^^^^^^^^^^^^^^^^^^^^^^^^^^^
+
+f12<A>(a);
+>f12<A>(a) : [A, A & B]
+>          : ^^^^^^^^^^
+>f12 : <T, U = T & B>(a?: T | undefined, b?: U | undefined) => [T, U]
+>    : ^^^^^^^^^^^^^^^^^^^^^^^^^^^^^^^^^^^^^^^^^^^^^^^^^^^^^^^^^^^^^^
+>a : A
+>  : ^
+
+f12<A>(a, ab);
+>f12<A>(a, ab) : [A, A & B]
+>              : ^^^^^^^^^^
+>f12 : <T, U = T & B>(a?: T | undefined, b?: U | undefined) => [T, U]
+>    : ^^^^^^^^^^^^^^^^^^^^^^^^^^^^^^^^^^^^^^^^^^^^^^^^^^^^^^^^^^^^^^
+>a : A
+>  : ^
+>ab : AB
+>   : ^^
+
+// no inference, fully supplied
+f12<A, C>();
+>f12<A, C>() : [A, C]
+>            : ^^^^^^
+>f12 : <T, U = T & B>(a?: T | undefined, b?: U | undefined) => [T, U]
+>    : ^^^^^^^^^^^^^^^^^^^^^^^^^^^^^^^^^^^^^^^^^^^^^^^^^^^^^^^^^^^^^^
+
+f12<A, C>(a);
+>f12<A, C>(a) : [A, C]
+>             : ^^^^^^
+>f12 : <T, U = T & B>(a?: T | undefined, b?: U | undefined) => [T, U]
+>    : ^^^^^^^^^^^^^^^^^^^^^^^^^^^^^^^^^^^^^^^^^^^^^^^^^^^^^^^^^^^^^^
+>a : A
+>  : ^
+
+f12<A, C>(a, c);
+>f12<A, C>(a, c) : [A, C]
+>                : ^^^^^^
+>f12 : <T, U = T & B>(a?: T | undefined, b?: U | undefined) => [T, U]
+>    : ^^^^^^^^^^^^^^^^^^^^^^^^^^^^^^^^^^^^^^^^^^^^^^^^^^^^^^^^^^^^^^
+>a : A
+>  : ^
+>c : C
+>  : ^
+
+// function with a type parameter with a default that refers to a later type parameter with a default
+declare function f13<T = U, U = B>(a?: T, b?: U): [T, U];
+>f13 : <T = U, U = B>(a?: T, b?: U) => [T, U]
+>    : ^ ^^^^^^ ^^^^^^^^^^ ^^^^^^ ^^^^^      
+>a : T | undefined
+>  : ^^^^^^^^^^^^^
+>b : U | undefined
+>  : ^^^^^^^^^^^^^
+
+// inference
+f13();
+>f13() : [unknown, B]
+>      : ^^^^^^^^^^^^
+>f13 : <T = U, U = B>(a?: T | undefined, b?: U | undefined) => [T, U]
+>    : ^^^^^^^^^^^^^^^^^^^^^^^^^^^^^^^^^^^^^^^^^^^^^^^^^^^^^^^^^^^^^^
+
+f13(a);
+>f13(a) : [A, B]
+>       : ^^^^^^
+>f13 : <T = U, U = B>(a?: T | undefined, b?: U | undefined) => [T, U]
+>    : ^^^^^^^^^^^^^^^^^^^^^^^^^^^^^^^^^^^^^^^^^^^^^^^^^^^^^^^^^^^^^^
+>a : A
+>  : ^
+
+f13(a, b);
+>f13(a, b) : [A, B]
+>          : ^^^^^^
+>f13 : <T = U, U = B>(a?: T | undefined, b?: U | undefined) => [T, U]
+>    : ^^^^^^^^^^^^^^^^^^^^^^^^^^^^^^^^^^^^^^^^^^^^^^^^^^^^^^^^^^^^^^
+>a : A
+>  : ^
+>b : B
+>  : ^
+
+f13(a, c);
+>f13(a, c) : [A, C]
+>          : ^^^^^^
+>f13 : <T = U, U = B>(a?: T | undefined, b?: U | undefined) => [T, U]
+>    : ^^^^^^^^^^^^^^^^^^^^^^^^^^^^^^^^^^^^^^^^^^^^^^^^^^^^^^^^^^^^^^
+>a : A
+>  : ^
+>c : C
+>  : ^
+
+// no inference, partially supplied
+f13<A>();
+>f13<A>() : [A, B]
+>         : ^^^^^^
+>f13 : <T = U, U = B>(a?: T | undefined, b?: U | undefined) => [T, U]
+>    : ^^^^^^^^^^^^^^^^^^^^^^^^^^^^^^^^^^^^^^^^^^^^^^^^^^^^^^^^^^^^^^
+
+f13<A>(a);
+>f13<A>(a) : [A, B]
+>          : ^^^^^^
+>f13 : <T = U, U = B>(a?: T | undefined, b?: U | undefined) => [T, U]
+>    : ^^^^^^^^^^^^^^^^^^^^^^^^^^^^^^^^^^^^^^^^^^^^^^^^^^^^^^^^^^^^^^
+>a : A
+>  : ^
+
+f13<A>(a, b);
+>f13<A>(a, b) : [A, B]
+>             : ^^^^^^
+>f13 : <T = U, U = B>(a?: T | undefined, b?: U | undefined) => [T, U]
+>    : ^^^^^^^^^^^^^^^^^^^^^^^^^^^^^^^^^^^^^^^^^^^^^^^^^^^^^^^^^^^^^^
+>a : A
+>  : ^
+>b : B
+>  : ^
+
+// no inference, fully supplied
+f13<A, C>();
+>f13<A, C>() : [A, C]
+>            : ^^^^^^
+>f13 : <T = U, U = B>(a?: T | undefined, b?: U | undefined) => [T, U]
+>    : ^^^^^^^^^^^^^^^^^^^^^^^^^^^^^^^^^^^^^^^^^^^^^^^^^^^^^^^^^^^^^^
+
+f13<A, C>(a);
+>f13<A, C>(a) : [A, C]
+>             : ^^^^^^
+>f13 : <T = U, U = B>(a?: T | undefined, b?: U | undefined) => [T, U]
+>    : ^^^^^^^^^^^^^^^^^^^^^^^^^^^^^^^^^^^^^^^^^^^^^^^^^^^^^^^^^^^^^^
+>a : A
+>  : ^
+
+f13<A, C>(a, c);
+>f13<A, C>(a, c) : [A, C]
+>                : ^^^^^^
+>f13 : <T = U, U = B>(a?: T | undefined, b?: U | undefined) => [T, U]
+>    : ^^^^^^^^^^^^^^^^^^^^^^^^^^^^^^^^^^^^^^^^^^^^^^^^^^^^^^^^^^^^^^
+>a : A
+>  : ^
+>c : C
+>  : ^
+
+f13<A, C>(a, c);
+>f13<A, C>(a, c) : [A, C]
+>                : ^^^^^^
+>f13 : <T = U, U = B>(a?: T | undefined, b?: U | undefined) => [T, U]
+>    : ^^^^^^^^^^^^^^^^^^^^^^^^^^^^^^^^^^^^^^^^^^^^^^^^^^^^^^^^^^^^^^
+>a : A
+>  : ^
+>c : C
+>  : ^
+
+// function with a type parameter without a default and a type parameter with a default that refers to a later type parameter with a default
+declare function f14<T, U = V, V = C>(a?: T, b?: U, c?: V): [T, U, V];
+>f14 : <T, U = V, V = C>(a?: T, b?: U, c?: V) => [T, U, V]
+>    : ^ ^^ ^^^^^^ ^^^^^^^^^^ ^^^^^^ ^^^^^^ ^^^^^         
+>a : T | undefined
+>  : ^^^^^^^^^^^^^
+>b : U | undefined
+>  : ^^^^^^^^^^^^^
+>c : V | undefined
+>  : ^^^^^^^^^^^^^
+
+// inference
+f14();
+>f14() : [unknown, unknown, C]
+>      : ^^^^^^^^^^^^^^^^^^^^^
+>f14 : <T, U = V, V = C>(a?: T | undefined, b?: U | undefined, c?: V | undefined) => [T, U, V]
+>    : ^^^^^^^^^^^^^^^^^^^^^^^^^^^^^^^^^^^^^^^^^^^^^^^^^^^^^^^^^^^^^^^^^^^^^^^^^^^^^^^^^^^^^^^
+
+f14(a);
+>f14(a) : [A, unknown, C]
+>       : ^^^^^^^^^^^^^^^
+>f14 : <T, U = V, V = C>(a?: T | undefined, b?: U | undefined, c?: V | undefined) => [T, U, V]
+>    : ^^^^^^^^^^^^^^^^^^^^^^^^^^^^^^^^^^^^^^^^^^^^^^^^^^^^^^^^^^^^^^^^^^^^^^^^^^^^^^^^^^^^^^^
+>a : A
+>  : ^
+
+f14(a, b);
+>f14(a, b) : [A, B, C]
+>          : ^^^^^^^^^
+>f14 : <T, U = V, V = C>(a?: T | undefined, b?: U | undefined, c?: V | undefined) => [T, U, V]
+>    : ^^^^^^^^^^^^^^^^^^^^^^^^^^^^^^^^^^^^^^^^^^^^^^^^^^^^^^^^^^^^^^^^^^^^^^^^^^^^^^^^^^^^^^^
+>a : A
+>  : ^
+>b : B
+>  : ^
+
+f14(a, b, c);
+>f14(a, b, c) : [A, B, C]
+>             : ^^^^^^^^^
+>f14 : <T, U = V, V = C>(a?: T | undefined, b?: U | undefined, c?: V | undefined) => [T, U, V]
+>    : ^^^^^^^^^^^^^^^^^^^^^^^^^^^^^^^^^^^^^^^^^^^^^^^^^^^^^^^^^^^^^^^^^^^^^^^^^^^^^^^^^^^^^^^
+>a : A
+>  : ^
+>b : B
+>  : ^
+>c : C
+>  : ^
+
+f14(a, b, d);
+>f14(a, b, d) : [A, B, D]
+>             : ^^^^^^^^^
+>f14 : <T, U = V, V = C>(a?: T | undefined, b?: U | undefined, c?: V | undefined) => [T, U, V]
+>    : ^^^^^^^^^^^^^^^^^^^^^^^^^^^^^^^^^^^^^^^^^^^^^^^^^^^^^^^^^^^^^^^^^^^^^^^^^^^^^^^^^^^^^^^
+>a : A
+>  : ^
+>b : B
+>  : ^
+>d : D
+>  : ^
+
+// no inference, partially supplied
+f14<A>();
+>f14<A>() : [A, any, C]
+>         : ^^^^^^^^^^^
+>f14 : <T, U = V, V = C>(a?: T | undefined, b?: U | undefined, c?: V | undefined) => [T, U, V]
+>    : ^^^^^^^^^^^^^^^^^^^^^^^^^^^^^^^^^^^^^^^^^^^^^^^^^^^^^^^^^^^^^^^^^^^^^^^^^^^^^^^^^^^^^^^
+
+f14<A>(a);
+>f14<A>(a) : [A, any, C]
+>          : ^^^^^^^^^^^
+>f14 : <T, U = V, V = C>(a?: T | undefined, b?: U | undefined, c?: V | undefined) => [T, U, V]
+>    : ^^^^^^^^^^^^^^^^^^^^^^^^^^^^^^^^^^^^^^^^^^^^^^^^^^^^^^^^^^^^^^^^^^^^^^^^^^^^^^^^^^^^^^^
+>a : A
+>  : ^
+
+f14<A>(a, b);
+>f14<A>(a, b) : [A, any, C]
+>             : ^^^^^^^^^^^
+>f14 : <T, U = V, V = C>(a?: T | undefined, b?: U | undefined, c?: V | undefined) => [T, U, V]
+>    : ^^^^^^^^^^^^^^^^^^^^^^^^^^^^^^^^^^^^^^^^^^^^^^^^^^^^^^^^^^^^^^^^^^^^^^^^^^^^^^^^^^^^^^^
+>a : A
+>  : ^
+>b : B
+>  : ^
+
+f14<A>(a, b, c);
+>f14<A>(a, b, c) : [A, any, C]
+>                : ^^^^^^^^^^^
+>f14 : <T, U = V, V = C>(a?: T | undefined, b?: U | undefined, c?: V | undefined) => [T, U, V]
+>    : ^^^^^^^^^^^^^^^^^^^^^^^^^^^^^^^^^^^^^^^^^^^^^^^^^^^^^^^^^^^^^^^^^^^^^^^^^^^^^^^^^^^^^^^
+>a : A
+>  : ^
+>b : B
+>  : ^
+>c : C
+>  : ^
+
+f14<A, B>();
+>f14<A, B>() : [A, B, C]
+>            : ^^^^^^^^^
+>f14 : <T, U = V, V = C>(a?: T | undefined, b?: U | undefined, c?: V | undefined) => [T, U, V]
+>    : ^^^^^^^^^^^^^^^^^^^^^^^^^^^^^^^^^^^^^^^^^^^^^^^^^^^^^^^^^^^^^^^^^^^^^^^^^^^^^^^^^^^^^^^
+
+f14<A, B>(a);
+>f14<A, B>(a) : [A, B, C]
+>             : ^^^^^^^^^
+>f14 : <T, U = V, V = C>(a?: T | undefined, b?: U | undefined, c?: V | undefined) => [T, U, V]
+>    : ^^^^^^^^^^^^^^^^^^^^^^^^^^^^^^^^^^^^^^^^^^^^^^^^^^^^^^^^^^^^^^^^^^^^^^^^^^^^^^^^^^^^^^^
+>a : A
+>  : ^
+
+f14<A, B>(a, b);
+>f14<A, B>(a, b) : [A, B, C]
+>                : ^^^^^^^^^
+>f14 : <T, U = V, V = C>(a?: T | undefined, b?: U | undefined, c?: V | undefined) => [T, U, V]
+>    : ^^^^^^^^^^^^^^^^^^^^^^^^^^^^^^^^^^^^^^^^^^^^^^^^^^^^^^^^^^^^^^^^^^^^^^^^^^^^^^^^^^^^^^^
+>a : A
+>  : ^
+>b : B
+>  : ^
+
+f14<A, B>(a, b, c);
+>f14<A, B>(a, b, c) : [A, B, C]
+>                   : ^^^^^^^^^
+>f14 : <T, U = V, V = C>(a?: T | undefined, b?: U | undefined, c?: V | undefined) => [T, U, V]
+>    : ^^^^^^^^^^^^^^^^^^^^^^^^^^^^^^^^^^^^^^^^^^^^^^^^^^^^^^^^^^^^^^^^^^^^^^^^^^^^^^^^^^^^^^^
+>a : A
+>  : ^
+>b : B
+>  : ^
+>c : C
+>  : ^
+
+// no inference fully supplied
+f14<A, B, D>();
+>f14<A, B, D>() : [A, B, D]
+>               : ^^^^^^^^^
+>f14 : <T, U = V, V = C>(a?: T | undefined, b?: U | undefined, c?: V | undefined) => [T, U, V]
+>    : ^^^^^^^^^^^^^^^^^^^^^^^^^^^^^^^^^^^^^^^^^^^^^^^^^^^^^^^^^^^^^^^^^^^^^^^^^^^^^^^^^^^^^^^
+
+f14<A, B, D>(a);
+>f14<A, B, D>(a) : [A, B, D]
+>                : ^^^^^^^^^
+>f14 : <T, U = V, V = C>(a?: T | undefined, b?: U | undefined, c?: V | undefined) => [T, U, V]
+>    : ^^^^^^^^^^^^^^^^^^^^^^^^^^^^^^^^^^^^^^^^^^^^^^^^^^^^^^^^^^^^^^^^^^^^^^^^^^^^^^^^^^^^^^^
+>a : A
+>  : ^
+
+f14<A, B, D>(a, b);
+>f14<A, B, D>(a, b) : [A, B, D]
+>                   : ^^^^^^^^^
+>f14 : <T, U = V, V = C>(a?: T | undefined, b?: U | undefined, c?: V | undefined) => [T, U, V]
+>    : ^^^^^^^^^^^^^^^^^^^^^^^^^^^^^^^^^^^^^^^^^^^^^^^^^^^^^^^^^^^^^^^^^^^^^^^^^^^^^^^^^^^^^^^
+>a : A
+>  : ^
+>b : B
+>  : ^
+
+f14<A, B, D>(a, b, d);
+>f14<A, B, D>(a, b, d) : [A, B, D]
+>                      : ^^^^^^^^^
+>f14 : <T, U = V, V = C>(a?: T | undefined, b?: U | undefined, c?: V | undefined) => [T, U, V]
+>    : ^^^^^^^^^^^^^^^^^^^^^^^^^^^^^^^^^^^^^^^^^^^^^^^^^^^^^^^^^^^^^^^^^^^^^^^^^^^^^^^^^^^^^^^
+>a : A
+>  : ^
+>b : B
+>  : ^
+>d : D
+>  : ^
+
+// function with two type parameters with defaults that mutually refer to each other
+declare function f15<T = U, U = T>(a?: T, b?: U): [T, U];
+>f15 : <T = U, U = T>(a?: T, b?: U) => [T, U]
+>    : ^ ^^^^^^ ^^^^^^^^^^ ^^^^^^ ^^^^^      
+>a : T | undefined
+>  : ^^^^^^^^^^^^^
+>b : U | undefined
+>  : ^^^^^^^^^^^^^
+
+// inference
+f15();
+>f15() : [unknown, unknown]
+>      : ^^^^^^^^^^^^^^^^^^
+>f15 : <T = U, U = T>(a?: T | undefined, b?: U | undefined) => [T, U]
+>    : ^^^^^^^^^^^^^^^^^^^^^^^^^^^^^^^^^^^^^^^^^^^^^^^^^^^^^^^^^^^^^^
+
+f15(a);
+>f15(a) : [A, A]
+>       : ^^^^^^
+>f15 : <T = U, U = T>(a?: T | undefined, b?: U | undefined) => [T, U]
+>    : ^^^^^^^^^^^^^^^^^^^^^^^^^^^^^^^^^^^^^^^^^^^^^^^^^^^^^^^^^^^^^^
+>a : A
+>  : ^
+
+f15(a, b);
+>f15(a, b) : [A, B]
+>          : ^^^^^^
+>f15 : <T = U, U = T>(a?: T | undefined, b?: U | undefined) => [T, U]
+>    : ^^^^^^^^^^^^^^^^^^^^^^^^^^^^^^^^^^^^^^^^^^^^^^^^^^^^^^^^^^^^^^
+>a : A
+>  : ^
+>b : B
+>  : ^
+
+// no inference, partially supplied
+f15<A>();
+>f15<A>() : [A, A]
+>         : ^^^^^^
+>f15 : <T = U, U = T>(a?: T | undefined, b?: U | undefined) => [T, U]
+>    : ^^^^^^^^^^^^^^^^^^^^^^^^^^^^^^^^^^^^^^^^^^^^^^^^^^^^^^^^^^^^^^
+
+f15<A>(a);
+>f15<A>(a) : [A, A]
+>          : ^^^^^^
+>f15 : <T = U, U = T>(a?: T | undefined, b?: U | undefined) => [T, U]
+>    : ^^^^^^^^^^^^^^^^^^^^^^^^^^^^^^^^^^^^^^^^^^^^^^^^^^^^^^^^^^^^^^
+>a : A
+>  : ^
+
+f15<A>(a, a);
+>f15<A>(a, a) : [A, A]
+>             : ^^^^^^
+>f15 : <T = U, U = T>(a?: T | undefined, b?: U | undefined) => [T, U]
+>    : ^^^^^^^^^^^^^^^^^^^^^^^^^^^^^^^^^^^^^^^^^^^^^^^^^^^^^^^^^^^^^^
+>a : A
+>  : ^
+>a : A
+>  : ^
+
+// no inference, fully supplied
+f15<A, B>();
+>f15<A, B>() : [A, B]
+>            : ^^^^^^
+>f15 : <T = U, U = T>(a?: T | undefined, b?: U | undefined) => [T, U]
+>    : ^^^^^^^^^^^^^^^^^^^^^^^^^^^^^^^^^^^^^^^^^^^^^^^^^^^^^^^^^^^^^^
+
+f15<A, B>(a);
+>f15<A, B>(a) : [A, B]
+>             : ^^^^^^
+>f15 : <T = U, U = T>(a?: T | undefined, b?: U | undefined) => [T, U]
+>    : ^^^^^^^^^^^^^^^^^^^^^^^^^^^^^^^^^^^^^^^^^^^^^^^^^^^^^^^^^^^^^^
+>a : A
+>  : ^
+
+f15<A, B>(a, b);
+>f15<A, B>(a, b) : [A, B]
+>                : ^^^^^^
+>f15 : <T = U, U = T>(a?: T | undefined, b?: U | undefined) => [T, U]
+>    : ^^^^^^^^^^^^^^^^^^^^^^^^^^^^^^^^^^^^^^^^^^^^^^^^^^^^^^^^^^^^^^
+>a : A
+>  : ^
+>b : B
+>  : ^
+
+// function with a type parameter without a default and two type parameters with defaults that mutually refer to each other
+declare function f16<T, U = V, V = U>(a?: T, b?: U, c?: V): [T, U, V];
+>f16 : <T, U = V, V = U>(a?: T, b?: U, c?: V) => [T, U, V]
+>    : ^ ^^ ^^^^^^ ^^^^^^^^^^ ^^^^^^ ^^^^^^ ^^^^^         
+>a : T | undefined
+>  : ^^^^^^^^^^^^^
+>b : U | undefined
+>  : ^^^^^^^^^^^^^
+>c : V | undefined
+>  : ^^^^^^^^^^^^^
+
+// no inference
+f16();
+>f16() : [unknown, unknown, unknown]
+>      : ^^^^^^^^^^^^^^^^^^^^^^^^^^^
+>f16 : <T, U = V, V = U>(a?: T | undefined, b?: U | undefined, c?: V | undefined) => [T, U, V]
+>    : ^^^^^^^^^^^^^^^^^^^^^^^^^^^^^^^^^^^^^^^^^^^^^^^^^^^^^^^^^^^^^^^^^^^^^^^^^^^^^^^^^^^^^^^
+
+f16(a);
+>f16(a) : [A, unknown, unknown]
+>       : ^^^^^^^^^^^^^^^^^^^^^
+>f16 : <T, U = V, V = U>(a?: T | undefined, b?: U | undefined, c?: V | undefined) => [T, U, V]
+>    : ^^^^^^^^^^^^^^^^^^^^^^^^^^^^^^^^^^^^^^^^^^^^^^^^^^^^^^^^^^^^^^^^^^^^^^^^^^^^^^^^^^^^^^^
+>a : A
+>  : ^
+
+f16(a, b);
+>f16(a, b) : [A, B, B]
+>          : ^^^^^^^^^
+>f16 : <T, U = V, V = U>(a?: T | undefined, b?: U | undefined, c?: V | undefined) => [T, U, V]
+>    : ^^^^^^^^^^^^^^^^^^^^^^^^^^^^^^^^^^^^^^^^^^^^^^^^^^^^^^^^^^^^^^^^^^^^^^^^^^^^^^^^^^^^^^^
+>a : A
+>  : ^
+>b : B
+>  : ^
+
+f16(a, b, b);
+>f16(a, b, b) : [A, B, B]
+>             : ^^^^^^^^^
+>f16 : <T, U = V, V = U>(a?: T | undefined, b?: U | undefined, c?: V | undefined) => [T, U, V]
+>    : ^^^^^^^^^^^^^^^^^^^^^^^^^^^^^^^^^^^^^^^^^^^^^^^^^^^^^^^^^^^^^^^^^^^^^^^^^^^^^^^^^^^^^^^
+>a : A
+>  : ^
+>b : B
+>  : ^
+>b : B
+>  : ^
+
+// no inference, partially supplied
+f16<A>();
+>f16<A>() : [A, any, any]
+>         : ^^^^^^^^^^^^^
+>f16 : <T, U = V, V = U>(a?: T | undefined, b?: U | undefined, c?: V | undefined) => [T, U, V]
+>    : ^^^^^^^^^^^^^^^^^^^^^^^^^^^^^^^^^^^^^^^^^^^^^^^^^^^^^^^^^^^^^^^^^^^^^^^^^^^^^^^^^^^^^^^
+
+f16<A>(a);
+>f16<A>(a) : [A, any, any]
+>          : ^^^^^^^^^^^^^
+>f16 : <T, U = V, V = U>(a?: T | undefined, b?: U | undefined, c?: V | undefined) => [T, U, V]
+>    : ^^^^^^^^^^^^^^^^^^^^^^^^^^^^^^^^^^^^^^^^^^^^^^^^^^^^^^^^^^^^^^^^^^^^^^^^^^^^^^^^^^^^^^^
+>a : A
+>  : ^
+
+f16<A>(a, b);
+>f16<A>(a, b) : [A, any, any]
+>             : ^^^^^^^^^^^^^
+>f16 : <T, U = V, V = U>(a?: T | undefined, b?: U | undefined, c?: V | undefined) => [T, U, V]
+>    : ^^^^^^^^^^^^^^^^^^^^^^^^^^^^^^^^^^^^^^^^^^^^^^^^^^^^^^^^^^^^^^^^^^^^^^^^^^^^^^^^^^^^^^^
+>a : A
+>  : ^
+>b : B
+>  : ^
+
+f16<A>(a, b, b);
+>f16<A>(a, b, b) : [A, any, any]
+>                : ^^^^^^^^^^^^^
+>f16 : <T, U = V, V = U>(a?: T | undefined, b?: U | undefined, c?: V | undefined) => [T, U, V]
+>    : ^^^^^^^^^^^^^^^^^^^^^^^^^^^^^^^^^^^^^^^^^^^^^^^^^^^^^^^^^^^^^^^^^^^^^^^^^^^^^^^^^^^^^^^
+>a : A
+>  : ^
+>b : B
+>  : ^
+>b : B
+>  : ^
+
+f16<A, B>();
+>f16<A, B>() : [A, B, B]
+>            : ^^^^^^^^^
+>f16 : <T, U = V, V = U>(a?: T | undefined, b?: U | undefined, c?: V | undefined) => [T, U, V]
+>    : ^^^^^^^^^^^^^^^^^^^^^^^^^^^^^^^^^^^^^^^^^^^^^^^^^^^^^^^^^^^^^^^^^^^^^^^^^^^^^^^^^^^^^^^
+
+f16<A, B>(a);
+>f16<A, B>(a) : [A, B, B]
+>             : ^^^^^^^^^
+>f16 : <T, U = V, V = U>(a?: T | undefined, b?: U | undefined, c?: V | undefined) => [T, U, V]
+>    : ^^^^^^^^^^^^^^^^^^^^^^^^^^^^^^^^^^^^^^^^^^^^^^^^^^^^^^^^^^^^^^^^^^^^^^^^^^^^^^^^^^^^^^^
+>a : A
+>  : ^
+
+f16<A, B>(a, b);
+>f16<A, B>(a, b) : [A, B, B]
+>                : ^^^^^^^^^
+>f16 : <T, U = V, V = U>(a?: T | undefined, b?: U | undefined, c?: V | undefined) => [T, U, V]
+>    : ^^^^^^^^^^^^^^^^^^^^^^^^^^^^^^^^^^^^^^^^^^^^^^^^^^^^^^^^^^^^^^^^^^^^^^^^^^^^^^^^^^^^^^^
+>a : A
+>  : ^
+>b : B
+>  : ^
+
+f16<A, B>(a, b, b);
+>f16<A, B>(a, b, b) : [A, B, B]
+>                   : ^^^^^^^^^
+>f16 : <T, U = V, V = U>(a?: T | undefined, b?: U | undefined, c?: V | undefined) => [T, U, V]
+>    : ^^^^^^^^^^^^^^^^^^^^^^^^^^^^^^^^^^^^^^^^^^^^^^^^^^^^^^^^^^^^^^^^^^^^^^^^^^^^^^^^^^^^^^^
+>a : A
+>  : ^
+>b : B
+>  : ^
+>b : B
+>  : ^
+
+// no inference, fully supplied
+f16<A, B, D>();
+>f16<A, B, D>() : [A, B, D]
+>               : ^^^^^^^^^
+>f16 : <T, U = V, V = U>(a?: T | undefined, b?: U | undefined, c?: V | undefined) => [T, U, V]
+>    : ^^^^^^^^^^^^^^^^^^^^^^^^^^^^^^^^^^^^^^^^^^^^^^^^^^^^^^^^^^^^^^^^^^^^^^^^^^^^^^^^^^^^^^^
+
+f16<A, B, D>(a);
+>f16<A, B, D>(a) : [A, B, D]
+>                : ^^^^^^^^^
+>f16 : <T, U = V, V = U>(a?: T | undefined, b?: U | undefined, c?: V | undefined) => [T, U, V]
+>    : ^^^^^^^^^^^^^^^^^^^^^^^^^^^^^^^^^^^^^^^^^^^^^^^^^^^^^^^^^^^^^^^^^^^^^^^^^^^^^^^^^^^^^^^
+>a : A
+>  : ^
+
+f16<A, B, D>(a, b);
+>f16<A, B, D>(a, b) : [A, B, D]
+>                   : ^^^^^^^^^
+>f16 : <T, U = V, V = U>(a?: T | undefined, b?: U | undefined, c?: V | undefined) => [T, U, V]
+>    : ^^^^^^^^^^^^^^^^^^^^^^^^^^^^^^^^^^^^^^^^^^^^^^^^^^^^^^^^^^^^^^^^^^^^^^^^^^^^^^^^^^^^^^^
+>a : A
+>  : ^
+>b : B
+>  : ^
+
+f16<A, B, D>(a, b, d);
+>f16<A, B, D>(a, b, d) : [A, B, D]
+>                      : ^^^^^^^^^
+>f16 : <T, U = V, V = U>(a?: T | undefined, b?: U | undefined, c?: V | undefined) => [T, U, V]
+>    : ^^^^^^^^^^^^^^^^^^^^^^^^^^^^^^^^^^^^^^^^^^^^^^^^^^^^^^^^^^^^^^^^^^^^^^^^^^^^^^^^^^^^^^^
+>a : A
+>  : ^
+>b : B
+>  : ^
+>d : D
+>  : ^
+
+// function with a type parameter with a default that refers to a later type parameter with a default that refers to an earlier type parameter in a union
+declare function f17<T = U, U = T | B>(a?: T, b?: U): [T, U];
+>f17 : <T = U, U = B | T>(a?: T, b?: U) => [T, U]
+>    : ^ ^^^^^^ ^^^^^^^^^^^^^^ ^^^^^^ ^^^^^      
+>a : T | undefined
+>  : ^^^^^^^^^^^^^
+>b : U | undefined
+>  : ^^^^^^^^^^^^^
+
+// inference
+f17();
+>f17() : [unknown, unknown]
+>      : ^^^^^^^^^^^^^^^^^^
+>f17 : <T = U, U = B | T>(a?: T | undefined, b?: U | undefined) => [T, U]
+>    : ^^^^^^^^^^^^^^^^^^^^^^^^^^^^^^^^^^^^^^^^^^^^^^^^^^^^^^^^^^^^^^^^^^
+
+f17(a);
+>f17(a) : [A, A | B]
+>       : ^^^^^^^^^^
+>f17 : <T = U, U = B | T>(a?: T | undefined, b?: U | undefined) => [T, U]
+>    : ^^^^^^^^^^^^^^^^^^^^^^^^^^^^^^^^^^^^^^^^^^^^^^^^^^^^^^^^^^^^^^^^^^
+>a : A
+>  : ^
+
+f17(a, a);
+>f17(a, a) : [A, A]
+>          : ^^^^^^
+>f17 : <T = U, U = B | T>(a?: T | undefined, b?: U | undefined) => [T, U]
+>    : ^^^^^^^^^^^^^^^^^^^^^^^^^^^^^^^^^^^^^^^^^^^^^^^^^^^^^^^^^^^^^^^^^^
+>a : A
+>  : ^
+>a : A
+>  : ^
+
+f17(a, b);
+>f17(a, b) : [A, B]
+>          : ^^^^^^
+>f17 : <T = U, U = B | T>(a?: T | undefined, b?: U | undefined) => [T, U]
+>    : ^^^^^^^^^^^^^^^^^^^^^^^^^^^^^^^^^^^^^^^^^^^^^^^^^^^^^^^^^^^^^^^^^^
+>a : A
+>  : ^
+>b : B
+>  : ^
+
+f17(a, c);
+>f17(a, c) : [A, C]
+>          : ^^^^^^
+>f17 : <T = U, U = B | T>(a?: T | undefined, b?: U | undefined) => [T, U]
+>    : ^^^^^^^^^^^^^^^^^^^^^^^^^^^^^^^^^^^^^^^^^^^^^^^^^^^^^^^^^^^^^^^^^^
+>a : A
+>  : ^
+>c : C
+>  : ^
+
+// no inference, partially supplied
+f17<A>();
+>f17<A>() : [A, A | B]
+>         : ^^^^^^^^^^
+>f17 : <T = U, U = B | T>(a?: T | undefined, b?: U | undefined) => [T, U]
+>    : ^^^^^^^^^^^^^^^^^^^^^^^^^^^^^^^^^^^^^^^^^^^^^^^^^^^^^^^^^^^^^^^^^^
+
+f17<A>(a);
+>f17<A>(a) : [A, A | B]
+>          : ^^^^^^^^^^
+>f17 : <T = U, U = B | T>(a?: T | undefined, b?: U | undefined) => [T, U]
+>    : ^^^^^^^^^^^^^^^^^^^^^^^^^^^^^^^^^^^^^^^^^^^^^^^^^^^^^^^^^^^^^^^^^^
+>a : A
+>  : ^
+
+f17<A>(a, a);
+>f17<A>(a, a) : [A, A | B]
+>             : ^^^^^^^^^^
+>f17 : <T = U, U = B | T>(a?: T | undefined, b?: U | undefined) => [T, U]
+>    : ^^^^^^^^^^^^^^^^^^^^^^^^^^^^^^^^^^^^^^^^^^^^^^^^^^^^^^^^^^^^^^^^^^
+>a : A
+>  : ^
+>a : A
+>  : ^
+
+f17<A>(a, b);
+>f17<A>(a, b) : [A, A | B]
+>             : ^^^^^^^^^^
+>f17 : <T = U, U = B | T>(a?: T | undefined, b?: U | undefined) => [T, U]
+>    : ^^^^^^^^^^^^^^^^^^^^^^^^^^^^^^^^^^^^^^^^^^^^^^^^^^^^^^^^^^^^^^^^^^
+>a : A
+>  : ^
+>b : B
+>  : ^
+
+// no inference, fully supplied
+f17<A, C>();
+>f17<A, C>() : [A, C]
+>            : ^^^^^^
+>f17 : <T = U, U = B | T>(a?: T | undefined, b?: U | undefined) => [T, U]
+>    : ^^^^^^^^^^^^^^^^^^^^^^^^^^^^^^^^^^^^^^^^^^^^^^^^^^^^^^^^^^^^^^^^^^
+
+f17<A, C>(a);
+>f17<A, C>(a) : [A, C]
+>             : ^^^^^^
+>f17 : <T = U, U = B | T>(a?: T | undefined, b?: U | undefined) => [T, U]
+>    : ^^^^^^^^^^^^^^^^^^^^^^^^^^^^^^^^^^^^^^^^^^^^^^^^^^^^^^^^^^^^^^^^^^
+>a : A
+>  : ^
+
+f17<A, C>(a, c);
+>f17<A, C>(a, c) : [A, C]
+>                : ^^^^^^
+>f17 : <T = U, U = B | T>(a?: T | undefined, b?: U | undefined) => [T, U]
+>    : ^^^^^^^^^^^^^^^^^^^^^^^^^^^^^^^^^^^^^^^^^^^^^^^^^^^^^^^^^^^^^^^^^^
+>a : A
+>  : ^
+>c : C
+>  : ^
+
+// function with a type parameter without a default and a type parameter with a default that refers to a later type parameter with a default that refers to an earlier type parameter in a union
+declare function f18<T, U = V, V = U | C>(a?: T, b?: U, c?: V): [T, U, V];
+>f18 : <T, U = V, V = C | U>(a?: T, b?: U, c?: V) => [T, U, V]
+>    : ^ ^^ ^^^^^^ ^^^^^^^^^^^^^^ ^^^^^^ ^^^^^^ ^^^^^         
+>a : T | undefined
+>  : ^^^^^^^^^^^^^
+>b : U | undefined
+>  : ^^^^^^^^^^^^^
+>c : V | undefined
+>  : ^^^^^^^^^^^^^
+
+// inference
+f18();
+>f18() : [unknown, unknown, unknown]
+>      : ^^^^^^^^^^^^^^^^^^^^^^^^^^^
+>f18 : <T, U = V, V = C | U>(a?: T | undefined, b?: U | undefined, c?: V | undefined) => [T, U, V]
+>    : ^^^^^^^^^^^^^^^^^^^^^^^^^^^^^^^^^^^^^^^^^^^^^^^^^^^^^^^^^^^^^^^^^^^^^^^^^^^^^^^^^^^^^^^^^^^
+
+f18(a);
+>f18(a) : [A, unknown, unknown]
+>       : ^^^^^^^^^^^^^^^^^^^^^
+>f18 : <T, U = V, V = C | U>(a?: T | undefined, b?: U | undefined, c?: V | undefined) => [T, U, V]
+>    : ^^^^^^^^^^^^^^^^^^^^^^^^^^^^^^^^^^^^^^^^^^^^^^^^^^^^^^^^^^^^^^^^^^^^^^^^^^^^^^^^^^^^^^^^^^^
+>a : A
+>  : ^
+
+f18(a, b);
+>f18(a, b) : [A, B, B | C]
+>          : ^^^^^^^^^^^^^
+>f18 : <T, U = V, V = C | U>(a?: T | undefined, b?: U | undefined, c?: V | undefined) => [T, U, V]
+>    : ^^^^^^^^^^^^^^^^^^^^^^^^^^^^^^^^^^^^^^^^^^^^^^^^^^^^^^^^^^^^^^^^^^^^^^^^^^^^^^^^^^^^^^^^^^^
+>a : A
+>  : ^
+>b : B
+>  : ^
+
+f18(a, b, b);
+>f18(a, b, b) : [A, B, B]
+>             : ^^^^^^^^^
+>f18 : <T, U = V, V = C | U>(a?: T | undefined, b?: U | undefined, c?: V | undefined) => [T, U, V]
+>    : ^^^^^^^^^^^^^^^^^^^^^^^^^^^^^^^^^^^^^^^^^^^^^^^^^^^^^^^^^^^^^^^^^^^^^^^^^^^^^^^^^^^^^^^^^^^
+>a : A
+>  : ^
+>b : B
+>  : ^
+>b : B
+>  : ^
+
+f18(a, b, c);
+>f18(a, b, c) : [A, B, C]
+>             : ^^^^^^^^^
+>f18 : <T, U = V, V = C | U>(a?: T | undefined, b?: U | undefined, c?: V | undefined) => [T, U, V]
+>    : ^^^^^^^^^^^^^^^^^^^^^^^^^^^^^^^^^^^^^^^^^^^^^^^^^^^^^^^^^^^^^^^^^^^^^^^^^^^^^^^^^^^^^^^^^^^
+>a : A
+>  : ^
+>b : B
+>  : ^
+>c : C
+>  : ^
+
+// no inference, partially supplied
+f18<A>();
+>f18<A>() : [A, any, any]
+>         : ^^^^^^^^^^^^^
+>f18 : <T, U = V, V = C | U>(a?: T | undefined, b?: U | undefined, c?: V | undefined) => [T, U, V]
+>    : ^^^^^^^^^^^^^^^^^^^^^^^^^^^^^^^^^^^^^^^^^^^^^^^^^^^^^^^^^^^^^^^^^^^^^^^^^^^^^^^^^^^^^^^^^^^
+
+f18<A>(a);
+>f18<A>(a) : [A, any, any]
+>          : ^^^^^^^^^^^^^
+>f18 : <T, U = V, V = C | U>(a?: T | undefined, b?: U | undefined, c?: V | undefined) => [T, U, V]
+>    : ^^^^^^^^^^^^^^^^^^^^^^^^^^^^^^^^^^^^^^^^^^^^^^^^^^^^^^^^^^^^^^^^^^^^^^^^^^^^^^^^^^^^^^^^^^^
+>a : A
+>  : ^
+
+f18<A>(a, b);
+>f18<A>(a, b) : [A, any, any]
+>             : ^^^^^^^^^^^^^
+>f18 : <T, U = V, V = C | U>(a?: T | undefined, b?: U | undefined, c?: V | undefined) => [T, U, V]
+>    : ^^^^^^^^^^^^^^^^^^^^^^^^^^^^^^^^^^^^^^^^^^^^^^^^^^^^^^^^^^^^^^^^^^^^^^^^^^^^^^^^^^^^^^^^^^^
+>a : A
+>  : ^
+>b : B
+>  : ^
+
+f18<A>(a, b, b);
+>f18<A>(a, b, b) : [A, any, any]
+>                : ^^^^^^^^^^^^^
+>f18 : <T, U = V, V = C | U>(a?: T | undefined, b?: U | undefined, c?: V | undefined) => [T, U, V]
+>    : ^^^^^^^^^^^^^^^^^^^^^^^^^^^^^^^^^^^^^^^^^^^^^^^^^^^^^^^^^^^^^^^^^^^^^^^^^^^^^^^^^^^^^^^^^^^
+>a : A
+>  : ^
+>b : B
+>  : ^
+>b : B
+>  : ^
+
+f18<A>(a, b, c);
+>f18<A>(a, b, c) : [A, any, any]
+>                : ^^^^^^^^^^^^^
+>f18 : <T, U = V, V = C | U>(a?: T | undefined, b?: U | undefined, c?: V | undefined) => [T, U, V]
+>    : ^^^^^^^^^^^^^^^^^^^^^^^^^^^^^^^^^^^^^^^^^^^^^^^^^^^^^^^^^^^^^^^^^^^^^^^^^^^^^^^^^^^^^^^^^^^
+>a : A
+>  : ^
+>b : B
+>  : ^
+>c : C
+>  : ^
+
+f18<A, B>();
+>f18<A, B>() : [A, B, B | C]
+>            : ^^^^^^^^^^^^^
+>f18 : <T, U = V, V = C | U>(a?: T | undefined, b?: U | undefined, c?: V | undefined) => [T, U, V]
+>    : ^^^^^^^^^^^^^^^^^^^^^^^^^^^^^^^^^^^^^^^^^^^^^^^^^^^^^^^^^^^^^^^^^^^^^^^^^^^^^^^^^^^^^^^^^^^
+
+f18<A, B>(a);
+>f18<A, B>(a) : [A, B, B | C]
+>             : ^^^^^^^^^^^^^
+>f18 : <T, U = V, V = C | U>(a?: T | undefined, b?: U | undefined, c?: V | undefined) => [T, U, V]
+>    : ^^^^^^^^^^^^^^^^^^^^^^^^^^^^^^^^^^^^^^^^^^^^^^^^^^^^^^^^^^^^^^^^^^^^^^^^^^^^^^^^^^^^^^^^^^^
+>a : A
+>  : ^
+
+f18<A, B>(a, b);
+>f18<A, B>(a, b) : [A, B, B | C]
+>                : ^^^^^^^^^^^^^
+>f18 : <T, U = V, V = C | U>(a?: T | undefined, b?: U | undefined, c?: V | undefined) => [T, U, V]
+>    : ^^^^^^^^^^^^^^^^^^^^^^^^^^^^^^^^^^^^^^^^^^^^^^^^^^^^^^^^^^^^^^^^^^^^^^^^^^^^^^^^^^^^^^^^^^^
+>a : A
+>  : ^
+>b : B
+>  : ^
+
+f18<A, B>(a, b, b);
+>f18<A, B>(a, b, b) : [A, B, B | C]
+>                   : ^^^^^^^^^^^^^
+>f18 : <T, U = V, V = C | U>(a?: T | undefined, b?: U | undefined, c?: V | undefined) => [T, U, V]
+>    : ^^^^^^^^^^^^^^^^^^^^^^^^^^^^^^^^^^^^^^^^^^^^^^^^^^^^^^^^^^^^^^^^^^^^^^^^^^^^^^^^^^^^^^^^^^^
+>a : A
+>  : ^
+>b : B
+>  : ^
+>b : B
+>  : ^
+
+f18<A, B>(a, b, c);
+>f18<A, B>(a, b, c) : [A, B, B | C]
+>                   : ^^^^^^^^^^^^^
+>f18 : <T, U = V, V = C | U>(a?: T | undefined, b?: U | undefined, c?: V | undefined) => [T, U, V]
+>    : ^^^^^^^^^^^^^^^^^^^^^^^^^^^^^^^^^^^^^^^^^^^^^^^^^^^^^^^^^^^^^^^^^^^^^^^^^^^^^^^^^^^^^^^^^^^
+>a : A
+>  : ^
+>b : B
+>  : ^
+>c : C
+>  : ^
+
+// no inference, fully supplied
+f18<A, B, D>();
+>f18<A, B, D>() : [A, B, D]
+>               : ^^^^^^^^^
+>f18 : <T, U = V, V = C | U>(a?: T | undefined, b?: U | undefined, c?: V | undefined) => [T, U, V]
+>    : ^^^^^^^^^^^^^^^^^^^^^^^^^^^^^^^^^^^^^^^^^^^^^^^^^^^^^^^^^^^^^^^^^^^^^^^^^^^^^^^^^^^^^^^^^^^
+
+f18<A, B, D>(a);
+>f18<A, B, D>(a) : [A, B, D]
+>                : ^^^^^^^^^
+>f18 : <T, U = V, V = C | U>(a?: T | undefined, b?: U | undefined, c?: V | undefined) => [T, U, V]
+>    : ^^^^^^^^^^^^^^^^^^^^^^^^^^^^^^^^^^^^^^^^^^^^^^^^^^^^^^^^^^^^^^^^^^^^^^^^^^^^^^^^^^^^^^^^^^^
+>a : A
+>  : ^
+
+f18<A, B, D>(a, b);
+>f18<A, B, D>(a, b) : [A, B, D]
+>                   : ^^^^^^^^^
+>f18 : <T, U = V, V = C | U>(a?: T | undefined, b?: U | undefined, c?: V | undefined) => [T, U, V]
+>    : ^^^^^^^^^^^^^^^^^^^^^^^^^^^^^^^^^^^^^^^^^^^^^^^^^^^^^^^^^^^^^^^^^^^^^^^^^^^^^^^^^^^^^^^^^^^
+>a : A
+>  : ^
+>b : B
+>  : ^
+
+f18<A, B, D>(a, b, d);
+>f18<A, B, D>(a, b, d) : [A, B, D]
+>                      : ^^^^^^^^^
+>f18 : <T, U = V, V = C | U>(a?: T | undefined, b?: U | undefined, c?: V | undefined) => [T, U, V]
+>    : ^^^^^^^^^^^^^^^^^^^^^^^^^^^^^^^^^^^^^^^^^^^^^^^^^^^^^^^^^^^^^^^^^^^^^^^^^^^^^^^^^^^^^^^^^^^
+>a : A
+>  : ^
+>b : B
+>  : ^
+>d : D
+>  : ^
+
+// function with a type parameter with a default that refers to a later type parameter with a default that refers to an earlier type parameter in an intersection
+declare function f19<T = U, U = T & B>(a?: T, b?: U): [T, U];
+>f19 : <T = U, U = T & B>(a?: T, b?: U) => [T, U]
+>    : ^ ^^^^^^ ^^^^^^^^^^^^^^ ^^^^^^ ^^^^^      
+>a : T | undefined
+>  : ^^^^^^^^^^^^^
+>b : U | undefined
+>  : ^^^^^^^^^^^^^
+
+// inference
+f19();
+>f19() : [unknown, B]
+>      : ^^^^^^^^^^^^
+>f19 : <T = U, U = T & B>(a?: T | undefined, b?: U | undefined) => [T, U]
+>    : ^^^^^^^^^^^^^^^^^^^^^^^^^^^^^^^^^^^^^^^^^^^^^^^^^^^^^^^^^^^^^^^^^^
+
+f19(a);
+>f19(a) : [A, A & B]
+>       : ^^^^^^^^^^
+>f19 : <T = U, U = T & B>(a?: T | undefined, b?: U | undefined) => [T, U]
+>    : ^^^^^^^^^^^^^^^^^^^^^^^^^^^^^^^^^^^^^^^^^^^^^^^^^^^^^^^^^^^^^^^^^^
+>a : A
+>  : ^
+
+f19(a, a);
+>f19(a, a) : [A, A]
+>          : ^^^^^^
+>f19 : <T = U, U = T & B>(a?: T | undefined, b?: U | undefined) => [T, U]
+>    : ^^^^^^^^^^^^^^^^^^^^^^^^^^^^^^^^^^^^^^^^^^^^^^^^^^^^^^^^^^^^^^^^^^
+>a : A
+>  : ^
+>a : A
+>  : ^
+
+f19(a, b);
+>f19(a, b) : [A, B]
+>          : ^^^^^^
+>f19 : <T = U, U = T & B>(a?: T | undefined, b?: U | undefined) => [T, U]
+>    : ^^^^^^^^^^^^^^^^^^^^^^^^^^^^^^^^^^^^^^^^^^^^^^^^^^^^^^^^^^^^^^^^^^
+>a : A
+>  : ^
+>b : B
+>  : ^
+
+f19(a, ab);
+>f19(a, ab) : [A, AB]
+>           : ^^^^^^^
+>f19 : <T = U, U = T & B>(a?: T | undefined, b?: U | undefined) => [T, U]
+>    : ^^^^^^^^^^^^^^^^^^^^^^^^^^^^^^^^^^^^^^^^^^^^^^^^^^^^^^^^^^^^^^^^^^
+>a : A
+>  : ^
+>ab : AB
+>   : ^^
+
+f19(a, c);
+>f19(a, c) : [A, C]
+>          : ^^^^^^
+>f19 : <T = U, U = T & B>(a?: T | undefined, b?: U | undefined) => [T, U]
+>    : ^^^^^^^^^^^^^^^^^^^^^^^^^^^^^^^^^^^^^^^^^^^^^^^^^^^^^^^^^^^^^^^^^^
+>a : A
+>  : ^
+>c : C
+>  : ^
+
+// no inference, partially supplied
+f19<A>();
+>f19<A>() : [A, A & B]
+>         : ^^^^^^^^^^
+>f19 : <T = U, U = T & B>(a?: T | undefined, b?: U | undefined) => [T, U]
+>    : ^^^^^^^^^^^^^^^^^^^^^^^^^^^^^^^^^^^^^^^^^^^^^^^^^^^^^^^^^^^^^^^^^^
+
+f19<A>(a);
+>f19<A>(a) : [A, A & B]
+>          : ^^^^^^^^^^
+>f19 : <T = U, U = T & B>(a?: T | undefined, b?: U | undefined) => [T, U]
+>    : ^^^^^^^^^^^^^^^^^^^^^^^^^^^^^^^^^^^^^^^^^^^^^^^^^^^^^^^^^^^^^^^^^^
+>a : A
+>  : ^
+
+f19<A>(a, ab);
+>f19<A>(a, ab) : [A, A & B]
+>              : ^^^^^^^^^^
+>f19 : <T = U, U = T & B>(a?: T | undefined, b?: U | undefined) => [T, U]
+>    : ^^^^^^^^^^^^^^^^^^^^^^^^^^^^^^^^^^^^^^^^^^^^^^^^^^^^^^^^^^^^^^^^^^
+>a : A
+>  : ^
+>ab : AB
+>   : ^^
+
+// no inference, fully supplied
+f19<A, C>();
+>f19<A, C>() : [A, C]
+>            : ^^^^^^
+>f19 : <T = U, U = T & B>(a?: T | undefined, b?: U | undefined) => [T, U]
+>    : ^^^^^^^^^^^^^^^^^^^^^^^^^^^^^^^^^^^^^^^^^^^^^^^^^^^^^^^^^^^^^^^^^^
+
+f19<A, C>(a);
+>f19<A, C>(a) : [A, C]
+>             : ^^^^^^
+>f19 : <T = U, U = T & B>(a?: T | undefined, b?: U | undefined) => [T, U]
+>    : ^^^^^^^^^^^^^^^^^^^^^^^^^^^^^^^^^^^^^^^^^^^^^^^^^^^^^^^^^^^^^^^^^^
+>a : A
+>  : ^
+
+f19<A, C>(a, c);
+>f19<A, C>(a, c) : [A, C]
+>                : ^^^^^^
+>f19 : <T = U, U = T & B>(a?: T | undefined, b?: U | undefined) => [T, U]
+>    : ^^^^^^^^^^^^^^^^^^^^^^^^^^^^^^^^^^^^^^^^^^^^^^^^^^^^^^^^^^^^^^^^^^
+>a : A
+>  : ^
+>c : C
+>  : ^
+
+// function with a type parameter without a default and a type parameter with a default that refers to a later type parameter with a default that refers to an earlier type parameter in an intersection
+declare function f20<T, U = V, V = U & C>(a?: T, b?: U, c?: V): [T, U, V];
+>f20 : <T, U = V, V = U & C>(a?: T, b?: U, c?: V) => [T, U, V]
+>    : ^ ^^ ^^^^^^ ^^^^^^^^^^^^^^ ^^^^^^ ^^^^^^ ^^^^^         
+>a : T | undefined
+>  : ^^^^^^^^^^^^^
+>b : U | undefined
+>  : ^^^^^^^^^^^^^
+>c : V | undefined
+>  : ^^^^^^^^^^^^^
+
+// inference
+f20();
+>f20() : [unknown, unknown, C]
+>      : ^^^^^^^^^^^^^^^^^^^^^
+>f20 : <T, U = V, V = U & C>(a?: T | undefined, b?: U | undefined, c?: V | undefined) => [T, U, V]
+>    : ^^^^^^^^^^^^^^^^^^^^^^^^^^^^^^^^^^^^^^^^^^^^^^^^^^^^^^^^^^^^^^^^^^^^^^^^^^^^^^^^^^^^^^^^^^^
+
+f20(a);
+>f20(a) : [A, unknown, C]
+>       : ^^^^^^^^^^^^^^^
+>f20 : <T, U = V, V = U & C>(a?: T | undefined, b?: U | undefined, c?: V | undefined) => [T, U, V]
+>    : ^^^^^^^^^^^^^^^^^^^^^^^^^^^^^^^^^^^^^^^^^^^^^^^^^^^^^^^^^^^^^^^^^^^^^^^^^^^^^^^^^^^^^^^^^^^
+>a : A
+>  : ^
+
+f20(a, b);
+>f20(a, b) : [A, B, B & C]
+>          : ^^^^^^^^^^^^^
+>f20 : <T, U = V, V = U & C>(a?: T | undefined, b?: U | undefined, c?: V | undefined) => [T, U, V]
+>    : ^^^^^^^^^^^^^^^^^^^^^^^^^^^^^^^^^^^^^^^^^^^^^^^^^^^^^^^^^^^^^^^^^^^^^^^^^^^^^^^^^^^^^^^^^^^
+>a : A
+>  : ^
+>b : B
+>  : ^
+
+f20(a, b, c);
+>f20(a, b, c) : [A, B, C]
+>             : ^^^^^^^^^
+>f20 : <T, U = V, V = U & C>(a?: T | undefined, b?: U | undefined, c?: V | undefined) => [T, U, V]
+>    : ^^^^^^^^^^^^^^^^^^^^^^^^^^^^^^^^^^^^^^^^^^^^^^^^^^^^^^^^^^^^^^^^^^^^^^^^^^^^^^^^^^^^^^^^^^^
+>a : A
+>  : ^
+>b : B
+>  : ^
+>c : C
+>  : ^
+
+// no inference, partially supplied
+f20<A>();
+>f20<A>() : [A, any, any]
+>         : ^^^^^^^^^^^^^
+>f20 : <T, U = V, V = U & C>(a?: T | undefined, b?: U | undefined, c?: V | undefined) => [T, U, V]
+>    : ^^^^^^^^^^^^^^^^^^^^^^^^^^^^^^^^^^^^^^^^^^^^^^^^^^^^^^^^^^^^^^^^^^^^^^^^^^^^^^^^^^^^^^^^^^^
+
+f20<A>(a);
+>f20<A>(a) : [A, any, any]
+>          : ^^^^^^^^^^^^^
+>f20 : <T, U = V, V = U & C>(a?: T | undefined, b?: U | undefined, c?: V | undefined) => [T, U, V]
+>    : ^^^^^^^^^^^^^^^^^^^^^^^^^^^^^^^^^^^^^^^^^^^^^^^^^^^^^^^^^^^^^^^^^^^^^^^^^^^^^^^^^^^^^^^^^^^
+>a : A
+>  : ^
+
+f20<A>(a, b);
+>f20<A>(a, b) : [A, any, any]
+>             : ^^^^^^^^^^^^^
+>f20 : <T, U = V, V = U & C>(a?: T | undefined, b?: U | undefined, c?: V | undefined) => [T, U, V]
+>    : ^^^^^^^^^^^^^^^^^^^^^^^^^^^^^^^^^^^^^^^^^^^^^^^^^^^^^^^^^^^^^^^^^^^^^^^^^^^^^^^^^^^^^^^^^^^
+>a : A
+>  : ^
+>b : B
+>  : ^
+
+f20<A>(a, b, bc);
+>f20<A>(a, b, bc) : [A, any, any]
+>                 : ^^^^^^^^^^^^^
+>f20 : <T, U = V, V = U & C>(a?: T | undefined, b?: U | undefined, c?: V | undefined) => [T, U, V]
+>    : ^^^^^^^^^^^^^^^^^^^^^^^^^^^^^^^^^^^^^^^^^^^^^^^^^^^^^^^^^^^^^^^^^^^^^^^^^^^^^^^^^^^^^^^^^^^
+>a : A
+>  : ^
+>b : B
+>  : ^
+>bc : BC
+>   : ^^
+
+f20<A, B>();
+>f20<A, B>() : [A, B, B & C]
+>            : ^^^^^^^^^^^^^
+>f20 : <T, U = V, V = U & C>(a?: T | undefined, b?: U | undefined, c?: V | undefined) => [T, U, V]
+>    : ^^^^^^^^^^^^^^^^^^^^^^^^^^^^^^^^^^^^^^^^^^^^^^^^^^^^^^^^^^^^^^^^^^^^^^^^^^^^^^^^^^^^^^^^^^^
+
+f20<A, B>(a);
+>f20<A, B>(a) : [A, B, B & C]
+>             : ^^^^^^^^^^^^^
+>f20 : <T, U = V, V = U & C>(a?: T | undefined, b?: U | undefined, c?: V | undefined) => [T, U, V]
+>    : ^^^^^^^^^^^^^^^^^^^^^^^^^^^^^^^^^^^^^^^^^^^^^^^^^^^^^^^^^^^^^^^^^^^^^^^^^^^^^^^^^^^^^^^^^^^
+>a : A
+>  : ^
+
+f20<A, B>(a, b);
+>f20<A, B>(a, b) : [A, B, B & C]
+>                : ^^^^^^^^^^^^^
+>f20 : <T, U = V, V = U & C>(a?: T | undefined, b?: U | undefined, c?: V | undefined) => [T, U, V]
+>    : ^^^^^^^^^^^^^^^^^^^^^^^^^^^^^^^^^^^^^^^^^^^^^^^^^^^^^^^^^^^^^^^^^^^^^^^^^^^^^^^^^^^^^^^^^^^
+>a : A
+>  : ^
+>b : B
+>  : ^
+
+f20<A, B>(a, b, bc);
+>f20<A, B>(a, b, bc) : [A, B, B & C]
+>                    : ^^^^^^^^^^^^^
+>f20 : <T, U = V, V = U & C>(a?: T | undefined, b?: U | undefined, c?: V | undefined) => [T, U, V]
+>    : ^^^^^^^^^^^^^^^^^^^^^^^^^^^^^^^^^^^^^^^^^^^^^^^^^^^^^^^^^^^^^^^^^^^^^^^^^^^^^^^^^^^^^^^^^^^
+>a : A
+>  : ^
+>b : B
+>  : ^
+>bc : BC
+>   : ^^
+
+// no inference, fully supplied
+f20<A, B, D>();
+>f20<A, B, D>() : [A, B, D]
+>               : ^^^^^^^^^
+>f20 : <T, U = V, V = U & C>(a?: T | undefined, b?: U | undefined, c?: V | undefined) => [T, U, V]
+>    : ^^^^^^^^^^^^^^^^^^^^^^^^^^^^^^^^^^^^^^^^^^^^^^^^^^^^^^^^^^^^^^^^^^^^^^^^^^^^^^^^^^^^^^^^^^^
+
+f20<A, B, D>(a);
+>f20<A, B, D>(a) : [A, B, D]
+>                : ^^^^^^^^^
+>f20 : <T, U = V, V = U & C>(a?: T | undefined, b?: U | undefined, c?: V | undefined) => [T, U, V]
+>    : ^^^^^^^^^^^^^^^^^^^^^^^^^^^^^^^^^^^^^^^^^^^^^^^^^^^^^^^^^^^^^^^^^^^^^^^^^^^^^^^^^^^^^^^^^^^
+>a : A
+>  : ^
+
+f20<A, B, D>(a, b);
+>f20<A, B, D>(a, b) : [A, B, D]
+>                   : ^^^^^^^^^
+>f20 : <T, U = V, V = U & C>(a?: T | undefined, b?: U | undefined, c?: V | undefined) => [T, U, V]
+>    : ^^^^^^^^^^^^^^^^^^^^^^^^^^^^^^^^^^^^^^^^^^^^^^^^^^^^^^^^^^^^^^^^^^^^^^^^^^^^^^^^^^^^^^^^^^^
+>a : A
+>  : ^
+>b : B
+>  : ^
+
+f20<A, B, D>(a, b, d);
+>f20<A, B, D>(a, b, d) : [A, B, D]
+>                      : ^^^^^^^^^
+>f20 : <T, U = V, V = U & C>(a?: T | undefined, b?: U | undefined, c?: V | undefined) => [T, U, V]
+>    : ^^^^^^^^^^^^^^^^^^^^^^^^^^^^^^^^^^^^^^^^^^^^^^^^^^^^^^^^^^^^^^^^^^^^^^^^^^^^^^^^^^^^^^^^^^^
+>a : A
+>  : ^
+>b : B
+>  : ^
+>d : D
+>  : ^
+
+interface i00<T = number> { a: T; }
+>a : T
+>  : ^
+
+const i00c00 = (<i00>x).a;
+>i00c00 : number
+>       : ^^^^^^
+>(<i00>x).a : number
+>           : ^^^^^^
+>(<i00>x) : i00<number>
+>         : ^^^^^^^^^^^
+><i00>x : i00<number>
+>       : ^^^^^^^^^^^
+>x : any
+>  : ^^^
+>a : number
+>  : ^^^^^^
+
+const i00c01 = (<i00<number>>x).a;
+>i00c01 : number
+>       : ^^^^^^
+>(<i00<number>>x).a : number
+>                   : ^^^^^^
+>(<i00<number>>x) : i00<number>
+>                 : ^^^^^^^^^^^
+><i00<number>>x : i00<number>
+>               : ^^^^^^^^^^^
+>x : any
+>  : ^^^
+>a : number
+>  : ^^^^^^
+
+interface i01<T, U = T> { a: [T, U]; }
+>a : [T, U]
+>  : ^^^^^^
+
+const i01c00 = (<i01<number>>x).a;
+>i01c00 : [number, number]
+>       : ^^^^^^^^^^^^^^^^
+>(<i01<number>>x).a : [number, number]
+>                   : ^^^^^^^^^^^^^^^^
+>(<i01<number>>x) : i01<number, number>
+>                 : ^^^^^^^^^^^^^^^^^^^
+><i01<number>>x : i01<number, number>
+>               : ^^^^^^^^^^^^^^^^^^^
+>x : any
+>  : ^^^
+>a : [number, number]
+>  : ^^^^^^^^^^^^^^^^
+
+const i01c01 = (<i01<number, string>>x).a;
+>i01c01 : [number, string]
+>       : ^^^^^^^^^^^^^^^^
+>(<i01<number, string>>x).a : [number, string]
+>                           : ^^^^^^^^^^^^^^^^
+>(<i01<number, string>>x) : i01<number, string>
+>                         : ^^^^^^^^^^^^^^^^^^^
+><i01<number, string>>x : i01<number, string>
+>                       : ^^^^^^^^^^^^^^^^^^^
+>x : any
+>  : ^^^
+>a : [number, string]
+>  : ^^^^^^^^^^^^^^^^
+
+interface i02<T extends number, U = T> { a: [T, U]; }
+>a : [T, U]
+>  : ^^^^^^
+
+const i02c00 = (<i02<number>>x).a;
+>i02c00 : [number, number]
+>       : ^^^^^^^^^^^^^^^^
+>(<i02<number>>x).a : [number, number]
+>                   : ^^^^^^^^^^^^^^^^
+>(<i02<number>>x) : i02<number, number>
+>                 : ^^^^^^^^^^^^^^^^^^^
+><i02<number>>x : i02<number, number>
+>               : ^^^^^^^^^^^^^^^^^^^
+>x : any
+>  : ^^^
+>a : [number, number]
+>  : ^^^^^^^^^^^^^^^^
+
+const i02c01 = (<i02<1>>x).a;
+>i02c01 : [1, 1]
+>       : ^^^^^^
+>(<i02<1>>x).a : [1, 1]
+>              : ^^^^^^
+>(<i02<1>>x) : i02<1, 1>
+>            : ^^^^^^^^^
+><i02<1>>x : i02<1, 1>
+>          : ^^^^^^^^^
+>x : any
+>  : ^^^
+>a : [1, 1]
+>  : ^^^^^^
+
+const i02c02 = (<i02<number, number>>x).a;
+>i02c02 : [number, number]
+>       : ^^^^^^^^^^^^^^^^
+>(<i02<number, number>>x).a : [number, number]
+>                           : ^^^^^^^^^^^^^^^^
+>(<i02<number, number>>x) : i02<number, number>
+>                         : ^^^^^^^^^^^^^^^^^^^
+><i02<number, number>>x : i02<number, number>
+>                       : ^^^^^^^^^^^^^^^^^^^
+>x : any
+>  : ^^^
+>a : [number, number]
+>  : ^^^^^^^^^^^^^^^^
+
+const i02c03 = (<i02<1, number>>x).a;
+>i02c03 : [1, number]
+>       : ^^^^^^^^^^^
+>(<i02<1, number>>x).a : [1, number]
+>                      : ^^^^^^^^^^^
+>(<i02<1, number>>x) : i02<1, number>
+>                    : ^^^^^^^^^^^^^^
+><i02<1, number>>x : i02<1, number>
+>                  : ^^^^^^^^^^^^^^
+>x : any
+>  : ^^^
+>a : [1, number]
+>  : ^^^^^^^^^^^
+
+const i02c04 = (<i02<number, 1>>x).a;
+>i02c04 : [number, 1]
+>       : ^^^^^^^^^^^
+>(<i02<number, 1>>x).a : [number, 1]
+>                      : ^^^^^^^^^^^
+>(<i02<number, 1>>x) : i02<number, 1>
+>                    : ^^^^^^^^^^^^^^
+><i02<number, 1>>x : i02<number, 1>
+>                  : ^^^^^^^^^^^^^^
+>x : any
+>  : ^^^
+>a : [number, 1]
+>  : ^^^^^^^^^^^
+
+interface i03<T extends number, U extends T = T> { a: [T, U]; }
+>a : [T, U]
+>  : ^^^^^^
+
+const i03c00 = (<i03<number>>x).a;
+>i03c00 : [number, number]
+>       : ^^^^^^^^^^^^^^^^
+>(<i03<number>>x).a : [number, number]
+>                   : ^^^^^^^^^^^^^^^^
+>(<i03<number>>x) : i03<number, number>
+>                 : ^^^^^^^^^^^^^^^^^^^
+><i03<number>>x : i03<number, number>
+>               : ^^^^^^^^^^^^^^^^^^^
+>x : any
+>  : ^^^
+>a : [number, number]
+>  : ^^^^^^^^^^^^^^^^
+
+const i03c01 = (<i03<1>>x).a;
+>i03c01 : [1, 1]
+>       : ^^^^^^
+>(<i03<1>>x).a : [1, 1]
+>              : ^^^^^^
+>(<i03<1>>x) : i03<1, 1>
+>            : ^^^^^^^^^
+><i03<1>>x : i03<1, 1>
+>          : ^^^^^^^^^
+>x : any
+>  : ^^^
+>a : [1, 1]
+>  : ^^^^^^
+
+const i03c02 = (<i03<number, number>>x).a;
+>i03c02 : [number, number]
+>       : ^^^^^^^^^^^^^^^^
+>(<i03<number, number>>x).a : [number, number]
+>                           : ^^^^^^^^^^^^^^^^
+>(<i03<number, number>>x) : i03<number, number>
+>                         : ^^^^^^^^^^^^^^^^^^^
+><i03<number, number>>x : i03<number, number>
+>                       : ^^^^^^^^^^^^^^^^^^^
+>x : any
+>  : ^^^
+>a : [number, number]
+>  : ^^^^^^^^^^^^^^^^
+
+const i03c03 = (<i03<1, 1>>x).a;
+>i03c03 : [1, 1]
+>       : ^^^^^^
+>(<i03<1, 1>>x).a : [1, 1]
+>                 : ^^^^^^
+>(<i03<1, 1>>x) : i03<1, 1>
+>               : ^^^^^^^^^
+><i03<1, 1>>x : i03<1, 1>
+>             : ^^^^^^^^^
+>x : any
+>  : ^^^
+>a : [1, 1]
+>  : ^^^^^^
+
+const i03c04 = (<i03<number, 1>>x).a;
+>i03c04 : [number, 1]
+>       : ^^^^^^^^^^^
+>(<i03<number, 1>>x).a : [number, 1]
+>                      : ^^^^^^^^^^^
+>(<i03<number, 1>>x) : i03<number, 1>
+>                    : ^^^^^^^^^^^^^^
+><i03<number, 1>>x : i03<number, 1>
+>                  : ^^^^^^^^^^^^^^
+>x : any
+>  : ^^^
+>a : [number, 1]
+>  : ^^^^^^^^^^^
+
+interface i04 {}
+interface i04<T> {}
+interface i04<T = number> {}
+interface i04<T = number, U = string> {}
+
+interface i05<T = T> { a: T; }
+>a : T
+>  : ^
+
+const i05c00 = (<i05>x).a;
+>i05c00 : any
+>       : ^^^
+>(<i05>x).a : any
+>           : ^^^
+>(<i05>x) : i05<any>
+>         : ^^^^^^^^
+><i05>x : i05<any>
+>       : ^^^^^^^^
+>x : any
+>  : ^^^
+>a : any
+>  : ^^^
+
+const i05c01 = (<i05<number>>x).a;
+>i05c01 : number
+>       : ^^^^^^
+>(<i05<number>>x).a : number
+>                   : ^^^^^^
+>(<i05<number>>x) : i05<number>
+>                 : ^^^^^^^^^^^
+><i05<number>>x : i05<number>
+>               : ^^^^^^^^^^^
+>x : any
+>  : ^^^
+>a : number
+>  : ^^^^^^
+
+interface i06<T = U, U = T> { a: [T, U]; }
+>a : [T, U]
+>  : ^^^^^^
+
+const i06c00 = (<i06>x).a;
+>i06c00 : [any, any]
+>       : ^^^^^^^^^^
+>(<i06>x).a : [any, any]
+>           : ^^^^^^^^^^
+>(<i06>x) : i06<any, any>
+>         : ^^^^^^^^^^^^^
+><i06>x : i06<any, any>
+>       : ^^^^^^^^^^^^^
+>x : any
+>  : ^^^
+>a : [any, any]
+>  : ^^^^^^^^^^
+
+const i06c01 = (<i06<number>>x).a;
+>i06c01 : [number, number]
+>       : ^^^^^^^^^^^^^^^^
+>(<i06<number>>x).a : [number, number]
+>                   : ^^^^^^^^^^^^^^^^
+>(<i06<number>>x) : i06<number, number>
+>                 : ^^^^^^^^^^^^^^^^^^^
+><i06<number>>x : i06<number, number>
+>               : ^^^^^^^^^^^^^^^^^^^
+>x : any
+>  : ^^^
+>a : [number, number]
+>  : ^^^^^^^^^^^^^^^^
+
+const i06c02 = (<i06<number, string>>x).a;
+>i06c02 : [number, string]
+>       : ^^^^^^^^^^^^^^^^
+>(<i06<number, string>>x).a : [number, string]
+>                           : ^^^^^^^^^^^^^^^^
+>(<i06<number, string>>x) : i06<number, string>
+>                         : ^^^^^^^^^^^^^^^^^^^
+><i06<number, string>>x : i06<number, string>
+>                       : ^^^^^^^^^^^^^^^^^^^
+>x : any
+>  : ^^^
+>a : [number, string]
+>  : ^^^^^^^^^^^^^^^^
+
+interface i07 { a: A; }
+>a : globalThis.A
+>  : ^^^^^^^^^^^^
+
+interface i07<A = number> { b: A; }
+>b : A
+>  : ^
+
+const i07c00 = (<i07>x).a;
+>i07c00 : A
+>       : ^
+>(<i07>x).a : A
+>           : ^
+>(<i07>x) : i07<number>
+>         : ^^^^^^^^^^^
+><i07>x : i07<number>
+>       : ^^^^^^^^^^^
+>x : any
+>  : ^^^
+>a : A
+>  : ^
+
+const i07c01 = (<i07>x).b;
+>i07c01 : number
+>       : ^^^^^^
+>(<i07>x).b : number
+>           : ^^^^^^
+>(<i07>x) : i07<number>
+>         : ^^^^^^^^^^^
+><i07>x : i07<number>
+>       : ^^^^^^^^^^^
+>x : any
+>  : ^^^
+>b : number
+>  : ^^^^^^
+
+const i07c02 = (<i07<B>>x).a;
+>i07c02 : A
+>       : ^
+>(<i07<B>>x).a : A
+>              : ^
+>(<i07<B>>x) : i07<B>
+>            : ^^^^^^
+><i07<B>>x : i07<B>
+>          : ^^^^^^
+>x : any
+>  : ^^^
+>a : A
+>  : ^
+
+const i07c03 = (<i07<B>>x).b;
+>i07c03 : B
+>       : ^
+>(<i07<B>>x).b : B
+>              : ^
+>(<i07<B>>x) : i07<B>
+>            : ^^^^^^
+><i07<B>>x : i07<B>
+>          : ^^^^^^
+>x : any
+>  : ^^^
+>b : B
+>  : ^
+
+interface Base01<T> { a: T; }
+>a : T
+>  : ^
+
+interface Base01Constructor { new <T = number>(a?: T): Base01<T>; }
+>a : T | undefined
+>  : ^^^^^^^^^^^^^
+
+declare const Base01: Base01Constructor;
+>Base01 : Base01Constructor
+>       : ^^^^^^^^^^^^^^^^^
+
+const Base01c00 = new Base01();
+>Base01c00 : Base01<number>
+>          : ^^^^^^^^^^^^^^
+>new Base01() : Base01<number>
+>             : ^^^^^^^^^^^^^^
+>Base01 : Base01Constructor
+>       : ^^^^^^^^^^^^^^^^^
+
+const Base01c01 = new Base01(1);
+>Base01c01 : Base01<number>
+>          : ^^^^^^^^^^^^^^
+>new Base01(1) : Base01<number>
+>              : ^^^^^^^^^^^^^^
+>Base01 : Base01Constructor
+>       : ^^^^^^^^^^^^^^^^^
+>1 : 1
+>  : ^
+
+const Base01c02 = new Base01<number>();
+>Base01c02 : Base01<number>
+>          : ^^^^^^^^^^^^^^
+>new Base01<number>() : Base01<number>
+>                     : ^^^^^^^^^^^^^^
+>Base01 : Base01Constructor
+>       : ^^^^^^^^^^^^^^^^^
+
+const Base01c03 = new Base01<number>(1);
+>Base01c03 : Base01<number>
+>          : ^^^^^^^^^^^^^^
+>new Base01<number>(1) : Base01<number>
+>                      : ^^^^^^^^^^^^^^
+>Base01 : Base01Constructor
+>       : ^^^^^^^^^^^^^^^^^
+>1 : 1
+>  : ^
+
+declare class Derived01<T> extends Base01<T> { }
+>Derived01 : Derived01<T>
+>          : ^^^^^^^^^^^^
+>Base01 : Base01<T>
+>       : ^^^^^^^^^
+
+const Derived01c00 = new Derived01();
+>Derived01c00 : Derived01<unknown>
+>             : ^^^^^^^^^^^^^^^^^^
+>new Derived01() : Derived01<unknown>
+>                : ^^^^^^^^^^^^^^^^^^
+>Derived01 : typeof Derived01
+>          : ^^^^^^^^^^^^^^^^
+
+const Derived01c01 = new Derived01(1);
+>Derived01c01 : Derived01<number>
+>             : ^^^^^^^^^^^^^^^^^
+>new Derived01(1) : Derived01<number>
+>                 : ^^^^^^^^^^^^^^^^^
+>Derived01 : typeof Derived01
+>          : ^^^^^^^^^^^^^^^^
+>1 : 1
+>  : ^
+
+const Derived01c02 = new Derived01<number>();
+>Derived01c02 : Derived01<number>
+>             : ^^^^^^^^^^^^^^^^^
+>new Derived01<number>() : Derived01<number>
+>                        : ^^^^^^^^^^^^^^^^^
+>Derived01 : typeof Derived01
+>          : ^^^^^^^^^^^^^^^^
+
+const Derived01c03 = new Derived01<number>(1);
+>Derived01c03 : Derived01<number>
+>             : ^^^^^^^^^^^^^^^^^
+>new Derived01<number>(1) : Derived01<number>
+>                         : ^^^^^^^^^^^^^^^^^
+>Derived01 : typeof Derived01
+>          : ^^^^^^^^^^^^^^^^
+>1 : 1
+>  : ^
+
+declare class Derived02<T = string> extends Base01<T> { }
+>Derived02 : Derived02<T>
+>          : ^^^^^^^^^^^^
+>Base01 : Base01<T>
+>       : ^^^^^^^^^
+
+const Derived02c00 = new Derived02();
+>Derived02c00 : Derived02<string>
+>             : ^^^^^^^^^^^^^^^^^
+>new Derived02() : Derived02<string>
+>                : ^^^^^^^^^^^^^^^^^
+>Derived02 : typeof Derived02
+>          : ^^^^^^^^^^^^^^^^
+
+const Derived02c01 = new Derived02(1);
+>Derived02c01 : Derived02<number>
+>             : ^^^^^^^^^^^^^^^^^
+>new Derived02(1) : Derived02<number>
+>                 : ^^^^^^^^^^^^^^^^^
+>Derived02 : typeof Derived02
+>          : ^^^^^^^^^^^^^^^^
+>1 : 1
+>  : ^
+
+const Derived02c02 = new Derived02<number>();
+>Derived02c02 : Derived02<number>
+>             : ^^^^^^^^^^^^^^^^^
+>new Derived02<number>() : Derived02<number>
+>                        : ^^^^^^^^^^^^^^^^^
+>Derived02 : typeof Derived02
+>          : ^^^^^^^^^^^^^^^^
+
+const Derived02c03 = new Derived02<number>(1);
+>Derived02c03 : Derived02<number>
+>             : ^^^^^^^^^^^^^^^^^
+>new Derived02<number>(1) : Derived02<number>
+>                         : ^^^^^^^^^^^^^^^^^
+>Derived02 : typeof Derived02
+>          : ^^^^^^^^^^^^^^^^
+>1 : 1
+>  : ^
+
+// https://github.com/Microsoft/TypeScript/issues/16211
+interface Base02 {}
+interface Base02Constructor { new <T = A>(a: T): Base02 & T; }
+>a : T
+>  : ^
+
+declare const Base02: Base02Constructor;
+>Base02 : Base02Constructor
+>       : ^^^^^^^^^^^^^^^^^
+
+declare class Derived03 extends Base02 {}
+>Derived03 : Derived03
+>          : ^^^^^^^^^
+>Base02 : Base02 & A
+>       : ^^^^^^^^^^
+
+const Derived03c00 = new Derived03(ab);
+>Derived03c00 : Derived03
+>             : ^^^^^^^^^
+>new Derived03(ab) : Derived03
+>                  : ^^^^^^^^^
+>Derived03 : typeof Derived03
+>          : ^^^^^^^^^^^^^^^^
+>ab : AB
+>   : ^^
+
+const Derived03c01 = Derived03c00.a;
+>Derived03c01 : number
+>             : ^^^^^^
+>Derived03c00.a : number
+>               : ^^^^^^
+>Derived03c00 : Derived03
+>             : ^^^^^^^^^
+>a : number
+>  : ^^^^^^
+
+type DerivedProps = keyof Derived03;
+>DerivedProps : "a"
+>             : ^^^
+
+type t00<T = number> = { a: T; }
+>t00 : t00<T>
+>    : ^^^^^^
+>a : T
+>  : ^
+
+const t00c00 = (<t00>x).a;
+>t00c00 : number
+>       : ^^^^^^
+>(<t00>x).a : number
+>           : ^^^^^^
+>(<t00>x) : t00<number>
+>         : ^^^^^^^^^^^
+><t00>x : t00<number>
+>       : ^^^^^^^^^^^
+>x : any
+>  : ^^^
+>a : number
+>  : ^^^^^^
+
+const t00c01 = (<t00<number>>x).a;
+>t00c01 : number
+>       : ^^^^^^
+>(<t00<number>>x).a : number
+>                   : ^^^^^^
+>(<t00<number>>x) : t00<number>
+>                 : ^^^^^^^^^^^
+><t00<number>>x : t00<number>
+>               : ^^^^^^^^^^^
+>x : any
+>  : ^^^
+>a : number
+>  : ^^^^^^
+
+type t01<T, U = T> = { a: [T, U]; }
+>t01 : t01<T, U>
+>    : ^^^^^^^^^
+>a : [T, U]
+>  : ^^^^^^
+
+const t01c00 = (<t01<number>>x).a;
+>t01c00 : [number, number]
+>       : ^^^^^^^^^^^^^^^^
+>(<t01<number>>x).a : [number, number]
+>                   : ^^^^^^^^^^^^^^^^
+>(<t01<number>>x) : t01<number, number>
+>                 : ^^^^^^^^^^^^^^^^^^^
+><t01<number>>x : t01<number, number>
+>               : ^^^^^^^^^^^^^^^^^^^
+>x : any
+>  : ^^^
+>a : [number, number]
+>  : ^^^^^^^^^^^^^^^^
+
+const t01c01 = (<t01<number, string>>x).a;
+>t01c01 : [number, string]
+>       : ^^^^^^^^^^^^^^^^
+>(<t01<number, string>>x).a : [number, string]
+>                           : ^^^^^^^^^^^^^^^^
+>(<t01<number, string>>x) : t01<number, string>
+>                         : ^^^^^^^^^^^^^^^^^^^
+><t01<number, string>>x : t01<number, string>
+>                       : ^^^^^^^^^^^^^^^^^^^
+>x : any
+>  : ^^^
+>a : [number, string]
+>  : ^^^^^^^^^^^^^^^^
+
+type t02<T extends number, U = T> = { a: [T, U]; }
+>t02 : t02<T, U>
+>    : ^^^^^^^^^
+>a : [T, U]
+>  : ^^^^^^
+
+const t02c00 = (<t02<number>>x).a;
+>t02c00 : [number, number]
+>       : ^^^^^^^^^^^^^^^^
+>(<t02<number>>x).a : [number, number]
+>                   : ^^^^^^^^^^^^^^^^
+>(<t02<number>>x) : t02<number, number>
+>                 : ^^^^^^^^^^^^^^^^^^^
+><t02<number>>x : t02<number, number>
+>               : ^^^^^^^^^^^^^^^^^^^
+>x : any
+>  : ^^^
+>a : [number, number]
+>  : ^^^^^^^^^^^^^^^^
+
+const t02c01 = (<t02<1>>x).a;
+>t02c01 : [1, 1]
+>       : ^^^^^^
+>(<t02<1>>x).a : [1, 1]
+>              : ^^^^^^
+>(<t02<1>>x) : t02<1, 1>
+>            : ^^^^^^^^^
+><t02<1>>x : t02<1, 1>
+>          : ^^^^^^^^^
+>x : any
+>  : ^^^
+>a : [1, 1]
+>  : ^^^^^^
+
+const t02c02 = (<t02<number, number>>x).a;
+>t02c02 : [number, number]
+>       : ^^^^^^^^^^^^^^^^
+>(<t02<number, number>>x).a : [number, number]
+>                           : ^^^^^^^^^^^^^^^^
+>(<t02<number, number>>x) : t02<number, number>
+>                         : ^^^^^^^^^^^^^^^^^^^
+><t02<number, number>>x : t02<number, number>
+>                       : ^^^^^^^^^^^^^^^^^^^
+>x : any
+>  : ^^^
+>a : [number, number]
+>  : ^^^^^^^^^^^^^^^^
+
+const t02c03 = (<t02<1, number>>x).a;
+>t02c03 : [1, number]
+>       : ^^^^^^^^^^^
+>(<t02<1, number>>x).a : [1, number]
+>                      : ^^^^^^^^^^^
+>(<t02<1, number>>x) : t02<1, number>
+>                    : ^^^^^^^^^^^^^^
+><t02<1, number>>x : t02<1, number>
+>                  : ^^^^^^^^^^^^^^
+>x : any
+>  : ^^^
+>a : [1, number]
+>  : ^^^^^^^^^^^
+
+const t02c04 = (<t02<number, 1>>x).a;
+>t02c04 : [number, 1]
+>       : ^^^^^^^^^^^
+>(<t02<number, 1>>x).a : [number, 1]
+>                      : ^^^^^^^^^^^
+>(<t02<number, 1>>x) : t02<number, 1>
+>                    : ^^^^^^^^^^^^^^
+><t02<number, 1>>x : t02<number, 1>
+>                  : ^^^^^^^^^^^^^^
+>x : any
+>  : ^^^
+>a : [number, 1]
+>  : ^^^^^^^^^^^
+
+type t03<T extends number, U extends T = T> = { a: [T, U]; }
+>t03 : t03<T, U>
+>    : ^^^^^^^^^
+>a : [T, U]
+>  : ^^^^^^
+
+const t03c00 = (<t03<number>>x).a;
+>t03c00 : [number, number]
+>       : ^^^^^^^^^^^^^^^^
+>(<t03<number>>x).a : [number, number]
+>                   : ^^^^^^^^^^^^^^^^
+>(<t03<number>>x) : t03<number, number>
+>                 : ^^^^^^^^^^^^^^^^^^^
+><t03<number>>x : t03<number, number>
+>               : ^^^^^^^^^^^^^^^^^^^
+>x : any
+>  : ^^^
+>a : [number, number]
+>  : ^^^^^^^^^^^^^^^^
+
+const t03c01 = (<t03<1>>x).a;
+>t03c01 : [1, 1]
+>       : ^^^^^^
+>(<t03<1>>x).a : [1, 1]
+>              : ^^^^^^
+>(<t03<1>>x) : t03<1, 1>
+>            : ^^^^^^^^^
+><t03<1>>x : t03<1, 1>
+>          : ^^^^^^^^^
+>x : any
+>  : ^^^
+>a : [1, 1]
+>  : ^^^^^^
+
+const t03c02 = (<t03<number, number>>x).a;
+>t03c02 : [number, number]
+>       : ^^^^^^^^^^^^^^^^
+>(<t03<number, number>>x).a : [number, number]
+>                           : ^^^^^^^^^^^^^^^^
+>(<t03<number, number>>x) : t03<number, number>
+>                         : ^^^^^^^^^^^^^^^^^^^
+><t03<number, number>>x : t03<number, number>
+>                       : ^^^^^^^^^^^^^^^^^^^
+>x : any
+>  : ^^^
+>a : [number, number]
+>  : ^^^^^^^^^^^^^^^^
+
+const t03c03 = (<t03<1, 1>>x).a;
+>t03c03 : [1, 1]
+>       : ^^^^^^
+>(<t03<1, 1>>x).a : [1, 1]
+>                 : ^^^^^^
+>(<t03<1, 1>>x) : t03<1, 1>
+>               : ^^^^^^^^^
+><t03<1, 1>>x : t03<1, 1>
+>             : ^^^^^^^^^
+>x : any
+>  : ^^^
+>a : [1, 1]
+>  : ^^^^^^
+
+const t03c04 = (<t03<number, 1>>x).a;
+>t03c04 : [number, 1]
+>       : ^^^^^^^^^^^
+>(<t03<number, 1>>x).a : [number, 1]
+>                      : ^^^^^^^^^^^
+>(<t03<number, 1>>x) : t03<number, 1>
+>                    : ^^^^^^^^^^^^^^
+><t03<number, 1>>x : t03<number, 1>
+>                  : ^^^^^^^^^^^^^^
+>x : any
+>  : ^^^
+>a : [number, 1]
+>  : ^^^^^^^^^^^
+
+// https://github.com/Microsoft/TypeScript/issues/16221
+interface SelfReference<T = SelfReference<string>> {}