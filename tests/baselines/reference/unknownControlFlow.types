--- conflicted
+++ resolved
@@ -1,1675 +1,1619 @@
-//// [tests/cases/conformance/types/unknown/unknownControlFlow.ts] ////
-
-=== unknownControlFlow.ts ===
-type T01 = {} & string;  // {} & string
->T01 : T01
->    : ^^^
-
-type T02 = {} & 'a';  // 'a'
->T02 : "a"
->    : ^^^
-
-type T03 = {} & object;  // object
->T03 : object
->    : ^^^^^^
-
-type T04 = {} & { x: number };  // { x: number }
->T04 : { x: number; }
->    : ^^^^^      ^^^
->x : number
->  : ^^^^^^
-
-type T05 = {} & null;  // never
->T05 : never
->    : ^^^^^
-
-type T06 = {} & undefined;  // never
->T06 : never
->    : ^^^^^
-
-type T07 = undefined & void;  // undefined
->T07 : undefined
->    : ^^^^^^^^^
-
-type T10 = string & {};  // Specially preserved
->T10 : T10
->    : ^^^
-
-type T11 = number & {};  // Specially preserved
->T11 : T11
->    : ^^^
-
-type T12 = bigint & {};  // Specially preserved
->T12 : T12
->    : ^^^
-
-type ThisNode = {};
->ThisNode : ThisNode
->         : ^^^^^^^^
-
-type ThatNode = {};
->ThatNode : ThatNode
->         : ^^^^^^^^
-
-type ThisOrThatNode = ThisNode | ThatNode;
->ThisOrThatNode : ThisOrThatNode
->               : ^^^^^^^^^^^^^^
-
-function f01(u: unknown) {
->f01 : (u: unknown) => void
->    : ^^^^       ^^^^^^^^^
->u : unknown
->  : ^^^^^^^
-
-    let x1: {} = u;  // Error
->x1 : {}
->   : ^^
->u : unknown
->  : ^^^^^^^
-
-    let x2: {} | null | undefined = u;
->x2 : {} | null | undefined
->   : ^^^^^^^^^^^^^^^^^^^^^
->u : unknown
->  : ^^^^^^^
-
-    let x3: {} | { x: string } | null | undefined = u;
->x3 : {} | { x: string; } | null | undefined
->   : ^^^^^^^^^^      ^^^^^^^^^^^^^^^^^^^^^^
->x : string
->  : ^^^^^^
->u : unknown
->  : ^^^^^^^
-
-    let x4: ThisOrThatNode | null | undefined = u;
->x4 : ThisOrThatNode | null | undefined
->   : ^^^^^^^^^^^^^^^^^^^^^^^^^^^^^^^^^
->u : unknown
->  : ^^^^^^^
-}
-
-function f10(x: unknown) {
->f10 : (x: unknown) => void
->    : ^^^^       ^^^^^^^^^
->x : unknown
->  : ^^^^^^^
-
-    if (x) {
->x : unknown
->  : ^^^^^^^
-
-        x;  // {}
->x : {}
->  : ^^
-    }
-    else {
-        x;  // unknown
->x : unknown
->  : ^^^^^^^
-    }
-    if (!x) {
->!x : boolean
->   : ^^^^^^^
->x : unknown
->  : ^^^^^^^
-
-        x;  // unknown
->x : unknown
->  : ^^^^^^^
-    }
-    else {
-        x;  // {}
->x : {}
->  : ^^
-    }
-}
-
-function f11<T>(x: T) {
->f11 : <T>(x: T) => void
->    : ^ ^^^^^ ^^^^^^^^^
->x : T
->  : ^
-
-    if (x) {
->x : T
->  : ^
-
-        x;  // T & {}
->x : NonNullable<T>
->  : ^^^^^^^^^^^^^^
-    }
-    else {
-        x;  // T
->x : T
->  : ^
-    }
-    if (!x) {
->!x : boolean
->   : ^^^^^^^
->x : T
->  : ^
-
-        x;  // T
->x : T
->  : ^
-    }
-    else {
-        x;  // T & {}
->x : NonNullable<T>
->  : ^^^^^^^^^^^^^^
-    }
-}
-
-function f12<T extends {}>(x: T) {
->f12 : <T extends {}>(x: T) => void
->    : ^ ^^^^^^^^^^^^^^^^ ^^^^^^^^^
->x : T
->  : ^
-
-    if (x) {
->x : T
->  : ^
-
-        x;  // T
->x : T
->  : ^
-    }
-    else {
-        x;  // T
->x : T
->  : ^
-    }
-}
-
-function f20(x: unknown) {
->f20 : (x: unknown) => void
->    : ^^^^       ^^^^^^^^^
->x : unknown
->  : ^^^^^^^
-
-    if (x !== undefined) {
->x !== undefined : boolean
->                : ^^^^^^^
->x : unknown
->  : ^^^^^^^
->undefined : undefined
->          : ^^^^^^^^^
-
-        x;  // {} | null
->x : {} | null
->  : ^^^^^^^^^
-    }
-    else {
-        x;  // undefined
->x : undefined
->  : ^^^^^^^^^
-    }
-    if (x !== null) {
->x !== null : boolean
->           : ^^^^^^^
->x : unknown
->  : ^^^^^^^
-
-        x;  // {} | undefined
->x : {} | undefined
->  : ^^^^^^^^^^^^^^
-    }
-    else {
-        x;  // null
->x : null
->  : ^^^^
-    }
-    if (x !== undefined && x !== null) {
->x !== undefined && x !== null : boolean
->                              : ^^^^^^^
->x !== undefined : boolean
->                : ^^^^^^^
->x : unknown
->  : ^^^^^^^
->undefined : undefined
->          : ^^^^^^^^^
->x !== null : boolean
->           : ^^^^^^^
->x : {} | null
->  : ^^^^^^^^^
-
-        x;  // {}
->x : {}
->  : ^^
-    }
-    else {
-        x;  // null | undefined
->x : null | undefined
->  : ^^^^^^^^^^^^^^^^
-    }
-    if (x != undefined) {
->x != undefined : boolean
->               : ^^^^^^^
->x : unknown
->  : ^^^^^^^
->undefined : undefined
->          : ^^^^^^^^^
-
-        x;  // {}
->x : {}
->  : ^^
-    }
-    else {
-        x;  // null | undefined
->x : null | undefined
->  : ^^^^^^^^^^^^^^^^
-    }
-    if (x != null) {
->x != null : boolean
->          : ^^^^^^^
->x : unknown
->  : ^^^^^^^
-
-        x;  // {}
->x : {}
->  : ^^
-    }
-    else {
-        x;  // null | undefined
->x : null | undefined
->  : ^^^^^^^^^^^^^^^^
-    }
-}
-
-function f21<T>(x: T) {
->f21 : <T>(x: T) => void
->    : ^ ^^^^^ ^^^^^^^^^
->x : T
->  : ^
-
-    if (x !== undefined) {
->x !== undefined : boolean
->                : ^^^^^^^
->x : T
->  : ^
->undefined : undefined
->          : ^^^^^^^^^
-
-        x;  // T & ({} | null)
->x : T & ({} | null)
->  : ^^^^^^^^^^^^^^^
-    }
-    else {
-        x;  // T
->x : T
->  : ^
-    }
-    if (x !== null) {
->x !== null : boolean
->           : ^^^^^^^
->x : T
->  : ^
-
-        x;  // T & ({} | undefined)
->x : T & ({} | undefined)
->  : ^^^^^^^^^^^^^^^^^^^^
-    }
-    else {
-        x;  // T
->x : T
->  : ^
-    }
-    if (x !== undefined && x !== null) {
->x !== undefined && x !== null : boolean
->                              : ^^^^^^^
->x !== undefined : boolean
->                : ^^^^^^^
->x : T
->  : ^
->undefined : undefined
->          : ^^^^^^^^^
->x !== null : boolean
->           : ^^^^^^^
->x : T & ({} | null)
->  : ^^^^^^^^^^^^^^^
-
-        x;  // T & {}
->x : T & {}
->  : ^^^^^^
-    }
-    else {
-        x;  // T
->x : T
->  : ^
-    }
-    if (x != undefined) {
->x != undefined : boolean
->               : ^^^^^^^
->x : T
->  : ^
->undefined : undefined
->          : ^^^^^^^^^
-
-        x;  // T & {}
->x : NonNullable<T>
->  : ^^^^^^^^^^^^^^
-    }
-    else {
-        x;  // T
->x : T
->  : ^
-    }
-    if (x != null) {
->x != null : boolean
->          : ^^^^^^^
->x : T
->  : ^
-
-        x;  // T & {}
->x : NonNullable<T>
->  : ^^^^^^^^^^^^^^
-    }
-    else {
-        x;  // T
->x : T
->  : ^
-    }
-}
-
-function f22<T extends {} | undefined>(x: T) {
->f22 : <T extends {} | undefined>(x: T) => void
->    : ^ ^^^^^^^^^^^^^^^^^^^^^^^^^^^^ ^^^^^^^^^
->x : T
->  : ^
-
-    if (x !== undefined) {
->x !== undefined : boolean
->                : ^^^^^^^
->x : T
->  : ^
->undefined : undefined
->          : ^^^^^^^^^
-
-        x;  // T & {}
->x : T & {}
->  : ^^^^^^
-    }
-    else {
-        x;  // T
->x : T
->  : ^
-    }
-    if (x !== null) {
->x !== null : boolean
->           : ^^^^^^^
->x : T
->  : ^
-
-        x;  // T
->x : T
->  : ^
-    }
-    else {
-        x;  // T
->x : never
->  : ^^^^^
-    }
-    if (x !== undefined && x !== null) {
->x !== undefined && x !== null : boolean
->                              : ^^^^^^^
->x !== undefined : boolean
->                : ^^^^^^^
->x : T
->  : ^
->undefined : undefined
->          : ^^^^^^^^^
->x !== null : boolean
->           : ^^^^^^^
->x : T & {}
->  : ^^^^^^
-
-        x;  // T & {}
->x : T & {}
->  : ^^^^^^
-    }
-    else {
-        x;  // T
->x : T
->  : ^
-    }
-    if (x != undefined) {
->x != undefined : boolean
->               : ^^^^^^^
->x : T
->  : ^
->undefined : undefined
->          : ^^^^^^^^^
-
-        x;  // T & {}
->x : NonNullable<T>
->  : ^^^^^^^^^^^^^^
-    }
-    else {
-        x;  // T
->x : T
->  : ^
-    }
-    if (x != null) {
->x != null : boolean
->          : ^^^^^^^
->x : T
->  : ^
-
-        x;  // T & {}
->x : NonNullable<T>
->  : ^^^^^^^^^^^^^^
-    }
-    else {
-        x;  // T
->x : T
->  : ^
-    }
-}
-
-function f23<T>(x: T | undefined | null) {
->f23 : <T>(x: T | undefined | null) => void
->    : ^ ^^^^^                    ^^^^^^^^^
->x : T | null | undefined
->  : ^^^^^^^^^^^^^^^^^^^^
-
-    if (x !== undefined) {
->x !== undefined : boolean
->                : ^^^^^^^
->x : T | null | undefined
->  : ^^^^^^^^^^^^^^^^^^^^
->undefined : undefined
->          : ^^^^^^^^^
-
-        x;  // T & {} | null
-<<<<<<< HEAD
->x : T & {} | null
-=======
->x : (T & {}) | null
->  : ^^^^^^^^^^^^^^^
->>>>>>> 8e114483
-    }
-    if (x !== null) {
->x !== null : boolean
->           : ^^^^^^^
->x : T | null | undefined
->  : ^^^^^^^^^^^^^^^^^^^^
-
-        x;  // T & {} | undefined
-<<<<<<< HEAD
->x : T & {} | undefined
-=======
->x : (T & {}) | undefined
->  : ^^^^^^^^^^^^^^^^^^^^
->>>>>>> 8e114483
-    }
-    if (x != undefined) {
->x != undefined : boolean
->               : ^^^^^^^
->x : T | null | undefined
->  : ^^^^^^^^^^^^^^^^^^^^
->undefined : undefined
->          : ^^^^^^^^^
-
-        x;  // T & {}
->x : NonNullable<T>
->  : ^^^^^^^^^^^^^^
-    }
-    if (x != null) {
->x != null : boolean
->          : ^^^^^^^
->x : T | null | undefined
->  : ^^^^^^^^^^^^^^^^^^^^
-
-        x;  // T & {}
->x : NonNullable<T>
->  : ^^^^^^^^^^^^^^
-    }
-}
-
-function f30(x: {}) {
->f30 : (x: {}) => void
->    : ^^^^  ^^^^^^^^^
->x : {}
->  : ^^
-
-    if (typeof x === "object") {
->typeof x === "object" : boolean
->                      : ^^^^^^^
->typeof x : "string" | "number" | "bigint" | "boolean" | "symbol" | "undefined" | "object" | "function"
->         : ^^^^^^^^^^^^^^^^^^^^^^^^^^^^^^^^^^^^^^^^^^^^^^^^^^^^^^^^^^^^^^^^^^^^^^^^^^^^^^^^^^^^^^^^^^^
->x : {}
->  : ^^
->"object" : "object"
->         : ^^^^^^^^
-
-        x;  // object
->x : object
->  : ^^^^^^
-    }
-}
-
-function f31<T>(x: T) {
->f31 : <T>(x: T) => void
->    : ^ ^^^^^ ^^^^^^^^^
->x : T
->  : ^
-
-    if (typeof x === "object") {
->typeof x === "object" : boolean
->                      : ^^^^^^^
->typeof x : "string" | "number" | "bigint" | "boolean" | "symbol" | "undefined" | "object" | "function"
->         : ^^^^^^^^^^^^^^^^^^^^^^^^^^^^^^^^^^^^^^^^^^^^^^^^^^^^^^^^^^^^^^^^^^^^^^^^^^^^^^^^^^^^^^^^^^^
->x : T
->  : ^
->"object" : "object"
->         : ^^^^^^^^
-
-        x;  // T & object | T & null
-<<<<<<< HEAD
->x : T & object | T & null
-=======
->x : (T & object) | (T & null)
->  : ^^^^^^^^^^^^^^^^^^^^^^^^^
->>>>>>> 8e114483
-    }
-    if (x && typeof x === "object") {
->x && typeof x === "object" : boolean
->                           : ^^^^^^^
->x : T
->  : ^
->typeof x === "object" : boolean
->                      : ^^^^^^^
->typeof x : "string" | "number" | "bigint" | "boolean" | "symbol" | "undefined" | "object" | "function"
->         : ^^^^^^^^^^^^^^^^^^^^^^^^^^^^^^^^^^^^^^^^^^^^^^^^^^^^^^^^^^^^^^^^^^^^^^^^^^^^^^^^^^^^^^^^^^^
->x : NonNullable<T>
->  : ^^^^^^^^^^^^^^
->"object" : "object"
->         : ^^^^^^^^
-
-        x;  // T & object
->x : T & object
->  : ^^^^^^^^^^
-    }
-    if (typeof x === "object" && x) {
-<<<<<<< HEAD
->typeof x === "object" && x : false | T & object | T & null
-=======
->typeof x === "object" && x : false | (T & object) | (T & null)
->                           : ^^^^^^^^^^^^^^^^^^^^^^^^^^^^^^^^^
->>>>>>> 8e114483
->typeof x === "object" : boolean
->                      : ^^^^^^^
->typeof x : "string" | "number" | "bigint" | "boolean" | "symbol" | "undefined" | "object" | "function"
->         : ^^^^^^^^^^^^^^^^^^^^^^^^^^^^^^^^^^^^^^^^^^^^^^^^^^^^^^^^^^^^^^^^^^^^^^^^^^^^^^^^^^^^^^^^^^^
->x : T
->  : ^
->"object" : "object"
-<<<<<<< HEAD
->x : T & object | T & null
-=======
->         : ^^^^^^^^
->x : (T & object) | (T & null)
->  : ^^^^^^^^^^^^^^^^^^^^^^^^^
->>>>>>> 8e114483
-
-        x;  // T & object
->x : T & object
->  : ^^^^^^^^^^
-    }
-}
-
-function f32<T extends {} | undefined>(x: T) {
->f32 : <T extends {} | undefined>(x: T) => void
->    : ^ ^^^^^^^^^^^^^^^^^^^^^^^^^^^^ ^^^^^^^^^
->x : T
->  : ^
-
-    if (typeof x === "object") {
->typeof x === "object" : boolean
->                      : ^^^^^^^
->typeof x : "string" | "number" | "bigint" | "boolean" | "symbol" | "undefined" | "object" | "function"
->         : ^^^^^^^^^^^^^^^^^^^^^^^^^^^^^^^^^^^^^^^^^^^^^^^^^^^^^^^^^^^^^^^^^^^^^^^^^^^^^^^^^^^^^^^^^^^
->x : T
->  : ^
->"object" : "object"
->         : ^^^^^^^^
-
-        x;  // T & object
->x : T & object
->  : ^^^^^^^^^^
-    }
-}
-
-function possiblyNull<T>(x: T) {
->possiblyNull : <T>(x: T) => T | null
->             : ^ ^^^^^ ^^^^^^^^^^^^^
->x : T
->  : ^
-
-    return !!true ? x : null;  // T | null
->!!true ? x : null : T | null
->                  : ^^^^^^^^
->!!true : true
->       : ^^^^
->!true : false
->      : ^^^^^
->true : true
->     : ^^^^
->x : T
->  : ^
-}
-
-function possiblyUndefined<T>(x: T) {
->possiblyUndefined : <T>(x: T) => T | undefined
->                  : ^ ^^^^^ ^^^^^^^^^^^^^^^^^^
->x : T
->  : ^
-
-    return !!true ? x : undefined;  // T | undefined
->!!true ? x : undefined : T | undefined
->                       : ^^^^^^^^^^^^^
->!!true : true
->       : ^^^^
->!true : false
->      : ^^^^^
->true : true
->     : ^^^^
->x : T
->  : ^
->undefined : undefined
->          : ^^^^^^^^^
-}
-
-function possiblyNullOrUndefined<T>(x: T) {
->possiblyNullOrUndefined : <T>(x: T) => T | null | undefined
->                        : ^ ^^^^^ ^^^^^^^^^^^^^^^^^^^^^^^^^
->x : T
->  : ^
-
-    return possiblyUndefined(possiblyNull(x));  // T | null | undefined
->possiblyUndefined(possiblyNull(x)) : T | null | undefined
->                                   : ^^^^^^^^^^^^^^^^^^^^
->possiblyUndefined : <T_1>(x: T_1) => T_1 | undefined
->                  : ^^^^^^^^^^^^^^^^^^^^^^^^^^^^^^^^
->possiblyNull(x) : T | null
->                : ^^^^^^^^
->possiblyNull : <T_1>(x: T_1) => T_1 | null
->             : ^^^^^^^^^^^^^^^^^^^^^^^^^^^
->x : T
->  : ^
-}
-
-function ensureNotNull<T>(x: T) {
->ensureNotNull : <T>(x: T) => T & ({} | undefined)
->              : ^ ^^^^^ ^^^^^^^^^^^^^^^^^^^^^^^^^
->x : T
->  : ^
-
-    if (x === null) throw Error();
->x === null : boolean
->           : ^^^^^^^
->x : T
->  : ^
->Error() : Error
->        : ^^^^^
->Error : ErrorConstructor
->      : ^^^^^^^^^^^^^^^^
-
-    return x;  // T & ({} | undefined)
->x : T & ({} | undefined)
->  : ^^^^^^^^^^^^^^^^^^^^
-}
-
-function ensureNotUndefined<T>(x: T) {
->ensureNotUndefined : <T>(x: T) => T & ({} | null)
->                   : ^ ^^^^^ ^^^^^^^^^^^^^^^^^^^^
->x : T
->  : ^
-
-    if (x === undefined) throw Error();
->x === undefined : boolean
->                : ^^^^^^^
->x : T
->  : ^
->undefined : undefined
->          : ^^^^^^^^^
->Error() : Error
->        : ^^^^^
->Error : ErrorConstructor
->      : ^^^^^^^^^^^^^^^^
-
-    return x;  // T & ({} | null)
->x : T & ({} | null)
->  : ^^^^^^^^^^^^^^^
-}
-
-function ensureNotNullOrUndefined<T>(x: T) {
->ensureNotNullOrUndefined : <T>(x: T) => T & {}
->                         : ^ ^^^^^ ^^^^^^^^^^^
->x : T
->  : ^
-
-    return ensureNotUndefined(ensureNotNull(x));  // T & {}
->ensureNotUndefined(ensureNotNull(x)) : T & {}
->                                     : ^^^^^^
->ensureNotUndefined : <T_1>(x: T_1) => T_1 & ({} | null)
->                   : ^^^^^^^^^^^^^^^^^^^^^^^^^^^^^^^^^^
->ensureNotNull(x) : T & ({} | undefined)
->                 : ^^^^^^^^^^^^^^^^^^^^
->ensureNotNull : <T_1>(x: T_1) => T_1 & ({} | undefined)
->              : ^^^^^^^^^^^^^^^^^^^^^^^^^^^^^^^^^^^^^^^
->x : T
->  : ^
-}
-
-function f40(a: string | undefined, b: number | null | undefined) {
->f40 : (a: string | undefined, b: number | null | undefined) => void
->    : ^^^^                  ^^^^^                         ^^^^^^^^^
->a : string | undefined
->  : ^^^^^^^^^^^^^^^^^^
->b : number | null | undefined
->  : ^^^^^^^^^^^^^^^^^^^^^^^^^
-
-    let a1 = ensureNotNullOrUndefined(a);  // string
->a1 : string
->   : ^^^^^^
->ensureNotNullOrUndefined(a) : string
->                            : ^^^^^^
->ensureNotNullOrUndefined : <T>(x: T) => T & {}
->                         : ^^^^^^^^^^^^^^^^^^^
->a : string | undefined
->  : ^^^^^^^^^^^^^^^^^^
-
-    let b1 = ensureNotNullOrUndefined(b);  // number
->b1 : number
->   : ^^^^^^
->ensureNotNullOrUndefined(b) : number
->                            : ^^^^^^
->ensureNotNullOrUndefined : <T>(x: T) => T & {}
->                         : ^^^^^^^^^^^^^^^^^^^
->b : number | null | undefined
->  : ^^^^^^^^^^^^^^^^^^^^^^^^^
-}
-
-type QQ<T> = NonNullable<NonNullable<NonNullable<T>>>;
->QQ : QQ<T>
->   : ^^^^^
-
-function f41<T>(a: T) {
->f41 : <T>(a: T) => void
->    : ^ ^^^^^ ^^^^^^^^^
->a : T
->  : ^
-
-    let a1 = ensureNotUndefined(ensureNotNull(a));  // T & {}
->a1 : T & {}
->   : ^^^^^^
->ensureNotUndefined(ensureNotNull(a)) : T & {}
->                                     : ^^^^^^
->ensureNotUndefined : <T_1>(x: T_1) => T_1 & ({} | null)
->                   : ^^^^^^^^^^^^^^^^^^^^^^^^^^^^^^^^^^
->ensureNotNull(a) : T & ({} | undefined)
->                 : ^^^^^^^^^^^^^^^^^^^^
->ensureNotNull : <T_1>(x: T_1) => T_1 & ({} | undefined)
->              : ^^^^^^^^^^^^^^^^^^^^^^^^^^^^^^^^^^^^^^^
->a : T
->  : ^
-
-    let a2 = ensureNotNull(ensureNotUndefined(a));  // T & {}
->a2 : T & {}
->   : ^^^^^^
->ensureNotNull(ensureNotUndefined(a)) : T & {}
->                                     : ^^^^^^
->ensureNotNull : <T_1>(x: T_1) => T_1 & ({} | undefined)
->              : ^^^^^^^^^^^^^^^^^^^^^^^^^^^^^^^^^^^^^^^
->ensureNotUndefined(a) : T & ({} | null)
->                      : ^^^^^^^^^^^^^^^
->ensureNotUndefined : <T_1>(x: T_1) => T_1 & ({} | null)
->                   : ^^^^^^^^^^^^^^^^^^^^^^^^^^^^^^^^^^
->a : T
->  : ^
-
-    let a3 = ensureNotNull(ensureNotNull(a));  // T & {} | T & undefined
-<<<<<<< HEAD
->a3 : T & undefined | T & {}
->ensureNotNull(ensureNotNull(a)) : T & undefined | T & {}
-=======
->a3 : (T & undefined) | (T & {})
->   : ^^^^^^^^^^^^^^^^^^^^^^^^^^
->ensureNotNull(ensureNotNull(a)) : (T & undefined) | (T & {})
->                                : ^^^^^^^^^^^^^^^^^^^^^^^^^^
->>>>>>> 8e114483
->ensureNotNull : <T_1>(x: T_1) => T_1 & ({} | undefined)
->              : ^^^^^^^^^^^^^^^^^^^^^^^^^^^^^^^^^^^^^^^
->ensureNotNull(a) : T & ({} | undefined)
->                 : ^^^^^^^^^^^^^^^^^^^^
->ensureNotNull : <T_1>(x: T_1) => T_1 & ({} | undefined)
->              : ^^^^^^^^^^^^^^^^^^^^^^^^^^^^^^^^^^^^^^^
->a : T
->  : ^
-
-    let a4 = ensureNotUndefined(ensureNotUndefined(a));  // T & {} | T & null
-<<<<<<< HEAD
->a4 : T & {} | T & null
->ensureNotUndefined(ensureNotUndefined(a)) : T & {} | T & null
-=======
->a4 : (T & {}) | (T & null)
->   : ^^^^^^^^^^^^^^^^^^^^^
->ensureNotUndefined(ensureNotUndefined(a)) : (T & {}) | (T & null)
->                                          : ^^^^^^^^^^^^^^^^^^^^^
->>>>>>> 8e114483
->ensureNotUndefined : <T_1>(x: T_1) => T_1 & ({} | null)
->                   : ^^^^^^^^^^^^^^^^^^^^^^^^^^^^^^^^^^
->ensureNotUndefined(a) : T & ({} | null)
->                      : ^^^^^^^^^^^^^^^
->ensureNotUndefined : <T_1>(x: T_1) => T_1 & ({} | null)
->                   : ^^^^^^^^^^^^^^^^^^^^^^^^^^^^^^^^^^
->a : T
->  : ^
-
-    let a5 = ensureNotNullOrUndefined(ensureNotNullOrUndefined(a));  // T & {}
->a5 : T & {}
->   : ^^^^^^
->ensureNotNullOrUndefined(ensureNotNullOrUndefined(a)) : T & {}
->                                                      : ^^^^^^
->ensureNotNullOrUndefined : <T_1>(x: T_1) => T_1 & {}
->                         : ^^^^^^^^^^^^^^^^^^^^^^^^^
->ensureNotNullOrUndefined(a) : T & {}
->                            : ^^^^^^
->ensureNotNullOrUndefined : <T_1>(x: T_1) => T_1 & {}
->                         : ^^^^^^^^^^^^^^^^^^^^^^^^^
->a : T
->  : ^
-
-    let a6 = ensureNotNull(possiblyNullOrUndefined(a));  // T & {} | undefined
-<<<<<<< HEAD
->a6 : T & {} | undefined
->ensureNotNull(possiblyNullOrUndefined(a)) : T & {} | undefined
-=======
->a6 : (T & {}) | undefined
->   : ^^^^^^^^^^^^^^^^^^^^
->ensureNotNull(possiblyNullOrUndefined(a)) : (T & {}) | undefined
->                                          : ^^^^^^^^^^^^^^^^^^^^
->>>>>>> 8e114483
->ensureNotNull : <T_1>(x: T_1) => T_1 & ({} | undefined)
->              : ^^^^^^^^^^^^^^^^^^^^^^^^^^^^^^^^^^^^^^^
->possiblyNullOrUndefined(a) : T | null | undefined
->                           : ^^^^^^^^^^^^^^^^^^^^
->possiblyNullOrUndefined : <T_1>(x: T_1) => T_1 | null | undefined
->                        : ^^^^^^^^^^^^^^^^^^^^^^^^^^^^^^^^^^^^^^^
->a : T
->  : ^
-
-    let a7 = ensureNotUndefined(possiblyNullOrUndefined(a));  // T & {} | null
-<<<<<<< HEAD
->a7 : T & {} | null
->ensureNotUndefined(possiblyNullOrUndefined(a)) : T & {} | null
-=======
->a7 : (T & {}) | null
->   : ^^^^^^^^^^^^^^^
->ensureNotUndefined(possiblyNullOrUndefined(a)) : (T & {}) | null
->                                               : ^^^^^^^^^^^^^^^
->>>>>>> 8e114483
->ensureNotUndefined : <T_1>(x: T_1) => T_1 & ({} | null)
->                   : ^^^^^^^^^^^^^^^^^^^^^^^^^^^^^^^^^^
->possiblyNullOrUndefined(a) : T | null | undefined
->                           : ^^^^^^^^^^^^^^^^^^^^
->possiblyNullOrUndefined : <T_1>(x: T_1) => T_1 | null | undefined
->                        : ^^^^^^^^^^^^^^^^^^^^^^^^^^^^^^^^^^^^^^^
->a : T
->  : ^
-
-    let a8 = ensureNotNull(possiblyUndefined(a));  // T & {} | undefined
-<<<<<<< HEAD
->a8 : T & {} | undefined
->ensureNotNull(possiblyUndefined(a)) : T & {} | undefined
-=======
->a8 : (T & {}) | undefined
->   : ^^^^^^^^^^^^^^^^^^^^
->ensureNotNull(possiblyUndefined(a)) : (T & {}) | undefined
->                                    : ^^^^^^^^^^^^^^^^^^^^
->>>>>>> 8e114483
->ensureNotNull : <T_1>(x: T_1) => T_1 & ({} | undefined)
->              : ^^^^^^^^^^^^^^^^^^^^^^^^^^^^^^^^^^^^^^^
->possiblyUndefined(a) : T | undefined
->                     : ^^^^^^^^^^^^^
->possiblyUndefined : <T_1>(x: T_1) => T_1 | undefined
->                  : ^^^^^^^^^^^^^^^^^^^^^^^^^^^^^^^^
->a : T
->  : ^
-
-    let a9 = ensureNotUndefined(possiblyNull(a));  // T & {} | null
-<<<<<<< HEAD
->a9 : T & {} | null
->ensureNotUndefined(possiblyNull(a)) : T & {} | null
-=======
->a9 : (T & {}) | null
->   : ^^^^^^^^^^^^^^^
->ensureNotUndefined(possiblyNull(a)) : (T & {}) | null
->                                    : ^^^^^^^^^^^^^^^
->>>>>>> 8e114483
->ensureNotUndefined : <T_1>(x: T_1) => T_1 & ({} | null)
->                   : ^^^^^^^^^^^^^^^^^^^^^^^^^^^^^^^^^^
->possiblyNull(a) : T | null
->                : ^^^^^^^^
->possiblyNull : <T_1>(x: T_1) => T_1 | null
->             : ^^^^^^^^^^^^^^^^^^^^^^^^^^^
->a : T
->  : ^
-}
-
-// Repro from #48468
-
-function deepEquals<T>(a: T, b: T): boolean {
->deepEquals : <T>(a: T, b: T) => boolean
->           : ^ ^^^^^ ^^^^^ ^^^^^       
->a : T
->  : ^
->b : T
->  : ^
-
-    if (typeof a !== 'object' || typeof b !== 'object' || !a || !b) {
->typeof a !== 'object' || typeof b !== 'object' || !a || !b : boolean
->                                                           : ^^^^^^^
->typeof a !== 'object' || typeof b !== 'object' || !a : boolean
->                                                     : ^^^^^^^
->typeof a !== 'object' || typeof b !== 'object' : boolean
->                                               : ^^^^^^^
->typeof a !== 'object' : boolean
->                      : ^^^^^^^
->typeof a : "string" | "number" | "bigint" | "boolean" | "symbol" | "undefined" | "object" | "function"
->         : ^^^^^^^^^^^^^^^^^^^^^^^^^^^^^^^^^^^^^^^^^^^^^^^^^^^^^^^^^^^^^^^^^^^^^^^^^^^^^^^^^^^^^^^^^^^
->a : T
->  : ^
->'object' : "object"
->         : ^^^^^^^^
->typeof b !== 'object' : boolean
->                      : ^^^^^^^
->typeof b : "string" | "number" | "bigint" | "boolean" | "symbol" | "undefined" | "object" | "function"
->         : ^^^^^^^^^^^^^^^^^^^^^^^^^^^^^^^^^^^^^^^^^^^^^^^^^^^^^^^^^^^^^^^^^^^^^^^^^^^^^^^^^^^^^^^^^^^
->b : T
->  : ^
->'object' : "object"
->         : ^^^^^^^^
->!a : boolean
-<<<<<<< HEAD
->a : T & object | T & null
->!b : boolean
->b : T & object | T & null
-=======
->   : ^^^^^^^
->a : (T & object) | (T & null)
->  : ^^^^^^^^^^^^^^^^^^^^^^^^^
->!b : boolean
->   : ^^^^^^^
->b : (T & object) | (T & null)
->  : ^^^^^^^^^^^^^^^^^^^^^^^^^
->>>>>>> 8e114483
-
-        return false;
->false : false
->      : ^^^^^
-    }
-    if (Array.isArray(a) || Array.isArray(b)) {
->Array.isArray(a) || Array.isArray(b) : boolean
->                                     : ^^^^^^^
->Array.isArray(a) : boolean
->                 : ^^^^^^^
->Array.isArray : (arg: any) => arg is any[]
->              : ^^^^^^^^^^^^^^^^^^^^^^^^^^
->Array : ArrayConstructor
->      : ^^^^^^^^^^^^^^^^
->isArray : (arg: any) => arg is any[]
->        : ^^^^^^^^^^^^^^^^^^^^^^^^^^
->a : T & object
->  : ^^^^^^^^^^
->Array.isArray(b) : boolean
->                 : ^^^^^^^
->Array.isArray : (arg: any) => arg is any[]
->              : ^^^^^^^^^^^^^^^^^^^^^^^^^^
->Array : ArrayConstructor
->      : ^^^^^^^^^^^^^^^^
->isArray : (arg: any) => arg is any[]
->        : ^^^^^^^^^^^^^^^^^^^^^^^^^^
->b : T & object
->  : ^^^^^^^^^^
-
-        return false;
->false : false
->      : ^^^^^
-    }
-    if (Object.keys(a).length !== Object.keys(b).length) { // Error here
->Object.keys(a).length !== Object.keys(b).length : boolean
->                                                : ^^^^^^^
->Object.keys(a).length : number
->                      : ^^^^^^
->Object.keys(a) : string[]
->               : ^^^^^^^^
->Object.keys : (o: object) => string[]
->            : ^^^^^^^^^^^^^^^^^^^^^^^
->Object : ObjectConstructor
->       : ^^^^^^^^^^^^^^^^^
->keys : (o: object) => string[]
->     : ^^^^^^^^^^^^^^^^^^^^^^^
->a : T & object
->  : ^^^^^^^^^^
->length : number
->       : ^^^^^^
->Object.keys(b).length : number
->                      : ^^^^^^
->Object.keys(b) : string[]
->               : ^^^^^^^^
->Object.keys : (o: object) => string[]
->            : ^^^^^^^^^^^^^^^^^^^^^^^
->Object : ObjectConstructor
->       : ^^^^^^^^^^^^^^^^^
->keys : (o: object) => string[]
->     : ^^^^^^^^^^^^^^^^^^^^^^^
->b : T & object
->  : ^^^^^^^^^^
->length : number
->       : ^^^^^^
-
-        return false;
->false : false
->      : ^^^^^
-    }
-    return true;
->true : true
->     : ^^^^
-}
-
-// Repro from #49386
-
-function foo<T>(x: T | null) {
->foo : <T>(x: T | null) => void
->    : ^ ^^^^^        ^^^^^^^^^
->x : T | null
->  : ^^^^^^^^
-
-    let y = x;
->y : T | null
->  : ^^^^^^^^
->x : T | null
->  : ^^^^^^^^
-
-    if (y !== null) {
->y !== null : boolean
->           : ^^^^^^^
->y : T | null
->  : ^^^^^^^^
-
-        y;
->y : T & ({} | undefined)
->  : ^^^^^^^^^^^^^^^^^^^^
-    }
-}
-
-// We allow an unconstrained object of a generic type `T` to be indexed by a key of type `keyof T`
-// without a check that the object is non-undefined and non-null. This is safe because `keyof T`
-// is `never` (meaning no possible keys) for any `T` that includes `undefined` or `null`.
-
-function ff1<T>(t: T, k: keyof T) {
->ff1 : <T>(t: T, k: keyof T) => void
->    : ^ ^^^^^ ^^^^^       ^^^^^^^^^
->t : T
->  : ^
->k : keyof T
->  : ^^^^^^^
-
-    t[k];
->t[k] : T[keyof T]
->     : ^^^^^^^^^^
->t : T
->  : ^
->k : keyof T
->  : ^^^^^^^
-}
-
-function ff2<T>(t: T & {}, k: keyof T) {
->ff2 : <T>(t: T & {}, k: keyof T) => void
->    : ^ ^^^^^      ^^^^^       ^^^^^^^^^
->t : T & {}
->  : ^^^^^^
->k : keyof T
->  : ^^^^^^^
-
-    t[k];
->t[k] : (T & {})[keyof T]
->     : ^^^^^^^^^^^^^^^^^
->t : T & {}
->  : ^^^^^^
->k : keyof T
->  : ^^^^^^^
-}
-
-function ff3<T>(t: T, k: keyof (T & {})) {
->ff3 : <T>(t: T, k: keyof (T & {})) => void
->    : ^ ^^^^^ ^^^^^              ^^^^^^^^^
->t : T
->  : ^
->k : keyof (T & {})
->  : ^^^^^^^^^^^^^^
-
-    t[k];  // Error
->t[k] : any
->     : ^^^
->t : T
->  : ^
->k : keyof (T & {})
->  : ^^^^^^^^^^^^^^
-}
-
-function ff4<T>(t: T & {}, k: keyof (T & {})) {
->ff4 : <T>(t: T & {}, k: keyof (T & {})) => void
->    : ^ ^^^^^      ^^^^^              ^^^^^^^^^
->t : T & {}
->  : ^^^^^^
->k : keyof (T & {})
->  : ^^^^^^^^^^^^^^
-
-    t[k];
->t[k] : (T & {})[keyof (T & {})]
->     : ^^^^^^^^^^^^^^^^^^^^^^^^
->t : T & {}
->  : ^^^^^^
->k : keyof (T & {})
->  : ^^^^^^^^^^^^^^
-}
-
-ff1(null, 'foo');  // Error
->ff1(null, 'foo') : void
->                 : ^^^^
->ff1 : <T>(t: T, k: keyof T) => void
->    : ^^^^^^^^^^^^^^^^^^^^^^^^^^^^^
->'foo' : "foo"
->      : ^^^^^
-
-ff2(null, 'foo');  // Error
->ff2(null, 'foo') : void
->                 : ^^^^
->ff2 : <T>(t: T & {}, k: keyof T) => void
->    : ^^^^^^^^^^^^^^^^^^^^^^^^^^^^^^^^^^
->'foo' : "foo"
->      : ^^^^^
-
-ff3(null, 'foo');
->ff3(null, 'foo') : void
->                 : ^^^^
->ff3 : <T>(t: T, k: keyof (T & {})) => void
->    : ^^^^^^^^^^^^^^^^^^^^^^^^^^^^^^^^^^^^
->'foo' : "foo"
->      : ^^^^^
-
-ff4(null, 'foo');  // Error
->ff4(null, 'foo') : void
->                 : ^^^^
->ff4 : <T>(t: T & {}, k: keyof (T & {})) => void
->    : ^^^^^^^^^^^^^^^^^^^^^^^^^^^^^^^^^^^^^^^^^
->'foo' : "foo"
->      : ^^^^^
-
-// Repro from #49681
-
-type Foo = { [key: string]: unknown };
->Foo : Foo
->    : ^^^
->key : string
->    : ^^^^^^
-
-type NullableFoo = Foo | undefined;
->NullableFoo : NullableFoo
->            : ^^^^^^^^^^^
-
-type Bar<T extends NullableFoo> = NonNullable<T>[string];
->Bar : Bar<T>
->    : ^^^^^^
-
-// Generics and intersections with {}
-
-function fx0<T>(value: T & ({} | null)) {
->fx0 : <T>(value: T & ({} | null)) => void
->    : ^ ^^^^^^^^^               ^^^^^^^^^
->value : T & ({} | null)
->      : ^^^^^^^^^^^^^^^
-
-    if (value === 42) {
->value === 42 : boolean
->             : ^^^^^^^
->value : T & ({} | null)
->      : ^^^^^^^^^^^^^^^
->42 : 42
->   : ^^
-
-        value;  // T & {}
->value : T & {}
->      : ^^^^^^
-    }
-    else {
-        value;  // T & ({} | null)
->value : T & ({} | null)
->      : ^^^^^^^^^^^^^^^
-    }
-}
-
-function fx1<T extends unknown>(value: T & ({} | null)) {
->fx1 : <T extends unknown>(value: T & ({} | null)) => void
->    : ^ ^^^^^^^^^^^^^^^^^^^^^^^^^               ^^^^^^^^^
->value : T & ({} | null)
->      : ^^^^^^^^^^^^^^^
-
-    if (value === 42) {
->value === 42 : boolean
->             : ^^^^^^^
->value : T & ({} | null)
->      : ^^^^^^^^^^^^^^^
->42 : 42
->   : ^^
-
-        value;  // T & {}
->value : T & {}
->      : ^^^^^^
-    }
-    else {
-        value;  // T & ({} | null)
->value : T & ({} | null)
->      : ^^^^^^^^^^^^^^^
-    }
-}
-
-function fx2<T extends {}>(value: T & ({} | null)) {
->fx2 : <T extends {}>(value: T & ({} | null)) => void
->    : ^ ^^^^^^^^^^^^^^^^^^^^               ^^^^^^^^^
->value : T
->      : ^
-
-    if (value === 42) {
->value === 42 : boolean
->             : ^^^^^^^
->value : T
->      : ^
->42 : 42
->   : ^^
-
-        value;  // T & {}
->value : never
->      : ^^^^^
-    }
-    else {
-        value;  // T & ({} | null)
->value : T
->      : ^
-    }
-}
-
-function fx3<T extends {} | undefined>(value: T & ({} | null)) {
->fx3 : <T extends {} | undefined>(value: T & ({} | null)) => void
->    : ^ ^^^^^^^^^^^^^^^^^^^^^^^^^^^^^^^^               ^^^^^^^^^
->value : T & {}
->      : ^^^^^^
-
-    if (value === 42) {
->value === 42 : boolean
->             : ^^^^^^^
->value : T & {}
->      : ^^^^^^
->42 : 42
->   : ^^
-
-        value;  // T & {}
->value : T & {}
->      : ^^^^^^
-    }
-    else {
-        value;  // T & ({} | null)
->value : T & {}
->      : ^^^^^^
-    }
-}
-
-function fx4<T extends {} | null>(value: T & ({} | null)) {
->fx4 : <T extends {} | null>(value: T & ({} | null)) => void
->    : ^ ^^^^^^^^^^^^^^^^^^^^^^^^^^^               ^^^^^^^^^
->value : T
->      : ^
-
-    if (value === 42) {
->value === 42 : boolean
->             : ^^^^^^^
->value : T
->      : ^
->42 : 42
->   : ^^
-
-        value;  // T & {}
->value : never
->      : ^^^^^
-    }
-    else {
-        value;  // T & ({} | null)
->value : T
->      : ^
-    }
-}
-
-function fx5<T extends {} | null | undefined>(value: T & ({} | null)) {
->fx5 : <T extends {} | null | undefined>(value: T & ({} | null)) => void
->    : ^ ^^^^^^^^^^^^^^^^^^^^^^^^^^^^^^^^^^^^^^^               ^^^^^^^^^
->value : T & ({} | null)
->      : ^^^^^^^^^^^^^^^
-
-    if (value === 42) {
->value === 42 : boolean
->             : ^^^^^^^
->value : T & ({} | null)
->      : ^^^^^^^^^^^^^^^
->42 : 42
->   : ^^
-
-        value;  // T & {}
->value : T & {}
->      : ^^^^^^
-    }
-    else {
-        value;  // T & ({} | null)
->value : T & ({} | null)
->      : ^^^^^^^^^^^^^^^
-    }
-}
-
-// Double-equals narrowing
-
-function fx10(x: string | number, y: number) {
->fx10 : (x: string | number, y: number) => void
->     : ^^^^               ^^^^^      ^^^^^^^^^
->x : string | number
->  : ^^^^^^^^^^^^^^^
->y : number
->  : ^^^^^^
-
-    if (x == y) {
->x == y : boolean
->       : ^^^^^^^
->x : string | number
->  : ^^^^^^^^^^^^^^^
->y : number
->  : ^^^^^^
-
-        x;  // string | number
->x : string | number
->  : ^^^^^^^^^^^^^^^
-    }
-    else {
-        x;  // string | number
->x : string | number
->  : ^^^^^^^^^^^^^^^
-    }
-    if (x != y) {
->x != y : boolean
->       : ^^^^^^^
->x : string | number
->  : ^^^^^^^^^^^^^^^
->y : number
->  : ^^^^^^
-
-        x;  // string | number
->x : string | number
->  : ^^^^^^^^^^^^^^^
-    }
-    else {
-        x;  // string | number
->x : string | number
->  : ^^^^^^^^^^^^^^^
-    }
-}
-
-// Repros from #50706
-
-function SendBlob(encoding: unknown) {
->SendBlob : (encoding: unknown) => void
->         : ^^^^^^^^^^^       ^^^^^^^^^
->encoding : unknown
->         : ^^^^^^^
-
-    if (encoding !== undefined && encoding !== 'utf8') {
->encoding !== undefined && encoding !== 'utf8' : boolean
->                                              : ^^^^^^^
->encoding !== undefined : boolean
->                       : ^^^^^^^
->encoding : unknown
->         : ^^^^^^^
->undefined : undefined
->          : ^^^^^^^^^
->encoding !== 'utf8' : boolean
->                    : ^^^^^^^
->encoding : {} | null
->         : ^^^^^^^^^
->'utf8' : "utf8"
->       : ^^^^^^
-
-        throw new Error('encoding');
->new Error('encoding') : Error
->                      : ^^^^^
->Error : ErrorConstructor
->      : ^^^^^^^^^^^^^^^^
->'encoding' : "encoding"
->           : ^^^^^^^^^^
-    }
-    encoding;
->encoding : "utf8" | undefined
->         : ^^^^^^^^^^^^^^^^^^
-
-};
-
-function doSomething1<T extends unknown>(value: T): T {
->doSomething1 : <T extends unknown>(value: T) => T
->             : ^ ^^^^^^^^^^^^^^^^^^^^^^^^^ ^^^^^ 
->value : T
->      : ^
-
-    if (value === undefined) {
->value === undefined : boolean
->                    : ^^^^^^^
->value : T
->      : ^
->undefined : undefined
->          : ^^^^^^^^^
-
-        return value;
->value : T
->      : ^
-    }
-    if (value === 42) {
->value === 42 : boolean
->             : ^^^^^^^
->value : T & ({} | null)
->      : ^^^^^^^^^^^^^^^
->42 : 42
->   : ^^
-
-        throw Error('Meaning of life value');
->Error('Meaning of life value') : Error
->                               : ^^^^^
->Error : ErrorConstructor
->      : ^^^^^^^^^^^^^^^^
->'Meaning of life value' : "Meaning of life value"
->                        : ^^^^^^^^^^^^^^^^^^^^^^^
-    }
-    return value;
->value : T & ({} | null)
->      : ^^^^^^^^^^^^^^^
-}
-
-function doSomething2(value: unknown): void {
->doSomething2 : (value: unknown) => void
->             : ^^^^^^^^       ^^^^^    
->value : unknown
->      : ^^^^^^^
-
-    if (value === undefined) {
->value === undefined : boolean
->                    : ^^^^^^^
->value : unknown
->      : ^^^^^^^
->undefined : undefined
->          : ^^^^^^^^^
-
-        return;
-    }
-    if (value === 42) {
->value === 42 : boolean
->             : ^^^^^^^
->value : {} | null
->      : ^^^^^^^^^
->42 : 42
->   : ^^
-
-        value;
->value : 42
->      : ^^
-    }
-}
-
-// Repro from #51009
-
-type TypeA = {
->TypeA : TypeA
->      : ^^^^^
-
-    A: 'A',
->A : "A"
->  : ^^^
-
-    B: 'B',
->B : "B"
->  : ^^^
-}
-
-type TypeB = {
->TypeB : TypeB
->      : ^^^^^
-
-    A: 'A',
->A : "A"
->  : ^^^
-
-    B: 'B',
->B : "B"
->  : ^^^
-
-    C: 'C',
->C : "C"
->  : ^^^
-}
-
-type R<T extends keyof TypeA> =
->R : R<T>
->  : ^^^^
-
-    T extends keyof TypeB ? [TypeA[T], TypeB[T]] : never;
-
-type R2<T extends PropertyKey> =
->R2 : R2<T>
->   : ^^^^^
-
-    T extends keyof TypeA ? T extends keyof TypeB ? [TypeA[T], TypeB[T]] : never : never;
-
-// Repro from #51041
-
-type AB = "A" | "B";
->AB : AB
->   : ^^
-
-function x<T_AB extends AB>(x: T_AB & undefined, y: any) {
->x : <T_AB extends AB>(x: T_AB & undefined, y: any) => void
->  : ^    ^^^^^^^^^^^^^^^^                ^^^^^   ^^^^^^^^^
->x : never
->  : ^^^^^
->y : any
->  : ^^^
-
-    let r2: never = y as T_AB & undefined;
->r2 : never
->   : ^^^^^
->y as T_AB & undefined : never
->                      : ^^^^^
->y : any
->  : ^^^
-} 
-
-// Repro from #51538
-
-type Left = 'left';
->Left : "left"
->     : ^^^^^^
-
-type Right = 'right' & { right: 'right' };
->Right : Right
->      : ^^^^^
->right : "right"
->      : ^^^^^^^
-
-type Either = Left | Right;
->Either : Either
->       : ^^^^^^
-
-function assertNever(v: never): never {
->assertNever : (v: never) => never
->            : ^^^^     ^^^^^     
->v : never
->  : ^^^^^
-
-    throw new Error('never');
->new Error('never') : Error
->                   : ^^^^^
->Error : ErrorConstructor
->      : ^^^^^^^^^^^^^^^^
->'never' : "never"
->        : ^^^^^^^
-}
-
-function fx20(value: Either) {
->fx20 : (value: Either) => void
->     : ^^^^^^^^      ^^^^^^^^^
->value : Either
->      : ^^^^^^
-
-    if (value === 'left') {
->value === 'left' : boolean
->                 : ^^^^^^^
->value : Either
->      : ^^^^^^
->'left' : "left"
->       : ^^^^^^
-
-        const foo: 'left' = value;
->foo : "left"
->    : ^^^^^^
->value : "left"
->      : ^^^^^^
-    }
-    else if (value === 'right') {
->value === 'right' : boolean
->                  : ^^^^^^^
->value : Right
->      : ^^^^^
->'right' : "right"
->        : ^^^^^^^
-
-        const bar: 'right' = value;
->bar : "right"
->    : ^^^^^^^
->value : Right
->      : ^^^^^
-    }
-    else {
-        assertNever(value);
->assertNever(value) : never
->                   : ^^^^^
->assertNever : (v: never) => never
->            : ^^^^^^^^^^^^^^^^^^^
->value : never
->      : ^^^^^
-    }
-}
-
+//// [tests/cases/conformance/types/unknown/unknownControlFlow.ts] ////
+
+=== unknownControlFlow.ts ===
+type T01 = {} & string;  // {} & string
+>T01 : T01
+>    : ^^^
+
+type T02 = {} & 'a';  // 'a'
+>T02 : "a"
+>    : ^^^
+
+type T03 = {} & object;  // object
+>T03 : object
+>    : ^^^^^^
+
+type T04 = {} & { x: number };  // { x: number }
+>T04 : { x: number; }
+>    : ^^^^^      ^^^
+>x : number
+>  : ^^^^^^
+
+type T05 = {} & null;  // never
+>T05 : never
+>    : ^^^^^
+
+type T06 = {} & undefined;  // never
+>T06 : never
+>    : ^^^^^
+
+type T07 = undefined & void;  // undefined
+>T07 : undefined
+>    : ^^^^^^^^^
+
+type T10 = string & {};  // Specially preserved
+>T10 : T10
+>    : ^^^
+
+type T11 = number & {};  // Specially preserved
+>T11 : T11
+>    : ^^^
+
+type T12 = bigint & {};  // Specially preserved
+>T12 : T12
+>    : ^^^
+
+type ThisNode = {};
+>ThisNode : ThisNode
+>         : ^^^^^^^^
+
+type ThatNode = {};
+>ThatNode : ThatNode
+>         : ^^^^^^^^
+
+type ThisOrThatNode = ThisNode | ThatNode;
+>ThisOrThatNode : ThisOrThatNode
+>               : ^^^^^^^^^^^^^^
+
+function f01(u: unknown) {
+>f01 : (u: unknown) => void
+>    : ^^^^       ^^^^^^^^^
+>u : unknown
+>  : ^^^^^^^
+
+    let x1: {} = u;  // Error
+>x1 : {}
+>   : ^^
+>u : unknown
+>  : ^^^^^^^
+
+    let x2: {} | null | undefined = u;
+>x2 : {} | null | undefined
+>   : ^^^^^^^^^^^^^^^^^^^^^
+>u : unknown
+>  : ^^^^^^^
+
+    let x3: {} | { x: string } | null | undefined = u;
+>x3 : {} | { x: string; } | null | undefined
+>   : ^^^^^^^^^^      ^^^^^^^^^^^^^^^^^^^^^^
+>x : string
+>  : ^^^^^^
+>u : unknown
+>  : ^^^^^^^
+
+    let x4: ThisOrThatNode | null | undefined = u;
+>x4 : ThisOrThatNode | null | undefined
+>   : ^^^^^^^^^^^^^^^^^^^^^^^^^^^^^^^^^
+>u : unknown
+>  : ^^^^^^^
+}
+
+function f10(x: unknown) {
+>f10 : (x: unknown) => void
+>    : ^^^^       ^^^^^^^^^
+>x : unknown
+>  : ^^^^^^^
+
+    if (x) {
+>x : unknown
+>  : ^^^^^^^
+
+        x;  // {}
+>x : {}
+>  : ^^
+    }
+    else {
+        x;  // unknown
+>x : unknown
+>  : ^^^^^^^
+    }
+    if (!x) {
+>!x : boolean
+>   : ^^^^^^^
+>x : unknown
+>  : ^^^^^^^
+
+        x;  // unknown
+>x : unknown
+>  : ^^^^^^^
+    }
+    else {
+        x;  // {}
+>x : {}
+>  : ^^
+    }
+}
+
+function f11<T>(x: T) {
+>f11 : <T>(x: T) => void
+>    : ^ ^^^^^ ^^^^^^^^^
+>x : T
+>  : ^
+
+    if (x) {
+>x : T
+>  : ^
+
+        x;  // T & {}
+>x : NonNullable<T>
+>  : ^^^^^^^^^^^^^^
+    }
+    else {
+        x;  // T
+>x : T
+>  : ^
+    }
+    if (!x) {
+>!x : boolean
+>   : ^^^^^^^
+>x : T
+>  : ^
+
+        x;  // T
+>x : T
+>  : ^
+    }
+    else {
+        x;  // T & {}
+>x : NonNullable<T>
+>  : ^^^^^^^^^^^^^^
+    }
+}
+
+function f12<T extends {}>(x: T) {
+>f12 : <T extends {}>(x: T) => void
+>    : ^ ^^^^^^^^^^^^^^^^ ^^^^^^^^^
+>x : T
+>  : ^
+
+    if (x) {
+>x : T
+>  : ^
+
+        x;  // T
+>x : T
+>  : ^
+    }
+    else {
+        x;  // T
+>x : T
+>  : ^
+    }
+}
+
+function f20(x: unknown) {
+>f20 : (x: unknown) => void
+>    : ^^^^       ^^^^^^^^^
+>x : unknown
+>  : ^^^^^^^
+
+    if (x !== undefined) {
+>x !== undefined : boolean
+>                : ^^^^^^^
+>x : unknown
+>  : ^^^^^^^
+>undefined : undefined
+>          : ^^^^^^^^^
+
+        x;  // {} | null
+>x : {} | null
+>  : ^^^^^^^^^
+    }
+    else {
+        x;  // undefined
+>x : undefined
+>  : ^^^^^^^^^
+    }
+    if (x !== null) {
+>x !== null : boolean
+>           : ^^^^^^^
+>x : unknown
+>  : ^^^^^^^
+
+        x;  // {} | undefined
+>x : {} | undefined
+>  : ^^^^^^^^^^^^^^
+    }
+    else {
+        x;  // null
+>x : null
+>  : ^^^^
+    }
+    if (x !== undefined && x !== null) {
+>x !== undefined && x !== null : boolean
+>                              : ^^^^^^^
+>x !== undefined : boolean
+>                : ^^^^^^^
+>x : unknown
+>  : ^^^^^^^
+>undefined : undefined
+>          : ^^^^^^^^^
+>x !== null : boolean
+>           : ^^^^^^^
+>x : {} | null
+>  : ^^^^^^^^^
+
+        x;  // {}
+>x : {}
+>  : ^^
+    }
+    else {
+        x;  // null | undefined
+>x : null | undefined
+>  : ^^^^^^^^^^^^^^^^
+    }
+    if (x != undefined) {
+>x != undefined : boolean
+>               : ^^^^^^^
+>x : unknown
+>  : ^^^^^^^
+>undefined : undefined
+>          : ^^^^^^^^^
+
+        x;  // {}
+>x : {}
+>  : ^^
+    }
+    else {
+        x;  // null | undefined
+>x : null | undefined
+>  : ^^^^^^^^^^^^^^^^
+    }
+    if (x != null) {
+>x != null : boolean
+>          : ^^^^^^^
+>x : unknown
+>  : ^^^^^^^
+
+        x;  // {}
+>x : {}
+>  : ^^
+    }
+    else {
+        x;  // null | undefined
+>x : null | undefined
+>  : ^^^^^^^^^^^^^^^^
+    }
+}
+
+function f21<T>(x: T) {
+>f21 : <T>(x: T) => void
+>    : ^ ^^^^^ ^^^^^^^^^
+>x : T
+>  : ^
+
+    if (x !== undefined) {
+>x !== undefined : boolean
+>                : ^^^^^^^
+>x : T
+>  : ^
+>undefined : undefined
+>          : ^^^^^^^^^
+
+        x;  // T & ({} | null)
+>x : T & ({} | null)
+>  : ^^^^^^^^^^^^^^^
+    }
+    else {
+        x;  // T
+>x : T
+>  : ^
+    }
+    if (x !== null) {
+>x !== null : boolean
+>           : ^^^^^^^
+>x : T
+>  : ^
+
+        x;  // T & ({} | undefined)
+>x : T & ({} | undefined)
+>  : ^^^^^^^^^^^^^^^^^^^^
+    }
+    else {
+        x;  // T
+>x : T
+>  : ^
+    }
+    if (x !== undefined && x !== null) {
+>x !== undefined && x !== null : boolean
+>                              : ^^^^^^^
+>x !== undefined : boolean
+>                : ^^^^^^^
+>x : T
+>  : ^
+>undefined : undefined
+>          : ^^^^^^^^^
+>x !== null : boolean
+>           : ^^^^^^^
+>x : T & ({} | null)
+>  : ^^^^^^^^^^^^^^^
+
+        x;  // T & {}
+>x : T & {}
+>  : ^^^^^^
+    }
+    else {
+        x;  // T
+>x : T
+>  : ^
+    }
+    if (x != undefined) {
+>x != undefined : boolean
+>               : ^^^^^^^
+>x : T
+>  : ^
+>undefined : undefined
+>          : ^^^^^^^^^
+
+        x;  // T & {}
+>x : NonNullable<T>
+>  : ^^^^^^^^^^^^^^
+    }
+    else {
+        x;  // T
+>x : T
+>  : ^
+    }
+    if (x != null) {
+>x != null : boolean
+>          : ^^^^^^^
+>x : T
+>  : ^
+
+        x;  // T & {}
+>x : NonNullable<T>
+>  : ^^^^^^^^^^^^^^
+    }
+    else {
+        x;  // T
+>x : T
+>  : ^
+    }
+}
+
+function f22<T extends {} | undefined>(x: T) {
+>f22 : <T extends {} | undefined>(x: T) => void
+>    : ^ ^^^^^^^^^^^^^^^^^^^^^^^^^^^^ ^^^^^^^^^
+>x : T
+>  : ^
+
+    if (x !== undefined) {
+>x !== undefined : boolean
+>                : ^^^^^^^
+>x : T
+>  : ^
+>undefined : undefined
+>          : ^^^^^^^^^
+
+        x;  // T & {}
+>x : T & {}
+>  : ^^^^^^
+    }
+    else {
+        x;  // T
+>x : T
+>  : ^
+    }
+    if (x !== null) {
+>x !== null : boolean
+>           : ^^^^^^^
+>x : T
+>  : ^
+
+        x;  // T
+>x : T
+>  : ^
+    }
+    else {
+        x;  // T
+>x : never
+>  : ^^^^^
+    }
+    if (x !== undefined && x !== null) {
+>x !== undefined && x !== null : boolean
+>                              : ^^^^^^^
+>x !== undefined : boolean
+>                : ^^^^^^^
+>x : T
+>  : ^
+>undefined : undefined
+>          : ^^^^^^^^^
+>x !== null : boolean
+>           : ^^^^^^^
+>x : T & {}
+>  : ^^^^^^
+
+        x;  // T & {}
+>x : T & {}
+>  : ^^^^^^
+    }
+    else {
+        x;  // T
+>x : T
+>  : ^
+    }
+    if (x != undefined) {
+>x != undefined : boolean
+>               : ^^^^^^^
+>x : T
+>  : ^
+>undefined : undefined
+>          : ^^^^^^^^^
+
+        x;  // T & {}
+>x : NonNullable<T>
+>  : ^^^^^^^^^^^^^^
+    }
+    else {
+        x;  // T
+>x : T
+>  : ^
+    }
+    if (x != null) {
+>x != null : boolean
+>          : ^^^^^^^
+>x : T
+>  : ^
+
+        x;  // T & {}
+>x : NonNullable<T>
+>  : ^^^^^^^^^^^^^^
+    }
+    else {
+        x;  // T
+>x : T
+>  : ^
+    }
+}
+
+function f23<T>(x: T | undefined | null) {
+>f23 : <T>(x: T | undefined | null) => void
+>    : ^ ^^^^^                    ^^^^^^^^^
+>x : T | null | undefined
+>  : ^^^^^^^^^^^^^^^^^^^^
+
+    if (x !== undefined) {
+>x !== undefined : boolean
+>                : ^^^^^^^
+>x : T | null | undefined
+>  : ^^^^^^^^^^^^^^^^^^^^
+>undefined : undefined
+>          : ^^^^^^^^^
+
+        x;  // T & {} | null
+>x : T & {} | null
+>  : ^^^^^^^^^^^^^
+    }
+    if (x !== null) {
+>x !== null : boolean
+>           : ^^^^^^^
+>x : T | null | undefined
+>  : ^^^^^^^^^^^^^^^^^^^^
+
+        x;  // T & {} | undefined
+>x : T & {} | undefined
+>  : ^^^^^^^^^^^^^^^^^^
+    }
+    if (x != undefined) {
+>x != undefined : boolean
+>               : ^^^^^^^
+>x : T | null | undefined
+>  : ^^^^^^^^^^^^^^^^^^^^
+>undefined : undefined
+>          : ^^^^^^^^^
+
+        x;  // T & {}
+>x : NonNullable<T>
+>  : ^^^^^^^^^^^^^^
+    }
+    if (x != null) {
+>x != null : boolean
+>          : ^^^^^^^
+>x : T | null | undefined
+>  : ^^^^^^^^^^^^^^^^^^^^
+
+        x;  // T & {}
+>x : NonNullable<T>
+>  : ^^^^^^^^^^^^^^
+    }
+}
+
+function f30(x: {}) {
+>f30 : (x: {}) => void
+>    : ^^^^  ^^^^^^^^^
+>x : {}
+>  : ^^
+
+    if (typeof x === "object") {
+>typeof x === "object" : boolean
+>                      : ^^^^^^^
+>typeof x : "string" | "number" | "bigint" | "boolean" | "symbol" | "undefined" | "object" | "function"
+>         : ^^^^^^^^^^^^^^^^^^^^^^^^^^^^^^^^^^^^^^^^^^^^^^^^^^^^^^^^^^^^^^^^^^^^^^^^^^^^^^^^^^^^^^^^^^^
+>x : {}
+>  : ^^
+>"object" : "object"
+>         : ^^^^^^^^
+
+        x;  // object
+>x : object
+>  : ^^^^^^
+    }
+}
+
+function f31<T>(x: T) {
+>f31 : <T>(x: T) => void
+>    : ^ ^^^^^ ^^^^^^^^^
+>x : T
+>  : ^
+
+    if (typeof x === "object") {
+>typeof x === "object" : boolean
+>                      : ^^^^^^^
+>typeof x : "string" | "number" | "bigint" | "boolean" | "symbol" | "undefined" | "object" | "function"
+>         : ^^^^^^^^^^^^^^^^^^^^^^^^^^^^^^^^^^^^^^^^^^^^^^^^^^^^^^^^^^^^^^^^^^^^^^^^^^^^^^^^^^^^^^^^^^^
+>x : T
+>  : ^
+>"object" : "object"
+>         : ^^^^^^^^
+
+        x;  // T & object | T & null
+>x : T & object | T & null
+>  : ^^^^^^^^^^^^^^^^^^^^^
+    }
+    if (x && typeof x === "object") {
+>x && typeof x === "object" : boolean
+>                           : ^^^^^^^
+>x : T
+>  : ^
+>typeof x === "object" : boolean
+>                      : ^^^^^^^
+>typeof x : "string" | "number" | "bigint" | "boolean" | "symbol" | "undefined" | "object" | "function"
+>         : ^^^^^^^^^^^^^^^^^^^^^^^^^^^^^^^^^^^^^^^^^^^^^^^^^^^^^^^^^^^^^^^^^^^^^^^^^^^^^^^^^^^^^^^^^^^
+>x : NonNullable<T>
+>  : ^^^^^^^^^^^^^^
+>"object" : "object"
+>         : ^^^^^^^^
+
+        x;  // T & object
+>x : T & object
+>  : ^^^^^^^^^^
+    }
+    if (typeof x === "object" && x) {
+>typeof x === "object" && x : false | T & object | T & null
+>                           : ^^^^^^^^^^^^^^^^^^^^^^^^^^^^^
+>typeof x === "object" : boolean
+>                      : ^^^^^^^
+>typeof x : "string" | "number" | "bigint" | "boolean" | "symbol" | "undefined" | "object" | "function"
+>         : ^^^^^^^^^^^^^^^^^^^^^^^^^^^^^^^^^^^^^^^^^^^^^^^^^^^^^^^^^^^^^^^^^^^^^^^^^^^^^^^^^^^^^^^^^^^
+>x : T
+>  : ^
+>"object" : "object"
+>         : ^^^^^^^^
+>x : T & object | T & null
+>  : ^^^^^^^^^^^^^^^^^^^^^
+
+        x;  // T & object
+>x : T & object
+>  : ^^^^^^^^^^
+    }
+}
+
+function f32<T extends {} | undefined>(x: T) {
+>f32 : <T extends {} | undefined>(x: T) => void
+>    : ^ ^^^^^^^^^^^^^^^^^^^^^^^^^^^^ ^^^^^^^^^
+>x : T
+>  : ^
+
+    if (typeof x === "object") {
+>typeof x === "object" : boolean
+>                      : ^^^^^^^
+>typeof x : "string" | "number" | "bigint" | "boolean" | "symbol" | "undefined" | "object" | "function"
+>         : ^^^^^^^^^^^^^^^^^^^^^^^^^^^^^^^^^^^^^^^^^^^^^^^^^^^^^^^^^^^^^^^^^^^^^^^^^^^^^^^^^^^^^^^^^^^
+>x : T
+>  : ^
+>"object" : "object"
+>         : ^^^^^^^^
+
+        x;  // T & object
+>x : T & object
+>  : ^^^^^^^^^^
+    }
+}
+
+function possiblyNull<T>(x: T) {
+>possiblyNull : <T>(x: T) => T | null
+>             : ^ ^^^^^ ^^^^^^^^^^^^^
+>x : T
+>  : ^
+
+    return !!true ? x : null;  // T | null
+>!!true ? x : null : T | null
+>                  : ^^^^^^^^
+>!!true : true
+>       : ^^^^
+>!true : false
+>      : ^^^^^
+>true : true
+>     : ^^^^
+>x : T
+>  : ^
+}
+
+function possiblyUndefined<T>(x: T) {
+>possiblyUndefined : <T>(x: T) => T | undefined
+>                  : ^ ^^^^^ ^^^^^^^^^^^^^^^^^^
+>x : T
+>  : ^
+
+    return !!true ? x : undefined;  // T | undefined
+>!!true ? x : undefined : T | undefined
+>                       : ^^^^^^^^^^^^^
+>!!true : true
+>       : ^^^^
+>!true : false
+>      : ^^^^^
+>true : true
+>     : ^^^^
+>x : T
+>  : ^
+>undefined : undefined
+>          : ^^^^^^^^^
+}
+
+function possiblyNullOrUndefined<T>(x: T) {
+>possiblyNullOrUndefined : <T>(x: T) => T | null | undefined
+>                        : ^ ^^^^^ ^^^^^^^^^^^^^^^^^^^^^^^^^
+>x : T
+>  : ^
+
+    return possiblyUndefined(possiblyNull(x));  // T | null | undefined
+>possiblyUndefined(possiblyNull(x)) : T | null | undefined
+>                                   : ^^^^^^^^^^^^^^^^^^^^
+>possiblyUndefined : <T_1>(x: T_1) => T_1 | undefined
+>                  : ^^^^^^^^^^^^^^^^^^^^^^^^^^^^^^^^
+>possiblyNull(x) : T | null
+>                : ^^^^^^^^
+>possiblyNull : <T_1>(x: T_1) => T_1 | null
+>             : ^^^^^^^^^^^^^^^^^^^^^^^^^^^
+>x : T
+>  : ^
+}
+
+function ensureNotNull<T>(x: T) {
+>ensureNotNull : <T>(x: T) => T & ({} | undefined)
+>              : ^ ^^^^^ ^^^^^^^^^^^^^^^^^^^^^^^^^
+>x : T
+>  : ^
+
+    if (x === null) throw Error();
+>x === null : boolean
+>           : ^^^^^^^
+>x : T
+>  : ^
+>Error() : Error
+>        : ^^^^^
+>Error : ErrorConstructor
+>      : ^^^^^^^^^^^^^^^^
+
+    return x;  // T & ({} | undefined)
+>x : T & ({} | undefined)
+>  : ^^^^^^^^^^^^^^^^^^^^
+}
+
+function ensureNotUndefined<T>(x: T) {
+>ensureNotUndefined : <T>(x: T) => T & ({} | null)
+>                   : ^ ^^^^^ ^^^^^^^^^^^^^^^^^^^^
+>x : T
+>  : ^
+
+    if (x === undefined) throw Error();
+>x === undefined : boolean
+>                : ^^^^^^^
+>x : T
+>  : ^
+>undefined : undefined
+>          : ^^^^^^^^^
+>Error() : Error
+>        : ^^^^^
+>Error : ErrorConstructor
+>      : ^^^^^^^^^^^^^^^^
+
+    return x;  // T & ({} | null)
+>x : T & ({} | null)
+>  : ^^^^^^^^^^^^^^^
+}
+
+function ensureNotNullOrUndefined<T>(x: T) {
+>ensureNotNullOrUndefined : <T>(x: T) => T & {}
+>                         : ^ ^^^^^ ^^^^^^^^^^^
+>x : T
+>  : ^
+
+    return ensureNotUndefined(ensureNotNull(x));  // T & {}
+>ensureNotUndefined(ensureNotNull(x)) : T & {}
+>                                     : ^^^^^^
+>ensureNotUndefined : <T_1>(x: T_1) => T_1 & ({} | null)
+>                   : ^^^^^^^^^^^^^^^^^^^^^^^^^^^^^^^^^^
+>ensureNotNull(x) : T & ({} | undefined)
+>                 : ^^^^^^^^^^^^^^^^^^^^
+>ensureNotNull : <T_1>(x: T_1) => T_1 & ({} | undefined)
+>              : ^^^^^^^^^^^^^^^^^^^^^^^^^^^^^^^^^^^^^^^
+>x : T
+>  : ^
+}
+
+function f40(a: string | undefined, b: number | null | undefined) {
+>f40 : (a: string | undefined, b: number | null | undefined) => void
+>    : ^^^^                  ^^^^^                         ^^^^^^^^^
+>a : string | undefined
+>  : ^^^^^^^^^^^^^^^^^^
+>b : number | null | undefined
+>  : ^^^^^^^^^^^^^^^^^^^^^^^^^
+
+    let a1 = ensureNotNullOrUndefined(a);  // string
+>a1 : string
+>   : ^^^^^^
+>ensureNotNullOrUndefined(a) : string
+>                            : ^^^^^^
+>ensureNotNullOrUndefined : <T>(x: T) => T & {}
+>                         : ^^^^^^^^^^^^^^^^^^^
+>a : string | undefined
+>  : ^^^^^^^^^^^^^^^^^^
+
+    let b1 = ensureNotNullOrUndefined(b);  // number
+>b1 : number
+>   : ^^^^^^
+>ensureNotNullOrUndefined(b) : number
+>                            : ^^^^^^
+>ensureNotNullOrUndefined : <T>(x: T) => T & {}
+>                         : ^^^^^^^^^^^^^^^^^^^
+>b : number | null | undefined
+>  : ^^^^^^^^^^^^^^^^^^^^^^^^^
+}
+
+type QQ<T> = NonNullable<NonNullable<NonNullable<T>>>;
+>QQ : QQ<T>
+>   : ^^^^^
+
+function f41<T>(a: T) {
+>f41 : <T>(a: T) => void
+>    : ^ ^^^^^ ^^^^^^^^^
+>a : T
+>  : ^
+
+    let a1 = ensureNotUndefined(ensureNotNull(a));  // T & {}
+>a1 : T & {}
+>   : ^^^^^^
+>ensureNotUndefined(ensureNotNull(a)) : T & {}
+>                                     : ^^^^^^
+>ensureNotUndefined : <T_1>(x: T_1) => T_1 & ({} | null)
+>                   : ^^^^^^^^^^^^^^^^^^^^^^^^^^^^^^^^^^
+>ensureNotNull(a) : T & ({} | undefined)
+>                 : ^^^^^^^^^^^^^^^^^^^^
+>ensureNotNull : <T_1>(x: T_1) => T_1 & ({} | undefined)
+>              : ^^^^^^^^^^^^^^^^^^^^^^^^^^^^^^^^^^^^^^^
+>a : T
+>  : ^
+
+    let a2 = ensureNotNull(ensureNotUndefined(a));  // T & {}
+>a2 : T & {}
+>   : ^^^^^^
+>ensureNotNull(ensureNotUndefined(a)) : T & {}
+>                                     : ^^^^^^
+>ensureNotNull : <T_1>(x: T_1) => T_1 & ({} | undefined)
+>              : ^^^^^^^^^^^^^^^^^^^^^^^^^^^^^^^^^^^^^^^
+>ensureNotUndefined(a) : T & ({} | null)
+>                      : ^^^^^^^^^^^^^^^
+>ensureNotUndefined : <T_1>(x: T_1) => T_1 & ({} | null)
+>                   : ^^^^^^^^^^^^^^^^^^^^^^^^^^^^^^^^^^
+>a : T
+>  : ^
+
+    let a3 = ensureNotNull(ensureNotNull(a));  // T & {} | T & undefined
+>a3 : T & undefined | T & {}
+>   : ^^^^^^^^^^^^^^^^^^^^^^
+>ensureNotNull(ensureNotNull(a)) : T & undefined | T & {}
+>                                : ^^^^^^^^^^^^^^^^^^^^^^
+>ensureNotNull : <T_1>(x: T_1) => T_1 & ({} | undefined)
+>              : ^^^^^^^^^^^^^^^^^^^^^^^^^^^^^^^^^^^^^^^
+>ensureNotNull(a) : T & ({} | undefined)
+>                 : ^^^^^^^^^^^^^^^^^^^^
+>ensureNotNull : <T_1>(x: T_1) => T_1 & ({} | undefined)
+>              : ^^^^^^^^^^^^^^^^^^^^^^^^^^^^^^^^^^^^^^^
+>a : T
+>  : ^
+
+    let a4 = ensureNotUndefined(ensureNotUndefined(a));  // T & {} | T & null
+>a4 : T & {} | T & null
+>   : ^^^^^^^^^^^^^^^^^
+>ensureNotUndefined(ensureNotUndefined(a)) : T & {} | T & null
+>                                          : ^^^^^^^^^^^^^^^^^
+>ensureNotUndefined : <T_1>(x: T_1) => T_1 & ({} | null)
+>                   : ^^^^^^^^^^^^^^^^^^^^^^^^^^^^^^^^^^
+>ensureNotUndefined(a) : T & ({} | null)
+>                      : ^^^^^^^^^^^^^^^
+>ensureNotUndefined : <T_1>(x: T_1) => T_1 & ({} | null)
+>                   : ^^^^^^^^^^^^^^^^^^^^^^^^^^^^^^^^^^
+>a : T
+>  : ^
+
+    let a5 = ensureNotNullOrUndefined(ensureNotNullOrUndefined(a));  // T & {}
+>a5 : T & {}
+>   : ^^^^^^
+>ensureNotNullOrUndefined(ensureNotNullOrUndefined(a)) : T & {}
+>                                                      : ^^^^^^
+>ensureNotNullOrUndefined : <T_1>(x: T_1) => T_1 & {}
+>                         : ^^^^^^^^^^^^^^^^^^^^^^^^^
+>ensureNotNullOrUndefined(a) : T & {}
+>                            : ^^^^^^
+>ensureNotNullOrUndefined : <T_1>(x: T_1) => T_1 & {}
+>                         : ^^^^^^^^^^^^^^^^^^^^^^^^^
+>a : T
+>  : ^
+
+    let a6 = ensureNotNull(possiblyNullOrUndefined(a));  // T & {} | undefined
+>a6 : T & {} | undefined
+>   : ^^^^^^^^^^^^^^^^^^
+>ensureNotNull(possiblyNullOrUndefined(a)) : T & {} | undefined
+>                                          : ^^^^^^^^^^^^^^^^^^
+>ensureNotNull : <T_1>(x: T_1) => T_1 & ({} | undefined)
+>              : ^^^^^^^^^^^^^^^^^^^^^^^^^^^^^^^^^^^^^^^
+>possiblyNullOrUndefined(a) : T | null | undefined
+>                           : ^^^^^^^^^^^^^^^^^^^^
+>possiblyNullOrUndefined : <T_1>(x: T_1) => T_1 | null | undefined
+>                        : ^^^^^^^^^^^^^^^^^^^^^^^^^^^^^^^^^^^^^^^
+>a : T
+>  : ^
+
+    let a7 = ensureNotUndefined(possiblyNullOrUndefined(a));  // T & {} | null
+>a7 : T & {} | null
+>   : ^^^^^^^^^^^^^
+>ensureNotUndefined(possiblyNullOrUndefined(a)) : T & {} | null
+>                                               : ^^^^^^^^^^^^^
+>ensureNotUndefined : <T_1>(x: T_1) => T_1 & ({} | null)
+>                   : ^^^^^^^^^^^^^^^^^^^^^^^^^^^^^^^^^^
+>possiblyNullOrUndefined(a) : T | null | undefined
+>                           : ^^^^^^^^^^^^^^^^^^^^
+>possiblyNullOrUndefined : <T_1>(x: T_1) => T_1 | null | undefined
+>                        : ^^^^^^^^^^^^^^^^^^^^^^^^^^^^^^^^^^^^^^^
+>a : T
+>  : ^
+
+    let a8 = ensureNotNull(possiblyUndefined(a));  // T & {} | undefined
+>a8 : T & {} | undefined
+>   : ^^^^^^^^^^^^^^^^^^
+>ensureNotNull(possiblyUndefined(a)) : T & {} | undefined
+>                                    : ^^^^^^^^^^^^^^^^^^
+>ensureNotNull : <T_1>(x: T_1) => T_1 & ({} | undefined)
+>              : ^^^^^^^^^^^^^^^^^^^^^^^^^^^^^^^^^^^^^^^
+>possiblyUndefined(a) : T | undefined
+>                     : ^^^^^^^^^^^^^
+>possiblyUndefined : <T_1>(x: T_1) => T_1 | undefined
+>                  : ^^^^^^^^^^^^^^^^^^^^^^^^^^^^^^^^
+>a : T
+>  : ^
+
+    let a9 = ensureNotUndefined(possiblyNull(a));  // T & {} | null
+>a9 : T & {} | null
+>   : ^^^^^^^^^^^^^
+>ensureNotUndefined(possiblyNull(a)) : T & {} | null
+>                                    : ^^^^^^^^^^^^^
+>ensureNotUndefined : <T_1>(x: T_1) => T_1 & ({} | null)
+>                   : ^^^^^^^^^^^^^^^^^^^^^^^^^^^^^^^^^^
+>possiblyNull(a) : T | null
+>                : ^^^^^^^^
+>possiblyNull : <T_1>(x: T_1) => T_1 | null
+>             : ^^^^^^^^^^^^^^^^^^^^^^^^^^^
+>a : T
+>  : ^
+}
+
+// Repro from #48468
+
+function deepEquals<T>(a: T, b: T): boolean {
+>deepEquals : <T>(a: T, b: T) => boolean
+>           : ^ ^^^^^ ^^^^^ ^^^^^       
+>a : T
+>  : ^
+>b : T
+>  : ^
+
+    if (typeof a !== 'object' || typeof b !== 'object' || !a || !b) {
+>typeof a !== 'object' || typeof b !== 'object' || !a || !b : boolean
+>                                                           : ^^^^^^^
+>typeof a !== 'object' || typeof b !== 'object' || !a : boolean
+>                                                     : ^^^^^^^
+>typeof a !== 'object' || typeof b !== 'object' : boolean
+>                                               : ^^^^^^^
+>typeof a !== 'object' : boolean
+>                      : ^^^^^^^
+>typeof a : "string" | "number" | "bigint" | "boolean" | "symbol" | "undefined" | "object" | "function"
+>         : ^^^^^^^^^^^^^^^^^^^^^^^^^^^^^^^^^^^^^^^^^^^^^^^^^^^^^^^^^^^^^^^^^^^^^^^^^^^^^^^^^^^^^^^^^^^
+>a : T
+>  : ^
+>'object' : "object"
+>         : ^^^^^^^^
+>typeof b !== 'object' : boolean
+>                      : ^^^^^^^
+>typeof b : "string" | "number" | "bigint" | "boolean" | "symbol" | "undefined" | "object" | "function"
+>         : ^^^^^^^^^^^^^^^^^^^^^^^^^^^^^^^^^^^^^^^^^^^^^^^^^^^^^^^^^^^^^^^^^^^^^^^^^^^^^^^^^^^^^^^^^^^
+>b : T
+>  : ^
+>'object' : "object"
+>         : ^^^^^^^^
+>!a : boolean
+>   : ^^^^^^^
+>a : T & object | T & null
+>  : ^^^^^^^^^^^^^^^^^^^^^
+>!b : boolean
+>   : ^^^^^^^
+>b : T & object | T & null
+>  : ^^^^^^^^^^^^^^^^^^^^^
+
+        return false;
+>false : false
+>      : ^^^^^
+    }
+    if (Array.isArray(a) || Array.isArray(b)) {
+>Array.isArray(a) || Array.isArray(b) : boolean
+>                                     : ^^^^^^^
+>Array.isArray(a) : boolean
+>                 : ^^^^^^^
+>Array.isArray : (arg: any) => arg is any[]
+>              : ^^^^^^^^^^^^^^^^^^^^^^^^^^
+>Array : ArrayConstructor
+>      : ^^^^^^^^^^^^^^^^
+>isArray : (arg: any) => arg is any[]
+>        : ^^^^^^^^^^^^^^^^^^^^^^^^^^
+>a : T & object
+>  : ^^^^^^^^^^
+>Array.isArray(b) : boolean
+>                 : ^^^^^^^
+>Array.isArray : (arg: any) => arg is any[]
+>              : ^^^^^^^^^^^^^^^^^^^^^^^^^^
+>Array : ArrayConstructor
+>      : ^^^^^^^^^^^^^^^^
+>isArray : (arg: any) => arg is any[]
+>        : ^^^^^^^^^^^^^^^^^^^^^^^^^^
+>b : T & object
+>  : ^^^^^^^^^^
+
+        return false;
+>false : false
+>      : ^^^^^
+    }
+    if (Object.keys(a).length !== Object.keys(b).length) { // Error here
+>Object.keys(a).length !== Object.keys(b).length : boolean
+>                                                : ^^^^^^^
+>Object.keys(a).length : number
+>                      : ^^^^^^
+>Object.keys(a) : string[]
+>               : ^^^^^^^^
+>Object.keys : (o: object) => string[]
+>            : ^^^^^^^^^^^^^^^^^^^^^^^
+>Object : ObjectConstructor
+>       : ^^^^^^^^^^^^^^^^^
+>keys : (o: object) => string[]
+>     : ^^^^^^^^^^^^^^^^^^^^^^^
+>a : T & object
+>  : ^^^^^^^^^^
+>length : number
+>       : ^^^^^^
+>Object.keys(b).length : number
+>                      : ^^^^^^
+>Object.keys(b) : string[]
+>               : ^^^^^^^^
+>Object.keys : (o: object) => string[]
+>            : ^^^^^^^^^^^^^^^^^^^^^^^
+>Object : ObjectConstructor
+>       : ^^^^^^^^^^^^^^^^^
+>keys : (o: object) => string[]
+>     : ^^^^^^^^^^^^^^^^^^^^^^^
+>b : T & object
+>  : ^^^^^^^^^^
+>length : number
+>       : ^^^^^^
+
+        return false;
+>false : false
+>      : ^^^^^
+    }
+    return true;
+>true : true
+>     : ^^^^
+}
+
+// Repro from #49386
+
+function foo<T>(x: T | null) {
+>foo : <T>(x: T | null) => void
+>    : ^ ^^^^^        ^^^^^^^^^
+>x : T | null
+>  : ^^^^^^^^
+
+    let y = x;
+>y : T | null
+>  : ^^^^^^^^
+>x : T | null
+>  : ^^^^^^^^
+
+    if (y !== null) {
+>y !== null : boolean
+>           : ^^^^^^^
+>y : T | null
+>  : ^^^^^^^^
+
+        y;
+>y : T & ({} | undefined)
+>  : ^^^^^^^^^^^^^^^^^^^^
+    }
+}
+
+// We allow an unconstrained object of a generic type `T` to be indexed by a key of type `keyof T`
+// without a check that the object is non-undefined and non-null. This is safe because `keyof T`
+// is `never` (meaning no possible keys) for any `T` that includes `undefined` or `null`.
+
+function ff1<T>(t: T, k: keyof T) {
+>ff1 : <T>(t: T, k: keyof T) => void
+>    : ^ ^^^^^ ^^^^^       ^^^^^^^^^
+>t : T
+>  : ^
+>k : keyof T
+>  : ^^^^^^^
+
+    t[k];
+>t[k] : T[keyof T]
+>     : ^^^^^^^^^^
+>t : T
+>  : ^
+>k : keyof T
+>  : ^^^^^^^
+}
+
+function ff2<T>(t: T & {}, k: keyof T) {
+>ff2 : <T>(t: T & {}, k: keyof T) => void
+>    : ^ ^^^^^      ^^^^^       ^^^^^^^^^
+>t : T & {}
+>  : ^^^^^^
+>k : keyof T
+>  : ^^^^^^^
+
+    t[k];
+>t[k] : (T & {})[keyof T]
+>     : ^^^^^^^^^^^^^^^^^
+>t : T & {}
+>  : ^^^^^^
+>k : keyof T
+>  : ^^^^^^^
+}
+
+function ff3<T>(t: T, k: keyof (T & {})) {
+>ff3 : <T>(t: T, k: keyof (T & {})) => void
+>    : ^ ^^^^^ ^^^^^              ^^^^^^^^^
+>t : T
+>  : ^
+>k : keyof (T & {})
+>  : ^^^^^^^^^^^^^^
+
+    t[k];  // Error
+>t[k] : any
+>     : ^^^
+>t : T
+>  : ^
+>k : keyof (T & {})
+>  : ^^^^^^^^^^^^^^
+}
+
+function ff4<T>(t: T & {}, k: keyof (T & {})) {
+>ff4 : <T>(t: T & {}, k: keyof (T & {})) => void
+>    : ^ ^^^^^      ^^^^^              ^^^^^^^^^
+>t : T & {}
+>  : ^^^^^^
+>k : keyof (T & {})
+>  : ^^^^^^^^^^^^^^
+
+    t[k];
+>t[k] : (T & {})[keyof (T & {})]
+>     : ^^^^^^^^^^^^^^^^^^^^^^^^
+>t : T & {}
+>  : ^^^^^^
+>k : keyof (T & {})
+>  : ^^^^^^^^^^^^^^
+}
+
+ff1(null, 'foo');  // Error
+>ff1(null, 'foo') : void
+>                 : ^^^^
+>ff1 : <T>(t: T, k: keyof T) => void
+>    : ^^^^^^^^^^^^^^^^^^^^^^^^^^^^^
+>'foo' : "foo"
+>      : ^^^^^
+
+ff2(null, 'foo');  // Error
+>ff2(null, 'foo') : void
+>                 : ^^^^
+>ff2 : <T>(t: T & {}, k: keyof T) => void
+>    : ^^^^^^^^^^^^^^^^^^^^^^^^^^^^^^^^^^
+>'foo' : "foo"
+>      : ^^^^^
+
+ff3(null, 'foo');
+>ff3(null, 'foo') : void
+>                 : ^^^^
+>ff3 : <T>(t: T, k: keyof (T & {})) => void
+>    : ^^^^^^^^^^^^^^^^^^^^^^^^^^^^^^^^^^^^
+>'foo' : "foo"
+>      : ^^^^^
+
+ff4(null, 'foo');  // Error
+>ff4(null, 'foo') : void
+>                 : ^^^^
+>ff4 : <T>(t: T & {}, k: keyof (T & {})) => void
+>    : ^^^^^^^^^^^^^^^^^^^^^^^^^^^^^^^^^^^^^^^^^
+>'foo' : "foo"
+>      : ^^^^^
+
+// Repro from #49681
+
+type Foo = { [key: string]: unknown };
+>Foo : Foo
+>    : ^^^
+>key : string
+>    : ^^^^^^
+
+type NullableFoo = Foo | undefined;
+>NullableFoo : NullableFoo
+>            : ^^^^^^^^^^^
+
+type Bar<T extends NullableFoo> = NonNullable<T>[string];
+>Bar : Bar<T>
+>    : ^^^^^^
+
+// Generics and intersections with {}
+
+function fx0<T>(value: T & ({} | null)) {
+>fx0 : <T>(value: T & ({} | null)) => void
+>    : ^ ^^^^^^^^^               ^^^^^^^^^
+>value : T & ({} | null)
+>      : ^^^^^^^^^^^^^^^
+
+    if (value === 42) {
+>value === 42 : boolean
+>             : ^^^^^^^
+>value : T & ({} | null)
+>      : ^^^^^^^^^^^^^^^
+>42 : 42
+>   : ^^
+
+        value;  // T & {}
+>value : T & {}
+>      : ^^^^^^
+    }
+    else {
+        value;  // T & ({} | null)
+>value : T & ({} | null)
+>      : ^^^^^^^^^^^^^^^
+    }
+}
+
+function fx1<T extends unknown>(value: T & ({} | null)) {
+>fx1 : <T extends unknown>(value: T & ({} | null)) => void
+>    : ^ ^^^^^^^^^^^^^^^^^^^^^^^^^               ^^^^^^^^^
+>value : T & ({} | null)
+>      : ^^^^^^^^^^^^^^^
+
+    if (value === 42) {
+>value === 42 : boolean
+>             : ^^^^^^^
+>value : T & ({} | null)
+>      : ^^^^^^^^^^^^^^^
+>42 : 42
+>   : ^^
+
+        value;  // T & {}
+>value : T & {}
+>      : ^^^^^^
+    }
+    else {
+        value;  // T & ({} | null)
+>value : T & ({} | null)
+>      : ^^^^^^^^^^^^^^^
+    }
+}
+
+function fx2<T extends {}>(value: T & ({} | null)) {
+>fx2 : <T extends {}>(value: T & ({} | null)) => void
+>    : ^ ^^^^^^^^^^^^^^^^^^^^               ^^^^^^^^^
+>value : T
+>      : ^
+
+    if (value === 42) {
+>value === 42 : boolean
+>             : ^^^^^^^
+>value : T
+>      : ^
+>42 : 42
+>   : ^^
+
+        value;  // T & {}
+>value : never
+>      : ^^^^^
+    }
+    else {
+        value;  // T & ({} | null)
+>value : T
+>      : ^
+    }
+}
+
+function fx3<T extends {} | undefined>(value: T & ({} | null)) {
+>fx3 : <T extends {} | undefined>(value: T & ({} | null)) => void
+>    : ^ ^^^^^^^^^^^^^^^^^^^^^^^^^^^^^^^^               ^^^^^^^^^
+>value : T & {}
+>      : ^^^^^^
+
+    if (value === 42) {
+>value === 42 : boolean
+>             : ^^^^^^^
+>value : T & {}
+>      : ^^^^^^
+>42 : 42
+>   : ^^
+
+        value;  // T & {}
+>value : T & {}
+>      : ^^^^^^
+    }
+    else {
+        value;  // T & ({} | null)
+>value : T & {}
+>      : ^^^^^^
+    }
+}
+
+function fx4<T extends {} | null>(value: T & ({} | null)) {
+>fx4 : <T extends {} | null>(value: T & ({} | null)) => void
+>    : ^ ^^^^^^^^^^^^^^^^^^^^^^^^^^^               ^^^^^^^^^
+>value : T
+>      : ^
+
+    if (value === 42) {
+>value === 42 : boolean
+>             : ^^^^^^^
+>value : T
+>      : ^
+>42 : 42
+>   : ^^
+
+        value;  // T & {}
+>value : never
+>      : ^^^^^
+    }
+    else {
+        value;  // T & ({} | null)
+>value : T
+>      : ^
+    }
+}
+
+function fx5<T extends {} | null | undefined>(value: T & ({} | null)) {
+>fx5 : <T extends {} | null | undefined>(value: T & ({} | null)) => void
+>    : ^ ^^^^^^^^^^^^^^^^^^^^^^^^^^^^^^^^^^^^^^^               ^^^^^^^^^
+>value : T & ({} | null)
+>      : ^^^^^^^^^^^^^^^
+
+    if (value === 42) {
+>value === 42 : boolean
+>             : ^^^^^^^
+>value : T & ({} | null)
+>      : ^^^^^^^^^^^^^^^
+>42 : 42
+>   : ^^
+
+        value;  // T & {}
+>value : T & {}
+>      : ^^^^^^
+    }
+    else {
+        value;  // T & ({} | null)
+>value : T & ({} | null)
+>      : ^^^^^^^^^^^^^^^
+    }
+}
+
+// Double-equals narrowing
+
+function fx10(x: string | number, y: number) {
+>fx10 : (x: string | number, y: number) => void
+>     : ^^^^               ^^^^^      ^^^^^^^^^
+>x : string | number
+>  : ^^^^^^^^^^^^^^^
+>y : number
+>  : ^^^^^^
+
+    if (x == y) {
+>x == y : boolean
+>       : ^^^^^^^
+>x : string | number
+>  : ^^^^^^^^^^^^^^^
+>y : number
+>  : ^^^^^^
+
+        x;  // string | number
+>x : string | number
+>  : ^^^^^^^^^^^^^^^
+    }
+    else {
+        x;  // string | number
+>x : string | number
+>  : ^^^^^^^^^^^^^^^
+    }
+    if (x != y) {
+>x != y : boolean
+>       : ^^^^^^^
+>x : string | number
+>  : ^^^^^^^^^^^^^^^
+>y : number
+>  : ^^^^^^
+
+        x;  // string | number
+>x : string | number
+>  : ^^^^^^^^^^^^^^^
+    }
+    else {
+        x;  // string | number
+>x : string | number
+>  : ^^^^^^^^^^^^^^^
+    }
+}
+
+// Repros from #50706
+
+function SendBlob(encoding: unknown) {
+>SendBlob : (encoding: unknown) => void
+>         : ^^^^^^^^^^^       ^^^^^^^^^
+>encoding : unknown
+>         : ^^^^^^^
+
+    if (encoding !== undefined && encoding !== 'utf8') {
+>encoding !== undefined && encoding !== 'utf8' : boolean
+>                                              : ^^^^^^^
+>encoding !== undefined : boolean
+>                       : ^^^^^^^
+>encoding : unknown
+>         : ^^^^^^^
+>undefined : undefined
+>          : ^^^^^^^^^
+>encoding !== 'utf8' : boolean
+>                    : ^^^^^^^
+>encoding : {} | null
+>         : ^^^^^^^^^
+>'utf8' : "utf8"
+>       : ^^^^^^
+
+        throw new Error('encoding');
+>new Error('encoding') : Error
+>                      : ^^^^^
+>Error : ErrorConstructor
+>      : ^^^^^^^^^^^^^^^^
+>'encoding' : "encoding"
+>           : ^^^^^^^^^^
+    }
+    encoding;
+>encoding : "utf8" | undefined
+>         : ^^^^^^^^^^^^^^^^^^
+
+};
+
+function doSomething1<T extends unknown>(value: T): T {
+>doSomething1 : <T extends unknown>(value: T) => T
+>             : ^ ^^^^^^^^^^^^^^^^^^^^^^^^^ ^^^^^ 
+>value : T
+>      : ^
+
+    if (value === undefined) {
+>value === undefined : boolean
+>                    : ^^^^^^^
+>value : T
+>      : ^
+>undefined : undefined
+>          : ^^^^^^^^^
+
+        return value;
+>value : T
+>      : ^
+    }
+    if (value === 42) {
+>value === 42 : boolean
+>             : ^^^^^^^
+>value : T & ({} | null)
+>      : ^^^^^^^^^^^^^^^
+>42 : 42
+>   : ^^
+
+        throw Error('Meaning of life value');
+>Error('Meaning of life value') : Error
+>                               : ^^^^^
+>Error : ErrorConstructor
+>      : ^^^^^^^^^^^^^^^^
+>'Meaning of life value' : "Meaning of life value"
+>                        : ^^^^^^^^^^^^^^^^^^^^^^^
+    }
+    return value;
+>value : T & ({} | null)
+>      : ^^^^^^^^^^^^^^^
+}
+
+function doSomething2(value: unknown): void {
+>doSomething2 : (value: unknown) => void
+>             : ^^^^^^^^       ^^^^^    
+>value : unknown
+>      : ^^^^^^^
+
+    if (value === undefined) {
+>value === undefined : boolean
+>                    : ^^^^^^^
+>value : unknown
+>      : ^^^^^^^
+>undefined : undefined
+>          : ^^^^^^^^^
+
+        return;
+    }
+    if (value === 42) {
+>value === 42 : boolean
+>             : ^^^^^^^
+>value : {} | null
+>      : ^^^^^^^^^
+>42 : 42
+>   : ^^
+
+        value;
+>value : 42
+>      : ^^
+    }
+}
+
+// Repro from #51009
+
+type TypeA = {
+>TypeA : TypeA
+>      : ^^^^^
+
+    A: 'A',
+>A : "A"
+>  : ^^^
+
+    B: 'B',
+>B : "B"
+>  : ^^^
+}
+
+type TypeB = {
+>TypeB : TypeB
+>      : ^^^^^
+
+    A: 'A',
+>A : "A"
+>  : ^^^
+
+    B: 'B',
+>B : "B"
+>  : ^^^
+
+    C: 'C',
+>C : "C"
+>  : ^^^
+}
+
+type R<T extends keyof TypeA> =
+>R : R<T>
+>  : ^^^^
+
+    T extends keyof TypeB ? [TypeA[T], TypeB[T]] : never;
+
+type R2<T extends PropertyKey> =
+>R2 : R2<T>
+>   : ^^^^^
+
+    T extends keyof TypeA ? T extends keyof TypeB ? [TypeA[T], TypeB[T]] : never : never;
+
+// Repro from #51041
+
+type AB = "A" | "B";
+>AB : AB
+>   : ^^
+
+function x<T_AB extends AB>(x: T_AB & undefined, y: any) {
+>x : <T_AB extends AB>(x: T_AB & undefined, y: any) => void
+>  : ^    ^^^^^^^^^^^^^^^^                ^^^^^   ^^^^^^^^^
+>x : never
+>  : ^^^^^
+>y : any
+>  : ^^^
+
+    let r2: never = y as T_AB & undefined;
+>r2 : never
+>   : ^^^^^
+>y as T_AB & undefined : never
+>                      : ^^^^^
+>y : any
+>  : ^^^
+} 
+
+// Repro from #51538
+
+type Left = 'left';
+>Left : "left"
+>     : ^^^^^^
+
+type Right = 'right' & { right: 'right' };
+>Right : Right
+>      : ^^^^^
+>right : "right"
+>      : ^^^^^^^
+
+type Either = Left | Right;
+>Either : Either
+>       : ^^^^^^
+
+function assertNever(v: never): never {
+>assertNever : (v: never) => never
+>            : ^^^^     ^^^^^     
+>v : never
+>  : ^^^^^
+
+    throw new Error('never');
+>new Error('never') : Error
+>                   : ^^^^^
+>Error : ErrorConstructor
+>      : ^^^^^^^^^^^^^^^^
+>'never' : "never"
+>        : ^^^^^^^
+}
+
+function fx20(value: Either) {
+>fx20 : (value: Either) => void
+>     : ^^^^^^^^      ^^^^^^^^^
+>value : Either
+>      : ^^^^^^
+
+    if (value === 'left') {
+>value === 'left' : boolean
+>                 : ^^^^^^^
+>value : Either
+>      : ^^^^^^
+>'left' : "left"
+>       : ^^^^^^
+
+        const foo: 'left' = value;
+>foo : "left"
+>    : ^^^^^^
+>value : "left"
+>      : ^^^^^^
+    }
+    else if (value === 'right') {
+>value === 'right' : boolean
+>                  : ^^^^^^^
+>value : Right
+>      : ^^^^^
+>'right' : "right"
+>        : ^^^^^^^
+
+        const bar: 'right' = value;
+>bar : "right"
+>    : ^^^^^^^
+>value : Right
+>      : ^^^^^
+    }
+    else {
+        assertNever(value);
+>assertNever(value) : never
+>                   : ^^^^^
+>assertNever : (v: never) => never
+>            : ^^^^^^^^^^^^^^^^^^^
+>value : never
+>      : ^^^^^
+    }
+}
+