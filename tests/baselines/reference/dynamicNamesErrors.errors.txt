dynamicNamesErrors.ts(19,5): error TS2717: Subsequent property declarations must have the same type.  Property '[c1]' must be of type 'number', but here has type 'string'.
dynamicNamesErrors.ts(24,1): error TS2322: Type 'T2' is not assignable to type 'T1'.
  Types of property '[c0]' are incompatible.
    Type 'string' is not assignable to type 'number'.
dynamicNamesErrors.ts(24,6): error TS2454: Variable 't2' is used before being assigned.
dynamicNamesErrors.ts(25,1): error TS2322: Type 'T1' is not assignable to type 'T2'.
  Types of property '[c0]' are incompatible.
    Type 'number' is not assignable to type 'string'.


<<<<<<< HEAD
==== dynamicNamesErrors.ts (6 errors) ====
=======
==== dynamicNamesErrors.ts (3 errors) ====
>>>>>>> 12402f26
    const c0 = "1";
    const c1 = 1;
    
    interface T0 {
        [c0]: number;
        1: number;
    }
    
    interface T1 {
        [c0]: number;
    }
    
    interface T2 {
        [c0]: string;
    }
    
    interface T3 {
        [c0]: number;
        [c1]: string;
        ~~~~
!!! error TS2717: Subsequent property declarations must have the same type.  Property '[c1]' must be of type 'number', but here has type 'string'.
!!! related TS6203 dynamicNamesErrors.ts:18:5: '[c1]' was also declared here.
    }
    
    let t1: T1;
    let t2: T2;
    t1 = t2;
    ~~
!!! error TS2322: Type 'T2' is not assignable to type 'T1'.
!!! error TS2322:   Types of property '[c0]' are incompatible.
!!! error TS2322:     Type 'string' is not assignable to type 'number'.
         ~~
!!! error TS2454: Variable 't2' is used before being assigned.
    t2 = t1;
    ~~
!!! error TS2322: Type 'T1' is not assignable to type 'T2'.
!!! error TS2322:   Types of property '[c0]' are incompatible.
!!! error TS2322:     Type 'number' is not assignable to type 'string'.
    
    const x = Symbol();
    const y = Symbol();
    const z = Symbol();
    const w = Symbol();
    
    export interface InterfaceMemberVisibility {
        [x]: number;
        [y](): number;
    }
    
    export class ClassMemberVisibility {
        static [x]: number;
        static [y](): number { return 0; }
        static get [z](): number { return 0; }
        static set [w](value: number) { }
    
        [x]: number;
        [y](): number { return 0; }
        get [z](): number { return 0; }
        set [w](value: number) { }
    }
    
    export type ObjectTypeVisibility = {
        [x]: number;
        [y](): number;
    };
    
    export const ObjectLiteralVisibility = {
        [x]: 0,
        [y](): number { return 0; },
        get [z](): number { return 0; },
        set [w](value: number) { },
    };<|MERGE_RESOLUTION|>--- conflicted
+++ resolved
@@ -1,87 +1,83 @@
-dynamicNamesErrors.ts(19,5): error TS2717: Subsequent property declarations must have the same type.  Property '[c1]' must be of type 'number', but here has type 'string'.
-dynamicNamesErrors.ts(24,1): error TS2322: Type 'T2' is not assignable to type 'T1'.
-  Types of property '[c0]' are incompatible.
-    Type 'string' is not assignable to type 'number'.
-dynamicNamesErrors.ts(24,6): error TS2454: Variable 't2' is used before being assigned.
-dynamicNamesErrors.ts(25,1): error TS2322: Type 'T1' is not assignable to type 'T2'.
-  Types of property '[c0]' are incompatible.
-    Type 'number' is not assignable to type 'string'.
-
-
-<<<<<<< HEAD
-==== dynamicNamesErrors.ts (6 errors) ====
-=======
-==== dynamicNamesErrors.ts (3 errors) ====
->>>>>>> 12402f26
-    const c0 = "1";
-    const c1 = 1;
-    
-    interface T0 {
-        [c0]: number;
-        1: number;
-    }
-    
-    interface T1 {
-        [c0]: number;
-    }
-    
-    interface T2 {
-        [c0]: string;
-    }
-    
-    interface T3 {
-        [c0]: number;
-        [c1]: string;
-        ~~~~
-!!! error TS2717: Subsequent property declarations must have the same type.  Property '[c1]' must be of type 'number', but here has type 'string'.
-!!! related TS6203 dynamicNamesErrors.ts:18:5: '[c1]' was also declared here.
-    }
-    
-    let t1: T1;
-    let t2: T2;
-    t1 = t2;
-    ~~
-!!! error TS2322: Type 'T2' is not assignable to type 'T1'.
-!!! error TS2322:   Types of property '[c0]' are incompatible.
-!!! error TS2322:     Type 'string' is not assignable to type 'number'.
-         ~~
-!!! error TS2454: Variable 't2' is used before being assigned.
-    t2 = t1;
-    ~~
-!!! error TS2322: Type 'T1' is not assignable to type 'T2'.
-!!! error TS2322:   Types of property '[c0]' are incompatible.
-!!! error TS2322:     Type 'number' is not assignable to type 'string'.
-    
-    const x = Symbol();
-    const y = Symbol();
-    const z = Symbol();
-    const w = Symbol();
-    
-    export interface InterfaceMemberVisibility {
-        [x]: number;
-        [y](): number;
-    }
-    
-    export class ClassMemberVisibility {
-        static [x]: number;
-        static [y](): number { return 0; }
-        static get [z](): number { return 0; }
-        static set [w](value: number) { }
-    
-        [x]: number;
-        [y](): number { return 0; }
-        get [z](): number { return 0; }
-        set [w](value: number) { }
-    }
-    
-    export type ObjectTypeVisibility = {
-        [x]: number;
-        [y](): number;
-    };
-    
-    export const ObjectLiteralVisibility = {
-        [x]: 0,
-        [y](): number { return 0; },
-        get [z](): number { return 0; },
-        set [w](value: number) { },
+dynamicNamesErrors.ts(19,5): error TS2717: Subsequent property declarations must have the same type.  Property '[c1]' must be of type 'number', but here has type 'string'.
+dynamicNamesErrors.ts(24,1): error TS2322: Type 'T2' is not assignable to type 'T1'.
+  Types of property '[c0]' are incompatible.
+    Type 'string' is not assignable to type 'number'.
+dynamicNamesErrors.ts(24,6): error TS2454: Variable 't2' is used before being assigned.
+dynamicNamesErrors.ts(25,1): error TS2322: Type 'T1' is not assignable to type 'T2'.
+  Types of property '[c0]' are incompatible.
+    Type 'number' is not assignable to type 'string'.
+
+
+==== dynamicNamesErrors.ts (4 errors) ====
+    const c0 = "1";
+    const c1 = 1;
+    
+    interface T0 {
+        [c0]: number;
+        1: number;
+    }
+    
+    interface T1 {
+        [c0]: number;
+    }
+    
+    interface T2 {
+        [c0]: string;
+    }
+    
+    interface T3 {
+        [c0]: number;
+        [c1]: string;
+        ~~~~
+!!! error TS2717: Subsequent property declarations must have the same type.  Property '[c1]' must be of type 'number', but here has type 'string'.
+!!! related TS6203 dynamicNamesErrors.ts:18:5: '[c1]' was also declared here.
+    }
+    
+    let t1: T1;
+    let t2: T2;
+    t1 = t2;
+    ~~
+!!! error TS2322: Type 'T2' is not assignable to type 'T1'.
+!!! error TS2322:   Types of property '[c0]' are incompatible.
+!!! error TS2322:     Type 'string' is not assignable to type 'number'.
+         ~~
+!!! error TS2454: Variable 't2' is used before being assigned.
+    t2 = t1;
+    ~~
+!!! error TS2322: Type 'T1' is not assignable to type 'T2'.
+!!! error TS2322:   Types of property '[c0]' are incompatible.
+!!! error TS2322:     Type 'number' is not assignable to type 'string'.
+    
+    const x = Symbol();
+    const y = Symbol();
+    const z = Symbol();
+    const w = Symbol();
+    
+    export interface InterfaceMemberVisibility {
+        [x]: number;
+        [y](): number;
+    }
+    
+    export class ClassMemberVisibility {
+        static [x]: number;
+        static [y](): number { return 0; }
+        static get [z](): number { return 0; }
+        static set [w](value: number) { }
+    
+        [x]: number;
+        [y](): number { return 0; }
+        get [z](): number { return 0; }
+        set [w](value: number) { }
+    }
+    
+    export type ObjectTypeVisibility = {
+        [x]: number;
+        [y](): number;
+    };
+    
+    export const ObjectLiteralVisibility = {
+        [x]: 0,
+        [y](): number { return 0; },
+        get [z](): number { return 0; },
+        set [w](value: number) { },
     };