//// [tests/cases/conformance/types/intersection/intersectionNarrowing.ts] ////

=== intersectionNarrowing.ts ===
// Repros from #43130

function f1<T>(x: T & string | T & undefined) {
<<<<<<< HEAD
>f1 : <T>(x: T & string | T & undefined) => void
>x : T & string | T & undefined

    if (x) {
>x : T & string | T & undefined
=======
>f1 : <T>(x: (T & string) | (T & undefined)) => void
>   : ^ ^^^^^^          ^   ^             ^^^^^^^^^^
>x : (T & string) | (T & undefined)
>  : ^^^^^^^^^^^^^^^^^^^^^^^^^^^^^^

    if (x) {
>x : (T & string) | (T & undefined)
>  : ^^^^^^^^^^^^^^^^^^^^^^^^^^^^^^
>>>>>>> 8e114483

        x;  // Should narrow to T & string
>x : T & string
>  : ^^^^^^^^^^
    }
}

function f2<T>(x: T & string | T & undefined) {
<<<<<<< HEAD
>f2 : <T>(x: T & string | T & undefined) => void
>x : T & string | T & undefined

    if (x !== undefined) {
>x !== undefined : boolean
>x : T & string | T & undefined
=======
>f2 : <T>(x: (T & string) | (T & undefined)) => void
>   : ^ ^^^^^^          ^   ^             ^^^^^^^^^^
>x : (T & string) | (T & undefined)
>  : ^^^^^^^^^^^^^^^^^^^^^^^^^^^^^^

    if (x !== undefined) {
>x !== undefined : boolean
>                : ^^^^^^^
>x : (T & string) | (T & undefined)
>  : ^^^^^^^^^^^^^^^^^^^^^^^^^^^^^^
>>>>>>> 8e114483
>undefined : undefined
>          : ^^^^^^^^^

        x;  // Should narrow to T & string
>x : T & string
>  : ^^^^^^^^^^
    }
    else {
        x;  // Should narrow to T & undefined
>x : T & undefined
>  : ^^^^^^^^^^^^^
    }
}

function f3<T>(x: T & string | T & number) {
<<<<<<< HEAD
>f3 : <T>(x: T & string | T & number) => void
>x : T & string | T & number
=======
>f3 : <T>(x: (T & string) | (T & number)) => void
>   : ^ ^^^^^^          ^   ^          ^^^^^^^^^^
>x : (T & string) | (T & number)
>  : ^^^^^^^^^^^^^^^^^^^^^^^^^^^
>>>>>>> 8e114483

    if (typeof x === "string") {
>typeof x === "string" : boolean
>                      : ^^^^^^^
>typeof x : "string" | "number" | "bigint" | "boolean" | "symbol" | "undefined" | "object" | "function"
<<<<<<< HEAD
>x : T & string | T & number
=======
>         : ^^^^^^^^^^^^^^^^^^^^^^^^^^^^^^^^^^^^^^^^^^^^^^^^^^^^^^^^^^^^^^^^^^^^^^^^^^^^^^^^^^^^^^^^^^^
>x : (T & string) | (T & number)
>  : ^^^^^^^^^^^^^^^^^^^^^^^^^^^
>>>>>>> 8e114483
>"string" : "string"
>         : ^^^^^^^^

        x;  // Should narrow to T & string
>x : T & string
>  : ^^^^^^^^^^
    }
    else {
        x;  // Should narrow to T & number
>x : T & number
>  : ^^^^^^^^^^
    }
}

function f4<T>(x: T & 1 | T & 2) {
<<<<<<< HEAD
>f4 : <T>(x: T & 1 | T & 2) => void
>x : T & 1 | T & 2

    switch (x) {
>x : T & 1 | T & 2
=======
>f4 : <T>(x: (T & 1) | (T & 2)) => void
>   : ^ ^^^^^^     ^   ^     ^^^^^^^^^^
>x : (T & 1) | (T & 2)
>  : ^^^^^^^^^^^^^^^^^

    switch (x) {
>x : (T & 1) | (T & 2)
>  : ^^^^^^^^^^^^^^^^^
>>>>>>> 8e114483

        case 1: x; break;  // T & 1
>1 : 1
>  : ^
>x : T & 1
>  : ^^^^^

        case 2: x; break;  // T & 2
>2 : 2
>  : ^
>x : T & 2
>  : ^^^^^

        default: x;  // Should narrow to never
>x : never
>  : ^^^^^
    }
}

function f5<T extends string | number>(x: T & number) {
>f5 : <T extends string | number>(x: T & number) => void
>   : ^ ^^^^^^^^^^^^^^^^^^^^^^^^^^^^^          ^^^^^^^^^
>x : T & number
>  : ^^^^^^^^^^

    const t1 = x === "hello";  // Should be an error
>t1 : boolean
>   : ^^^^^^^
>x === "hello" : boolean
>              : ^^^^^^^
>x : T & number
>  : ^^^^^^^^^^
>"hello" : "hello"
>        : ^^^^^^^
}

<|MERGE_RESOLUTION|>--- conflicted
+++ resolved
@@ -1,152 +1,118 @@
-//// [tests/cases/conformance/types/intersection/intersectionNarrowing.ts] ////
-
-=== intersectionNarrowing.ts ===
-// Repros from #43130
-
-function f1<T>(x: T & string | T & undefined) {
-<<<<<<< HEAD
->f1 : <T>(x: T & string | T & undefined) => void
->x : T & string | T & undefined
-
-    if (x) {
->x : T & string | T & undefined
-=======
->f1 : <T>(x: (T & string) | (T & undefined)) => void
->   : ^ ^^^^^^          ^   ^             ^^^^^^^^^^
->x : (T & string) | (T & undefined)
->  : ^^^^^^^^^^^^^^^^^^^^^^^^^^^^^^
-
-    if (x) {
->x : (T & string) | (T & undefined)
->  : ^^^^^^^^^^^^^^^^^^^^^^^^^^^^^^
->>>>>>> 8e114483
-
-        x;  // Should narrow to T & string
->x : T & string
->  : ^^^^^^^^^^
-    }
-}
-
-function f2<T>(x: T & string | T & undefined) {
-<<<<<<< HEAD
->f2 : <T>(x: T & string | T & undefined) => void
->x : T & string | T & undefined
-
-    if (x !== undefined) {
->x !== undefined : boolean
->x : T & string | T & undefined
-=======
->f2 : <T>(x: (T & string) | (T & undefined)) => void
->   : ^ ^^^^^^          ^   ^             ^^^^^^^^^^
->x : (T & string) | (T & undefined)
->  : ^^^^^^^^^^^^^^^^^^^^^^^^^^^^^^
-
-    if (x !== undefined) {
->x !== undefined : boolean
->                : ^^^^^^^
->x : (T & string) | (T & undefined)
->  : ^^^^^^^^^^^^^^^^^^^^^^^^^^^^^^
->>>>>>> 8e114483
->undefined : undefined
->          : ^^^^^^^^^
-
-        x;  // Should narrow to T & string
->x : T & string
->  : ^^^^^^^^^^
-    }
-    else {
-        x;  // Should narrow to T & undefined
->x : T & undefined
->  : ^^^^^^^^^^^^^
-    }
-}
-
-function f3<T>(x: T & string | T & number) {
-<<<<<<< HEAD
->f3 : <T>(x: T & string | T & number) => void
->x : T & string | T & number
-=======
->f3 : <T>(x: (T & string) | (T & number)) => void
->   : ^ ^^^^^^          ^   ^          ^^^^^^^^^^
->x : (T & string) | (T & number)
->  : ^^^^^^^^^^^^^^^^^^^^^^^^^^^
->>>>>>> 8e114483
-
-    if (typeof x === "string") {
->typeof x === "string" : boolean
->                      : ^^^^^^^
->typeof x : "string" | "number" | "bigint" | "boolean" | "symbol" | "undefined" | "object" | "function"
-<<<<<<< HEAD
->x : T & string | T & number
-=======
->         : ^^^^^^^^^^^^^^^^^^^^^^^^^^^^^^^^^^^^^^^^^^^^^^^^^^^^^^^^^^^^^^^^^^^^^^^^^^^^^^^^^^^^^^^^^^^
->x : (T & string) | (T & number)
->  : ^^^^^^^^^^^^^^^^^^^^^^^^^^^
->>>>>>> 8e114483
->"string" : "string"
->         : ^^^^^^^^
-
-        x;  // Should narrow to T & string
->x : T & string
->  : ^^^^^^^^^^
-    }
-    else {
-        x;  // Should narrow to T & number
->x : T & number
->  : ^^^^^^^^^^
-    }
-}
-
-function f4<T>(x: T & 1 | T & 2) {
-<<<<<<< HEAD
->f4 : <T>(x: T & 1 | T & 2) => void
->x : T & 1 | T & 2
-
-    switch (x) {
->x : T & 1 | T & 2
-=======
->f4 : <T>(x: (T & 1) | (T & 2)) => void
->   : ^ ^^^^^^     ^   ^     ^^^^^^^^^^
->x : (T & 1) | (T & 2)
->  : ^^^^^^^^^^^^^^^^^
-
-    switch (x) {
->x : (T & 1) | (T & 2)
->  : ^^^^^^^^^^^^^^^^^
->>>>>>> 8e114483
-
-        case 1: x; break;  // T & 1
->1 : 1
->  : ^
->x : T & 1
->  : ^^^^^
-
-        case 2: x; break;  // T & 2
->2 : 2
->  : ^
->x : T & 2
->  : ^^^^^
-
-        default: x;  // Should narrow to never
->x : never
->  : ^^^^^
-    }
-}
-
-function f5<T extends string | number>(x: T & number) {
->f5 : <T extends string | number>(x: T & number) => void
->   : ^ ^^^^^^^^^^^^^^^^^^^^^^^^^^^^^          ^^^^^^^^^
->x : T & number
->  : ^^^^^^^^^^
-
-    const t1 = x === "hello";  // Should be an error
->t1 : boolean
->   : ^^^^^^^
->x === "hello" : boolean
->              : ^^^^^^^
->x : T & number
->  : ^^^^^^^^^^
->"hello" : "hello"
->        : ^^^^^^^
-}
-
+//// [tests/cases/conformance/types/intersection/intersectionNarrowing.ts] ////
+
+=== intersectionNarrowing.ts ===
+// Repros from #43130
+
+function f1<T>(x: T & string | T & undefined) {
+>f1 : <T>(x: T & string | T & undefined) => void
+>   : ^ ^^^^^                          ^^^^^^^^^
+>x : T & string | T & undefined
+>  : ^^^^^^^^^^^^^^^^^^^^^^^^^^
+
+    if (x) {
+>x : T & string | T & undefined
+>  : ^^^^^^^^^^^^^^^^^^^^^^^^^^
+
+        x;  // Should narrow to T & string
+>x : T & string
+>  : ^^^^^^^^^^
+    }
+}
+
+function f2<T>(x: T & string | T & undefined) {
+>f2 : <T>(x: T & string | T & undefined) => void
+>   : ^ ^^^^^                          ^^^^^^^^^
+>x : T & string | T & undefined
+>  : ^^^^^^^^^^^^^^^^^^^^^^^^^^
+
+    if (x !== undefined) {
+>x !== undefined : boolean
+>                : ^^^^^^^
+>x : T & string | T & undefined
+>  : ^^^^^^^^^^^^^^^^^^^^^^^^^^
+>undefined : undefined
+>          : ^^^^^^^^^
+
+        x;  // Should narrow to T & string
+>x : T & string
+>  : ^^^^^^^^^^
+    }
+    else {
+        x;  // Should narrow to T & undefined
+>x : T & undefined
+>  : ^^^^^^^^^^^^^
+    }
+}
+
+function f3<T>(x: T & string | T & number) {
+>f3 : <T>(x: T & string | T & number) => void
+>   : ^ ^^^^^                       ^^^^^^^^^
+>x : T & string | T & number
+>  : ^^^^^^^^^^^^^^^^^^^^^^^
+
+    if (typeof x === "string") {
+>typeof x === "string" : boolean
+>                      : ^^^^^^^
+>typeof x : "string" | "number" | "bigint" | "boolean" | "symbol" | "undefined" | "object" | "function"
+>         : ^^^^^^^^^^^^^^^^^^^^^^^^^^^^^^^^^^^^^^^^^^^^^^^^^^^^^^^^^^^^^^^^^^^^^^^^^^^^^^^^^^^^^^^^^^^
+>x : T & string | T & number
+>  : ^^^^^^^^^^^^^^^^^^^^^^^
+>"string" : "string"
+>         : ^^^^^^^^
+
+        x;  // Should narrow to T & string
+>x : T & string
+>  : ^^^^^^^^^^
+    }
+    else {
+        x;  // Should narrow to T & number
+>x : T & number
+>  : ^^^^^^^^^^
+    }
+}
+
+function f4<T>(x: T & 1 | T & 2) {
+>f4 : <T>(x: T & 1 | T & 2) => void
+>   : ^ ^^^^^             ^^^^^^^^^
+>x : T & 1 | T & 2
+>  : ^^^^^^^^^^^^^
+
+    switch (x) {
+>x : T & 1 | T & 2
+>  : ^^^^^^^^^^^^^
+
+        case 1: x; break;  // T & 1
+>1 : 1
+>  : ^
+>x : T & 1
+>  : ^^^^^
+
+        case 2: x; break;  // T & 2
+>2 : 2
+>  : ^
+>x : T & 2
+>  : ^^^^^
+
+        default: x;  // Should narrow to never
+>x : never
+>  : ^^^^^
+    }
+}
+
+function f5<T extends string | number>(x: T & number) {
+>f5 : <T extends string | number>(x: T & number) => void
+>   : ^ ^^^^^^^^^^^^^^^^^^^^^^^^^^^^^          ^^^^^^^^^
+>x : T & number
+>  : ^^^^^^^^^^
+
+    const t1 = x === "hello";  // Should be an error
+>t1 : boolean
+>   : ^^^^^^^
+>x === "hello" : boolean
+>              : ^^^^^^^
+>x : T & number
+>  : ^^^^^^^^^^
+>"hello" : "hello"
+>        : ^^^^^^^
+}
+