//// [tests/cases/conformance/es6/Symbols/symbolProperty19.ts] ////

=== symbolProperty19.ts ===
var i = {
<<<<<<< HEAD
>i : { [Symbol.iterator]: { p: null; }; [Symbol.toStringTag](): { p: undefined; }; }
>{    [Symbol.iterator]: { p: null },    [Symbol.toStringTag]() { return { p: undefined }; }} : { [Symbol.iterator]: { p: null; }; [Symbol.toStringTag](): { p: undefined; }; }
=======
>i : { [Symbol.iterator]: { p: any; }; [Symbol.toStringTag](): { p: any; }; }
>  : ^^^^^^^^^^^^^^^^^^^^^^^^^^^^^^^^^^^^^^^^^^^^^^^^^^^^^^^^^^^^^^^^^^^^^^^^
>{    [Symbol.iterator]: { p: null },    [Symbol.toStringTag]() { return { p: undefined }; }} : { [Symbol.iterator]: { p: null; }; [Symbol.toStringTag](): { p: any; }; }
>                                                                                             : ^^^^^^^^^^^^^^^^^^^^^^^^^^^^^^^^^^^^^^^^^^^^^^^^^^^^^^^^^^^^^^^^^^^^^^^^^
>>>>>>> 12402f26

    [Symbol.iterator]: { p: null },
>[Symbol.iterator] : { p: null; }
>                  : ^^^^^^^^^^^^
>Symbol.iterator : unique symbol
>                : ^^^^^^^^^^^^^
>Symbol : SymbolConstructor
>       : ^^^^^^^^^^^^^^^^^
>iterator : unique symbol
>         : ^^^^^^^^^^^^^
>{ p: null } : { p: null; }
>            : ^^^^^^^^^^^^
>p : null
>  : ^^^^

    [Symbol.toStringTag]() { return { p: undefined }; }
<<<<<<< HEAD
>[Symbol.toStringTag] : () => { p: undefined; }
=======
>[Symbol.toStringTag] : () => { p: any; }
>                     : ^^^^^^^^^^^^^^^^^
>>>>>>> 12402f26
>Symbol.toStringTag : unique symbol
>                   : ^^^^^^^^^^^^^
>Symbol : SymbolConstructor
>       : ^^^^^^^^^^^^^^^^^
>toStringTag : unique symbol
>            : ^^^^^^^^^^^^^
>{ p: undefined } : { p: undefined; }
>                 : ^^^^^^^^^^^^^^^^^
>p : undefined
>  : ^^^^^^^^^
>undefined : undefined
>          : ^^^^^^^^^
}

var it = i[Symbol.iterator];
<<<<<<< HEAD
>it : { p: null; }
>i[Symbol.iterator] : { p: null; }
>i : { [Symbol.iterator]: { p: null; }; [Symbol.toStringTag](): { p: undefined; }; }
=======
>it : { p: any; }
>   : ^^^^^^^^^^^
>i[Symbol.iterator] : { p: any; }
>                   : ^^^^^^^^^^^
>i : { [Symbol.iterator]: { p: any; }; [Symbol.toStringTag](): { p: any; }; }
>  : ^^^^^^^^^^^^^^^^^^^^^^^^^^^^^^^^^^^^^^^^^^^^^^^^^^^^^^^^^^^^^^^^^^^^^^^^
>>>>>>> 12402f26
>Symbol.iterator : unique symbol
>                : ^^^^^^^^^^^^^
>Symbol : SymbolConstructor
>       : ^^^^^^^^^^^^^^^^^
>iterator : unique symbol
>         : ^^^^^^^^^^^^^

var str = i[Symbol.toStringTag]();
<<<<<<< HEAD
>str : { p: undefined; }
>i[Symbol.toStringTag]() : { p: undefined; }
>i[Symbol.toStringTag] : () => { p: undefined; }
>i : { [Symbol.iterator]: { p: null; }; [Symbol.toStringTag](): { p: undefined; }; }
=======
>str : { p: any; }
>    : ^^^^^^^^^^^
>i[Symbol.toStringTag]() : { p: any; }
>                        : ^^^^^^^^^^^
>i[Symbol.toStringTag] : () => { p: any; }
>                      : ^^^^^^^^^^^^^^^^^
>i : { [Symbol.iterator]: { p: any; }; [Symbol.toStringTag](): { p: any; }; }
>  : ^^^^^^^^^^^^^^^^^^^^^^^^^^^^^^^^^^^^^^^^^^^^^^^^^^^^^^^^^^^^^^^^^^^^^^^^
>>>>>>> 12402f26
>Symbol.toStringTag : unique symbol
>                   : ^^^^^^^^^^^^^
>Symbol : SymbolConstructor
>       : ^^^^^^^^^^^^^^^^^
>toStringTag : unique symbol
>            : ^^^^^^^^^^^^^

<|MERGE_RESOLUTION|>--- conflicted
+++ resolved
@@ -1,92 +1,70 @@
-//// [tests/cases/conformance/es6/Symbols/symbolProperty19.ts] ////
-
-=== symbolProperty19.ts ===
-var i = {
-<<<<<<< HEAD
->i : { [Symbol.iterator]: { p: null; }; [Symbol.toStringTag](): { p: undefined; }; }
->{    [Symbol.iterator]: { p: null },    [Symbol.toStringTag]() { return { p: undefined }; }} : { [Symbol.iterator]: { p: null; }; [Symbol.toStringTag](): { p: undefined; }; }
-=======
->i : { [Symbol.iterator]: { p: any; }; [Symbol.toStringTag](): { p: any; }; }
->  : ^^^^^^^^^^^^^^^^^^^^^^^^^^^^^^^^^^^^^^^^^^^^^^^^^^^^^^^^^^^^^^^^^^^^^^^^
->{    [Symbol.iterator]: { p: null },    [Symbol.toStringTag]() { return { p: undefined }; }} : { [Symbol.iterator]: { p: null; }; [Symbol.toStringTag](): { p: any; }; }
->                                                                                             : ^^^^^^^^^^^^^^^^^^^^^^^^^^^^^^^^^^^^^^^^^^^^^^^^^^^^^^^^^^^^^^^^^^^^^^^^^
->>>>>>> 12402f26
-
-    [Symbol.iterator]: { p: null },
->[Symbol.iterator] : { p: null; }
->                  : ^^^^^^^^^^^^
->Symbol.iterator : unique symbol
->                : ^^^^^^^^^^^^^
->Symbol : SymbolConstructor
->       : ^^^^^^^^^^^^^^^^^
->iterator : unique symbol
->         : ^^^^^^^^^^^^^
->{ p: null } : { p: null; }
->            : ^^^^^^^^^^^^
->p : null
->  : ^^^^
-
-    [Symbol.toStringTag]() { return { p: undefined }; }
-<<<<<<< HEAD
->[Symbol.toStringTag] : () => { p: undefined; }
-=======
->[Symbol.toStringTag] : () => { p: any; }
->                     : ^^^^^^^^^^^^^^^^^
->>>>>>> 12402f26
->Symbol.toStringTag : unique symbol
->                   : ^^^^^^^^^^^^^
->Symbol : SymbolConstructor
->       : ^^^^^^^^^^^^^^^^^
->toStringTag : unique symbol
->            : ^^^^^^^^^^^^^
->{ p: undefined } : { p: undefined; }
->                 : ^^^^^^^^^^^^^^^^^
->p : undefined
->  : ^^^^^^^^^
->undefined : undefined
->          : ^^^^^^^^^
-}
-
-var it = i[Symbol.iterator];
-<<<<<<< HEAD
->it : { p: null; }
->i[Symbol.iterator] : { p: null; }
->i : { [Symbol.iterator]: { p: null; }; [Symbol.toStringTag](): { p: undefined; }; }
-=======
->it : { p: any; }
->   : ^^^^^^^^^^^
->i[Symbol.iterator] : { p: any; }
->                   : ^^^^^^^^^^^
->i : { [Symbol.iterator]: { p: any; }; [Symbol.toStringTag](): { p: any; }; }
->  : ^^^^^^^^^^^^^^^^^^^^^^^^^^^^^^^^^^^^^^^^^^^^^^^^^^^^^^^^^^^^^^^^^^^^^^^^
->>>>>>> 12402f26
->Symbol.iterator : unique symbol
->                : ^^^^^^^^^^^^^
->Symbol : SymbolConstructor
->       : ^^^^^^^^^^^^^^^^^
->iterator : unique symbol
->         : ^^^^^^^^^^^^^
-
-var str = i[Symbol.toStringTag]();
-<<<<<<< HEAD
->str : { p: undefined; }
->i[Symbol.toStringTag]() : { p: undefined; }
->i[Symbol.toStringTag] : () => { p: undefined; }
->i : { [Symbol.iterator]: { p: null; }; [Symbol.toStringTag](): { p: undefined; }; }
-=======
->str : { p: any; }
->    : ^^^^^^^^^^^
->i[Symbol.toStringTag]() : { p: any; }
->                        : ^^^^^^^^^^^
->i[Symbol.toStringTag] : () => { p: any; }
->                      : ^^^^^^^^^^^^^^^^^
->i : { [Symbol.iterator]: { p: any; }; [Symbol.toStringTag](): { p: any; }; }
->  : ^^^^^^^^^^^^^^^^^^^^^^^^^^^^^^^^^^^^^^^^^^^^^^^^^^^^^^^^^^^^^^^^^^^^^^^^
->>>>>>> 12402f26
->Symbol.toStringTag : unique symbol
->                   : ^^^^^^^^^^^^^
->Symbol : SymbolConstructor
->       : ^^^^^^^^^^^^^^^^^
->toStringTag : unique symbol
->            : ^^^^^^^^^^^^^
-
+//// [tests/cases/conformance/es6/Symbols/symbolProperty19.ts] ////
+
+=== symbolProperty19.ts ===
+var i = {
+>i : { [Symbol.iterator]: { p: null; }; [Symbol.toStringTag](): { p: undefined; }; }
+>  : ^^^^^^^^^^^^^^^^^^^^^^^^^^^^^^^^^^^^^^^^^^^^^^^^^^^^^^^^^^^^^^^^^^^^^^^^^^^^^^^
+>{    [Symbol.iterator]: { p: null },    [Symbol.toStringTag]() { return { p: undefined }; }} : { [Symbol.iterator]: { p: null; }; [Symbol.toStringTag](): { p: undefined; }; }
+>                                                                                             : ^^^^^^^^^^^^^^^^^^^^^^^^^^^^^^^^^^^^^^^^^^^^^^^^^^^^^^^^^^^^^^^^^^^^^^^^^^^^^^^
+
+    [Symbol.iterator]: { p: null },
+>[Symbol.iterator] : { p: null; }
+>                  : ^^^^^^^^^^^^
+>Symbol.iterator : unique symbol
+>                : ^^^^^^^^^^^^^
+>Symbol : SymbolConstructor
+>       : ^^^^^^^^^^^^^^^^^
+>iterator : unique symbol
+>         : ^^^^^^^^^^^^^
+>{ p: null } : { p: null; }
+>            : ^^^^^^^^^^^^
+>p : null
+>  : ^^^^
+
+    [Symbol.toStringTag]() { return { p: undefined }; }
+>[Symbol.toStringTag] : () => { p: undefined; }
+>                     : ^^^^^^^^^^^^^^^^^^^^^^^
+>Symbol.toStringTag : unique symbol
+>                   : ^^^^^^^^^^^^^
+>Symbol : SymbolConstructor
+>       : ^^^^^^^^^^^^^^^^^
+>toStringTag : unique symbol
+>            : ^^^^^^^^^^^^^
+>{ p: undefined } : { p: undefined; }
+>                 : ^^^^^^^^^^^^^^^^^
+>p : undefined
+>  : ^^^^^^^^^
+>undefined : undefined
+>          : ^^^^^^^^^
+}
+
+var it = i[Symbol.iterator];
+>it : { p: null; }
+>   : ^^^^^^^^^^^^
+>i[Symbol.iterator] : { p: null; }
+>                   : ^^^^^^^^^^^^
+>i : { [Symbol.iterator]: { p: null; }; [Symbol.toStringTag](): { p: undefined; }; }
+>  : ^^^^^^^^^^^^^^^^^^^^^^^^^^^^^^^^^^^^^^^^^^^^^^^^^^^^^^^^^^^^^^^^^^^^^^^^^^^^^^^
+>Symbol.iterator : unique symbol
+>                : ^^^^^^^^^^^^^
+>Symbol : SymbolConstructor
+>       : ^^^^^^^^^^^^^^^^^
+>iterator : unique symbol
+>         : ^^^^^^^^^^^^^
+
+var str = i[Symbol.toStringTag]();
+>str : { p: undefined; }
+>    : ^^^^^^^^^^^^^^^^^
+>i[Symbol.toStringTag]() : { p: undefined; }
+>                        : ^^^^^^^^^^^^^^^^^
+>i[Symbol.toStringTag] : () => { p: undefined; }
+>                      : ^^^^^^^^^^^^^^^^^^^^^^^
+>i : { [Symbol.iterator]: { p: null; }; [Symbol.toStringTag](): { p: undefined; }; }
+>  : ^^^^^^^^^^^^^^^^^^^^^^^^^^^^^^^^^^^^^^^^^^^^^^^^^^^^^^^^^^^^^^^^^^^^^^^^^^^^^^^
+>Symbol.toStringTag : unique symbol
+>                   : ^^^^^^^^^^^^^
+>Symbol : SymbolConstructor
+>       : ^^^^^^^^^^^^^^^^^
+>toStringTag : unique symbol
+>            : ^^^^^^^^^^^^^
+