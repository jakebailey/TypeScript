//// [tests/cases/compiler/sourceMapValidationForIn.ts] ////

=== sourceMapValidationForIn.ts ===
for (var x in String) {
>x : string
>  : ^^^^^^
>String : StringConstructor
>       : ^^^^^^^^^^^^^^^^^

    WScript.Echo(x);
>WScript.Echo(x) : void
>                : ^^^^
>WScript.Echo : (s: any) => void
<<<<<<< HEAD
>WScript : { Echo(s: any): void; StdErr: TextStreamWriter; StdOut: TextStreamWriter; Arguments: { length: number; Item(n: number): string; }; ScriptFullName: string; Quit(exitCode?: number | undefined): number; BuildVersion: number; FullName: string; Interactive: boolean; Name: string; Path: string; ScriptName: string; StdIn: TextStreamReader; Version: string; ConnectObject(objEventSource: any, strPrefix: string): void; CreateObject(strProgID: string, strPrefix?: string | undefined): any; DisconnectObject(obj: any): void; GetObject(strPathname: string, strProgID?: string | undefined, strPrefix?: string | undefined): any; Sleep(intTime: number): void; }
=======
>             : ^^^^^^^^^^^^^^^^
>WScript : { Echo(s: any): void; StdErr: TextStreamWriter; StdOut: TextStreamWriter; Arguments: { length: number; Item(n: number): string; }; ScriptFullName: string; Quit(exitCode?: number): number; BuildVersion: number; FullName: string; Interactive: boolean; Name: string; Path: string; ScriptName: string; StdIn: TextStreamReader; Version: string; ConnectObject(objEventSource: any, strPrefix: string): void; CreateObject(strProgID: string, strPrefix?: string): any; DisconnectObject(obj: any): void; GetObject(strPathname: string, strProgID?: string, strPrefix?: string): any; Sleep(intTime: number): void; }
>        : ^^^^^^^^^^^^^^^^^^^^^^^^^^^^^^^^^^^^^^^^^^^^^^^^^^^^^^^^^^^^^^^^^^^^^^^^^^^^^^^^^^^^^^^^^^^^^^^^^^^^^^^^^^^^^^^^^^^^^^^^^^^^^^^^^^^^^^^^^^^^^^^^^^^^^^^^^^^^^^^^^^^^^^^^^^^^^^^^^^^^^^^^^^^^^^^^^^^^^^^^^^^^^^^^^^^^^^^^^^^^^^^^^^^^^^^^^^^^^^^^^^^^^^^^^^^^^^^^^^^^^^^^^^^^^^^^^^^^^^^^^^^^^^^^^^^^^^^^^^^^^^^^^^^^^^^^^^^^^^^^^^^^^^^^^^^^^^^^^^^^^^^^^^^^^^^^^^^^^^^^^^^^^^^^^^^^^^^^^^^^^^^^^^^^^^^^^^^^^^^^^^^^^^^^^^^^^^^^^^^^^^^^^^^^^^^^^^^^^^^^^^^^^^^^^^^^^^^^^^^^^^^^^^^^^^^^^^^^^^^^^^^^^^^^^^^^^^^^^^^^^^^^^^^^^^^^^^^^^^^^^^^^^^^^^^^^^^^^^^^^^^^^^^^^^^^^^^^^^^^^^^^^^^^^^^^^^^^^^^^^^^^^^^^^^^^^^^^^^^^^^
>>>>>>> 12402f26
>Echo : (s: any) => void
>     : ^^^^^^^^^^^^^^^^
>x : string
>  : ^^^^^^
}
for (x in String) {
>x : string
>  : ^^^^^^
>String : StringConstructor
>       : ^^^^^^^^^^^^^^^^^

    WScript.Echo(x);
>WScript.Echo(x) : void
>                : ^^^^
>WScript.Echo : (s: any) => void
<<<<<<< HEAD
>WScript : { Echo(s: any): void; StdErr: TextStreamWriter; StdOut: TextStreamWriter; Arguments: { length: number; Item(n: number): string; }; ScriptFullName: string; Quit(exitCode?: number | undefined): number; BuildVersion: number; FullName: string; Interactive: boolean; Name: string; Path: string; ScriptName: string; StdIn: TextStreamReader; Version: string; ConnectObject(objEventSource: any, strPrefix: string): void; CreateObject(strProgID: string, strPrefix?: string | undefined): any; DisconnectObject(obj: any): void; GetObject(strPathname: string, strProgID?: string | undefined, strPrefix?: string | undefined): any; Sleep(intTime: number): void; }
=======
>             : ^^^^^^^^^^^^^^^^
>WScript : { Echo(s: any): void; StdErr: TextStreamWriter; StdOut: TextStreamWriter; Arguments: { length: number; Item(n: number): string; }; ScriptFullName: string; Quit(exitCode?: number): number; BuildVersion: number; FullName: string; Interactive: boolean; Name: string; Path: string; ScriptName: string; StdIn: TextStreamReader; Version: string; ConnectObject(objEventSource: any, strPrefix: string): void; CreateObject(strProgID: string, strPrefix?: string): any; DisconnectObject(obj: any): void; GetObject(strPathname: string, strProgID?: string, strPrefix?: string): any; Sleep(intTime: number): void; }
>        : ^^^^^^^^^^^^^^^^^^^^^^^^^^^^^^^^^^^^^^^^^^^^^^^^^^^^^^^^^^^^^^^^^^^^^^^^^^^^^^^^^^^^^^^^^^^^^^^^^^^^^^^^^^^^^^^^^^^^^^^^^^^^^^^^^^^^^^^^^^^^^^^^^^^^^^^^^^^^^^^^^^^^^^^^^^^^^^^^^^^^^^^^^^^^^^^^^^^^^^^^^^^^^^^^^^^^^^^^^^^^^^^^^^^^^^^^^^^^^^^^^^^^^^^^^^^^^^^^^^^^^^^^^^^^^^^^^^^^^^^^^^^^^^^^^^^^^^^^^^^^^^^^^^^^^^^^^^^^^^^^^^^^^^^^^^^^^^^^^^^^^^^^^^^^^^^^^^^^^^^^^^^^^^^^^^^^^^^^^^^^^^^^^^^^^^^^^^^^^^^^^^^^^^^^^^^^^^^^^^^^^^^^^^^^^^^^^^^^^^^^^^^^^^^^^^^^^^^^^^^^^^^^^^^^^^^^^^^^^^^^^^^^^^^^^^^^^^^^^^^^^^^^^^^^^^^^^^^^^^^^^^^^^^^^^^^^^^^^^^^^^^^^^^^^^^^^^^^^^^^^^^^^^^^^^^^^^^^^^^^^^^^^^^^^^^^^^^^^^^^^^
>>>>>>> 12402f26
>Echo : (s: any) => void
>     : ^^^^^^^^^^^^^^^^
>x : string
>  : ^^^^^^
}
for (var x2 in String)
>x2 : string
>   : ^^^^^^
>String : StringConstructor
>       : ^^^^^^^^^^^^^^^^^
{
    WScript.Echo(x2);
>WScript.Echo(x2) : void
>                 : ^^^^
>WScript.Echo : (s: any) => void
<<<<<<< HEAD
>WScript : { Echo(s: any): void; StdErr: TextStreamWriter; StdOut: TextStreamWriter; Arguments: { length: number; Item(n: number): string; }; ScriptFullName: string; Quit(exitCode?: number | undefined): number; BuildVersion: number; FullName: string; Interactive: boolean; Name: string; Path: string; ScriptName: string; StdIn: TextStreamReader; Version: string; ConnectObject(objEventSource: any, strPrefix: string): void; CreateObject(strProgID: string, strPrefix?: string | undefined): any; DisconnectObject(obj: any): void; GetObject(strPathname: string, strProgID?: string | undefined, strPrefix?: string | undefined): any; Sleep(intTime: number): void; }
=======
>             : ^^^^^^^^^^^^^^^^
>WScript : { Echo(s: any): void; StdErr: TextStreamWriter; StdOut: TextStreamWriter; Arguments: { length: number; Item(n: number): string; }; ScriptFullName: string; Quit(exitCode?: number): number; BuildVersion: number; FullName: string; Interactive: boolean; Name: string; Path: string; ScriptName: string; StdIn: TextStreamReader; Version: string; ConnectObject(objEventSource: any, strPrefix: string): void; CreateObject(strProgID: string, strPrefix?: string): any; DisconnectObject(obj: any): void; GetObject(strPathname: string, strProgID?: string, strPrefix?: string): any; Sleep(intTime: number): void; }
>        : ^^^^^^^^^^^^^^^^^^^^^^^^^^^^^^^^^^^^^^^^^^^^^^^^^^^^^^^^^^^^^^^^^^^^^^^^^^^^^^^^^^^^^^^^^^^^^^^^^^^^^^^^^^^^^^^^^^^^^^^^^^^^^^^^^^^^^^^^^^^^^^^^^^^^^^^^^^^^^^^^^^^^^^^^^^^^^^^^^^^^^^^^^^^^^^^^^^^^^^^^^^^^^^^^^^^^^^^^^^^^^^^^^^^^^^^^^^^^^^^^^^^^^^^^^^^^^^^^^^^^^^^^^^^^^^^^^^^^^^^^^^^^^^^^^^^^^^^^^^^^^^^^^^^^^^^^^^^^^^^^^^^^^^^^^^^^^^^^^^^^^^^^^^^^^^^^^^^^^^^^^^^^^^^^^^^^^^^^^^^^^^^^^^^^^^^^^^^^^^^^^^^^^^^^^^^^^^^^^^^^^^^^^^^^^^^^^^^^^^^^^^^^^^^^^^^^^^^^^^^^^^^^^^^^^^^^^^^^^^^^^^^^^^^^^^^^^^^^^^^^^^^^^^^^^^^^^^^^^^^^^^^^^^^^^^^^^^^^^^^^^^^^^^^^^^^^^^^^^^^^^^^^^^^^^^^^^^^^^^^^^^^^^^^^^^^^^^^^^^^^^
>>>>>>> 12402f26
>Echo : (s: any) => void
>     : ^^^^^^^^^^^^^^^^
>x2 : string
>   : ^^^^^^
}
for (x in String)
>x : string
>  : ^^^^^^
>String : StringConstructor
>       : ^^^^^^^^^^^^^^^^^
{
    WScript.Echo(x);
>WScript.Echo(x) : void
>                : ^^^^
>WScript.Echo : (s: any) => void
<<<<<<< HEAD
>WScript : { Echo(s: any): void; StdErr: TextStreamWriter; StdOut: TextStreamWriter; Arguments: { length: number; Item(n: number): string; }; ScriptFullName: string; Quit(exitCode?: number | undefined): number; BuildVersion: number; FullName: string; Interactive: boolean; Name: string; Path: string; ScriptName: string; StdIn: TextStreamReader; Version: string; ConnectObject(objEventSource: any, strPrefix: string): void; CreateObject(strProgID: string, strPrefix?: string | undefined): any; DisconnectObject(obj: any): void; GetObject(strPathname: string, strProgID?: string | undefined, strPrefix?: string | undefined): any; Sleep(intTime: number): void; }
=======
>             : ^^^^^^^^^^^^^^^^
>WScript : { Echo(s: any): void; StdErr: TextStreamWriter; StdOut: TextStreamWriter; Arguments: { length: number; Item(n: number): string; }; ScriptFullName: string; Quit(exitCode?: number): number; BuildVersion: number; FullName: string; Interactive: boolean; Name: string; Path: string; ScriptName: string; StdIn: TextStreamReader; Version: string; ConnectObject(objEventSource: any, strPrefix: string): void; CreateObject(strProgID: string, strPrefix?: string): any; DisconnectObject(obj: any): void; GetObject(strPathname: string, strProgID?: string, strPrefix?: string): any; Sleep(intTime: number): void; }
>        : ^^^^^^^^^^^^^^^^^^^^^^^^^^^^^^^^^^^^^^^^^^^^^^^^^^^^^^^^^^^^^^^^^^^^^^^^^^^^^^^^^^^^^^^^^^^^^^^^^^^^^^^^^^^^^^^^^^^^^^^^^^^^^^^^^^^^^^^^^^^^^^^^^^^^^^^^^^^^^^^^^^^^^^^^^^^^^^^^^^^^^^^^^^^^^^^^^^^^^^^^^^^^^^^^^^^^^^^^^^^^^^^^^^^^^^^^^^^^^^^^^^^^^^^^^^^^^^^^^^^^^^^^^^^^^^^^^^^^^^^^^^^^^^^^^^^^^^^^^^^^^^^^^^^^^^^^^^^^^^^^^^^^^^^^^^^^^^^^^^^^^^^^^^^^^^^^^^^^^^^^^^^^^^^^^^^^^^^^^^^^^^^^^^^^^^^^^^^^^^^^^^^^^^^^^^^^^^^^^^^^^^^^^^^^^^^^^^^^^^^^^^^^^^^^^^^^^^^^^^^^^^^^^^^^^^^^^^^^^^^^^^^^^^^^^^^^^^^^^^^^^^^^^^^^^^^^^^^^^^^^^^^^^^^^^^^^^^^^^^^^^^^^^^^^^^^^^^^^^^^^^^^^^^^^^^^^^^^^^^^^^^^^^^^^^^^^^^^^^^^^^
>>>>>>> 12402f26
>Echo : (s: any) => void
>     : ^^^^^^^^^^^^^^^^
>x : string
>  : ^^^^^^
}
<|MERGE_RESOLUTION|>--- conflicted
+++ resolved
@@ -1,91 +1,75 @@
-//// [tests/cases/compiler/sourceMapValidationForIn.ts] ////
-
-=== sourceMapValidationForIn.ts ===
-for (var x in String) {
->x : string
->  : ^^^^^^
->String : StringConstructor
->       : ^^^^^^^^^^^^^^^^^
-
-    WScript.Echo(x);
->WScript.Echo(x) : void
->                : ^^^^
->WScript.Echo : (s: any) => void
-<<<<<<< HEAD
->WScript : { Echo(s: any): void; StdErr: TextStreamWriter; StdOut: TextStreamWriter; Arguments: { length: number; Item(n: number): string; }; ScriptFullName: string; Quit(exitCode?: number | undefined): number; BuildVersion: number; FullName: string; Interactive: boolean; Name: string; Path: string; ScriptName: string; StdIn: TextStreamReader; Version: string; ConnectObject(objEventSource: any, strPrefix: string): void; CreateObject(strProgID: string, strPrefix?: string | undefined): any; DisconnectObject(obj: any): void; GetObject(strPathname: string, strProgID?: string | undefined, strPrefix?: string | undefined): any; Sleep(intTime: number): void; }
-=======
->             : ^^^^^^^^^^^^^^^^
->WScript : { Echo(s: any): void; StdErr: TextStreamWriter; StdOut: TextStreamWriter; Arguments: { length: number; Item(n: number): string; }; ScriptFullName: string; Quit(exitCode?: number): number; BuildVersion: number; FullName: string; Interactive: boolean; Name: string; Path: string; ScriptName: string; StdIn: TextStreamReader; Version: string; ConnectObject(objEventSource: any, strPrefix: string): void; CreateObject(strProgID: string, strPrefix?: string): any; DisconnectObject(obj: any): void; GetObject(strPathname: string, strProgID?: string, strPrefix?: string): any; Sleep(intTime: number): void; }
->        : ^^^^^^^^^^^^^^^^^^^^^^^^^^^^^^^^^^^^^^^^^^^^^^^^^^^^^^^^^^^^^^^^^^^^^^^^^^^^^^^^^^^^^^^^^^^^^^^^^^^^^^^^^^^^^^^^^^^^^^^^^^^^^^^^^^^^^^^^^^^^^^^^^^^^^^^^^^^^^^^^^^^^^^^^^^^^^^^^^^^^^^^^^^^^^^^^^^^^^^^^^^^^^^^^^^^^^^^^^^^^^^^^^^^^^^^^^^^^^^^^^^^^^^^^^^^^^^^^^^^^^^^^^^^^^^^^^^^^^^^^^^^^^^^^^^^^^^^^^^^^^^^^^^^^^^^^^^^^^^^^^^^^^^^^^^^^^^^^^^^^^^^^^^^^^^^^^^^^^^^^^^^^^^^^^^^^^^^^^^^^^^^^^^^^^^^^^^^^^^^^^^^^^^^^^^^^^^^^^^^^^^^^^^^^^^^^^^^^^^^^^^^^^^^^^^^^^^^^^^^^^^^^^^^^^^^^^^^^^^^^^^^^^^^^^^^^^^^^^^^^^^^^^^^^^^^^^^^^^^^^^^^^^^^^^^^^^^^^^^^^^^^^^^^^^^^^^^^^^^^^^^^^^^^^^^^^^^^^^^^^^^^^^^^^^^^^^^^^^^^^^
->>>>>>> 12402f26
->Echo : (s: any) => void
->     : ^^^^^^^^^^^^^^^^
->x : string
->  : ^^^^^^
-}
-for (x in String) {
->x : string
->  : ^^^^^^
->String : StringConstructor
->       : ^^^^^^^^^^^^^^^^^
-
-    WScript.Echo(x);
->WScript.Echo(x) : void
->                : ^^^^
->WScript.Echo : (s: any) => void
-<<<<<<< HEAD
->WScript : { Echo(s: any): void; StdErr: TextStreamWriter; StdOut: TextStreamWriter; Arguments: { length: number; Item(n: number): string; }; ScriptFullName: string; Quit(exitCode?: number | undefined): number; BuildVersion: number; FullName: string; Interactive: boolean; Name: string; Path: string; ScriptName: string; StdIn: TextStreamReader; Version: string; ConnectObject(objEventSource: any, strPrefix: string): void; CreateObject(strProgID: string, strPrefix?: string | undefined): any; DisconnectObject(obj: any): void; GetObject(strPathname: string, strProgID?: string | undefined, strPrefix?: string | undefined): any; Sleep(intTime: number): void; }
-=======
->             : ^^^^^^^^^^^^^^^^
->WScript : { Echo(s: any): void; StdErr: TextStreamWriter; StdOut: TextStreamWriter; Arguments: { length: number; Item(n: number): string; }; ScriptFullName: string; Quit(exitCode?: number): number; BuildVersion: number; FullName: string; Interactive: boolean; Name: string; Path: string; ScriptName: string; StdIn: TextStreamReader; Version: string; ConnectObject(objEventSource: any, strPrefix: string): void; CreateObject(strProgID: string, strPrefix?: string): any; DisconnectObject(obj: any): void; GetObject(strPathname: string, strProgID?: string, strPrefix?: string): any; Sleep(intTime: number): void; }
->        : ^^^^^^^^^^^^^^^^^^^^^^^^^^^^^^^^^^^^^^^^^^^^^^^^^^^^^^^^^^^^^^^^^^^^^^^^^^^^^^^^^^^^^^^^^^^^^^^^^^^^^^^^^^^^^^^^^^^^^^^^^^^^^^^^^^^^^^^^^^^^^^^^^^^^^^^^^^^^^^^^^^^^^^^^^^^^^^^^^^^^^^^^^^^^^^^^^^^^^^^^^^^^^^^^^^^^^^^^^^^^^^^^^^^^^^^^^^^^^^^^^^^^^^^^^^^^^^^^^^^^^^^^^^^^^^^^^^^^^^^^^^^^^^^^^^^^^^^^^^^^^^^^^^^^^^^^^^^^^^^^^^^^^^^^^^^^^^^^^^^^^^^^^^^^^^^^^^^^^^^^^^^^^^^^^^^^^^^^^^^^^^^^^^^^^^^^^^^^^^^^^^^^^^^^^^^^^^^^^^^^^^^^^^^^^^^^^^^^^^^^^^^^^^^^^^^^^^^^^^^^^^^^^^^^^^^^^^^^^^^^^^^^^^^^^^^^^^^^^^^^^^^^^^^^^^^^^^^^^^^^^^^^^^^^^^^^^^^^^^^^^^^^^^^^^^^^^^^^^^^^^^^^^^^^^^^^^^^^^^^^^^^^^^^^^^^^^^^^^^^^^
->>>>>>> 12402f26
->Echo : (s: any) => void
->     : ^^^^^^^^^^^^^^^^
->x : string
->  : ^^^^^^
-}
-for (var x2 in String)
->x2 : string
->   : ^^^^^^
->String : StringConstructor
->       : ^^^^^^^^^^^^^^^^^
-{
-    WScript.Echo(x2);
->WScript.Echo(x2) : void
->                 : ^^^^
->WScript.Echo : (s: any) => void
-<<<<<<< HEAD
->WScript : { Echo(s: any): void; StdErr: TextStreamWriter; StdOut: TextStreamWriter; Arguments: { length: number; Item(n: number): string; }; ScriptFullName: string; Quit(exitCode?: number | undefined): number; BuildVersion: number; FullName: string; Interactive: boolean; Name: string; Path: string; ScriptName: string; StdIn: TextStreamReader; Version: string; ConnectObject(objEventSource: any, strPrefix: string): void; CreateObject(strProgID: string, strPrefix?: string | undefined): any; DisconnectObject(obj: any): void; GetObject(strPathname: string, strProgID?: string | undefined, strPrefix?: string | undefined): any; Sleep(intTime: number): void; }
-=======
->             : ^^^^^^^^^^^^^^^^
->WScript : { Echo(s: any): void; StdErr: TextStreamWriter; StdOut: TextStreamWriter; Arguments: { length: number; Item(n: number): string; }; ScriptFullName: string; Quit(exitCode?: number): number; BuildVersion: number; FullName: string; Interactive: boolean; Name: string; Path: string; ScriptName: string; StdIn: TextStreamReader; Version: string; ConnectObject(objEventSource: any, strPrefix: string): void; CreateObject(strProgID: string, strPrefix?: string): any; DisconnectObject(obj: any): void; GetObject(strPathname: string, strProgID?: string, strPrefix?: string): any; Sleep(intTime: number): void; }
->        : ^^^^^^^^^^^^^^^^^^^^^^^^^^^^^^^^^^^^^^^^^^^^^^^^^^^^^^^^^^^^^^^^^^^^^^^^^^^^^^^^^^^^^^^^^^^^^^^^^^^^^^^^^^^^^^^^^^^^^^^^^^^^^^^^^^^^^^^^^^^^^^^^^^^^^^^^^^^^^^^^^^^^^^^^^^^^^^^^^^^^^^^^^^^^^^^^^^^^^^^^^^^^^^^^^^^^^^^^^^^^^^^^^^^^^^^^^^^^^^^^^^^^^^^^^^^^^^^^^^^^^^^^^^^^^^^^^^^^^^^^^^^^^^^^^^^^^^^^^^^^^^^^^^^^^^^^^^^^^^^^^^^^^^^^^^^^^^^^^^^^^^^^^^^^^^^^^^^^^^^^^^^^^^^^^^^^^^^^^^^^^^^^^^^^^^^^^^^^^^^^^^^^^^^^^^^^^^^^^^^^^^^^^^^^^^^^^^^^^^^^^^^^^^^^^^^^^^^^^^^^^^^^^^^^^^^^^^^^^^^^^^^^^^^^^^^^^^^^^^^^^^^^^^^^^^^^^^^^^^^^^^^^^^^^^^^^^^^^^^^^^^^^^^^^^^^^^^^^^^^^^^^^^^^^^^^^^^^^^^^^^^^^^^^^^^^^^^^^^^^^^
->>>>>>> 12402f26
->Echo : (s: any) => void
->     : ^^^^^^^^^^^^^^^^
->x2 : string
->   : ^^^^^^
-}
-for (x in String)
->x : string
->  : ^^^^^^
->String : StringConstructor
->       : ^^^^^^^^^^^^^^^^^
-{
-    WScript.Echo(x);
->WScript.Echo(x) : void
->                : ^^^^
->WScript.Echo : (s: any) => void
-<<<<<<< HEAD
->WScript : { Echo(s: any): void; StdErr: TextStreamWriter; StdOut: TextStreamWriter; Arguments: { length: number; Item(n: number): string; }; ScriptFullName: string; Quit(exitCode?: number | undefined): number; BuildVersion: number; FullName: string; Interactive: boolean; Name: string; Path: string; ScriptName: string; StdIn: TextStreamReader; Version: string; ConnectObject(objEventSource: any, strPrefix: string): void; CreateObject(strProgID: string, strPrefix?: string | undefined): any; DisconnectObject(obj: any): void; GetObject(strPathname: string, strProgID?: string | undefined, strPrefix?: string | undefined): any; Sleep(intTime: number): void; }
-=======
->             : ^^^^^^^^^^^^^^^^
->WScript : { Echo(s: any): void; StdErr: TextStreamWriter; StdOut: TextStreamWriter; Arguments: { length: number; Item(n: number): string; }; ScriptFullName: string; Quit(exitCode?: number): number; BuildVersion: number; FullName: string; Interactive: boolean; Name: string; Path: string; ScriptName: string; StdIn: TextStreamReader; Version: string; ConnectObject(objEventSource: any, strPrefix: string): void; CreateObject(strProgID: string, strPrefix?: string): any; DisconnectObject(obj: any): void; GetObject(strPathname: string, strProgID?: string, strPrefix?: string): any; Sleep(intTime: number): void; }
->        : ^^^^^^^^^^^^^^^^^^^^^^^^^^^^^^^^^^^^^^^^^^^^^^^^^^^^^^^^^^^^^^^^^^^^^^^^^^^^^^^^^^^^^^^^^^^^^^^^^^^^^^^^^^^^^^^^^^^^^^^^^^^^^^^^^^^^^^^^^^^^^^^^^^^^^^^^^^^^^^^^^^^^^^^^^^^^^^^^^^^^^^^^^^^^^^^^^^^^^^^^^^^^^^^^^^^^^^^^^^^^^^^^^^^^^^^^^^^^^^^^^^^^^^^^^^^^^^^^^^^^^^^^^^^^^^^^^^^^^^^^^^^^^^^^^^^^^^^^^^^^^^^^^^^^^^^^^^^^^^^^^^^^^^^^^^^^^^^^^^^^^^^^^^^^^^^^^^^^^^^^^^^^^^^^^^^^^^^^^^^^^^^^^^^^^^^^^^^^^^^^^^^^^^^^^^^^^^^^^^^^^^^^^^^^^^^^^^^^^^^^^^^^^^^^^^^^^^^^^^^^^^^^^^^^^^^^^^^^^^^^^^^^^^^^^^^^^^^^^^^^^^^^^^^^^^^^^^^^^^^^^^^^^^^^^^^^^^^^^^^^^^^^^^^^^^^^^^^^^^^^^^^^^^^^^^^^^^^^^^^^^^^^^^^^^^^^^^^^^^^^^
->>>>>>> 12402f26
->Echo : (s: any) => void
->     : ^^^^^^^^^^^^^^^^
->x : string
->  : ^^^^^^
-}
+//// [tests/cases/compiler/sourceMapValidationForIn.ts] ////
+
+=== sourceMapValidationForIn.ts ===
+for (var x in String) {
+>x : string
+>  : ^^^^^^
+>String : StringConstructor
+>       : ^^^^^^^^^^^^^^^^^
+
+    WScript.Echo(x);
+>WScript.Echo(x) : void
+>                : ^^^^
+>WScript.Echo : (s: any) => void
+>             : ^^^^^^^^^^^^^^^^
+>WScript : { Echo(s: any): void; StdErr: TextStreamWriter; StdOut: TextStreamWriter; Arguments: { length: number; Item(n: number): string; }; ScriptFullName: string; Quit(exitCode?: number | undefined): number; BuildVersion: number; FullName: string; Interactive: boolean; Name: string; Path: string; ScriptName: string; StdIn: TextStreamReader; Version: string; ConnectObject(objEventSource: any, strPrefix: string): void; CreateObject(strProgID: string, strPrefix?: string | undefined): any; DisconnectObject(obj: any): void; GetObject(strPathname: string, strProgID?: string | undefined, strPrefix?: string | undefined): any; Sleep(intTime: number): void; }
+>        : ^^^^^^^^^^^^^^^^^^^^^^^^^^^^^^^^^^^^^^^^^^^^^^^^^^^^^^^^^^^^^^^^^^^^^^^^^^^^^^^^^^^^^^^^^^^^^^^^^^^^^^^^^^^^^^^^^^^^^^^^^^^^^^^^^^^^^^^^^^^^^^^^^^^^^^^^^^^^^^^^^^^^^^^^^^^^^^^^^^^^^^^^^^^^^^^^^^^^^^^^^^^^^^^^^^^^^^^^^^^^^^^^^^^^^^^^^^^^^^^^^^^^^^^^^^^^^^^^^^^^^^^^^^^^^^^^^^^^^^^^^^^^^^^^^^^^^^^^^^^^^^^^^^^^^^^^^^^^^^^^^^^^^^^^^^^^^^^^^^^^^^^^^^^^^^^^^^^^^^^^^^^^^^^^^^^^^^^^^^^^^^^^^^^^^^^^^^^^^^^^^^^^^^^^^^^^^^^^^^^^^^^^^^^^^^^^^^^^^^^^^^^^^^^^^^^^^^^^^^^^^^^^^^^^^^^^^^^^^^^^^^^^^^^^^^^^^^^^^^^^^^^^^^^^^^^^^^^^^^^^^^^^^^^^^^^^^^^^^^^^^^^^^^^^^^^^^^^^^^^^^^^^^^^^^^^^^^^^^^^^^^^^^^^^^^^^^^^^^^^^^^^^^^^^^^^^^^^^^^^^^^^^^^^^^^^^^^^^^^^^^^^^^^^^^
+>Echo : (s: any) => void
+>     : ^^^^^^^^^^^^^^^^
+>x : string
+>  : ^^^^^^
+}
+for (x in String) {
+>x : string
+>  : ^^^^^^
+>String : StringConstructor
+>       : ^^^^^^^^^^^^^^^^^
+
+    WScript.Echo(x);
+>WScript.Echo(x) : void
+>                : ^^^^
+>WScript.Echo : (s: any) => void
+>             : ^^^^^^^^^^^^^^^^
+>WScript : { Echo(s: any): void; StdErr: TextStreamWriter; StdOut: TextStreamWriter; Arguments: { length: number; Item(n: number): string; }; ScriptFullName: string; Quit(exitCode?: number | undefined): number; BuildVersion: number; FullName: string; Interactive: boolean; Name: string; Path: string; ScriptName: string; StdIn: TextStreamReader; Version: string; ConnectObject(objEventSource: any, strPrefix: string): void; CreateObject(strProgID: string, strPrefix?: string | undefined): any; DisconnectObject(obj: any): void; GetObject(strPathname: string, strProgID?: string | undefined, strPrefix?: string | undefined): any; Sleep(intTime: number): void; }
+>        : ^^^^^^^^^^^^^^^^^^^^^^^^^^^^^^^^^^^^^^^^^^^^^^^^^^^^^^^^^^^^^^^^^^^^^^^^^^^^^^^^^^^^^^^^^^^^^^^^^^^^^^^^^^^^^^^^^^^^^^^^^^^^^^^^^^^^^^^^^^^^^^^^^^^^^^^^^^^^^^^^^^^^^^^^^^^^^^^^^^^^^^^^^^^^^^^^^^^^^^^^^^^^^^^^^^^^^^^^^^^^^^^^^^^^^^^^^^^^^^^^^^^^^^^^^^^^^^^^^^^^^^^^^^^^^^^^^^^^^^^^^^^^^^^^^^^^^^^^^^^^^^^^^^^^^^^^^^^^^^^^^^^^^^^^^^^^^^^^^^^^^^^^^^^^^^^^^^^^^^^^^^^^^^^^^^^^^^^^^^^^^^^^^^^^^^^^^^^^^^^^^^^^^^^^^^^^^^^^^^^^^^^^^^^^^^^^^^^^^^^^^^^^^^^^^^^^^^^^^^^^^^^^^^^^^^^^^^^^^^^^^^^^^^^^^^^^^^^^^^^^^^^^^^^^^^^^^^^^^^^^^^^^^^^^^^^^^^^^^^^^^^^^^^^^^^^^^^^^^^^^^^^^^^^^^^^^^^^^^^^^^^^^^^^^^^^^^^^^^^^^^^^^^^^^^^^^^^^^^^^^^^^^^^^^^^^^^^^^^^^^^^^^^^^^^
+>Echo : (s: any) => void
+>     : ^^^^^^^^^^^^^^^^
+>x : string
+>  : ^^^^^^
+}
+for (var x2 in String)
+>x2 : string
+>   : ^^^^^^
+>String : StringConstructor
+>       : ^^^^^^^^^^^^^^^^^
+{
+    WScript.Echo(x2);
+>WScript.Echo(x2) : void
+>                 : ^^^^
+>WScript.Echo : (s: any) => void
+>             : ^^^^^^^^^^^^^^^^
+>WScript : { Echo(s: any): void; StdErr: TextStreamWriter; StdOut: TextStreamWriter; Arguments: { length: number; Item(n: number): string; }; ScriptFullName: string; Quit(exitCode?: number | undefined): number; BuildVersion: number; FullName: string; Interactive: boolean; Name: string; Path: string; ScriptName: string; StdIn: TextStreamReader; Version: string; ConnectObject(objEventSource: any, strPrefix: string): void; CreateObject(strProgID: string, strPrefix?: string | undefined): any; DisconnectObject(obj: any): void; GetObject(strPathname: string, strProgID?: string | undefined, strPrefix?: string | undefined): any; Sleep(intTime: number): void; }
+>        : ^^^^^^^^^^^^^^^^^^^^^^^^^^^^^^^^^^^^^^^^^^^^^^^^^^^^^^^^^^^^^^^^^^^^^^^^^^^^^^^^^^^^^^^^^^^^^^^^^^^^^^^^^^^^^^^^^^^^^^^^^^^^^^^^^^^^^^^^^^^^^^^^^^^^^^^^^^^^^^^^^^^^^^^^^^^^^^^^^^^^^^^^^^^^^^^^^^^^^^^^^^^^^^^^^^^^^^^^^^^^^^^^^^^^^^^^^^^^^^^^^^^^^^^^^^^^^^^^^^^^^^^^^^^^^^^^^^^^^^^^^^^^^^^^^^^^^^^^^^^^^^^^^^^^^^^^^^^^^^^^^^^^^^^^^^^^^^^^^^^^^^^^^^^^^^^^^^^^^^^^^^^^^^^^^^^^^^^^^^^^^^^^^^^^^^^^^^^^^^^^^^^^^^^^^^^^^^^^^^^^^^^^^^^^^^^^^^^^^^^^^^^^^^^^^^^^^^^^^^^^^^^^^^^^^^^^^^^^^^^^^^^^^^^^^^^^^^^^^^^^^^^^^^^^^^^^^^^^^^^^^^^^^^^^^^^^^^^^^^^^^^^^^^^^^^^^^^^^^^^^^^^^^^^^^^^^^^^^^^^^^^^^^^^^^^^^^^^^^^^^^^^^^^^^^^^^^^^^^^^^^^^^^^^^^^^^^^^^^^^^^^^^^^^^^
+>Echo : (s: any) => void
+>     : ^^^^^^^^^^^^^^^^
+>x2 : string
+>   : ^^^^^^
+}
+for (x in String)
+>x : string
+>  : ^^^^^^
+>String : StringConstructor
+>       : ^^^^^^^^^^^^^^^^^
+{
+    WScript.Echo(x);
+>WScript.Echo(x) : void
+>                : ^^^^
+>WScript.Echo : (s: any) => void
+>             : ^^^^^^^^^^^^^^^^
+>WScript : { Echo(s: any): void; StdErr: TextStreamWriter; StdOut: TextStreamWriter; Arguments: { length: number; Item(n: number): string; }; ScriptFullName: string; Quit(exitCode?: number | undefined): number; BuildVersion: number; FullName: string; Interactive: boolean; Name: string; Path: string; ScriptName: string; StdIn: TextStreamReader; Version: string; ConnectObject(objEventSource: any, strPrefix: string): void; CreateObject(strProgID: string, strPrefix?: string | undefined): any; DisconnectObject(obj: any): void; GetObject(strPathname: string, strProgID?: string | undefined, strPrefix?: string | undefined): any; Sleep(intTime: number): void; }
+>        : ^^^^^^^^^^^^^^^^^^^^^^^^^^^^^^^^^^^^^^^^^^^^^^^^^^^^^^^^^^^^^^^^^^^^^^^^^^^^^^^^^^^^^^^^^^^^^^^^^^^^^^^^^^^^^^^^^^^^^^^^^^^^^^^^^^^^^^^^^^^^^^^^^^^^^^^^^^^^^^^^^^^^^^^^^^^^^^^^^^^^^^^^^^^^^^^^^^^^^^^^^^^^^^^^^^^^^^^^^^^^^^^^^^^^^^^^^^^^^^^^^^^^^^^^^^^^^^^^^^^^^^^^^^^^^^^^^^^^^^^^^^^^^^^^^^^^^^^^^^^^^^^^^^^^^^^^^^^^^^^^^^^^^^^^^^^^^^^^^^^^^^^^^^^^^^^^^^^^^^^^^^^^^^^^^^^^^^^^^^^^^^^^^^^^^^^^^^^^^^^^^^^^^^^^^^^^^^^^^^^^^^^^^^^^^^^^^^^^^^^^^^^^^^^^^^^^^^^^^^^^^^^^^^^^^^^^^^^^^^^^^^^^^^^^^^^^^^^^^^^^^^^^^^^^^^^^^^^^^^^^^^^^^^^^^^^^^^^^^^^^^^^^^^^^^^^^^^^^^^^^^^^^^^^^^^^^^^^^^^^^^^^^^^^^^^^^^^^^^^^^^^^^^^^^^^^^^^^^^^^^^^^^^^^^^^^^^^^^^^^^^^^^^^^^^
+>Echo : (s: any) => void
+>     : ^^^^^^^^^^^^^^^^
+>x : string
+>  : ^^^^^^
+}