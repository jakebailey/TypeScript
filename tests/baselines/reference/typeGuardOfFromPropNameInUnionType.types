//// [tests/cases/conformance/expressions/typeGuards/typeGuardOfFromPropNameInUnionType.ts] ////

=== typeGuardOfFromPropNameInUnionType.ts ===
class A { a: string; }
>A : A
>  : ^
>a : string
>  : ^^^^^^

class B { b: number; }
>B : B
>  : ^
>b : number
>  : ^^^^^^

class C { b: Object; }
>C : C
>  : ^
>b : Object
>  : ^^^^^^

class D { a: Date; }
>D : D
>  : ^
>a : Date
>  : ^^^^

function namedClasses(x: A | B) {
>namedClasses : (x: A | B) => void
>             : ^^^^     ^^^^^^^^^
>x : A | B
>  : ^^^^^

    if ("a" in x) {
>"a" in x : boolean
>         : ^^^^^^^
>"a" : "a"
>    : ^^^
>x : A | B
>  : ^^^^^

        x.a = "1";
>x.a = "1" : "1"
>          : ^^^
>x.a : string
>    : ^^^^^^
>x : A
>  : ^
>a : string
>  : ^^^^^^
>"1" : "1"
>    : ^^^

    } else {
        x.b = 1;
>x.b = 1 : 1
>        : ^
>x.b : number
>    : ^^^^^^
>x : B
>  : ^
>b : number
>  : ^^^^^^
>1 : 1
>  : ^
    }
}

function multipleClasses(x: A | B | C | D) {
>multipleClasses : (x: A | B | C | D) => void
>                : ^^^^             ^^^^^^^^^
>x : A | B | C | D
>  : ^^^^^^^^^^^^^

    if ("a" in x) {
>"a" in x : boolean
>         : ^^^^^^^
>"a" : "a"
>    : ^^^
>x : A | B | C | D
>  : ^^^^^^^^^^^^^

        let y: string | Date = x.a;
>y : string | Date
>  : ^^^^^^^^^^^^^
>x.a : string | Date
>    : ^^^^^^^^^^^^^
>x : A | D
>  : ^^^^^
>a : string | Date
>  : ^^^^^^^^^^^^^

    } else {
        let z: number | Object = x.b;
>z : number | Object
>  : ^^^^^^^^^^^^^^^
>x.b : number | Object
>    : ^^^^^^^^^^^^^^^
>x : B | C
>  : ^^^^^
>b : number | Object
>  : ^^^^^^^^^^^^^^^
    }
}

function anonymousClasses(x: { a: string; } | { b: number; }) {
>anonymousClasses : (x: { a: string; } | { b: number; }) => void
>                 : ^^^^                               ^^^^^^^^^
>x : { a: string; } | { b: number; }
>  : ^^^^^      ^^^^^^^^^^^      ^^^
>a : string
>  : ^^^^^^
>b : number
>  : ^^^^^^

    if ("a" in x) {
>"a" in x : boolean
>         : ^^^^^^^
>"a" : "a"
>    : ^^^
>x : { a: string; } | { b: number; }
>  : ^^^^^^^^^^^^^^^^^^^^^^^^^^^^^^^

        let y: string = x.a;
>y : string
>  : ^^^^^^
>x.a : string
>    : ^^^^^^
>x : { a: string; }
>  : ^^^^^^^^^^^^^^
>a : string
>  : ^^^^^^

    } else {
        let z: number = x.b;
>z : number
>  : ^^^^^^
>x.b : number
>    : ^^^^^^
>x : { b: number; }
>  : ^^^^^^^^^^^^^^
>b : number
>  : ^^^^^^
    }
}

class AWithOptionalProp { a?: string; }
>AWithOptionalProp : AWithOptionalProp
<<<<<<< HEAD
>a : string | undefined

class BWithOptionalProp { b?: string; }
>BWithOptionalProp : BWithOptionalProp
>b : string | undefined
=======
>                  : ^^^^^^^^^^^^^^^^^
>a : string
>  : ^^^^^^

class BWithOptionalProp { b?: string; }
>BWithOptionalProp : BWithOptionalProp
>                  : ^^^^^^^^^^^^^^^^^
>b : string
>  : ^^^^^^
>>>>>>> 12402f26

function positiveTestClassesWithOptionalProperties(x: AWithOptionalProp | BWithOptionalProp) {
>positiveTestClassesWithOptionalProperties : (x: AWithOptionalProp | BWithOptionalProp) => void
>                                          : ^^^^                                     ^^^^^^^^^
>x : AWithOptionalProp | BWithOptionalProp
>  : ^^^^^^^^^^^^^^^^^^^^^^^^^^^^^^^^^^^^^

    if ("a" in x) {
>"a" in x : boolean
>         : ^^^^^^^
>"a" : "a"
>    : ^^^
>x : AWithOptionalProp | BWithOptionalProp
>  : ^^^^^^^^^^^^^^^^^^^^^^^^^^^^^^^^^^^^^

        x.a = "1";
>x.a = "1" : "1"
<<<<<<< HEAD
>x.a : string | undefined
>x : AWithOptionalProp
>a : string | undefined
=======
>          : ^^^
>x.a : string
>    : ^^^^^^
>x : AWithOptionalProp
>  : ^^^^^^^^^^^^^^^^^
>a : string
>  : ^^^^^^
>>>>>>> 12402f26
>"1" : "1"
>    : ^^^

    } else {
        const y: string = x instanceof AWithOptionalProp
>y : string
<<<<<<< HEAD
>x instanceof AWithOptionalProp            ? x.a            : x.b : string | undefined
=======
>  : ^^^^^^
>x instanceof AWithOptionalProp            ? x.a            : x.b : string
>                                                                 : ^^^^^^
>>>>>>> 12402f26
>x instanceof AWithOptionalProp : boolean
>                               : ^^^^^^^
>x : AWithOptionalProp | BWithOptionalProp
>  : ^^^^^^^^^^^^^^^^^^^^^^^^^^^^^^^^^^^^^
>AWithOptionalProp : typeof AWithOptionalProp
>                  : ^^^^^^^^^^^^^^^^^^^^^^^^

            ? x.a
<<<<<<< HEAD
>x.a : string | undefined
>x : AWithOptionalProp
>a : string | undefined

            : x.b
>x.b : string | undefined
>x : BWithOptionalProp
>b : string | undefined
=======
>x.a : string
>    : ^^^^^^
>x : AWithOptionalProp
>  : ^^^^^^^^^^^^^^^^^
>a : string
>  : ^^^^^^

            : x.b
>x.b : string
>    : ^^^^^^
>x : BWithOptionalProp
>  : ^^^^^^^^^^^^^^^^^
>b : string
>  : ^^^^^^
>>>>>>> 12402f26
    }
}

function inParenthesizedExpression(x: A | B) {
>inParenthesizedExpression : (x: A | B) => void
>                          : ^^^^     ^^^^^^^^^
>x : A | B
>  : ^^^^^

    if ("a" in (x)) {
>"a" in (x) : boolean
>           : ^^^^^^^
>"a" : "a"
>    : ^^^
>(x) : A | B
>    : ^^^^^
>x : A | B
>  : ^^^^^

        let y: string = x.a;
>y : string
>  : ^^^^^^
>x.a : string
>    : ^^^^^^
>x : A
>  : ^
>a : string
>  : ^^^^^^

    } else {
        let z: number = x.b;
>z : number
>  : ^^^^^^
>x.b : number
>    : ^^^^^^
>x : B
>  : ^
>b : number
>  : ^^^^^^
    }
}

class ClassWithUnionProp { prop: A | B; }
>ClassWithUnionProp : ClassWithUnionProp
>                   : ^^^^^^^^^^^^^^^^^^
>prop : A | B
>     : ^^^^^

function inProperty(x: ClassWithUnionProp) {
>inProperty : (x: ClassWithUnionProp) => void
>           : ^^^^                  ^^^^^^^^^
>x : ClassWithUnionProp
>  : ^^^^^^^^^^^^^^^^^^

    if ("a" in x.prop) {
>"a" in x.prop : boolean
>              : ^^^^^^^
>"a" : "a"
>    : ^^^
>x.prop : A | B
>       : ^^^^^
>x : ClassWithUnionProp
>  : ^^^^^^^^^^^^^^^^^^
>prop : A | B
>     : ^^^^^

        let y: string = x.prop.a;
>y : string
>  : ^^^^^^
>x.prop.a : string
>         : ^^^^^^
>x.prop : A
>       : ^
>x : ClassWithUnionProp
>  : ^^^^^^^^^^^^^^^^^^
>prop : A
>     : ^
>a : string
>  : ^^^^^^

    } else {
        let z: number = x.prop.b;
>z : number
>  : ^^^^^^
>x.prop.b : number
>         : ^^^^^^
>x.prop : B
>       : ^
>x : ClassWithUnionProp
>  : ^^^^^^^^^^^^^^^^^^
>prop : B
>     : ^
>b : number
>  : ^^^^^^
    }
}

class NestedClassWithProp { outer: ClassWithUnionProp; }
>NestedClassWithProp : NestedClassWithProp
>                    : ^^^^^^^^^^^^^^^^^^^
>outer : ClassWithUnionProp
>      : ^^^^^^^^^^^^^^^^^^

function innestedProperty(x: NestedClassWithProp) {
>innestedProperty : (x: NestedClassWithProp) => void
>                 : ^^^^                   ^^^^^^^^^
>x : NestedClassWithProp
>  : ^^^^^^^^^^^^^^^^^^^

    if ("a" in x.outer.prop) {
>"a" in x.outer.prop : boolean
>                    : ^^^^^^^
>"a" : "a"
>    : ^^^
>x.outer.prop : A | B
>             : ^^^^^
>x.outer : ClassWithUnionProp
>        : ^^^^^^^^^^^^^^^^^^
>x : NestedClassWithProp
>  : ^^^^^^^^^^^^^^^^^^^
>outer : ClassWithUnionProp
>      : ^^^^^^^^^^^^^^^^^^
>prop : A | B
>     : ^^^^^

        let y: string = x.outer.prop.a;
>y : string
>  : ^^^^^^
>x.outer.prop.a : string
>               : ^^^^^^
>x.outer.prop : A
>             : ^
>x.outer : ClassWithUnionProp
>        : ^^^^^^^^^^^^^^^^^^
>x : NestedClassWithProp
>  : ^^^^^^^^^^^^^^^^^^^
>outer : ClassWithUnionProp
>      : ^^^^^^^^^^^^^^^^^^
>prop : A
>     : ^
>a : string
>  : ^^^^^^

    } else {
        let z: number = x.outer.prop.b;
>z : number
>  : ^^^^^^
>x.outer.prop.b : number
>               : ^^^^^^
>x.outer.prop : B
>             : ^
>x.outer : ClassWithUnionProp
>        : ^^^^^^^^^^^^^^^^^^
>x : NestedClassWithProp
>  : ^^^^^^^^^^^^^^^^^^^
>outer : ClassWithUnionProp
>      : ^^^^^^^^^^^^^^^^^^
>prop : B
>     : ^
>b : number
>  : ^^^^^^
    }
}

class InMemberOfClass {
>InMemberOfClass : InMemberOfClass
>                : ^^^^^^^^^^^^^^^

    protected prop: A | B;
>prop : A | B
>     : ^^^^^

    inThis() {
>inThis : () => void
>       : ^^^^^^^^^^

        if ("a" in this.prop) {
>"a" in this.prop : boolean
>                 : ^^^^^^^
>"a" : "a"
>    : ^^^
>this.prop : A | B
>          : ^^^^^
>this : this
>     : ^^^^
>prop : A | B
>     : ^^^^^

            let y: string = this.prop.a;
>y : string
>  : ^^^^^^
>this.prop.a : string
>            : ^^^^^^
>this.prop : A
>          : ^
>this : this
>     : ^^^^
>prop : A
>     : ^
>a : string
>  : ^^^^^^

        } else {
            let z: number = this.prop.b;
>z : number
>  : ^^^^^^
>this.prop.b : number
>            : ^^^^^^
>this.prop : B
>          : ^
>this : this
>     : ^^^^
>prop : B
>     : ^
>b : number
>  : ^^^^^^
        }
    }
}

// added for completeness
class SelfAssert {
>SelfAssert : SelfAssert
>           : ^^^^^^^^^^

    a: string;
>a : string
>  : ^^^^^^

    inThis() {
>inThis : () => void
>       : ^^^^^^^^^^

        if ("a" in this) {
>"a" in this : boolean
>            : ^^^^^^^
>"a" : "a"
>    : ^^^
>this : this
>     : ^^^^

            let y: string = this.a;
>y : string
>  : ^^^^^^
>this.a : string
>       : ^^^^^^
>this : this
>     : ^^^^
>a : string
>  : ^^^^^^

        } else {
        }
    }
}

interface Indexed {
    [s: string]: any;
>s : string
>  : ^^^^^^
}

function f(i: Indexed) {
>f : (i: Indexed) => any
>  : ^^^^       ^^^^^^^^
>i : Indexed
>  : ^^^^^^^

    if ("a" in i) {
>"a" in i : boolean
>         : ^^^^^^^
>"a" : "a"
>    : ^^^
>i : Indexed
>  : ^^^^^^^

        return i.a;
>i.a : any
>i : Indexed
>  : ^^^^^^^
>a : any
>  : ^^^
    }
    else if ("b" in i) {
>"b" in i : boolean
>         : ^^^^^^^
>"b" : "b"
>    : ^^^
>i : Indexed
>  : ^^^^^^^

        return i.b;
>i.b : any
>i : Indexed
>  : ^^^^^^^
>b : any
>  : ^^^
    }
    return "c" in i && i.c;
>"c" in i && i.c : any
>"c" in i : boolean
>         : ^^^^^^^
>"c" : "c"
>    : ^^^
>i : Indexed
>  : ^^^^^^^
>i.c : any
>i : Indexed
>  : ^^^^^^^
>c : any
>  : ^^^
}

<|MERGE_RESOLUTION|>--- conflicted
+++ resolved
@@ -1,554 +1,529 @@
-//// [tests/cases/conformance/expressions/typeGuards/typeGuardOfFromPropNameInUnionType.ts] ////
-
-=== typeGuardOfFromPropNameInUnionType.ts ===
-class A { a: string; }
->A : A
->  : ^
->a : string
->  : ^^^^^^
-
-class B { b: number; }
->B : B
->  : ^
->b : number
->  : ^^^^^^
-
-class C { b: Object; }
->C : C
->  : ^
->b : Object
->  : ^^^^^^
-
-class D { a: Date; }
->D : D
->  : ^
->a : Date
->  : ^^^^
-
-function namedClasses(x: A | B) {
->namedClasses : (x: A | B) => void
->             : ^^^^     ^^^^^^^^^
->x : A | B
->  : ^^^^^
-
-    if ("a" in x) {
->"a" in x : boolean
->         : ^^^^^^^
->"a" : "a"
->    : ^^^
->x : A | B
->  : ^^^^^
-
-        x.a = "1";
->x.a = "1" : "1"
->          : ^^^
->x.a : string
->    : ^^^^^^
->x : A
->  : ^
->a : string
->  : ^^^^^^
->"1" : "1"
->    : ^^^
-
-    } else {
-        x.b = 1;
->x.b = 1 : 1
->        : ^
->x.b : number
->    : ^^^^^^
->x : B
->  : ^
->b : number
->  : ^^^^^^
->1 : 1
->  : ^
-    }
-}
-
-function multipleClasses(x: A | B | C | D) {
->multipleClasses : (x: A | B | C | D) => void
->                : ^^^^             ^^^^^^^^^
->x : A | B | C | D
->  : ^^^^^^^^^^^^^
-
-    if ("a" in x) {
->"a" in x : boolean
->         : ^^^^^^^
->"a" : "a"
->    : ^^^
->x : A | B | C | D
->  : ^^^^^^^^^^^^^
-
-        let y: string | Date = x.a;
->y : string | Date
->  : ^^^^^^^^^^^^^
->x.a : string | Date
->    : ^^^^^^^^^^^^^
->x : A | D
->  : ^^^^^
->a : string | Date
->  : ^^^^^^^^^^^^^
-
-    } else {
-        let z: number | Object = x.b;
->z : number | Object
->  : ^^^^^^^^^^^^^^^
->x.b : number | Object
->    : ^^^^^^^^^^^^^^^
->x : B | C
->  : ^^^^^
->b : number | Object
->  : ^^^^^^^^^^^^^^^
-    }
-}
-
-function anonymousClasses(x: { a: string; } | { b: number; }) {
->anonymousClasses : (x: { a: string; } | { b: number; }) => void
->                 : ^^^^                               ^^^^^^^^^
->x : { a: string; } | { b: number; }
->  : ^^^^^      ^^^^^^^^^^^      ^^^
->a : string
->  : ^^^^^^
->b : number
->  : ^^^^^^
-
-    if ("a" in x) {
->"a" in x : boolean
->         : ^^^^^^^
->"a" : "a"
->    : ^^^
->x : { a: string; } | { b: number; }
->  : ^^^^^^^^^^^^^^^^^^^^^^^^^^^^^^^
-
-        let y: string = x.a;
->y : string
->  : ^^^^^^
->x.a : string
->    : ^^^^^^
->x : { a: string; }
->  : ^^^^^^^^^^^^^^
->a : string
->  : ^^^^^^
-
-    } else {
-        let z: number = x.b;
->z : number
->  : ^^^^^^
->x.b : number
->    : ^^^^^^
->x : { b: number; }
->  : ^^^^^^^^^^^^^^
->b : number
->  : ^^^^^^
-    }
-}
-
-class AWithOptionalProp { a?: string; }
->AWithOptionalProp : AWithOptionalProp
-<<<<<<< HEAD
->a : string | undefined
-
-class BWithOptionalProp { b?: string; }
->BWithOptionalProp : BWithOptionalProp
->b : string | undefined
-=======
->                  : ^^^^^^^^^^^^^^^^^
->a : string
->  : ^^^^^^
-
-class BWithOptionalProp { b?: string; }
->BWithOptionalProp : BWithOptionalProp
->                  : ^^^^^^^^^^^^^^^^^
->b : string
->  : ^^^^^^
->>>>>>> 12402f26
-
-function positiveTestClassesWithOptionalProperties(x: AWithOptionalProp | BWithOptionalProp) {
->positiveTestClassesWithOptionalProperties : (x: AWithOptionalProp | BWithOptionalProp) => void
->                                          : ^^^^                                     ^^^^^^^^^
->x : AWithOptionalProp | BWithOptionalProp
->  : ^^^^^^^^^^^^^^^^^^^^^^^^^^^^^^^^^^^^^
-
-    if ("a" in x) {
->"a" in x : boolean
->         : ^^^^^^^
->"a" : "a"
->    : ^^^
->x : AWithOptionalProp | BWithOptionalProp
->  : ^^^^^^^^^^^^^^^^^^^^^^^^^^^^^^^^^^^^^
-
-        x.a = "1";
->x.a = "1" : "1"
-<<<<<<< HEAD
->x.a : string | undefined
->x : AWithOptionalProp
->a : string | undefined
-=======
->          : ^^^
->x.a : string
->    : ^^^^^^
->x : AWithOptionalProp
->  : ^^^^^^^^^^^^^^^^^
->a : string
->  : ^^^^^^
->>>>>>> 12402f26
->"1" : "1"
->    : ^^^
-
-    } else {
-        const y: string = x instanceof AWithOptionalProp
->y : string
-<<<<<<< HEAD
->x instanceof AWithOptionalProp            ? x.a            : x.b : string | undefined
-=======
->  : ^^^^^^
->x instanceof AWithOptionalProp            ? x.a            : x.b : string
->                                                                 : ^^^^^^
->>>>>>> 12402f26
->x instanceof AWithOptionalProp : boolean
->                               : ^^^^^^^
->x : AWithOptionalProp | BWithOptionalProp
->  : ^^^^^^^^^^^^^^^^^^^^^^^^^^^^^^^^^^^^^
->AWithOptionalProp : typeof AWithOptionalProp
->                  : ^^^^^^^^^^^^^^^^^^^^^^^^
-
-            ? x.a
-<<<<<<< HEAD
->x.a : string | undefined
->x : AWithOptionalProp
->a : string | undefined
-
-            : x.b
->x.b : string | undefined
->x : BWithOptionalProp
->b : string | undefined
-=======
->x.a : string
->    : ^^^^^^
->x : AWithOptionalProp
->  : ^^^^^^^^^^^^^^^^^
->a : string
->  : ^^^^^^
-
-            : x.b
->x.b : string
->    : ^^^^^^
->x : BWithOptionalProp
->  : ^^^^^^^^^^^^^^^^^
->b : string
->  : ^^^^^^
->>>>>>> 12402f26
-    }
-}
-
-function inParenthesizedExpression(x: A | B) {
->inParenthesizedExpression : (x: A | B) => void
->                          : ^^^^     ^^^^^^^^^
->x : A | B
->  : ^^^^^
-
-    if ("a" in (x)) {
->"a" in (x) : boolean
->           : ^^^^^^^
->"a" : "a"
->    : ^^^
->(x) : A | B
->    : ^^^^^
->x : A | B
->  : ^^^^^
-
-        let y: string = x.a;
->y : string
->  : ^^^^^^
->x.a : string
->    : ^^^^^^
->x : A
->  : ^
->a : string
->  : ^^^^^^
-
-    } else {
-        let z: number = x.b;
->z : number
->  : ^^^^^^
->x.b : number
->    : ^^^^^^
->x : B
->  : ^
->b : number
->  : ^^^^^^
-    }
-}
-
-class ClassWithUnionProp { prop: A | B; }
->ClassWithUnionProp : ClassWithUnionProp
->                   : ^^^^^^^^^^^^^^^^^^
->prop : A | B
->     : ^^^^^
-
-function inProperty(x: ClassWithUnionProp) {
->inProperty : (x: ClassWithUnionProp) => void
->           : ^^^^                  ^^^^^^^^^
->x : ClassWithUnionProp
->  : ^^^^^^^^^^^^^^^^^^
-
-    if ("a" in x.prop) {
->"a" in x.prop : boolean
->              : ^^^^^^^
->"a" : "a"
->    : ^^^
->x.prop : A | B
->       : ^^^^^
->x : ClassWithUnionProp
->  : ^^^^^^^^^^^^^^^^^^
->prop : A | B
->     : ^^^^^
-
-        let y: string = x.prop.a;
->y : string
->  : ^^^^^^
->x.prop.a : string
->         : ^^^^^^
->x.prop : A
->       : ^
->x : ClassWithUnionProp
->  : ^^^^^^^^^^^^^^^^^^
->prop : A
->     : ^
->a : string
->  : ^^^^^^
-
-    } else {
-        let z: number = x.prop.b;
->z : number
->  : ^^^^^^
->x.prop.b : number
->         : ^^^^^^
->x.prop : B
->       : ^
->x : ClassWithUnionProp
->  : ^^^^^^^^^^^^^^^^^^
->prop : B
->     : ^
->b : number
->  : ^^^^^^
-    }
-}
-
-class NestedClassWithProp { outer: ClassWithUnionProp; }
->NestedClassWithProp : NestedClassWithProp
->                    : ^^^^^^^^^^^^^^^^^^^
->outer : ClassWithUnionProp
->      : ^^^^^^^^^^^^^^^^^^
-
-function innestedProperty(x: NestedClassWithProp) {
->innestedProperty : (x: NestedClassWithProp) => void
->                 : ^^^^                   ^^^^^^^^^
->x : NestedClassWithProp
->  : ^^^^^^^^^^^^^^^^^^^
-
-    if ("a" in x.outer.prop) {
->"a" in x.outer.prop : boolean
->                    : ^^^^^^^
->"a" : "a"
->    : ^^^
->x.outer.prop : A | B
->             : ^^^^^
->x.outer : ClassWithUnionProp
->        : ^^^^^^^^^^^^^^^^^^
->x : NestedClassWithProp
->  : ^^^^^^^^^^^^^^^^^^^
->outer : ClassWithUnionProp
->      : ^^^^^^^^^^^^^^^^^^
->prop : A | B
->     : ^^^^^
-
-        let y: string = x.outer.prop.a;
->y : string
->  : ^^^^^^
->x.outer.prop.a : string
->               : ^^^^^^
->x.outer.prop : A
->             : ^
->x.outer : ClassWithUnionProp
->        : ^^^^^^^^^^^^^^^^^^
->x : NestedClassWithProp
->  : ^^^^^^^^^^^^^^^^^^^
->outer : ClassWithUnionProp
->      : ^^^^^^^^^^^^^^^^^^
->prop : A
->     : ^
->a : string
->  : ^^^^^^
-
-    } else {
-        let z: number = x.outer.prop.b;
->z : number
->  : ^^^^^^
->x.outer.prop.b : number
->               : ^^^^^^
->x.outer.prop : B
->             : ^
->x.outer : ClassWithUnionProp
->        : ^^^^^^^^^^^^^^^^^^
->x : NestedClassWithProp
->  : ^^^^^^^^^^^^^^^^^^^
->outer : ClassWithUnionProp
->      : ^^^^^^^^^^^^^^^^^^
->prop : B
->     : ^
->b : number
->  : ^^^^^^
-    }
-}
-
-class InMemberOfClass {
->InMemberOfClass : InMemberOfClass
->                : ^^^^^^^^^^^^^^^
-
-    protected prop: A | B;
->prop : A | B
->     : ^^^^^
-
-    inThis() {
->inThis : () => void
->       : ^^^^^^^^^^
-
-        if ("a" in this.prop) {
->"a" in this.prop : boolean
->                 : ^^^^^^^
->"a" : "a"
->    : ^^^
->this.prop : A | B
->          : ^^^^^
->this : this
->     : ^^^^
->prop : A | B
->     : ^^^^^
-
-            let y: string = this.prop.a;
->y : string
->  : ^^^^^^
->this.prop.a : string
->            : ^^^^^^
->this.prop : A
->          : ^
->this : this
->     : ^^^^
->prop : A
->     : ^
->a : string
->  : ^^^^^^
-
-        } else {
-            let z: number = this.prop.b;
->z : number
->  : ^^^^^^
->this.prop.b : number
->            : ^^^^^^
->this.prop : B
->          : ^
->this : this
->     : ^^^^
->prop : B
->     : ^
->b : number
->  : ^^^^^^
-        }
-    }
-}
-
-// added for completeness
-class SelfAssert {
->SelfAssert : SelfAssert
->           : ^^^^^^^^^^
-
-    a: string;
->a : string
->  : ^^^^^^
-
-    inThis() {
->inThis : () => void
->       : ^^^^^^^^^^
-
-        if ("a" in this) {
->"a" in this : boolean
->            : ^^^^^^^
->"a" : "a"
->    : ^^^
->this : this
->     : ^^^^
-
-            let y: string = this.a;
->y : string
->  : ^^^^^^
->this.a : string
->       : ^^^^^^
->this : this
->     : ^^^^
->a : string
->  : ^^^^^^
-
-        } else {
-        }
-    }
-}
-
-interface Indexed {
-    [s: string]: any;
->s : string
->  : ^^^^^^
-}
-
-function f(i: Indexed) {
->f : (i: Indexed) => any
->  : ^^^^       ^^^^^^^^
->i : Indexed
->  : ^^^^^^^
-
-    if ("a" in i) {
->"a" in i : boolean
->         : ^^^^^^^
->"a" : "a"
->    : ^^^
->i : Indexed
->  : ^^^^^^^
-
-        return i.a;
->i.a : any
->i : Indexed
->  : ^^^^^^^
->a : any
->  : ^^^
-    }
-    else if ("b" in i) {
->"b" in i : boolean
->         : ^^^^^^^
->"b" : "b"
->    : ^^^
->i : Indexed
->  : ^^^^^^^
-
-        return i.b;
->i.b : any
->i : Indexed
->  : ^^^^^^^
->b : any
->  : ^^^
-    }
-    return "c" in i && i.c;
->"c" in i && i.c : any
->"c" in i : boolean
->         : ^^^^^^^
->"c" : "c"
->    : ^^^
->i : Indexed
->  : ^^^^^^^
->i.c : any
->i : Indexed
->  : ^^^^^^^
->c : any
->  : ^^^
-}
-
+//// [tests/cases/conformance/expressions/typeGuards/typeGuardOfFromPropNameInUnionType.ts] ////
+
+=== typeGuardOfFromPropNameInUnionType.ts ===
+class A { a: string; }
+>A : A
+>  : ^
+>a : string
+>  : ^^^^^^
+
+class B { b: number; }
+>B : B
+>  : ^
+>b : number
+>  : ^^^^^^
+
+class C { b: Object; }
+>C : C
+>  : ^
+>b : Object
+>  : ^^^^^^
+
+class D { a: Date; }
+>D : D
+>  : ^
+>a : Date
+>  : ^^^^
+
+function namedClasses(x: A | B) {
+>namedClasses : (x: A | B) => void
+>             : ^^^^     ^^^^^^^^^
+>x : A | B
+>  : ^^^^^
+
+    if ("a" in x) {
+>"a" in x : boolean
+>         : ^^^^^^^
+>"a" : "a"
+>    : ^^^
+>x : A | B
+>  : ^^^^^
+
+        x.a = "1";
+>x.a = "1" : "1"
+>          : ^^^
+>x.a : string
+>    : ^^^^^^
+>x : A
+>  : ^
+>a : string
+>  : ^^^^^^
+>"1" : "1"
+>    : ^^^
+
+    } else {
+        x.b = 1;
+>x.b = 1 : 1
+>        : ^
+>x.b : number
+>    : ^^^^^^
+>x : B
+>  : ^
+>b : number
+>  : ^^^^^^
+>1 : 1
+>  : ^
+    }
+}
+
+function multipleClasses(x: A | B | C | D) {
+>multipleClasses : (x: A | B | C | D) => void
+>                : ^^^^             ^^^^^^^^^
+>x : A | B | C | D
+>  : ^^^^^^^^^^^^^
+
+    if ("a" in x) {
+>"a" in x : boolean
+>         : ^^^^^^^
+>"a" : "a"
+>    : ^^^
+>x : A | B | C | D
+>  : ^^^^^^^^^^^^^
+
+        let y: string | Date = x.a;
+>y : string | Date
+>  : ^^^^^^^^^^^^^
+>x.a : string | Date
+>    : ^^^^^^^^^^^^^
+>x : A | D
+>  : ^^^^^
+>a : string | Date
+>  : ^^^^^^^^^^^^^
+
+    } else {
+        let z: number | Object = x.b;
+>z : number | Object
+>  : ^^^^^^^^^^^^^^^
+>x.b : number | Object
+>    : ^^^^^^^^^^^^^^^
+>x : B | C
+>  : ^^^^^
+>b : number | Object
+>  : ^^^^^^^^^^^^^^^
+    }
+}
+
+function anonymousClasses(x: { a: string; } | { b: number; }) {
+>anonymousClasses : (x: { a: string; } | { b: number; }) => void
+>                 : ^^^^                               ^^^^^^^^^
+>x : { a: string; } | { b: number; }
+>  : ^^^^^      ^^^^^^^^^^^      ^^^
+>a : string
+>  : ^^^^^^
+>b : number
+>  : ^^^^^^
+
+    if ("a" in x) {
+>"a" in x : boolean
+>         : ^^^^^^^
+>"a" : "a"
+>    : ^^^
+>x : { a: string; } | { b: number; }
+>  : ^^^^^^^^^^^^^^^^^^^^^^^^^^^^^^^
+
+        let y: string = x.a;
+>y : string
+>  : ^^^^^^
+>x.a : string
+>    : ^^^^^^
+>x : { a: string; }
+>  : ^^^^^^^^^^^^^^
+>a : string
+>  : ^^^^^^
+
+    } else {
+        let z: number = x.b;
+>z : number
+>  : ^^^^^^
+>x.b : number
+>    : ^^^^^^
+>x : { b: number; }
+>  : ^^^^^^^^^^^^^^
+>b : number
+>  : ^^^^^^
+    }
+}
+
+class AWithOptionalProp { a?: string; }
+>AWithOptionalProp : AWithOptionalProp
+>                  : ^^^^^^^^^^^^^^^^^
+>a : string | undefined
+>  : ^^^^^^^^^^^^^^^^^^
+
+class BWithOptionalProp { b?: string; }
+>BWithOptionalProp : BWithOptionalProp
+>                  : ^^^^^^^^^^^^^^^^^
+>b : string | undefined
+>  : ^^^^^^^^^^^^^^^^^^
+
+function positiveTestClassesWithOptionalProperties(x: AWithOptionalProp | BWithOptionalProp) {
+>positiveTestClassesWithOptionalProperties : (x: AWithOptionalProp | BWithOptionalProp) => void
+>                                          : ^^^^                                     ^^^^^^^^^
+>x : AWithOptionalProp | BWithOptionalProp
+>  : ^^^^^^^^^^^^^^^^^^^^^^^^^^^^^^^^^^^^^
+
+    if ("a" in x) {
+>"a" in x : boolean
+>         : ^^^^^^^
+>"a" : "a"
+>    : ^^^
+>x : AWithOptionalProp | BWithOptionalProp
+>  : ^^^^^^^^^^^^^^^^^^^^^^^^^^^^^^^^^^^^^
+
+        x.a = "1";
+>x.a = "1" : "1"
+>          : ^^^
+>x.a : string | undefined
+>    : ^^^^^^^^^^^^^^^^^^
+>x : AWithOptionalProp
+>  : ^^^^^^^^^^^^^^^^^
+>a : string | undefined
+>  : ^^^^^^^^^^^^^^^^^^
+>"1" : "1"
+>    : ^^^
+
+    } else {
+        const y: string = x instanceof AWithOptionalProp
+>y : string
+>  : ^^^^^^
+>x instanceof AWithOptionalProp            ? x.a            : x.b : string | undefined
+>                                                                 : ^^^^^^^^^^^^^^^^^^
+>x instanceof AWithOptionalProp : boolean
+>                               : ^^^^^^^
+>x : AWithOptionalProp | BWithOptionalProp
+>  : ^^^^^^^^^^^^^^^^^^^^^^^^^^^^^^^^^^^^^
+>AWithOptionalProp : typeof AWithOptionalProp
+>                  : ^^^^^^^^^^^^^^^^^^^^^^^^
+
+            ? x.a
+>x.a : string | undefined
+>    : ^^^^^^^^^^^^^^^^^^
+>x : AWithOptionalProp
+>  : ^^^^^^^^^^^^^^^^^
+>a : string | undefined
+>  : ^^^^^^^^^^^^^^^^^^
+
+            : x.b
+>x.b : string | undefined
+>    : ^^^^^^^^^^^^^^^^^^
+>x : BWithOptionalProp
+>  : ^^^^^^^^^^^^^^^^^
+>b : string | undefined
+>  : ^^^^^^^^^^^^^^^^^^
+    }
+}
+
+function inParenthesizedExpression(x: A | B) {
+>inParenthesizedExpression : (x: A | B) => void
+>                          : ^^^^     ^^^^^^^^^
+>x : A | B
+>  : ^^^^^
+
+    if ("a" in (x)) {
+>"a" in (x) : boolean
+>           : ^^^^^^^
+>"a" : "a"
+>    : ^^^
+>(x) : A | B
+>    : ^^^^^
+>x : A | B
+>  : ^^^^^
+
+        let y: string = x.a;
+>y : string
+>  : ^^^^^^
+>x.a : string
+>    : ^^^^^^
+>x : A
+>  : ^
+>a : string
+>  : ^^^^^^
+
+    } else {
+        let z: number = x.b;
+>z : number
+>  : ^^^^^^
+>x.b : number
+>    : ^^^^^^
+>x : B
+>  : ^
+>b : number
+>  : ^^^^^^
+    }
+}
+
+class ClassWithUnionProp { prop: A | B; }
+>ClassWithUnionProp : ClassWithUnionProp
+>                   : ^^^^^^^^^^^^^^^^^^
+>prop : A | B
+>     : ^^^^^
+
+function inProperty(x: ClassWithUnionProp) {
+>inProperty : (x: ClassWithUnionProp) => void
+>           : ^^^^                  ^^^^^^^^^
+>x : ClassWithUnionProp
+>  : ^^^^^^^^^^^^^^^^^^
+
+    if ("a" in x.prop) {
+>"a" in x.prop : boolean
+>              : ^^^^^^^
+>"a" : "a"
+>    : ^^^
+>x.prop : A | B
+>       : ^^^^^
+>x : ClassWithUnionProp
+>  : ^^^^^^^^^^^^^^^^^^
+>prop : A | B
+>     : ^^^^^
+
+        let y: string = x.prop.a;
+>y : string
+>  : ^^^^^^
+>x.prop.a : string
+>         : ^^^^^^
+>x.prop : A
+>       : ^
+>x : ClassWithUnionProp
+>  : ^^^^^^^^^^^^^^^^^^
+>prop : A
+>     : ^
+>a : string
+>  : ^^^^^^
+
+    } else {
+        let z: number = x.prop.b;
+>z : number
+>  : ^^^^^^
+>x.prop.b : number
+>         : ^^^^^^
+>x.prop : B
+>       : ^
+>x : ClassWithUnionProp
+>  : ^^^^^^^^^^^^^^^^^^
+>prop : B
+>     : ^
+>b : number
+>  : ^^^^^^
+    }
+}
+
+class NestedClassWithProp { outer: ClassWithUnionProp; }
+>NestedClassWithProp : NestedClassWithProp
+>                    : ^^^^^^^^^^^^^^^^^^^
+>outer : ClassWithUnionProp
+>      : ^^^^^^^^^^^^^^^^^^
+
+function innestedProperty(x: NestedClassWithProp) {
+>innestedProperty : (x: NestedClassWithProp) => void
+>                 : ^^^^                   ^^^^^^^^^
+>x : NestedClassWithProp
+>  : ^^^^^^^^^^^^^^^^^^^
+
+    if ("a" in x.outer.prop) {
+>"a" in x.outer.prop : boolean
+>                    : ^^^^^^^
+>"a" : "a"
+>    : ^^^
+>x.outer.prop : A | B
+>             : ^^^^^
+>x.outer : ClassWithUnionProp
+>        : ^^^^^^^^^^^^^^^^^^
+>x : NestedClassWithProp
+>  : ^^^^^^^^^^^^^^^^^^^
+>outer : ClassWithUnionProp
+>      : ^^^^^^^^^^^^^^^^^^
+>prop : A | B
+>     : ^^^^^
+
+        let y: string = x.outer.prop.a;
+>y : string
+>  : ^^^^^^
+>x.outer.prop.a : string
+>               : ^^^^^^
+>x.outer.prop : A
+>             : ^
+>x.outer : ClassWithUnionProp
+>        : ^^^^^^^^^^^^^^^^^^
+>x : NestedClassWithProp
+>  : ^^^^^^^^^^^^^^^^^^^
+>outer : ClassWithUnionProp
+>      : ^^^^^^^^^^^^^^^^^^
+>prop : A
+>     : ^
+>a : string
+>  : ^^^^^^
+
+    } else {
+        let z: number = x.outer.prop.b;
+>z : number
+>  : ^^^^^^
+>x.outer.prop.b : number
+>               : ^^^^^^
+>x.outer.prop : B
+>             : ^
+>x.outer : ClassWithUnionProp
+>        : ^^^^^^^^^^^^^^^^^^
+>x : NestedClassWithProp
+>  : ^^^^^^^^^^^^^^^^^^^
+>outer : ClassWithUnionProp
+>      : ^^^^^^^^^^^^^^^^^^
+>prop : B
+>     : ^
+>b : number
+>  : ^^^^^^
+    }
+}
+
+class InMemberOfClass {
+>InMemberOfClass : InMemberOfClass
+>                : ^^^^^^^^^^^^^^^
+
+    protected prop: A | B;
+>prop : A | B
+>     : ^^^^^
+
+    inThis() {
+>inThis : () => void
+>       : ^^^^^^^^^^
+
+        if ("a" in this.prop) {
+>"a" in this.prop : boolean
+>                 : ^^^^^^^
+>"a" : "a"
+>    : ^^^
+>this.prop : A | B
+>          : ^^^^^
+>this : this
+>     : ^^^^
+>prop : A | B
+>     : ^^^^^
+
+            let y: string = this.prop.a;
+>y : string
+>  : ^^^^^^
+>this.prop.a : string
+>            : ^^^^^^
+>this.prop : A
+>          : ^
+>this : this
+>     : ^^^^
+>prop : A
+>     : ^
+>a : string
+>  : ^^^^^^
+
+        } else {
+            let z: number = this.prop.b;
+>z : number
+>  : ^^^^^^
+>this.prop.b : number
+>            : ^^^^^^
+>this.prop : B
+>          : ^
+>this : this
+>     : ^^^^
+>prop : B
+>     : ^
+>b : number
+>  : ^^^^^^
+        }
+    }
+}
+
+// added for completeness
+class SelfAssert {
+>SelfAssert : SelfAssert
+>           : ^^^^^^^^^^
+
+    a: string;
+>a : string
+>  : ^^^^^^
+
+    inThis() {
+>inThis : () => void
+>       : ^^^^^^^^^^
+
+        if ("a" in this) {
+>"a" in this : boolean
+>            : ^^^^^^^
+>"a" : "a"
+>    : ^^^
+>this : this
+>     : ^^^^
+
+            let y: string = this.a;
+>y : string
+>  : ^^^^^^
+>this.a : string
+>       : ^^^^^^
+>this : this
+>     : ^^^^
+>a : string
+>  : ^^^^^^
+
+        } else {
+        }
+    }
+}
+
+interface Indexed {
+    [s: string]: any;
+>s : string
+>  : ^^^^^^
+}
+
+function f(i: Indexed) {
+>f : (i: Indexed) => any
+>  : ^^^^       ^^^^^^^^
+>i : Indexed
+>  : ^^^^^^^
+
+    if ("a" in i) {
+>"a" in i : boolean
+>         : ^^^^^^^
+>"a" : "a"
+>    : ^^^
+>i : Indexed
+>  : ^^^^^^^
+
+        return i.a;
+>i.a : any
+>    : ^^^
+>i : Indexed
+>  : ^^^^^^^
+>a : any
+>  : ^^^
+    }
+    else if ("b" in i) {
+>"b" in i : boolean
+>         : ^^^^^^^
+>"b" : "b"
+>    : ^^^
+>i : Indexed
+>  : ^^^^^^^
+
+        return i.b;
+>i.b : any
+>    : ^^^
+>i : Indexed
+>  : ^^^^^^^
+>b : any
+>  : ^^^
+    }
+    return "c" in i && i.c;
+>"c" in i && i.c : any
+>                : ^^^
+>"c" in i : boolean
+>         : ^^^^^^^
+>"c" : "c"
+>    : ^^^
+>i : Indexed
+>  : ^^^^^^^
+>i.c : any
+>    : ^^^
+>i : Indexed
+>  : ^^^^^^^
+>c : any
+>  : ^^^
+}
+