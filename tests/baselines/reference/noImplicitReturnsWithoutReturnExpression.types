--- conflicted
+++ resolved
@@ -1,54 +1,50 @@
-//// [tests/cases/compiler/noImplicitReturnsWithoutReturnExpression.ts] ////
-
-=== noImplicitReturnsWithoutReturnExpression.ts ===
-function isMissingReturnExpression(): number {
->isMissingReturnExpression : () => number
->                          : ^^^^^^      
-
-    return;
-}
-
-function isMissingReturnExpression2(): any {
->isMissingReturnExpression2 : () => any
->                           : ^^^^^^   
-
-    return;
-}
-
-function isMissingReturnExpression3(): number|void {
->isMissingReturnExpression3 : () => number | void
->                           : ^^^^^^             
-
-    return;
-}
-
-function isMissingReturnExpression4(): void {
->isMissingReturnExpression4 : () => void
->                           : ^^^^^^    
-
-    return;
-}
-
-function isMissingReturnExpression5(x) {
-<<<<<<< HEAD
->isMissingReturnExpression5 : (x: any) => 0 | undefined
-=======
->isMissingReturnExpression5 : (x: any) => number
->                           : ^^^^^^^^^^^^^^^^^^
->>>>>>> 12402f26
->x : any
->  : ^^^
-
-    if (x) {
->x : any
->  : ^^^
-
-        return 0;
->0 : 0
->  : ^
-    }
-    else {
-        return;
-    }
-}
-
+//// [tests/cases/compiler/noImplicitReturnsWithoutReturnExpression.ts] ////
+
+=== noImplicitReturnsWithoutReturnExpression.ts ===
+function isMissingReturnExpression(): number {
+>isMissingReturnExpression : () => number
+>                          : ^^^^^^      
+
+    return;
+}
+
+function isMissingReturnExpression2(): any {
+>isMissingReturnExpression2 : () => any
+>                           : ^^^^^^   
+
+    return;
+}
+
+function isMissingReturnExpression3(): number|void {
+>isMissingReturnExpression3 : () => number | void
+>                           : ^^^^^^             
+
+    return;
+}
+
+function isMissingReturnExpression4(): void {
+>isMissingReturnExpression4 : () => void
+>                           : ^^^^^^    
+
+    return;
+}
+
+function isMissingReturnExpression5(x) {
+>isMissingReturnExpression5 : (x: any) => 0 | undefined
+>                           : ^^^^^^^^^^^^^^^^^^^^^^^^^
+>x : any
+>  : ^^^
+
+    if (x) {
+>x : any
+>  : ^^^
+
+        return 0;
+>0 : 0
+>  : ^
+    }
+    else {
+        return;
+    }
+}
+