//// [tests/cases/compiler/ramdaToolsNoInfinite2.ts] ////

=== Performance Stats ===
<<<<<<< HEAD
Assignability cache: 5,500 / 5,600 (nearest 100)
Type Count: 7,600 / 7,800 (nearest 100)
Instantiation count: 36,500 / 37,000 (nearest 500)
Symbol count: 31,000 / 31,500 (nearest 500)
=======
Assignability cache: 5,000
Type Count: 10,000
Instantiation count: 25,000
>>>>>>> 3163fe7e

=== ramdaToolsNoInfinite2.ts ===
declare module "Any/Kind" {
>"Any/Kind" : typeof import("Any/Kind")
>           : ^^^^^^^^^^^^^^^^^^^^^^^^^

    import { Extends } from "Any/Extends";
>Extends : any
>        : ^^^

    import { List } from "List/List";
>List : any
>     : ^^^

    export type Kind<A extends any> = Extends<A, Function> extends 1 ? 'function' : Extends<A, List> extends 1 ? 'array' : Extends<A, object> extends 1 ? 'object' : Extends<A, string> extends 1 ? 'string' : Extends<A, number> extends 1 ? 'number' : Extends<A, boolean> extends 1 ? 'boolean' : 'unknown';
>Kind : Kind<A>
>     : ^^^^^^^
}
declare module "Any/Compute" {
>"Any/Compute" : typeof import("Any/Compute")
>              : ^^^^^^^^^^^^^^^^^^^^^^^^^^^^

    export type Compute<A extends any> = A extends Function ? A : {
>Compute : Compute<A>
>        : ^^^^^^^^^^

        [K in keyof A]: A[K];
    } & {};
}
declare module "Object/Pick" {
>"Object/Pick" : typeof import("Object/Pick")
>              : ^^^^^^^^^^^^^^^^^^^^^^^^^^^^

    import { Key } from "Any/Key";
>Key : any
>    : ^^^

    type __Pick<O extends object, K extends keyof O> = {
>__Pick : { [P in K]: O[P]; }
>       : ^^^ ^^^^^^^^^^^^^^^

        [P in K]: O[P];
    } & {};

    export type _Pick<O extends object, K extends Key> = __Pick<O, keyof O & K>;
>_Pick : _Pick<O, K>
>      : ^^^^^^^^^^^

    export type Pick<O extends object, K extends Key> = O extends unknown ? _Pick<O, K & keyof O> : never;
>Pick : Pick<O, K>
>     : ^^^^^^^^^^
}
declare module "Object/Keys" {
>"Object/Keys" : typeof import("Object/Keys")
>              : ^^^^^^^^^^^^^^^^^^^^^^^^^^^^

    import { Keys as UKeys } from "Union/Keys";
>Keys : any
>     : ^^^
>UKeys : any
>      : ^^^

    export type Keys<O extends object> = UKeys<O>;
>Keys : Keys<O>
>     : ^^^^^^^
}
declare module "Object/Omit" {
>"Object/Omit" : typeof import("Object/Omit")
>              : ^^^^^^^^^^^^^^^^^^^^^^^^^^^^

    import { _Pick } from "Object/Pick";
>_Pick : any
>      : ^^^

    import { Exclude } from "Union/Exclude";
>Exclude : any
>        : ^^^

    import { Key } from "Any/Key";
>Key : any
>    : ^^^

    import { Keys } from "Object/Keys";
>Keys : any
>     : ^^^

    export type _Omit<O extends object, K extends Key> = _Pick<O, Exclude<Keys<O>, K>>;
>_Omit : _Omit<O, K>
>      : ^^^^^^^^^^^

    export type Omit<O extends object, K extends Key> = O extends unknown ? _Omit<O, K> : never;
>Omit : Omit<O, K>
>     : ^^^^^^^^^^
}
declare module "Object/At" {
>"Object/At" : typeof import("Object/At")
>            : ^^^^^^^^^^^^^^^^^^^^^^^^^^

    import { Key } from "Any/Key";
>Key : any
>    : ^^^

    import { Boolean } from "Boolean/Boolean";
>Boolean : any
>        : ^^^

    type AtStrict<O extends object, K extends Key> = [K & keyof O] extends [never] ? never : O[K & keyof O];
>AtStrict : AtStrict<O, K>
>         : ^^^^^^^^^^^^^^

    type AtLoose<O extends object, K extends Key> = O extends unknown ? AtStrict<O, K> : never;
>AtLoose : AtLoose<O, K>
>        : ^^^^^^^^^^^^^

    export type At<O extends object, K extends Key, strict extends Boolean = 1> = {
>At : At<O, K, strict>
>   : ^^^^^^^^^^^^^^^^

        1: AtStrict<O, K>;
>1 : AtStrict<O, K>
>  : ^^^^^^^^^^^^^^

        0: AtLoose<O, K>;
>0 : AtLoose<O, K>
>  : ^^^^^^^^^^^^^

    }[strict];
}
declare module "Boolean/Boolean" {
>"Boolean/Boolean" : typeof import("Boolean/Boolean")
>                  : ^^^^^^^^^^^^^^^^^^^^^^^^^^^^^^^^

    export type Boolean = True | False;
>Boolean : Boolean
>        : ^^^^^^^

    export type True = 1;
>True : 1
>     : ^

    export type False = 0;
>False : 0
>      : ^
}
declare module "Boolean/Not" {
>"Boolean/Not" : typeof import("Boolean/Not")
>              : ^^^^^^^^^^^^^^^^^^^^^^^^^^^^

    import { Boolean } from "Boolean/Boolean";
>Boolean : any
>        : ^^^

    export type Not<B extends Boolean> = {
>Not : Not<B>
>    : ^^^^^^

        0: 1;
>0 : 1
>  : ^

        1: 0;
>1 : 0
>  : ^

    }[B];
}
declare module "Union/Has" {
>"Union/Has" : typeof import("Union/Has")
>            : ^^^^^^^^^^^^^^^^^^^^^^^^^^

    import { Union } from "Union/Union";
>Union : any
>      : ^^^

    import { Not } from "Boolean/Not";
>Not : any
>    : ^^^

    import { Extends } from "Any/Extends";
>Extends : any
>        : ^^^

    export type Has<U extends Union, U1 extends Union> = Not<Extends<Exclude<U1, U>, U1>>;
>Has : Has<U, U1>
>    : ^^^^^^^^^^
}
declare module "Union/Union" {
>"Union/Union" : typeof import("Union/Union")
>              : ^^^^^^^^^^^^^^^^^^^^^^^^^^^^

    export type Union = any;
>Union : any
}
declare module "Union/Exclude" {
>"Union/Exclude" : typeof import("Union/Exclude")
>                : ^^^^^^^^^^^^^^^^^^^^^^^^^^^^^^

    import { Union } from "Union/Union";
>Union : any
>      : ^^^

    export type Exclude<U extends Union, M extends Union> = U extends M ? never : U;
>Exclude : Exclude<U, M>
>        : ^^^^^^^^^^^^^
}
declare module "Any/_Internal" {
>"Any/_Internal" : typeof import("Any/_Internal")
>                : ^^^^^^^^^^^^^^^^^^^^^^^^^^^^^^

    import { _NumberOf } from "Number/NumberOf";
>_NumberOf : any
>          : ^^^

    export type Match = 'default' | 'implements->' | '<-implements' | 'extends->' | '<-extends' | 'equals';
>Match : Match
>      : ^^^^^

    export type NumberOf<N extends any> = N extends number ? _NumberOf<N> : N;
>NumberOf : NumberOf<N>
>         : ^^^^^^^^^^^
}
declare module "Any/Implements" {
>"Any/Implements" : typeof import("Any/Implements")
>                 : ^^^^^^^^^^^^^^^^^^^^^^^^^^^^^^^

    import { Extends } from "Any/Extends";
>Extends : any
>        : ^^^

    export type Implements<A1 extends any, A2 extends any> = Extends<A1, A2> extends 1 ? 1 : 0;
>Implements : Implements<A1, A2>
>           : ^^^^^^^^^^^^^^^^^^
}
declare module "Any/Key" {
>"Any/Key" : typeof import("Any/Key")
>          : ^^^^^^^^^^^^^^^^^^^^^^^^

    export type Key = string | number | symbol;
>Key : Key
>    : ^^^
}
declare module "Union/Keys" {
>"Union/Keys" : typeof import("Union/Keys")
>             : ^^^^^^^^^^^^^^^^^^^^^^^^^^^

    import { Union } from "Union/Union";
>Union : any
>      : ^^^

    import { Key } from "Any/Key";
>Key : any
>    : ^^^

    export type Keys<U extends Union> = (U extends unknown ? keyof U : never) & Key;
>Keys : Keys<U>
>     : ^^^^^^^
}
declare module "List/ObjectOf" {
>"List/ObjectOf" : typeof import("List/ObjectOf")
>                : ^^^^^^^^^^^^^^^^^^^^^^^^^^^^^^

    import { _Omit } from "Object/Omit";
>_Omit : any
>      : ^^^

    import { Has } from "Union/Has";
>Has : any
>    : ^^^

    import { At } from "Object/At";
>At : any
>   : ^^^

    import { List } from "List/List";
>List : any
>     : ^^^

    export type _ObjectOf<L extends object> = Has<keyof L, keyof List> extends 1 ? number extends At<L, 'length'> ? _Omit<L, Exclude<keyof any[], number>> : _Omit<L, keyof any[]> : L;
>_ObjectOf : _ObjectOf<L>
>          : ^^^^^^^^^^^^

    export type ObjectOf<L extends object> = L extends unknown ? _ObjectOf<L> : never;
>ObjectOf : ObjectOf<L>
>         : ^^^^^^^^^^^
}
declare module "List/Keys" {
>"List/Keys" : typeof import("List/Keys")
>            : ^^^^^^^^^^^^^^^^^^^^^^^^^^

    import { Exclude } from "Union/Exclude";
>Exclude : any
>        : ^^^

    import { List } from "List/List";
>List : any
>     : ^^^

    import { Keys as UKeys } from "Union/Keys";
>Keys : any
>     : ^^^
>UKeys : any
>      : ^^^

    export type Keys<L extends List> = Exclude<UKeys<L>, keyof any[]> | number;
>Keys : Keys<L>
>     : ^^^^^^^
}
declare module "Object/Merge" {
>"Object/Merge" : typeof import("Object/Merge")
>               : ^^^^^^^^^^^^^^^^^^^^^^^^^^^^^

    import { _Omit } from "Object/Omit";
>_Omit : any
>      : ^^^

    import { At } from "Object/At";
>At : any
>   : ^^^

    import { Compute } from "Any/Compute";
>Compute : any
>        : ^^^

    import { Depth } from "Object/_Internal";
>Depth : any
>      : ^^^

    import { Kind } from "Any/Kind";
>Kind : any
>     : ^^^

    export type MergeFlat<O extends object, O1 extends object> = Compute<O & _Omit<O1, keyof O>>;
>MergeFlat : MergeFlat<O, O1>
>          : ^^^^^^^^^^^^^^^^

    export type MergeDeep<O, O1> = (Kind<(O | O1)> extends 'object' ? MergeFlat<O & {}, O1 & {}> extends infer M ? {
>MergeDeep : MergeDeep<O, O1>
>          : ^^^^^^^^^^^^^^^^

        [K in keyof M]: MergeDeep<M[K], At<O1 & {}, K>>;
    } & {} : never : O);

    export type Merge<O extends object, O1 extends object, depth extends Depth = 'flat'> = {
>Merge : Merge<O, O1, depth>
>      : ^^^^^^^^^^^^^^^^^^^

        'flat': MergeFlat<O, O1>;
>'flat' : Compute<O & _Omit<O1, keyof O>>
>       : ^^^^^^^^^^^^^^^^^^^^^^^^^^^^^^^

        'deep': MergeDeep<O, O1>;
>'deep' : MergeDeep<O, O1>
>       : ^^^^^^^^^^^^^^^^

    }[depth];
}
declare module "Union/NonNullable" {
>"Union/NonNullable" : typeof import("Union/NonNullable")
>                    : ^^^^^^^^^^^^^^^^^^^^^^^^^^^^^^^^^^

    import { Exclude } from "Union/Exclude";
>Exclude : any
>        : ^^^

    import { Union } from "Union/Union";
>Union : any
>      : ^^^

    export type NonNullable<U extends Union> = Exclude<U, undefined | null>;
>NonNullable : NonNullable<U>
>            : ^^^^^^^^^^^^^^
}
declare module "Object/ListOf" {
>"Object/ListOf" : typeof import("Object/ListOf")
>                : ^^^^^^^^^^^^^^^^^^^^^^^^^^^^^^

    import { IterationOf } from "Iteration/IterationOf";
>IterationOf : any
>            : ^^^

    import { Iteration } from "Iteration/Iteration";
>Iteration : any
>          : ^^^

    import { Cast } from "Any/Cast";
>Cast : any
>     : ^^^

    import { Key } from "Iteration/Key";
>Key : any
>    : ^^^

    import { Next } from "Iteration/Next";
>Next : any
>     : ^^^

    import { _Append } from "List/Append";
>_Append : any
>        : ^^^

    import { Exclude } from "Union/Exclude";
>Exclude : any
>        : ^^^

    import { List } from "List/List";
>List : any
>     : ^^^

    import { Extends } from "Any/Extends";
>Extends : any
>        : ^^^

    type PickIfEntry<O extends object, LN extends List, I extends Iteration> = Key<I> extends keyof O ? _Append<LN, O[Cast<Key<I>, keyof O>]> : LN;
>PickIfEntry : PickIfEntry<O, LN, I>
>            : ^^^^^^^^^^^^^^^^^^^^^

    type __ListOf<O extends object, K, LN extends List = [], I extends Iteration = IterationOf<'0'>> = {
>__ListOf : __ListOf<O, K, LN, I>
>         : ^^^^^^^^^^^^^^^^^^^^^

        0: __ListOf<O, Exclude<K, Key<I>>, PickIfEntry<O, LN, I>, Next<I>>;
>0 : __ListOf<O, Exclude<K, Key<I>>, PickIfEntry<O, LN, I>, Next<I>>
>  : ^^^^^^^^^^^^^^^^^^^^^^^^^^^^^^^^^^^^^^^^^^^^^^^^^^^^^^^^^^^^^^^

        1: LN;
>1 : LN
>  : ^^

    }[Extends<[K], [never]>];

    export type _ListOf<O extends object> = __ListOf<O, keyof O> extends infer X ? Cast<X, List> : never;
>_ListOf : _ListOf<O>
>        : ^^^^^^^^^^

    export type ListOf<O extends object> = O extends unknown ? _ListOf<O> : never;
>ListOf : ListOf<O>
>       : ^^^^^^^^^
}
declare module "Object/NonNullable" {
>"Object/NonNullable" : typeof import("Object/NonNullable")
>                     : ^^^^^^^^^^^^^^^^^^^^^^^^^^^^^^^^^^^

    import { MergeFlat } from "Object/Merge";
>MergeFlat : any
>          : ^^^

    import { NonNullable as UNonNullable } from "Union/NonNullable";
>NonNullable : any
>            : ^^^
>UNonNullable : any
>             : ^^^

    import { Depth } from "Object/_Internal";
>Depth : any
>      : ^^^

    import { Pick } from "Object/Pick";
>Pick : any
>     : ^^^

    import { Key } from "Any/Key";
>Key : any
>    : ^^^

    import { Implements } from "Any/Implements";
>Implements : any
>           : ^^^

    import { Keys } from "Object/Keys";
>Keys : any
>     : ^^^

    export type NonNullableFlat<O> = {
>NonNullableFlat : { [K in keyof O]: UNonNullable<O[K]>; }
>                : ^^^ ^^^^^^^^^^^^^^^^^^^^^^^^^^^^^^^^^^^

        [K in keyof O]: UNonNullable<O[K]>;
    } & {};

    export type NonNullableDeep<O> = {
>NonNullableDeep : NonNullableDeep<O>
>                : ^^^^^^^^^^^^^^^^^^

        [K in keyof O]: NonNullableDeep<UNonNullable<O[K]>>;
    };

    type NonNullablePart<O extends object, depth extends Depth> = {
>NonNullablePart : NonNullablePart<O, depth>
>                : ^^^^^^^^^^^^^^^^^^^^^^^^^

        'flat': NonNullableFlat<O>;
>'flat' : { [K in keyof O]: import("Union/Exclude").Exclude<O[K], null | undefined>; }
>       : ^^^ ^^^^^^^^^^^^^^^^^^^^^^^^^^^^^^^^^^^^^^^^^^^^^^^^^^^^^^^^^^^^^^^^^^^^^^^^

        'deep': NonNullableDeep<O>;
>'deep' : NonNullableDeep<O>
>       : ^^^^^^^^^^^^^^^^^^

    }[depth];

    export type NonNullable<O extends object, K extends Key = Key, depth extends Depth = 'flat'> = {
>NonNullable : NonNullable<O, K, depth>
>            : ^^^^^^^^^^^^^^^^^^^^^^^^

        1: NonNullablePart<O, depth>;
>1 : NonNullablePart<O, depth>
>  : ^^^^^^^^^^^^^^^^^^^^^^^^^

        0: MergeFlat<NonNullablePart<Pick<O, K>, depth>, O>;
>0 : MergeFlat<NonNullablePart<Pick<O, K>, depth>, O>
>  : ^^^^^^^^^^^^^^^^^^^^^^^^^^^^^^^^^^^^^^^^^^^^^^^^

    }[Implements<Keys<O>, K>] & {};
}
declare module "Object/Overwrite" {
>"Object/Overwrite" : typeof import("Object/Overwrite")
>                   : ^^^^^^^^^^^^^^^^^^^^^^^^^^^^^^^^^

    export type Overwrite<O extends object, O1 extends object> = {
>Overwrite : { [K in keyof O]: K extends keyof O1 ? O1[K] : O[K]; }
>          : ^^^ ^^^^^^^^^^^^^^^^^^^^^^^^^^^^^^^^^^^^^^^^^^^^^^^^^^

        [K in keyof O]: K extends keyof O1 ? O1[K] : O[K];
    } & {};
}
declare module "Number/_Internal" {
>"Number/_Internal" : typeof import("Number/_Internal")
>                   : ^^^^^^^^^^^^^^^^^^^^^^^^^^^^^^^^^

    import { IterationMap } from "Iteration/IterationOf";
>IterationMap : any
>             : ^^^

    import { Format } from "Iteration/Format";
>Format : any
>       : ^^^

    export type Formats = 'b' | 'n' | 's';
>Formats : Formats
>        : ^^^^^^^

    type KnownIterationMapKeys = '-40' | '-39' | '-38' | '-37' | '-36' | '-35' | '-34' | '-33' | '-32' | '-31' | '-30' | '-29' | '-28' | '-27' | '-26' | '-25' | '-24' | '-23' | '-22' | '-21' | '-20' | '-19' | '-18' | '-17' | '-16' | '-15' | '-14' | '-13' | '-12' | '-11' | '-10' | '-9' | '-8' | '-7' | '-6' | '-5' | '-4' | '-3' | '-2' | '-1' | '0' | '1' | '2' | '3' | '4' | '5' | '6' | '7' | '8' | '9' | '10' | '11' | '12' | '13' | '14' | '15' | '16' | '17' | '18' | '19' | '20' | '21' | '22' | '23' | '24' | '25' | '26' | '27' | '28' | '29' | '30' | '31' | '32' | '33' | '34' | '35' | '36' | '37' | '38' | '39' | '40';
>KnownIterationMapKeys : KnownIterationMapKeys
>                      : ^^^^^^^^^^^^^^^^^^^^^

    type PositiveIterationKeys = '1' | '2' | '3' | '4' | '5' | '6' | '7' | '8' | '9' | '10' | '11' | '12' | '13' | '14' | '15' | '16' | '17' | '18' | '19' | '20' | '21' | '22' | '23' | '24' | '25' | '26' | '27' | '28' | '29' | '30' | '31' | '32' | '33' | '34' | '35' | '36' | '37' | '38' | '39' | '40';
>PositiveIterationKeys : PositiveIterationKeys
>                      : ^^^^^^^^^^^^^^^^^^^^^

    type NegativeIterationKeys = '-40' | '-39' | '-38' | '-37' | '-36' | '-35' | '-34' | '-33' | '-32' | '-31' | '-30' | '-29' | '-28' | '-27' | '-26' | '-25' | '-24' | '-23' | '-22' | '-21' | '-20' | '-19' | '-18' | '-17' | '-16' | '-15' | '-14' | '-13' | '-12' | '-11' | '-10' | '-9' | '-8' | '-7' | '-6' | '-5' | '-4' | '-3' | '-2' | '-1';
>NegativeIterationKeys : NegativeIterationKeys
>                      : ^^^^^^^^^^^^^^^^^^^^^

    export type Numbers = {
>Numbers : Numbers
>        : ^^^^^^^

        'string': {
>'string' : { all: Format<IterationMap[KnownIterationMapKeys], "s">; '+': Format<IterationMap[PositiveIterationKeys], "s">; '-': Format<IterationMap[NegativeIterationKeys], "s">; '0': Format<IterationMap["0"], "s">; }
>         : ^^^^^^^                                                ^^^^^^^                                                ^^^^^^^                                                ^^^^^^^                              ^^^

            'all': Format<IterationMap[KnownIterationMapKeys], 's'>;
>'all' : "-40" | "-39" | "-38" | "-37" | "-36" | "-35" | "-34" | "-33" | "-32" | "-31" | "-30" | "-29" | "-28" | "-27" | "-26" | "-25" | "-24" | "-23" | "-22" | "-21" | "-20" | "-19" | "-18" | "-17" | "-16" | "-15" | "-14" | "-13" | "-12" | "-11" | "-10" | "-9" | "-8" | "-7" | "-6" | "-5" | "-4" | "-3" | "-2" | "-1" | "0" | "1" | "2" | "3" | "4" | "5" | "6" | "7" | "8" | "9" | "10" | "11" | "12" | "13" | "14" | "15" | "16" | "17" | "18" | "19" | "20" | "21" | "22" | "23" | "24" | "25" | "26" | "27" | "28" | "29" | "30" | "31" | "32" | "33" | "34" | "35" | "36" | "37" | "38" | "39" | "40"
>      : ^^^^^^^^^^^^^^^^^^^^^^^^^^^^^^^^^^^^^^^^^^^^^^^^^^^^^^^^^^^^^^^^^^^^^^^^^^^^^^^^^^^^^^^^^^^^^^^^^^^^^^^^^^^^^^^^^^^^^^^^^^^^^^^^^^^^^^^^^^^^^^^^^^^^^^^^^^^^^^^^^^^^^^^^^^^^^^^^^^^^^^^^^^^^^^^^^^^^^^^^^^^^^^^^^^^^^^^^^^^^^^^^^^^^^^^^^^^^^^^^^^^^^^^^^^^^^^^^^^^^^^^^^^^^^^^^^^^^^^^^^^^^^^^^^^^^^^^^^^^^^^^^^^^^^^^^^^^^^^^^^^^^^^^^^^^^^^^^^^^^^^^^^^^^^^^^^^^^^^^^^^^^^^^^^^^^^^^^^^^^^^^^^^^^^^^^^^^^^^^^^^^^^^^^^^^^^^^^^^^^^^^^^^^^^^^^^^^^^^^^^^^^^^^^^^^^^^^^^^^^^^^^^^^^^^^^^^^^^^^^^^^^^^^^^^^^^^^^^^^^^^^^^^^^^^^^^^^^^^^^^^^^^^^^^^^^^^^^^^^^^^^^^^^^^^^^^^^^^^^^^^^^^^^^^^^^^^^^^^^^^^^^^

            '+': Format<IterationMap[PositiveIterationKeys], 's'>;
>'+' : "1" | "2" | "3" | "4" | "5" | "6" | "7" | "8" | "9" | "10" | "11" | "12" | "13" | "14" | "15" | "16" | "17" | "18" | "19" | "20" | "21" | "22" | "23" | "24" | "25" | "26" | "27" | "28" | "29" | "30" | "31" | "32" | "33" | "34" | "35" | "36" | "37" | "38" | "39" | "40"
>    : ^^^^^^^^^^^^^^^^^^^^^^^^^^^^^^^^^^^^^^^^^^^^^^^^^^^^^^^^^^^^^^^^^^^^^^^^^^^^^^^^^^^^^^^^^^^^^^^^^^^^^^^^^^^^^^^^^^^^^^^^^^^^^^^^^^^^^^^^^^^^^^^^^^^^^^^^^^^^^^^^^^^^^^^^^^^^^^^^^^^^^^^^^^^^^^^^^^^^^^^^^^^^^^^^^^^^^^^^^^^^^^^^^^^^^^^^^^^^^^^^^^^^^^^^^^^^^^^^^^^^^^^^^^^^

            '-': Format<IterationMap[NegativeIterationKeys], 's'>;
>'-' : "-40" | "-39" | "-38" | "-37" | "-36" | "-35" | "-34" | "-33" | "-32" | "-31" | "-30" | "-29" | "-28" | "-27" | "-26" | "-25" | "-24" | "-23" | "-22" | "-21" | "-20" | "-19" | "-18" | "-17" | "-16" | "-15" | "-14" | "-13" | "-12" | "-11" | "-10" | "-9" | "-8" | "-7" | "-6" | "-5" | "-4" | "-3" | "-2" | "-1"
>    : ^^^^^^^^^^^^^^^^^^^^^^^^^^^^^^^^^^^^^^^^^^^^^^^^^^^^^^^^^^^^^^^^^^^^^^^^^^^^^^^^^^^^^^^^^^^^^^^^^^^^^^^^^^^^^^^^^^^^^^^^^^^^^^^^^^^^^^^^^^^^^^^^^^^^^^^^^^^^^^^^^^^^^^^^^^^^^^^^^^^^^^^^^^^^^^^^^^^^^^^^^^^^^^^^^^^^^^^^^^^^^^^^^^^^^^^^^^^^^^^^^^^^^^^^^^^^^^^^^^^^^^^^^^^^^^^^^^^^^^^^^^^^^^^^^^^^^^^^^^^^^^^^^^^^

            '0': Format<IterationMap['0'], 's'>;
>'0' : "0"
>    : ^^^

        };
        'number': {
>'number' : { all: Format<IterationMap[KnownIterationMapKeys], "n">; '+': Format<IterationMap[PositiveIterationKeys], "n">; '-': Format<IterationMap[NegativeIterationKeys], "n">; '0': Format<IterationMap["0"], "n">; }
>         : ^^^^^^^                                                ^^^^^^^                                                ^^^^^^^                                                ^^^^^^^                              ^^^

            'all': Format<IterationMap[KnownIterationMapKeys], 'n'>;
>'all' : 0 | 1 | 3 | 5 | 40 | -40 | 39 | -39 | 38 | -38 | 37 | -37 | 36 | -36 | 35 | -35 | 34 | -34 | 33 | -33 | 32 | -32 | 31 | -31 | 30 | -30 | 29 | -29 | 28 | -28 | 27 | -27 | 26 | -26 | 25 | -25 | 24 | -24 | 23 | -23 | 22 | -22 | 21 | -21 | 20 | -20 | 19 | -19 | 18 | -18 | 17 | -17 | 16 | -16 | 15 | -15 | 14 | -14 | 13 | -13 | 12 | -12 | 11 | -11 | 10 | -10 | 9 | -9 | 8 | -8 | 7 | -7 | 6 | -6 | -5 | 4 | -4 | -3 | 2 | -2 | -1
>      : ^^^^^^^^^^^^^^^^^^^^^^^^^^^^^^^^^^^^^^^^^^^^^^^^^^^^^^^^^^^^^^^^^^^^^^^^^^^^^^^^^^^^^^^^^^^^^^^^^^^^^^^^^^^^^^^^^^^^^^^^^^^^^^^^^^^^^^^^^^^^^^^^^^^^^^^^^^^^^^^^^^^^^^^^^^^^^^^^^^^^^^^^^^^^^^^^^^^^^^^^^^^^^^^^^^^^^^^^^^^^^^^^^^^^^^^^^^^^^^^^^^^^^^^^^^^^^^^^^^^^^^^^^^^^^^^^^^^^^^^^^^^^^^^^^^^^^^^^^^^^^^^^^^^^^^^^^^^^^^^^^^^^^^^^^^^^^^^^^^^^^^^^^^^^^^^^^^^^^^^^^^^^^^^^^^^^^^^^^^^^^^^^^^^^^^^^^^^^^^^^^^^^^^^^^^^^^^^^^^^^^^^

            '+': Format<IterationMap[PositiveIterationKeys], 'n'>;
>'+' : 1 | 3 | 5 | 40 | 39 | 38 | 37 | 36 | 35 | 34 | 33 | 32 | 31 | 30 | 29 | 28 | 27 | 26 | 25 | 24 | 23 | 22 | 21 | 20 | 19 | 18 | 17 | 16 | 15 | 14 | 13 | 12 | 11 | 10 | 9 | 8 | 7 | 6 | 4 | 2
>    : ^^^^^^^^^^^^^^^^^^^^^^^^^^^^^^^^^^^^^^^^^^^^^^^^^^^^^^^^^^^^^^^^^^^^^^^^^^^^^^^^^^^^^^^^^^^^^^^^^^^^^^^^^^^^^^^^^^^^^^^^^^^^^^^^^^^^^^^^^^^^^^^^^^^^^^^^^^^^^^^^^^^^^^^^^^^^^^^^^^^^^^^^^^^^

            '-': Format<IterationMap[NegativeIterationKeys], 'n'>;
>'-' : -40 | -39 | -38 | -37 | -36 | -35 | -34 | -33 | -32 | -31 | -30 | -29 | -28 | -27 | -26 | -25 | -24 | -23 | -22 | -21 | -20 | -19 | -18 | -17 | -16 | -15 | -14 | -13 | -12 | -11 | -10 | -9 | -8 | -7 | -6 | -5 | -4 | -3 | -2 | -1
>    : ^^^^^^^^^^^^^^^^^^^^^^^^^^^^^^^^^^^^^^^^^^^^^^^^^^^^^^^^^^^^^^^^^^^^^^^^^^^^^^^^^^^^^^^^^^^^^^^^^^^^^^^^^^^^^^^^^^^^^^^^^^^^^^^^^^^^^^^^^^^^^^^^^^^^^^^^^^^^^^^^^^^^^^^^^^^^^^^^^^^^^^^^^^^^^^^^^^^^^^^^^^^^^^^^^^^^^^^^^^^^^^^^^^^^

            '0': Format<IterationMap['0'], 'n'>;
>'0' : 0
>    : ^

        };
    };
}
declare module "Number/Number" {
>"Number/Number" : typeof import("Number/Number")
>                : ^^^^^^^^^^^^^^^^^^^^^^^^^^^^^^

    export type Number = string;
>Number : string
>       : ^^^^^^
}
declare module "Iteration/_Internal" {
>"Iteration/_Internal" : typeof import("Iteration/_Internal")
>                      : ^^^^^^^^^^^^^^^^^^^^^^^^^^^^^^^^^^^^

    export type Formats = 'n' | 's';
>Formats : Formats
>        : ^^^^^^^

    export type Way = '->' | '<-';
>Way : Way
>    : ^^^
}
declare module "List/Prepend" {
>"List/Prepend" : typeof import("List/Prepend")
>               : ^^^^^^^^^^^^^^^^^^^^^^^^^^^^^

    import { List } from "List/List";
>List : any
>     : ^^^

    export type Prepend<L extends List, A extends any> = ((head: A, ...args: L) => any) extends ((...args: infer U) => any) ? U : L;
>Prepend : [head: A, ...args: L]
>        : ^^^^^^^^^^^^^^^^^^^^^
>head : A
>     : ^
>args : L
>     : ^
>args : U
>     : ^
}
declare module "List/_Internal" {
>"List/_Internal" : typeof import("List/_Internal")
>                 : ^^^^^^^^^^^^^^^^^^^^^^^^^^^^^^^

    import { Overwrite } from "Object/Overwrite";
>Overwrite : any
>          : ^^^

    import { List } from "List/List";
>List : any
>     : ^^^

    export type Naked<L extends List> = Overwrite<Required<L>, L>;
>Naked : { [K in keyof Required<L>]: K extends keyof L ? L[K] : Required<L>[K]; }
>      : ^^^ ^^^^^^^^^^^^^^^^^^^^^^^^^^^^^^^^^^^^^^^^^^^^^^^^^^^^^^^^^^^^^^^^^^^^
}
declare module "List/Tail" {
>"List/Tail" : typeof import("List/Tail")
>            : ^^^^^^^^^^^^^^^^^^^^^^^^^^

    import { List } from "List/List";
>List : any
>     : ^^^

    export type Tail<L extends List> = ((...t: L) => any) extends ((head: any, ...tail: infer LTail) => any) ? LTail : never;
>Tail : Tail<L>
>     : ^^^^^^^
>t : L
>  : ^
>head : any
>tail : LTail
>     : ^^^^^
}
declare module "Iteration/Format" {
>"Iteration/Format" : typeof import("Iteration/Format")
>                   : ^^^^^^^^^^^^^^^^^^^^^^^^^^^^^^^^^

    import { Iteration } from "Iteration/Iteration";
>Iteration : any
>          : ^^^

    import { Formats } from "Iteration/_Internal";
>Formats : any
>        : ^^^

    export type Format<I extends Iteration, fmt extends Formats> = {
>Format : Format<I, fmt>
>       : ^^^^^^^^^^^^^^

        's': I[2];
>'s' : I[2]
>    : ^^^^

        'n': I[3];
>'n' : I[3]
>    : ^^^^

    }[fmt];
}
declare module "Iteration/Pos" {
>"Iteration/Pos" : typeof import("Iteration/Pos")
>                : ^^^^^^^^^^^^^^^^^^^^^^^^^^^^^^

    import { Iteration } from "Iteration/Iteration";
>Iteration : any
>          : ^^^

    import { Format } from "Iteration/Format";
>Format : any
>       : ^^^

    export type Pos<I extends Iteration> = Format<I, 'n'>;
>Pos : I[3]
>    : ^^^^
}
declare module "List/Append" {
>"List/Append" : typeof import("List/Append")
>              : ^^^^^^^^^^^^^^^^^^^^^^^^^^^^

    import { _Concat } from "List/Concat";
>_Concat : any
>        : ^^^

    import { List } from "List/List";
>List : any
>     : ^^^

    export type _Append<L extends List, A extends any> = _Concat<L, [A]>;
>_Append : _Append<L, A>
>        : ^^^^^^^^^^^^^

    export type Append<L extends List, A extends any> = L extends unknown ? A extends unknown ? _Append<L, A> : never : never;
>Append : Append<L, A>
>       : ^^^^^^^^^^^^
}
declare module "List/Reverse" {
>"List/Reverse" : typeof import("List/Reverse")
>               : ^^^^^^^^^^^^^^^^^^^^^^^^^^^^^

    import { Prepend } from "List/Prepend";
>Prepend : any
>        : ^^^

    import { Pos } from "Iteration/Pos";
>Pos : any
>    : ^^^

    import { Next } from "Iteration/Next";
>Next : any
>     : ^^^

    import { Length } from "List/Length";
>Length : any
>       : ^^^

    import { IterationOf } from "Iteration/IterationOf";
>IterationOf : any
>            : ^^^

    import { Iteration } from "Iteration/Iteration";
>Iteration : any
>          : ^^^

    import { Cast } from "Any/Cast";
>Cast : any
>     : ^^^

    import { List } from "List/List";
>List : any
>     : ^^^

    import { Naked } from "List/_Internal";
>Naked : any
>      : ^^^

    import { Extends } from "Any/Extends";
>Extends : any
>        : ^^^

    type __Reverse<L extends List, LO extends List, I extends Iteration = IterationOf<'0'>> = {
>__Reverse : __Reverse<L, LO, I>
>          : ^^^^^^^^^^^^^^^^^^^

        0: __Reverse<L, Prepend<LO, L[Pos<I>]>, Next<I>>;
>0 : __Reverse<L, [head: L[Pos<I>], ...args: LO], Next<I>>
>  : ^^^^^^^^^^^^^^^^^^^^^^^^^^^^^^^^^^^^^^^^^^^^^^^^^^^^^

        1: LO;
>1 : LO
>  : ^^

    }[Extends<Pos<I>, Length<L>>];

    export type _Reverse<L extends List, LO extends List = []> = __Reverse<Naked<L>, LO> extends infer X ? Cast<X, List> : never;
>_Reverse : _Reverse<L, LO>
>         : ^^^^^^^^^^^^^^^

    export type Reverse<L extends List, LO extends List = []> = L extends unknown ? LO extends unknown ? _Reverse<L, LO> : never : never;
>Reverse : Reverse<L, LO>
>        : ^^^^^^^^^^^^^^
}
declare module "List/Concat" {
>"List/Concat" : typeof import("List/Concat")
>              : ^^^^^^^^^^^^^^^^^^^^^^^^^^^^

    import { _Reverse } from "List/Reverse";
>_Reverse : any
>         : ^^^

    import { List } from "List/List";
>List : any
>     : ^^^

    export type _Concat<L extends List, L1 extends List> = _Reverse<_Reverse<L>, L1>;
>_Concat : _Concat<L, L1>
>        : ^^^^^^^^^^^^^^

    export type Concat<L extends List, L1 extends List> = L extends unknown ? L1 extends L1 ? _Concat<L, L1> : never : never;
>Concat : Concat<L, L1>
>       : ^^^^^^^^^^^^^
}
declare module "List/Drop" {
>"List/Drop" : typeof import("List/Drop")
>            : ^^^^^^^^^^^^^^^^^^^^^^^^^^

    import { Tail } from "List/Tail";
>Tail : any
>     : ^^^

    import { Cast } from "Any/Cast";
>Cast : any
>     : ^^^

    import { IterationOf } from "Iteration/IterationOf";
>IterationOf : any
>            : ^^^

    import { Iteration } from "Iteration/Iteration";
>Iteration : any
>          : ^^^

    import { Number } from "Number/Number";
>Number : any
>       : ^^^

    import { Way } from "Iteration/_Internal";
>Way : any
>    : ^^^

    import { List } from "List/List";
>List : any
>     : ^^^

    import { Pos } from "Iteration/Pos";
>Pos : any
>    : ^^^

    import { Prev } from "Iteration/Prev";
>Prev : any
>     : ^^^

    import { Prepend } from "List/Prepend";
>Prepend : any
>        : ^^^

    import { Naked } from "List/_Internal";
>Naked : any
>      : ^^^

    import { Extends } from "Any/Extends";
>Extends : any
>        : ^^^

    type DropForth<L extends List, N extends Iteration> = {
>DropForth : DropForth<L, N>
>          : ^^^^^^^^^^^^^^^

        0: DropForth<Tail<L>, Prev<N>>;
>0 : DropForth<Tail<L>, Prev<N>>
>  : ^^^^^^^^^^^^^^^^^^^^^^^^^^^

        1: L;
>1 : L
>  : ^

    }[Extends<0, Pos<N>>];

    type DropBack<L extends List, N extends Iteration, I extends Iteration = Prev<N>, LN extends List = []> = {
>DropBack : DropBack<L, N, I, LN>
>         : ^^^^^^^^^^^^^^^^^^^^^

        0: DropBack<L, N, Prev<I>, Prepend<LN, L[Pos<I>]>>;
>0 : DropBack<L, N, Prev<I>, [head: L[Pos<I>], ...args: LN]>
>  : ^^^^^^^^^^^^^^^^^^^^^^^^^^^^^^^^^^^^^^^^^^^^^^^^^^^^^^^

        1: LN;
>1 : LN
>  : ^^

    }[Extends<-1, Pos<I>>];
>-1 : -1
>   : ^^
>1 : 1
>  : ^

    type __Drop<L extends List, N extends Iteration, way extends Way = '->'> = {
>__Drop : __Drop<L, N, way>
>       : ^^^^^^^^^^^^^^^^^

        '->': DropForth<L, N>;
>'->' : DropForth<L, N>
>     : ^^^^^^^^^^^^^^^

        '<-': DropBack<L, N>;
>'<-' : DropBack<L, N, Prev<N>, []>
>     : ^^^^^^^^^^^^^^^^^^^^^^^^^^^

    }[way];

    export type _Drop<L extends List, N extends Number, way extends Way = '->'> = __Drop<Naked<L>, IterationOf<N>, way> extends infer X ? Cast<X, List> : never;
>_Drop : _Drop<L, N, way>
>      : ^^^^^^^^^^^^^^^^

    export type Drop<L extends List, N extends Number, way extends Way = '->'> = L extends unknown ? N extends unknown ? _Drop<L, N, way> : never : never;
>Drop : Drop<L, N, way>
>     : ^^^^^^^^^^^^^^^
}
declare module "List/Length" {
>"List/Length" : typeof import("List/Length")
>              : ^^^^^^^^^^^^^^^^^^^^^^^^^^^^

    import { NumberOf } from "Number/NumberOf";
>NumberOf : any
>         : ^^^

    import { Formats } from "Iteration/_Internal";
>Formats : any
>        : ^^^

    import { List } from "List/List";
>List : any
>     : ^^^

    export type Length<L extends List, fmt extends Formats = 'n'> = {
>Length : Length<L, fmt>
>       : ^^^^^^^^^^^^^^

        's': NumberOf<L['length']>;
>'s' : NumberOf<L["length"]>
>    : ^^^^^^^^^^^^^^^^^^^^^

        'n': L['length'];
>'n' : L["length"]
>    : ^^^^^^^^^^^

    }[fmt];
}
declare module "Iteration/Next" {
>"Iteration/Next" : typeof import("Iteration/Next")
>                 : ^^^^^^^^^^^^^^^^^^^^^^^^^^^^^^^

    import { IterationMap } from "Iteration/IterationOf";
>IterationMap : any
>             : ^^^

    import { Iteration } from "Iteration/Iteration";
>Iteration : any
>          : ^^^

    export type Next<I extends Iteration> = IterationMap[I[1]];
>Next : Next<I>
>     : ^^^^^^^
}
declare module "Any/Cast" {
>"Any/Cast" : typeof import("Any/Cast")
>           : ^^^^^^^^^^^^^^^^^^^^^^^^^

    export type Cast<A1 extends any, A2 extends any> = A1 extends A2 ? A1 : A2;
>Cast : Cast<A1, A2>
>     : ^^^^^^^^^^^^
}
declare module "Function/Parameters" {
>"Function/Parameters" : typeof import("Function/Parameters")
>                      : ^^^^^^^^^^^^^^^^^^^^^^^^^^^^^^^^^^^^

    import { Function } from "Function/Function";
>Function : any
>         : ^^^

    export type Parameters<F extends Function> = F extends ((...args: infer L) => any) ? L : never;
>Parameters : Parameters<F>
>           : ^^^^^^^^^^^^^
>args : L
>     : ^
}
declare module "Function/Return" {
>"Function/Return" : typeof import("Function/Return")
>                  : ^^^^^^^^^^^^^^^^^^^^^^^^^^^^^^^^

    import { Function } from "Function/Function";
>Function : any
>         : ^^^

    export type Return<F extends Function> = F extends ((...args: any[]) => infer R) ? R : never;
>Return : Return<F>
>       : ^^^^^^^^^
>args : any[]
>     : ^^^^^
}
declare module "Iteration/Prev" {
>"Iteration/Prev" : typeof import("Iteration/Prev")
>                 : ^^^^^^^^^^^^^^^^^^^^^^^^^^^^^^^

    import { IterationMap } from "Iteration/IterationOf";
>IterationMap : any
>             : ^^^

    import { Iteration } from "Iteration/Iteration";
>Iteration : any
>          : ^^^

    export type Prev<I extends Iteration> = IterationMap[I[0]];
>Prev : Prev<I>
>     : ^^^^^^^
}
declare module "Number/NumberOf" {
>"Number/NumberOf" : typeof import("Number/NumberOf")
>                  : ^^^^^^^^^^^^^^^^^^^^^^^^^^^^^^^^

    import { IterationMap } from "Iteration/IterationOf";
>IterationMap : any
>             : ^^^

    import { Key } from "Iteration/Key";
>Key : any
>    : ^^^

    import { Pos } from "Iteration/Pos";
>Pos : any
>    : ^^^

    import { Numbers } from "Number/_Internal";
>Numbers : any
>        : ^^^

    export type _NumberOf<N extends number> = {
>_NumberOf : _NumberOf<N>
>          : ^^^^^^^^^^^^

        [K in keyof IterationMap]: Pos<IterationMap[K]> extends N ? Key<IterationMap[K]> : never;
    }[keyof IterationMap];

    export type NumberOf<N extends number> = N extends Numbers['number']['all'] ? _NumberOf<N> : string;
>NumberOf : NumberOf<N>
>         : ^^^^^^^^^^^
}
declare module "Object/_Internal" {
>"Object/_Internal" : typeof import("Object/_Internal")
>                   : ^^^^^^^^^^^^^^^^^^^^^^^^^^^^^^^^^

    export type Modx = ['?' | '!', 'W' | 'R'];
>Modx : Modx
>     : ^^^^

    export type Depth = 'flat' | 'deep';
>Depth : Depth
>      : ^^^^^

    export type Empty<O extends object> = {
>Empty : Empty<O>
>      : ^^^^^^^^

        [K in keyof O]: undefined;
    };
}
declare module "Iteration/IterationOf" {
>"Iteration/IterationOf" : typeof import("Iteration/IterationOf")
>                        : ^^^^^^^^^^^^^^^^^^^^^^^^^^^^^^^^^^^^^^

    import { Number } from "Number/Number";
>Number : any
>       : ^^^

    export type IterationMap = {
>IterationMap : IterationMap
>             : ^^^^^^^^^^^^

        '-40': ['__', '-39', '-40', -40, '-'];
>'-40' : ["__", "-39", "-40", -40, "-"]
>      : ^^^^^^^^^^^^^^^^^^^^^^^^^^^^^^
>-40 : -40
>    : ^^^
>40 : 40
>   : ^^

        '-39': ['-40', '-38', '-39', -39, '-'];
>'-39' : ["-40", "-38", "-39", -39, "-"]
>      : ^^^^^^^^^^^^^^^^^^^^^^^^^^^^^^^
>-39 : -39
>    : ^^^
>39 : 39
>   : ^^

        '-38': ['-39', '-37', '-38', -38, '-'];
>'-38' : ["-39", "-37", "-38", -38, "-"]
>      : ^^^^^^^^^^^^^^^^^^^^^^^^^^^^^^^
>-38 : -38
>    : ^^^
>38 : 38
>   : ^^

        '-37': ['-38', '-36', '-37', -37, '-'];
>'-37' : ["-38", "-36", "-37", -37, "-"]
>      : ^^^^^^^^^^^^^^^^^^^^^^^^^^^^^^^
>-37 : -37
>    : ^^^
>37 : 37
>   : ^^

        '-36': ['-37', '-35', '-36', -36, '-'];
>'-36' : ["-37", "-35", "-36", -36, "-"]
>      : ^^^^^^^^^^^^^^^^^^^^^^^^^^^^^^^
>-36 : -36
>    : ^^^
>36 : 36
>   : ^^

        '-35': ['-36', '-34', '-35', -35, '-'];
>'-35' : ["-36", "-34", "-35", -35, "-"]
>      : ^^^^^^^^^^^^^^^^^^^^^^^^^^^^^^^
>-35 : -35
>    : ^^^
>35 : 35
>   : ^^

        '-34': ['-35', '-33', '-34', -34, '-'];
>'-34' : ["-35", "-33", "-34", -34, "-"]
>      : ^^^^^^^^^^^^^^^^^^^^^^^^^^^^^^^
>-34 : -34
>    : ^^^
>34 : 34
>   : ^^

        '-33': ['-34', '-32', '-33', -33, '-'];
>'-33' : ["-34", "-32", "-33", -33, "-"]
>      : ^^^^^^^^^^^^^^^^^^^^^^^^^^^^^^^
>-33 : -33
>    : ^^^
>33 : 33
>   : ^^

        '-32': ['-33', '-31', '-32', -32, '-'];
>'-32' : ["-33", "-31", "-32", -32, "-"]
>      : ^^^^^^^^^^^^^^^^^^^^^^^^^^^^^^^
>-32 : -32
>    : ^^^
>32 : 32
>   : ^^

        '-31': ['-32', '-30', '-31', -31, '-'];
>'-31' : ["-32", "-30", "-31", -31, "-"]
>      : ^^^^^^^^^^^^^^^^^^^^^^^^^^^^^^^
>-31 : -31
>    : ^^^
>31 : 31
>   : ^^

        '-30': ['-31', '-29', '-30', -30, '-'];
>'-30' : ["-31", "-29", "-30", -30, "-"]
>      : ^^^^^^^^^^^^^^^^^^^^^^^^^^^^^^^
>-30 : -30
>    : ^^^
>30 : 30
>   : ^^

        '-29': ['-30', '-28', '-29', -29, '-'];
>'-29' : ["-30", "-28", "-29", -29, "-"]
>      : ^^^^^^^^^^^^^^^^^^^^^^^^^^^^^^^
>-29 : -29
>    : ^^^
>29 : 29
>   : ^^

        '-28': ['-29', '-27', '-28', -28, '-'];
>'-28' : ["-29", "-27", "-28", -28, "-"]
>      : ^^^^^^^^^^^^^^^^^^^^^^^^^^^^^^^
>-28 : -28
>    : ^^^
>28 : 28
>   : ^^

        '-27': ['-28', '-26', '-27', -27, '-'];
>'-27' : ["-28", "-26", "-27", -27, "-"]
>      : ^^^^^^^^^^^^^^^^^^^^^^^^^^^^^^^
>-27 : -27
>    : ^^^
>27 : 27
>   : ^^

        '-26': ['-27', '-25', '-26', -26, '-'];
>'-26' : ["-27", "-25", "-26", -26, "-"]
>      : ^^^^^^^^^^^^^^^^^^^^^^^^^^^^^^^
>-26 : -26
>    : ^^^
>26 : 26
>   : ^^

        '-25': ['-26', '-24', '-25', -25, '-'];
>'-25' : ["-26", "-24", "-25", -25, "-"]
>      : ^^^^^^^^^^^^^^^^^^^^^^^^^^^^^^^
>-25 : -25
>    : ^^^
>25 : 25
>   : ^^

        '-24': ['-25', '-23', '-24', -24, '-'];
>'-24' : ["-25", "-23", "-24", -24, "-"]
>      : ^^^^^^^^^^^^^^^^^^^^^^^^^^^^^^^
>-24 : -24
>    : ^^^
>24 : 24
>   : ^^

        '-23': ['-24', '-22', '-23', -23, '-'];
>'-23' : ["-24", "-22", "-23", -23, "-"]
>      : ^^^^^^^^^^^^^^^^^^^^^^^^^^^^^^^
>-23 : -23
>    : ^^^
>23 : 23
>   : ^^

        '-22': ['-23', '-21', '-22', -22, '-'];
>'-22' : ["-23", "-21", "-22", -22, "-"]
>      : ^^^^^^^^^^^^^^^^^^^^^^^^^^^^^^^
>-22 : -22
>    : ^^^
>22 : 22
>   : ^^

        '-21': ['-22', '-20', '-21', -21, '-'];
>'-21' : ["-22", "-20", "-21", -21, "-"]
>      : ^^^^^^^^^^^^^^^^^^^^^^^^^^^^^^^
>-21 : -21
>    : ^^^
>21 : 21
>   : ^^

        '-20': ['-21', '-19', '-20', -20, '-'];
>'-20' : ["-21", "-19", "-20", -20, "-"]
>      : ^^^^^^^^^^^^^^^^^^^^^^^^^^^^^^^
>-20 : -20
>    : ^^^
>20 : 20
>   : ^^

        '-19': ['-20', '-18', '-19', -19, '-'];
>'-19' : ["-20", "-18", "-19", -19, "-"]
>      : ^^^^^^^^^^^^^^^^^^^^^^^^^^^^^^^
>-19 : -19
>    : ^^^
>19 : 19
>   : ^^

        '-18': ['-19', '-17', '-18', -18, '-'];
>'-18' : ["-19", "-17", "-18", -18, "-"]
>      : ^^^^^^^^^^^^^^^^^^^^^^^^^^^^^^^
>-18 : -18
>    : ^^^
>18 : 18
>   : ^^

        '-17': ['-18', '-16', '-17', -17, '-'];
>'-17' : ["-18", "-16", "-17", -17, "-"]
>      : ^^^^^^^^^^^^^^^^^^^^^^^^^^^^^^^
>-17 : -17
>    : ^^^
>17 : 17
>   : ^^

        '-16': ['-17', '-15', '-16', -16, '-'];
>'-16' : ["-17", "-15", "-16", -16, "-"]
>      : ^^^^^^^^^^^^^^^^^^^^^^^^^^^^^^^
>-16 : -16
>    : ^^^
>16 : 16
>   : ^^

        '-15': ['-16', '-14', '-15', -15, '-'];
>'-15' : ["-16", "-14", "-15", -15, "-"]
>      : ^^^^^^^^^^^^^^^^^^^^^^^^^^^^^^^
>-15 : -15
>    : ^^^
>15 : 15
>   : ^^

        '-14': ['-15', '-13', '-14', -14, '-'];
>'-14' : ["-15", "-13", "-14", -14, "-"]
>      : ^^^^^^^^^^^^^^^^^^^^^^^^^^^^^^^
>-14 : -14
>    : ^^^
>14 : 14
>   : ^^

        '-13': ['-14', '-12', '-13', -13, '-'];
>'-13' : ["-14", "-12", "-13", -13, "-"]
>      : ^^^^^^^^^^^^^^^^^^^^^^^^^^^^^^^
>-13 : -13
>    : ^^^
>13 : 13
>   : ^^

        '-12': ['-13', '-11', '-12', -12, '-'];
>'-12' : ["-13", "-11", "-12", -12, "-"]
>      : ^^^^^^^^^^^^^^^^^^^^^^^^^^^^^^^
>-12 : -12
>    : ^^^
>12 : 12
>   : ^^

        '-11': ['-12', '-10', '-11', -11, '-'];
>'-11' : ["-12", "-10", "-11", -11, "-"]
>      : ^^^^^^^^^^^^^^^^^^^^^^^^^^^^^^^
>-11 : -11
>    : ^^^
>11 : 11
>   : ^^

        '-10': ['-11', '-9', '-10', -10, '-'];
>'-10' : ["-11", "-9", "-10", -10, "-"]
>      : ^^^^^^^^^^^^^^^^^^^^^^^^^^^^^^
>-10 : -10
>    : ^^^
>10 : 10
>   : ^^

        '-9': ['-10', '-8', '-9', -9, '-'];
>'-9' : ["-10", "-8", "-9", -9, "-"]
>     : ^^^^^^^^^^^^^^^^^^^^^^^^^^^^
>-9 : -9
>   : ^^
>9 : 9
>  : ^

        '-8': ['-9', '-7', '-8', -8, '-'];
>'-8' : ["-9", "-7", "-8", -8, "-"]
>     : ^^^^^^^^^^^^^^^^^^^^^^^^^^^
>-8 : -8
>   : ^^
>8 : 8
>  : ^

        '-7': ['-8', '-6', '-7', -7, '-'];
>'-7' : ["-8", "-6", "-7", -7, "-"]
>     : ^^^^^^^^^^^^^^^^^^^^^^^^^^^
>-7 : -7
>   : ^^
>7 : 7
>  : ^

        '-6': ['-7', '-5', '-6', -6, '-'];
>'-6' : ["-7", "-5", "-6", -6, "-"]
>     : ^^^^^^^^^^^^^^^^^^^^^^^^^^^
>-6 : -6
>   : ^^
>6 : 6
>  : ^

        '-5': ['-6', '-4', '-5', -5, '-'];
>'-5' : ["-6", "-4", "-5", -5, "-"]
>     : ^^^^^^^^^^^^^^^^^^^^^^^^^^^
>-5 : -5
>   : ^^
>5 : 5
>  : ^

        '-4': ['-5', '-3', '-4', -4, '-'];
>'-4' : ["-5", "-3", "-4", -4, "-"]
>     : ^^^^^^^^^^^^^^^^^^^^^^^^^^^
>-4 : -4
>   : ^^
>4 : 4
>  : ^

        '-3': ['-4', '-2', '-3', -3, '-'];
>'-3' : ["-4", "-2", "-3", -3, "-"]
>     : ^^^^^^^^^^^^^^^^^^^^^^^^^^^
>-3 : -3
>   : ^^
>3 : 3
>  : ^

        '-2': ['-3', '-1', '-2', -2, '-'];
>'-2' : ["-3", "-1", "-2", -2, "-"]
>     : ^^^^^^^^^^^^^^^^^^^^^^^^^^^
>-2 : -2
>   : ^^
>2 : 2
>  : ^

        '-1': ['-2', '0', '-1', -1, '-'];
>'-1' : ["-2", "0", "-1", -1, "-"]
>     : ^^^^^^^^^^^^^^^^^^^^^^^^^^
>-1 : -1
>   : ^^
>1 : 1
>  : ^

        '0': ['-1', '1', '0', 0, '0'];
>'0' : ["-1", "1", "0", 0, "0"]
>    : ^^^^^^^^^^^^^^^^^^^^^^^^

        '1': ['0', '2', '1', 1, '+'];
>'1' : ["0", "2", "1", 1, "+"]
>    : ^^^^^^^^^^^^^^^^^^^^^^^

        '2': ['1', '3', '2', 2, '+'];
>'2' : ["1", "3", "2", 2, "+"]
>    : ^^^^^^^^^^^^^^^^^^^^^^^

        '3': ['2', '4', '3', 3, '+'];
>'3' : ["2", "4", "3", 3, "+"]
>    : ^^^^^^^^^^^^^^^^^^^^^^^

        '4': ['3', '5', '4', 4, '+'];
>'4' : ["3", "5", "4", 4, "+"]
>    : ^^^^^^^^^^^^^^^^^^^^^^^

        '5': ['4', '6', '5', 5, '+'];
>'5' : ["4", "6", "5", 5, "+"]
>    : ^^^^^^^^^^^^^^^^^^^^^^^

        '6': ['5', '7', '6', 6, '+'];
>'6' : ["5", "7", "6", 6, "+"]
>    : ^^^^^^^^^^^^^^^^^^^^^^^

        '7': ['6', '8', '7', 7, '+'];
>'7' : ["6", "8", "7", 7, "+"]
>    : ^^^^^^^^^^^^^^^^^^^^^^^

        '8': ['7', '9', '8', 8, '+'];
>'8' : ["7", "9", "8", 8, "+"]
>    : ^^^^^^^^^^^^^^^^^^^^^^^

        '9': ['8', '10', '9', 9, '+'];
>'9' : ["8", "10", "9", 9, "+"]
>    : ^^^^^^^^^^^^^^^^^^^^^^^^

        '10': ['9', '11', '10', 10, '+'];
>'10' : ["9", "11", "10", 10, "+"]
>     : ^^^^^^^^^^^^^^^^^^^^^^^^^^

        '11': ['10', '12', '11', 11, '+'];
>'11' : ["10", "12", "11", 11, "+"]
>     : ^^^^^^^^^^^^^^^^^^^^^^^^^^^

        '12': ['11', '13', '12', 12, '+'];
>'12' : ["11", "13", "12", 12, "+"]
>     : ^^^^^^^^^^^^^^^^^^^^^^^^^^^

        '13': ['12', '14', '13', 13, '+'];
>'13' : ["12", "14", "13", 13, "+"]
>     : ^^^^^^^^^^^^^^^^^^^^^^^^^^^

        '14': ['13', '15', '14', 14, '+'];
>'14' : ["13", "15", "14", 14, "+"]
>     : ^^^^^^^^^^^^^^^^^^^^^^^^^^^

        '15': ['14', '16', '15', 15, '+'];
>'15' : ["14", "16", "15", 15, "+"]
>     : ^^^^^^^^^^^^^^^^^^^^^^^^^^^

        '16': ['15', '17', '16', 16, '+'];
>'16' : ["15", "17", "16", 16, "+"]
>     : ^^^^^^^^^^^^^^^^^^^^^^^^^^^

        '17': ['16', '18', '17', 17, '+'];
>'17' : ["16", "18", "17", 17, "+"]
>     : ^^^^^^^^^^^^^^^^^^^^^^^^^^^

        '18': ['17', '19', '18', 18, '+'];
>'18' : ["17", "19", "18", 18, "+"]
>     : ^^^^^^^^^^^^^^^^^^^^^^^^^^^

        '19': ['18', '20', '19', 19, '+'];
>'19' : ["18", "20", "19", 19, "+"]
>     : ^^^^^^^^^^^^^^^^^^^^^^^^^^^

        '20': ['19', '21', '20', 20, '+'];
>'20' : ["19", "21", "20", 20, "+"]
>     : ^^^^^^^^^^^^^^^^^^^^^^^^^^^

        '21': ['20', '22', '21', 21, '+'];
>'21' : ["20", "22", "21", 21, "+"]
>     : ^^^^^^^^^^^^^^^^^^^^^^^^^^^

        '22': ['21', '23', '22', 22, '+'];
>'22' : ["21", "23", "22", 22, "+"]
>     : ^^^^^^^^^^^^^^^^^^^^^^^^^^^

        '23': ['22', '24', '23', 23, '+'];
>'23' : ["22", "24", "23", 23, "+"]
>     : ^^^^^^^^^^^^^^^^^^^^^^^^^^^

        '24': ['23', '25', '24', 24, '+'];
>'24' : ["23", "25", "24", 24, "+"]
>     : ^^^^^^^^^^^^^^^^^^^^^^^^^^^

        '25': ['24', '26', '25', 25, '+'];
>'25' : ["24", "26", "25", 25, "+"]
>     : ^^^^^^^^^^^^^^^^^^^^^^^^^^^

        '26': ['25', '27', '26', 26, '+'];
>'26' : ["25", "27", "26", 26, "+"]
>     : ^^^^^^^^^^^^^^^^^^^^^^^^^^^

        '27': ['26', '28', '27', 27, '+'];
>'27' : ["26", "28", "27", 27, "+"]
>     : ^^^^^^^^^^^^^^^^^^^^^^^^^^^

        '28': ['27', '29', '28', 28, '+'];
>'28' : ["27", "29", "28", 28, "+"]
>     : ^^^^^^^^^^^^^^^^^^^^^^^^^^^

        '29': ['28', '30', '29', 29, '+'];
>'29' : ["28", "30", "29", 29, "+"]
>     : ^^^^^^^^^^^^^^^^^^^^^^^^^^^

        '30': ['29', '31', '30', 30, '+'];
>'30' : ["29", "31", "30", 30, "+"]
>     : ^^^^^^^^^^^^^^^^^^^^^^^^^^^

        '31': ['30', '32', '31', 31, '+'];
>'31' : ["30", "32", "31", 31, "+"]
>     : ^^^^^^^^^^^^^^^^^^^^^^^^^^^

        '32': ['31', '33', '32', 32, '+'];
>'32' : ["31", "33", "32", 32, "+"]
>     : ^^^^^^^^^^^^^^^^^^^^^^^^^^^

        '33': ['32', '34', '33', 33, '+'];
>'33' : ["32", "34", "33", 33, "+"]
>     : ^^^^^^^^^^^^^^^^^^^^^^^^^^^

        '34': ['33', '35', '34', 34, '+'];
>'34' : ["33", "35", "34", 34, "+"]
>     : ^^^^^^^^^^^^^^^^^^^^^^^^^^^

        '35': ['34', '36', '35', 35, '+'];
>'35' : ["34", "36", "35", 35, "+"]
>     : ^^^^^^^^^^^^^^^^^^^^^^^^^^^

        '36': ['35', '37', '36', 36, '+'];
>'36' : ["35", "37", "36", 36, "+"]
>     : ^^^^^^^^^^^^^^^^^^^^^^^^^^^

        '37': ['36', '38', '37', 37, '+'];
>'37' : ["36", "38", "37", 37, "+"]
>     : ^^^^^^^^^^^^^^^^^^^^^^^^^^^

        '38': ['37', '39', '38', 38, '+'];
>'38' : ["37", "39", "38", 38, "+"]
>     : ^^^^^^^^^^^^^^^^^^^^^^^^^^^

        '39': ['38', '40', '39', 39, '+'];
>'39' : ["38", "40", "39", 39, "+"]
>     : ^^^^^^^^^^^^^^^^^^^^^^^^^^^

        '40': ['39', '__', '40', 40, '+'];
>'40' : ["39", "__", "40", 40, "+"]
>     : ^^^^^^^^^^^^^^^^^^^^^^^^^^^

        '__': ['__', '__', string, number, '-' | '0' | '+'];
>'__' : ["__", "__", string, number, "0" | "-" | "+"]
>     : ^^^^^^^^^^^^^^^^^^^^^^^^^^^^^^^^^^^^^^^^^^^^^

    };

    export type IterationOf<N extends Number> = N extends keyof IterationMap ? IterationMap[N] : IterationMap['__'];
>IterationOf : IterationOf<N>
>            : ^^^^^^^^^^^^^^
}
declare module "Iteration/Iteration" {
>"Iteration/Iteration" : typeof import("Iteration/Iteration")
>                      : ^^^^^^^^^^^^^^^^^^^^^^^^^^^^^^^^^^^^

    import { IterationMap } from "Iteration/IterationOf";
>IterationMap : any
>             : ^^^

    export type Iteration = [keyof IterationMap, keyof IterationMap, string, number, '-' | '0' | '+'];
>Iteration : Iteration
>          : ^^^^^^^^^
}
declare module "Iteration/Key" {
>"Iteration/Key" : typeof import("Iteration/Key")
>                : ^^^^^^^^^^^^^^^^^^^^^^^^^^^^^^

    import { Iteration } from "Iteration/Iteration";
>Iteration : any
>          : ^^^

    import { Format } from "Iteration/Format";
>Format : any
>       : ^^^

    export type Key<I extends Iteration> = Format<I, 's'>;
>Key : I[2]
>    : ^^^^
}
declare module "List/NonNullable" {
>"List/NonNullable" : typeof import("List/NonNullable")
>                   : ^^^^^^^^^^^^^^^^^^^^^^^^^^^^^^^^^

    import { Depth } from "Object/_Internal";
>Depth : any
>      : ^^^

    import { NonNullable as ONonNullable } from "Object/NonNullable";
>NonNullable : any
>            : ^^^
>ONonNullable : any
>             : ^^^

    import { ListOf } from "Object/ListOf";
>ListOf : any
>       : ^^^

    import { Cast } from "Any/Cast";
>Cast : any
>     : ^^^

    import { Key } from "Any/Key";
>Key : any
>    : ^^^

    import { ObjectOf } from "List/ObjectOf";
>ObjectOf : any
>         : ^^^

    import { Implements } from "Any/Implements";
>Implements : any
>           : ^^^

    import { Keys } from "List/Keys";
>Keys : any
>     : ^^^

    import { List } from "List/List";
>List : any
>     : ^^^

    import { NumberOf } from "Any/_Internal";
>NumberOf : any
>         : ^^^

    export type NonNullable<L extends List, K extends Key = Key, depth extends Depth = 'flat'> = {
>NonNullable : NonNullable<L, K, depth>
>            : ^^^^^^^^^^^^^^^^^^^^^^^^

        1: Cast<ONonNullable<L, Key, depth>, List>;
>1 : Cast<ONonNullable<L, Key, depth>, List>
>  : ^^^^^^^^^^^^^^^^^^^^^^^^^^^^^^^^^^^^^^^

        0: ListOf<ONonNullable<ObjectOf<L>, NumberOf<K>, depth>>;
>0 : ListOf<ONonNullable<ObjectOf<L>, NumberOf<K>, depth>>
>  : ^^^^^^^^^^^^^^^^^^^^^^^^^^^^^^^^^^^^^^^^^^^^^^^^^^^^^

    }[Implements<Keys<L>, K>] & {};
}
declare module "Any/Type" {
>"Any/Type" : typeof import("Any/Type")
>           : ^^^^^^^^^^^^^^^^^^^^^^^^^

    const symbol: unique symbol;
>symbol : unique symbol
>       : ^^^^^^^^^^^^^

    export type Type<A extends any, Id extends string> = A & {
>Type : Type<A, Id>
>     : ^^^^^^^^^^^

        [K in typeof symbol]: Id;
>symbol : unique symbol
>       : ^^^^^^^^^^^^^

    };
}
declare module "Any/x" {
>"Any/x" : typeof import("Any/x")
>        : ^^^^^^^^^^^^^^^^^^^^^^

    import { Type } from "Any/Type";
>Type : any
>     : ^^^

    export type x = Type<{}, 'x'>;
>x : { [symbol]: "x"; }
>  : ^^^^^^^^^^^^^^^^^^
}
declare module "List/List" {
>"List/List" : typeof import("List/List")
>            : ^^^^^^^^^^^^^^^^^^^^^^^^^^

    export type List<A = any> = ReadonlyArray<A>;
>List : List<A>
>     : ^^^^^^^
}
declare module "Function/Function" {
>"Function/Function" : typeof import("Function/Function")
>                    : ^^^^^^^^^^^^^^^^^^^^^^^^^^^^^^^^^^

    import { List } from "List/List";
>List : any
>     : ^^^

    export interface Function<P extends List = any, R extends any = any> {
        (...args: P): R;
>args : P
>     : ^
    }
}
declare module "Any/Extends" {
>"Any/Extends" : typeof import("Any/Extends")
>              : ^^^^^^^^^^^^^^^^^^^^^^^^^^^^

    export type Extends<A1 extends any, A2 extends any> = [A1] extends [never] ? 0 : A1 extends A2 ? 1 : 0;
>Extends : Extends<A1, A2>
>        : ^^^^^^^^^^^^^^^
}

declare module "Function/Curry" {
>"Function/Curry" : typeof import("Function/Curry")
>                 : ^^^^^^^^^^^^^^^^^^^^^^^^^^^^^^^

    import { Pos } from "Iteration/Pos";
>Pos : any
>    : ^^^

    import { _Append } from "List/Append";
>_Append : any
>        : ^^^

    import { _Concat } from "List/Concat";
>_Concat : any
>        : ^^^

    import { _Drop } from "List/Drop";
>_Drop : any
>      : ^^^

    import { Length } from "List/Length";
>Length : any
>       : ^^^

    import { Next } from "Iteration/Next";
>Next : any
>     : ^^^

    import { Cast } from "Any/Cast";
>Cast : any
>     : ^^^

    import { Parameters } from "Function/Parameters";
>Parameters : any
>           : ^^^

    import { Return } from "Function/Return";
>Return : any
>       : ^^^

    import { IterationOf } from "Iteration/IterationOf";
>IterationOf : any
>            : ^^^

    import { Iteration } from "Iteration/Iteration";
>Iteration : any
>          : ^^^

    import { Key } from "Iteration/Key";
>Key : any
>    : ^^^

    import { NonNullable } from "List/NonNullable";
>NonNullable : any
>            : ^^^

    import { x } from "Any/x";
>x : any
>  : ^^^

    import { List } from "List/List";
>List : any
>     : ^^^

    import { Function } from "Function/Function";
>Function : any
>         : ^^^

    import { Extends } from "Any/Extends";
>Extends : any
>        : ^^^

    type GapOf<L1 extends List, L2 extends List, LN extends List, I extends Iteration = IterationOf<'0'>> = L1[Pos<I>] extends x ? _Append<LN, L2[Pos<I>]> : LN;
>GapOf : GapOf<L1, L2, LN, I>
>      : ^^^^^^^^^^^^^^^^^^^^

    type _GapsOf<L1 extends List, L2 extends List, LN extends List = [], I extends Iteration = IterationOf<'0'>> = {
>_GapsOf : _GapsOf<L1, L2, LN, I>
>        : ^^^^^^^^^^^^^^^^^^^^^^

        0: _GapsOf<L1, L2, GapOf<L1, L2, LN, I>, Next<I>>;
>0 : _GapsOf<L1, L2, GapOf<L1, L2, LN, I>, Next<I>>
>  : ^^^^^^^^^^^^^^^^^^^^^^^^^^^^^^^^^^^^^^^^^^^^^^

        1: _Concat<LN, _Drop<L2, Key<I>>>;
>1 : _Concat<LN, _Drop<L2, Key<I>>>
>  : ^^^^^^^^^^^^^^^^^^^^^^^^^^^^^^

    }[Extends<Pos<I>, Length<L1>>];

    type GapsOf<L1 extends List, L2 extends List> = _GapsOf<L1, L2> extends infer X ? Cast<X, List> : never;
>GapsOf : GapsOf<L1, L2>
>       : ^^^^^^^^^^^^^^

    type Gaps<L extends List> = NonNullable<{
>Gaps : Gaps<L>
>     : ^^^^^^^

        [K in keyof L]?: L[K] | x;
    }>;

    export type Curry<F extends Function> = <L extends List>(...args: Cast<L, Gaps<Parameters<F>>>) => GapsOf<L, Parameters<F>> extends infer G ? Length<Cast<G, List>> extends infer L ? L extends 0 ? Return<F> : L extends 1 ? Curry<(...args: Cast<G, List>) => Return<F>> & ((...args: Cast<G, List>) => Return<F>) : Curry<(...args: Cast<G, List>) => Return<F>> : never : never;
>Curry : Curry<F>
>      : ^^^^^^^^
>args : Cast<L, Gaps<Parameters<F>>>
>     : ^^^^^^^^^^^^^^^^^^^^^^^^^^^^
>args : Cast<G, List>
>     : ^^^^^^^^^^^^^
>args : Cast<G, List>
>     : ^^^^^^^^^^^^^
>args : Cast<G, List>
>     : ^^^^^^^^^^^^^
}



<|MERGE_RESOLUTION|>--- conflicted
+++ resolved
@@ -1,1858 +1,1851 @@
-//// [tests/cases/compiler/ramdaToolsNoInfinite2.ts] ////
-
+//// [tests/cases/compiler/ramdaToolsNoInfinite2.ts] ////
+
 === Performance Stats ===
-<<<<<<< HEAD
-Assignability cache: 5,500 / 5,600 (nearest 100)
-Type Count: 7,600 / 7,800 (nearest 100)
-Instantiation count: 36,500 / 37,000 (nearest 500)
-Symbol count: 31,000 / 31,500 (nearest 500)
-=======
 Assignability cache: 5,000
 Type Count: 10,000
 Instantiation count: 25,000
->>>>>>> 3163fe7e
 
-=== ramdaToolsNoInfinite2.ts ===
-declare module "Any/Kind" {
->"Any/Kind" : typeof import("Any/Kind")
->           : ^^^^^^^^^^^^^^^^^^^^^^^^^
-
-    import { Extends } from "Any/Extends";
->Extends : any
->        : ^^^
-
-    import { List } from "List/List";
->List : any
->     : ^^^
-
-    export type Kind<A extends any> = Extends<A, Function> extends 1 ? 'function' : Extends<A, List> extends 1 ? 'array' : Extends<A, object> extends 1 ? 'object' : Extends<A, string> extends 1 ? 'string' : Extends<A, number> extends 1 ? 'number' : Extends<A, boolean> extends 1 ? 'boolean' : 'unknown';
->Kind : Kind<A>
->     : ^^^^^^^
-}
-declare module "Any/Compute" {
->"Any/Compute" : typeof import("Any/Compute")
->              : ^^^^^^^^^^^^^^^^^^^^^^^^^^^^
-
-    export type Compute<A extends any> = A extends Function ? A : {
->Compute : Compute<A>
->        : ^^^^^^^^^^
-
-        [K in keyof A]: A[K];
-    } & {};
-}
-declare module "Object/Pick" {
->"Object/Pick" : typeof import("Object/Pick")
->              : ^^^^^^^^^^^^^^^^^^^^^^^^^^^^
-
-    import { Key } from "Any/Key";
->Key : any
->    : ^^^
-
-    type __Pick<O extends object, K extends keyof O> = {
->__Pick : { [P in K]: O[P]; }
->       : ^^^ ^^^^^^^^^^^^^^^
-
-        [P in K]: O[P];
-    } & {};
-
-    export type _Pick<O extends object, K extends Key> = __Pick<O, keyof O & K>;
->_Pick : _Pick<O, K>
->      : ^^^^^^^^^^^
-
-    export type Pick<O extends object, K extends Key> = O extends unknown ? _Pick<O, K & keyof O> : never;
->Pick : Pick<O, K>
->     : ^^^^^^^^^^
-}
-declare module "Object/Keys" {
->"Object/Keys" : typeof import("Object/Keys")
->              : ^^^^^^^^^^^^^^^^^^^^^^^^^^^^
-
-    import { Keys as UKeys } from "Union/Keys";
->Keys : any
->     : ^^^
->UKeys : any
->      : ^^^
-
-    export type Keys<O extends object> = UKeys<O>;
->Keys : Keys<O>
->     : ^^^^^^^
-}
-declare module "Object/Omit" {
->"Object/Omit" : typeof import("Object/Omit")
->              : ^^^^^^^^^^^^^^^^^^^^^^^^^^^^
-
-    import { _Pick } from "Object/Pick";
->_Pick : any
->      : ^^^
-
-    import { Exclude } from "Union/Exclude";
->Exclude : any
->        : ^^^
-
-    import { Key } from "Any/Key";
->Key : any
->    : ^^^
-
-    import { Keys } from "Object/Keys";
->Keys : any
->     : ^^^
-
-    export type _Omit<O extends object, K extends Key> = _Pick<O, Exclude<Keys<O>, K>>;
->_Omit : _Omit<O, K>
->      : ^^^^^^^^^^^
-
-    export type Omit<O extends object, K extends Key> = O extends unknown ? _Omit<O, K> : never;
->Omit : Omit<O, K>
->     : ^^^^^^^^^^
-}
-declare module "Object/At" {
->"Object/At" : typeof import("Object/At")
->            : ^^^^^^^^^^^^^^^^^^^^^^^^^^
-
-    import { Key } from "Any/Key";
->Key : any
->    : ^^^
-
-    import { Boolean } from "Boolean/Boolean";
->Boolean : any
->        : ^^^
-
-    type AtStrict<O extends object, K extends Key> = [K & keyof O] extends [never] ? never : O[K & keyof O];
->AtStrict : AtStrict<O, K>
->         : ^^^^^^^^^^^^^^
-
-    type AtLoose<O extends object, K extends Key> = O extends unknown ? AtStrict<O, K> : never;
->AtLoose : AtLoose<O, K>
->        : ^^^^^^^^^^^^^
-
-    export type At<O extends object, K extends Key, strict extends Boolean = 1> = {
->At : At<O, K, strict>
->   : ^^^^^^^^^^^^^^^^
-
-        1: AtStrict<O, K>;
->1 : AtStrict<O, K>
->  : ^^^^^^^^^^^^^^
-
-        0: AtLoose<O, K>;
->0 : AtLoose<O, K>
->  : ^^^^^^^^^^^^^
-
-    }[strict];
-}
-declare module "Boolean/Boolean" {
->"Boolean/Boolean" : typeof import("Boolean/Boolean")
->                  : ^^^^^^^^^^^^^^^^^^^^^^^^^^^^^^^^
-
-    export type Boolean = True | False;
->Boolean : Boolean
->        : ^^^^^^^
-
-    export type True = 1;
->True : 1
->     : ^
-
-    export type False = 0;
->False : 0
->      : ^
-}
-declare module "Boolean/Not" {
->"Boolean/Not" : typeof import("Boolean/Not")
->              : ^^^^^^^^^^^^^^^^^^^^^^^^^^^^
-
-    import { Boolean } from "Boolean/Boolean";
->Boolean : any
->        : ^^^
-
-    export type Not<B extends Boolean> = {
->Not : Not<B>
->    : ^^^^^^
-
-        0: 1;
->0 : 1
->  : ^
-
-        1: 0;
->1 : 0
->  : ^
-
-    }[B];
-}
-declare module "Union/Has" {
->"Union/Has" : typeof import("Union/Has")
->            : ^^^^^^^^^^^^^^^^^^^^^^^^^^
-
-    import { Union } from "Union/Union";
->Union : any
->      : ^^^
-
-    import { Not } from "Boolean/Not";
->Not : any
->    : ^^^
-
-    import { Extends } from "Any/Extends";
->Extends : any
->        : ^^^
-
-    export type Has<U extends Union, U1 extends Union> = Not<Extends<Exclude<U1, U>, U1>>;
->Has : Has<U, U1>
->    : ^^^^^^^^^^
-}
-declare module "Union/Union" {
->"Union/Union" : typeof import("Union/Union")
->              : ^^^^^^^^^^^^^^^^^^^^^^^^^^^^
-
-    export type Union = any;
->Union : any
-}
-declare module "Union/Exclude" {
->"Union/Exclude" : typeof import("Union/Exclude")
->                : ^^^^^^^^^^^^^^^^^^^^^^^^^^^^^^
-
-    import { Union } from "Union/Union";
->Union : any
->      : ^^^
-
-    export type Exclude<U extends Union, M extends Union> = U extends M ? never : U;
->Exclude : Exclude<U, M>
->        : ^^^^^^^^^^^^^
-}
-declare module "Any/_Internal" {
->"Any/_Internal" : typeof import("Any/_Internal")
->                : ^^^^^^^^^^^^^^^^^^^^^^^^^^^^^^
-
-    import { _NumberOf } from "Number/NumberOf";
->_NumberOf : any
->          : ^^^
-
-    export type Match = 'default' | 'implements->' | '<-implements' | 'extends->' | '<-extends' | 'equals';
->Match : Match
->      : ^^^^^
-
-    export type NumberOf<N extends any> = N extends number ? _NumberOf<N> : N;
->NumberOf : NumberOf<N>
->         : ^^^^^^^^^^^
-}
-declare module "Any/Implements" {
->"Any/Implements" : typeof import("Any/Implements")
->                 : ^^^^^^^^^^^^^^^^^^^^^^^^^^^^^^^
-
-    import { Extends } from "Any/Extends";
->Extends : any
->        : ^^^
-
-    export type Implements<A1 extends any, A2 extends any> = Extends<A1, A2> extends 1 ? 1 : 0;
->Implements : Implements<A1, A2>
->           : ^^^^^^^^^^^^^^^^^^
-}
-declare module "Any/Key" {
->"Any/Key" : typeof import("Any/Key")
->          : ^^^^^^^^^^^^^^^^^^^^^^^^
-
-    export type Key = string | number | symbol;
->Key : Key
->    : ^^^
-}
-declare module "Union/Keys" {
->"Union/Keys" : typeof import("Union/Keys")
->             : ^^^^^^^^^^^^^^^^^^^^^^^^^^^
-
-    import { Union } from "Union/Union";
->Union : any
->      : ^^^
-
-    import { Key } from "Any/Key";
->Key : any
->    : ^^^
-
-    export type Keys<U extends Union> = (U extends unknown ? keyof U : never) & Key;
->Keys : Keys<U>
->     : ^^^^^^^
-}
-declare module "List/ObjectOf" {
->"List/ObjectOf" : typeof import("List/ObjectOf")
->                : ^^^^^^^^^^^^^^^^^^^^^^^^^^^^^^
-
-    import { _Omit } from "Object/Omit";
->_Omit : any
->      : ^^^
-
-    import { Has } from "Union/Has";
->Has : any
->    : ^^^
-
-    import { At } from "Object/At";
->At : any
->   : ^^^
-
-    import { List } from "List/List";
->List : any
->     : ^^^
-
-    export type _ObjectOf<L extends object> = Has<keyof L, keyof List> extends 1 ? number extends At<L, 'length'> ? _Omit<L, Exclude<keyof any[], number>> : _Omit<L, keyof any[]> : L;
->_ObjectOf : _ObjectOf<L>
->          : ^^^^^^^^^^^^
-
-    export type ObjectOf<L extends object> = L extends unknown ? _ObjectOf<L> : never;
->ObjectOf : ObjectOf<L>
->         : ^^^^^^^^^^^
-}
-declare module "List/Keys" {
->"List/Keys" : typeof import("List/Keys")
->            : ^^^^^^^^^^^^^^^^^^^^^^^^^^
-
-    import { Exclude } from "Union/Exclude";
->Exclude : any
->        : ^^^
-
-    import { List } from "List/List";
->List : any
->     : ^^^
-
-    import { Keys as UKeys } from "Union/Keys";
->Keys : any
->     : ^^^
->UKeys : any
->      : ^^^
-
-    export type Keys<L extends List> = Exclude<UKeys<L>, keyof any[]> | number;
->Keys : Keys<L>
->     : ^^^^^^^
-}
-declare module "Object/Merge" {
->"Object/Merge" : typeof import("Object/Merge")
->               : ^^^^^^^^^^^^^^^^^^^^^^^^^^^^^
-
-    import { _Omit } from "Object/Omit";
->_Omit : any
->      : ^^^
-
-    import { At } from "Object/At";
->At : any
->   : ^^^
-
-    import { Compute } from "Any/Compute";
->Compute : any
->        : ^^^
-
-    import { Depth } from "Object/_Internal";
->Depth : any
->      : ^^^
-
-    import { Kind } from "Any/Kind";
->Kind : any
->     : ^^^
-
-    export type MergeFlat<O extends object, O1 extends object> = Compute<O & _Omit<O1, keyof O>>;
->MergeFlat : MergeFlat<O, O1>
->          : ^^^^^^^^^^^^^^^^
-
-    export type MergeDeep<O, O1> = (Kind<(O | O1)> extends 'object' ? MergeFlat<O & {}, O1 & {}> extends infer M ? {
->MergeDeep : MergeDeep<O, O1>
->          : ^^^^^^^^^^^^^^^^
-
-        [K in keyof M]: MergeDeep<M[K], At<O1 & {}, K>>;
-    } & {} : never : O);
-
-    export type Merge<O extends object, O1 extends object, depth extends Depth = 'flat'> = {
->Merge : Merge<O, O1, depth>
->      : ^^^^^^^^^^^^^^^^^^^
-
-        'flat': MergeFlat<O, O1>;
->'flat' : Compute<O & _Omit<O1, keyof O>>
->       : ^^^^^^^^^^^^^^^^^^^^^^^^^^^^^^^
-
-        'deep': MergeDeep<O, O1>;
->'deep' : MergeDeep<O, O1>
->       : ^^^^^^^^^^^^^^^^
-
-    }[depth];
-}
-declare module "Union/NonNullable" {
->"Union/NonNullable" : typeof import("Union/NonNullable")
->                    : ^^^^^^^^^^^^^^^^^^^^^^^^^^^^^^^^^^
-
-    import { Exclude } from "Union/Exclude";
->Exclude : any
->        : ^^^
-
-    import { Union } from "Union/Union";
->Union : any
->      : ^^^
-
-    export type NonNullable<U extends Union> = Exclude<U, undefined | null>;
->NonNullable : NonNullable<U>
->            : ^^^^^^^^^^^^^^
-}
-declare module "Object/ListOf" {
->"Object/ListOf" : typeof import("Object/ListOf")
->                : ^^^^^^^^^^^^^^^^^^^^^^^^^^^^^^
-
-    import { IterationOf } from "Iteration/IterationOf";
->IterationOf : any
->            : ^^^
-
-    import { Iteration } from "Iteration/Iteration";
->Iteration : any
->          : ^^^
-
-    import { Cast } from "Any/Cast";
->Cast : any
->     : ^^^
-
-    import { Key } from "Iteration/Key";
->Key : any
->    : ^^^
-
-    import { Next } from "Iteration/Next";
->Next : any
->     : ^^^
-
-    import { _Append } from "List/Append";
->_Append : any
->        : ^^^
-
-    import { Exclude } from "Union/Exclude";
->Exclude : any
->        : ^^^
-
-    import { List } from "List/List";
->List : any
->     : ^^^
-
-    import { Extends } from "Any/Extends";
->Extends : any
->        : ^^^
-
-    type PickIfEntry<O extends object, LN extends List, I extends Iteration> = Key<I> extends keyof O ? _Append<LN, O[Cast<Key<I>, keyof O>]> : LN;
->PickIfEntry : PickIfEntry<O, LN, I>
->            : ^^^^^^^^^^^^^^^^^^^^^
-
-    type __ListOf<O extends object, K, LN extends List = [], I extends Iteration = IterationOf<'0'>> = {
->__ListOf : __ListOf<O, K, LN, I>
->         : ^^^^^^^^^^^^^^^^^^^^^
-
-        0: __ListOf<O, Exclude<K, Key<I>>, PickIfEntry<O, LN, I>, Next<I>>;
->0 : __ListOf<O, Exclude<K, Key<I>>, PickIfEntry<O, LN, I>, Next<I>>
->  : ^^^^^^^^^^^^^^^^^^^^^^^^^^^^^^^^^^^^^^^^^^^^^^^^^^^^^^^^^^^^^^^
-
-        1: LN;
->1 : LN
->  : ^^
-
-    }[Extends<[K], [never]>];
-
-    export type _ListOf<O extends object> = __ListOf<O, keyof O> extends infer X ? Cast<X, List> : never;
->_ListOf : _ListOf<O>
->        : ^^^^^^^^^^
-
-    export type ListOf<O extends object> = O extends unknown ? _ListOf<O> : never;
->ListOf : ListOf<O>
->       : ^^^^^^^^^
-}
-declare module "Object/NonNullable" {
->"Object/NonNullable" : typeof import("Object/NonNullable")
->                     : ^^^^^^^^^^^^^^^^^^^^^^^^^^^^^^^^^^^
-
-    import { MergeFlat } from "Object/Merge";
->MergeFlat : any
->          : ^^^
-
-    import { NonNullable as UNonNullable } from "Union/NonNullable";
->NonNullable : any
->            : ^^^
->UNonNullable : any
->             : ^^^
-
-    import { Depth } from "Object/_Internal";
->Depth : any
->      : ^^^
-
-    import { Pick } from "Object/Pick";
->Pick : any
->     : ^^^
-
-    import { Key } from "Any/Key";
->Key : any
->    : ^^^
-
-    import { Implements } from "Any/Implements";
->Implements : any
->           : ^^^
-
-    import { Keys } from "Object/Keys";
->Keys : any
->     : ^^^
-
-    export type NonNullableFlat<O> = {
->NonNullableFlat : { [K in keyof O]: UNonNullable<O[K]>; }
->                : ^^^ ^^^^^^^^^^^^^^^^^^^^^^^^^^^^^^^^^^^
-
-        [K in keyof O]: UNonNullable<O[K]>;
-    } & {};
-
-    export type NonNullableDeep<O> = {
->NonNullableDeep : NonNullableDeep<O>
->                : ^^^^^^^^^^^^^^^^^^
-
-        [K in keyof O]: NonNullableDeep<UNonNullable<O[K]>>;
-    };
-
-    type NonNullablePart<O extends object, depth extends Depth> = {
->NonNullablePart : NonNullablePart<O, depth>
->                : ^^^^^^^^^^^^^^^^^^^^^^^^^
-
-        'flat': NonNullableFlat<O>;
->'flat' : { [K in keyof O]: import("Union/Exclude").Exclude<O[K], null | undefined>; }
->       : ^^^ ^^^^^^^^^^^^^^^^^^^^^^^^^^^^^^^^^^^^^^^^^^^^^^^^^^^^^^^^^^^^^^^^^^^^^^^^
-
-        'deep': NonNullableDeep<O>;
->'deep' : NonNullableDeep<O>
->       : ^^^^^^^^^^^^^^^^^^
-
-    }[depth];
-
-    export type NonNullable<O extends object, K extends Key = Key, depth extends Depth = 'flat'> = {
->NonNullable : NonNullable<O, K, depth>
->            : ^^^^^^^^^^^^^^^^^^^^^^^^
-
-        1: NonNullablePart<O, depth>;
->1 : NonNullablePart<O, depth>
->  : ^^^^^^^^^^^^^^^^^^^^^^^^^
-
-        0: MergeFlat<NonNullablePart<Pick<O, K>, depth>, O>;
->0 : MergeFlat<NonNullablePart<Pick<O, K>, depth>, O>
->  : ^^^^^^^^^^^^^^^^^^^^^^^^^^^^^^^^^^^^^^^^^^^^^^^^
-
-    }[Implements<Keys<O>, K>] & {};
-}
-declare module "Object/Overwrite" {
->"Object/Overwrite" : typeof import("Object/Overwrite")
->                   : ^^^^^^^^^^^^^^^^^^^^^^^^^^^^^^^^^
-
-    export type Overwrite<O extends object, O1 extends object> = {
->Overwrite : { [K in keyof O]: K extends keyof O1 ? O1[K] : O[K]; }
->          : ^^^ ^^^^^^^^^^^^^^^^^^^^^^^^^^^^^^^^^^^^^^^^^^^^^^^^^^
-
-        [K in keyof O]: K extends keyof O1 ? O1[K] : O[K];
-    } & {};
-}
-declare module "Number/_Internal" {
->"Number/_Internal" : typeof import("Number/_Internal")
->                   : ^^^^^^^^^^^^^^^^^^^^^^^^^^^^^^^^^
-
-    import { IterationMap } from "Iteration/IterationOf";
->IterationMap : any
->             : ^^^
-
-    import { Format } from "Iteration/Format";
->Format : any
->       : ^^^
-
-    export type Formats = 'b' | 'n' | 's';
->Formats : Formats
->        : ^^^^^^^
-
-    type KnownIterationMapKeys = '-40' | '-39' | '-38' | '-37' | '-36' | '-35' | '-34' | '-33' | '-32' | '-31' | '-30' | '-29' | '-28' | '-27' | '-26' | '-25' | '-24' | '-23' | '-22' | '-21' | '-20' | '-19' | '-18' | '-17' | '-16' | '-15' | '-14' | '-13' | '-12' | '-11' | '-10' | '-9' | '-8' | '-7' | '-6' | '-5' | '-4' | '-3' | '-2' | '-1' | '0' | '1' | '2' | '3' | '4' | '5' | '6' | '7' | '8' | '9' | '10' | '11' | '12' | '13' | '14' | '15' | '16' | '17' | '18' | '19' | '20' | '21' | '22' | '23' | '24' | '25' | '26' | '27' | '28' | '29' | '30' | '31' | '32' | '33' | '34' | '35' | '36' | '37' | '38' | '39' | '40';
->KnownIterationMapKeys : KnownIterationMapKeys
->                      : ^^^^^^^^^^^^^^^^^^^^^
-
-    type PositiveIterationKeys = '1' | '2' | '3' | '4' | '5' | '6' | '7' | '8' | '9' | '10' | '11' | '12' | '13' | '14' | '15' | '16' | '17' | '18' | '19' | '20' | '21' | '22' | '23' | '24' | '25' | '26' | '27' | '28' | '29' | '30' | '31' | '32' | '33' | '34' | '35' | '36' | '37' | '38' | '39' | '40';
->PositiveIterationKeys : PositiveIterationKeys
->                      : ^^^^^^^^^^^^^^^^^^^^^
-
-    type NegativeIterationKeys = '-40' | '-39' | '-38' | '-37' | '-36' | '-35' | '-34' | '-33' | '-32' | '-31' | '-30' | '-29' | '-28' | '-27' | '-26' | '-25' | '-24' | '-23' | '-22' | '-21' | '-20' | '-19' | '-18' | '-17' | '-16' | '-15' | '-14' | '-13' | '-12' | '-11' | '-10' | '-9' | '-8' | '-7' | '-6' | '-5' | '-4' | '-3' | '-2' | '-1';
->NegativeIterationKeys : NegativeIterationKeys
->                      : ^^^^^^^^^^^^^^^^^^^^^
-
-    export type Numbers = {
->Numbers : Numbers
->        : ^^^^^^^
-
-        'string': {
->'string' : { all: Format<IterationMap[KnownIterationMapKeys], "s">; '+': Format<IterationMap[PositiveIterationKeys], "s">; '-': Format<IterationMap[NegativeIterationKeys], "s">; '0': Format<IterationMap["0"], "s">; }
->         : ^^^^^^^                                                ^^^^^^^                                                ^^^^^^^                                                ^^^^^^^                              ^^^
-
-            'all': Format<IterationMap[KnownIterationMapKeys], 's'>;
->'all' : "-40" | "-39" | "-38" | "-37" | "-36" | "-35" | "-34" | "-33" | "-32" | "-31" | "-30" | "-29" | "-28" | "-27" | "-26" | "-25" | "-24" | "-23" | "-22" | "-21" | "-20" | "-19" | "-18" | "-17" | "-16" | "-15" | "-14" | "-13" | "-12" | "-11" | "-10" | "-9" | "-8" | "-7" | "-6" | "-5" | "-4" | "-3" | "-2" | "-1" | "0" | "1" | "2" | "3" | "4" | "5" | "6" | "7" | "8" | "9" | "10" | "11" | "12" | "13" | "14" | "15" | "16" | "17" | "18" | "19" | "20" | "21" | "22" | "23" | "24" | "25" | "26" | "27" | "28" | "29" | "30" | "31" | "32" | "33" | "34" | "35" | "36" | "37" | "38" | "39" | "40"
->      : ^^^^^^^^^^^^^^^^^^^^^^^^^^^^^^^^^^^^^^^^^^^^^^^^^^^^^^^^^^^^^^^^^^^^^^^^^^^^^^^^^^^^^^^^^^^^^^^^^^^^^^^^^^^^^^^^^^^^^^^^^^^^^^^^^^^^^^^^^^^^^^^^^^^^^^^^^^^^^^^^^^^^^^^^^^^^^^^^^^^^^^^^^^^^^^^^^^^^^^^^^^^^^^^^^^^^^^^^^^^^^^^^^^^^^^^^^^^^^^^^^^^^^^^^^^^^^^^^^^^^^^^^^^^^^^^^^^^^^^^^^^^^^^^^^^^^^^^^^^^^^^^^^^^^^^^^^^^^^^^^^^^^^^^^^^^^^^^^^^^^^^^^^^^^^^^^^^^^^^^^^^^^^^^^^^^^^^^^^^^^^^^^^^^^^^^^^^^^^^^^^^^^^^^^^^^^^^^^^^^^^^^^^^^^^^^^^^^^^^^^^^^^^^^^^^^^^^^^^^^^^^^^^^^^^^^^^^^^^^^^^^^^^^^^^^^^^^^^^^^^^^^^^^^^^^^^^^^^^^^^^^^^^^^^^^^^^^^^^^^^^^^^^^^^^^^^^^^^^^^^^^^^^^^^^^^^^^^^^^^^^^^^^
-
-            '+': Format<IterationMap[PositiveIterationKeys], 's'>;
->'+' : "1" | "2" | "3" | "4" | "5" | "6" | "7" | "8" | "9" | "10" | "11" | "12" | "13" | "14" | "15" | "16" | "17" | "18" | "19" | "20" | "21" | "22" | "23" | "24" | "25" | "26" | "27" | "28" | "29" | "30" | "31" | "32" | "33" | "34" | "35" | "36" | "37" | "38" | "39" | "40"
->    : ^^^^^^^^^^^^^^^^^^^^^^^^^^^^^^^^^^^^^^^^^^^^^^^^^^^^^^^^^^^^^^^^^^^^^^^^^^^^^^^^^^^^^^^^^^^^^^^^^^^^^^^^^^^^^^^^^^^^^^^^^^^^^^^^^^^^^^^^^^^^^^^^^^^^^^^^^^^^^^^^^^^^^^^^^^^^^^^^^^^^^^^^^^^^^^^^^^^^^^^^^^^^^^^^^^^^^^^^^^^^^^^^^^^^^^^^^^^^^^^^^^^^^^^^^^^^^^^^^^^^^^^^^^^^
-
-            '-': Format<IterationMap[NegativeIterationKeys], 's'>;
->'-' : "-40" | "-39" | "-38" | "-37" | "-36" | "-35" | "-34" | "-33" | "-32" | "-31" | "-30" | "-29" | "-28" | "-27" | "-26" | "-25" | "-24" | "-23" | "-22" | "-21" | "-20" | "-19" | "-18" | "-17" | "-16" | "-15" | "-14" | "-13" | "-12" | "-11" | "-10" | "-9" | "-8" | "-7" | "-6" | "-5" | "-4" | "-3" | "-2" | "-1"
->    : ^^^^^^^^^^^^^^^^^^^^^^^^^^^^^^^^^^^^^^^^^^^^^^^^^^^^^^^^^^^^^^^^^^^^^^^^^^^^^^^^^^^^^^^^^^^^^^^^^^^^^^^^^^^^^^^^^^^^^^^^^^^^^^^^^^^^^^^^^^^^^^^^^^^^^^^^^^^^^^^^^^^^^^^^^^^^^^^^^^^^^^^^^^^^^^^^^^^^^^^^^^^^^^^^^^^^^^^^^^^^^^^^^^^^^^^^^^^^^^^^^^^^^^^^^^^^^^^^^^^^^^^^^^^^^^^^^^^^^^^^^^^^^^^^^^^^^^^^^^^^^^^^^^^^
-
-            '0': Format<IterationMap['0'], 's'>;
->'0' : "0"
->    : ^^^
-
-        };
-        'number': {
->'number' : { all: Format<IterationMap[KnownIterationMapKeys], "n">; '+': Format<IterationMap[PositiveIterationKeys], "n">; '-': Format<IterationMap[NegativeIterationKeys], "n">; '0': Format<IterationMap["0"], "n">; }
->         : ^^^^^^^                                                ^^^^^^^                                                ^^^^^^^                                                ^^^^^^^                              ^^^
-
-            'all': Format<IterationMap[KnownIterationMapKeys], 'n'>;
->'all' : 0 | 1 | 3 | 5 | 40 | -40 | 39 | -39 | 38 | -38 | 37 | -37 | 36 | -36 | 35 | -35 | 34 | -34 | 33 | -33 | 32 | -32 | 31 | -31 | 30 | -30 | 29 | -29 | 28 | -28 | 27 | -27 | 26 | -26 | 25 | -25 | 24 | -24 | 23 | -23 | 22 | -22 | 21 | -21 | 20 | -20 | 19 | -19 | 18 | -18 | 17 | -17 | 16 | -16 | 15 | -15 | 14 | -14 | 13 | -13 | 12 | -12 | 11 | -11 | 10 | -10 | 9 | -9 | 8 | -8 | 7 | -7 | 6 | -6 | -5 | 4 | -4 | -3 | 2 | -2 | -1
->      : ^^^^^^^^^^^^^^^^^^^^^^^^^^^^^^^^^^^^^^^^^^^^^^^^^^^^^^^^^^^^^^^^^^^^^^^^^^^^^^^^^^^^^^^^^^^^^^^^^^^^^^^^^^^^^^^^^^^^^^^^^^^^^^^^^^^^^^^^^^^^^^^^^^^^^^^^^^^^^^^^^^^^^^^^^^^^^^^^^^^^^^^^^^^^^^^^^^^^^^^^^^^^^^^^^^^^^^^^^^^^^^^^^^^^^^^^^^^^^^^^^^^^^^^^^^^^^^^^^^^^^^^^^^^^^^^^^^^^^^^^^^^^^^^^^^^^^^^^^^^^^^^^^^^^^^^^^^^^^^^^^^^^^^^^^^^^^^^^^^^^^^^^^^^^^^^^^^^^^^^^^^^^^^^^^^^^^^^^^^^^^^^^^^^^^^^^^^^^^^^^^^^^^^^^^^^^^^^^^^^^^^^
-
-            '+': Format<IterationMap[PositiveIterationKeys], 'n'>;
->'+' : 1 | 3 | 5 | 40 | 39 | 38 | 37 | 36 | 35 | 34 | 33 | 32 | 31 | 30 | 29 | 28 | 27 | 26 | 25 | 24 | 23 | 22 | 21 | 20 | 19 | 18 | 17 | 16 | 15 | 14 | 13 | 12 | 11 | 10 | 9 | 8 | 7 | 6 | 4 | 2
->    : ^^^^^^^^^^^^^^^^^^^^^^^^^^^^^^^^^^^^^^^^^^^^^^^^^^^^^^^^^^^^^^^^^^^^^^^^^^^^^^^^^^^^^^^^^^^^^^^^^^^^^^^^^^^^^^^^^^^^^^^^^^^^^^^^^^^^^^^^^^^^^^^^^^^^^^^^^^^^^^^^^^^^^^^^^^^^^^^^^^^^^^^^^^^^
-
-            '-': Format<IterationMap[NegativeIterationKeys], 'n'>;
->'-' : -40 | -39 | -38 | -37 | -36 | -35 | -34 | -33 | -32 | -31 | -30 | -29 | -28 | -27 | -26 | -25 | -24 | -23 | -22 | -21 | -20 | -19 | -18 | -17 | -16 | -15 | -14 | -13 | -12 | -11 | -10 | -9 | -8 | -7 | -6 | -5 | -4 | -3 | -2 | -1
->    : ^^^^^^^^^^^^^^^^^^^^^^^^^^^^^^^^^^^^^^^^^^^^^^^^^^^^^^^^^^^^^^^^^^^^^^^^^^^^^^^^^^^^^^^^^^^^^^^^^^^^^^^^^^^^^^^^^^^^^^^^^^^^^^^^^^^^^^^^^^^^^^^^^^^^^^^^^^^^^^^^^^^^^^^^^^^^^^^^^^^^^^^^^^^^^^^^^^^^^^^^^^^^^^^^^^^^^^^^^^^^^^^^^^^^
-
-            '0': Format<IterationMap['0'], 'n'>;
->'0' : 0
->    : ^
-
-        };
-    };
-}
-declare module "Number/Number" {
->"Number/Number" : typeof import("Number/Number")
->                : ^^^^^^^^^^^^^^^^^^^^^^^^^^^^^^
-
-    export type Number = string;
->Number : string
->       : ^^^^^^
-}
-declare module "Iteration/_Internal" {
->"Iteration/_Internal" : typeof import("Iteration/_Internal")
->                      : ^^^^^^^^^^^^^^^^^^^^^^^^^^^^^^^^^^^^
-
-    export type Formats = 'n' | 's';
->Formats : Formats
->        : ^^^^^^^
-
-    export type Way = '->' | '<-';
->Way : Way
->    : ^^^
-}
-declare module "List/Prepend" {
->"List/Prepend" : typeof import("List/Prepend")
->               : ^^^^^^^^^^^^^^^^^^^^^^^^^^^^^
-
-    import { List } from "List/List";
->List : any
->     : ^^^
-
-    export type Prepend<L extends List, A extends any> = ((head: A, ...args: L) => any) extends ((...args: infer U) => any) ? U : L;
->Prepend : [head: A, ...args: L]
->        : ^^^^^^^^^^^^^^^^^^^^^
->head : A
->     : ^
->args : L
->     : ^
->args : U
->     : ^
-}
-declare module "List/_Internal" {
->"List/_Internal" : typeof import("List/_Internal")
->                 : ^^^^^^^^^^^^^^^^^^^^^^^^^^^^^^^
-
-    import { Overwrite } from "Object/Overwrite";
->Overwrite : any
->          : ^^^
-
-    import { List } from "List/List";
->List : any
->     : ^^^
-
-    export type Naked<L extends List> = Overwrite<Required<L>, L>;
->Naked : { [K in keyof Required<L>]: K extends keyof L ? L[K] : Required<L>[K]; }
->      : ^^^ ^^^^^^^^^^^^^^^^^^^^^^^^^^^^^^^^^^^^^^^^^^^^^^^^^^^^^^^^^^^^^^^^^^^^
-}
-declare module "List/Tail" {
->"List/Tail" : typeof import("List/Tail")
->            : ^^^^^^^^^^^^^^^^^^^^^^^^^^
-
-    import { List } from "List/List";
->List : any
->     : ^^^
-
-    export type Tail<L extends List> = ((...t: L) => any) extends ((head: any, ...tail: infer LTail) => any) ? LTail : never;
->Tail : Tail<L>
->     : ^^^^^^^
->t : L
->  : ^
->head : any
->tail : LTail
->     : ^^^^^
-}
-declare module "Iteration/Format" {
->"Iteration/Format" : typeof import("Iteration/Format")
->                   : ^^^^^^^^^^^^^^^^^^^^^^^^^^^^^^^^^
-
-    import { Iteration } from "Iteration/Iteration";
->Iteration : any
->          : ^^^
-
-    import { Formats } from "Iteration/_Internal";
->Formats : any
->        : ^^^
-
-    export type Format<I extends Iteration, fmt extends Formats> = {
->Format : Format<I, fmt>
->       : ^^^^^^^^^^^^^^
-
-        's': I[2];
->'s' : I[2]
->    : ^^^^
-
-        'n': I[3];
->'n' : I[3]
->    : ^^^^
-
-    }[fmt];
-}
-declare module "Iteration/Pos" {
->"Iteration/Pos" : typeof import("Iteration/Pos")
->                : ^^^^^^^^^^^^^^^^^^^^^^^^^^^^^^
-
-    import { Iteration } from "Iteration/Iteration";
->Iteration : any
->          : ^^^
-
-    import { Format } from "Iteration/Format";
->Format : any
->       : ^^^
-
-    export type Pos<I extends Iteration> = Format<I, 'n'>;
->Pos : I[3]
->    : ^^^^
-}
-declare module "List/Append" {
->"List/Append" : typeof import("List/Append")
->              : ^^^^^^^^^^^^^^^^^^^^^^^^^^^^
-
-    import { _Concat } from "List/Concat";
->_Concat : any
->        : ^^^
-
-    import { List } from "List/List";
->List : any
->     : ^^^
-
-    export type _Append<L extends List, A extends any> = _Concat<L, [A]>;
->_Append : _Append<L, A>
->        : ^^^^^^^^^^^^^
-
-    export type Append<L extends List, A extends any> = L extends unknown ? A extends unknown ? _Append<L, A> : never : never;
->Append : Append<L, A>
->       : ^^^^^^^^^^^^
-}
-declare module "List/Reverse" {
->"List/Reverse" : typeof import("List/Reverse")
->               : ^^^^^^^^^^^^^^^^^^^^^^^^^^^^^
-
-    import { Prepend } from "List/Prepend";
->Prepend : any
->        : ^^^
-
-    import { Pos } from "Iteration/Pos";
->Pos : any
->    : ^^^
-
-    import { Next } from "Iteration/Next";
->Next : any
->     : ^^^
-
-    import { Length } from "List/Length";
->Length : any
->       : ^^^
-
-    import { IterationOf } from "Iteration/IterationOf";
->IterationOf : any
->            : ^^^
-
-    import { Iteration } from "Iteration/Iteration";
->Iteration : any
->          : ^^^
-
-    import { Cast } from "Any/Cast";
->Cast : any
->     : ^^^
-
-    import { List } from "List/List";
->List : any
->     : ^^^
-
-    import { Naked } from "List/_Internal";
->Naked : any
->      : ^^^
-
-    import { Extends } from "Any/Extends";
->Extends : any
->        : ^^^
-
-    type __Reverse<L extends List, LO extends List, I extends Iteration = IterationOf<'0'>> = {
->__Reverse : __Reverse<L, LO, I>
->          : ^^^^^^^^^^^^^^^^^^^
-
-        0: __Reverse<L, Prepend<LO, L[Pos<I>]>, Next<I>>;
->0 : __Reverse<L, [head: L[Pos<I>], ...args: LO], Next<I>>
->  : ^^^^^^^^^^^^^^^^^^^^^^^^^^^^^^^^^^^^^^^^^^^^^^^^^^^^^
-
-        1: LO;
->1 : LO
->  : ^^
-
-    }[Extends<Pos<I>, Length<L>>];
-
-    export type _Reverse<L extends List, LO extends List = []> = __Reverse<Naked<L>, LO> extends infer X ? Cast<X, List> : never;
->_Reverse : _Reverse<L, LO>
->         : ^^^^^^^^^^^^^^^
-
-    export type Reverse<L extends List, LO extends List = []> = L extends unknown ? LO extends unknown ? _Reverse<L, LO> : never : never;
->Reverse : Reverse<L, LO>
->        : ^^^^^^^^^^^^^^
-}
-declare module "List/Concat" {
->"List/Concat" : typeof import("List/Concat")
->              : ^^^^^^^^^^^^^^^^^^^^^^^^^^^^
-
-    import { _Reverse } from "List/Reverse";
->_Reverse : any
->         : ^^^
-
-    import { List } from "List/List";
->List : any
->     : ^^^
-
-    export type _Concat<L extends List, L1 extends List> = _Reverse<_Reverse<L>, L1>;
->_Concat : _Concat<L, L1>
->        : ^^^^^^^^^^^^^^
-
-    export type Concat<L extends List, L1 extends List> = L extends unknown ? L1 extends L1 ? _Concat<L, L1> : never : never;
->Concat : Concat<L, L1>
->       : ^^^^^^^^^^^^^
-}
-declare module "List/Drop" {
->"List/Drop" : typeof import("List/Drop")
->            : ^^^^^^^^^^^^^^^^^^^^^^^^^^
-
-    import { Tail } from "List/Tail";
->Tail : any
->     : ^^^
-
-    import { Cast } from "Any/Cast";
->Cast : any
->     : ^^^
-
-    import { IterationOf } from "Iteration/IterationOf";
->IterationOf : any
->            : ^^^
-
-    import { Iteration } from "Iteration/Iteration";
->Iteration : any
->          : ^^^
-
-    import { Number } from "Number/Number";
->Number : any
->       : ^^^
-
-    import { Way } from "Iteration/_Internal";
->Way : any
->    : ^^^
-
-    import { List } from "List/List";
->List : any
->     : ^^^
-
-    import { Pos } from "Iteration/Pos";
->Pos : any
->    : ^^^
-
-    import { Prev } from "Iteration/Prev";
->Prev : any
->     : ^^^
-
-    import { Prepend } from "List/Prepend";
->Prepend : any
->        : ^^^
-
-    import { Naked } from "List/_Internal";
->Naked : any
->      : ^^^
-
-    import { Extends } from "Any/Extends";
->Extends : any
->        : ^^^
-
-    type DropForth<L extends List, N extends Iteration> = {
->DropForth : DropForth<L, N>
->          : ^^^^^^^^^^^^^^^
-
-        0: DropForth<Tail<L>, Prev<N>>;
->0 : DropForth<Tail<L>, Prev<N>>
->  : ^^^^^^^^^^^^^^^^^^^^^^^^^^^
-
-        1: L;
->1 : L
->  : ^
-
-    }[Extends<0, Pos<N>>];
-
-    type DropBack<L extends List, N extends Iteration, I extends Iteration = Prev<N>, LN extends List = []> = {
->DropBack : DropBack<L, N, I, LN>
->         : ^^^^^^^^^^^^^^^^^^^^^
-
-        0: DropBack<L, N, Prev<I>, Prepend<LN, L[Pos<I>]>>;
->0 : DropBack<L, N, Prev<I>, [head: L[Pos<I>], ...args: LN]>
->  : ^^^^^^^^^^^^^^^^^^^^^^^^^^^^^^^^^^^^^^^^^^^^^^^^^^^^^^^
-
-        1: LN;
->1 : LN
->  : ^^
-
-    }[Extends<-1, Pos<I>>];
->-1 : -1
->   : ^^
->1 : 1
->  : ^
-
-    type __Drop<L extends List, N extends Iteration, way extends Way = '->'> = {
->__Drop : __Drop<L, N, way>
->       : ^^^^^^^^^^^^^^^^^
-
-        '->': DropForth<L, N>;
->'->' : DropForth<L, N>
->     : ^^^^^^^^^^^^^^^
-
-        '<-': DropBack<L, N>;
->'<-' : DropBack<L, N, Prev<N>, []>
->     : ^^^^^^^^^^^^^^^^^^^^^^^^^^^
-
-    }[way];
-
-    export type _Drop<L extends List, N extends Number, way extends Way = '->'> = __Drop<Naked<L>, IterationOf<N>, way> extends infer X ? Cast<X, List> : never;
->_Drop : _Drop<L, N, way>
->      : ^^^^^^^^^^^^^^^^
-
-    export type Drop<L extends List, N extends Number, way extends Way = '->'> = L extends unknown ? N extends unknown ? _Drop<L, N, way> : never : never;
->Drop : Drop<L, N, way>
->     : ^^^^^^^^^^^^^^^
-}
-declare module "List/Length" {
->"List/Length" : typeof import("List/Length")
->              : ^^^^^^^^^^^^^^^^^^^^^^^^^^^^
-
-    import { NumberOf } from "Number/NumberOf";
->NumberOf : any
->         : ^^^
-
-    import { Formats } from "Iteration/_Internal";
->Formats : any
->        : ^^^
-
-    import { List } from "List/List";
->List : any
->     : ^^^
-
-    export type Length<L extends List, fmt extends Formats = 'n'> = {
->Length : Length<L, fmt>
->       : ^^^^^^^^^^^^^^
-
-        's': NumberOf<L['length']>;
->'s' : NumberOf<L["length"]>
->    : ^^^^^^^^^^^^^^^^^^^^^
-
-        'n': L['length'];
->'n' : L["length"]
->    : ^^^^^^^^^^^
-
-    }[fmt];
-}
-declare module "Iteration/Next" {
->"Iteration/Next" : typeof import("Iteration/Next")
->                 : ^^^^^^^^^^^^^^^^^^^^^^^^^^^^^^^
-
-    import { IterationMap } from "Iteration/IterationOf";
->IterationMap : any
->             : ^^^
-
-    import { Iteration } from "Iteration/Iteration";
->Iteration : any
->          : ^^^
-
-    export type Next<I extends Iteration> = IterationMap[I[1]];
->Next : Next<I>
->     : ^^^^^^^
-}
-declare module "Any/Cast" {
->"Any/Cast" : typeof import("Any/Cast")
->           : ^^^^^^^^^^^^^^^^^^^^^^^^^
-
-    export type Cast<A1 extends any, A2 extends any> = A1 extends A2 ? A1 : A2;
->Cast : Cast<A1, A2>
->     : ^^^^^^^^^^^^
-}
-declare module "Function/Parameters" {
->"Function/Parameters" : typeof import("Function/Parameters")
->                      : ^^^^^^^^^^^^^^^^^^^^^^^^^^^^^^^^^^^^
-
-    import { Function } from "Function/Function";
->Function : any
->         : ^^^
-
-    export type Parameters<F extends Function> = F extends ((...args: infer L) => any) ? L : never;
->Parameters : Parameters<F>
->           : ^^^^^^^^^^^^^
->args : L
->     : ^
-}
-declare module "Function/Return" {
->"Function/Return" : typeof import("Function/Return")
->                  : ^^^^^^^^^^^^^^^^^^^^^^^^^^^^^^^^
-
-    import { Function } from "Function/Function";
->Function : any
->         : ^^^
-
-    export type Return<F extends Function> = F extends ((...args: any[]) => infer R) ? R : never;
->Return : Return<F>
->       : ^^^^^^^^^
->args : any[]
->     : ^^^^^
-}
-declare module "Iteration/Prev" {
->"Iteration/Prev" : typeof import("Iteration/Prev")
->                 : ^^^^^^^^^^^^^^^^^^^^^^^^^^^^^^^
-
-    import { IterationMap } from "Iteration/IterationOf";
->IterationMap : any
->             : ^^^
-
-    import { Iteration } from "Iteration/Iteration";
->Iteration : any
->          : ^^^
-
-    export type Prev<I extends Iteration> = IterationMap[I[0]];
->Prev : Prev<I>
->     : ^^^^^^^
-}
-declare module "Number/NumberOf" {
->"Number/NumberOf" : typeof import("Number/NumberOf")
->                  : ^^^^^^^^^^^^^^^^^^^^^^^^^^^^^^^^
-
-    import { IterationMap } from "Iteration/IterationOf";
->IterationMap : any
->             : ^^^
-
-    import { Key } from "Iteration/Key";
->Key : any
->    : ^^^
-
-    import { Pos } from "Iteration/Pos";
->Pos : any
->    : ^^^
-
-    import { Numbers } from "Number/_Internal";
->Numbers : any
->        : ^^^
-
-    export type _NumberOf<N extends number> = {
->_NumberOf : _NumberOf<N>
->          : ^^^^^^^^^^^^
-
-        [K in keyof IterationMap]: Pos<IterationMap[K]> extends N ? Key<IterationMap[K]> : never;
-    }[keyof IterationMap];
-
-    export type NumberOf<N extends number> = N extends Numbers['number']['all'] ? _NumberOf<N> : string;
->NumberOf : NumberOf<N>
->         : ^^^^^^^^^^^
-}
-declare module "Object/_Internal" {
->"Object/_Internal" : typeof import("Object/_Internal")
->                   : ^^^^^^^^^^^^^^^^^^^^^^^^^^^^^^^^^
-
-    export type Modx = ['?' | '!', 'W' | 'R'];
->Modx : Modx
->     : ^^^^
-
-    export type Depth = 'flat' | 'deep';
->Depth : Depth
->      : ^^^^^
-
-    export type Empty<O extends object> = {
->Empty : Empty<O>
->      : ^^^^^^^^
-
-        [K in keyof O]: undefined;
-    };
-}
-declare module "Iteration/IterationOf" {
->"Iteration/IterationOf" : typeof import("Iteration/IterationOf")
->                        : ^^^^^^^^^^^^^^^^^^^^^^^^^^^^^^^^^^^^^^
-
-    import { Number } from "Number/Number";
->Number : any
->       : ^^^
-
-    export type IterationMap = {
->IterationMap : IterationMap
->             : ^^^^^^^^^^^^
-
-        '-40': ['__', '-39', '-40', -40, '-'];
->'-40' : ["__", "-39", "-40", -40, "-"]
->      : ^^^^^^^^^^^^^^^^^^^^^^^^^^^^^^
->-40 : -40
->    : ^^^
->40 : 40
->   : ^^
-
-        '-39': ['-40', '-38', '-39', -39, '-'];
->'-39' : ["-40", "-38", "-39", -39, "-"]
->      : ^^^^^^^^^^^^^^^^^^^^^^^^^^^^^^^
->-39 : -39
->    : ^^^
->39 : 39
->   : ^^
-
-        '-38': ['-39', '-37', '-38', -38, '-'];
->'-38' : ["-39", "-37", "-38", -38, "-"]
->      : ^^^^^^^^^^^^^^^^^^^^^^^^^^^^^^^
->-38 : -38
->    : ^^^
->38 : 38
->   : ^^
-
-        '-37': ['-38', '-36', '-37', -37, '-'];
->'-37' : ["-38", "-36", "-37", -37, "-"]
->      : ^^^^^^^^^^^^^^^^^^^^^^^^^^^^^^^
->-37 : -37
->    : ^^^
->37 : 37
->   : ^^
-
-        '-36': ['-37', '-35', '-36', -36, '-'];
->'-36' : ["-37", "-35", "-36", -36, "-"]
->      : ^^^^^^^^^^^^^^^^^^^^^^^^^^^^^^^
->-36 : -36
->    : ^^^
->36 : 36
->   : ^^
-
-        '-35': ['-36', '-34', '-35', -35, '-'];
->'-35' : ["-36", "-34", "-35", -35, "-"]
->      : ^^^^^^^^^^^^^^^^^^^^^^^^^^^^^^^
->-35 : -35
->    : ^^^
->35 : 35
->   : ^^
-
-        '-34': ['-35', '-33', '-34', -34, '-'];
->'-34' : ["-35", "-33", "-34", -34, "-"]
->      : ^^^^^^^^^^^^^^^^^^^^^^^^^^^^^^^
->-34 : -34
->    : ^^^
->34 : 34
->   : ^^
-
-        '-33': ['-34', '-32', '-33', -33, '-'];
->'-33' : ["-34", "-32", "-33", -33, "-"]
->      : ^^^^^^^^^^^^^^^^^^^^^^^^^^^^^^^
->-33 : -33
->    : ^^^
->33 : 33
->   : ^^
-
-        '-32': ['-33', '-31', '-32', -32, '-'];
->'-32' : ["-33", "-31", "-32", -32, "-"]
->      : ^^^^^^^^^^^^^^^^^^^^^^^^^^^^^^^
->-32 : -32
->    : ^^^
->32 : 32
->   : ^^
-
-        '-31': ['-32', '-30', '-31', -31, '-'];
->'-31' : ["-32", "-30", "-31", -31, "-"]
->      : ^^^^^^^^^^^^^^^^^^^^^^^^^^^^^^^
->-31 : -31
->    : ^^^
->31 : 31
->   : ^^
-
-        '-30': ['-31', '-29', '-30', -30, '-'];
->'-30' : ["-31", "-29", "-30", -30, "-"]
->      : ^^^^^^^^^^^^^^^^^^^^^^^^^^^^^^^
->-30 : -30
->    : ^^^
->30 : 30
->   : ^^
-
-        '-29': ['-30', '-28', '-29', -29, '-'];
->'-29' : ["-30", "-28", "-29", -29, "-"]
->      : ^^^^^^^^^^^^^^^^^^^^^^^^^^^^^^^
->-29 : -29
->    : ^^^
->29 : 29
->   : ^^
-
-        '-28': ['-29', '-27', '-28', -28, '-'];
->'-28' : ["-29", "-27", "-28", -28, "-"]
->      : ^^^^^^^^^^^^^^^^^^^^^^^^^^^^^^^
->-28 : -28
->    : ^^^
->28 : 28
->   : ^^
-
-        '-27': ['-28', '-26', '-27', -27, '-'];
->'-27' : ["-28", "-26", "-27", -27, "-"]
->      : ^^^^^^^^^^^^^^^^^^^^^^^^^^^^^^^
->-27 : -27
->    : ^^^
->27 : 27
->   : ^^
-
-        '-26': ['-27', '-25', '-26', -26, '-'];
->'-26' : ["-27", "-25", "-26", -26, "-"]
->      : ^^^^^^^^^^^^^^^^^^^^^^^^^^^^^^^
->-26 : -26
->    : ^^^
->26 : 26
->   : ^^
-
-        '-25': ['-26', '-24', '-25', -25, '-'];
->'-25' : ["-26", "-24", "-25", -25, "-"]
->      : ^^^^^^^^^^^^^^^^^^^^^^^^^^^^^^^
->-25 : -25
->    : ^^^
->25 : 25
->   : ^^
-
-        '-24': ['-25', '-23', '-24', -24, '-'];
->'-24' : ["-25", "-23", "-24", -24, "-"]
->      : ^^^^^^^^^^^^^^^^^^^^^^^^^^^^^^^
->-24 : -24
->    : ^^^
->24 : 24
->   : ^^
-
-        '-23': ['-24', '-22', '-23', -23, '-'];
->'-23' : ["-24", "-22", "-23", -23, "-"]
->      : ^^^^^^^^^^^^^^^^^^^^^^^^^^^^^^^
->-23 : -23
->    : ^^^
->23 : 23
->   : ^^
-
-        '-22': ['-23', '-21', '-22', -22, '-'];
->'-22' : ["-23", "-21", "-22", -22, "-"]
->      : ^^^^^^^^^^^^^^^^^^^^^^^^^^^^^^^
->-22 : -22
->    : ^^^
->22 : 22
->   : ^^
-
-        '-21': ['-22', '-20', '-21', -21, '-'];
->'-21' : ["-22", "-20", "-21", -21, "-"]
->      : ^^^^^^^^^^^^^^^^^^^^^^^^^^^^^^^
->-21 : -21
->    : ^^^
->21 : 21
->   : ^^
-
-        '-20': ['-21', '-19', '-20', -20, '-'];
->'-20' : ["-21", "-19", "-20", -20, "-"]
->      : ^^^^^^^^^^^^^^^^^^^^^^^^^^^^^^^
->-20 : -20
->    : ^^^
->20 : 20
->   : ^^
-
-        '-19': ['-20', '-18', '-19', -19, '-'];
->'-19' : ["-20", "-18", "-19", -19, "-"]
->      : ^^^^^^^^^^^^^^^^^^^^^^^^^^^^^^^
->-19 : -19
->    : ^^^
->19 : 19
->   : ^^
-
-        '-18': ['-19', '-17', '-18', -18, '-'];
->'-18' : ["-19", "-17", "-18", -18, "-"]
->      : ^^^^^^^^^^^^^^^^^^^^^^^^^^^^^^^
->-18 : -18
->    : ^^^
->18 : 18
->   : ^^
-
-        '-17': ['-18', '-16', '-17', -17, '-'];
->'-17' : ["-18", "-16", "-17", -17, "-"]
->      : ^^^^^^^^^^^^^^^^^^^^^^^^^^^^^^^
->-17 : -17
->    : ^^^
->17 : 17
->   : ^^
-
-        '-16': ['-17', '-15', '-16', -16, '-'];
->'-16' : ["-17", "-15", "-16", -16, "-"]
->      : ^^^^^^^^^^^^^^^^^^^^^^^^^^^^^^^
->-16 : -16
->    : ^^^
->16 : 16
->   : ^^
-
-        '-15': ['-16', '-14', '-15', -15, '-'];
->'-15' : ["-16", "-14", "-15", -15, "-"]
->      : ^^^^^^^^^^^^^^^^^^^^^^^^^^^^^^^
->-15 : -15
->    : ^^^
->15 : 15
->   : ^^
-
-        '-14': ['-15', '-13', '-14', -14, '-'];
->'-14' : ["-15", "-13", "-14", -14, "-"]
->      : ^^^^^^^^^^^^^^^^^^^^^^^^^^^^^^^
->-14 : -14
->    : ^^^
->14 : 14
->   : ^^
-
-        '-13': ['-14', '-12', '-13', -13, '-'];
->'-13' : ["-14", "-12", "-13", -13, "-"]
->      : ^^^^^^^^^^^^^^^^^^^^^^^^^^^^^^^
->-13 : -13
->    : ^^^
->13 : 13
->   : ^^
-
-        '-12': ['-13', '-11', '-12', -12, '-'];
->'-12' : ["-13", "-11", "-12", -12, "-"]
->      : ^^^^^^^^^^^^^^^^^^^^^^^^^^^^^^^
->-12 : -12
->    : ^^^
->12 : 12
->   : ^^
-
-        '-11': ['-12', '-10', '-11', -11, '-'];
->'-11' : ["-12", "-10", "-11", -11, "-"]
->      : ^^^^^^^^^^^^^^^^^^^^^^^^^^^^^^^
->-11 : -11
->    : ^^^
->11 : 11
->   : ^^
-
-        '-10': ['-11', '-9', '-10', -10, '-'];
->'-10' : ["-11", "-9", "-10", -10, "-"]
->      : ^^^^^^^^^^^^^^^^^^^^^^^^^^^^^^
->-10 : -10
->    : ^^^
->10 : 10
->   : ^^
-
-        '-9': ['-10', '-8', '-9', -9, '-'];
->'-9' : ["-10", "-8", "-9", -9, "-"]
->     : ^^^^^^^^^^^^^^^^^^^^^^^^^^^^
->-9 : -9
->   : ^^
->9 : 9
->  : ^
-
-        '-8': ['-9', '-7', '-8', -8, '-'];
->'-8' : ["-9", "-7", "-8", -8, "-"]
->     : ^^^^^^^^^^^^^^^^^^^^^^^^^^^
->-8 : -8
->   : ^^
->8 : 8
->  : ^
-
-        '-7': ['-8', '-6', '-7', -7, '-'];
->'-7' : ["-8", "-6", "-7", -7, "-"]
->     : ^^^^^^^^^^^^^^^^^^^^^^^^^^^
->-7 : -7
->   : ^^
->7 : 7
->  : ^
-
-        '-6': ['-7', '-5', '-6', -6, '-'];
->'-6' : ["-7", "-5", "-6", -6, "-"]
->     : ^^^^^^^^^^^^^^^^^^^^^^^^^^^
->-6 : -6
->   : ^^
->6 : 6
->  : ^
-
-        '-5': ['-6', '-4', '-5', -5, '-'];
->'-5' : ["-6", "-4", "-5", -5, "-"]
->     : ^^^^^^^^^^^^^^^^^^^^^^^^^^^
->-5 : -5
->   : ^^
->5 : 5
->  : ^
-
-        '-4': ['-5', '-3', '-4', -4, '-'];
->'-4' : ["-5", "-3", "-4", -4, "-"]
->     : ^^^^^^^^^^^^^^^^^^^^^^^^^^^
->-4 : -4
->   : ^^
->4 : 4
->  : ^
-
-        '-3': ['-4', '-2', '-3', -3, '-'];
->'-3' : ["-4", "-2", "-3", -3, "-"]
->     : ^^^^^^^^^^^^^^^^^^^^^^^^^^^
->-3 : -3
->   : ^^
->3 : 3
->  : ^
-
-        '-2': ['-3', '-1', '-2', -2, '-'];
->'-2' : ["-3", "-1", "-2", -2, "-"]
->     : ^^^^^^^^^^^^^^^^^^^^^^^^^^^
->-2 : -2
->   : ^^
->2 : 2
->  : ^
-
-        '-1': ['-2', '0', '-1', -1, '-'];
->'-1' : ["-2", "0", "-1", -1, "-"]
->     : ^^^^^^^^^^^^^^^^^^^^^^^^^^
->-1 : -1
->   : ^^
->1 : 1
->  : ^
-
-        '0': ['-1', '1', '0', 0, '0'];
->'0' : ["-1", "1", "0", 0, "0"]
->    : ^^^^^^^^^^^^^^^^^^^^^^^^
-
-        '1': ['0', '2', '1', 1, '+'];
->'1' : ["0", "2", "1", 1, "+"]
->    : ^^^^^^^^^^^^^^^^^^^^^^^
-
-        '2': ['1', '3', '2', 2, '+'];
->'2' : ["1", "3", "2", 2, "+"]
->    : ^^^^^^^^^^^^^^^^^^^^^^^
-
-        '3': ['2', '4', '3', 3, '+'];
->'3' : ["2", "4", "3", 3, "+"]
->    : ^^^^^^^^^^^^^^^^^^^^^^^
-
-        '4': ['3', '5', '4', 4, '+'];
->'4' : ["3", "5", "4", 4, "+"]
->    : ^^^^^^^^^^^^^^^^^^^^^^^
-
-        '5': ['4', '6', '5', 5, '+'];
->'5' : ["4", "6", "5", 5, "+"]
->    : ^^^^^^^^^^^^^^^^^^^^^^^
-
-        '6': ['5', '7', '6', 6, '+'];
->'6' : ["5", "7", "6", 6, "+"]
->    : ^^^^^^^^^^^^^^^^^^^^^^^
-
-        '7': ['6', '8', '7', 7, '+'];
->'7' : ["6", "8", "7", 7, "+"]
->    : ^^^^^^^^^^^^^^^^^^^^^^^
-
-        '8': ['7', '9', '8', 8, '+'];
->'8' : ["7", "9", "8", 8, "+"]
->    : ^^^^^^^^^^^^^^^^^^^^^^^
-
-        '9': ['8', '10', '9', 9, '+'];
->'9' : ["8", "10", "9", 9, "+"]
->    : ^^^^^^^^^^^^^^^^^^^^^^^^
-
-        '10': ['9', '11', '10', 10, '+'];
->'10' : ["9", "11", "10", 10, "+"]
->     : ^^^^^^^^^^^^^^^^^^^^^^^^^^
-
-        '11': ['10', '12', '11', 11, '+'];
->'11' : ["10", "12", "11", 11, "+"]
->     : ^^^^^^^^^^^^^^^^^^^^^^^^^^^
-
-        '12': ['11', '13', '12', 12, '+'];
->'12' : ["11", "13", "12", 12, "+"]
->     : ^^^^^^^^^^^^^^^^^^^^^^^^^^^
-
-        '13': ['12', '14', '13', 13, '+'];
->'13' : ["12", "14", "13", 13, "+"]
->     : ^^^^^^^^^^^^^^^^^^^^^^^^^^^
-
-        '14': ['13', '15', '14', 14, '+'];
->'14' : ["13", "15", "14", 14, "+"]
->     : ^^^^^^^^^^^^^^^^^^^^^^^^^^^
-
-        '15': ['14', '16', '15', 15, '+'];
->'15' : ["14", "16", "15", 15, "+"]
->     : ^^^^^^^^^^^^^^^^^^^^^^^^^^^
-
-        '16': ['15', '17', '16', 16, '+'];
->'16' : ["15", "17", "16", 16, "+"]
->     : ^^^^^^^^^^^^^^^^^^^^^^^^^^^
-
-        '17': ['16', '18', '17', 17, '+'];
->'17' : ["16", "18", "17", 17, "+"]
->     : ^^^^^^^^^^^^^^^^^^^^^^^^^^^
-
-        '18': ['17', '19', '18', 18, '+'];
->'18' : ["17", "19", "18", 18, "+"]
->     : ^^^^^^^^^^^^^^^^^^^^^^^^^^^
-
-        '19': ['18', '20', '19', 19, '+'];
->'19' : ["18", "20", "19", 19, "+"]
->     : ^^^^^^^^^^^^^^^^^^^^^^^^^^^
-
-        '20': ['19', '21', '20', 20, '+'];
->'20' : ["19", "21", "20", 20, "+"]
->     : ^^^^^^^^^^^^^^^^^^^^^^^^^^^
-
-        '21': ['20', '22', '21', 21, '+'];
->'21' : ["20", "22", "21", 21, "+"]
->     : ^^^^^^^^^^^^^^^^^^^^^^^^^^^
-
-        '22': ['21', '23', '22', 22, '+'];
->'22' : ["21", "23", "22", 22, "+"]
->     : ^^^^^^^^^^^^^^^^^^^^^^^^^^^
-
-        '23': ['22', '24', '23', 23, '+'];
->'23' : ["22", "24", "23", 23, "+"]
->     : ^^^^^^^^^^^^^^^^^^^^^^^^^^^
-
-        '24': ['23', '25', '24', 24, '+'];
->'24' : ["23", "25", "24", 24, "+"]
->     : ^^^^^^^^^^^^^^^^^^^^^^^^^^^
-
-        '25': ['24', '26', '25', 25, '+'];
->'25' : ["24", "26", "25", 25, "+"]
->     : ^^^^^^^^^^^^^^^^^^^^^^^^^^^
-
-        '26': ['25', '27', '26', 26, '+'];
->'26' : ["25", "27", "26", 26, "+"]
->     : ^^^^^^^^^^^^^^^^^^^^^^^^^^^
-
-        '27': ['26', '28', '27', 27, '+'];
->'27' : ["26", "28", "27", 27, "+"]
->     : ^^^^^^^^^^^^^^^^^^^^^^^^^^^
-
-        '28': ['27', '29', '28', 28, '+'];
->'28' : ["27", "29", "28", 28, "+"]
->     : ^^^^^^^^^^^^^^^^^^^^^^^^^^^
-
-        '29': ['28', '30', '29', 29, '+'];
->'29' : ["28", "30", "29", 29, "+"]
->     : ^^^^^^^^^^^^^^^^^^^^^^^^^^^
-
-        '30': ['29', '31', '30', 30, '+'];
->'30' : ["29", "31", "30", 30, "+"]
->     : ^^^^^^^^^^^^^^^^^^^^^^^^^^^
-
-        '31': ['30', '32', '31', 31, '+'];
->'31' : ["30", "32", "31", 31, "+"]
->     : ^^^^^^^^^^^^^^^^^^^^^^^^^^^
-
-        '32': ['31', '33', '32', 32, '+'];
->'32' : ["31", "33", "32", 32, "+"]
->     : ^^^^^^^^^^^^^^^^^^^^^^^^^^^
-
-        '33': ['32', '34', '33', 33, '+'];
->'33' : ["32", "34", "33", 33, "+"]
->     : ^^^^^^^^^^^^^^^^^^^^^^^^^^^
-
-        '34': ['33', '35', '34', 34, '+'];
->'34' : ["33", "35", "34", 34, "+"]
->     : ^^^^^^^^^^^^^^^^^^^^^^^^^^^
-
-        '35': ['34', '36', '35', 35, '+'];
->'35' : ["34", "36", "35", 35, "+"]
->     : ^^^^^^^^^^^^^^^^^^^^^^^^^^^
-
-        '36': ['35', '37', '36', 36, '+'];
->'36' : ["35", "37", "36", 36, "+"]
->     : ^^^^^^^^^^^^^^^^^^^^^^^^^^^
-
-        '37': ['36', '38', '37', 37, '+'];
->'37' : ["36", "38", "37", 37, "+"]
->     : ^^^^^^^^^^^^^^^^^^^^^^^^^^^
-
-        '38': ['37', '39', '38', 38, '+'];
->'38' : ["37", "39", "38", 38, "+"]
->     : ^^^^^^^^^^^^^^^^^^^^^^^^^^^
-
-        '39': ['38', '40', '39', 39, '+'];
->'39' : ["38", "40", "39", 39, "+"]
->     : ^^^^^^^^^^^^^^^^^^^^^^^^^^^
-
-        '40': ['39', '__', '40', 40, '+'];
->'40' : ["39", "__", "40", 40, "+"]
->     : ^^^^^^^^^^^^^^^^^^^^^^^^^^^
-
-        '__': ['__', '__', string, number, '-' | '0' | '+'];
->'__' : ["__", "__", string, number, "0" | "-" | "+"]
->     : ^^^^^^^^^^^^^^^^^^^^^^^^^^^^^^^^^^^^^^^^^^^^^
-
-    };
-
-    export type IterationOf<N extends Number> = N extends keyof IterationMap ? IterationMap[N] : IterationMap['__'];
->IterationOf : IterationOf<N>
->            : ^^^^^^^^^^^^^^
-}
-declare module "Iteration/Iteration" {
->"Iteration/Iteration" : typeof import("Iteration/Iteration")
->                      : ^^^^^^^^^^^^^^^^^^^^^^^^^^^^^^^^^^^^
-
-    import { IterationMap } from "Iteration/IterationOf";
->IterationMap : any
->             : ^^^
-
-    export type Iteration = [keyof IterationMap, keyof IterationMap, string, number, '-' | '0' | '+'];
->Iteration : Iteration
->          : ^^^^^^^^^
-}
-declare module "Iteration/Key" {
->"Iteration/Key" : typeof import("Iteration/Key")
->                : ^^^^^^^^^^^^^^^^^^^^^^^^^^^^^^
-
-    import { Iteration } from "Iteration/Iteration";
->Iteration : any
->          : ^^^
-
-    import { Format } from "Iteration/Format";
->Format : any
->       : ^^^
-
-    export type Key<I extends Iteration> = Format<I, 's'>;
->Key : I[2]
->    : ^^^^
-}
-declare module "List/NonNullable" {
->"List/NonNullable" : typeof import("List/NonNullable")
->                   : ^^^^^^^^^^^^^^^^^^^^^^^^^^^^^^^^^
-
-    import { Depth } from "Object/_Internal";
->Depth : any
->      : ^^^
-
-    import { NonNullable as ONonNullable } from "Object/NonNullable";
->NonNullable : any
->            : ^^^
->ONonNullable : any
->             : ^^^
-
-    import { ListOf } from "Object/ListOf";
->ListOf : any
->       : ^^^
-
-    import { Cast } from "Any/Cast";
->Cast : any
->     : ^^^
-
-    import { Key } from "Any/Key";
->Key : any
->    : ^^^
-
-    import { ObjectOf } from "List/ObjectOf";
->ObjectOf : any
->         : ^^^
-
-    import { Implements } from "Any/Implements";
->Implements : any
->           : ^^^
-
-    import { Keys } from "List/Keys";
->Keys : any
->     : ^^^
-
-    import { List } from "List/List";
->List : any
->     : ^^^
-
-    import { NumberOf } from "Any/_Internal";
->NumberOf : any
->         : ^^^
-
-    export type NonNullable<L extends List, K extends Key = Key, depth extends Depth = 'flat'> = {
->NonNullable : NonNullable<L, K, depth>
->            : ^^^^^^^^^^^^^^^^^^^^^^^^
-
-        1: Cast<ONonNullable<L, Key, depth>, List>;
->1 : Cast<ONonNullable<L, Key, depth>, List>
->  : ^^^^^^^^^^^^^^^^^^^^^^^^^^^^^^^^^^^^^^^
-
-        0: ListOf<ONonNullable<ObjectOf<L>, NumberOf<K>, depth>>;
->0 : ListOf<ONonNullable<ObjectOf<L>, NumberOf<K>, depth>>
->  : ^^^^^^^^^^^^^^^^^^^^^^^^^^^^^^^^^^^^^^^^^^^^^^^^^^^^^
-
-    }[Implements<Keys<L>, K>] & {};
-}
-declare module "Any/Type" {
->"Any/Type" : typeof import("Any/Type")
->           : ^^^^^^^^^^^^^^^^^^^^^^^^^
-
-    const symbol: unique symbol;
->symbol : unique symbol
->       : ^^^^^^^^^^^^^
-
-    export type Type<A extends any, Id extends string> = A & {
->Type : Type<A, Id>
->     : ^^^^^^^^^^^
-
-        [K in typeof symbol]: Id;
->symbol : unique symbol
->       : ^^^^^^^^^^^^^
-
-    };
-}
-declare module "Any/x" {
->"Any/x" : typeof import("Any/x")
->        : ^^^^^^^^^^^^^^^^^^^^^^
-
-    import { Type } from "Any/Type";
->Type : any
->     : ^^^
-
-    export type x = Type<{}, 'x'>;
->x : { [symbol]: "x"; }
->  : ^^^^^^^^^^^^^^^^^^
-}
-declare module "List/List" {
->"List/List" : typeof import("List/List")
->            : ^^^^^^^^^^^^^^^^^^^^^^^^^^
-
-    export type List<A = any> = ReadonlyArray<A>;
->List : List<A>
->     : ^^^^^^^
-}
-declare module "Function/Function" {
->"Function/Function" : typeof import("Function/Function")
->                    : ^^^^^^^^^^^^^^^^^^^^^^^^^^^^^^^^^^
-
-    import { List } from "List/List";
->List : any
->     : ^^^
-
-    export interface Function<P extends List = any, R extends any = any> {
-        (...args: P): R;
->args : P
->     : ^
-    }
-}
-declare module "Any/Extends" {
->"Any/Extends" : typeof import("Any/Extends")
->              : ^^^^^^^^^^^^^^^^^^^^^^^^^^^^
-
-    export type Extends<A1 extends any, A2 extends any> = [A1] extends [never] ? 0 : A1 extends A2 ? 1 : 0;
->Extends : Extends<A1, A2>
->        : ^^^^^^^^^^^^^^^
-}
-
-declare module "Function/Curry" {
->"Function/Curry" : typeof import("Function/Curry")
->                 : ^^^^^^^^^^^^^^^^^^^^^^^^^^^^^^^
-
-    import { Pos } from "Iteration/Pos";
->Pos : any
->    : ^^^
-
-    import { _Append } from "List/Append";
->_Append : any
->        : ^^^
-
-    import { _Concat } from "List/Concat";
->_Concat : any
->        : ^^^
-
-    import { _Drop } from "List/Drop";
->_Drop : any
->      : ^^^
-
-    import { Length } from "List/Length";
->Length : any
->       : ^^^
-
-    import { Next } from "Iteration/Next";
->Next : any
->     : ^^^
-
-    import { Cast } from "Any/Cast";
->Cast : any
->     : ^^^
-
-    import { Parameters } from "Function/Parameters";
->Parameters : any
->           : ^^^
-
-    import { Return } from "Function/Return";
->Return : any
->       : ^^^
-
-    import { IterationOf } from "Iteration/IterationOf";
->IterationOf : any
->            : ^^^
-
-    import { Iteration } from "Iteration/Iteration";
->Iteration : any
->          : ^^^
-
-    import { Key } from "Iteration/Key";
->Key : any
->    : ^^^
-
-    import { NonNullable } from "List/NonNullable";
->NonNullable : any
->            : ^^^
-
-    import { x } from "Any/x";
->x : any
->  : ^^^
-
-    import { List } from "List/List";
->List : any
->     : ^^^
-
-    import { Function } from "Function/Function";
->Function : any
->         : ^^^
-
-    import { Extends } from "Any/Extends";
->Extends : any
->        : ^^^
-
-    type GapOf<L1 extends List, L2 extends List, LN extends List, I extends Iteration = IterationOf<'0'>> = L1[Pos<I>] extends x ? _Append<LN, L2[Pos<I>]> : LN;
->GapOf : GapOf<L1, L2, LN, I>
->      : ^^^^^^^^^^^^^^^^^^^^
-
-    type _GapsOf<L1 extends List, L2 extends List, LN extends List = [], I extends Iteration = IterationOf<'0'>> = {
->_GapsOf : _GapsOf<L1, L2, LN, I>
->        : ^^^^^^^^^^^^^^^^^^^^^^
-
-        0: _GapsOf<L1, L2, GapOf<L1, L2, LN, I>, Next<I>>;
->0 : _GapsOf<L1, L2, GapOf<L1, L2, LN, I>, Next<I>>
->  : ^^^^^^^^^^^^^^^^^^^^^^^^^^^^^^^^^^^^^^^^^^^^^^
-
-        1: _Concat<LN, _Drop<L2, Key<I>>>;
->1 : _Concat<LN, _Drop<L2, Key<I>>>
->  : ^^^^^^^^^^^^^^^^^^^^^^^^^^^^^^
-
-    }[Extends<Pos<I>, Length<L1>>];
-
-    type GapsOf<L1 extends List, L2 extends List> = _GapsOf<L1, L2> extends infer X ? Cast<X, List> : never;
->GapsOf : GapsOf<L1, L2>
->       : ^^^^^^^^^^^^^^
-
-    type Gaps<L extends List> = NonNullable<{
->Gaps : Gaps<L>
->     : ^^^^^^^
-
-        [K in keyof L]?: L[K] | x;
-    }>;
-
-    export type Curry<F extends Function> = <L extends List>(...args: Cast<L, Gaps<Parameters<F>>>) => GapsOf<L, Parameters<F>> extends infer G ? Length<Cast<G, List>> extends infer L ? L extends 0 ? Return<F> : L extends 1 ? Curry<(...args: Cast<G, List>) => Return<F>> & ((...args: Cast<G, List>) => Return<F>) : Curry<(...args: Cast<G, List>) => Return<F>> : never : never;
->Curry : Curry<F>
->      : ^^^^^^^^
->args : Cast<L, Gaps<Parameters<F>>>
->     : ^^^^^^^^^^^^^^^^^^^^^^^^^^^^
->args : Cast<G, List>
->     : ^^^^^^^^^^^^^
->args : Cast<G, List>
->     : ^^^^^^^^^^^^^
->args : Cast<G, List>
->     : ^^^^^^^^^^^^^
-}
-
-
-
+=== ramdaToolsNoInfinite2.ts ===
+declare module "Any/Kind" {
+>"Any/Kind" : typeof import("Any/Kind")
+>           : ^^^^^^^^^^^^^^^^^^^^^^^^^
+
+    import { Extends } from "Any/Extends";
+>Extends : any
+>        : ^^^
+
+    import { List } from "List/List";
+>List : any
+>     : ^^^
+
+    export type Kind<A extends any> = Extends<A, Function> extends 1 ? 'function' : Extends<A, List> extends 1 ? 'array' : Extends<A, object> extends 1 ? 'object' : Extends<A, string> extends 1 ? 'string' : Extends<A, number> extends 1 ? 'number' : Extends<A, boolean> extends 1 ? 'boolean' : 'unknown';
+>Kind : Kind<A>
+>     : ^^^^^^^
+}
+declare module "Any/Compute" {
+>"Any/Compute" : typeof import("Any/Compute")
+>              : ^^^^^^^^^^^^^^^^^^^^^^^^^^^^
+
+    export type Compute<A extends any> = A extends Function ? A : {
+>Compute : Compute<A>
+>        : ^^^^^^^^^^
+
+        [K in keyof A]: A[K];
+    } & {};
+}
+declare module "Object/Pick" {
+>"Object/Pick" : typeof import("Object/Pick")
+>              : ^^^^^^^^^^^^^^^^^^^^^^^^^^^^
+
+    import { Key } from "Any/Key";
+>Key : any
+>    : ^^^
+
+    type __Pick<O extends object, K extends keyof O> = {
+>__Pick : { [P in K]: O[P]; }
+>       : ^^^ ^^^^^^^^^^^^^^^
+
+        [P in K]: O[P];
+    } & {};
+
+    export type _Pick<O extends object, K extends Key> = __Pick<O, keyof O & K>;
+>_Pick : _Pick<O, K>
+>      : ^^^^^^^^^^^
+
+    export type Pick<O extends object, K extends Key> = O extends unknown ? _Pick<O, K & keyof O> : never;
+>Pick : Pick<O, K>
+>     : ^^^^^^^^^^
+}
+declare module "Object/Keys" {
+>"Object/Keys" : typeof import("Object/Keys")
+>              : ^^^^^^^^^^^^^^^^^^^^^^^^^^^^
+
+    import { Keys as UKeys } from "Union/Keys";
+>Keys : any
+>     : ^^^
+>UKeys : any
+>      : ^^^
+
+    export type Keys<O extends object> = UKeys<O>;
+>Keys : Keys<O>
+>     : ^^^^^^^
+}
+declare module "Object/Omit" {
+>"Object/Omit" : typeof import("Object/Omit")
+>              : ^^^^^^^^^^^^^^^^^^^^^^^^^^^^
+
+    import { _Pick } from "Object/Pick";
+>_Pick : any
+>      : ^^^
+
+    import { Exclude } from "Union/Exclude";
+>Exclude : any
+>        : ^^^
+
+    import { Key } from "Any/Key";
+>Key : any
+>    : ^^^
+
+    import { Keys } from "Object/Keys";
+>Keys : any
+>     : ^^^
+
+    export type _Omit<O extends object, K extends Key> = _Pick<O, Exclude<Keys<O>, K>>;
+>_Omit : _Omit<O, K>
+>      : ^^^^^^^^^^^
+
+    export type Omit<O extends object, K extends Key> = O extends unknown ? _Omit<O, K> : never;
+>Omit : Omit<O, K>
+>     : ^^^^^^^^^^
+}
+declare module "Object/At" {
+>"Object/At" : typeof import("Object/At")
+>            : ^^^^^^^^^^^^^^^^^^^^^^^^^^
+
+    import { Key } from "Any/Key";
+>Key : any
+>    : ^^^
+
+    import { Boolean } from "Boolean/Boolean";
+>Boolean : any
+>        : ^^^
+
+    type AtStrict<O extends object, K extends Key> = [K & keyof O] extends [never] ? never : O[K & keyof O];
+>AtStrict : AtStrict<O, K>
+>         : ^^^^^^^^^^^^^^
+
+    type AtLoose<O extends object, K extends Key> = O extends unknown ? AtStrict<O, K> : never;
+>AtLoose : AtLoose<O, K>
+>        : ^^^^^^^^^^^^^
+
+    export type At<O extends object, K extends Key, strict extends Boolean = 1> = {
+>At : At<O, K, strict>
+>   : ^^^^^^^^^^^^^^^^
+
+        1: AtStrict<O, K>;
+>1 : AtStrict<O, K>
+>  : ^^^^^^^^^^^^^^
+
+        0: AtLoose<O, K>;
+>0 : AtLoose<O, K>
+>  : ^^^^^^^^^^^^^
+
+    }[strict];
+}
+declare module "Boolean/Boolean" {
+>"Boolean/Boolean" : typeof import("Boolean/Boolean")
+>                  : ^^^^^^^^^^^^^^^^^^^^^^^^^^^^^^^^
+
+    export type Boolean = True | False;
+>Boolean : Boolean
+>        : ^^^^^^^
+
+    export type True = 1;
+>True : 1
+>     : ^
+
+    export type False = 0;
+>False : 0
+>      : ^
+}
+declare module "Boolean/Not" {
+>"Boolean/Not" : typeof import("Boolean/Not")
+>              : ^^^^^^^^^^^^^^^^^^^^^^^^^^^^
+
+    import { Boolean } from "Boolean/Boolean";
+>Boolean : any
+>        : ^^^
+
+    export type Not<B extends Boolean> = {
+>Not : Not<B>
+>    : ^^^^^^
+
+        0: 1;
+>0 : 1
+>  : ^
+
+        1: 0;
+>1 : 0
+>  : ^
+
+    }[B];
+}
+declare module "Union/Has" {
+>"Union/Has" : typeof import("Union/Has")
+>            : ^^^^^^^^^^^^^^^^^^^^^^^^^^
+
+    import { Union } from "Union/Union";
+>Union : any
+>      : ^^^
+
+    import { Not } from "Boolean/Not";
+>Not : any
+>    : ^^^
+
+    import { Extends } from "Any/Extends";
+>Extends : any
+>        : ^^^
+
+    export type Has<U extends Union, U1 extends Union> = Not<Extends<Exclude<U1, U>, U1>>;
+>Has : Has<U, U1>
+>    : ^^^^^^^^^^
+}
+declare module "Union/Union" {
+>"Union/Union" : typeof import("Union/Union")
+>              : ^^^^^^^^^^^^^^^^^^^^^^^^^^^^
+
+    export type Union = any;
+>Union : any
+}
+declare module "Union/Exclude" {
+>"Union/Exclude" : typeof import("Union/Exclude")
+>                : ^^^^^^^^^^^^^^^^^^^^^^^^^^^^^^
+
+    import { Union } from "Union/Union";
+>Union : any
+>      : ^^^
+
+    export type Exclude<U extends Union, M extends Union> = U extends M ? never : U;
+>Exclude : Exclude<U, M>
+>        : ^^^^^^^^^^^^^
+}
+declare module "Any/_Internal" {
+>"Any/_Internal" : typeof import("Any/_Internal")
+>                : ^^^^^^^^^^^^^^^^^^^^^^^^^^^^^^
+
+    import { _NumberOf } from "Number/NumberOf";
+>_NumberOf : any
+>          : ^^^
+
+    export type Match = 'default' | 'implements->' | '<-implements' | 'extends->' | '<-extends' | 'equals';
+>Match : Match
+>      : ^^^^^
+
+    export type NumberOf<N extends any> = N extends number ? _NumberOf<N> : N;
+>NumberOf : NumberOf<N>
+>         : ^^^^^^^^^^^
+}
+declare module "Any/Implements" {
+>"Any/Implements" : typeof import("Any/Implements")
+>                 : ^^^^^^^^^^^^^^^^^^^^^^^^^^^^^^^
+
+    import { Extends } from "Any/Extends";
+>Extends : any
+>        : ^^^
+
+    export type Implements<A1 extends any, A2 extends any> = Extends<A1, A2> extends 1 ? 1 : 0;
+>Implements : Implements<A1, A2>
+>           : ^^^^^^^^^^^^^^^^^^
+}
+declare module "Any/Key" {
+>"Any/Key" : typeof import("Any/Key")
+>          : ^^^^^^^^^^^^^^^^^^^^^^^^
+
+    export type Key = string | number | symbol;
+>Key : Key
+>    : ^^^
+}
+declare module "Union/Keys" {
+>"Union/Keys" : typeof import("Union/Keys")
+>             : ^^^^^^^^^^^^^^^^^^^^^^^^^^^
+
+    import { Union } from "Union/Union";
+>Union : any
+>      : ^^^
+
+    import { Key } from "Any/Key";
+>Key : any
+>    : ^^^
+
+    export type Keys<U extends Union> = (U extends unknown ? keyof U : never) & Key;
+>Keys : Keys<U>
+>     : ^^^^^^^
+}
+declare module "List/ObjectOf" {
+>"List/ObjectOf" : typeof import("List/ObjectOf")
+>                : ^^^^^^^^^^^^^^^^^^^^^^^^^^^^^^
+
+    import { _Omit } from "Object/Omit";
+>_Omit : any
+>      : ^^^
+
+    import { Has } from "Union/Has";
+>Has : any
+>    : ^^^
+
+    import { At } from "Object/At";
+>At : any
+>   : ^^^
+
+    import { List } from "List/List";
+>List : any
+>     : ^^^
+
+    export type _ObjectOf<L extends object> = Has<keyof L, keyof List> extends 1 ? number extends At<L, 'length'> ? _Omit<L, Exclude<keyof any[], number>> : _Omit<L, keyof any[]> : L;
+>_ObjectOf : _ObjectOf<L>
+>          : ^^^^^^^^^^^^
+
+    export type ObjectOf<L extends object> = L extends unknown ? _ObjectOf<L> : never;
+>ObjectOf : ObjectOf<L>
+>         : ^^^^^^^^^^^
+}
+declare module "List/Keys" {
+>"List/Keys" : typeof import("List/Keys")
+>            : ^^^^^^^^^^^^^^^^^^^^^^^^^^
+
+    import { Exclude } from "Union/Exclude";
+>Exclude : any
+>        : ^^^
+
+    import { List } from "List/List";
+>List : any
+>     : ^^^
+
+    import { Keys as UKeys } from "Union/Keys";
+>Keys : any
+>     : ^^^
+>UKeys : any
+>      : ^^^
+
+    export type Keys<L extends List> = Exclude<UKeys<L>, keyof any[]> | number;
+>Keys : Keys<L>
+>     : ^^^^^^^
+}
+declare module "Object/Merge" {
+>"Object/Merge" : typeof import("Object/Merge")
+>               : ^^^^^^^^^^^^^^^^^^^^^^^^^^^^^
+
+    import { _Omit } from "Object/Omit";
+>_Omit : any
+>      : ^^^
+
+    import { At } from "Object/At";
+>At : any
+>   : ^^^
+
+    import { Compute } from "Any/Compute";
+>Compute : any
+>        : ^^^
+
+    import { Depth } from "Object/_Internal";
+>Depth : any
+>      : ^^^
+
+    import { Kind } from "Any/Kind";
+>Kind : any
+>     : ^^^
+
+    export type MergeFlat<O extends object, O1 extends object> = Compute<O & _Omit<O1, keyof O>>;
+>MergeFlat : MergeFlat<O, O1>
+>          : ^^^^^^^^^^^^^^^^
+
+    export type MergeDeep<O, O1> = (Kind<(O | O1)> extends 'object' ? MergeFlat<O & {}, O1 & {}> extends infer M ? {
+>MergeDeep : MergeDeep<O, O1>
+>          : ^^^^^^^^^^^^^^^^
+
+        [K in keyof M]: MergeDeep<M[K], At<O1 & {}, K>>;
+    } & {} : never : O);
+
+    export type Merge<O extends object, O1 extends object, depth extends Depth = 'flat'> = {
+>Merge : Merge<O, O1, depth>
+>      : ^^^^^^^^^^^^^^^^^^^
+
+        'flat': MergeFlat<O, O1>;
+>'flat' : Compute<O & _Omit<O1, keyof O>>
+>       : ^^^^^^^^^^^^^^^^^^^^^^^^^^^^^^^
+
+        'deep': MergeDeep<O, O1>;
+>'deep' : MergeDeep<O, O1>
+>       : ^^^^^^^^^^^^^^^^
+
+    }[depth];
+}
+declare module "Union/NonNullable" {
+>"Union/NonNullable" : typeof import("Union/NonNullable")
+>                    : ^^^^^^^^^^^^^^^^^^^^^^^^^^^^^^^^^^
+
+    import { Exclude } from "Union/Exclude";
+>Exclude : any
+>        : ^^^
+
+    import { Union } from "Union/Union";
+>Union : any
+>      : ^^^
+
+    export type NonNullable<U extends Union> = Exclude<U, undefined | null>;
+>NonNullable : NonNullable<U>
+>            : ^^^^^^^^^^^^^^
+}
+declare module "Object/ListOf" {
+>"Object/ListOf" : typeof import("Object/ListOf")
+>                : ^^^^^^^^^^^^^^^^^^^^^^^^^^^^^^
+
+    import { IterationOf } from "Iteration/IterationOf";
+>IterationOf : any
+>            : ^^^
+
+    import { Iteration } from "Iteration/Iteration";
+>Iteration : any
+>          : ^^^
+
+    import { Cast } from "Any/Cast";
+>Cast : any
+>     : ^^^
+
+    import { Key } from "Iteration/Key";
+>Key : any
+>    : ^^^
+
+    import { Next } from "Iteration/Next";
+>Next : any
+>     : ^^^
+
+    import { _Append } from "List/Append";
+>_Append : any
+>        : ^^^
+
+    import { Exclude } from "Union/Exclude";
+>Exclude : any
+>        : ^^^
+
+    import { List } from "List/List";
+>List : any
+>     : ^^^
+
+    import { Extends } from "Any/Extends";
+>Extends : any
+>        : ^^^
+
+    type PickIfEntry<O extends object, LN extends List, I extends Iteration> = Key<I> extends keyof O ? _Append<LN, O[Cast<Key<I>, keyof O>]> : LN;
+>PickIfEntry : PickIfEntry<O, LN, I>
+>            : ^^^^^^^^^^^^^^^^^^^^^
+
+    type __ListOf<O extends object, K, LN extends List = [], I extends Iteration = IterationOf<'0'>> = {
+>__ListOf : __ListOf<O, K, LN, I>
+>         : ^^^^^^^^^^^^^^^^^^^^^
+
+        0: __ListOf<O, Exclude<K, Key<I>>, PickIfEntry<O, LN, I>, Next<I>>;
+>0 : __ListOf<O, Exclude<K, Key<I>>, PickIfEntry<O, LN, I>, Next<I>>
+>  : ^^^^^^^^^^^^^^^^^^^^^^^^^^^^^^^^^^^^^^^^^^^^^^^^^^^^^^^^^^^^^^^
+
+        1: LN;
+>1 : LN
+>  : ^^
+
+    }[Extends<[K], [never]>];
+
+    export type _ListOf<O extends object> = __ListOf<O, keyof O> extends infer X ? Cast<X, List> : never;
+>_ListOf : _ListOf<O>
+>        : ^^^^^^^^^^
+
+    export type ListOf<O extends object> = O extends unknown ? _ListOf<O> : never;
+>ListOf : ListOf<O>
+>       : ^^^^^^^^^
+}
+declare module "Object/NonNullable" {
+>"Object/NonNullable" : typeof import("Object/NonNullable")
+>                     : ^^^^^^^^^^^^^^^^^^^^^^^^^^^^^^^^^^^
+
+    import { MergeFlat } from "Object/Merge";
+>MergeFlat : any
+>          : ^^^
+
+    import { NonNullable as UNonNullable } from "Union/NonNullable";
+>NonNullable : any
+>            : ^^^
+>UNonNullable : any
+>             : ^^^
+
+    import { Depth } from "Object/_Internal";
+>Depth : any
+>      : ^^^
+
+    import { Pick } from "Object/Pick";
+>Pick : any
+>     : ^^^
+
+    import { Key } from "Any/Key";
+>Key : any
+>    : ^^^
+
+    import { Implements } from "Any/Implements";
+>Implements : any
+>           : ^^^
+
+    import { Keys } from "Object/Keys";
+>Keys : any
+>     : ^^^
+
+    export type NonNullableFlat<O> = {
+>NonNullableFlat : { [K in keyof O]: UNonNullable<O[K]>; }
+>                : ^^^ ^^^^^^^^^^^^^^^^^^^^^^^^^^^^^^^^^^^
+
+        [K in keyof O]: UNonNullable<O[K]>;
+    } & {};
+
+    export type NonNullableDeep<O> = {
+>NonNullableDeep : NonNullableDeep<O>
+>                : ^^^^^^^^^^^^^^^^^^
+
+        [K in keyof O]: NonNullableDeep<UNonNullable<O[K]>>;
+    };
+
+    type NonNullablePart<O extends object, depth extends Depth> = {
+>NonNullablePart : NonNullablePart<O, depth>
+>                : ^^^^^^^^^^^^^^^^^^^^^^^^^
+
+        'flat': NonNullableFlat<O>;
+>'flat' : { [K in keyof O]: import("Union/Exclude").Exclude<O[K], null | undefined>; }
+>       : ^^^ ^^^^^^^^^^^^^^^^^^^^^^^^^^^^^^^^^^^^^^^^^^^^^^^^^^^^^^^^^^^^^^^^^^^^^^^^
+
+        'deep': NonNullableDeep<O>;
+>'deep' : NonNullableDeep<O>
+>       : ^^^^^^^^^^^^^^^^^^
+
+    }[depth];
+
+    export type NonNullable<O extends object, K extends Key = Key, depth extends Depth = 'flat'> = {
+>NonNullable : NonNullable<O, K, depth>
+>            : ^^^^^^^^^^^^^^^^^^^^^^^^
+
+        1: NonNullablePart<O, depth>;
+>1 : NonNullablePart<O, depth>
+>  : ^^^^^^^^^^^^^^^^^^^^^^^^^
+
+        0: MergeFlat<NonNullablePart<Pick<O, K>, depth>, O>;
+>0 : MergeFlat<NonNullablePart<Pick<O, K>, depth>, O>
+>  : ^^^^^^^^^^^^^^^^^^^^^^^^^^^^^^^^^^^^^^^^^^^^^^^^
+
+    }[Implements<Keys<O>, K>] & {};
+}
+declare module "Object/Overwrite" {
+>"Object/Overwrite" : typeof import("Object/Overwrite")
+>                   : ^^^^^^^^^^^^^^^^^^^^^^^^^^^^^^^^^
+
+    export type Overwrite<O extends object, O1 extends object> = {
+>Overwrite : { [K in keyof O]: K extends keyof O1 ? O1[K] : O[K]; }
+>          : ^^^ ^^^^^^^^^^^^^^^^^^^^^^^^^^^^^^^^^^^^^^^^^^^^^^^^^^
+
+        [K in keyof O]: K extends keyof O1 ? O1[K] : O[K];
+    } & {};
+}
+declare module "Number/_Internal" {
+>"Number/_Internal" : typeof import("Number/_Internal")
+>                   : ^^^^^^^^^^^^^^^^^^^^^^^^^^^^^^^^^
+
+    import { IterationMap } from "Iteration/IterationOf";
+>IterationMap : any
+>             : ^^^
+
+    import { Format } from "Iteration/Format";
+>Format : any
+>       : ^^^
+
+    export type Formats = 'b' | 'n' | 's';
+>Formats : Formats
+>        : ^^^^^^^
+
+    type KnownIterationMapKeys = '-40' | '-39' | '-38' | '-37' | '-36' | '-35' | '-34' | '-33' | '-32' | '-31' | '-30' | '-29' | '-28' | '-27' | '-26' | '-25' | '-24' | '-23' | '-22' | '-21' | '-20' | '-19' | '-18' | '-17' | '-16' | '-15' | '-14' | '-13' | '-12' | '-11' | '-10' | '-9' | '-8' | '-7' | '-6' | '-5' | '-4' | '-3' | '-2' | '-1' | '0' | '1' | '2' | '3' | '4' | '5' | '6' | '7' | '8' | '9' | '10' | '11' | '12' | '13' | '14' | '15' | '16' | '17' | '18' | '19' | '20' | '21' | '22' | '23' | '24' | '25' | '26' | '27' | '28' | '29' | '30' | '31' | '32' | '33' | '34' | '35' | '36' | '37' | '38' | '39' | '40';
+>KnownIterationMapKeys : KnownIterationMapKeys
+>                      : ^^^^^^^^^^^^^^^^^^^^^
+
+    type PositiveIterationKeys = '1' | '2' | '3' | '4' | '5' | '6' | '7' | '8' | '9' | '10' | '11' | '12' | '13' | '14' | '15' | '16' | '17' | '18' | '19' | '20' | '21' | '22' | '23' | '24' | '25' | '26' | '27' | '28' | '29' | '30' | '31' | '32' | '33' | '34' | '35' | '36' | '37' | '38' | '39' | '40';
+>PositiveIterationKeys : PositiveIterationKeys
+>                      : ^^^^^^^^^^^^^^^^^^^^^
+
+    type NegativeIterationKeys = '-40' | '-39' | '-38' | '-37' | '-36' | '-35' | '-34' | '-33' | '-32' | '-31' | '-30' | '-29' | '-28' | '-27' | '-26' | '-25' | '-24' | '-23' | '-22' | '-21' | '-20' | '-19' | '-18' | '-17' | '-16' | '-15' | '-14' | '-13' | '-12' | '-11' | '-10' | '-9' | '-8' | '-7' | '-6' | '-5' | '-4' | '-3' | '-2' | '-1';
+>NegativeIterationKeys : NegativeIterationKeys
+>                      : ^^^^^^^^^^^^^^^^^^^^^
+
+    export type Numbers = {
+>Numbers : Numbers
+>        : ^^^^^^^
+
+        'string': {
+>'string' : { all: Format<IterationMap[KnownIterationMapKeys], "s">; '+': Format<IterationMap[PositiveIterationKeys], "s">; '-': Format<IterationMap[NegativeIterationKeys], "s">; '0': Format<IterationMap["0"], "s">; }
+>         : ^^^^^^^                                                ^^^^^^^                                                ^^^^^^^                                                ^^^^^^^                              ^^^
+
+            'all': Format<IterationMap[KnownIterationMapKeys], 's'>;
+>'all' : "-40" | "-39" | "-38" | "-37" | "-36" | "-35" | "-34" | "-33" | "-32" | "-31" | "-30" | "-29" | "-28" | "-27" | "-26" | "-25" | "-24" | "-23" | "-22" | "-21" | "-20" | "-19" | "-18" | "-17" | "-16" | "-15" | "-14" | "-13" | "-12" | "-11" | "-10" | "-9" | "-8" | "-7" | "-6" | "-5" | "-4" | "-3" | "-2" | "-1" | "0" | "1" | "2" | "3" | "4" | "5" | "6" | "7" | "8" | "9" | "10" | "11" | "12" | "13" | "14" | "15" | "16" | "17" | "18" | "19" | "20" | "21" | "22" | "23" | "24" | "25" | "26" | "27" | "28" | "29" | "30" | "31" | "32" | "33" | "34" | "35" | "36" | "37" | "38" | "39" | "40"
+>      : ^^^^^^^^^^^^^^^^^^^^^^^^^^^^^^^^^^^^^^^^^^^^^^^^^^^^^^^^^^^^^^^^^^^^^^^^^^^^^^^^^^^^^^^^^^^^^^^^^^^^^^^^^^^^^^^^^^^^^^^^^^^^^^^^^^^^^^^^^^^^^^^^^^^^^^^^^^^^^^^^^^^^^^^^^^^^^^^^^^^^^^^^^^^^^^^^^^^^^^^^^^^^^^^^^^^^^^^^^^^^^^^^^^^^^^^^^^^^^^^^^^^^^^^^^^^^^^^^^^^^^^^^^^^^^^^^^^^^^^^^^^^^^^^^^^^^^^^^^^^^^^^^^^^^^^^^^^^^^^^^^^^^^^^^^^^^^^^^^^^^^^^^^^^^^^^^^^^^^^^^^^^^^^^^^^^^^^^^^^^^^^^^^^^^^^^^^^^^^^^^^^^^^^^^^^^^^^^^^^^^^^^^^^^^^^^^^^^^^^^^^^^^^^^^^^^^^^^^^^^^^^^^^^^^^^^^^^^^^^^^^^^^^^^^^^^^^^^^^^^^^^^^^^^^^^^^^^^^^^^^^^^^^^^^^^^^^^^^^^^^^^^^^^^^^^^^^^^^^^^^^^^^^^^^^^^^^^^^^^^^^^^^^
+
+            '+': Format<IterationMap[PositiveIterationKeys], 's'>;
+>'+' : "1" | "2" | "3" | "4" | "5" | "6" | "7" | "8" | "9" | "10" | "11" | "12" | "13" | "14" | "15" | "16" | "17" | "18" | "19" | "20" | "21" | "22" | "23" | "24" | "25" | "26" | "27" | "28" | "29" | "30" | "31" | "32" | "33" | "34" | "35" | "36" | "37" | "38" | "39" | "40"
+>    : ^^^^^^^^^^^^^^^^^^^^^^^^^^^^^^^^^^^^^^^^^^^^^^^^^^^^^^^^^^^^^^^^^^^^^^^^^^^^^^^^^^^^^^^^^^^^^^^^^^^^^^^^^^^^^^^^^^^^^^^^^^^^^^^^^^^^^^^^^^^^^^^^^^^^^^^^^^^^^^^^^^^^^^^^^^^^^^^^^^^^^^^^^^^^^^^^^^^^^^^^^^^^^^^^^^^^^^^^^^^^^^^^^^^^^^^^^^^^^^^^^^^^^^^^^^^^^^^^^^^^^^^^^^^^
+
+            '-': Format<IterationMap[NegativeIterationKeys], 's'>;
+>'-' : "-40" | "-39" | "-38" | "-37" | "-36" | "-35" | "-34" | "-33" | "-32" | "-31" | "-30" | "-29" | "-28" | "-27" | "-26" | "-25" | "-24" | "-23" | "-22" | "-21" | "-20" | "-19" | "-18" | "-17" | "-16" | "-15" | "-14" | "-13" | "-12" | "-11" | "-10" | "-9" | "-8" | "-7" | "-6" | "-5" | "-4" | "-3" | "-2" | "-1"
+>    : ^^^^^^^^^^^^^^^^^^^^^^^^^^^^^^^^^^^^^^^^^^^^^^^^^^^^^^^^^^^^^^^^^^^^^^^^^^^^^^^^^^^^^^^^^^^^^^^^^^^^^^^^^^^^^^^^^^^^^^^^^^^^^^^^^^^^^^^^^^^^^^^^^^^^^^^^^^^^^^^^^^^^^^^^^^^^^^^^^^^^^^^^^^^^^^^^^^^^^^^^^^^^^^^^^^^^^^^^^^^^^^^^^^^^^^^^^^^^^^^^^^^^^^^^^^^^^^^^^^^^^^^^^^^^^^^^^^^^^^^^^^^^^^^^^^^^^^^^^^^^^^^^^^^^
+
+            '0': Format<IterationMap['0'], 's'>;
+>'0' : "0"
+>    : ^^^
+
+        };
+        'number': {
+>'number' : { all: Format<IterationMap[KnownIterationMapKeys], "n">; '+': Format<IterationMap[PositiveIterationKeys], "n">; '-': Format<IterationMap[NegativeIterationKeys], "n">; '0': Format<IterationMap["0"], "n">; }
+>         : ^^^^^^^                                                ^^^^^^^                                                ^^^^^^^                                                ^^^^^^^                              ^^^
+
+            'all': Format<IterationMap[KnownIterationMapKeys], 'n'>;
+>'all' : 0 | 1 | 3 | 5 | 40 | -40 | 39 | -39 | 38 | -38 | 37 | -37 | 36 | -36 | 35 | -35 | 34 | -34 | 33 | -33 | 32 | -32 | 31 | -31 | 30 | -30 | 29 | -29 | 28 | -28 | 27 | -27 | 26 | -26 | 25 | -25 | 24 | -24 | 23 | -23 | 22 | -22 | 21 | -21 | 20 | -20 | 19 | -19 | 18 | -18 | 17 | -17 | 16 | -16 | 15 | -15 | 14 | -14 | 13 | -13 | 12 | -12 | 11 | -11 | 10 | -10 | 9 | -9 | 8 | -8 | 7 | -7 | 6 | -6 | -5 | 4 | -4 | -3 | 2 | -2 | -1
+>      : ^^^^^^^^^^^^^^^^^^^^^^^^^^^^^^^^^^^^^^^^^^^^^^^^^^^^^^^^^^^^^^^^^^^^^^^^^^^^^^^^^^^^^^^^^^^^^^^^^^^^^^^^^^^^^^^^^^^^^^^^^^^^^^^^^^^^^^^^^^^^^^^^^^^^^^^^^^^^^^^^^^^^^^^^^^^^^^^^^^^^^^^^^^^^^^^^^^^^^^^^^^^^^^^^^^^^^^^^^^^^^^^^^^^^^^^^^^^^^^^^^^^^^^^^^^^^^^^^^^^^^^^^^^^^^^^^^^^^^^^^^^^^^^^^^^^^^^^^^^^^^^^^^^^^^^^^^^^^^^^^^^^^^^^^^^^^^^^^^^^^^^^^^^^^^^^^^^^^^^^^^^^^^^^^^^^^^^^^^^^^^^^^^^^^^^^^^^^^^^^^^^^^^^^^^^^^^^^^^^^^^^^
+
+            '+': Format<IterationMap[PositiveIterationKeys], 'n'>;
+>'+' : 1 | 3 | 5 | 40 | 39 | 38 | 37 | 36 | 35 | 34 | 33 | 32 | 31 | 30 | 29 | 28 | 27 | 26 | 25 | 24 | 23 | 22 | 21 | 20 | 19 | 18 | 17 | 16 | 15 | 14 | 13 | 12 | 11 | 10 | 9 | 8 | 7 | 6 | 4 | 2
+>    : ^^^^^^^^^^^^^^^^^^^^^^^^^^^^^^^^^^^^^^^^^^^^^^^^^^^^^^^^^^^^^^^^^^^^^^^^^^^^^^^^^^^^^^^^^^^^^^^^^^^^^^^^^^^^^^^^^^^^^^^^^^^^^^^^^^^^^^^^^^^^^^^^^^^^^^^^^^^^^^^^^^^^^^^^^^^^^^^^^^^^^^^^^^^^
+
+            '-': Format<IterationMap[NegativeIterationKeys], 'n'>;
+>'-' : -40 | -39 | -38 | -37 | -36 | -35 | -34 | -33 | -32 | -31 | -30 | -29 | -28 | -27 | -26 | -25 | -24 | -23 | -22 | -21 | -20 | -19 | -18 | -17 | -16 | -15 | -14 | -13 | -12 | -11 | -10 | -9 | -8 | -7 | -6 | -5 | -4 | -3 | -2 | -1
+>    : ^^^^^^^^^^^^^^^^^^^^^^^^^^^^^^^^^^^^^^^^^^^^^^^^^^^^^^^^^^^^^^^^^^^^^^^^^^^^^^^^^^^^^^^^^^^^^^^^^^^^^^^^^^^^^^^^^^^^^^^^^^^^^^^^^^^^^^^^^^^^^^^^^^^^^^^^^^^^^^^^^^^^^^^^^^^^^^^^^^^^^^^^^^^^^^^^^^^^^^^^^^^^^^^^^^^^^^^^^^^^^^^^^^^^
+
+            '0': Format<IterationMap['0'], 'n'>;
+>'0' : 0
+>    : ^
+
+        };
+    };
+}
+declare module "Number/Number" {
+>"Number/Number" : typeof import("Number/Number")
+>                : ^^^^^^^^^^^^^^^^^^^^^^^^^^^^^^
+
+    export type Number = string;
+>Number : string
+>       : ^^^^^^
+}
+declare module "Iteration/_Internal" {
+>"Iteration/_Internal" : typeof import("Iteration/_Internal")
+>                      : ^^^^^^^^^^^^^^^^^^^^^^^^^^^^^^^^^^^^
+
+    export type Formats = 'n' | 's';
+>Formats : Formats
+>        : ^^^^^^^
+
+    export type Way = '->' | '<-';
+>Way : Way
+>    : ^^^
+}
+declare module "List/Prepend" {
+>"List/Prepend" : typeof import("List/Prepend")
+>               : ^^^^^^^^^^^^^^^^^^^^^^^^^^^^^
+
+    import { List } from "List/List";
+>List : any
+>     : ^^^
+
+    export type Prepend<L extends List, A extends any> = ((head: A, ...args: L) => any) extends ((...args: infer U) => any) ? U : L;
+>Prepend : [head: A, ...args: L]
+>        : ^^^^^^^^^^^^^^^^^^^^^
+>head : A
+>     : ^
+>args : L
+>     : ^
+>args : U
+>     : ^
+}
+declare module "List/_Internal" {
+>"List/_Internal" : typeof import("List/_Internal")
+>                 : ^^^^^^^^^^^^^^^^^^^^^^^^^^^^^^^
+
+    import { Overwrite } from "Object/Overwrite";
+>Overwrite : any
+>          : ^^^
+
+    import { List } from "List/List";
+>List : any
+>     : ^^^
+
+    export type Naked<L extends List> = Overwrite<Required<L>, L>;
+>Naked : { [K in keyof Required<L>]: K extends keyof L ? L[K] : Required<L>[K]; }
+>      : ^^^ ^^^^^^^^^^^^^^^^^^^^^^^^^^^^^^^^^^^^^^^^^^^^^^^^^^^^^^^^^^^^^^^^^^^^
+}
+declare module "List/Tail" {
+>"List/Tail" : typeof import("List/Tail")
+>            : ^^^^^^^^^^^^^^^^^^^^^^^^^^
+
+    import { List } from "List/List";
+>List : any
+>     : ^^^
+
+    export type Tail<L extends List> = ((...t: L) => any) extends ((head: any, ...tail: infer LTail) => any) ? LTail : never;
+>Tail : Tail<L>
+>     : ^^^^^^^
+>t : L
+>  : ^
+>head : any
+>tail : LTail
+>     : ^^^^^
+}
+declare module "Iteration/Format" {
+>"Iteration/Format" : typeof import("Iteration/Format")
+>                   : ^^^^^^^^^^^^^^^^^^^^^^^^^^^^^^^^^
+
+    import { Iteration } from "Iteration/Iteration";
+>Iteration : any
+>          : ^^^
+
+    import { Formats } from "Iteration/_Internal";
+>Formats : any
+>        : ^^^
+
+    export type Format<I extends Iteration, fmt extends Formats> = {
+>Format : Format<I, fmt>
+>       : ^^^^^^^^^^^^^^
+
+        's': I[2];
+>'s' : I[2]
+>    : ^^^^
+
+        'n': I[3];
+>'n' : I[3]
+>    : ^^^^
+
+    }[fmt];
+}
+declare module "Iteration/Pos" {
+>"Iteration/Pos" : typeof import("Iteration/Pos")
+>                : ^^^^^^^^^^^^^^^^^^^^^^^^^^^^^^
+
+    import { Iteration } from "Iteration/Iteration";
+>Iteration : any
+>          : ^^^
+
+    import { Format } from "Iteration/Format";
+>Format : any
+>       : ^^^
+
+    export type Pos<I extends Iteration> = Format<I, 'n'>;
+>Pos : I[3]
+>    : ^^^^
+}
+declare module "List/Append" {
+>"List/Append" : typeof import("List/Append")
+>              : ^^^^^^^^^^^^^^^^^^^^^^^^^^^^
+
+    import { _Concat } from "List/Concat";
+>_Concat : any
+>        : ^^^
+
+    import { List } from "List/List";
+>List : any
+>     : ^^^
+
+    export type _Append<L extends List, A extends any> = _Concat<L, [A]>;
+>_Append : _Append<L, A>
+>        : ^^^^^^^^^^^^^
+
+    export type Append<L extends List, A extends any> = L extends unknown ? A extends unknown ? _Append<L, A> : never : never;
+>Append : Append<L, A>
+>       : ^^^^^^^^^^^^
+}
+declare module "List/Reverse" {
+>"List/Reverse" : typeof import("List/Reverse")
+>               : ^^^^^^^^^^^^^^^^^^^^^^^^^^^^^
+
+    import { Prepend } from "List/Prepend";
+>Prepend : any
+>        : ^^^
+
+    import { Pos } from "Iteration/Pos";
+>Pos : any
+>    : ^^^
+
+    import { Next } from "Iteration/Next";
+>Next : any
+>     : ^^^
+
+    import { Length } from "List/Length";
+>Length : any
+>       : ^^^
+
+    import { IterationOf } from "Iteration/IterationOf";
+>IterationOf : any
+>            : ^^^
+
+    import { Iteration } from "Iteration/Iteration";
+>Iteration : any
+>          : ^^^
+
+    import { Cast } from "Any/Cast";
+>Cast : any
+>     : ^^^
+
+    import { List } from "List/List";
+>List : any
+>     : ^^^
+
+    import { Naked } from "List/_Internal";
+>Naked : any
+>      : ^^^
+
+    import { Extends } from "Any/Extends";
+>Extends : any
+>        : ^^^
+
+    type __Reverse<L extends List, LO extends List, I extends Iteration = IterationOf<'0'>> = {
+>__Reverse : __Reverse<L, LO, I>
+>          : ^^^^^^^^^^^^^^^^^^^
+
+        0: __Reverse<L, Prepend<LO, L[Pos<I>]>, Next<I>>;
+>0 : __Reverse<L, [head: L[Pos<I>], ...args: LO], Next<I>>
+>  : ^^^^^^^^^^^^^^^^^^^^^^^^^^^^^^^^^^^^^^^^^^^^^^^^^^^^^
+
+        1: LO;
+>1 : LO
+>  : ^^
+
+    }[Extends<Pos<I>, Length<L>>];
+
+    export type _Reverse<L extends List, LO extends List = []> = __Reverse<Naked<L>, LO> extends infer X ? Cast<X, List> : never;
+>_Reverse : _Reverse<L, LO>
+>         : ^^^^^^^^^^^^^^^
+
+    export type Reverse<L extends List, LO extends List = []> = L extends unknown ? LO extends unknown ? _Reverse<L, LO> : never : never;
+>Reverse : Reverse<L, LO>
+>        : ^^^^^^^^^^^^^^
+}
+declare module "List/Concat" {
+>"List/Concat" : typeof import("List/Concat")
+>              : ^^^^^^^^^^^^^^^^^^^^^^^^^^^^
+
+    import { _Reverse } from "List/Reverse";
+>_Reverse : any
+>         : ^^^
+
+    import { List } from "List/List";
+>List : any
+>     : ^^^
+
+    export type _Concat<L extends List, L1 extends List> = _Reverse<_Reverse<L>, L1>;
+>_Concat : _Concat<L, L1>
+>        : ^^^^^^^^^^^^^^
+
+    export type Concat<L extends List, L1 extends List> = L extends unknown ? L1 extends L1 ? _Concat<L, L1> : never : never;
+>Concat : Concat<L, L1>
+>       : ^^^^^^^^^^^^^
+}
+declare module "List/Drop" {
+>"List/Drop" : typeof import("List/Drop")
+>            : ^^^^^^^^^^^^^^^^^^^^^^^^^^
+
+    import { Tail } from "List/Tail";
+>Tail : any
+>     : ^^^
+
+    import { Cast } from "Any/Cast";
+>Cast : any
+>     : ^^^
+
+    import { IterationOf } from "Iteration/IterationOf";
+>IterationOf : any
+>            : ^^^
+
+    import { Iteration } from "Iteration/Iteration";
+>Iteration : any
+>          : ^^^
+
+    import { Number } from "Number/Number";
+>Number : any
+>       : ^^^
+
+    import { Way } from "Iteration/_Internal";
+>Way : any
+>    : ^^^
+
+    import { List } from "List/List";
+>List : any
+>     : ^^^
+
+    import { Pos } from "Iteration/Pos";
+>Pos : any
+>    : ^^^
+
+    import { Prev } from "Iteration/Prev";
+>Prev : any
+>     : ^^^
+
+    import { Prepend } from "List/Prepend";
+>Prepend : any
+>        : ^^^
+
+    import { Naked } from "List/_Internal";
+>Naked : any
+>      : ^^^
+
+    import { Extends } from "Any/Extends";
+>Extends : any
+>        : ^^^
+
+    type DropForth<L extends List, N extends Iteration> = {
+>DropForth : DropForth<L, N>
+>          : ^^^^^^^^^^^^^^^
+
+        0: DropForth<Tail<L>, Prev<N>>;
+>0 : DropForth<Tail<L>, Prev<N>>
+>  : ^^^^^^^^^^^^^^^^^^^^^^^^^^^
+
+        1: L;
+>1 : L
+>  : ^
+
+    }[Extends<0, Pos<N>>];
+
+    type DropBack<L extends List, N extends Iteration, I extends Iteration = Prev<N>, LN extends List = []> = {
+>DropBack : DropBack<L, N, I, LN>
+>         : ^^^^^^^^^^^^^^^^^^^^^
+
+        0: DropBack<L, N, Prev<I>, Prepend<LN, L[Pos<I>]>>;
+>0 : DropBack<L, N, Prev<I>, [head: L[Pos<I>], ...args: LN]>
+>  : ^^^^^^^^^^^^^^^^^^^^^^^^^^^^^^^^^^^^^^^^^^^^^^^^^^^^^^^
+
+        1: LN;
+>1 : LN
+>  : ^^
+
+    }[Extends<-1, Pos<I>>];
+>-1 : -1
+>   : ^^
+>1 : 1
+>  : ^
+
+    type __Drop<L extends List, N extends Iteration, way extends Way = '->'> = {
+>__Drop : __Drop<L, N, way>
+>       : ^^^^^^^^^^^^^^^^^
+
+        '->': DropForth<L, N>;
+>'->' : DropForth<L, N>
+>     : ^^^^^^^^^^^^^^^
+
+        '<-': DropBack<L, N>;
+>'<-' : DropBack<L, N, Prev<N>, []>
+>     : ^^^^^^^^^^^^^^^^^^^^^^^^^^^
+
+    }[way];
+
+    export type _Drop<L extends List, N extends Number, way extends Way = '->'> = __Drop<Naked<L>, IterationOf<N>, way> extends infer X ? Cast<X, List> : never;
+>_Drop : _Drop<L, N, way>
+>      : ^^^^^^^^^^^^^^^^
+
+    export type Drop<L extends List, N extends Number, way extends Way = '->'> = L extends unknown ? N extends unknown ? _Drop<L, N, way> : never : never;
+>Drop : Drop<L, N, way>
+>     : ^^^^^^^^^^^^^^^
+}
+declare module "List/Length" {
+>"List/Length" : typeof import("List/Length")
+>              : ^^^^^^^^^^^^^^^^^^^^^^^^^^^^
+
+    import { NumberOf } from "Number/NumberOf";
+>NumberOf : any
+>         : ^^^
+
+    import { Formats } from "Iteration/_Internal";
+>Formats : any
+>        : ^^^
+
+    import { List } from "List/List";
+>List : any
+>     : ^^^
+
+    export type Length<L extends List, fmt extends Formats = 'n'> = {
+>Length : Length<L, fmt>
+>       : ^^^^^^^^^^^^^^
+
+        's': NumberOf<L['length']>;
+>'s' : NumberOf<L["length"]>
+>    : ^^^^^^^^^^^^^^^^^^^^^
+
+        'n': L['length'];
+>'n' : L["length"]
+>    : ^^^^^^^^^^^
+
+    }[fmt];
+}
+declare module "Iteration/Next" {
+>"Iteration/Next" : typeof import("Iteration/Next")
+>                 : ^^^^^^^^^^^^^^^^^^^^^^^^^^^^^^^
+
+    import { IterationMap } from "Iteration/IterationOf";
+>IterationMap : any
+>             : ^^^
+
+    import { Iteration } from "Iteration/Iteration";
+>Iteration : any
+>          : ^^^
+
+    export type Next<I extends Iteration> = IterationMap[I[1]];
+>Next : Next<I>
+>     : ^^^^^^^
+}
+declare module "Any/Cast" {
+>"Any/Cast" : typeof import("Any/Cast")
+>           : ^^^^^^^^^^^^^^^^^^^^^^^^^
+
+    export type Cast<A1 extends any, A2 extends any> = A1 extends A2 ? A1 : A2;
+>Cast : Cast<A1, A2>
+>     : ^^^^^^^^^^^^
+}
+declare module "Function/Parameters" {
+>"Function/Parameters" : typeof import("Function/Parameters")
+>                      : ^^^^^^^^^^^^^^^^^^^^^^^^^^^^^^^^^^^^
+
+    import { Function } from "Function/Function";
+>Function : any
+>         : ^^^
+
+    export type Parameters<F extends Function> = F extends ((...args: infer L) => any) ? L : never;
+>Parameters : Parameters<F>
+>           : ^^^^^^^^^^^^^
+>args : L
+>     : ^
+}
+declare module "Function/Return" {
+>"Function/Return" : typeof import("Function/Return")
+>                  : ^^^^^^^^^^^^^^^^^^^^^^^^^^^^^^^^
+
+    import { Function } from "Function/Function";
+>Function : any
+>         : ^^^
+
+    export type Return<F extends Function> = F extends ((...args: any[]) => infer R) ? R : never;
+>Return : Return<F>
+>       : ^^^^^^^^^
+>args : any[]
+>     : ^^^^^
+}
+declare module "Iteration/Prev" {
+>"Iteration/Prev" : typeof import("Iteration/Prev")
+>                 : ^^^^^^^^^^^^^^^^^^^^^^^^^^^^^^^
+
+    import { IterationMap } from "Iteration/IterationOf";
+>IterationMap : any
+>             : ^^^
+
+    import { Iteration } from "Iteration/Iteration";
+>Iteration : any
+>          : ^^^
+
+    export type Prev<I extends Iteration> = IterationMap[I[0]];
+>Prev : Prev<I>
+>     : ^^^^^^^
+}
+declare module "Number/NumberOf" {
+>"Number/NumberOf" : typeof import("Number/NumberOf")
+>                  : ^^^^^^^^^^^^^^^^^^^^^^^^^^^^^^^^
+
+    import { IterationMap } from "Iteration/IterationOf";
+>IterationMap : any
+>             : ^^^
+
+    import { Key } from "Iteration/Key";
+>Key : any
+>    : ^^^
+
+    import { Pos } from "Iteration/Pos";
+>Pos : any
+>    : ^^^
+
+    import { Numbers } from "Number/_Internal";
+>Numbers : any
+>        : ^^^
+
+    export type _NumberOf<N extends number> = {
+>_NumberOf : _NumberOf<N>
+>          : ^^^^^^^^^^^^
+
+        [K in keyof IterationMap]: Pos<IterationMap[K]> extends N ? Key<IterationMap[K]> : never;
+    }[keyof IterationMap];
+
+    export type NumberOf<N extends number> = N extends Numbers['number']['all'] ? _NumberOf<N> : string;
+>NumberOf : NumberOf<N>
+>         : ^^^^^^^^^^^
+}
+declare module "Object/_Internal" {
+>"Object/_Internal" : typeof import("Object/_Internal")
+>                   : ^^^^^^^^^^^^^^^^^^^^^^^^^^^^^^^^^
+
+    export type Modx = ['?' | '!', 'W' | 'R'];
+>Modx : Modx
+>     : ^^^^
+
+    export type Depth = 'flat' | 'deep';
+>Depth : Depth
+>      : ^^^^^
+
+    export type Empty<O extends object> = {
+>Empty : Empty<O>
+>      : ^^^^^^^^
+
+        [K in keyof O]: undefined;
+    };
+}
+declare module "Iteration/IterationOf" {
+>"Iteration/IterationOf" : typeof import("Iteration/IterationOf")
+>                        : ^^^^^^^^^^^^^^^^^^^^^^^^^^^^^^^^^^^^^^
+
+    import { Number } from "Number/Number";
+>Number : any
+>       : ^^^
+
+    export type IterationMap = {
+>IterationMap : IterationMap
+>             : ^^^^^^^^^^^^
+
+        '-40': ['__', '-39', '-40', -40, '-'];
+>'-40' : ["__", "-39", "-40", -40, "-"]
+>      : ^^^^^^^^^^^^^^^^^^^^^^^^^^^^^^
+>-40 : -40
+>    : ^^^
+>40 : 40
+>   : ^^
+
+        '-39': ['-40', '-38', '-39', -39, '-'];
+>'-39' : ["-40", "-38", "-39", -39, "-"]
+>      : ^^^^^^^^^^^^^^^^^^^^^^^^^^^^^^^
+>-39 : -39
+>    : ^^^
+>39 : 39
+>   : ^^
+
+        '-38': ['-39', '-37', '-38', -38, '-'];
+>'-38' : ["-39", "-37", "-38", -38, "-"]
+>      : ^^^^^^^^^^^^^^^^^^^^^^^^^^^^^^^
+>-38 : -38
+>    : ^^^
+>38 : 38
+>   : ^^
+
+        '-37': ['-38', '-36', '-37', -37, '-'];
+>'-37' : ["-38", "-36", "-37", -37, "-"]
+>      : ^^^^^^^^^^^^^^^^^^^^^^^^^^^^^^^
+>-37 : -37
+>    : ^^^
+>37 : 37
+>   : ^^
+
+        '-36': ['-37', '-35', '-36', -36, '-'];
+>'-36' : ["-37", "-35", "-36", -36, "-"]
+>      : ^^^^^^^^^^^^^^^^^^^^^^^^^^^^^^^
+>-36 : -36
+>    : ^^^
+>36 : 36
+>   : ^^
+
+        '-35': ['-36', '-34', '-35', -35, '-'];
+>'-35' : ["-36", "-34", "-35", -35, "-"]
+>      : ^^^^^^^^^^^^^^^^^^^^^^^^^^^^^^^
+>-35 : -35
+>    : ^^^
+>35 : 35
+>   : ^^
+
+        '-34': ['-35', '-33', '-34', -34, '-'];
+>'-34' : ["-35", "-33", "-34", -34, "-"]
+>      : ^^^^^^^^^^^^^^^^^^^^^^^^^^^^^^^
+>-34 : -34
+>    : ^^^
+>34 : 34
+>   : ^^
+
+        '-33': ['-34', '-32', '-33', -33, '-'];
+>'-33' : ["-34", "-32", "-33", -33, "-"]
+>      : ^^^^^^^^^^^^^^^^^^^^^^^^^^^^^^^
+>-33 : -33
+>    : ^^^
+>33 : 33
+>   : ^^
+
+        '-32': ['-33', '-31', '-32', -32, '-'];
+>'-32' : ["-33", "-31", "-32", -32, "-"]
+>      : ^^^^^^^^^^^^^^^^^^^^^^^^^^^^^^^
+>-32 : -32
+>    : ^^^
+>32 : 32
+>   : ^^
+
+        '-31': ['-32', '-30', '-31', -31, '-'];
+>'-31' : ["-32", "-30", "-31", -31, "-"]
+>      : ^^^^^^^^^^^^^^^^^^^^^^^^^^^^^^^
+>-31 : -31
+>    : ^^^
+>31 : 31
+>   : ^^
+
+        '-30': ['-31', '-29', '-30', -30, '-'];
+>'-30' : ["-31", "-29", "-30", -30, "-"]
+>      : ^^^^^^^^^^^^^^^^^^^^^^^^^^^^^^^
+>-30 : -30
+>    : ^^^
+>30 : 30
+>   : ^^
+
+        '-29': ['-30', '-28', '-29', -29, '-'];
+>'-29' : ["-30", "-28", "-29", -29, "-"]
+>      : ^^^^^^^^^^^^^^^^^^^^^^^^^^^^^^^
+>-29 : -29
+>    : ^^^
+>29 : 29
+>   : ^^
+
+        '-28': ['-29', '-27', '-28', -28, '-'];
+>'-28' : ["-29", "-27", "-28", -28, "-"]
+>      : ^^^^^^^^^^^^^^^^^^^^^^^^^^^^^^^
+>-28 : -28
+>    : ^^^
+>28 : 28
+>   : ^^
+
+        '-27': ['-28', '-26', '-27', -27, '-'];
+>'-27' : ["-28", "-26", "-27", -27, "-"]
+>      : ^^^^^^^^^^^^^^^^^^^^^^^^^^^^^^^
+>-27 : -27
+>    : ^^^
+>27 : 27
+>   : ^^
+
+        '-26': ['-27', '-25', '-26', -26, '-'];
+>'-26' : ["-27", "-25", "-26", -26, "-"]
+>      : ^^^^^^^^^^^^^^^^^^^^^^^^^^^^^^^
+>-26 : -26
+>    : ^^^
+>26 : 26
+>   : ^^
+
+        '-25': ['-26', '-24', '-25', -25, '-'];
+>'-25' : ["-26", "-24", "-25", -25, "-"]
+>      : ^^^^^^^^^^^^^^^^^^^^^^^^^^^^^^^
+>-25 : -25
+>    : ^^^
+>25 : 25
+>   : ^^
+
+        '-24': ['-25', '-23', '-24', -24, '-'];
+>'-24' : ["-25", "-23", "-24", -24, "-"]
+>      : ^^^^^^^^^^^^^^^^^^^^^^^^^^^^^^^
+>-24 : -24
+>    : ^^^
+>24 : 24
+>   : ^^
+
+        '-23': ['-24', '-22', '-23', -23, '-'];
+>'-23' : ["-24", "-22", "-23", -23, "-"]
+>      : ^^^^^^^^^^^^^^^^^^^^^^^^^^^^^^^
+>-23 : -23
+>    : ^^^
+>23 : 23
+>   : ^^
+
+        '-22': ['-23', '-21', '-22', -22, '-'];
+>'-22' : ["-23", "-21", "-22", -22, "-"]
+>      : ^^^^^^^^^^^^^^^^^^^^^^^^^^^^^^^
+>-22 : -22
+>    : ^^^
+>22 : 22
+>   : ^^
+
+        '-21': ['-22', '-20', '-21', -21, '-'];
+>'-21' : ["-22", "-20", "-21", -21, "-"]
+>      : ^^^^^^^^^^^^^^^^^^^^^^^^^^^^^^^
+>-21 : -21
+>    : ^^^
+>21 : 21
+>   : ^^
+
+        '-20': ['-21', '-19', '-20', -20, '-'];
+>'-20' : ["-21", "-19", "-20", -20, "-"]
+>      : ^^^^^^^^^^^^^^^^^^^^^^^^^^^^^^^
+>-20 : -20
+>    : ^^^
+>20 : 20
+>   : ^^
+
+        '-19': ['-20', '-18', '-19', -19, '-'];
+>'-19' : ["-20", "-18", "-19", -19, "-"]
+>      : ^^^^^^^^^^^^^^^^^^^^^^^^^^^^^^^
+>-19 : -19
+>    : ^^^
+>19 : 19
+>   : ^^
+
+        '-18': ['-19', '-17', '-18', -18, '-'];
+>'-18' : ["-19", "-17", "-18", -18, "-"]
+>      : ^^^^^^^^^^^^^^^^^^^^^^^^^^^^^^^
+>-18 : -18
+>    : ^^^
+>18 : 18
+>   : ^^
+
+        '-17': ['-18', '-16', '-17', -17, '-'];
+>'-17' : ["-18", "-16", "-17", -17, "-"]
+>      : ^^^^^^^^^^^^^^^^^^^^^^^^^^^^^^^
+>-17 : -17
+>    : ^^^
+>17 : 17
+>   : ^^
+
+        '-16': ['-17', '-15', '-16', -16, '-'];
+>'-16' : ["-17", "-15", "-16", -16, "-"]
+>      : ^^^^^^^^^^^^^^^^^^^^^^^^^^^^^^^
+>-16 : -16
+>    : ^^^
+>16 : 16
+>   : ^^
+
+        '-15': ['-16', '-14', '-15', -15, '-'];
+>'-15' : ["-16", "-14", "-15", -15, "-"]
+>      : ^^^^^^^^^^^^^^^^^^^^^^^^^^^^^^^
+>-15 : -15
+>    : ^^^
+>15 : 15
+>   : ^^
+
+        '-14': ['-15', '-13', '-14', -14, '-'];
+>'-14' : ["-15", "-13", "-14", -14, "-"]
+>      : ^^^^^^^^^^^^^^^^^^^^^^^^^^^^^^^
+>-14 : -14
+>    : ^^^
+>14 : 14
+>   : ^^
+
+        '-13': ['-14', '-12', '-13', -13, '-'];
+>'-13' : ["-14", "-12", "-13", -13, "-"]
+>      : ^^^^^^^^^^^^^^^^^^^^^^^^^^^^^^^
+>-13 : -13
+>    : ^^^
+>13 : 13
+>   : ^^
+
+        '-12': ['-13', '-11', '-12', -12, '-'];
+>'-12' : ["-13", "-11", "-12", -12, "-"]
+>      : ^^^^^^^^^^^^^^^^^^^^^^^^^^^^^^^
+>-12 : -12
+>    : ^^^
+>12 : 12
+>   : ^^
+
+        '-11': ['-12', '-10', '-11', -11, '-'];
+>'-11' : ["-12", "-10", "-11", -11, "-"]
+>      : ^^^^^^^^^^^^^^^^^^^^^^^^^^^^^^^
+>-11 : -11
+>    : ^^^
+>11 : 11
+>   : ^^
+
+        '-10': ['-11', '-9', '-10', -10, '-'];
+>'-10' : ["-11", "-9", "-10", -10, "-"]
+>      : ^^^^^^^^^^^^^^^^^^^^^^^^^^^^^^
+>-10 : -10
+>    : ^^^
+>10 : 10
+>   : ^^
+
+        '-9': ['-10', '-8', '-9', -9, '-'];
+>'-9' : ["-10", "-8", "-9", -9, "-"]
+>     : ^^^^^^^^^^^^^^^^^^^^^^^^^^^^
+>-9 : -9
+>   : ^^
+>9 : 9
+>  : ^
+
+        '-8': ['-9', '-7', '-8', -8, '-'];
+>'-8' : ["-9", "-7", "-8", -8, "-"]
+>     : ^^^^^^^^^^^^^^^^^^^^^^^^^^^
+>-8 : -8
+>   : ^^
+>8 : 8
+>  : ^
+
+        '-7': ['-8', '-6', '-7', -7, '-'];
+>'-7' : ["-8", "-6", "-7", -7, "-"]
+>     : ^^^^^^^^^^^^^^^^^^^^^^^^^^^
+>-7 : -7
+>   : ^^
+>7 : 7
+>  : ^
+
+        '-6': ['-7', '-5', '-6', -6, '-'];
+>'-6' : ["-7", "-5", "-6", -6, "-"]
+>     : ^^^^^^^^^^^^^^^^^^^^^^^^^^^
+>-6 : -6
+>   : ^^
+>6 : 6
+>  : ^
+
+        '-5': ['-6', '-4', '-5', -5, '-'];
+>'-5' : ["-6", "-4", "-5", -5, "-"]
+>     : ^^^^^^^^^^^^^^^^^^^^^^^^^^^
+>-5 : -5
+>   : ^^
+>5 : 5
+>  : ^
+
+        '-4': ['-5', '-3', '-4', -4, '-'];
+>'-4' : ["-5", "-3", "-4", -4, "-"]
+>     : ^^^^^^^^^^^^^^^^^^^^^^^^^^^
+>-4 : -4
+>   : ^^
+>4 : 4
+>  : ^
+
+        '-3': ['-4', '-2', '-3', -3, '-'];
+>'-3' : ["-4", "-2", "-3", -3, "-"]
+>     : ^^^^^^^^^^^^^^^^^^^^^^^^^^^
+>-3 : -3
+>   : ^^
+>3 : 3
+>  : ^
+
+        '-2': ['-3', '-1', '-2', -2, '-'];
+>'-2' : ["-3", "-1", "-2", -2, "-"]
+>     : ^^^^^^^^^^^^^^^^^^^^^^^^^^^
+>-2 : -2
+>   : ^^
+>2 : 2
+>  : ^
+
+        '-1': ['-2', '0', '-1', -1, '-'];
+>'-1' : ["-2", "0", "-1", -1, "-"]
+>     : ^^^^^^^^^^^^^^^^^^^^^^^^^^
+>-1 : -1
+>   : ^^
+>1 : 1
+>  : ^
+
+        '0': ['-1', '1', '0', 0, '0'];
+>'0' : ["-1", "1", "0", 0, "0"]
+>    : ^^^^^^^^^^^^^^^^^^^^^^^^
+
+        '1': ['0', '2', '1', 1, '+'];
+>'1' : ["0", "2", "1", 1, "+"]
+>    : ^^^^^^^^^^^^^^^^^^^^^^^
+
+        '2': ['1', '3', '2', 2, '+'];
+>'2' : ["1", "3", "2", 2, "+"]
+>    : ^^^^^^^^^^^^^^^^^^^^^^^
+
+        '3': ['2', '4', '3', 3, '+'];
+>'3' : ["2", "4", "3", 3, "+"]
+>    : ^^^^^^^^^^^^^^^^^^^^^^^
+
+        '4': ['3', '5', '4', 4, '+'];
+>'4' : ["3", "5", "4", 4, "+"]
+>    : ^^^^^^^^^^^^^^^^^^^^^^^
+
+        '5': ['4', '6', '5', 5, '+'];
+>'5' : ["4", "6", "5", 5, "+"]
+>    : ^^^^^^^^^^^^^^^^^^^^^^^
+
+        '6': ['5', '7', '6', 6, '+'];
+>'6' : ["5", "7", "6", 6, "+"]
+>    : ^^^^^^^^^^^^^^^^^^^^^^^
+
+        '7': ['6', '8', '7', 7, '+'];
+>'7' : ["6", "8", "7", 7, "+"]
+>    : ^^^^^^^^^^^^^^^^^^^^^^^
+
+        '8': ['7', '9', '8', 8, '+'];
+>'8' : ["7", "9", "8", 8, "+"]
+>    : ^^^^^^^^^^^^^^^^^^^^^^^
+
+        '9': ['8', '10', '9', 9, '+'];
+>'9' : ["8", "10", "9", 9, "+"]
+>    : ^^^^^^^^^^^^^^^^^^^^^^^^
+
+        '10': ['9', '11', '10', 10, '+'];
+>'10' : ["9", "11", "10", 10, "+"]
+>     : ^^^^^^^^^^^^^^^^^^^^^^^^^^
+
+        '11': ['10', '12', '11', 11, '+'];
+>'11' : ["10", "12", "11", 11, "+"]
+>     : ^^^^^^^^^^^^^^^^^^^^^^^^^^^
+
+        '12': ['11', '13', '12', 12, '+'];
+>'12' : ["11", "13", "12", 12, "+"]
+>     : ^^^^^^^^^^^^^^^^^^^^^^^^^^^
+
+        '13': ['12', '14', '13', 13, '+'];
+>'13' : ["12", "14", "13", 13, "+"]
+>     : ^^^^^^^^^^^^^^^^^^^^^^^^^^^
+
+        '14': ['13', '15', '14', 14, '+'];
+>'14' : ["13", "15", "14", 14, "+"]
+>     : ^^^^^^^^^^^^^^^^^^^^^^^^^^^
+
+        '15': ['14', '16', '15', 15, '+'];
+>'15' : ["14", "16", "15", 15, "+"]
+>     : ^^^^^^^^^^^^^^^^^^^^^^^^^^^
+
+        '16': ['15', '17', '16', 16, '+'];
+>'16' : ["15", "17", "16", 16, "+"]
+>     : ^^^^^^^^^^^^^^^^^^^^^^^^^^^
+
+        '17': ['16', '18', '17', 17, '+'];
+>'17' : ["16", "18", "17", 17, "+"]
+>     : ^^^^^^^^^^^^^^^^^^^^^^^^^^^
+
+        '18': ['17', '19', '18', 18, '+'];
+>'18' : ["17", "19", "18", 18, "+"]
+>     : ^^^^^^^^^^^^^^^^^^^^^^^^^^^
+
+        '19': ['18', '20', '19', 19, '+'];
+>'19' : ["18", "20", "19", 19, "+"]
+>     : ^^^^^^^^^^^^^^^^^^^^^^^^^^^
+
+        '20': ['19', '21', '20', 20, '+'];
+>'20' : ["19", "21", "20", 20, "+"]
+>     : ^^^^^^^^^^^^^^^^^^^^^^^^^^^
+
+        '21': ['20', '22', '21', 21, '+'];
+>'21' : ["20", "22", "21", 21, "+"]
+>     : ^^^^^^^^^^^^^^^^^^^^^^^^^^^
+
+        '22': ['21', '23', '22', 22, '+'];
+>'22' : ["21", "23", "22", 22, "+"]
+>     : ^^^^^^^^^^^^^^^^^^^^^^^^^^^
+
+        '23': ['22', '24', '23', 23, '+'];
+>'23' : ["22", "24", "23", 23, "+"]
+>     : ^^^^^^^^^^^^^^^^^^^^^^^^^^^
+
+        '24': ['23', '25', '24', 24, '+'];
+>'24' : ["23", "25", "24", 24, "+"]
+>     : ^^^^^^^^^^^^^^^^^^^^^^^^^^^
+
+        '25': ['24', '26', '25', 25, '+'];
+>'25' : ["24", "26", "25", 25, "+"]
+>     : ^^^^^^^^^^^^^^^^^^^^^^^^^^^
+
+        '26': ['25', '27', '26', 26, '+'];
+>'26' : ["25", "27", "26", 26, "+"]
+>     : ^^^^^^^^^^^^^^^^^^^^^^^^^^^
+
+        '27': ['26', '28', '27', 27, '+'];
+>'27' : ["26", "28", "27", 27, "+"]
+>     : ^^^^^^^^^^^^^^^^^^^^^^^^^^^
+
+        '28': ['27', '29', '28', 28, '+'];
+>'28' : ["27", "29", "28", 28, "+"]
+>     : ^^^^^^^^^^^^^^^^^^^^^^^^^^^
+
+        '29': ['28', '30', '29', 29, '+'];
+>'29' : ["28", "30", "29", 29, "+"]
+>     : ^^^^^^^^^^^^^^^^^^^^^^^^^^^
+
+        '30': ['29', '31', '30', 30, '+'];
+>'30' : ["29", "31", "30", 30, "+"]
+>     : ^^^^^^^^^^^^^^^^^^^^^^^^^^^
+
+        '31': ['30', '32', '31', 31, '+'];
+>'31' : ["30", "32", "31", 31, "+"]
+>     : ^^^^^^^^^^^^^^^^^^^^^^^^^^^
+
+        '32': ['31', '33', '32', 32, '+'];
+>'32' : ["31", "33", "32", 32, "+"]
+>     : ^^^^^^^^^^^^^^^^^^^^^^^^^^^
+
+        '33': ['32', '34', '33', 33, '+'];
+>'33' : ["32", "34", "33", 33, "+"]
+>     : ^^^^^^^^^^^^^^^^^^^^^^^^^^^
+
+        '34': ['33', '35', '34', 34, '+'];
+>'34' : ["33", "35", "34", 34, "+"]
+>     : ^^^^^^^^^^^^^^^^^^^^^^^^^^^
+
+        '35': ['34', '36', '35', 35, '+'];
+>'35' : ["34", "36", "35", 35, "+"]
+>     : ^^^^^^^^^^^^^^^^^^^^^^^^^^^
+
+        '36': ['35', '37', '36', 36, '+'];
+>'36' : ["35", "37", "36", 36, "+"]
+>     : ^^^^^^^^^^^^^^^^^^^^^^^^^^^
+
+        '37': ['36', '38', '37', 37, '+'];
+>'37' : ["36", "38", "37", 37, "+"]
+>     : ^^^^^^^^^^^^^^^^^^^^^^^^^^^
+
+        '38': ['37', '39', '38', 38, '+'];
+>'38' : ["37", "39", "38", 38, "+"]
+>     : ^^^^^^^^^^^^^^^^^^^^^^^^^^^
+
+        '39': ['38', '40', '39', 39, '+'];
+>'39' : ["38", "40", "39", 39, "+"]
+>     : ^^^^^^^^^^^^^^^^^^^^^^^^^^^
+
+        '40': ['39', '__', '40', 40, '+'];
+>'40' : ["39", "__", "40", 40, "+"]
+>     : ^^^^^^^^^^^^^^^^^^^^^^^^^^^
+
+        '__': ['__', '__', string, number, '-' | '0' | '+'];
+>'__' : ["__", "__", string, number, "0" | "-" | "+"]
+>     : ^^^^^^^^^^^^^^^^^^^^^^^^^^^^^^^^^^^^^^^^^^^^^
+
+    };
+
+    export type IterationOf<N extends Number> = N extends keyof IterationMap ? IterationMap[N] : IterationMap['__'];
+>IterationOf : IterationOf<N>
+>            : ^^^^^^^^^^^^^^
+}
+declare module "Iteration/Iteration" {
+>"Iteration/Iteration" : typeof import("Iteration/Iteration")
+>                      : ^^^^^^^^^^^^^^^^^^^^^^^^^^^^^^^^^^^^
+
+    import { IterationMap } from "Iteration/IterationOf";
+>IterationMap : any
+>             : ^^^
+
+    export type Iteration = [keyof IterationMap, keyof IterationMap, string, number, '-' | '0' | '+'];
+>Iteration : Iteration
+>          : ^^^^^^^^^
+}
+declare module "Iteration/Key" {
+>"Iteration/Key" : typeof import("Iteration/Key")
+>                : ^^^^^^^^^^^^^^^^^^^^^^^^^^^^^^
+
+    import { Iteration } from "Iteration/Iteration";
+>Iteration : any
+>          : ^^^
+
+    import { Format } from "Iteration/Format";
+>Format : any
+>       : ^^^
+
+    export type Key<I extends Iteration> = Format<I, 's'>;
+>Key : I[2]
+>    : ^^^^
+}
+declare module "List/NonNullable" {
+>"List/NonNullable" : typeof import("List/NonNullable")
+>                   : ^^^^^^^^^^^^^^^^^^^^^^^^^^^^^^^^^
+
+    import { Depth } from "Object/_Internal";
+>Depth : any
+>      : ^^^
+
+    import { NonNullable as ONonNullable } from "Object/NonNullable";
+>NonNullable : any
+>            : ^^^
+>ONonNullable : any
+>             : ^^^
+
+    import { ListOf } from "Object/ListOf";
+>ListOf : any
+>       : ^^^
+
+    import { Cast } from "Any/Cast";
+>Cast : any
+>     : ^^^
+
+    import { Key } from "Any/Key";
+>Key : any
+>    : ^^^
+
+    import { ObjectOf } from "List/ObjectOf";
+>ObjectOf : any
+>         : ^^^
+
+    import { Implements } from "Any/Implements";
+>Implements : any
+>           : ^^^
+
+    import { Keys } from "List/Keys";
+>Keys : any
+>     : ^^^
+
+    import { List } from "List/List";
+>List : any
+>     : ^^^
+
+    import { NumberOf } from "Any/_Internal";
+>NumberOf : any
+>         : ^^^
+
+    export type NonNullable<L extends List, K extends Key = Key, depth extends Depth = 'flat'> = {
+>NonNullable : NonNullable<L, K, depth>
+>            : ^^^^^^^^^^^^^^^^^^^^^^^^
+
+        1: Cast<ONonNullable<L, Key, depth>, List>;
+>1 : Cast<ONonNullable<L, Key, depth>, List>
+>  : ^^^^^^^^^^^^^^^^^^^^^^^^^^^^^^^^^^^^^^^
+
+        0: ListOf<ONonNullable<ObjectOf<L>, NumberOf<K>, depth>>;
+>0 : ListOf<ONonNullable<ObjectOf<L>, NumberOf<K>, depth>>
+>  : ^^^^^^^^^^^^^^^^^^^^^^^^^^^^^^^^^^^^^^^^^^^^^^^^^^^^^
+
+    }[Implements<Keys<L>, K>] & {};
+}
+declare module "Any/Type" {
+>"Any/Type" : typeof import("Any/Type")
+>           : ^^^^^^^^^^^^^^^^^^^^^^^^^
+
+    const symbol: unique symbol;
+>symbol : unique symbol
+>       : ^^^^^^^^^^^^^
+
+    export type Type<A extends any, Id extends string> = A & {
+>Type : Type<A, Id>
+>     : ^^^^^^^^^^^
+
+        [K in typeof symbol]: Id;
+>symbol : unique symbol
+>       : ^^^^^^^^^^^^^
+
+    };
+}
+declare module "Any/x" {
+>"Any/x" : typeof import("Any/x")
+>        : ^^^^^^^^^^^^^^^^^^^^^^
+
+    import { Type } from "Any/Type";
+>Type : any
+>     : ^^^
+
+    export type x = Type<{}, 'x'>;
+>x : { [symbol]: "x"; }
+>  : ^^^^^^^^^^^^^^^^^^
+}
+declare module "List/List" {
+>"List/List" : typeof import("List/List")
+>            : ^^^^^^^^^^^^^^^^^^^^^^^^^^
+
+    export type List<A = any> = ReadonlyArray<A>;
+>List : List<A>
+>     : ^^^^^^^
+}
+declare module "Function/Function" {
+>"Function/Function" : typeof import("Function/Function")
+>                    : ^^^^^^^^^^^^^^^^^^^^^^^^^^^^^^^^^^
+
+    import { List } from "List/List";
+>List : any
+>     : ^^^
+
+    export interface Function<P extends List = any, R extends any = any> {
+        (...args: P): R;
+>args : P
+>     : ^
+    }
+}
+declare module "Any/Extends" {
+>"Any/Extends" : typeof import("Any/Extends")
+>              : ^^^^^^^^^^^^^^^^^^^^^^^^^^^^
+
+    export type Extends<A1 extends any, A2 extends any> = [A1] extends [never] ? 0 : A1 extends A2 ? 1 : 0;
+>Extends : Extends<A1, A2>
+>        : ^^^^^^^^^^^^^^^
+}
+
+declare module "Function/Curry" {
+>"Function/Curry" : typeof import("Function/Curry")
+>                 : ^^^^^^^^^^^^^^^^^^^^^^^^^^^^^^^
+
+    import { Pos } from "Iteration/Pos";
+>Pos : any
+>    : ^^^
+
+    import { _Append } from "List/Append";
+>_Append : any
+>        : ^^^
+
+    import { _Concat } from "List/Concat";
+>_Concat : any
+>        : ^^^
+
+    import { _Drop } from "List/Drop";
+>_Drop : any
+>      : ^^^
+
+    import { Length } from "List/Length";
+>Length : any
+>       : ^^^
+
+    import { Next } from "Iteration/Next";
+>Next : any
+>     : ^^^
+
+    import { Cast } from "Any/Cast";
+>Cast : any
+>     : ^^^
+
+    import { Parameters } from "Function/Parameters";
+>Parameters : any
+>           : ^^^
+
+    import { Return } from "Function/Return";
+>Return : any
+>       : ^^^
+
+    import { IterationOf } from "Iteration/IterationOf";
+>IterationOf : any
+>            : ^^^
+
+    import { Iteration } from "Iteration/Iteration";
+>Iteration : any
+>          : ^^^
+
+    import { Key } from "Iteration/Key";
+>Key : any
+>    : ^^^
+
+    import { NonNullable } from "List/NonNullable";
+>NonNullable : any
+>            : ^^^
+
+    import { x } from "Any/x";
+>x : any
+>  : ^^^
+
+    import { List } from "List/List";
+>List : any
+>     : ^^^
+
+    import { Function } from "Function/Function";
+>Function : any
+>         : ^^^
+
+    import { Extends } from "Any/Extends";
+>Extends : any
+>        : ^^^
+
+    type GapOf<L1 extends List, L2 extends List, LN extends List, I extends Iteration = IterationOf<'0'>> = L1[Pos<I>] extends x ? _Append<LN, L2[Pos<I>]> : LN;
+>GapOf : GapOf<L1, L2, LN, I>
+>      : ^^^^^^^^^^^^^^^^^^^^
+
+    type _GapsOf<L1 extends List, L2 extends List, LN extends List = [], I extends Iteration = IterationOf<'0'>> = {
+>_GapsOf : _GapsOf<L1, L2, LN, I>
+>        : ^^^^^^^^^^^^^^^^^^^^^^
+
+        0: _GapsOf<L1, L2, GapOf<L1, L2, LN, I>, Next<I>>;
+>0 : _GapsOf<L1, L2, GapOf<L1, L2, LN, I>, Next<I>>
+>  : ^^^^^^^^^^^^^^^^^^^^^^^^^^^^^^^^^^^^^^^^^^^^^^
+
+        1: _Concat<LN, _Drop<L2, Key<I>>>;
+>1 : _Concat<LN, _Drop<L2, Key<I>>>
+>  : ^^^^^^^^^^^^^^^^^^^^^^^^^^^^^^
+
+    }[Extends<Pos<I>, Length<L1>>];
+
+    type GapsOf<L1 extends List, L2 extends List> = _GapsOf<L1, L2> extends infer X ? Cast<X, List> : never;
+>GapsOf : GapsOf<L1, L2>
+>       : ^^^^^^^^^^^^^^
+
+    type Gaps<L extends List> = NonNullable<{
+>Gaps : Gaps<L>
+>     : ^^^^^^^
+
+        [K in keyof L]?: L[K] | x;
+    }>;
+
+    export type Curry<F extends Function> = <L extends List>(...args: Cast<L, Gaps<Parameters<F>>>) => GapsOf<L, Parameters<F>> extends infer G ? Length<Cast<G, List>> extends infer L ? L extends 0 ? Return<F> : L extends 1 ? Curry<(...args: Cast<G, List>) => Return<F>> & ((...args: Cast<G, List>) => Return<F>) : Curry<(...args: Cast<G, List>) => Return<F>> : never : never;
+>Curry : Curry<F>
+>      : ^^^^^^^^
+>args : Cast<L, Gaps<Parameters<F>>>
+>     : ^^^^^^^^^^^^^^^^^^^^^^^^^^^^
+>args : Cast<G, List>
+>     : ^^^^^^^^^^^^^
+>args : Cast<G, List>
+>     : ^^^^^^^^^^^^^
+>args : Cast<G, List>
+>     : ^^^^^^^^^^^^^
+}
+
+
+