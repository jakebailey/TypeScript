--- conflicted
+++ resolved
@@ -1,19 +1,15 @@
-//// [tests/cases/conformance/types/tuple/tupleElementTypes3.ts] ////
-
-=== tupleElementTypes3.ts ===
-var [a, b] = [0, undefined];
->a : number
-<<<<<<< HEAD
->b : undefined
-=======
->  : ^^^^^^
->b : any
->  : ^^^
->>>>>>> 12402f26
->[0, undefined] : [number, undefined]
->               : ^^^^^^^^^^^^^^^^^^^
->0 : 0
->  : ^
->undefined : undefined
->          : ^^^^^^^^^
-
+//// [tests/cases/conformance/types/tuple/tupleElementTypes3.ts] ////
+
+=== tupleElementTypes3.ts ===
+var [a, b] = [0, undefined];
+>a : number
+>  : ^^^^^^
+>b : undefined
+>  : ^^^^^^^^^
+>[0, undefined] : [number, undefined]
+>               : ^^^^^^^^^^^^^^^^^^^
+>0 : 0
+>  : ^
+>undefined : undefined
+>          : ^^^^^^^^^
+