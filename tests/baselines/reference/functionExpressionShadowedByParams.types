--- conflicted
+++ resolved
@@ -1,83 +1,71 @@
-//// [tests/cases/compiler/functionExpressionShadowedByParams.ts] ////
-
-=== functionExpressionShadowedByParams.ts ===
-function b1(b1: number) {
->b1 : (b1: number) => void
->   : ^^^^^      ^^^^^^^^^
->b1 : number
->   : ^^^^^^
-
-   b1.toPrecision(2); // should not error
->b1.toPrecision(2) : string
-<<<<<<< HEAD
->b1.toPrecision : (precision?: number | undefined) => string
->b1 : number
->toPrecision : (precision?: number | undefined) => string
-=======
->                  : ^^^^^^
->b1.toPrecision : (precision?: number) => string
->               : ^^^^^^^^^^^^^^^^^^^^^^^^^^^^^^
->b1 : number
->   : ^^^^^^
->toPrecision : (precision?: number) => string
->            : ^^^^^^^^^^^^^^^^^^^^^^^^^^^^^^
->>>>>>> 12402f26
->2 : 2
->  : ^
-
-   b1(12); // should error
->b1(12) : any
->       : ^^^
->b1 : number
->   : ^^^^^^
->12 : 12
->   : ^^
-}
-
-
-var x = {
->x : { b: (b: number) => void; }
->  : ^^^^^^^^^      ^^^^^^^^^^^^
->{   b: function b(b: number) {      b.toPrecision(2); // should not error      b.apply(null, null); // should error   }} : { b: (b: number) => void; }
->                                                                                                                         : ^^^^^^^^^      ^^^^^^^^^^^^
-
-   b: function b(b: number) {
->b : (b: number) => void
->  : ^^^^      ^^^^^^^^^
->function b(b: number) {      b.toPrecision(2); // should not error      b.apply(null, null); // should error   } : (b: number) => void
->                                                                                                                 : ^^^^      ^^^^^^^^^
->b : (b: number) => void
->  : ^^^^      ^^^^^^^^^
->b : number
->  : ^^^^^^
-
-      b.toPrecision(2); // should not error
->b.toPrecision(2) : string
-<<<<<<< HEAD
->b.toPrecision : (precision?: number | undefined) => string
->b : number
->toPrecision : (precision?: number | undefined) => string
-=======
->                 : ^^^^^^
->b.toPrecision : (precision?: number) => string
->              : ^^^^^^^^^^^^^^^^^^^^^^^^^^^^^^
->b : number
->  : ^^^^^^
->toPrecision : (precision?: number) => string
->            : ^^^^^^^^^^^^^^^^^^^^^^^^^^^^^^
->>>>>>> 12402f26
->2 : 2
->  : ^
-
-      b.apply(null, null); // should error
->b.apply(null, null) : any
->                    : ^^^
->b.apply : any
->        : ^^^
->b : number
->  : ^^^^^^
->apply : any
->      : ^^^
-   }
-};
-
+//// [tests/cases/compiler/functionExpressionShadowedByParams.ts] ////
+
+=== functionExpressionShadowedByParams.ts ===
+function b1(b1: number) {
+>b1 : (b1: number) => void
+>   : ^^^^^      ^^^^^^^^^
+>b1 : number
+>   : ^^^^^^
+
+   b1.toPrecision(2); // should not error
+>b1.toPrecision(2) : string
+>                  : ^^^^^^
+>b1.toPrecision : (precision?: number | undefined) => string
+>               : ^^^^^^^^^^^^^^^^^^^^^^^^^^^^^^^^^^^^^^^^^^
+>b1 : number
+>   : ^^^^^^
+>toPrecision : (precision?: number | undefined) => string
+>            : ^^^^^^^^^^^^^^^^^^^^^^^^^^^^^^^^^^^^^^^^^^
+>2 : 2
+>  : ^
+
+   b1(12); // should error
+>b1(12) : any
+>       : ^^^
+>b1 : number
+>   : ^^^^^^
+>12 : 12
+>   : ^^
+}
+
+
+var x = {
+>x : { b: (b: number) => void; }
+>  : ^^^^^^^^^      ^^^^^^^^^^^^
+>{   b: function b(b: number) {      b.toPrecision(2); // should not error      b.apply(null, null); // should error   }} : { b: (b: number) => void; }
+>                                                                                                                         : ^^^^^^^^^      ^^^^^^^^^^^^
+
+   b: function b(b: number) {
+>b : (b: number) => void
+>  : ^^^^      ^^^^^^^^^
+>function b(b: number) {      b.toPrecision(2); // should not error      b.apply(null, null); // should error   } : (b: number) => void
+>                                                                                                                 : ^^^^      ^^^^^^^^^
+>b : (b: number) => void
+>  : ^^^^      ^^^^^^^^^
+>b : number
+>  : ^^^^^^
+
+      b.toPrecision(2); // should not error
+>b.toPrecision(2) : string
+>                 : ^^^^^^
+>b.toPrecision : (precision?: number | undefined) => string
+>              : ^^^^^^^^^^^^^^^^^^^^^^^^^^^^^^^^^^^^^^^^^^
+>b : number
+>  : ^^^^^^
+>toPrecision : (precision?: number | undefined) => string
+>            : ^^^^^^^^^^^^^^^^^^^^^^^^^^^^^^^^^^^^^^^^^^
+>2 : 2
+>  : ^
+
+      b.apply(null, null); // should error
+>b.apply(null, null) : any
+>                    : ^^^
+>b.apply : any
+>        : ^^^
+>b : number
+>  : ^^^^^^
+>apply : any
+>      : ^^^
+   }
+};
+