//// [tests/cases/conformance/salsa/mixedPropertyElementAccessAssignmentDeclaration.ts] ////

=== mixedPropertyElementAccessAssignmentDeclaration.ts ===
// Should not crash: #34642
var arr = [];
<<<<<<< HEAD
>arr : never[]
>[] : never[]
=======
>arr : any[]
>    : ^^^^^
>[] : undefined[]
>   : ^^^^^^^^^^^
>>>>>>> 12402f26

arr[0].prop[2] = {};
>arr[0].prop[2] = {} : {}
>                    : ^^
>arr[0].prop[2] : any
>arr[0].prop : any
<<<<<<< HEAD
>arr[0] : never
>arr : never[]
=======
>arr[0] : any
>       : ^^^
>arr : any[]
>    : ^^^^^
>>>>>>> 12402f26
>0 : 0
>  : ^
>prop : any
>     : ^^^
>2 : 2
>  : ^
>{} : {}
>   : ^^

<|MERGE_RESOLUTION|>--- conflicted
+++ resolved
@@ -1,38 +1,30 @@
-//// [tests/cases/conformance/salsa/mixedPropertyElementAccessAssignmentDeclaration.ts] ////
-
-=== mixedPropertyElementAccessAssignmentDeclaration.ts ===
-// Should not crash: #34642
-var arr = [];
-<<<<<<< HEAD
->arr : never[]
->[] : never[]
-=======
->arr : any[]
->    : ^^^^^
->[] : undefined[]
->   : ^^^^^^^^^^^
->>>>>>> 12402f26
-
-arr[0].prop[2] = {};
->arr[0].prop[2] = {} : {}
->                    : ^^
->arr[0].prop[2] : any
->arr[0].prop : any
-<<<<<<< HEAD
->arr[0] : never
->arr : never[]
-=======
->arr[0] : any
->       : ^^^
->arr : any[]
->    : ^^^^^
->>>>>>> 12402f26
->0 : 0
->  : ^
->prop : any
->     : ^^^
->2 : 2
->  : ^
->{} : {}
->   : ^^
-
+//// [tests/cases/conformance/salsa/mixedPropertyElementAccessAssignmentDeclaration.ts] ////
+
+=== mixedPropertyElementAccessAssignmentDeclaration.ts ===
+// Should not crash: #34642
+var arr = [];
+>arr : never[]
+>    : ^^^^^^^
+>[] : never[]
+>   : ^^^^^^^
+
+arr[0].prop[2] = {};
+>arr[0].prop[2] = {} : {}
+>                    : ^^
+>arr[0].prop[2] : any
+>               : ^^^
+>arr[0].prop : any
+>            : ^^^
+>arr[0] : never
+>       : ^^^^^
+>arr : never[]
+>    : ^^^^^^^
+>0 : 0
+>  : ^
+>prop : any
+>     : ^^^
+>2 : 2
+>  : ^
+>{} : {}
+>   : ^^
+