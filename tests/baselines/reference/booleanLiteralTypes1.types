--- conflicted
+++ resolved
@@ -1,493 +1,480 @@
-//// [tests/cases/conformance/types/literal/booleanLiteralTypes1.ts] ////
-
-=== booleanLiteralTypes1.ts ===
-type A1 = true | false;
->A1 : A1
->   : ^^
->true : true
->     : ^^^^
->false : false
->      : ^^^^^
-
-type A2 = false | true;
->A2 : A2
->   : ^^
->false : false
->      : ^^^^^
->true : true
->     : ^^^^
-
-function f1() {
->f1 : () => void
->   : ^^^^^^^^^^
-
-    var a: A1;
->a : A1
->  : ^^
-
-    var a: A2;
->a : A1
->  : ^^
-
-    var a: true | false;
->a : A1
->  : ^^
->true : true
->     : ^^^^
->false : false
->      : ^^^^^
-
-    var a: false | true;
->a : A1
->  : ^^
->false : false
->      : ^^^^^
->true : true
->     : ^^^^
-}
-
-function f2(a: true | false, b: boolean) {
->f2 : (a: true | false, b: boolean) => void
->   : ^^^^            ^^^^^       ^^^^^^^^^
->a : boolean
->  : ^^^^^^^
->true : true
->     : ^^^^
->false : false
->      : ^^^^^
->b : boolean
->  : ^^^^^^^
-
-    a = b;
->a = b : boolean
->      : ^^^^^^^
->a : boolean
->  : ^^^^^^^
->b : boolean
->  : ^^^^^^^
-
-    b = a;
->b = a : boolean
->      : ^^^^^^^
->b : boolean
->  : ^^^^^^^
->a : boolean
->  : ^^^^^^^
-}
-
-function f3(a: true | false, b: true | false) {
->f3 : (a: true | false, b: true | false) => void
->   : ^^^^            ^^^^^            ^^^^^^^^^
->a : boolean
->  : ^^^^^^^
->true : true
->     : ^^^^
->false : false
->      : ^^^^^
->b : boolean
->  : ^^^^^^^
->true : true
->     : ^^^^
->false : false
->      : ^^^^^
-
-    var x = a || b;
->x : boolean
->  : ^^^^^^^
->a || b : boolean
->       : ^^^^^^^
->a : boolean
->  : ^^^^^^^
->b : boolean
->  : ^^^^^^^
-
-    var x = a && b;
->x : boolean
->  : ^^^^^^^
->a && b : boolean
->       : ^^^^^^^
->a : boolean
->  : ^^^^^^^
->b : boolean
->  : ^^^^^^^
-
-    var x = !a;
->x : boolean
->  : ^^^^^^^
->!a : boolean
->   : ^^^^^^^
->a : boolean
->  : ^^^^^^^
-}
-
-function f4(t: true, f: false) {
->f4 : (t: true, f: false) => void
->   : ^^^^    ^^^^^     ^^^^^^^^^
->t : true
->  : ^^^^
->true : true
->     : ^^^^
->f : false
->  : ^^^^^
->false : false
->      : ^^^^^
-
-    var x1 = t && f;
->x1 : false
->   : ^^^^^
->t && f : false
->       : ^^^^^
->t : true
->  : ^^^^
->f : false
->  : ^^^^^
-
-    var x2 = f && t;
->x2 : false
->   : ^^^^^
->f && t : false
->       : ^^^^^
->f : false
->  : ^^^^^
->t : true
->  : ^^^^
-
-    var x3 = t || f;
-<<<<<<< HEAD
->x3 : true
->t || f : true
-=======
->x3 : boolean
->   : ^^^^^^^
->t || f : boolean
->       : ^^^^^^^
->>>>>>> 12402f26
->t : true
->  : ^^^^
->f : false
->  : ^^^^^
-
-    var x4 = f || t;
->x4 : true
->   : ^^^^
->f || t : true
->       : ^^^^
->f : false
->  : ^^^^^
->t : true
->  : ^^^^
-
-    var x5 = !t;
->x5 : boolean
-<<<<<<< HEAD
->!t : false
-=======
->   : ^^^^^^^
->!t : boolean
->   : ^^^^^^^
->>>>>>> 12402f26
->t : true
->  : ^^^^
-
-    var x6 = !f;
->x6 : boolean
->   : ^^^^^^^
->!f : true
->   : ^^^^
->f : false
->  : ^^^^^
-}
-
-declare function g(x: true): string;
->g : { (x: true): string; (x: false): boolean; (x: boolean): number; }
->  : ^^^^^^    ^^^      ^^^^^^^^^^^^^^^^^^^^^^^^^^^^^^^^^^^^^^^^^^^^^^
->x : true
->  : ^^^^
->true : true
->     : ^^^^
-
-declare function g(x: false): boolean;
->g : { (x: true): string; (x: false): boolean; (x: boolean): number; }
->  : ^^^^^^^^^^^^^^^^^^^^^^^^^     ^^^       ^^^^^^^^^^^^^^^^^^^^^^^^^
->x : false
->  : ^^^^^
->false : false
->      : ^^^^^
-
-declare function g(x: boolean): number;
->g : { (x: true): string; (x: false): boolean; (x: boolean): number; }
->  : ^^^^^^^^^^^^^^^^^^^^^^^^^^^^^^^^^^^^^^^^^^^^^^       ^^^      ^^^
->x : boolean
->  : ^^^^^^^
-
-function f5(b: boolean) {
->f5 : (b: boolean) => void
->   : ^^^^       ^^^^^^^^^
->b : boolean
->  : ^^^^^^^
-
-    var z1 = g(true);
->z1 : string
->   : ^^^^^^
->g(true) : string
->        : ^^^^^^
->g : { (x: true): string; (x: false): boolean; (x: boolean): number; }
->  : ^^^^^^^^^^^^^^^^^^^^^^^^^^^^^^^^^^^^^^^^^^^^^^^^^^^^^^^^^^^^^^^^^
->true : true
->     : ^^^^
-
-    var z2 = g(false);
->z2 : boolean
->   : ^^^^^^^
->g(false) : boolean
->         : ^^^^^^^
->g : { (x: true): string; (x: false): boolean; (x: boolean): number; }
->  : ^^^^^^^^^^^^^^^^^^^^^^^^^^^^^^^^^^^^^^^^^^^^^^^^^^^^^^^^^^^^^^^^^
->false : false
->      : ^^^^^
-
-    var z3 = g(b);
->z3 : number
->   : ^^^^^^
->g(b) : number
->     : ^^^^^^
->g : { (x: true): string; (x: false): boolean; (x: boolean): number; }
->  : ^^^^^^^^^^^^^^^^^^^^^^^^^^^^^^^^^^^^^^^^^^^^^^^^^^^^^^^^^^^^^^^^^
->b : boolean
->  : ^^^^^^^
-}
-
-function assertNever(x: never): never {
->assertNever : (x: never) => never
->            : ^^^^     ^^^^^     
->x : never
->  : ^^^^^
-
-    throw new Error("Unexpected value");
->new Error("Unexpected value") : Error
->                              : ^^^^^
->Error : ErrorConstructor
->      : ^^^^^^^^^^^^^^^^
->"Unexpected value" : "Unexpected value"
->                   : ^^^^^^^^^^^^^^^^^^
-}
-
-function f10(x: true | false) {
->f10 : (x: true | false) => "true" | "false"
->    : ^^^^            ^^^^^^^^^^^^^^^^^^^^^
->x : boolean
->  : ^^^^^^^
->true : true
->     : ^^^^
->false : false
->      : ^^^^^
-
-    switch (x) {
->x : boolean
->  : ^^^^^^^
-
-        case true: return "true";
->true : true
->     : ^^^^
->"true" : "true"
->       : ^^^^^^
-
-        case false: return "false";
->false : false
->      : ^^^^^
->"false" : "false"
->        : ^^^^^^^
-    }
-}
-
-function f11(x: true | false) {
->f11 : (x: true | false) => "true" | "false"
->    : ^^^^            ^^^^^^^^^^^^^^^^^^^^^
->x : boolean
->  : ^^^^^^^
->true : true
->     : ^^^^
->false : false
->      : ^^^^^
-
-    switch (x) {
->x : boolean
->  : ^^^^^^^
-
-        case true: return "true";
->true : true
->     : ^^^^
->"true" : "true"
->       : ^^^^^^
-
-        case false: return "false";
->false : false
->      : ^^^^^
->"false" : "false"
->        : ^^^^^^^
-    }
-    return assertNever(x);
->assertNever(x) : never
->               : ^^^^^
->assertNever : (x: never) => never
->            : ^^^^^^^^^^^^^^^^^^^
->x : never
->  : ^^^^^
-}
-
-function f12(x: true | false) {
->f12 : (x: true | false) => void
->    : ^^^^            ^^^^^^^^^
->x : boolean
->  : ^^^^^^^
->true : true
->     : ^^^^
->false : false
->      : ^^^^^
-
-    if (x) {
->x : boolean
->  : ^^^^^^^
-
-        x;
->x : true
->  : ^^^^
-    }
-    else {
-        x;
-<<<<<<< HEAD
->x : false
-=======
->x : boolean
->  : ^^^^^^^
->>>>>>> 12402f26
-    }
-}
-
-function f13(x: true | false) {
->f13 : (x: true | false) => void
->    : ^^^^            ^^^^^^^^^
->x : boolean
->  : ^^^^^^^
->true : true
->     : ^^^^
->false : false
->      : ^^^^^
-
-    if (x === true) {
->x === true : boolean
->           : ^^^^^^^
->x : boolean
->  : ^^^^^^^
->true : true
->     : ^^^^
-
-        x;
->x : true
->  : ^^^^
-    }
-    else {
-        x;
->x : false
->  : ^^^^^
-    }
-}
-
-type Item =
->Item : Item
->     : ^^^^
-
-    { kind: true, a: string } |
->kind : true
->     : ^^^^
->true : true
->     : ^^^^
->a : string
->  : ^^^^^^
-
-    { kind: false, b: string };
->kind : false
->     : ^^^^^
->false : false
->      : ^^^^^
->b : string
->  : ^^^^^^
-
-function f20(x: Item) {
->f20 : (x: Item) => string
->    : ^^^^    ^^^^^^^^^^^
->x : Item
->  : ^^^^
-
-    switch (x.kind) {
->x.kind : boolean
->       : ^^^^^^^
->x : Item
->  : ^^^^
->kind : boolean
->     : ^^^^^^^
-
-        case true: return x.a;
->true : true
->     : ^^^^
->x.a : string
->    : ^^^^^^
->x : { kind: true; a: string; }
->  : ^^^^^^^^^^^^^^^^^^^^^^^^^^
->a : string
->  : ^^^^^^
-
-        case false: return x.b;
->false : false
->      : ^^^^^
->x.b : string
->    : ^^^^^^
->x : { kind: false; b: string; }
->  : ^^^^^^^^^^^^^^^^^^^^^^^^^^^
->b : string
->  : ^^^^^^
-    }
-}
-
-function f21(x: Item) {
->f21 : (x: Item) => string
->    : ^^^^    ^^^^^^^^^^^
->x : Item
->  : ^^^^
-
-    switch (x.kind) {
->x.kind : boolean
->       : ^^^^^^^
->x : Item
->  : ^^^^
->kind : boolean
->     : ^^^^^^^
-
-        case true: return x.a;
->true : true
->     : ^^^^
->x.a : string
->    : ^^^^^^
->x : { kind: true; a: string; }
->  : ^^^^^^^^^^^^^^^^^^^^^^^^^^
->a : string
->  : ^^^^^^
-
-        case false: return x.b;
->false : false
->      : ^^^^^
->x.b : string
->    : ^^^^^^
->x : { kind: false; b: string; }
->  : ^^^^^^^^^^^^^^^^^^^^^^^^^^^
->b : string
->  : ^^^^^^
-    }
-    return assertNever(x);
->assertNever(x) : never
->               : ^^^^^
->assertNever : (x: never) => never
->            : ^^^^^^^^^^^^^^^^^^^
->x : never
->  : ^^^^^
-}
+//// [tests/cases/conformance/types/literal/booleanLiteralTypes1.ts] ////
+
+=== booleanLiteralTypes1.ts ===
+type A1 = true | false;
+>A1 : A1
+>   : ^^
+>true : true
+>     : ^^^^
+>false : false
+>      : ^^^^^
+
+type A2 = false | true;
+>A2 : A2
+>   : ^^
+>false : false
+>      : ^^^^^
+>true : true
+>     : ^^^^
+
+function f1() {
+>f1 : () => void
+>   : ^^^^^^^^^^
+
+    var a: A1;
+>a : A1
+>  : ^^
+
+    var a: A2;
+>a : A1
+>  : ^^
+
+    var a: true | false;
+>a : A1
+>  : ^^
+>true : true
+>     : ^^^^
+>false : false
+>      : ^^^^^
+
+    var a: false | true;
+>a : A1
+>  : ^^
+>false : false
+>      : ^^^^^
+>true : true
+>     : ^^^^
+}
+
+function f2(a: true | false, b: boolean) {
+>f2 : (a: true | false, b: boolean) => void
+>   : ^^^^            ^^^^^       ^^^^^^^^^
+>a : boolean
+>  : ^^^^^^^
+>true : true
+>     : ^^^^
+>false : false
+>      : ^^^^^
+>b : boolean
+>  : ^^^^^^^
+
+    a = b;
+>a = b : boolean
+>      : ^^^^^^^
+>a : boolean
+>  : ^^^^^^^
+>b : boolean
+>  : ^^^^^^^
+
+    b = a;
+>b = a : boolean
+>      : ^^^^^^^
+>b : boolean
+>  : ^^^^^^^
+>a : boolean
+>  : ^^^^^^^
+}
+
+function f3(a: true | false, b: true | false) {
+>f3 : (a: true | false, b: true | false) => void
+>   : ^^^^            ^^^^^            ^^^^^^^^^
+>a : boolean
+>  : ^^^^^^^
+>true : true
+>     : ^^^^
+>false : false
+>      : ^^^^^
+>b : boolean
+>  : ^^^^^^^
+>true : true
+>     : ^^^^
+>false : false
+>      : ^^^^^
+
+    var x = a || b;
+>x : boolean
+>  : ^^^^^^^
+>a || b : boolean
+>       : ^^^^^^^
+>a : boolean
+>  : ^^^^^^^
+>b : boolean
+>  : ^^^^^^^
+
+    var x = a && b;
+>x : boolean
+>  : ^^^^^^^
+>a && b : boolean
+>       : ^^^^^^^
+>a : boolean
+>  : ^^^^^^^
+>b : boolean
+>  : ^^^^^^^
+
+    var x = !a;
+>x : boolean
+>  : ^^^^^^^
+>!a : boolean
+>   : ^^^^^^^
+>a : boolean
+>  : ^^^^^^^
+}
+
+function f4(t: true, f: false) {
+>f4 : (t: true, f: false) => void
+>   : ^^^^    ^^^^^     ^^^^^^^^^
+>t : true
+>  : ^^^^
+>true : true
+>     : ^^^^
+>f : false
+>  : ^^^^^
+>false : false
+>      : ^^^^^
+
+    var x1 = t && f;
+>x1 : false
+>   : ^^^^^
+>t && f : false
+>       : ^^^^^
+>t : true
+>  : ^^^^
+>f : false
+>  : ^^^^^
+
+    var x2 = f && t;
+>x2 : false
+>   : ^^^^^
+>f && t : false
+>       : ^^^^^
+>f : false
+>  : ^^^^^
+>t : true
+>  : ^^^^
+
+    var x3 = t || f;
+>x3 : true
+>   : ^^^^
+>t || f : true
+>       : ^^^^
+>t : true
+>  : ^^^^
+>f : false
+>  : ^^^^^
+
+    var x4 = f || t;
+>x4 : true
+>   : ^^^^
+>f || t : true
+>       : ^^^^
+>f : false
+>  : ^^^^^
+>t : true
+>  : ^^^^
+
+    var x5 = !t;
+>x5 : boolean
+>   : ^^^^^^^
+>!t : false
+>   : ^^^^^
+>t : true
+>  : ^^^^
+
+    var x6 = !f;
+>x6 : boolean
+>   : ^^^^^^^
+>!f : true
+>   : ^^^^
+>f : false
+>  : ^^^^^
+}
+
+declare function g(x: true): string;
+>g : { (x: true): string; (x: false): boolean; (x: boolean): number; }
+>  : ^^^^^^    ^^^      ^^^^^^^^^^^^^^^^^^^^^^^^^^^^^^^^^^^^^^^^^^^^^^
+>x : true
+>  : ^^^^
+>true : true
+>     : ^^^^
+
+declare function g(x: false): boolean;
+>g : { (x: true): string; (x: false): boolean; (x: boolean): number; }
+>  : ^^^^^^^^^^^^^^^^^^^^^^^^^     ^^^       ^^^^^^^^^^^^^^^^^^^^^^^^^
+>x : false
+>  : ^^^^^
+>false : false
+>      : ^^^^^
+
+declare function g(x: boolean): number;
+>g : { (x: true): string; (x: false): boolean; (x: boolean): number; }
+>  : ^^^^^^^^^^^^^^^^^^^^^^^^^^^^^^^^^^^^^^^^^^^^^^       ^^^      ^^^
+>x : boolean
+>  : ^^^^^^^
+
+function f5(b: boolean) {
+>f5 : (b: boolean) => void
+>   : ^^^^       ^^^^^^^^^
+>b : boolean
+>  : ^^^^^^^
+
+    var z1 = g(true);
+>z1 : string
+>   : ^^^^^^
+>g(true) : string
+>        : ^^^^^^
+>g : { (x: true): string; (x: false): boolean; (x: boolean): number; }
+>  : ^^^^^^^^^^^^^^^^^^^^^^^^^^^^^^^^^^^^^^^^^^^^^^^^^^^^^^^^^^^^^^^^^
+>true : true
+>     : ^^^^
+
+    var z2 = g(false);
+>z2 : boolean
+>   : ^^^^^^^
+>g(false) : boolean
+>         : ^^^^^^^
+>g : { (x: true): string; (x: false): boolean; (x: boolean): number; }
+>  : ^^^^^^^^^^^^^^^^^^^^^^^^^^^^^^^^^^^^^^^^^^^^^^^^^^^^^^^^^^^^^^^^^
+>false : false
+>      : ^^^^^
+
+    var z3 = g(b);
+>z3 : number
+>   : ^^^^^^
+>g(b) : number
+>     : ^^^^^^
+>g : { (x: true): string; (x: false): boolean; (x: boolean): number; }
+>  : ^^^^^^^^^^^^^^^^^^^^^^^^^^^^^^^^^^^^^^^^^^^^^^^^^^^^^^^^^^^^^^^^^
+>b : boolean
+>  : ^^^^^^^
+}
+
+function assertNever(x: never): never {
+>assertNever : (x: never) => never
+>            : ^^^^     ^^^^^     
+>x : never
+>  : ^^^^^
+
+    throw new Error("Unexpected value");
+>new Error("Unexpected value") : Error
+>                              : ^^^^^
+>Error : ErrorConstructor
+>      : ^^^^^^^^^^^^^^^^
+>"Unexpected value" : "Unexpected value"
+>                   : ^^^^^^^^^^^^^^^^^^
+}
+
+function f10(x: true | false) {
+>f10 : (x: true | false) => "true" | "false"
+>    : ^^^^            ^^^^^^^^^^^^^^^^^^^^^
+>x : boolean
+>  : ^^^^^^^
+>true : true
+>     : ^^^^
+>false : false
+>      : ^^^^^
+
+    switch (x) {
+>x : boolean
+>  : ^^^^^^^
+
+        case true: return "true";
+>true : true
+>     : ^^^^
+>"true" : "true"
+>       : ^^^^^^
+
+        case false: return "false";
+>false : false
+>      : ^^^^^
+>"false" : "false"
+>        : ^^^^^^^
+    }
+}
+
+function f11(x: true | false) {
+>f11 : (x: true | false) => "true" | "false"
+>    : ^^^^            ^^^^^^^^^^^^^^^^^^^^^
+>x : boolean
+>  : ^^^^^^^
+>true : true
+>     : ^^^^
+>false : false
+>      : ^^^^^
+
+    switch (x) {
+>x : boolean
+>  : ^^^^^^^
+
+        case true: return "true";
+>true : true
+>     : ^^^^
+>"true" : "true"
+>       : ^^^^^^
+
+        case false: return "false";
+>false : false
+>      : ^^^^^
+>"false" : "false"
+>        : ^^^^^^^
+    }
+    return assertNever(x);
+>assertNever(x) : never
+>               : ^^^^^
+>assertNever : (x: never) => never
+>            : ^^^^^^^^^^^^^^^^^^^
+>x : never
+>  : ^^^^^
+}
+
+function f12(x: true | false) {
+>f12 : (x: true | false) => void
+>    : ^^^^            ^^^^^^^^^
+>x : boolean
+>  : ^^^^^^^
+>true : true
+>     : ^^^^
+>false : false
+>      : ^^^^^
+
+    if (x) {
+>x : boolean
+>  : ^^^^^^^
+
+        x;
+>x : true
+>  : ^^^^
+    }
+    else {
+        x;
+>x : false
+>  : ^^^^^
+    }
+}
+
+function f13(x: true | false) {
+>f13 : (x: true | false) => void
+>    : ^^^^            ^^^^^^^^^
+>x : boolean
+>  : ^^^^^^^
+>true : true
+>     : ^^^^
+>false : false
+>      : ^^^^^
+
+    if (x === true) {
+>x === true : boolean
+>           : ^^^^^^^
+>x : boolean
+>  : ^^^^^^^
+>true : true
+>     : ^^^^
+
+        x;
+>x : true
+>  : ^^^^
+    }
+    else {
+        x;
+>x : false
+>  : ^^^^^
+    }
+}
+
+type Item =
+>Item : Item
+>     : ^^^^
+
+    { kind: true, a: string } |
+>kind : true
+>     : ^^^^
+>true : true
+>     : ^^^^
+>a : string
+>  : ^^^^^^
+
+    { kind: false, b: string };
+>kind : false
+>     : ^^^^^
+>false : false
+>      : ^^^^^
+>b : string
+>  : ^^^^^^
+
+function f20(x: Item) {
+>f20 : (x: Item) => string
+>    : ^^^^    ^^^^^^^^^^^
+>x : Item
+>  : ^^^^
+
+    switch (x.kind) {
+>x.kind : boolean
+>       : ^^^^^^^
+>x : Item
+>  : ^^^^
+>kind : boolean
+>     : ^^^^^^^
+
+        case true: return x.a;
+>true : true
+>     : ^^^^
+>x.a : string
+>    : ^^^^^^
+>x : { kind: true; a: string; }
+>  : ^^^^^^^^^^^^^^^^^^^^^^^^^^
+>a : string
+>  : ^^^^^^
+
+        case false: return x.b;
+>false : false
+>      : ^^^^^
+>x.b : string
+>    : ^^^^^^
+>x : { kind: false; b: string; }
+>  : ^^^^^^^^^^^^^^^^^^^^^^^^^^^
+>b : string
+>  : ^^^^^^
+    }
+}
+
+function f21(x: Item) {
+>f21 : (x: Item) => string
+>    : ^^^^    ^^^^^^^^^^^
+>x : Item
+>  : ^^^^
+
+    switch (x.kind) {
+>x.kind : boolean
+>       : ^^^^^^^
+>x : Item
+>  : ^^^^
+>kind : boolean
+>     : ^^^^^^^
+
+        case true: return x.a;
+>true : true
+>     : ^^^^
+>x.a : string
+>    : ^^^^^^
+>x : { kind: true; a: string; }
+>  : ^^^^^^^^^^^^^^^^^^^^^^^^^^
+>a : string
+>  : ^^^^^^
+
+        case false: return x.b;
+>false : false
+>      : ^^^^^
+>x.b : string
+>    : ^^^^^^
+>x : { kind: false; b: string; }
+>  : ^^^^^^^^^^^^^^^^^^^^^^^^^^^
+>b : string
+>  : ^^^^^^
+    }
+    return assertNever(x);
+>assertNever(x) : never
+>               : ^^^^^
+>assertNever : (x: never) => never
+>            : ^^^^^^^^^^^^^^^^^^^
+>x : never
+>  : ^^^^^
+}