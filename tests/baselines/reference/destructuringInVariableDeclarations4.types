--- conflicted
+++ resolved
@@ -1,25 +1,17 @@
-//// [tests/cases/compiler/destructuringInVariableDeclarations4.ts] ////
-
-=== destructuringInVariableDeclarations4.ts ===
-let { toString } = 1;
-<<<<<<< HEAD
->toString : (radix?: number | undefined) => string
-=======
->toString : (radix?: number) => string
->         : ^^^^^^^^^^^^^^^^^^^^^^^^^^
->>>>>>> 12402f26
->1 : 1
->  : ^
-{
-    let { toFixed } = 1;
-<<<<<<< HEAD
->toFixed : (fractionDigits?: number | undefined) => string
-=======
->toFixed : (fractionDigits?: number) => string
->        : ^^^^^^^^^^^^^^^^^^^^^^^^^^^^^^^^^^^
->>>>>>> 12402f26
->1 : 1
->  : ^
-}
-export {};
-
+//// [tests/cases/compiler/destructuringInVariableDeclarations4.ts] ////
+
+=== destructuringInVariableDeclarations4.ts ===
+let { toString } = 1;
+>toString : (radix?: number | undefined) => string
+>         : ^^^^^^^^^^^^^^^^^^^^^^^^^^^^^^^^^^^^^^
+>1 : 1
+>  : ^
+{
+    let { toFixed } = 1;
+>toFixed : (fractionDigits?: number | undefined) => string
+>        : ^^^^^^^^^^^^^^^^^^^^^^^^^^^^^^^^^^^^^^^^^^^^^^^
+>1 : 1
+>  : ^
+}
+export {};
+