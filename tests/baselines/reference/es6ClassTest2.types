//// [tests/cases/compiler/es6ClassTest2.ts] ////

=== es6ClassTest2.ts ===
class BasicMonster {
>BasicMonster : BasicMonster
>             : ^^^^^^^^^^^^

    constructor(public name: string, public health: number) {
>name : string
>     : ^^^^^^
>health : number
>       : ^^^^^^

    }

    attack(target) {
>attack : (target: any) => void
>       : ^^^^^^^^^^^^^^^^^^^^^
>target : any

      // WScript.Echo("Attacks " + target);
    }

    isAlive = true;
>isAlive : boolean
>        : ^^^^^^^
>true : true
>     : ^^^^
}

var m1 = new BasicMonster("1", 100);
>m1 : BasicMonster
>   : ^^^^^^^^^^^^
>new BasicMonster("1", 100) : BasicMonster
>                           : ^^^^^^^^^^^^
>BasicMonster : typeof BasicMonster
>             : ^^^^^^^^^^^^^^^^^^^
>"1" : "1"
>    : ^^^
>100 : 100
>    : ^^^

var m2 = new BasicMonster("2", 100);
>m2 : BasicMonster
>   : ^^^^^^^^^^^^
>new BasicMonster("2", 100) : BasicMonster
>                           : ^^^^^^^^^^^^
>BasicMonster : typeof BasicMonster
>             : ^^^^^^^^^^^^^^^^^^^
>"2" : "2"
>    : ^^^
>100 : 100
>    : ^^^

m1.attack(m2);
>m1.attack(m2) : void
>              : ^^^^
>m1.attack : (target: any) => void
>          : ^^^^^^^^^^^^^^^^^^^^^
>m1 : BasicMonster
>   : ^^^^^^^^^^^^
>attack : (target: any) => void
>       : ^^^^^^^^^^^^^^^^^^^^^
>m2 : BasicMonster
>   : ^^^^^^^^^^^^

m1.health = 0;
>m1.health = 0 : 0
>              : ^
>m1.health : number
>          : ^^^^^^
>m1 : BasicMonster
>   : ^^^^^^^^^^^^
>health : number
>       : ^^^^^^
>0 : 0
>  : ^

console.log((<any>m5.isAlive).toString());
>console.log((<any>m5.isAlive).toString()) : void
>                                          : ^^^^
>console.log : (...data: any[]) => void
>            : ^^^^^^^^^^^^^^^^^^^^^^^^
>console : Console
>        : ^^^^^^^
>log : (...data: any[]) => void
>    : ^^^^^^^^^^^^^^^^^^^^^^^^
>(<any>m5.isAlive).toString() : any
>(<any>m5.isAlive).toString : any
>(<any>m5.isAlive) : any
>                  : ^^^
><any>m5.isAlive : any
>m5.isAlive : boolean
>           : ^^^^^^^
>m5 : OverloadedMonster
>   : ^^^^^^^^^^^^^^^^^
>isAlive : boolean
>        : ^^^^^^^
>toString : any
>         : ^^^

class GetSetMonster {
>GetSetMonster : GetSetMonster
>              : ^^^^^^^^^^^^^

    constructor(public name: string, private _health: number) {
>name : string
>     : ^^^^^^
>_health : number
>        : ^^^^^^

    }

    attack(target) {
>attack : (target: any) => void
>       : ^^^^^^^^^^^^^^^^^^^^^
>target : any

      // WScript.Echo("Attacks " + target);
    }
  // The contextual keyword "get" followed by an identifier and
  // a curly body defines a getter in the same way that "get"
  // defines one in an object literal.
    get isAlive() {
>isAlive : boolean
>        : ^^^^^^^

        return this._health > 0;
>this._health > 0 : boolean
>                 : ^^^^^^^
>this._health : number
>             : ^^^^^^
>this : this
>     : ^^^^
>_health : number
>        : ^^^^^^
>0 : 0
>  : ^
    }

  // Likewise, "set" can be used to define setters.
    set health(value: number) {
>health : number
>       : ^^^^^^
>value : number
>      : ^^^^^^

        if (value < 0) {
>value < 0 : boolean
>          : ^^^^^^^
>value : number
>      : ^^^^^^
>0 : 0
>  : ^

            throw new Error('Health must be non-negative.')
>new Error('Health must be non-negative.') : Error
>                                          : ^^^^^
>Error : ErrorConstructor
>      : ^^^^^^^^^^^^^^^^
>'Health must be non-negative.' : "Health must be non-negative."
>                               : ^^^^^^^^^^^^^^^^^^^^^^^^^^^^^^
    }
        this._health = value
>this._health = value : number
>                     : ^^^^^^
>this._health : number
>             : ^^^^^^
>this : this
>     : ^^^^
>_health : number
>        : ^^^^^^
>value : number
>      : ^^^^^^
  }
}

var m3 = new BasicMonster("1", 100);
>m3 : BasicMonster
>   : ^^^^^^^^^^^^
>new BasicMonster("1", 100) : BasicMonster
>                           : ^^^^^^^^^^^^
>BasicMonster : typeof BasicMonster
>             : ^^^^^^^^^^^^^^^^^^^
>"1" : "1"
>    : ^^^
>100 : 100
>    : ^^^

var m4 = new BasicMonster("2", 100);
>m4 : BasicMonster
>   : ^^^^^^^^^^^^
>new BasicMonster("2", 100) : BasicMonster
>                           : ^^^^^^^^^^^^
>BasicMonster : typeof BasicMonster
>             : ^^^^^^^^^^^^^^^^^^^
>"2" : "2"
>    : ^^^
>100 : 100
>    : ^^^

m3.attack(m4);
>m3.attack(m4) : void
>              : ^^^^
>m3.attack : (target: any) => void
>          : ^^^^^^^^^^^^^^^^^^^^^
>m3 : BasicMonster
>   : ^^^^^^^^^^^^
>attack : (target: any) => void
>       : ^^^^^^^^^^^^^^^^^^^^^
>m4 : BasicMonster
>   : ^^^^^^^^^^^^

m3.health = 0;
>m3.health = 0 : 0
>              : ^
>m3.health : number
>          : ^^^^^^
>m3 : BasicMonster
>   : ^^^^^^^^^^^^
>health : number
>       : ^^^^^^
>0 : 0
>  : ^

var x = (<any>m5.isAlive).toString()
>x : any
>(<any>m5.isAlive).toString() : any
>(<any>m5.isAlive).toString : any
>(<any>m5.isAlive) : any
>                  : ^^^
><any>m5.isAlive : any
>m5.isAlive : boolean
>           : ^^^^^^^
>m5 : OverloadedMonster
>   : ^^^^^^^^^^^^^^^^^
>isAlive : boolean
>        : ^^^^^^^
>toString : any
>         : ^^^

class OverloadedMonster {
>OverloadedMonster : OverloadedMonster
>                  : ^^^^^^^^^^^^^^^^^

    constructor(name: string);
>name : string
>     : ^^^^^^

    constructor(public name: string, public health?: number) {
>name : string
<<<<<<< HEAD
>health : number | undefined
=======
>     : ^^^^^^
>health : number
>       : ^^^^^^
>>>>>>> 12402f26

    }

    attack();
>attack : { (): any; (a: any): any; }
>       : ^^^^^^^^^^^^^^^^^^^^^^^^^^^

    attack(a: any);
>attack : { (): any; (a: any): any; }
>       : ^^^^^^^^^^^^^^^   ^^^^^^^^^
>a : any

    attack(target?) {
>attack : { (): any; (a: any): any; }
>       : ^^^^^^^^^^^^^^^^^^^^^^^^^^^
>target : any

        //WScript.Echo("Attacks " + target);
    }

    isAlive = true;
>isAlive : boolean
>        : ^^^^^^^
>true : true
>     : ^^^^
}

var m5 = new OverloadedMonster("1");
>m5 : OverloadedMonster
>   : ^^^^^^^^^^^^^^^^^
>new OverloadedMonster("1") : OverloadedMonster
>                           : ^^^^^^^^^^^^^^^^^
>OverloadedMonster : typeof OverloadedMonster
>                  : ^^^^^^^^^^^^^^^^^^^^^^^^
>"1" : "1"
>    : ^^^

var m6 = new OverloadedMonster("2");
>m6 : OverloadedMonster
>   : ^^^^^^^^^^^^^^^^^
>new OverloadedMonster("2") : OverloadedMonster
>                           : ^^^^^^^^^^^^^^^^^
>OverloadedMonster : typeof OverloadedMonster
>                  : ^^^^^^^^^^^^^^^^^^^^^^^^
>"2" : "2"
>    : ^^^

m5.attack(m6);
>m5.attack(m6) : any
>m5.attack : { (): any; (a: any): any; }
>          : ^^^^^^^^^^^^^^^^^^^^^^^^^^^
>m5 : OverloadedMonster
>   : ^^^^^^^^^^^^^^^^^
>attack : { (): any; (a: any): any; }
>       : ^^^^^^^^^^^^^^^^^^^^^^^^^^^
>m6 : OverloadedMonster
>   : ^^^^^^^^^^^^^^^^^

m5.health = 0;
>m5.health = 0 : 0
<<<<<<< HEAD
>m5.health : number | undefined
>m5 : OverloadedMonster
>health : number | undefined
=======
>              : ^
>m5.health : number
>          : ^^^^^^
>m5 : OverloadedMonster
>   : ^^^^^^^^^^^^^^^^^
>health : number
>       : ^^^^^^
>>>>>>> 12402f26
>0 : 0
>  : ^

var y = (<any>m5.isAlive).toString()
>y : any
>(<any>m5.isAlive).toString() : any
>(<any>m5.isAlive).toString : any
>(<any>m5.isAlive) : any
>                  : ^^^
><any>m5.isAlive : any
>m5.isAlive : boolean
>           : ^^^^^^^
>m5 : OverloadedMonster
>   : ^^^^^^^^^^^^^^^^^
>isAlive : boolean
>        : ^^^^^^^
>toString : any
>         : ^^^

class SplatMonster {
>SplatMonster : SplatMonster
>             : ^^^^^^^^^^^^

    constructor(...args: string[]) { }
>args : string[]
>     : ^^^^^^^^

    roar(name: string, ...args: number[]) { }
>roar : (name: string, ...args: number[]) => void
>     : ^^^^^^^      ^^^^^^^^^^^        ^^^^^^^^^
>name : string
>     : ^^^^^^
>args : number[]
>     : ^^^^^^^^
}


function foo() { return true; }
>foo : () => boolean
>    : ^^^^^^^^^^^^^
>true : true
>     : ^^^^

class PrototypeMonster {
>PrototypeMonster : PrototypeMonster
>                 : ^^^^^^^^^^^^^^^^

    age: number = 1;
>age : number
>    : ^^^^^^
>1 : 1
>  : ^

    name: string;
>name : string
>     : ^^^^^^

    b = foo();
>b : boolean
>  : ^^^^^^^
>foo() : boolean
>      : ^^^^^^^
>foo : () => boolean
>    : ^^^^^^^^^^^^^
}

class SuperParent {
>SuperParent : SuperParent
>            : ^^^^^^^^^^^

    constructor(a: number) {
>a : number
>  : ^^^^^^

    }

    b(b: string) {
>b : (b: string) => void
>  : ^^^^      ^^^^^^^^^
>b : string
>  : ^^^^^^

    }

    c() {
>c : () => void
>  : ^^^^^^^^^^

    }
}

class SuperChild extends SuperParent {
>SuperChild : SuperChild
>           : ^^^^^^^^^^
>SuperParent : SuperParent
>            : ^^^^^^^^^^^

    constructor() {
        super(1);
>super(1) : void
>         : ^^^^
>super : typeof SuperParent
>      : ^^^^^^^^^^^^^^^^^^
>1 : 1
>  : ^
    }

    b() {
>b : () => void
>  : ^^^^^^^^^^

        super.b('str');
>super.b('str') : void
>               : ^^^^
>super.b : (b: string) => void
>        : ^^^^^^^^^^^^^^^^^^^
>super : SuperParent
>      : ^^^^^^^^^^^
>b : (b: string) => void
>  : ^^^^^^^^^^^^^^^^^^^
>'str' : "str"
>      : ^^^^^
    }

    c() {
>c : () => void
>  : ^^^^^^^^^^

        super.c();
>super.c() : void
>          : ^^^^
>super.c : () => void
>        : ^^^^^^^^^^
>super : SuperParent
>      : ^^^^^^^^^^^
>c : () => void
>  : ^^^^^^^^^^
    }
}

class Statics {
>Statics : Statics
>        : ^^^^^^^

    static foo = 1;
>foo : number
>    : ^^^^^^
>1 : 1
>  : ^

    static bar: string;
>bar : string
>    : ^^^^^^

    static baz() {
>baz : () => string
>    : ^^^^^^^^^^^^

        return "";
>"" : ""
>   : ^^
    }
}

var stat = new Statics();
>stat : Statics
>     : ^^^^^^^
>new Statics() : Statics
>              : ^^^^^^^
>Statics : typeof Statics
>        : ^^^^^^^^^^^^^^

interface IFoo {
    x: number;
>x : number
>  : ^^^^^^

    z: string;
>z : string
>  : ^^^^^^
}

class ImplementsInterface implements IFoo {
>ImplementsInterface : ImplementsInterface
>                    : ^^^^^^^^^^^^^^^^^^^

    public x: number;
>x : number
>  : ^^^^^^

    public z: string;
>z : string
>  : ^^^^^^

    constructor() {
        this.x = 1;
>this.x = 1 : 1
>           : ^
>this.x : number
>       : ^^^^^^
>this : this
>     : ^^^^
>x : number
>  : ^^^^^^
>1 : 1
>  : ^

        this.z = "foo";
>this.z = "foo" : "foo"
>               : ^^^^^
>this.z : string
>       : ^^^^^^
>this : this
>     : ^^^^
>z : string
>  : ^^^^^^
>"foo" : "foo"
>      : ^^^^^
    }
}

class Visibility {
>Visibility : Visibility
>           : ^^^^^^^^^^

    public foo() { }
>foo : () => void
>    : ^^^^^^^^^^

    private bar() { }
>bar : () => void
>    : ^^^^^^^^^^

    private x: number;
>x : number
>  : ^^^^^^

    public y: number;
>y : number
>  : ^^^^^^

    public z: number;
>z : number
>  : ^^^^^^

    constructor() {
        this.x = 1;
>this.x = 1 : 1
>           : ^
>this.x : number
>       : ^^^^^^
>this : this
>     : ^^^^
>x : number
>  : ^^^^^^
>1 : 1
>  : ^

        this.y = 2;
>this.y = 2 : 2
>           : ^
>this.y : number
>       : ^^^^^^
>this : this
>     : ^^^^
>y : number
>  : ^^^^^^
>2 : 2
>  : ^
    }
}

class BaseClassWithConstructor {
>BaseClassWithConstructor : BaseClassWithConstructor
>                         : ^^^^^^^^^^^^^^^^^^^^^^^^

    constructor(public x: number, public s: string) { }
>x : number
>  : ^^^^^^
>s : string
>  : ^^^^^^
}

// used to test codegen
class ChildClassWithoutConstructor extends BaseClassWithConstructor { }
>ChildClassWithoutConstructor : ChildClassWithoutConstructor
>                             : ^^^^^^^^^^^^^^^^^^^^^^^^^^^^
>BaseClassWithConstructor : BaseClassWithConstructor
>                         : ^^^^^^^^^^^^^^^^^^^^^^^^


var ccwc = new ChildClassWithoutConstructor(1, "s");
>ccwc : ChildClassWithoutConstructor
>     : ^^^^^^^^^^^^^^^^^^^^^^^^^^^^
>new ChildClassWithoutConstructor(1, "s") : ChildClassWithoutConstructor
>                                         : ^^^^^^^^^^^^^^^^^^^^^^^^^^^^
>ChildClassWithoutConstructor : typeof ChildClassWithoutConstructor
>                             : ^^^^^^^^^^^^^^^^^^^^^^^^^^^^^^^^^^^
>1 : 1
>  : ^
>"s" : "s"
>    : ^^^


<|MERGE_RESOLUTION|>--- conflicted
+++ resolved
@@ -1,635 +1,641 @@
-//// [tests/cases/compiler/es6ClassTest2.ts] ////
-
-=== es6ClassTest2.ts ===
-class BasicMonster {
->BasicMonster : BasicMonster
->             : ^^^^^^^^^^^^
-
-    constructor(public name: string, public health: number) {
->name : string
->     : ^^^^^^
->health : number
->       : ^^^^^^
-
-    }
-
-    attack(target) {
->attack : (target: any) => void
->       : ^^^^^^^^^^^^^^^^^^^^^
->target : any
-
-      // WScript.Echo("Attacks " + target);
-    }
-
-    isAlive = true;
->isAlive : boolean
->        : ^^^^^^^
->true : true
->     : ^^^^
-}
-
-var m1 = new BasicMonster("1", 100);
->m1 : BasicMonster
->   : ^^^^^^^^^^^^
->new BasicMonster("1", 100) : BasicMonster
->                           : ^^^^^^^^^^^^
->BasicMonster : typeof BasicMonster
->             : ^^^^^^^^^^^^^^^^^^^
->"1" : "1"
->    : ^^^
->100 : 100
->    : ^^^
-
-var m2 = new BasicMonster("2", 100);
->m2 : BasicMonster
->   : ^^^^^^^^^^^^
->new BasicMonster("2", 100) : BasicMonster
->                           : ^^^^^^^^^^^^
->BasicMonster : typeof BasicMonster
->             : ^^^^^^^^^^^^^^^^^^^
->"2" : "2"
->    : ^^^
->100 : 100
->    : ^^^
-
-m1.attack(m2);
->m1.attack(m2) : void
->              : ^^^^
->m1.attack : (target: any) => void
->          : ^^^^^^^^^^^^^^^^^^^^^
->m1 : BasicMonster
->   : ^^^^^^^^^^^^
->attack : (target: any) => void
->       : ^^^^^^^^^^^^^^^^^^^^^
->m2 : BasicMonster
->   : ^^^^^^^^^^^^
-
-m1.health = 0;
->m1.health = 0 : 0
->              : ^
->m1.health : number
->          : ^^^^^^
->m1 : BasicMonster
->   : ^^^^^^^^^^^^
->health : number
->       : ^^^^^^
->0 : 0
->  : ^
-
-console.log((<any>m5.isAlive).toString());
->console.log((<any>m5.isAlive).toString()) : void
->                                          : ^^^^
->console.log : (...data: any[]) => void
->            : ^^^^^^^^^^^^^^^^^^^^^^^^
->console : Console
->        : ^^^^^^^
->log : (...data: any[]) => void
->    : ^^^^^^^^^^^^^^^^^^^^^^^^
->(<any>m5.isAlive).toString() : any
->(<any>m5.isAlive).toString : any
->(<any>m5.isAlive) : any
->                  : ^^^
-><any>m5.isAlive : any
->m5.isAlive : boolean
->           : ^^^^^^^
->m5 : OverloadedMonster
->   : ^^^^^^^^^^^^^^^^^
->isAlive : boolean
->        : ^^^^^^^
->toString : any
->         : ^^^
-
-class GetSetMonster {
->GetSetMonster : GetSetMonster
->              : ^^^^^^^^^^^^^
-
-    constructor(public name: string, private _health: number) {
->name : string
->     : ^^^^^^
->_health : number
->        : ^^^^^^
-
-    }
-
-    attack(target) {
->attack : (target: any) => void
->       : ^^^^^^^^^^^^^^^^^^^^^
->target : any
-
-      // WScript.Echo("Attacks " + target);
-    }
-  // The contextual keyword "get" followed by an identifier and
-  // a curly body defines a getter in the same way that "get"
-  // defines one in an object literal.
-    get isAlive() {
->isAlive : boolean
->        : ^^^^^^^
-
-        return this._health > 0;
->this._health > 0 : boolean
->                 : ^^^^^^^
->this._health : number
->             : ^^^^^^
->this : this
->     : ^^^^
->_health : number
->        : ^^^^^^
->0 : 0
->  : ^
-    }
-
-  // Likewise, "set" can be used to define setters.
-    set health(value: number) {
->health : number
->       : ^^^^^^
->value : number
->      : ^^^^^^
-
-        if (value < 0) {
->value < 0 : boolean
->          : ^^^^^^^
->value : number
->      : ^^^^^^
->0 : 0
->  : ^
-
-            throw new Error('Health must be non-negative.')
->new Error('Health must be non-negative.') : Error
->                                          : ^^^^^
->Error : ErrorConstructor
->      : ^^^^^^^^^^^^^^^^
->'Health must be non-negative.' : "Health must be non-negative."
->                               : ^^^^^^^^^^^^^^^^^^^^^^^^^^^^^^
-    }
-        this._health = value
->this._health = value : number
->                     : ^^^^^^
->this._health : number
->             : ^^^^^^
->this : this
->     : ^^^^
->_health : number
->        : ^^^^^^
->value : number
->      : ^^^^^^
-  }
-}
-
-var m3 = new BasicMonster("1", 100);
->m3 : BasicMonster
->   : ^^^^^^^^^^^^
->new BasicMonster("1", 100) : BasicMonster
->                           : ^^^^^^^^^^^^
->BasicMonster : typeof BasicMonster
->             : ^^^^^^^^^^^^^^^^^^^
->"1" : "1"
->    : ^^^
->100 : 100
->    : ^^^
-
-var m4 = new BasicMonster("2", 100);
->m4 : BasicMonster
->   : ^^^^^^^^^^^^
->new BasicMonster("2", 100) : BasicMonster
->                           : ^^^^^^^^^^^^
->BasicMonster : typeof BasicMonster
->             : ^^^^^^^^^^^^^^^^^^^
->"2" : "2"
->    : ^^^
->100 : 100
->    : ^^^
-
-m3.attack(m4);
->m3.attack(m4) : void
->              : ^^^^
->m3.attack : (target: any) => void
->          : ^^^^^^^^^^^^^^^^^^^^^
->m3 : BasicMonster
->   : ^^^^^^^^^^^^
->attack : (target: any) => void
->       : ^^^^^^^^^^^^^^^^^^^^^
->m4 : BasicMonster
->   : ^^^^^^^^^^^^
-
-m3.health = 0;
->m3.health = 0 : 0
->              : ^
->m3.health : number
->          : ^^^^^^
->m3 : BasicMonster
->   : ^^^^^^^^^^^^
->health : number
->       : ^^^^^^
->0 : 0
->  : ^
-
-var x = (<any>m5.isAlive).toString()
->x : any
->(<any>m5.isAlive).toString() : any
->(<any>m5.isAlive).toString : any
->(<any>m5.isAlive) : any
->                  : ^^^
-><any>m5.isAlive : any
->m5.isAlive : boolean
->           : ^^^^^^^
->m5 : OverloadedMonster
->   : ^^^^^^^^^^^^^^^^^
->isAlive : boolean
->        : ^^^^^^^
->toString : any
->         : ^^^
-
-class OverloadedMonster {
->OverloadedMonster : OverloadedMonster
->                  : ^^^^^^^^^^^^^^^^^
-
-    constructor(name: string);
->name : string
->     : ^^^^^^
-
-    constructor(public name: string, public health?: number) {
->name : string
-<<<<<<< HEAD
->health : number | undefined
-=======
->     : ^^^^^^
->health : number
->       : ^^^^^^
->>>>>>> 12402f26
-
-    }
-
-    attack();
->attack : { (): any; (a: any): any; }
->       : ^^^^^^^^^^^^^^^^^^^^^^^^^^^
-
-    attack(a: any);
->attack : { (): any; (a: any): any; }
->       : ^^^^^^^^^^^^^^^   ^^^^^^^^^
->a : any
-
-    attack(target?) {
->attack : { (): any; (a: any): any; }
->       : ^^^^^^^^^^^^^^^^^^^^^^^^^^^
->target : any
-
-        //WScript.Echo("Attacks " + target);
-    }
-
-    isAlive = true;
->isAlive : boolean
->        : ^^^^^^^
->true : true
->     : ^^^^
-}
-
-var m5 = new OverloadedMonster("1");
->m5 : OverloadedMonster
->   : ^^^^^^^^^^^^^^^^^
->new OverloadedMonster("1") : OverloadedMonster
->                           : ^^^^^^^^^^^^^^^^^
->OverloadedMonster : typeof OverloadedMonster
->                  : ^^^^^^^^^^^^^^^^^^^^^^^^
->"1" : "1"
->    : ^^^
-
-var m6 = new OverloadedMonster("2");
->m6 : OverloadedMonster
->   : ^^^^^^^^^^^^^^^^^
->new OverloadedMonster("2") : OverloadedMonster
->                           : ^^^^^^^^^^^^^^^^^
->OverloadedMonster : typeof OverloadedMonster
->                  : ^^^^^^^^^^^^^^^^^^^^^^^^
->"2" : "2"
->    : ^^^
-
-m5.attack(m6);
->m5.attack(m6) : any
->m5.attack : { (): any; (a: any): any; }
->          : ^^^^^^^^^^^^^^^^^^^^^^^^^^^
->m5 : OverloadedMonster
->   : ^^^^^^^^^^^^^^^^^
->attack : { (): any; (a: any): any; }
->       : ^^^^^^^^^^^^^^^^^^^^^^^^^^^
->m6 : OverloadedMonster
->   : ^^^^^^^^^^^^^^^^^
-
-m5.health = 0;
->m5.health = 0 : 0
-<<<<<<< HEAD
->m5.health : number | undefined
->m5 : OverloadedMonster
->health : number | undefined
-=======
->              : ^
->m5.health : number
->          : ^^^^^^
->m5 : OverloadedMonster
->   : ^^^^^^^^^^^^^^^^^
->health : number
->       : ^^^^^^
->>>>>>> 12402f26
->0 : 0
->  : ^
-
-var y = (<any>m5.isAlive).toString()
->y : any
->(<any>m5.isAlive).toString() : any
->(<any>m5.isAlive).toString : any
->(<any>m5.isAlive) : any
->                  : ^^^
-><any>m5.isAlive : any
->m5.isAlive : boolean
->           : ^^^^^^^
->m5 : OverloadedMonster
->   : ^^^^^^^^^^^^^^^^^
->isAlive : boolean
->        : ^^^^^^^
->toString : any
->         : ^^^
-
-class SplatMonster {
->SplatMonster : SplatMonster
->             : ^^^^^^^^^^^^
-
-    constructor(...args: string[]) { }
->args : string[]
->     : ^^^^^^^^
-
-    roar(name: string, ...args: number[]) { }
->roar : (name: string, ...args: number[]) => void
->     : ^^^^^^^      ^^^^^^^^^^^        ^^^^^^^^^
->name : string
->     : ^^^^^^
->args : number[]
->     : ^^^^^^^^
-}
-
-
-function foo() { return true; }
->foo : () => boolean
->    : ^^^^^^^^^^^^^
->true : true
->     : ^^^^
-
-class PrototypeMonster {
->PrototypeMonster : PrototypeMonster
->                 : ^^^^^^^^^^^^^^^^
-
-    age: number = 1;
->age : number
->    : ^^^^^^
->1 : 1
->  : ^
-
-    name: string;
->name : string
->     : ^^^^^^
-
-    b = foo();
->b : boolean
->  : ^^^^^^^
->foo() : boolean
->      : ^^^^^^^
->foo : () => boolean
->    : ^^^^^^^^^^^^^
-}
-
-class SuperParent {
->SuperParent : SuperParent
->            : ^^^^^^^^^^^
-
-    constructor(a: number) {
->a : number
->  : ^^^^^^
-
-    }
-
-    b(b: string) {
->b : (b: string) => void
->  : ^^^^      ^^^^^^^^^
->b : string
->  : ^^^^^^
-
-    }
-
-    c() {
->c : () => void
->  : ^^^^^^^^^^
-
-    }
-}
-
-class SuperChild extends SuperParent {
->SuperChild : SuperChild
->           : ^^^^^^^^^^
->SuperParent : SuperParent
->            : ^^^^^^^^^^^
-
-    constructor() {
-        super(1);
->super(1) : void
->         : ^^^^
->super : typeof SuperParent
->      : ^^^^^^^^^^^^^^^^^^
->1 : 1
->  : ^
-    }
-
-    b() {
->b : () => void
->  : ^^^^^^^^^^
-
-        super.b('str');
->super.b('str') : void
->               : ^^^^
->super.b : (b: string) => void
->        : ^^^^^^^^^^^^^^^^^^^
->super : SuperParent
->      : ^^^^^^^^^^^
->b : (b: string) => void
->  : ^^^^^^^^^^^^^^^^^^^
->'str' : "str"
->      : ^^^^^
-    }
-
-    c() {
->c : () => void
->  : ^^^^^^^^^^
-
-        super.c();
->super.c() : void
->          : ^^^^
->super.c : () => void
->        : ^^^^^^^^^^
->super : SuperParent
->      : ^^^^^^^^^^^
->c : () => void
->  : ^^^^^^^^^^
-    }
-}
-
-class Statics {
->Statics : Statics
->        : ^^^^^^^
-
-    static foo = 1;
->foo : number
->    : ^^^^^^
->1 : 1
->  : ^
-
-    static bar: string;
->bar : string
->    : ^^^^^^
-
-    static baz() {
->baz : () => string
->    : ^^^^^^^^^^^^
-
-        return "";
->"" : ""
->   : ^^
-    }
-}
-
-var stat = new Statics();
->stat : Statics
->     : ^^^^^^^
->new Statics() : Statics
->              : ^^^^^^^
->Statics : typeof Statics
->        : ^^^^^^^^^^^^^^
-
-interface IFoo {
-    x: number;
->x : number
->  : ^^^^^^
-
-    z: string;
->z : string
->  : ^^^^^^
-}
-
-class ImplementsInterface implements IFoo {
->ImplementsInterface : ImplementsInterface
->                    : ^^^^^^^^^^^^^^^^^^^
-
-    public x: number;
->x : number
->  : ^^^^^^
-
-    public z: string;
->z : string
->  : ^^^^^^
-
-    constructor() {
-        this.x = 1;
->this.x = 1 : 1
->           : ^
->this.x : number
->       : ^^^^^^
->this : this
->     : ^^^^
->x : number
->  : ^^^^^^
->1 : 1
->  : ^
-
-        this.z = "foo";
->this.z = "foo" : "foo"
->               : ^^^^^
->this.z : string
->       : ^^^^^^
->this : this
->     : ^^^^
->z : string
->  : ^^^^^^
->"foo" : "foo"
->      : ^^^^^
-    }
-}
-
-class Visibility {
->Visibility : Visibility
->           : ^^^^^^^^^^
-
-    public foo() { }
->foo : () => void
->    : ^^^^^^^^^^
-
-    private bar() { }
->bar : () => void
->    : ^^^^^^^^^^
-
-    private x: number;
->x : number
->  : ^^^^^^
-
-    public y: number;
->y : number
->  : ^^^^^^
-
-    public z: number;
->z : number
->  : ^^^^^^
-
-    constructor() {
-        this.x = 1;
->this.x = 1 : 1
->           : ^
->this.x : number
->       : ^^^^^^
->this : this
->     : ^^^^
->x : number
->  : ^^^^^^
->1 : 1
->  : ^
-
-        this.y = 2;
->this.y = 2 : 2
->           : ^
->this.y : number
->       : ^^^^^^
->this : this
->     : ^^^^
->y : number
->  : ^^^^^^
->2 : 2
->  : ^
-    }
-}
-
-class BaseClassWithConstructor {
->BaseClassWithConstructor : BaseClassWithConstructor
->                         : ^^^^^^^^^^^^^^^^^^^^^^^^
-
-    constructor(public x: number, public s: string) { }
->x : number
->  : ^^^^^^
->s : string
->  : ^^^^^^
-}
-
-// used to test codegen
-class ChildClassWithoutConstructor extends BaseClassWithConstructor { }
->ChildClassWithoutConstructor : ChildClassWithoutConstructor
->                             : ^^^^^^^^^^^^^^^^^^^^^^^^^^^^
->BaseClassWithConstructor : BaseClassWithConstructor
->                         : ^^^^^^^^^^^^^^^^^^^^^^^^
-
-
-var ccwc = new ChildClassWithoutConstructor(1, "s");
->ccwc : ChildClassWithoutConstructor
->     : ^^^^^^^^^^^^^^^^^^^^^^^^^^^^
->new ChildClassWithoutConstructor(1, "s") : ChildClassWithoutConstructor
->                                         : ^^^^^^^^^^^^^^^^^^^^^^^^^^^^
->ChildClassWithoutConstructor : typeof ChildClassWithoutConstructor
->                             : ^^^^^^^^^^^^^^^^^^^^^^^^^^^^^^^^^^^
->1 : 1
->  : ^
->"s" : "s"
->    : ^^^
-
-
+//// [tests/cases/compiler/es6ClassTest2.ts] ////
+
+=== es6ClassTest2.ts ===
+class BasicMonster {
+>BasicMonster : BasicMonster
+>             : ^^^^^^^^^^^^
+
+    constructor(public name: string, public health: number) {
+>name : string
+>     : ^^^^^^
+>health : number
+>       : ^^^^^^
+
+    }
+
+    attack(target) {
+>attack : (target: any) => void
+>       : ^^^^^^^^^^^^^^^^^^^^^
+>target : any
+>       : ^^^
+
+      // WScript.Echo("Attacks " + target);
+    }
+
+    isAlive = true;
+>isAlive : boolean
+>        : ^^^^^^^
+>true : true
+>     : ^^^^
+}
+
+var m1 = new BasicMonster("1", 100);
+>m1 : BasicMonster
+>   : ^^^^^^^^^^^^
+>new BasicMonster("1", 100) : BasicMonster
+>                           : ^^^^^^^^^^^^
+>BasicMonster : typeof BasicMonster
+>             : ^^^^^^^^^^^^^^^^^^^
+>"1" : "1"
+>    : ^^^
+>100 : 100
+>    : ^^^
+
+var m2 = new BasicMonster("2", 100);
+>m2 : BasicMonster
+>   : ^^^^^^^^^^^^
+>new BasicMonster("2", 100) : BasicMonster
+>                           : ^^^^^^^^^^^^
+>BasicMonster : typeof BasicMonster
+>             : ^^^^^^^^^^^^^^^^^^^
+>"2" : "2"
+>    : ^^^
+>100 : 100
+>    : ^^^
+
+m1.attack(m2);
+>m1.attack(m2) : void
+>              : ^^^^
+>m1.attack : (target: any) => void
+>          : ^^^^^^^^^^^^^^^^^^^^^
+>m1 : BasicMonster
+>   : ^^^^^^^^^^^^
+>attack : (target: any) => void
+>       : ^^^^^^^^^^^^^^^^^^^^^
+>m2 : BasicMonster
+>   : ^^^^^^^^^^^^
+
+m1.health = 0;
+>m1.health = 0 : 0
+>              : ^
+>m1.health : number
+>          : ^^^^^^
+>m1 : BasicMonster
+>   : ^^^^^^^^^^^^
+>health : number
+>       : ^^^^^^
+>0 : 0
+>  : ^
+
+console.log((<any>m5.isAlive).toString());
+>console.log((<any>m5.isAlive).toString()) : void
+>                                          : ^^^^
+>console.log : (...data: any[]) => void
+>            : ^^^^^^^^^^^^^^^^^^^^^^^^
+>console : Console
+>        : ^^^^^^^
+>log : (...data: any[]) => void
+>    : ^^^^^^^^^^^^^^^^^^^^^^^^
+>(<any>m5.isAlive).toString() : any
+>                             : ^^^
+>(<any>m5.isAlive).toString : any
+>                           : ^^^
+>(<any>m5.isAlive) : any
+>                  : ^^^
+><any>m5.isAlive : any
+>                : ^^^
+>m5.isAlive : boolean
+>           : ^^^^^^^
+>m5 : OverloadedMonster
+>   : ^^^^^^^^^^^^^^^^^
+>isAlive : boolean
+>        : ^^^^^^^
+>toString : any
+>         : ^^^
+
+class GetSetMonster {
+>GetSetMonster : GetSetMonster
+>              : ^^^^^^^^^^^^^
+
+    constructor(public name: string, private _health: number) {
+>name : string
+>     : ^^^^^^
+>_health : number
+>        : ^^^^^^
+
+    }
+
+    attack(target) {
+>attack : (target: any) => void
+>       : ^^^^^^^^^^^^^^^^^^^^^
+>target : any
+>       : ^^^
+
+      // WScript.Echo("Attacks " + target);
+    }
+  // The contextual keyword "get" followed by an identifier and
+  // a curly body defines a getter in the same way that "get"
+  // defines one in an object literal.
+    get isAlive() {
+>isAlive : boolean
+>        : ^^^^^^^
+
+        return this._health > 0;
+>this._health > 0 : boolean
+>                 : ^^^^^^^
+>this._health : number
+>             : ^^^^^^
+>this : this
+>     : ^^^^
+>_health : number
+>        : ^^^^^^
+>0 : 0
+>  : ^
+    }
+
+  // Likewise, "set" can be used to define setters.
+    set health(value: number) {
+>health : number
+>       : ^^^^^^
+>value : number
+>      : ^^^^^^
+
+        if (value < 0) {
+>value < 0 : boolean
+>          : ^^^^^^^
+>value : number
+>      : ^^^^^^
+>0 : 0
+>  : ^
+
+            throw new Error('Health must be non-negative.')
+>new Error('Health must be non-negative.') : Error
+>                                          : ^^^^^
+>Error : ErrorConstructor
+>      : ^^^^^^^^^^^^^^^^
+>'Health must be non-negative.' : "Health must be non-negative."
+>                               : ^^^^^^^^^^^^^^^^^^^^^^^^^^^^^^
+    }
+        this._health = value
+>this._health = value : number
+>                     : ^^^^^^
+>this._health : number
+>             : ^^^^^^
+>this : this
+>     : ^^^^
+>_health : number
+>        : ^^^^^^
+>value : number
+>      : ^^^^^^
+  }
+}
+
+var m3 = new BasicMonster("1", 100);
+>m3 : BasicMonster
+>   : ^^^^^^^^^^^^
+>new BasicMonster("1", 100) : BasicMonster
+>                           : ^^^^^^^^^^^^
+>BasicMonster : typeof BasicMonster
+>             : ^^^^^^^^^^^^^^^^^^^
+>"1" : "1"
+>    : ^^^
+>100 : 100
+>    : ^^^
+
+var m4 = new BasicMonster("2", 100);
+>m4 : BasicMonster
+>   : ^^^^^^^^^^^^
+>new BasicMonster("2", 100) : BasicMonster
+>                           : ^^^^^^^^^^^^
+>BasicMonster : typeof BasicMonster
+>             : ^^^^^^^^^^^^^^^^^^^
+>"2" : "2"
+>    : ^^^
+>100 : 100
+>    : ^^^
+
+m3.attack(m4);
+>m3.attack(m4) : void
+>              : ^^^^
+>m3.attack : (target: any) => void
+>          : ^^^^^^^^^^^^^^^^^^^^^
+>m3 : BasicMonster
+>   : ^^^^^^^^^^^^
+>attack : (target: any) => void
+>       : ^^^^^^^^^^^^^^^^^^^^^
+>m4 : BasicMonster
+>   : ^^^^^^^^^^^^
+
+m3.health = 0;
+>m3.health = 0 : 0
+>              : ^
+>m3.health : number
+>          : ^^^^^^
+>m3 : BasicMonster
+>   : ^^^^^^^^^^^^
+>health : number
+>       : ^^^^^^
+>0 : 0
+>  : ^
+
+var x = (<any>m5.isAlive).toString()
+>x : any
+>  : ^^^
+>(<any>m5.isAlive).toString() : any
+>                             : ^^^
+>(<any>m5.isAlive).toString : any
+>                           : ^^^
+>(<any>m5.isAlive) : any
+>                  : ^^^
+><any>m5.isAlive : any
+>                : ^^^
+>m5.isAlive : boolean
+>           : ^^^^^^^
+>m5 : OverloadedMonster
+>   : ^^^^^^^^^^^^^^^^^
+>isAlive : boolean
+>        : ^^^^^^^
+>toString : any
+>         : ^^^
+
+class OverloadedMonster {
+>OverloadedMonster : OverloadedMonster
+>                  : ^^^^^^^^^^^^^^^^^
+
+    constructor(name: string);
+>name : string
+>     : ^^^^^^
+
+    constructor(public name: string, public health?: number) {
+>name : string
+>     : ^^^^^^
+>health : number | undefined
+>       : ^^^^^^^^^^^^^^^^^^
+
+    }
+
+    attack();
+>attack : { (): any; (a: any): any; }
+>       : ^^^^^^^^^^^^^^^^^^^^^^^^^^^
+
+    attack(a: any);
+>attack : { (): any; (a: any): any; }
+>       : ^^^^^^^^^^^^^^^   ^^^^^^^^^
+>a : any
+>  : ^^^
+
+    attack(target?) {
+>attack : { (): any; (a: any): any; }
+>       : ^^^^^^^^^^^^^^^^^^^^^^^^^^^
+>target : any
+>       : ^^^
+
+        //WScript.Echo("Attacks " + target);
+    }
+
+    isAlive = true;
+>isAlive : boolean
+>        : ^^^^^^^
+>true : true
+>     : ^^^^
+}
+
+var m5 = new OverloadedMonster("1");
+>m5 : OverloadedMonster
+>   : ^^^^^^^^^^^^^^^^^
+>new OverloadedMonster("1") : OverloadedMonster
+>                           : ^^^^^^^^^^^^^^^^^
+>OverloadedMonster : typeof OverloadedMonster
+>                  : ^^^^^^^^^^^^^^^^^^^^^^^^
+>"1" : "1"
+>    : ^^^
+
+var m6 = new OverloadedMonster("2");
+>m6 : OverloadedMonster
+>   : ^^^^^^^^^^^^^^^^^
+>new OverloadedMonster("2") : OverloadedMonster
+>                           : ^^^^^^^^^^^^^^^^^
+>OverloadedMonster : typeof OverloadedMonster
+>                  : ^^^^^^^^^^^^^^^^^^^^^^^^
+>"2" : "2"
+>    : ^^^
+
+m5.attack(m6);
+>m5.attack(m6) : any
+>              : ^^^
+>m5.attack : { (): any; (a: any): any; }
+>          : ^^^^^^^^^^^^^^^^^^^^^^^^^^^
+>m5 : OverloadedMonster
+>   : ^^^^^^^^^^^^^^^^^
+>attack : { (): any; (a: any): any; }
+>       : ^^^^^^^^^^^^^^^^^^^^^^^^^^^
+>m6 : OverloadedMonster
+>   : ^^^^^^^^^^^^^^^^^
+
+m5.health = 0;
+>m5.health = 0 : 0
+>              : ^
+>m5.health : number | undefined
+>          : ^^^^^^^^^^^^^^^^^^
+>m5 : OverloadedMonster
+>   : ^^^^^^^^^^^^^^^^^
+>health : number | undefined
+>       : ^^^^^^^^^^^^^^^^^^
+>0 : 0
+>  : ^
+
+var y = (<any>m5.isAlive).toString()
+>y : any
+>  : ^^^
+>(<any>m5.isAlive).toString() : any
+>                             : ^^^
+>(<any>m5.isAlive).toString : any
+>                           : ^^^
+>(<any>m5.isAlive) : any
+>                  : ^^^
+><any>m5.isAlive : any
+>                : ^^^
+>m5.isAlive : boolean
+>           : ^^^^^^^
+>m5 : OverloadedMonster
+>   : ^^^^^^^^^^^^^^^^^
+>isAlive : boolean
+>        : ^^^^^^^
+>toString : any
+>         : ^^^
+
+class SplatMonster {
+>SplatMonster : SplatMonster
+>             : ^^^^^^^^^^^^
+
+    constructor(...args: string[]) { }
+>args : string[]
+>     : ^^^^^^^^
+
+    roar(name: string, ...args: number[]) { }
+>roar : (name: string, ...args: number[]) => void
+>     : ^^^^^^^      ^^^^^^^^^^^        ^^^^^^^^^
+>name : string
+>     : ^^^^^^
+>args : number[]
+>     : ^^^^^^^^
+}
+
+
+function foo() { return true; }
+>foo : () => boolean
+>    : ^^^^^^^^^^^^^
+>true : true
+>     : ^^^^
+
+class PrototypeMonster {
+>PrototypeMonster : PrototypeMonster
+>                 : ^^^^^^^^^^^^^^^^
+
+    age: number = 1;
+>age : number
+>    : ^^^^^^
+>1 : 1
+>  : ^
+
+    name: string;
+>name : string
+>     : ^^^^^^
+
+    b = foo();
+>b : boolean
+>  : ^^^^^^^
+>foo() : boolean
+>      : ^^^^^^^
+>foo : () => boolean
+>    : ^^^^^^^^^^^^^
+}
+
+class SuperParent {
+>SuperParent : SuperParent
+>            : ^^^^^^^^^^^
+
+    constructor(a: number) {
+>a : number
+>  : ^^^^^^
+
+    }
+
+    b(b: string) {
+>b : (b: string) => void
+>  : ^^^^      ^^^^^^^^^
+>b : string
+>  : ^^^^^^
+
+    }
+
+    c() {
+>c : () => void
+>  : ^^^^^^^^^^
+
+    }
+}
+
+class SuperChild extends SuperParent {
+>SuperChild : SuperChild
+>           : ^^^^^^^^^^
+>SuperParent : SuperParent
+>            : ^^^^^^^^^^^
+
+    constructor() {
+        super(1);
+>super(1) : void
+>         : ^^^^
+>super : typeof SuperParent
+>      : ^^^^^^^^^^^^^^^^^^
+>1 : 1
+>  : ^
+    }
+
+    b() {
+>b : () => void
+>  : ^^^^^^^^^^
+
+        super.b('str');
+>super.b('str') : void
+>               : ^^^^
+>super.b : (b: string) => void
+>        : ^^^^^^^^^^^^^^^^^^^
+>super : SuperParent
+>      : ^^^^^^^^^^^
+>b : (b: string) => void
+>  : ^^^^^^^^^^^^^^^^^^^
+>'str' : "str"
+>      : ^^^^^
+    }
+
+    c() {
+>c : () => void
+>  : ^^^^^^^^^^
+
+        super.c();
+>super.c() : void
+>          : ^^^^
+>super.c : () => void
+>        : ^^^^^^^^^^
+>super : SuperParent
+>      : ^^^^^^^^^^^
+>c : () => void
+>  : ^^^^^^^^^^
+    }
+}
+
+class Statics {
+>Statics : Statics
+>        : ^^^^^^^
+
+    static foo = 1;
+>foo : number
+>    : ^^^^^^
+>1 : 1
+>  : ^
+
+    static bar: string;
+>bar : string
+>    : ^^^^^^
+
+    static baz() {
+>baz : () => string
+>    : ^^^^^^^^^^^^
+
+        return "";
+>"" : ""
+>   : ^^
+    }
+}
+
+var stat = new Statics();
+>stat : Statics
+>     : ^^^^^^^
+>new Statics() : Statics
+>              : ^^^^^^^
+>Statics : typeof Statics
+>        : ^^^^^^^^^^^^^^
+
+interface IFoo {
+    x: number;
+>x : number
+>  : ^^^^^^
+
+    z: string;
+>z : string
+>  : ^^^^^^
+}
+
+class ImplementsInterface implements IFoo {
+>ImplementsInterface : ImplementsInterface
+>                    : ^^^^^^^^^^^^^^^^^^^
+
+    public x: number;
+>x : number
+>  : ^^^^^^
+
+    public z: string;
+>z : string
+>  : ^^^^^^
+
+    constructor() {
+        this.x = 1;
+>this.x = 1 : 1
+>           : ^
+>this.x : number
+>       : ^^^^^^
+>this : this
+>     : ^^^^
+>x : number
+>  : ^^^^^^
+>1 : 1
+>  : ^
+
+        this.z = "foo";
+>this.z = "foo" : "foo"
+>               : ^^^^^
+>this.z : string
+>       : ^^^^^^
+>this : this
+>     : ^^^^
+>z : string
+>  : ^^^^^^
+>"foo" : "foo"
+>      : ^^^^^
+    }
+}
+
+class Visibility {
+>Visibility : Visibility
+>           : ^^^^^^^^^^
+
+    public foo() { }
+>foo : () => void
+>    : ^^^^^^^^^^
+
+    private bar() { }
+>bar : () => void
+>    : ^^^^^^^^^^
+
+    private x: number;
+>x : number
+>  : ^^^^^^
+
+    public y: number;
+>y : number
+>  : ^^^^^^
+
+    public z: number;
+>z : number
+>  : ^^^^^^
+
+    constructor() {
+        this.x = 1;
+>this.x = 1 : 1
+>           : ^
+>this.x : number
+>       : ^^^^^^
+>this : this
+>     : ^^^^
+>x : number
+>  : ^^^^^^
+>1 : 1
+>  : ^
+
+        this.y = 2;
+>this.y = 2 : 2
+>           : ^
+>this.y : number
+>       : ^^^^^^
+>this : this
+>     : ^^^^
+>y : number
+>  : ^^^^^^
+>2 : 2
+>  : ^
+    }
+}
+
+class BaseClassWithConstructor {
+>BaseClassWithConstructor : BaseClassWithConstructor
+>                         : ^^^^^^^^^^^^^^^^^^^^^^^^
+
+    constructor(public x: number, public s: string) { }
+>x : number
+>  : ^^^^^^
+>s : string
+>  : ^^^^^^
+}
+
+// used to test codegen
+class ChildClassWithoutConstructor extends BaseClassWithConstructor { }
+>ChildClassWithoutConstructor : ChildClassWithoutConstructor
+>                             : ^^^^^^^^^^^^^^^^^^^^^^^^^^^^
+>BaseClassWithConstructor : BaseClassWithConstructor
+>                         : ^^^^^^^^^^^^^^^^^^^^^^^^
+
+
+var ccwc = new ChildClassWithoutConstructor(1, "s");
+>ccwc : ChildClassWithoutConstructor
+>     : ^^^^^^^^^^^^^^^^^^^^^^^^^^^^
+>new ChildClassWithoutConstructor(1, "s") : ChildClassWithoutConstructor
+>                                         : ^^^^^^^^^^^^^^^^^^^^^^^^^^^^
+>ChildClassWithoutConstructor : typeof ChildClassWithoutConstructor
+>                             : ^^^^^^^^^^^^^^^^^^^^^^^^^^^^^^^^^^^
+>1 : 1
+>  : ^
+>"s" : "s"
+>    : ^^^
+
+