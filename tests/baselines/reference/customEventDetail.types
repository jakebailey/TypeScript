--- conflicted
+++ resolved
@@ -1,52 +1,48 @@
-//// [tests/cases/compiler/customEventDetail.ts] ////
-
-=== customEventDetail.ts ===
-var x: CustomEvent;
->x : CustomEvent<any>
->  : ^^^^^^^^^^^^^^^^
-
-// valid since detail is any
-x.initCustomEvent('hello', true, true, { id: 12, name: 'hello' });
->x.initCustomEvent('hello', true, true, { id: 12, name: 'hello' }) : void
-<<<<<<< HEAD
->x.initCustomEvent : (type: string, bubbles?: boolean | undefined, cancelable?: boolean | undefined, detail?: any) => void
->x : CustomEvent<any>
->initCustomEvent : (type: string, bubbles?: boolean | undefined, cancelable?: boolean | undefined, detail?: any) => void
-=======
->                                                                  : ^^^^
->x.initCustomEvent : (type: string, bubbles?: boolean, cancelable?: boolean, detail?: any) => void
->                  : ^^^^^^^^^^^^^^^^^^^^^^^^^^^^^^^^^^^^^^^^^^^^^^^^^^^^^^^^^^^^^^^^^^^^^^^^^^^^^
->x : CustomEvent<any>
->  : ^^^^^^^^^^^^^^^^
->initCustomEvent : (type: string, bubbles?: boolean, cancelable?: boolean, detail?: any) => void
->                : ^^^^^^^^^^^^^^^^^^^^^^^^^^^^^^^^^^^^^^^^^^^^^^^^^^^^^^^^^^^^^^^^^^^^^^^^^^^^^
->>>>>>> 12402f26
->'hello' : "hello"
->        : ^^^^^^^
->true : true
->     : ^^^^
->true : true
->     : ^^^^
->{ id: 12, name: 'hello' } : { id: number; name: string; }
->                          : ^^^^^^^^^^^^^^^^^^^^^^^^^^^^^
->id : number
->   : ^^^^^^
->12 : 12
->   : ^^
->name : string
->     : ^^^^^^
->'hello' : "hello"
->        : ^^^^^^^
-
-var y = x.detail.name;
->y : any
->x.detail.name : any
->x.detail : any
->         : ^^^
->x : CustomEvent<any>
->  : ^^^^^^^^^^^^^^^^
->detail : any
->       : ^^^
->name : any
->     : ^^^
-
+//// [tests/cases/compiler/customEventDetail.ts] ////
+
+=== customEventDetail.ts ===
+var x: CustomEvent;
+>x : CustomEvent<any>
+>  : ^^^^^^^^^^^^^^^^
+
+// valid since detail is any
+x.initCustomEvent('hello', true, true, { id: 12, name: 'hello' });
+>x.initCustomEvent('hello', true, true, { id: 12, name: 'hello' }) : void
+>                                                                  : ^^^^
+>x.initCustomEvent : (type: string, bubbles?: boolean | undefined, cancelable?: boolean | undefined, detail?: any) => void
+>                  : ^^^^^^^^^^^^^^^^^^^^^^^^^^^^^^^^^^^^^^^^^^^^^^^^^^^^^^^^^^^^^^^^^^^^^^^^^^^^^^^^^^^^^^^^^^^^^^^^^^^^^
+>x : CustomEvent<any>
+>  : ^^^^^^^^^^^^^^^^
+>initCustomEvent : (type: string, bubbles?: boolean | undefined, cancelable?: boolean | undefined, detail?: any) => void
+>                : ^^^^^^^^^^^^^^^^^^^^^^^^^^^^^^^^^^^^^^^^^^^^^^^^^^^^^^^^^^^^^^^^^^^^^^^^^^^^^^^^^^^^^^^^^^^^^^^^^^^^^
+>'hello' : "hello"
+>        : ^^^^^^^
+>true : true
+>     : ^^^^
+>true : true
+>     : ^^^^
+>{ id: 12, name: 'hello' } : { id: number; name: string; }
+>                          : ^^^^^^^^^^^^^^^^^^^^^^^^^^^^^
+>id : number
+>   : ^^^^^^
+>12 : 12
+>   : ^^
+>name : string
+>     : ^^^^^^
+>'hello' : "hello"
+>        : ^^^^^^^
+
+var y = x.detail.name;
+>y : any
+>  : ^^^
+>x.detail.name : any
+>              : ^^^
+>x.detail : any
+>         : ^^^
+>x : CustomEvent<any>
+>  : ^^^^^^^^^^^^^^^^
+>detail : any
+>       : ^^^
+>name : any
+>     : ^^^
+