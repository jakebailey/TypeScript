--- conflicted
+++ resolved
@@ -1,238 +1,228 @@
-//// [tests/cases/conformance/types/typeRelationships/typeInference/genericCallWithFunctionTypedArguments2.ts] ////
-
-=== genericCallWithFunctionTypedArguments2.ts ===
-// Generic functions used as arguments for function typed parameters are not used to make inferences from
-// Using construct signature arguments, no errors expected
-
-function foo<T>(x: new(a: T) => T) {
->foo : <T>(x: new (a: T) => T) => T
->    : ^ ^^^^^               ^^^^^^
->x : new (a: T) => T
->  : ^^^^^^^^ ^^^^^ 
->a : T
->  : ^
-
-    return new x(null);
->new x(null) : T
->            : ^
->x : new (a: T) => T
->  : ^^^^^^^^^^^^^^^
-}
-
-interface I {
-    new <T>(x: T): T;
->x : T
->  : ^
-}
-interface I2<T> {
-    new (x: T): T;
->x : T
->  : ^
-}
-var i: I;
->i : I
->  : ^
-
-var i2: I2<string>;
->i2 : I2<string>
->   : ^^^^^^^^^^
-
-var a: {
->a : new <T>(x: T) => T
->  : ^^^^^ ^^^^^ ^^^^^ 
-
-    new <T>(x: T): T;
->x : T
->  : ^
-}
-
-var r = foo(i); // any
->r : unknown
->  : ^^^^^^^
->foo(i) : unknown
->       : ^^^^^^^
->foo : <T>(x: new (a: T) => T) => T
->    : ^^^^^^^^^^^^^^^^^^^^^^^^^^^^
->i : I
->  : ^
-
-var r2 = foo<string>(i); // string 
->r2 : string
->   : ^^^^^^
->foo<string>(i) : string
->               : ^^^^^^
->foo : <T>(x: new (a: T) => T) => T
->    : ^^^^^^^^^^^^^^^^^^^^^^^^^^^^
->i : I
->  : ^
-
-var r3 = foo(i2); // string
->r3 : string
->   : ^^^^^^
->foo(i2) : string
->        : ^^^^^^
->foo : <T>(x: new (a: T) => T) => T
->    : ^^^^^^^^^^^^^^^^^^^^^^^^^^^^
->i2 : I2<string>
->   : ^^^^^^^^^^
-
-var r3b = foo(a); // any
->r3b : unknown
->    : ^^^^^^^
->foo(a) : unknown
->       : ^^^^^^^
->foo : <T>(x: new (a: T) => T) => T
->    : ^^^^^^^^^^^^^^^^^^^^^^^^^^^^
->a : new <T>(x: T) => T
->  : ^^^^^^^^^^^^^^^^^^
-
-function foo2<T, U>(x: T, cb: new(a: T) => U) {
->foo2 : <T, U>(x: T, cb: new (a: T) => U) => U
->     : ^ ^^ ^^^^^ ^^^^^^               ^^^^^^
->x : T
->  : ^
->cb : new (a: T) => U
->   : ^^^^^^^^ ^^^^^ 
->a : T
->  : ^
-
-    return new cb(x);
->new cb(x) : U
->          : ^
->cb : new (a: T) => U
->   : ^^^^^^^^^^^^^^^
->x : T
->  : ^
-}
-
-var r4 = foo2(1, i2); // error
->r4 : string
->   : ^^^^^^
->foo2(1, i2) : string
->            : ^^^^^^
->foo2 : <T, U>(x: T, cb: new (a: T) => U) => U
->     : ^^^^^^^^^^^^^^^^^^^^^^^^^^^^^^^^^^^^^^
->1 : 1
->  : ^
->i2 : I2<string>
->   : ^^^^^^^^^^
-
-var r4b = foo2(1, a); // any
->r4b : number
->    : ^^^^^^
->foo2(1, a) : number
->           : ^^^^^^
->foo2 : <T, U>(x: T, cb: new (a: T) => U) => U
->     : ^^^^^^^^^^^^^^^^^^^^^^^^^^^^^^^^^^^^^^
->1 : 1
->  : ^
->a : new <T>(x: T) => T
->  : ^^^^^^^^^^^^^^^^^^
-
-var r5 = foo2(1, i); // any
->r5 : number
->   : ^^^^^^
->foo2(1, i) : number
->           : ^^^^^^
->foo2 : <T, U>(x: T, cb: new (a: T) => U) => U
->     : ^^^^^^^^^^^^^^^^^^^^^^^^^^^^^^^^^^^^^^
->1 : 1
->  : ^
->i : I
->  : ^
-
-var r6 = foo2<string, string>('', i2); // string
->r6 : string
->   : ^^^^^^
->foo2<string, string>('', i2) : string
->                             : ^^^^^^
->foo2 : <T, U>(x: T, cb: new (a: T) => U) => U
->     : ^^^^^^^^^^^^^^^^^^^^^^^^^^^^^^^^^^^^^^
->'' : ""
->   : ^^
->i2 : I2<string>
->   : ^^^^^^^^^^
-
-function foo3<T, U>(x: T, cb: new(a: T) => U, y: U) {
->foo3 : <T, U>(x: T, cb: new (a: T) => U, y: U) => U
->     : ^ ^^ ^^^^^ ^^^^^^               ^^^^^ ^^^^^^
->x : T
->  : ^
->cb : new (a: T) => U
->   : ^^^^^^^^ ^^^^^ 
->a : T
->  : ^
->y : U
->  : ^
-
-    return new cb(x);
->new cb(x) : U
->          : ^
->cb : new (a: T) => U
->   : ^^^^^^^^^^^^^^^
->x : T
->  : ^
-}
-
-var r7 = foo3(null, i, ''); // any
-<<<<<<< HEAD
->r7 : string | null
->foo3(null, i, '') : "" | null
-=======
->r7 : any
->   : ^^^
->foo3(null, i, '') : any
->                  : ^^^
->>>>>>> 12402f26
->foo3 : <T, U>(x: T, cb: new (a: T) => U, y: U) => U
->     : ^^^^^^^^^^^^^^^^^^^^^^^^^^^^^^^^^^^^^^^^^^^^
->i : I
->  : ^
->'' : ""
->   : ^^
-
-var r7b = foo3(null, a, ''); // any
-<<<<<<< HEAD
->r7b : string | null
->foo3(null, a, '') : "" | null
-=======
->r7b : any
->    : ^^^
->foo3(null, a, '') : any
->                  : ^^^
->>>>>>> 12402f26
->foo3 : <T, U>(x: T, cb: new (a: T) => U, y: U) => U
->     : ^^^^^^^^^^^^^^^^^^^^^^^^^^^^^^^^^^^^^^^^^^^^
->a : new <T>(x: T) => T
->  : ^^^^^^^^^^^^^^^^^^
->'' : ""
->   : ^^
-
-var r8 = foo3(1, i2, 1); // error
->r8 : string
->   : ^^^^^^
->foo3(1, i2, 1) : string
->               : ^^^^^^
->foo3 : <T, U>(x: T, cb: new (a: T) => U, y: U) => U
->     : ^^^^^^^^^^^^^^^^^^^^^^^^^^^^^^^^^^^^^^^^^^^^
->1 : 1
->  : ^
->i2 : I2<string>
->   : ^^^^^^^^^^
->1 : 1
->  : ^
-
-var r9 = foo3<string, string>('', i2, ''); // string
->r9 : string
->   : ^^^^^^
->foo3<string, string>('', i2, '') : string
->                                 : ^^^^^^
->foo3 : <T, U>(x: T, cb: new (a: T) => U, y: U) => U
->     : ^^^^^^^^^^^^^^^^^^^^^^^^^^^^^^^^^^^^^^^^^^^^
->'' : ""
->   : ^^
->i2 : I2<string>
->   : ^^^^^^^^^^
->'' : ""
->   : ^^
-
+//// [tests/cases/conformance/types/typeRelationships/typeInference/genericCallWithFunctionTypedArguments2.ts] ////
+
+=== genericCallWithFunctionTypedArguments2.ts ===
+// Generic functions used as arguments for function typed parameters are not used to make inferences from
+// Using construct signature arguments, no errors expected
+
+function foo<T>(x: new(a: T) => T) {
+>foo : <T>(x: new (a: T) => T) => T
+>    : ^ ^^^^^               ^^^^^^
+>x : new (a: T) => T
+>  : ^^^^^^^^ ^^^^^ 
+>a : T
+>  : ^
+
+    return new x(null);
+>new x(null) : T
+>            : ^
+>x : new (a: T) => T
+>  : ^^^^^^^^^^^^^^^
+}
+
+interface I {
+    new <T>(x: T): T;
+>x : T
+>  : ^
+}
+interface I2<T> {
+    new (x: T): T;
+>x : T
+>  : ^
+}
+var i: I;
+>i : I
+>  : ^
+
+var i2: I2<string>;
+>i2 : I2<string>
+>   : ^^^^^^^^^^
+
+var a: {
+>a : new <T>(x: T) => T
+>  : ^^^^^ ^^^^^ ^^^^^ 
+
+    new <T>(x: T): T;
+>x : T
+>  : ^
+}
+
+var r = foo(i); // any
+>r : unknown
+>  : ^^^^^^^
+>foo(i) : unknown
+>       : ^^^^^^^
+>foo : <T>(x: new (a: T) => T) => T
+>    : ^^^^^^^^^^^^^^^^^^^^^^^^^^^^
+>i : I
+>  : ^
+
+var r2 = foo<string>(i); // string 
+>r2 : string
+>   : ^^^^^^
+>foo<string>(i) : string
+>               : ^^^^^^
+>foo : <T>(x: new (a: T) => T) => T
+>    : ^^^^^^^^^^^^^^^^^^^^^^^^^^^^
+>i : I
+>  : ^
+
+var r3 = foo(i2); // string
+>r3 : string
+>   : ^^^^^^
+>foo(i2) : string
+>        : ^^^^^^
+>foo : <T>(x: new (a: T) => T) => T
+>    : ^^^^^^^^^^^^^^^^^^^^^^^^^^^^
+>i2 : I2<string>
+>   : ^^^^^^^^^^
+
+var r3b = foo(a); // any
+>r3b : unknown
+>    : ^^^^^^^
+>foo(a) : unknown
+>       : ^^^^^^^
+>foo : <T>(x: new (a: T) => T) => T
+>    : ^^^^^^^^^^^^^^^^^^^^^^^^^^^^
+>a : new <T>(x: T) => T
+>  : ^^^^^^^^^^^^^^^^^^
+
+function foo2<T, U>(x: T, cb: new(a: T) => U) {
+>foo2 : <T, U>(x: T, cb: new (a: T) => U) => U
+>     : ^ ^^ ^^^^^ ^^^^^^               ^^^^^^
+>x : T
+>  : ^
+>cb : new (a: T) => U
+>   : ^^^^^^^^ ^^^^^ 
+>a : T
+>  : ^
+
+    return new cb(x);
+>new cb(x) : U
+>          : ^
+>cb : new (a: T) => U
+>   : ^^^^^^^^^^^^^^^
+>x : T
+>  : ^
+}
+
+var r4 = foo2(1, i2); // error
+>r4 : string
+>   : ^^^^^^
+>foo2(1, i2) : string
+>            : ^^^^^^
+>foo2 : <T, U>(x: T, cb: new (a: T) => U) => U
+>     : ^^^^^^^^^^^^^^^^^^^^^^^^^^^^^^^^^^^^^^
+>1 : 1
+>  : ^
+>i2 : I2<string>
+>   : ^^^^^^^^^^
+
+var r4b = foo2(1, a); // any
+>r4b : number
+>    : ^^^^^^
+>foo2(1, a) : number
+>           : ^^^^^^
+>foo2 : <T, U>(x: T, cb: new (a: T) => U) => U
+>     : ^^^^^^^^^^^^^^^^^^^^^^^^^^^^^^^^^^^^^^
+>1 : 1
+>  : ^
+>a : new <T>(x: T) => T
+>  : ^^^^^^^^^^^^^^^^^^
+
+var r5 = foo2(1, i); // any
+>r5 : number
+>   : ^^^^^^
+>foo2(1, i) : number
+>           : ^^^^^^
+>foo2 : <T, U>(x: T, cb: new (a: T) => U) => U
+>     : ^^^^^^^^^^^^^^^^^^^^^^^^^^^^^^^^^^^^^^
+>1 : 1
+>  : ^
+>i : I
+>  : ^
+
+var r6 = foo2<string, string>('', i2); // string
+>r6 : string
+>   : ^^^^^^
+>foo2<string, string>('', i2) : string
+>                             : ^^^^^^
+>foo2 : <T, U>(x: T, cb: new (a: T) => U) => U
+>     : ^^^^^^^^^^^^^^^^^^^^^^^^^^^^^^^^^^^^^^
+>'' : ""
+>   : ^^
+>i2 : I2<string>
+>   : ^^^^^^^^^^
+
+function foo3<T, U>(x: T, cb: new(a: T) => U, y: U) {
+>foo3 : <T, U>(x: T, cb: new (a: T) => U, y: U) => U
+>     : ^ ^^ ^^^^^ ^^^^^^               ^^^^^ ^^^^^^
+>x : T
+>  : ^
+>cb : new (a: T) => U
+>   : ^^^^^^^^ ^^^^^ 
+>a : T
+>  : ^
+>y : U
+>  : ^
+
+    return new cb(x);
+>new cb(x) : U
+>          : ^
+>cb : new (a: T) => U
+>   : ^^^^^^^^^^^^^^^
+>x : T
+>  : ^
+}
+
+var r7 = foo3(null, i, ''); // any
+>r7 : string | null
+>   : ^^^^^^^^^^^^^
+>foo3(null, i, '') : "" | null
+>                  : ^^^^^^^^^
+>foo3 : <T, U>(x: T, cb: new (a: T) => U, y: U) => U
+>     : ^^^^^^^^^^^^^^^^^^^^^^^^^^^^^^^^^^^^^^^^^^^^
+>i : I
+>  : ^
+>'' : ""
+>   : ^^
+
+var r7b = foo3(null, a, ''); // any
+>r7b : string | null
+>    : ^^^^^^^^^^^^^
+>foo3(null, a, '') : "" | null
+>                  : ^^^^^^^^^
+>foo3 : <T, U>(x: T, cb: new (a: T) => U, y: U) => U
+>     : ^^^^^^^^^^^^^^^^^^^^^^^^^^^^^^^^^^^^^^^^^^^^
+>a : new <T>(x: T) => T
+>  : ^^^^^^^^^^^^^^^^^^
+>'' : ""
+>   : ^^
+
+var r8 = foo3(1, i2, 1); // error
+>r8 : string
+>   : ^^^^^^
+>foo3(1, i2, 1) : string
+>               : ^^^^^^
+>foo3 : <T, U>(x: T, cb: new (a: T) => U, y: U) => U
+>     : ^^^^^^^^^^^^^^^^^^^^^^^^^^^^^^^^^^^^^^^^^^^^
+>1 : 1
+>  : ^
+>i2 : I2<string>
+>   : ^^^^^^^^^^
+>1 : 1
+>  : ^
+
+var r9 = foo3<string, string>('', i2, ''); // string
+>r9 : string
+>   : ^^^^^^
+>foo3<string, string>('', i2, '') : string
+>                                 : ^^^^^^
+>foo3 : <T, U>(x: T, cb: new (a: T) => U, y: U) => U
+>     : ^^^^^^^^^^^^^^^^^^^^^^^^^^^^^^^^^^^^^^^^^^^^
+>'' : ""
+>   : ^^
+>i2 : I2<string>
+>   : ^^^^^^^^^^
+>'' : ""
+>   : ^^
+