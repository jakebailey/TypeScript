--- conflicted
+++ resolved
@@ -1,128 +1,116 @@
-//// [tests/cases/compiler/tooFewArgumentsInGenericFunctionTypedArgument.ts] ////
-
-=== tooFewArgumentsInGenericFunctionTypedArgument.ts ===
-interface Collection<T, U> {
-    length: number;
->length : number
->       : ^^^^^^
-
-    add(x: T, y: U): void;
->add : (x: T, y: U) => void
->    : ^^^^ ^^^^^ ^^^^^    
->x : T
->  : ^
->y : U
->  : ^
-
-    remove(x: T, y: U): boolean;
->remove : (x: T, y: U) => boolean
->       : ^^^^ ^^^^^ ^^^^^       
->x : T
->  : ^
->y : U
->  : ^
-}
-interface Combinators {
-    map<T, U, V>(c: Collection<T,U>, f: (x: T, y: U) => V): Collection<T, V>;
->map : { <T, U, V>(c: Collection<T, U>, f: (x: T, y: U) => V): Collection<T, V>; <T_1, U_1>(c: Collection<T_1, U_1>, f: (x: T_1, y: U_1) => any): Collection<any, any>; }
->    : ^^^ ^^ ^^ ^^^^^                ^^^^^                 ^^^                ^^^^^^^^^^^^^^^^^^^^^^^^^^^^^^^^^^^^^^^^^^^^^^^^^^^^^^^^^^^^^^^^^^^^^^^^^^^^^^^^^^^^^^^^^^
->c : Collection<T, U>
->  : ^^^^^^^^^^^^^^^^
->f : (x: T, y: U) => V
->  : ^^^^ ^^^^^ ^^^^^ 
->x : T
->  : ^
->y : U
->  : ^
-
-    map<T, U>(c: Collection<T,U>, f: (x: T, y: U) => any): Collection<any, any>;
->map : { <T_1, U_1, V>(c: Collection<T_1, U_1>, f: (x: T_1, y: U_1) => V): Collection<T_1, V>; <T, U>(c: Collection<T, U>, f: (x: T, y: U) => any): Collection<any, any>; }
->    : ^^^^^^^^^^^^^^^^^^^^^^^^^^^^^^^^^^^^^^^^^^^^^^^^^^^^^^^^^^^^^^^^^^^^^^^^^^^^^^^^^^^^^^^^^ ^^ ^^^^^                ^^^^^                   ^^^                    ^^^
->c : Collection<T, U>
->  : ^^^^^^^^^^^^^^^^
->f : (x: T, y: U) => any
->  : ^^^^ ^^^^^ ^^^^^   
->x : T
->  : ^
->y : U
->  : ^
-}
-var c2: Collection<number, string>;
->c2 : Collection<number, string>
->   : ^^^^^^^^^^^^^^^^^^^^^^^^^^
-
-var _: Combinators;
->_ : Combinators
->  : ^^^^^^^^^^^
-
-var r1a = _.map(c2, (x) => { return x.toFixed() }); 
->r1a : Collection<number, string>
->    : ^^^^^^^^^^^^^^^^^^^^^^^^^^
->_.map(c2, (x) => { return x.toFixed() }) : Collection<number, string>
->                                         : ^^^^^^^^^^^^^^^^^^^^^^^^^^
->_.map : { <T, U, V>(c: Collection<T, U>, f: (x: T, y: U) => V): Collection<T, V>; <T_1, U_1>(c: Collection<T_1, U_1>, f: (x: T_1, y: U_1) => any): Collection<any, any>; }
->      : ^^^^^^^^^^^^^^^^^^^^^^^^^^^^^^^^^^^^^^^^^^^^^^^^^^^^^^^^^^^^^^^^^^^^^^^^^^^^^^^^^^^^^^^^^^^^^^^^^^^^^^^^^^^^^^^^^^^^^^^^^^^^^^^^^^^^^^^^^^^^^^^^^^^^^^^^^^^^^^^^^^
->_ : Combinators
->  : ^^^^^^^^^^^
->map : { <T, U, V>(c: Collection<T, U>, f: (x: T, y: U) => V): Collection<T, V>; <T_1, U_1>(c: Collection<T_1, U_1>, f: (x: T_1, y: U_1) => any): Collection<any, any>; }
->    : ^^^^^^^^^^^^^^^^^^^^^^^^^^^^^^^^^^^^^^^^^^^^^^^^^^^^^^^^^^^^^^^^^^^^^^^^^^^^^^^^^^^^^^^^^^^^^^^^^^^^^^^^^^^^^^^^^^^^^^^^^^^^^^^^^^^^^^^^^^^^^^^^^^^^^^^^^^^^^^^^^^
->c2 : Collection<number, string>
->   : ^^^^^^^^^^^^^^^^^^^^^^^^^^
->(x) => { return x.toFixed() } : (x: number) => string
->                              : ^^^^^^^^^^^^^^^^^^^^^
->x : number
->  : ^^^^^^
->x.toFixed() : string
-<<<<<<< HEAD
->x.toFixed : (fractionDigits?: number | undefined) => string
->x : number
->toFixed : (fractionDigits?: number | undefined) => string
-=======
->            : ^^^^^^
->x.toFixed : (fractionDigits?: number) => string
->          : ^^^^^^^^^^^^^^^^^^^^^^^^^^^^^^^^^^^
->x : number
->  : ^^^^^^
->toFixed : (fractionDigits?: number) => string
->        : ^^^^^^^^^^^^^^^^^^^^^^^^^^^^^^^^^^^
->>>>>>> 12402f26
-
-var rf1 = (x: number) => { return x.toFixed() };
->rf1 : (x: number) => string
->    : ^^^^      ^^^^^^^^^^^
->(x: number) => { return x.toFixed() } : (x: number) => string
->                                      : ^^^^      ^^^^^^^^^^^
->x : number
->  : ^^^^^^
->x.toFixed() : string
-<<<<<<< HEAD
->x.toFixed : (fractionDigits?: number | undefined) => string
->x : number
->toFixed : (fractionDigits?: number | undefined) => string
-=======
->            : ^^^^^^
->x.toFixed : (fractionDigits?: number) => string
->          : ^^^^^^^^^^^^^^^^^^^^^^^^^^^^^^^^^^^
->x : number
->  : ^^^^^^
->toFixed : (fractionDigits?: number) => string
->        : ^^^^^^^^^^^^^^^^^^^^^^^^^^^^^^^^^^^
->>>>>>> 12402f26
-
-var r1b = _.map(c2, rf1); 
->r1b : Collection<number, string>
->    : ^^^^^^^^^^^^^^^^^^^^^^^^^^
->_.map(c2, rf1) : Collection<number, string>
->               : ^^^^^^^^^^^^^^^^^^^^^^^^^^
->_.map : { <T, U, V>(c: Collection<T, U>, f: (x: T, y: U) => V): Collection<T, V>; <T_1, U_1>(c: Collection<T_1, U_1>, f: (x: T_1, y: U_1) => any): Collection<any, any>; }
->      : ^^^^^^^^^^^^^^^^^^^^^^^^^^^^^^^^^^^^^^^^^^^^^^^^^^^^^^^^^^^^^^^^^^^^^^^^^^^^^^^^^^^^^^^^^^^^^^^^^^^^^^^^^^^^^^^^^^^^^^^^^^^^^^^^^^^^^^^^^^^^^^^^^^^^^^^^^^^^^^^^^^
->_ : Combinators
->  : ^^^^^^^^^^^
->map : { <T, U, V>(c: Collection<T, U>, f: (x: T, y: U) => V): Collection<T, V>; <T_1, U_1>(c: Collection<T_1, U_1>, f: (x: T_1, y: U_1) => any): Collection<any, any>; }
->    : ^^^^^^^^^^^^^^^^^^^^^^^^^^^^^^^^^^^^^^^^^^^^^^^^^^^^^^^^^^^^^^^^^^^^^^^^^^^^^^^^^^^^^^^^^^^^^^^^^^^^^^^^^^^^^^^^^^^^^^^^^^^^^^^^^^^^^^^^^^^^^^^^^^^^^^^^^^^^^^^^^^
->c2 : Collection<number, string>
->   : ^^^^^^^^^^^^^^^^^^^^^^^^^^
->rf1 : (x: number) => string
->    : ^^^^^^^^^^^^^^^^^^^^^
-
-
+//// [tests/cases/compiler/tooFewArgumentsInGenericFunctionTypedArgument.ts] ////
+
+=== tooFewArgumentsInGenericFunctionTypedArgument.ts ===
+interface Collection<T, U> {
+    length: number;
+>length : number
+>       : ^^^^^^
+
+    add(x: T, y: U): void;
+>add : (x: T, y: U) => void
+>    : ^^^^ ^^^^^ ^^^^^    
+>x : T
+>  : ^
+>y : U
+>  : ^
+
+    remove(x: T, y: U): boolean;
+>remove : (x: T, y: U) => boolean
+>       : ^^^^ ^^^^^ ^^^^^       
+>x : T
+>  : ^
+>y : U
+>  : ^
+}
+interface Combinators {
+    map<T, U, V>(c: Collection<T,U>, f: (x: T, y: U) => V): Collection<T, V>;
+>map : { <T, U, V>(c: Collection<T, U>, f: (x: T, y: U) => V): Collection<T, V>; <T_1, U_1>(c: Collection<T_1, U_1>, f: (x: T_1, y: U_1) => any): Collection<any, any>; }
+>    : ^^^ ^^ ^^ ^^^^^                ^^^^^                 ^^^                ^^^^^^^^^^^^^^^^^^^^^^^^^^^^^^^^^^^^^^^^^^^^^^^^^^^^^^^^^^^^^^^^^^^^^^^^^^^^^^^^^^^^^^^^^^
+>c : Collection<T, U>
+>  : ^^^^^^^^^^^^^^^^
+>f : (x: T, y: U) => V
+>  : ^^^^ ^^^^^ ^^^^^ 
+>x : T
+>  : ^
+>y : U
+>  : ^
+
+    map<T, U>(c: Collection<T,U>, f: (x: T, y: U) => any): Collection<any, any>;
+>map : { <T_1, U_1, V>(c: Collection<T_1, U_1>, f: (x: T_1, y: U_1) => V): Collection<T_1, V>; <T, U>(c: Collection<T, U>, f: (x: T, y: U) => any): Collection<any, any>; }
+>    : ^^^^^^^^^^^^^^^^^^^^^^^^^^^^^^^^^^^^^^^^^^^^^^^^^^^^^^^^^^^^^^^^^^^^^^^^^^^^^^^^^^^^^^^^^ ^^ ^^^^^                ^^^^^                   ^^^                    ^^^
+>c : Collection<T, U>
+>  : ^^^^^^^^^^^^^^^^
+>f : (x: T, y: U) => any
+>  : ^^^^ ^^^^^ ^^^^^   
+>x : T
+>  : ^
+>y : U
+>  : ^
+}
+var c2: Collection<number, string>;
+>c2 : Collection<number, string>
+>   : ^^^^^^^^^^^^^^^^^^^^^^^^^^
+
+var _: Combinators;
+>_ : Combinators
+>  : ^^^^^^^^^^^
+
+var r1a = _.map(c2, (x) => { return x.toFixed() }); 
+>r1a : Collection<number, string>
+>    : ^^^^^^^^^^^^^^^^^^^^^^^^^^
+>_.map(c2, (x) => { return x.toFixed() }) : Collection<number, string>
+>                                         : ^^^^^^^^^^^^^^^^^^^^^^^^^^
+>_.map : { <T, U, V>(c: Collection<T, U>, f: (x: T, y: U) => V): Collection<T, V>; <T_1, U_1>(c: Collection<T_1, U_1>, f: (x: T_1, y: U_1) => any): Collection<any, any>; }
+>      : ^^^^^^^^^^^^^^^^^^^^^^^^^^^^^^^^^^^^^^^^^^^^^^^^^^^^^^^^^^^^^^^^^^^^^^^^^^^^^^^^^^^^^^^^^^^^^^^^^^^^^^^^^^^^^^^^^^^^^^^^^^^^^^^^^^^^^^^^^^^^^^^^^^^^^^^^^^^^^^^^^^
+>_ : Combinators
+>  : ^^^^^^^^^^^
+>map : { <T, U, V>(c: Collection<T, U>, f: (x: T, y: U) => V): Collection<T, V>; <T_1, U_1>(c: Collection<T_1, U_1>, f: (x: T_1, y: U_1) => any): Collection<any, any>; }
+>    : ^^^^^^^^^^^^^^^^^^^^^^^^^^^^^^^^^^^^^^^^^^^^^^^^^^^^^^^^^^^^^^^^^^^^^^^^^^^^^^^^^^^^^^^^^^^^^^^^^^^^^^^^^^^^^^^^^^^^^^^^^^^^^^^^^^^^^^^^^^^^^^^^^^^^^^^^^^^^^^^^^^
+>c2 : Collection<number, string>
+>   : ^^^^^^^^^^^^^^^^^^^^^^^^^^
+>(x) => { return x.toFixed() } : (x: number) => string
+>                              : ^^^^^^^^^^^^^^^^^^^^^
+>x : number
+>  : ^^^^^^
+>x.toFixed() : string
+>            : ^^^^^^
+>x.toFixed : (fractionDigits?: number | undefined) => string
+>          : ^^^^^^^^^^^^^^^^^^^^^^^^^^^^^^^^^^^^^^^^^^^^^^^
+>x : number
+>  : ^^^^^^
+>toFixed : (fractionDigits?: number | undefined) => string
+>        : ^^^^^^^^^^^^^^^^^^^^^^^^^^^^^^^^^^^^^^^^^^^^^^^
+
+var rf1 = (x: number) => { return x.toFixed() };
+>rf1 : (x: number) => string
+>    : ^^^^      ^^^^^^^^^^^
+>(x: number) => { return x.toFixed() } : (x: number) => string
+>                                      : ^^^^      ^^^^^^^^^^^
+>x : number
+>  : ^^^^^^
+>x.toFixed() : string
+>            : ^^^^^^
+>x.toFixed : (fractionDigits?: number | undefined) => string
+>          : ^^^^^^^^^^^^^^^^^^^^^^^^^^^^^^^^^^^^^^^^^^^^^^^
+>x : number
+>  : ^^^^^^
+>toFixed : (fractionDigits?: number | undefined) => string
+>        : ^^^^^^^^^^^^^^^^^^^^^^^^^^^^^^^^^^^^^^^^^^^^^^^
+
+var r1b = _.map(c2, rf1); 
+>r1b : Collection<number, string>
+>    : ^^^^^^^^^^^^^^^^^^^^^^^^^^
+>_.map(c2, rf1) : Collection<number, string>
+>               : ^^^^^^^^^^^^^^^^^^^^^^^^^^
+>_.map : { <T, U, V>(c: Collection<T, U>, f: (x: T, y: U) => V): Collection<T, V>; <T_1, U_1>(c: Collection<T_1, U_1>, f: (x: T_1, y: U_1) => any): Collection<any, any>; }
+>      : ^^^^^^^^^^^^^^^^^^^^^^^^^^^^^^^^^^^^^^^^^^^^^^^^^^^^^^^^^^^^^^^^^^^^^^^^^^^^^^^^^^^^^^^^^^^^^^^^^^^^^^^^^^^^^^^^^^^^^^^^^^^^^^^^^^^^^^^^^^^^^^^^^^^^^^^^^^^^^^^^^^
+>_ : Combinators
+>  : ^^^^^^^^^^^
+>map : { <T, U, V>(c: Collection<T, U>, f: (x: T, y: U) => V): Collection<T, V>; <T_1, U_1>(c: Collection<T_1, U_1>, f: (x: T_1, y: U_1) => any): Collection<any, any>; }
+>    : ^^^^^^^^^^^^^^^^^^^^^^^^^^^^^^^^^^^^^^^^^^^^^^^^^^^^^^^^^^^^^^^^^^^^^^^^^^^^^^^^^^^^^^^^^^^^^^^^^^^^^^^^^^^^^^^^^^^^^^^^^^^^^^^^^^^^^^^^^^^^^^^^^^^^^^^^^^^^^^^^^^
+>c2 : Collection<number, string>
+>   : ^^^^^^^^^^^^^^^^^^^^^^^^^^
+>rf1 : (x: number) => string
+>    : ^^^^^^^^^^^^^^^^^^^^^
+
+