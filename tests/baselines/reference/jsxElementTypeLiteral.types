--- conflicted
+++ resolved
@@ -1,60 +1,55 @@
-//// [tests/cases/compiler/jsxElementTypeLiteral.tsx] ////
-
+//// [tests/cases/compiler/jsxElementTypeLiteral.tsx] ////
+
 === Performance Stats ===
 Assignability cache: 2,500
-<<<<<<< HEAD
 Type Count: 5,000
-Instantiation count: 100,000
-=======
-Type Count: 10,000
 Instantiation count: 50,000
->>>>>>> c63de15a
 Symbol count: 50,000
 
-=== jsxElementTypeLiteral.tsx ===
-/// <reference path="react16.d.ts" />
-import * as React from "react";
->React : typeof React
->      : ^^^^^^^^^^^^
-
-declare global {
->global : any
->       : ^^^
-
-  namespace JSX {
-    // This should only use keys of JSX.IntrinsicElements.
-    // Diverging here to illustrate different error messages.
-    type ElementType = "div";
->ElementType : "div"
->            : ^^^^^
-  }
-}
-
-// should be fine - `ElementType` accepts `div`
-let a = <div />;
->a : JSX.Element
->  : ^^^^^^^^^^^
-><div /> : JSX.Element
->        : ^^^^^^^^^^^
->div : any
->    : ^^^
-
-// should be an error - `ElementType` does not accept `span`
-let b = <span />;
->b : JSX.Element
->  : ^^^^^^^^^^^
-><span /> : JSX.Element
->         : ^^^^^^^^^^^
->span : any
->     : ^^^
-
-// Should be an error.
-// `ruhroh` is in neither `IntrinsicElements` nor `ElementType`
-let c = <ruhroh />;
->c : JSX.Element
->  : ^^^^^^^^^^^
-><ruhroh /> : JSX.Element
->           : ^^^^^^^^^^^
->ruhroh : any
->       : ^^^
-
+=== jsxElementTypeLiteral.tsx ===
+/// <reference path="react16.d.ts" />
+import * as React from "react";
+>React : typeof React
+>      : ^^^^^^^^^^^^
+
+declare global {
+>global : any
+>       : ^^^
+
+  namespace JSX {
+    // This should only use keys of JSX.IntrinsicElements.
+    // Diverging here to illustrate different error messages.
+    type ElementType = "div";
+>ElementType : "div"
+>            : ^^^^^
+  }
+}
+
+// should be fine - `ElementType` accepts `div`
+let a = <div />;
+>a : JSX.Element
+>  : ^^^^^^^^^^^
+><div /> : JSX.Element
+>        : ^^^^^^^^^^^
+>div : any
+>    : ^^^
+
+// should be an error - `ElementType` does not accept `span`
+let b = <span />;
+>b : JSX.Element
+>  : ^^^^^^^^^^^
+><span /> : JSX.Element
+>         : ^^^^^^^^^^^
+>span : any
+>     : ^^^
+
+// Should be an error.
+// `ruhroh` is in neither `IntrinsicElements` nor `ElementType`
+let c = <ruhroh />;
+>c : JSX.Element
+>  : ^^^^^^^^^^^
+><ruhroh /> : JSX.Element
+>           : ^^^^^^^^^^^
+>ruhroh : any
+>       : ^^^
+