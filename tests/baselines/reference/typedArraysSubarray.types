--- conflicted
+++ resolved
@@ -1,624 +1,462 @@
-//// [tests/cases/compiler/typedArraysSubarray.ts] ////
-
-=== typedArraysSubarray.ts ===
-function int8ArraySubarray() {
->int8ArraySubarray : () => void
->                  : ^^^^^^^^^^
-
-    var arr = new Int8Array(10);
->arr : Int8Array
->    : ^^^^^^^^^
->new Int8Array(10) : Int8Array
->                  : ^^^^^^^^^
->Int8Array : Int8ArrayConstructor
->          : ^^^^^^^^^^^^^^^^^^^^
->10 : 10
->   : ^^
-
-    arr.subarray();
->arr.subarray() : Int8Array
-<<<<<<< HEAD
->arr.subarray : (begin?: number | undefined, end?: number | undefined) => Int8Array
->arr : Int8Array
->subarray : (begin?: number | undefined, end?: number | undefined) => Int8Array
-
-    arr.subarray(0);
->arr.subarray(0) : Int8Array
->arr.subarray : (begin?: number | undefined, end?: number | undefined) => Int8Array
->arr : Int8Array
->subarray : (begin?: number | undefined, end?: number | undefined) => Int8Array
-=======
->               : ^^^^^^^^^
->arr.subarray : (begin?: number, end?: number) => Int8Array
->             : ^^^^^^^^^^^^^^^^^^^^^^^^^^^^^^^^^^^^^^^^^^^
->arr : Int8Array
->    : ^^^^^^^^^
->subarray : (begin?: number, end?: number) => Int8Array
->         : ^^^^^^^^^^^^^^^^^^^^^^^^^^^^^^^^^^^^^^^^^^^
-
-    arr.subarray(0);
->arr.subarray(0) : Int8Array
->                : ^^^^^^^^^
->arr.subarray : (begin?: number, end?: number) => Int8Array
->             : ^^^^^^^^^^^^^^^^^^^^^^^^^^^^^^^^^^^^^^^^^^^
->arr : Int8Array
->    : ^^^^^^^^^
->subarray : (begin?: number, end?: number) => Int8Array
->         : ^^^^^^^^^^^^^^^^^^^^^^^^^^^^^^^^^^^^^^^^^^^
->>>>>>> 12402f26
->0 : 0
->  : ^
-
-    arr.subarray(0, 10);
->arr.subarray(0, 10) : Int8Array
-<<<<<<< HEAD
->arr.subarray : (begin?: number | undefined, end?: number | undefined) => Int8Array
->arr : Int8Array
->subarray : (begin?: number | undefined, end?: number | undefined) => Int8Array
-=======
->                    : ^^^^^^^^^
->arr.subarray : (begin?: number, end?: number) => Int8Array
->             : ^^^^^^^^^^^^^^^^^^^^^^^^^^^^^^^^^^^^^^^^^^^
->arr : Int8Array
->    : ^^^^^^^^^
->subarray : (begin?: number, end?: number) => Int8Array
->         : ^^^^^^^^^^^^^^^^^^^^^^^^^^^^^^^^^^^^^^^^^^^
->>>>>>> 12402f26
->0 : 0
->  : ^
->10 : 10
->   : ^^
-}
-
-function uint8ArraySubarray() {
->uint8ArraySubarray : () => void
->                   : ^^^^^^^^^^
-
-    var arr = new Uint8Array(10);
->arr : Uint8Array
->    : ^^^^^^^^^^
->new Uint8Array(10) : Uint8Array
->                   : ^^^^^^^^^^
->Uint8Array : Uint8ArrayConstructor
->           : ^^^^^^^^^^^^^^^^^^^^^
->10 : 10
->   : ^^
-
-    arr.subarray();
->arr.subarray() : Uint8Array
-<<<<<<< HEAD
->arr.subarray : (begin?: number | undefined, end?: number | undefined) => Uint8Array
->arr : Uint8Array
->subarray : (begin?: number | undefined, end?: number | undefined) => Uint8Array
-
-    arr.subarray(0);
->arr.subarray(0) : Uint8Array
->arr.subarray : (begin?: number | undefined, end?: number | undefined) => Uint8Array
->arr : Uint8Array
->subarray : (begin?: number | undefined, end?: number | undefined) => Uint8Array
-=======
->               : ^^^^^^^^^^
->arr.subarray : (begin?: number, end?: number) => Uint8Array
->             : ^^^^^^^^^^^^^^^^^^^^^^^^^^^^^^^^^^^^^^^^^^^^
->arr : Uint8Array
->    : ^^^^^^^^^^
->subarray : (begin?: number, end?: number) => Uint8Array
->         : ^^^^^^^^^^^^^^^^^^^^^^^^^^^^^^^^^^^^^^^^^^^^
-
-    arr.subarray(0);
->arr.subarray(0) : Uint8Array
->                : ^^^^^^^^^^
->arr.subarray : (begin?: number, end?: number) => Uint8Array
->             : ^^^^^^^^^^^^^^^^^^^^^^^^^^^^^^^^^^^^^^^^^^^^
->arr : Uint8Array
->    : ^^^^^^^^^^
->subarray : (begin?: number, end?: number) => Uint8Array
->         : ^^^^^^^^^^^^^^^^^^^^^^^^^^^^^^^^^^^^^^^^^^^^
->>>>>>> 12402f26
->0 : 0
->  : ^
-
-    arr.subarray(0, 10);
->arr.subarray(0, 10) : Uint8Array
-<<<<<<< HEAD
->arr.subarray : (begin?: number | undefined, end?: number | undefined) => Uint8Array
->arr : Uint8Array
->subarray : (begin?: number | undefined, end?: number | undefined) => Uint8Array
-=======
->                    : ^^^^^^^^^^
->arr.subarray : (begin?: number, end?: number) => Uint8Array
->             : ^^^^^^^^^^^^^^^^^^^^^^^^^^^^^^^^^^^^^^^^^^^^
->arr : Uint8Array
->    : ^^^^^^^^^^
->subarray : (begin?: number, end?: number) => Uint8Array
->         : ^^^^^^^^^^^^^^^^^^^^^^^^^^^^^^^^^^^^^^^^^^^^
->>>>>>> 12402f26
->0 : 0
->  : ^
->10 : 10
->   : ^^
-}
-
-function uint8ClampedArraySubarray() {
->uint8ClampedArraySubarray : () => void
->                          : ^^^^^^^^^^
-
-    var arr = new Uint8ClampedArray(10);
->arr : Uint8ClampedArray
->    : ^^^^^^^^^^^^^^^^^
->new Uint8ClampedArray(10) : Uint8ClampedArray
->                          : ^^^^^^^^^^^^^^^^^
->Uint8ClampedArray : Uint8ClampedArrayConstructor
->                  : ^^^^^^^^^^^^^^^^^^^^^^^^^^^^
->10 : 10
->   : ^^
-
-    arr.subarray();
->arr.subarray() : Uint8ClampedArray
-<<<<<<< HEAD
->arr.subarray : (begin?: number | undefined, end?: number | undefined) => Uint8ClampedArray
->arr : Uint8ClampedArray
->subarray : (begin?: number | undefined, end?: number | undefined) => Uint8ClampedArray
-
-    arr.subarray(0);
->arr.subarray(0) : Uint8ClampedArray
->arr.subarray : (begin?: number | undefined, end?: number | undefined) => Uint8ClampedArray
->arr : Uint8ClampedArray
->subarray : (begin?: number | undefined, end?: number | undefined) => Uint8ClampedArray
-=======
->               : ^^^^^^^^^^^^^^^^^
->arr.subarray : (begin?: number, end?: number) => Uint8ClampedArray
->             : ^^^^^^^^^^^^^^^^^^^^^^^^^^^^^^^^^^^^^^^^^^^^^^^^^^^
->arr : Uint8ClampedArray
->    : ^^^^^^^^^^^^^^^^^
->subarray : (begin?: number, end?: number) => Uint8ClampedArray
->         : ^^^^^^^^^^^^^^^^^^^^^^^^^^^^^^^^^^^^^^^^^^^^^^^^^^^
-
-    arr.subarray(0);
->arr.subarray(0) : Uint8ClampedArray
->                : ^^^^^^^^^^^^^^^^^
->arr.subarray : (begin?: number, end?: number) => Uint8ClampedArray
->             : ^^^^^^^^^^^^^^^^^^^^^^^^^^^^^^^^^^^^^^^^^^^^^^^^^^^
->arr : Uint8ClampedArray
->    : ^^^^^^^^^^^^^^^^^
->subarray : (begin?: number, end?: number) => Uint8ClampedArray
->         : ^^^^^^^^^^^^^^^^^^^^^^^^^^^^^^^^^^^^^^^^^^^^^^^^^^^
->>>>>>> 12402f26
->0 : 0
->  : ^
-
-    arr.subarray(0, 10);
->arr.subarray(0, 10) : Uint8ClampedArray
-<<<<<<< HEAD
->arr.subarray : (begin?: number | undefined, end?: number | undefined) => Uint8ClampedArray
->arr : Uint8ClampedArray
->subarray : (begin?: number | undefined, end?: number | undefined) => Uint8ClampedArray
-=======
->                    : ^^^^^^^^^^^^^^^^^
->arr.subarray : (begin?: number, end?: number) => Uint8ClampedArray
->             : ^^^^^^^^^^^^^^^^^^^^^^^^^^^^^^^^^^^^^^^^^^^^^^^^^^^
->arr : Uint8ClampedArray
->    : ^^^^^^^^^^^^^^^^^
->subarray : (begin?: number, end?: number) => Uint8ClampedArray
->         : ^^^^^^^^^^^^^^^^^^^^^^^^^^^^^^^^^^^^^^^^^^^^^^^^^^^
->>>>>>> 12402f26
->0 : 0
->  : ^
->10 : 10
->   : ^^
-}
-
-function int16ArraySubarray() {
->int16ArraySubarray : () => void
->                   : ^^^^^^^^^^
-
-    var arr = new Int16Array(10);
->arr : Int16Array
->    : ^^^^^^^^^^
->new Int16Array(10) : Int16Array
->                   : ^^^^^^^^^^
->Int16Array : Int16ArrayConstructor
->           : ^^^^^^^^^^^^^^^^^^^^^
->10 : 10
->   : ^^
-
-    arr.subarray();
->arr.subarray() : Int16Array
-<<<<<<< HEAD
->arr.subarray : (begin?: number | undefined, end?: number | undefined) => Int16Array
->arr : Int16Array
->subarray : (begin?: number | undefined, end?: number | undefined) => Int16Array
-
-    arr.subarray(0);
->arr.subarray(0) : Int16Array
->arr.subarray : (begin?: number | undefined, end?: number | undefined) => Int16Array
->arr : Int16Array
->subarray : (begin?: number | undefined, end?: number | undefined) => Int16Array
-=======
->               : ^^^^^^^^^^
->arr.subarray : (begin?: number, end?: number) => Int16Array
->             : ^^^^^^^^^^^^^^^^^^^^^^^^^^^^^^^^^^^^^^^^^^^^
->arr : Int16Array
->    : ^^^^^^^^^^
->subarray : (begin?: number, end?: number) => Int16Array
->         : ^^^^^^^^^^^^^^^^^^^^^^^^^^^^^^^^^^^^^^^^^^^^
-
-    arr.subarray(0);
->arr.subarray(0) : Int16Array
->                : ^^^^^^^^^^
->arr.subarray : (begin?: number, end?: number) => Int16Array
->             : ^^^^^^^^^^^^^^^^^^^^^^^^^^^^^^^^^^^^^^^^^^^^
->arr : Int16Array
->    : ^^^^^^^^^^
->subarray : (begin?: number, end?: number) => Int16Array
->         : ^^^^^^^^^^^^^^^^^^^^^^^^^^^^^^^^^^^^^^^^^^^^
->>>>>>> 12402f26
->0 : 0
->  : ^
-
-    arr.subarray(0, 10);
->arr.subarray(0, 10) : Int16Array
-<<<<<<< HEAD
->arr.subarray : (begin?: number | undefined, end?: number | undefined) => Int16Array
->arr : Int16Array
->subarray : (begin?: number | undefined, end?: number | undefined) => Int16Array
-=======
->                    : ^^^^^^^^^^
->arr.subarray : (begin?: number, end?: number) => Int16Array
->             : ^^^^^^^^^^^^^^^^^^^^^^^^^^^^^^^^^^^^^^^^^^^^
->arr : Int16Array
->    : ^^^^^^^^^^
->subarray : (begin?: number, end?: number) => Int16Array
->         : ^^^^^^^^^^^^^^^^^^^^^^^^^^^^^^^^^^^^^^^^^^^^
->>>>>>> 12402f26
->0 : 0
->  : ^
->10 : 10
->   : ^^
-}
-
-function uint16ArraySubarray() {
->uint16ArraySubarray : () => void
->                    : ^^^^^^^^^^
-
-    var arr = new Uint16Array(10);
->arr : Uint16Array
->    : ^^^^^^^^^^^
->new Uint16Array(10) : Uint16Array
->                    : ^^^^^^^^^^^
->Uint16Array : Uint16ArrayConstructor
->            : ^^^^^^^^^^^^^^^^^^^^^^
->10 : 10
->   : ^^
-
-    arr.subarray();
->arr.subarray() : Uint16Array
-<<<<<<< HEAD
->arr.subarray : (begin?: number | undefined, end?: number | undefined) => Uint16Array
->arr : Uint16Array
->subarray : (begin?: number | undefined, end?: number | undefined) => Uint16Array
-
-    arr.subarray(0);
->arr.subarray(0) : Uint16Array
->arr.subarray : (begin?: number | undefined, end?: number | undefined) => Uint16Array
->arr : Uint16Array
->subarray : (begin?: number | undefined, end?: number | undefined) => Uint16Array
-=======
->               : ^^^^^^^^^^^
->arr.subarray : (begin?: number, end?: number) => Uint16Array
->             : ^^^^^^^^^^^^^^^^^^^^^^^^^^^^^^^^^^^^^^^^^^^^^
->arr : Uint16Array
->    : ^^^^^^^^^^^
->subarray : (begin?: number, end?: number) => Uint16Array
->         : ^^^^^^^^^^^^^^^^^^^^^^^^^^^^^^^^^^^^^^^^^^^^^
-
-    arr.subarray(0);
->arr.subarray(0) : Uint16Array
->                : ^^^^^^^^^^^
->arr.subarray : (begin?: number, end?: number) => Uint16Array
->             : ^^^^^^^^^^^^^^^^^^^^^^^^^^^^^^^^^^^^^^^^^^^^^
->arr : Uint16Array
->    : ^^^^^^^^^^^
->subarray : (begin?: number, end?: number) => Uint16Array
->         : ^^^^^^^^^^^^^^^^^^^^^^^^^^^^^^^^^^^^^^^^^^^^^
->>>>>>> 12402f26
->0 : 0
->  : ^
-
-    arr.subarray(0, 10);
->arr.subarray(0, 10) : Uint16Array
-<<<<<<< HEAD
->arr.subarray : (begin?: number | undefined, end?: number | undefined) => Uint16Array
->arr : Uint16Array
->subarray : (begin?: number | undefined, end?: number | undefined) => Uint16Array
-=======
->                    : ^^^^^^^^^^^
->arr.subarray : (begin?: number, end?: number) => Uint16Array
->             : ^^^^^^^^^^^^^^^^^^^^^^^^^^^^^^^^^^^^^^^^^^^^^
->arr : Uint16Array
->    : ^^^^^^^^^^^
->subarray : (begin?: number, end?: number) => Uint16Array
->         : ^^^^^^^^^^^^^^^^^^^^^^^^^^^^^^^^^^^^^^^^^^^^^
->>>>>>> 12402f26
->0 : 0
->  : ^
->10 : 10
->   : ^^
-}
-
-function int32ArraySubarray() {
->int32ArraySubarray : () => void
->                   : ^^^^^^^^^^
-
-    var arr = new Int32Array(10);
->arr : Int32Array
->    : ^^^^^^^^^^
->new Int32Array(10) : Int32Array
->                   : ^^^^^^^^^^
->Int32Array : Int32ArrayConstructor
->           : ^^^^^^^^^^^^^^^^^^^^^
->10 : 10
->   : ^^
-
-    arr.subarray();
->arr.subarray() : Int32Array
-<<<<<<< HEAD
->arr.subarray : (begin?: number | undefined, end?: number | undefined) => Int32Array
->arr : Int32Array
->subarray : (begin?: number | undefined, end?: number | undefined) => Int32Array
-
-    arr.subarray(0);
->arr.subarray(0) : Int32Array
->arr.subarray : (begin?: number | undefined, end?: number | undefined) => Int32Array
->arr : Int32Array
->subarray : (begin?: number | undefined, end?: number | undefined) => Int32Array
-=======
->               : ^^^^^^^^^^
->arr.subarray : (begin?: number, end?: number) => Int32Array
->             : ^^^^^^^^^^^^^^^^^^^^^^^^^^^^^^^^^^^^^^^^^^^^
->arr : Int32Array
->    : ^^^^^^^^^^
->subarray : (begin?: number, end?: number) => Int32Array
->         : ^^^^^^^^^^^^^^^^^^^^^^^^^^^^^^^^^^^^^^^^^^^^
-
-    arr.subarray(0);
->arr.subarray(0) : Int32Array
->                : ^^^^^^^^^^
->arr.subarray : (begin?: number, end?: number) => Int32Array
->             : ^^^^^^^^^^^^^^^^^^^^^^^^^^^^^^^^^^^^^^^^^^^^
->arr : Int32Array
->    : ^^^^^^^^^^
->subarray : (begin?: number, end?: number) => Int32Array
->         : ^^^^^^^^^^^^^^^^^^^^^^^^^^^^^^^^^^^^^^^^^^^^
->>>>>>> 12402f26
->0 : 0
->  : ^
-
-    arr.subarray(0, 10);
->arr.subarray(0, 10) : Int32Array
-<<<<<<< HEAD
->arr.subarray : (begin?: number | undefined, end?: number | undefined) => Int32Array
->arr : Int32Array
->subarray : (begin?: number | undefined, end?: number | undefined) => Int32Array
-=======
->                    : ^^^^^^^^^^
->arr.subarray : (begin?: number, end?: number) => Int32Array
->             : ^^^^^^^^^^^^^^^^^^^^^^^^^^^^^^^^^^^^^^^^^^^^
->arr : Int32Array
->    : ^^^^^^^^^^
->subarray : (begin?: number, end?: number) => Int32Array
->         : ^^^^^^^^^^^^^^^^^^^^^^^^^^^^^^^^^^^^^^^^^^^^
->>>>>>> 12402f26
->0 : 0
->  : ^
->10 : 10
->   : ^^
-}
-
-function uint32ArraySubarray() {
->uint32ArraySubarray : () => void
->                    : ^^^^^^^^^^
-
-    var arr = new Uint32Array(10);
->arr : Uint32Array
->    : ^^^^^^^^^^^
->new Uint32Array(10) : Uint32Array
->                    : ^^^^^^^^^^^
->Uint32Array : Uint32ArrayConstructor
->            : ^^^^^^^^^^^^^^^^^^^^^^
->10 : 10
->   : ^^
-
-    arr.subarray();
->arr.subarray() : Uint32Array
-<<<<<<< HEAD
->arr.subarray : (begin?: number | undefined, end?: number | undefined) => Uint32Array
->arr : Uint32Array
->subarray : (begin?: number | undefined, end?: number | undefined) => Uint32Array
-
-    arr.subarray(0);
->arr.subarray(0) : Uint32Array
->arr.subarray : (begin?: number | undefined, end?: number | undefined) => Uint32Array
->arr : Uint32Array
->subarray : (begin?: number | undefined, end?: number | undefined) => Uint32Array
-=======
->               : ^^^^^^^^^^^
->arr.subarray : (begin?: number, end?: number) => Uint32Array
->             : ^^^^^^^^^^^^^^^^^^^^^^^^^^^^^^^^^^^^^^^^^^^^^
->arr : Uint32Array
->    : ^^^^^^^^^^^
->subarray : (begin?: number, end?: number) => Uint32Array
->         : ^^^^^^^^^^^^^^^^^^^^^^^^^^^^^^^^^^^^^^^^^^^^^
-
-    arr.subarray(0);
->arr.subarray(0) : Uint32Array
->                : ^^^^^^^^^^^
->arr.subarray : (begin?: number, end?: number) => Uint32Array
->             : ^^^^^^^^^^^^^^^^^^^^^^^^^^^^^^^^^^^^^^^^^^^^^
->arr : Uint32Array
->    : ^^^^^^^^^^^
->subarray : (begin?: number, end?: number) => Uint32Array
->         : ^^^^^^^^^^^^^^^^^^^^^^^^^^^^^^^^^^^^^^^^^^^^^
->>>>>>> 12402f26
->0 : 0
->  : ^
-
-    arr.subarray(0, 10);
->arr.subarray(0, 10) : Uint32Array
-<<<<<<< HEAD
->arr.subarray : (begin?: number | undefined, end?: number | undefined) => Uint32Array
->arr : Uint32Array
->subarray : (begin?: number | undefined, end?: number | undefined) => Uint32Array
-=======
->                    : ^^^^^^^^^^^
->arr.subarray : (begin?: number, end?: number) => Uint32Array
->             : ^^^^^^^^^^^^^^^^^^^^^^^^^^^^^^^^^^^^^^^^^^^^^
->arr : Uint32Array
->    : ^^^^^^^^^^^
->subarray : (begin?: number, end?: number) => Uint32Array
->         : ^^^^^^^^^^^^^^^^^^^^^^^^^^^^^^^^^^^^^^^^^^^^^
->>>>>>> 12402f26
->0 : 0
->  : ^
->10 : 10
->   : ^^
-}
-
-function float32ArraySubarray() {
->float32ArraySubarray : () => void
->                     : ^^^^^^^^^^
-
-    var arr = new Float32Array(10);
->arr : Float32Array
->    : ^^^^^^^^^^^^
->new Float32Array(10) : Float32Array
->                     : ^^^^^^^^^^^^
->Float32Array : Float32ArrayConstructor
->             : ^^^^^^^^^^^^^^^^^^^^^^^
->10 : 10
->   : ^^
-
-    arr.subarray();
->arr.subarray() : Float32Array
-<<<<<<< HEAD
->arr.subarray : (begin?: number | undefined, end?: number | undefined) => Float32Array
->arr : Float32Array
->subarray : (begin?: number | undefined, end?: number | undefined) => Float32Array
-
-    arr.subarray(0);
->arr.subarray(0) : Float32Array
->arr.subarray : (begin?: number | undefined, end?: number | undefined) => Float32Array
->arr : Float32Array
->subarray : (begin?: number | undefined, end?: number | undefined) => Float32Array
-=======
->               : ^^^^^^^^^^^^
->arr.subarray : (begin?: number, end?: number) => Float32Array
->             : ^^^^^^^^^^^^^^^^^^^^^^^^^^^^^^^^^^^^^^^^^^^^^^
->arr : Float32Array
->    : ^^^^^^^^^^^^
->subarray : (begin?: number, end?: number) => Float32Array
->         : ^^^^^^^^^^^^^^^^^^^^^^^^^^^^^^^^^^^^^^^^^^^^^^
-
-    arr.subarray(0);
->arr.subarray(0) : Float32Array
->                : ^^^^^^^^^^^^
->arr.subarray : (begin?: number, end?: number) => Float32Array
->             : ^^^^^^^^^^^^^^^^^^^^^^^^^^^^^^^^^^^^^^^^^^^^^^
->arr : Float32Array
->    : ^^^^^^^^^^^^
->subarray : (begin?: number, end?: number) => Float32Array
->         : ^^^^^^^^^^^^^^^^^^^^^^^^^^^^^^^^^^^^^^^^^^^^^^
->>>>>>> 12402f26
->0 : 0
->  : ^
-
-    arr.subarray(0, 10);
->arr.subarray(0, 10) : Float32Array
-<<<<<<< HEAD
->arr.subarray : (begin?: number | undefined, end?: number | undefined) => Float32Array
->arr : Float32Array
->subarray : (begin?: number | undefined, end?: number | undefined) => Float32Array
-=======
->                    : ^^^^^^^^^^^^
->arr.subarray : (begin?: number, end?: number) => Float32Array
->             : ^^^^^^^^^^^^^^^^^^^^^^^^^^^^^^^^^^^^^^^^^^^^^^
->arr : Float32Array
->    : ^^^^^^^^^^^^
->subarray : (begin?: number, end?: number) => Float32Array
->         : ^^^^^^^^^^^^^^^^^^^^^^^^^^^^^^^^^^^^^^^^^^^^^^
->>>>>>> 12402f26
->0 : 0
->  : ^
->10 : 10
->   : ^^
-}
-
-function float64ArraySubarray() {
->float64ArraySubarray : () => void
->                     : ^^^^^^^^^^
-
-    var arr = new Float64Array(10);
->arr : Float64Array
->    : ^^^^^^^^^^^^
->new Float64Array(10) : Float64Array
->                     : ^^^^^^^^^^^^
->Float64Array : Float64ArrayConstructor
->             : ^^^^^^^^^^^^^^^^^^^^^^^
->10 : 10
->   : ^^
-
-    arr.subarray();
->arr.subarray() : Float64Array
-<<<<<<< HEAD
->arr.subarray : (begin?: number | undefined, end?: number | undefined) => Float64Array
->arr : Float64Array
->subarray : (begin?: number | undefined, end?: number | undefined) => Float64Array
-
-    arr.subarray(0);
->arr.subarray(0) : Float64Array
->arr.subarray : (begin?: number | undefined, end?: number | undefined) => Float64Array
->arr : Float64Array
->subarray : (begin?: number | undefined, end?: number | undefined) => Float64Array
-=======
->               : ^^^^^^^^^^^^
->arr.subarray : (begin?: number, end?: number) => Float64Array
->             : ^^^^^^^^^^^^^^^^^^^^^^^^^^^^^^^^^^^^^^^^^^^^^^
->arr : Float64Array
->    : ^^^^^^^^^^^^
->subarray : (begin?: number, end?: number) => Float64Array
->         : ^^^^^^^^^^^^^^^^^^^^^^^^^^^^^^^^^^^^^^^^^^^^^^
-
-    arr.subarray(0);
->arr.subarray(0) : Float64Array
->                : ^^^^^^^^^^^^
->arr.subarray : (begin?: number, end?: number) => Float64Array
->             : ^^^^^^^^^^^^^^^^^^^^^^^^^^^^^^^^^^^^^^^^^^^^^^
->arr : Float64Array
->    : ^^^^^^^^^^^^
->subarray : (begin?: number, end?: number) => Float64Array
->         : ^^^^^^^^^^^^^^^^^^^^^^^^^^^^^^^^^^^^^^^^^^^^^^
->>>>>>> 12402f26
->0 : 0
->  : ^
-
-    arr.subarray(0, 10);
->arr.subarray(0, 10) : Float64Array
-<<<<<<< HEAD
->arr.subarray : (begin?: number | undefined, end?: number | undefined) => Float64Array
->arr : Float64Array
->subarray : (begin?: number | undefined, end?: number | undefined) => Float64Array
-=======
->                    : ^^^^^^^^^^^^
->arr.subarray : (begin?: number, end?: number) => Float64Array
->             : ^^^^^^^^^^^^^^^^^^^^^^^^^^^^^^^^^^^^^^^^^^^^^^
->arr : Float64Array
->    : ^^^^^^^^^^^^
->subarray : (begin?: number, end?: number) => Float64Array
->         : ^^^^^^^^^^^^^^^^^^^^^^^^^^^^^^^^^^^^^^^^^^^^^^
->>>>>>> 12402f26
->0 : 0
->  : ^
->10 : 10
->   : ^^
-}
-
+//// [tests/cases/compiler/typedArraysSubarray.ts] ////
+
+=== typedArraysSubarray.ts ===
+function int8ArraySubarray() {
+>int8ArraySubarray : () => void
+>                  : ^^^^^^^^^^
+
+    var arr = new Int8Array(10);
+>arr : Int8Array
+>    : ^^^^^^^^^
+>new Int8Array(10) : Int8Array
+>                  : ^^^^^^^^^
+>Int8Array : Int8ArrayConstructor
+>          : ^^^^^^^^^^^^^^^^^^^^
+>10 : 10
+>   : ^^
+
+    arr.subarray();
+>arr.subarray() : Int8Array
+>               : ^^^^^^^^^
+>arr.subarray : (begin?: number | undefined, end?: number | undefined) => Int8Array
+>             : ^^^^^^^^^^^^^^^^^^^^^^^^^^^^^^^^^^^^^^^^^^^^^^^^^^^^^^^^^^^^^^^^^^^
+>arr : Int8Array
+>    : ^^^^^^^^^
+>subarray : (begin?: number | undefined, end?: number | undefined) => Int8Array
+>         : ^^^^^^^^^^^^^^^^^^^^^^^^^^^^^^^^^^^^^^^^^^^^^^^^^^^^^^^^^^^^^^^^^^^
+
+    arr.subarray(0);
+>arr.subarray(0) : Int8Array
+>                : ^^^^^^^^^
+>arr.subarray : (begin?: number | undefined, end?: number | undefined) => Int8Array
+>             : ^^^^^^^^^^^^^^^^^^^^^^^^^^^^^^^^^^^^^^^^^^^^^^^^^^^^^^^^^^^^^^^^^^^
+>arr : Int8Array
+>    : ^^^^^^^^^
+>subarray : (begin?: number | undefined, end?: number | undefined) => Int8Array
+>         : ^^^^^^^^^^^^^^^^^^^^^^^^^^^^^^^^^^^^^^^^^^^^^^^^^^^^^^^^^^^^^^^^^^^
+>0 : 0
+>  : ^
+
+    arr.subarray(0, 10);
+>arr.subarray(0, 10) : Int8Array
+>                    : ^^^^^^^^^
+>arr.subarray : (begin?: number | undefined, end?: number | undefined) => Int8Array
+>             : ^^^^^^^^^^^^^^^^^^^^^^^^^^^^^^^^^^^^^^^^^^^^^^^^^^^^^^^^^^^^^^^^^^^
+>arr : Int8Array
+>    : ^^^^^^^^^
+>subarray : (begin?: number | undefined, end?: number | undefined) => Int8Array
+>         : ^^^^^^^^^^^^^^^^^^^^^^^^^^^^^^^^^^^^^^^^^^^^^^^^^^^^^^^^^^^^^^^^^^^
+>0 : 0
+>  : ^
+>10 : 10
+>   : ^^
+}
+
+function uint8ArraySubarray() {
+>uint8ArraySubarray : () => void
+>                   : ^^^^^^^^^^
+
+    var arr = new Uint8Array(10);
+>arr : Uint8Array
+>    : ^^^^^^^^^^
+>new Uint8Array(10) : Uint8Array
+>                   : ^^^^^^^^^^
+>Uint8Array : Uint8ArrayConstructor
+>           : ^^^^^^^^^^^^^^^^^^^^^
+>10 : 10
+>   : ^^
+
+    arr.subarray();
+>arr.subarray() : Uint8Array
+>               : ^^^^^^^^^^
+>arr.subarray : (begin?: number | undefined, end?: number | undefined) => Uint8Array
+>             : ^^^^^^^^^^^^^^^^^^^^^^^^^^^^^^^^^^^^^^^^^^^^^^^^^^^^^^^^^^^^^^^^^^^^
+>arr : Uint8Array
+>    : ^^^^^^^^^^
+>subarray : (begin?: number | undefined, end?: number | undefined) => Uint8Array
+>         : ^^^^^^^^^^^^^^^^^^^^^^^^^^^^^^^^^^^^^^^^^^^^^^^^^^^^^^^^^^^^^^^^^^^^
+
+    arr.subarray(0);
+>arr.subarray(0) : Uint8Array
+>                : ^^^^^^^^^^
+>arr.subarray : (begin?: number | undefined, end?: number | undefined) => Uint8Array
+>             : ^^^^^^^^^^^^^^^^^^^^^^^^^^^^^^^^^^^^^^^^^^^^^^^^^^^^^^^^^^^^^^^^^^^^
+>arr : Uint8Array
+>    : ^^^^^^^^^^
+>subarray : (begin?: number | undefined, end?: number | undefined) => Uint8Array
+>         : ^^^^^^^^^^^^^^^^^^^^^^^^^^^^^^^^^^^^^^^^^^^^^^^^^^^^^^^^^^^^^^^^^^^^
+>0 : 0
+>  : ^
+
+    arr.subarray(0, 10);
+>arr.subarray(0, 10) : Uint8Array
+>                    : ^^^^^^^^^^
+>arr.subarray : (begin?: number | undefined, end?: number | undefined) => Uint8Array
+>             : ^^^^^^^^^^^^^^^^^^^^^^^^^^^^^^^^^^^^^^^^^^^^^^^^^^^^^^^^^^^^^^^^^^^^
+>arr : Uint8Array
+>    : ^^^^^^^^^^
+>subarray : (begin?: number | undefined, end?: number | undefined) => Uint8Array
+>         : ^^^^^^^^^^^^^^^^^^^^^^^^^^^^^^^^^^^^^^^^^^^^^^^^^^^^^^^^^^^^^^^^^^^^
+>0 : 0
+>  : ^
+>10 : 10
+>   : ^^
+}
+
+function uint8ClampedArraySubarray() {
+>uint8ClampedArraySubarray : () => void
+>                          : ^^^^^^^^^^
+
+    var arr = new Uint8ClampedArray(10);
+>arr : Uint8ClampedArray
+>    : ^^^^^^^^^^^^^^^^^
+>new Uint8ClampedArray(10) : Uint8ClampedArray
+>                          : ^^^^^^^^^^^^^^^^^
+>Uint8ClampedArray : Uint8ClampedArrayConstructor
+>                  : ^^^^^^^^^^^^^^^^^^^^^^^^^^^^
+>10 : 10
+>   : ^^
+
+    arr.subarray();
+>arr.subarray() : Uint8ClampedArray
+>               : ^^^^^^^^^^^^^^^^^
+>arr.subarray : (begin?: number | undefined, end?: number | undefined) => Uint8ClampedArray
+>             : ^^^^^^^^^^^^^^^^^^^^^^^^^^^^^^^^^^^^^^^^^^^^^^^^^^^^^^^^^^^^^^^^^^^^^^^^^^^
+>arr : Uint8ClampedArray
+>    : ^^^^^^^^^^^^^^^^^
+>subarray : (begin?: number | undefined, end?: number | undefined) => Uint8ClampedArray
+>         : ^^^^^^^^^^^^^^^^^^^^^^^^^^^^^^^^^^^^^^^^^^^^^^^^^^^^^^^^^^^^^^^^^^^^^^^^^^^
+
+    arr.subarray(0);
+>arr.subarray(0) : Uint8ClampedArray
+>                : ^^^^^^^^^^^^^^^^^
+>arr.subarray : (begin?: number | undefined, end?: number | undefined) => Uint8ClampedArray
+>             : ^^^^^^^^^^^^^^^^^^^^^^^^^^^^^^^^^^^^^^^^^^^^^^^^^^^^^^^^^^^^^^^^^^^^^^^^^^^
+>arr : Uint8ClampedArray
+>    : ^^^^^^^^^^^^^^^^^
+>subarray : (begin?: number | undefined, end?: number | undefined) => Uint8ClampedArray
+>         : ^^^^^^^^^^^^^^^^^^^^^^^^^^^^^^^^^^^^^^^^^^^^^^^^^^^^^^^^^^^^^^^^^^^^^^^^^^^
+>0 : 0
+>  : ^
+
+    arr.subarray(0, 10);
+>arr.subarray(0, 10) : Uint8ClampedArray
+>                    : ^^^^^^^^^^^^^^^^^
+>arr.subarray : (begin?: number | undefined, end?: number | undefined) => Uint8ClampedArray
+>             : ^^^^^^^^^^^^^^^^^^^^^^^^^^^^^^^^^^^^^^^^^^^^^^^^^^^^^^^^^^^^^^^^^^^^^^^^^^^
+>arr : Uint8ClampedArray
+>    : ^^^^^^^^^^^^^^^^^
+>subarray : (begin?: number | undefined, end?: number | undefined) => Uint8ClampedArray
+>         : ^^^^^^^^^^^^^^^^^^^^^^^^^^^^^^^^^^^^^^^^^^^^^^^^^^^^^^^^^^^^^^^^^^^^^^^^^^^
+>0 : 0
+>  : ^
+>10 : 10
+>   : ^^
+}
+
+function int16ArraySubarray() {
+>int16ArraySubarray : () => void
+>                   : ^^^^^^^^^^
+
+    var arr = new Int16Array(10);
+>arr : Int16Array
+>    : ^^^^^^^^^^
+>new Int16Array(10) : Int16Array
+>                   : ^^^^^^^^^^
+>Int16Array : Int16ArrayConstructor
+>           : ^^^^^^^^^^^^^^^^^^^^^
+>10 : 10
+>   : ^^
+
+    arr.subarray();
+>arr.subarray() : Int16Array
+>               : ^^^^^^^^^^
+>arr.subarray : (begin?: number | undefined, end?: number | undefined) => Int16Array
+>             : ^^^^^^^^^^^^^^^^^^^^^^^^^^^^^^^^^^^^^^^^^^^^^^^^^^^^^^^^^^^^^^^^^^^^
+>arr : Int16Array
+>    : ^^^^^^^^^^
+>subarray : (begin?: number | undefined, end?: number | undefined) => Int16Array
+>         : ^^^^^^^^^^^^^^^^^^^^^^^^^^^^^^^^^^^^^^^^^^^^^^^^^^^^^^^^^^^^^^^^^^^^
+
+    arr.subarray(0);
+>arr.subarray(0) : Int16Array
+>                : ^^^^^^^^^^
+>arr.subarray : (begin?: number | undefined, end?: number | undefined) => Int16Array
+>             : ^^^^^^^^^^^^^^^^^^^^^^^^^^^^^^^^^^^^^^^^^^^^^^^^^^^^^^^^^^^^^^^^^^^^
+>arr : Int16Array
+>    : ^^^^^^^^^^
+>subarray : (begin?: number | undefined, end?: number | undefined) => Int16Array
+>         : ^^^^^^^^^^^^^^^^^^^^^^^^^^^^^^^^^^^^^^^^^^^^^^^^^^^^^^^^^^^^^^^^^^^^
+>0 : 0
+>  : ^
+
+    arr.subarray(0, 10);
+>arr.subarray(0, 10) : Int16Array
+>                    : ^^^^^^^^^^
+>arr.subarray : (begin?: number | undefined, end?: number | undefined) => Int16Array
+>             : ^^^^^^^^^^^^^^^^^^^^^^^^^^^^^^^^^^^^^^^^^^^^^^^^^^^^^^^^^^^^^^^^^^^^
+>arr : Int16Array
+>    : ^^^^^^^^^^
+>subarray : (begin?: number | undefined, end?: number | undefined) => Int16Array
+>         : ^^^^^^^^^^^^^^^^^^^^^^^^^^^^^^^^^^^^^^^^^^^^^^^^^^^^^^^^^^^^^^^^^^^^
+>0 : 0
+>  : ^
+>10 : 10
+>   : ^^
+}
+
+function uint16ArraySubarray() {
+>uint16ArraySubarray : () => void
+>                    : ^^^^^^^^^^
+
+    var arr = new Uint16Array(10);
+>arr : Uint16Array
+>    : ^^^^^^^^^^^
+>new Uint16Array(10) : Uint16Array
+>                    : ^^^^^^^^^^^
+>Uint16Array : Uint16ArrayConstructor
+>            : ^^^^^^^^^^^^^^^^^^^^^^
+>10 : 10
+>   : ^^
+
+    arr.subarray();
+>arr.subarray() : Uint16Array
+>               : ^^^^^^^^^^^
+>arr.subarray : (begin?: number | undefined, end?: number | undefined) => Uint16Array
+>             : ^^^^^^^^^^^^^^^^^^^^^^^^^^^^^^^^^^^^^^^^^^^^^^^^^^^^^^^^^^^^^^^^^^^^^
+>arr : Uint16Array
+>    : ^^^^^^^^^^^
+>subarray : (begin?: number | undefined, end?: number | undefined) => Uint16Array
+>         : ^^^^^^^^^^^^^^^^^^^^^^^^^^^^^^^^^^^^^^^^^^^^^^^^^^^^^^^^^^^^^^^^^^^^^
+
+    arr.subarray(0);
+>arr.subarray(0) : Uint16Array
+>                : ^^^^^^^^^^^
+>arr.subarray : (begin?: number | undefined, end?: number | undefined) => Uint16Array
+>             : ^^^^^^^^^^^^^^^^^^^^^^^^^^^^^^^^^^^^^^^^^^^^^^^^^^^^^^^^^^^^^^^^^^^^^
+>arr : Uint16Array
+>    : ^^^^^^^^^^^
+>subarray : (begin?: number | undefined, end?: number | undefined) => Uint16Array
+>         : ^^^^^^^^^^^^^^^^^^^^^^^^^^^^^^^^^^^^^^^^^^^^^^^^^^^^^^^^^^^^^^^^^^^^^
+>0 : 0
+>  : ^
+
+    arr.subarray(0, 10);
+>arr.subarray(0, 10) : Uint16Array
+>                    : ^^^^^^^^^^^
+>arr.subarray : (begin?: number | undefined, end?: number | undefined) => Uint16Array
+>             : ^^^^^^^^^^^^^^^^^^^^^^^^^^^^^^^^^^^^^^^^^^^^^^^^^^^^^^^^^^^^^^^^^^^^^
+>arr : Uint16Array
+>    : ^^^^^^^^^^^
+>subarray : (begin?: number | undefined, end?: number | undefined) => Uint16Array
+>         : ^^^^^^^^^^^^^^^^^^^^^^^^^^^^^^^^^^^^^^^^^^^^^^^^^^^^^^^^^^^^^^^^^^^^^
+>0 : 0
+>  : ^
+>10 : 10
+>   : ^^
+}
+
+function int32ArraySubarray() {
+>int32ArraySubarray : () => void
+>                   : ^^^^^^^^^^
+
+    var arr = new Int32Array(10);
+>arr : Int32Array
+>    : ^^^^^^^^^^
+>new Int32Array(10) : Int32Array
+>                   : ^^^^^^^^^^
+>Int32Array : Int32ArrayConstructor
+>           : ^^^^^^^^^^^^^^^^^^^^^
+>10 : 10
+>   : ^^
+
+    arr.subarray();
+>arr.subarray() : Int32Array
+>               : ^^^^^^^^^^
+>arr.subarray : (begin?: number | undefined, end?: number | undefined) => Int32Array
+>             : ^^^^^^^^^^^^^^^^^^^^^^^^^^^^^^^^^^^^^^^^^^^^^^^^^^^^^^^^^^^^^^^^^^^^
+>arr : Int32Array
+>    : ^^^^^^^^^^
+>subarray : (begin?: number | undefined, end?: number | undefined) => Int32Array
+>         : ^^^^^^^^^^^^^^^^^^^^^^^^^^^^^^^^^^^^^^^^^^^^^^^^^^^^^^^^^^^^^^^^^^^^
+
+    arr.subarray(0);
+>arr.subarray(0) : Int32Array
+>                : ^^^^^^^^^^
+>arr.subarray : (begin?: number | undefined, end?: number | undefined) => Int32Array
+>             : ^^^^^^^^^^^^^^^^^^^^^^^^^^^^^^^^^^^^^^^^^^^^^^^^^^^^^^^^^^^^^^^^^^^^
+>arr : Int32Array
+>    : ^^^^^^^^^^
+>subarray : (begin?: number | undefined, end?: number | undefined) => Int32Array
+>         : ^^^^^^^^^^^^^^^^^^^^^^^^^^^^^^^^^^^^^^^^^^^^^^^^^^^^^^^^^^^^^^^^^^^^
+>0 : 0
+>  : ^
+
+    arr.subarray(0, 10);
+>arr.subarray(0, 10) : Int32Array
+>                    : ^^^^^^^^^^
+>arr.subarray : (begin?: number | undefined, end?: number | undefined) => Int32Array
+>             : ^^^^^^^^^^^^^^^^^^^^^^^^^^^^^^^^^^^^^^^^^^^^^^^^^^^^^^^^^^^^^^^^^^^^
+>arr : Int32Array
+>    : ^^^^^^^^^^
+>subarray : (begin?: number | undefined, end?: number | undefined) => Int32Array
+>         : ^^^^^^^^^^^^^^^^^^^^^^^^^^^^^^^^^^^^^^^^^^^^^^^^^^^^^^^^^^^^^^^^^^^^
+>0 : 0
+>  : ^
+>10 : 10
+>   : ^^
+}
+
+function uint32ArraySubarray() {
+>uint32ArraySubarray : () => void
+>                    : ^^^^^^^^^^
+
+    var arr = new Uint32Array(10);
+>arr : Uint32Array
+>    : ^^^^^^^^^^^
+>new Uint32Array(10) : Uint32Array
+>                    : ^^^^^^^^^^^
+>Uint32Array : Uint32ArrayConstructor
+>            : ^^^^^^^^^^^^^^^^^^^^^^
+>10 : 10
+>   : ^^
+
+    arr.subarray();
+>arr.subarray() : Uint32Array
+>               : ^^^^^^^^^^^
+>arr.subarray : (begin?: number | undefined, end?: number | undefined) => Uint32Array
+>             : ^^^^^^^^^^^^^^^^^^^^^^^^^^^^^^^^^^^^^^^^^^^^^^^^^^^^^^^^^^^^^^^^^^^^^
+>arr : Uint32Array
+>    : ^^^^^^^^^^^
+>subarray : (begin?: number | undefined, end?: number | undefined) => Uint32Array
+>         : ^^^^^^^^^^^^^^^^^^^^^^^^^^^^^^^^^^^^^^^^^^^^^^^^^^^^^^^^^^^^^^^^^^^^^
+
+    arr.subarray(0);
+>arr.subarray(0) : Uint32Array
+>                : ^^^^^^^^^^^
+>arr.subarray : (begin?: number | undefined, end?: number | undefined) => Uint32Array
+>             : ^^^^^^^^^^^^^^^^^^^^^^^^^^^^^^^^^^^^^^^^^^^^^^^^^^^^^^^^^^^^^^^^^^^^^
+>arr : Uint32Array
+>    : ^^^^^^^^^^^
+>subarray : (begin?: number | undefined, end?: number | undefined) => Uint32Array
+>         : ^^^^^^^^^^^^^^^^^^^^^^^^^^^^^^^^^^^^^^^^^^^^^^^^^^^^^^^^^^^^^^^^^^^^^
+>0 : 0
+>  : ^
+
+    arr.subarray(0, 10);
+>arr.subarray(0, 10) : Uint32Array
+>                    : ^^^^^^^^^^^
+>arr.subarray : (begin?: number | undefined, end?: number | undefined) => Uint32Array
+>             : ^^^^^^^^^^^^^^^^^^^^^^^^^^^^^^^^^^^^^^^^^^^^^^^^^^^^^^^^^^^^^^^^^^^^^
+>arr : Uint32Array
+>    : ^^^^^^^^^^^
+>subarray : (begin?: number | undefined, end?: number | undefined) => Uint32Array
+>         : ^^^^^^^^^^^^^^^^^^^^^^^^^^^^^^^^^^^^^^^^^^^^^^^^^^^^^^^^^^^^^^^^^^^^^
+>0 : 0
+>  : ^
+>10 : 10
+>   : ^^
+}
+
+function float32ArraySubarray() {
+>float32ArraySubarray : () => void
+>                     : ^^^^^^^^^^
+
+    var arr = new Float32Array(10);
+>arr : Float32Array
+>    : ^^^^^^^^^^^^
+>new Float32Array(10) : Float32Array
+>                     : ^^^^^^^^^^^^
+>Float32Array : Float32ArrayConstructor
+>             : ^^^^^^^^^^^^^^^^^^^^^^^
+>10 : 10
+>   : ^^
+
+    arr.subarray();
+>arr.subarray() : Float32Array
+>               : ^^^^^^^^^^^^
+>arr.subarray : (begin?: number | undefined, end?: number | undefined) => Float32Array
+>             : ^^^^^^^^^^^^^^^^^^^^^^^^^^^^^^^^^^^^^^^^^^^^^^^^^^^^^^^^^^^^^^^^^^^^^^
+>arr : Float32Array
+>    : ^^^^^^^^^^^^
+>subarray : (begin?: number | undefined, end?: number | undefined) => Float32Array
+>         : ^^^^^^^^^^^^^^^^^^^^^^^^^^^^^^^^^^^^^^^^^^^^^^^^^^^^^^^^^^^^^^^^^^^^^^
+
+    arr.subarray(0);
+>arr.subarray(0) : Float32Array
+>                : ^^^^^^^^^^^^
+>arr.subarray : (begin?: number | undefined, end?: number | undefined) => Float32Array
+>             : ^^^^^^^^^^^^^^^^^^^^^^^^^^^^^^^^^^^^^^^^^^^^^^^^^^^^^^^^^^^^^^^^^^^^^^
+>arr : Float32Array
+>    : ^^^^^^^^^^^^
+>subarray : (begin?: number | undefined, end?: number | undefined) => Float32Array
+>         : ^^^^^^^^^^^^^^^^^^^^^^^^^^^^^^^^^^^^^^^^^^^^^^^^^^^^^^^^^^^^^^^^^^^^^^
+>0 : 0
+>  : ^
+
+    arr.subarray(0, 10);
+>arr.subarray(0, 10) : Float32Array
+>                    : ^^^^^^^^^^^^
+>arr.subarray : (begin?: number | undefined, end?: number | undefined) => Float32Array
+>             : ^^^^^^^^^^^^^^^^^^^^^^^^^^^^^^^^^^^^^^^^^^^^^^^^^^^^^^^^^^^^^^^^^^^^^^
+>arr : Float32Array
+>    : ^^^^^^^^^^^^
+>subarray : (begin?: number | undefined, end?: number | undefined) => Float32Array
+>         : ^^^^^^^^^^^^^^^^^^^^^^^^^^^^^^^^^^^^^^^^^^^^^^^^^^^^^^^^^^^^^^^^^^^^^^
+>0 : 0
+>  : ^
+>10 : 10
+>   : ^^
+}
+
+function float64ArraySubarray() {
+>float64ArraySubarray : () => void
+>                     : ^^^^^^^^^^
+
+    var arr = new Float64Array(10);
+>arr : Float64Array
+>    : ^^^^^^^^^^^^
+>new Float64Array(10) : Float64Array
+>                     : ^^^^^^^^^^^^
+>Float64Array : Float64ArrayConstructor
+>             : ^^^^^^^^^^^^^^^^^^^^^^^
+>10 : 10
+>   : ^^
+
+    arr.subarray();
+>arr.subarray() : Float64Array
+>               : ^^^^^^^^^^^^
+>arr.subarray : (begin?: number | undefined, end?: number | undefined) => Float64Array
+>             : ^^^^^^^^^^^^^^^^^^^^^^^^^^^^^^^^^^^^^^^^^^^^^^^^^^^^^^^^^^^^^^^^^^^^^^
+>arr : Float64Array
+>    : ^^^^^^^^^^^^
+>subarray : (begin?: number | undefined, end?: number | undefined) => Float64Array
+>         : ^^^^^^^^^^^^^^^^^^^^^^^^^^^^^^^^^^^^^^^^^^^^^^^^^^^^^^^^^^^^^^^^^^^^^^
+
+    arr.subarray(0);
+>arr.subarray(0) : Float64Array
+>                : ^^^^^^^^^^^^
+>arr.subarray : (begin?: number | undefined, end?: number | undefined) => Float64Array
+>             : ^^^^^^^^^^^^^^^^^^^^^^^^^^^^^^^^^^^^^^^^^^^^^^^^^^^^^^^^^^^^^^^^^^^^^^
+>arr : Float64Array
+>    : ^^^^^^^^^^^^
+>subarray : (begin?: number | undefined, end?: number | undefined) => Float64Array
+>         : ^^^^^^^^^^^^^^^^^^^^^^^^^^^^^^^^^^^^^^^^^^^^^^^^^^^^^^^^^^^^^^^^^^^^^^
+>0 : 0
+>  : ^
+
+    arr.subarray(0, 10);
+>arr.subarray(0, 10) : Float64Array
+>                    : ^^^^^^^^^^^^
+>arr.subarray : (begin?: number | undefined, end?: number | undefined) => Float64Array
+>             : ^^^^^^^^^^^^^^^^^^^^^^^^^^^^^^^^^^^^^^^^^^^^^^^^^^^^^^^^^^^^^^^^^^^^^^
+>arr : Float64Array
+>    : ^^^^^^^^^^^^
+>subarray : (begin?: number | undefined, end?: number | undefined) => Float64Array
+>         : ^^^^^^^^^^^^^^^^^^^^^^^^^^^^^^^^^^^^^^^^^^^^^^^^^^^^^^^^^^^^^^^^^^^^^^
+>0 : 0
+>  : ^
+>10 : 10
+>   : ^^
+}
+