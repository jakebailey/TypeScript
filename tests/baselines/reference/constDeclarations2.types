--- conflicted
+++ resolved
@@ -1,36 +1,33 @@
-//// [tests/cases/compiler/constDeclarations2.ts] ////
-
-=== constDeclarations2.ts ===
-// No error
-module M {
->M : typeof M
->  : ^^^^^^^^
-
-    export const c1 = false;
->c1 : false
->   : ^^^^^
->false : false
->      : ^^^^^
-
-    export const c2: number = 23;
->c2 : number
->   : ^^^^^^
->23 : 23
->   : ^^
-
-    export const c3 = 0, c4 :string = "", c5 = null;
->c3 : 0
->   : ^
->0 : 0
->  : ^
->c4 : string
->   : ^^^^^^
->"" : ""
-<<<<<<< HEAD
->c5 : null
-=======
->   : ^^
->c5 : any
->>>>>>> 12402f26
-}
-
+//// [tests/cases/compiler/constDeclarations2.ts] ////
+
+=== constDeclarations2.ts ===
+// No error
+module M {
+>M : typeof M
+>  : ^^^^^^^^
+
+    export const c1 = false;
+>c1 : false
+>   : ^^^^^
+>false : false
+>      : ^^^^^
+
+    export const c2: number = 23;
+>c2 : number
+>   : ^^^^^^
+>23 : 23
+>   : ^^
+
+    export const c3 = 0, c4 :string = "", c5 = null;
+>c3 : 0
+>   : ^
+>0 : 0
+>  : ^
+>c4 : string
+>   : ^^^^^^
+>"" : ""
+>   : ^^
+>c5 : null
+>   : ^^^^
+}
+