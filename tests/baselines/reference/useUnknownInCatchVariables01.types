//// [tests/cases/compiler/useUnknownInCatchVariables01.ts] ////

=== useUnknownInCatchVariables01.ts ===
try {
    // ...
}
catch (e) {
>e : unknown
>  : ^^^^^^^

    // error!
    void e.toUpperCase();
>void e.toUpperCase() : undefined
>                     : ^^^^^^^^^
>e.toUpperCase() : any
>                : ^^^
>e.toUpperCase : any
>              : ^^^
>e : unknown
>  : ^^^^^^^
>toUpperCase : any
>            : ^^^

    void e++;
>void e++ : undefined
>         : ^^^^^^^^^
>e++ : number
>    : ^^^^^^
>e : unknown
>  : ^^^^^^^

    void e();
>void e() : undefined
>         : ^^^^^^^^^
>e() : any
>    : ^^^
>e : unknown
>  : ^^^^^^^

    if (typeof e === "string") {
>typeof e === "string" : boolean
>                      : ^^^^^^^
>typeof e : "string" | "number" | "bigint" | "boolean" | "symbol" | "undefined" | "object" | "function"
>         : ^^^^^^^^^^^^^^^^^^^^^^^^^^^^^^^^^^^^^^^^^^^^^^^^^^^^^^^^^^^^^^^^^^^^^^^^^^^^^^^^^^^^^^^^^^^
>e : unknown
>  : ^^^^^^^
>"string" : "string"
>         : ^^^^^^^^

        // works!
        // We've narrowed 'e' down to the type 'string'.
        console.log(e.toUpperCase());
>console.log(e.toUpperCase()) : void
>                             : ^^^^
>console.log : (...data: any[]) => void
>            : ^^^^^^^^^^^^^^^^^^^^^^^^
>console : Console
>        : ^^^^^^^
>log : (...data: any[]) => void
>    : ^^^^^^^^^^^^^^^^^^^^^^^^
>e.toUpperCase() : string
>                : ^^^^^^
>e.toUpperCase : () => string
>              : ^^^^^^^^^^^^
>e : string
>  : ^^^^^^
>toUpperCase : () => string
>            : ^^^^^^^^^^^^
    }
    if (e instanceof Error) {
>e instanceof Error : boolean
>                   : ^^^^^^^
>e : unknown
>  : ^^^^^^^
>Error : ErrorConstructor
>      : ^^^^^^^^^^^^^^^^

        e.stack?.toUpperCase();
<<<<<<< HEAD
>e.stack?.toUpperCase() : string | undefined
>e.stack?.toUpperCase : (() => string) | undefined
>e.stack : string | undefined
>e : Error
>stack : string | undefined
>toUpperCase : (() => string) | undefined
=======
>e.stack?.toUpperCase() : string
>                       : ^^^^^^
>e.stack?.toUpperCase : () => string
>                     : ^^^^^^^^^^^^
>e.stack : string
>        : ^^^^^^
>e : Error
>  : ^^^^^
>stack : string
>      : ^^^^^^
>toUpperCase : () => string
>            : ^^^^^^^^^^^^
>>>>>>> 12402f26
    }
    if (typeof e === "number") {
>typeof e === "number" : boolean
>                      : ^^^^^^^
>typeof e : "string" | "number" | "bigint" | "boolean" | "symbol" | "undefined" | "object" | "function"
>         : ^^^^^^^^^^^^^^^^^^^^^^^^^^^^^^^^^^^^^^^^^^^^^^^^^^^^^^^^^^^^^^^^^^^^^^^^^^^^^^^^^^^^^^^^^^^
>e : unknown
>  : ^^^^^^^
>"number" : "number"
>         : ^^^^^^^^

        e.toExponential();
>e.toExponential() : string
<<<<<<< HEAD
>e.toExponential : (fractionDigits?: number | undefined) => string
>e : number
>toExponential : (fractionDigits?: number | undefined) => string
=======
>                  : ^^^^^^
>e.toExponential : (fractionDigits?: number) => string
>                : ^^^^^^^^^^^^^^^^^^^^^^^^^^^^^^^^^^^
>e : number
>  : ^^^^^^
>toExponential : (fractionDigits?: number) => string
>              : ^^^^^^^^^^^^^^^^^^^^^^^^^^^^^^^^^^^
>>>>>>> 12402f26

        e++;
>e++ : number
>    : ^^^^^^
>e : number
>  : ^^^^^^
    }
}


try {
    // ...
}
catch (e: any) {
>e : any
>  : ^^^

    // All are allowed.
    void e.toUpperCase();
>void e.toUpperCase() : undefined
>                     : ^^^^^^^^^
>e.toUpperCase() : any
>                : ^^^
>e.toUpperCase : any
>              : ^^^
>e : any
>  : ^^^
>toUpperCase : any
>            : ^^^

    void e.toExponential();
>void e.toExponential() : undefined
>                       : ^^^^^^^^^
>e.toExponential() : any
>                  : ^^^
>e.toExponential : any
>                : ^^^
>e : any
>  : ^^^
>toExponential : any
>              : ^^^

    void e();
>void e() : undefined
>         : ^^^^^^^^^
>e() : any
>    : ^^^
>e : any
>  : ^^^
}
<|MERGE_RESOLUTION|>--- conflicted
+++ resolved
@@ -1,175 +1,160 @@
-//// [tests/cases/compiler/useUnknownInCatchVariables01.ts] ////
-
-=== useUnknownInCatchVariables01.ts ===
-try {
-    // ...
-}
-catch (e) {
->e : unknown
->  : ^^^^^^^
-
-    // error!
-    void e.toUpperCase();
->void e.toUpperCase() : undefined
->                     : ^^^^^^^^^
->e.toUpperCase() : any
->                : ^^^
->e.toUpperCase : any
->              : ^^^
->e : unknown
->  : ^^^^^^^
->toUpperCase : any
->            : ^^^
-
-    void e++;
->void e++ : undefined
->         : ^^^^^^^^^
->e++ : number
->    : ^^^^^^
->e : unknown
->  : ^^^^^^^
-
-    void e();
->void e() : undefined
->         : ^^^^^^^^^
->e() : any
->    : ^^^
->e : unknown
->  : ^^^^^^^
-
-    if (typeof e === "string") {
->typeof e === "string" : boolean
->                      : ^^^^^^^
->typeof e : "string" | "number" | "bigint" | "boolean" | "symbol" | "undefined" | "object" | "function"
->         : ^^^^^^^^^^^^^^^^^^^^^^^^^^^^^^^^^^^^^^^^^^^^^^^^^^^^^^^^^^^^^^^^^^^^^^^^^^^^^^^^^^^^^^^^^^^
->e : unknown
->  : ^^^^^^^
->"string" : "string"
->         : ^^^^^^^^
-
-        // works!
-        // We've narrowed 'e' down to the type 'string'.
-        console.log(e.toUpperCase());
->console.log(e.toUpperCase()) : void
->                             : ^^^^
->console.log : (...data: any[]) => void
->            : ^^^^^^^^^^^^^^^^^^^^^^^^
->console : Console
->        : ^^^^^^^
->log : (...data: any[]) => void
->    : ^^^^^^^^^^^^^^^^^^^^^^^^
->e.toUpperCase() : string
->                : ^^^^^^
->e.toUpperCase : () => string
->              : ^^^^^^^^^^^^
->e : string
->  : ^^^^^^
->toUpperCase : () => string
->            : ^^^^^^^^^^^^
-    }
-    if (e instanceof Error) {
->e instanceof Error : boolean
->                   : ^^^^^^^
->e : unknown
->  : ^^^^^^^
->Error : ErrorConstructor
->      : ^^^^^^^^^^^^^^^^
-
-        e.stack?.toUpperCase();
-<<<<<<< HEAD
->e.stack?.toUpperCase() : string | undefined
->e.stack?.toUpperCase : (() => string) | undefined
->e.stack : string | undefined
->e : Error
->stack : string | undefined
->toUpperCase : (() => string) | undefined
-=======
->e.stack?.toUpperCase() : string
->                       : ^^^^^^
->e.stack?.toUpperCase : () => string
->                     : ^^^^^^^^^^^^
->e.stack : string
->        : ^^^^^^
->e : Error
->  : ^^^^^
->stack : string
->      : ^^^^^^
->toUpperCase : () => string
->            : ^^^^^^^^^^^^
->>>>>>> 12402f26
-    }
-    if (typeof e === "number") {
->typeof e === "number" : boolean
->                      : ^^^^^^^
->typeof e : "string" | "number" | "bigint" | "boolean" | "symbol" | "undefined" | "object" | "function"
->         : ^^^^^^^^^^^^^^^^^^^^^^^^^^^^^^^^^^^^^^^^^^^^^^^^^^^^^^^^^^^^^^^^^^^^^^^^^^^^^^^^^^^^^^^^^^^
->e : unknown
->  : ^^^^^^^
->"number" : "number"
->         : ^^^^^^^^
-
-        e.toExponential();
->e.toExponential() : string
-<<<<<<< HEAD
->e.toExponential : (fractionDigits?: number | undefined) => string
->e : number
->toExponential : (fractionDigits?: number | undefined) => string
-=======
->                  : ^^^^^^
->e.toExponential : (fractionDigits?: number) => string
->                : ^^^^^^^^^^^^^^^^^^^^^^^^^^^^^^^^^^^
->e : number
->  : ^^^^^^
->toExponential : (fractionDigits?: number) => string
->              : ^^^^^^^^^^^^^^^^^^^^^^^^^^^^^^^^^^^
->>>>>>> 12402f26
-
-        e++;
->e++ : number
->    : ^^^^^^
->e : number
->  : ^^^^^^
-    }
-}
-
-
-try {
-    // ...
-}
-catch (e: any) {
->e : any
->  : ^^^
-
-    // All are allowed.
-    void e.toUpperCase();
->void e.toUpperCase() : undefined
->                     : ^^^^^^^^^
->e.toUpperCase() : any
->                : ^^^
->e.toUpperCase : any
->              : ^^^
->e : any
->  : ^^^
->toUpperCase : any
->            : ^^^
-
-    void e.toExponential();
->void e.toExponential() : undefined
->                       : ^^^^^^^^^
->e.toExponential() : any
->                  : ^^^
->e.toExponential : any
->                : ^^^
->e : any
->  : ^^^
->toExponential : any
->              : ^^^
-
-    void e();
->void e() : undefined
->         : ^^^^^^^^^
->e() : any
->    : ^^^
->e : any
->  : ^^^
-}
+//// [tests/cases/compiler/useUnknownInCatchVariables01.ts] ////
+
+=== useUnknownInCatchVariables01.ts ===
+try {
+    // ...
+}
+catch (e) {
+>e : unknown
+>  : ^^^^^^^
+
+    // error!
+    void e.toUpperCase();
+>void e.toUpperCase() : undefined
+>                     : ^^^^^^^^^
+>e.toUpperCase() : any
+>                : ^^^
+>e.toUpperCase : any
+>              : ^^^
+>e : unknown
+>  : ^^^^^^^
+>toUpperCase : any
+>            : ^^^
+
+    void e++;
+>void e++ : undefined
+>         : ^^^^^^^^^
+>e++ : number
+>    : ^^^^^^
+>e : unknown
+>  : ^^^^^^^
+
+    void e();
+>void e() : undefined
+>         : ^^^^^^^^^
+>e() : any
+>    : ^^^
+>e : unknown
+>  : ^^^^^^^
+
+    if (typeof e === "string") {
+>typeof e === "string" : boolean
+>                      : ^^^^^^^
+>typeof e : "string" | "number" | "bigint" | "boolean" | "symbol" | "undefined" | "object" | "function"
+>         : ^^^^^^^^^^^^^^^^^^^^^^^^^^^^^^^^^^^^^^^^^^^^^^^^^^^^^^^^^^^^^^^^^^^^^^^^^^^^^^^^^^^^^^^^^^^
+>e : unknown
+>  : ^^^^^^^
+>"string" : "string"
+>         : ^^^^^^^^
+
+        // works!
+        // We've narrowed 'e' down to the type 'string'.
+        console.log(e.toUpperCase());
+>console.log(e.toUpperCase()) : void
+>                             : ^^^^
+>console.log : (...data: any[]) => void
+>            : ^^^^^^^^^^^^^^^^^^^^^^^^
+>console : Console
+>        : ^^^^^^^
+>log : (...data: any[]) => void
+>    : ^^^^^^^^^^^^^^^^^^^^^^^^
+>e.toUpperCase() : string
+>                : ^^^^^^
+>e.toUpperCase : () => string
+>              : ^^^^^^^^^^^^
+>e : string
+>  : ^^^^^^
+>toUpperCase : () => string
+>            : ^^^^^^^^^^^^
+    }
+    if (e instanceof Error) {
+>e instanceof Error : boolean
+>                   : ^^^^^^^
+>e : unknown
+>  : ^^^^^^^
+>Error : ErrorConstructor
+>      : ^^^^^^^^^^^^^^^^
+
+        e.stack?.toUpperCase();
+>e.stack?.toUpperCase() : string | undefined
+>                       : ^^^^^^^^^^^^^^^^^^
+>e.stack?.toUpperCase : (() => string) | undefined
+>                     : ^^^^^^^^^^^^^^^^^^^^^^^^^^
+>e.stack : string | undefined
+>        : ^^^^^^^^^^^^^^^^^^
+>e : Error
+>  : ^^^^^
+>stack : string | undefined
+>      : ^^^^^^^^^^^^^^^^^^
+>toUpperCase : (() => string) | undefined
+>            : ^^^^^^^^^^^^^^^^^^^^^^^^^^
+    }
+    if (typeof e === "number") {
+>typeof e === "number" : boolean
+>                      : ^^^^^^^
+>typeof e : "string" | "number" | "bigint" | "boolean" | "symbol" | "undefined" | "object" | "function"
+>         : ^^^^^^^^^^^^^^^^^^^^^^^^^^^^^^^^^^^^^^^^^^^^^^^^^^^^^^^^^^^^^^^^^^^^^^^^^^^^^^^^^^^^^^^^^^^
+>e : unknown
+>  : ^^^^^^^
+>"number" : "number"
+>         : ^^^^^^^^
+
+        e.toExponential();
+>e.toExponential() : string
+>                  : ^^^^^^
+>e.toExponential : (fractionDigits?: number | undefined) => string
+>                : ^^^^^^^^^^^^^^^^^^^^^^^^^^^^^^^^^^^^^^^^^^^^^^^
+>e : number
+>  : ^^^^^^
+>toExponential : (fractionDigits?: number | undefined) => string
+>              : ^^^^^^^^^^^^^^^^^^^^^^^^^^^^^^^^^^^^^^^^^^^^^^^
+
+        e++;
+>e++ : number
+>    : ^^^^^^
+>e : number
+>  : ^^^^^^
+    }
+}
+
+
+try {
+    // ...
+}
+catch (e: any) {
+>e : any
+>  : ^^^
+
+    // All are allowed.
+    void e.toUpperCase();
+>void e.toUpperCase() : undefined
+>                     : ^^^^^^^^^
+>e.toUpperCase() : any
+>                : ^^^
+>e.toUpperCase : any
+>              : ^^^
+>e : any
+>  : ^^^
+>toUpperCase : any
+>            : ^^^
+
+    void e.toExponential();
+>void e.toExponential() : undefined
+>                       : ^^^^^^^^^
+>e.toExponential() : any
+>                  : ^^^
+>e.toExponential : any
+>                : ^^^
+>e : any
+>  : ^^^
+>toExponential : any
+>              : ^^^
+
+    void e();
+>void e() : undefined
+>         : ^^^^^^^^^
+>e() : any
+>    : ^^^
+>e : any
+>  : ^^^
+}