//// [tests/cases/compiler/moduleAugmentationsBundledOutput1.ts] ////

=== m1.ts ===
export class Cls {
>Cls : Cls
>    : ^^^
}

=== m2.ts ===
import {Cls} from "./m1";
>Cls : typeof Cls
>    : ^^^^^^^^^^

(<any>Cls.prototype).foo = function() { return 1; };
>(<any>Cls.prototype).foo = function() { return 1; } : () => number
>                                                    : ^^^^^^^^^^^^
>(<any>Cls.prototype).foo : any
>(<any>Cls.prototype) : any
>                     : ^^^
><any>Cls.prototype : any
>Cls.prototype : Cls
>              : ^^^
>Cls : typeof Cls
>    : ^^^^^^^^^^
>prototype : Cls
>          : ^^^
>foo : any
>    : ^^^
>function() { return 1; } : () => number
>                         : ^^^^^^^^^^^^
>1 : 1
>  : ^

(<any>Cls.prototype).bar = function() { return "1"; };
>(<any>Cls.prototype).bar = function() { return "1"; } : () => string
>                                                      : ^^^^^^^^^^^^
>(<any>Cls.prototype).bar : any
>(<any>Cls.prototype) : any
>                     : ^^^
><any>Cls.prototype : any
>Cls.prototype : Cls
>              : ^^^
>Cls : typeof Cls
>    : ^^^^^^^^^^
>prototype : Cls
>          : ^^^
>bar : any
>    : ^^^
>function() { return "1"; } : () => string
>                           : ^^^^^^^^^^^^
>"1" : "1"
>    : ^^^

declare module "./m1" {
>"./m1" : typeof import("m1")
>       : ^^^^^^^^^^^^^^^^^^^

    interface Cls {
        foo(): number;
>foo : () => number
>    : ^^^^^^      
    }
}

declare module "./m1" {
>"./m1" : typeof import("m1")
>       : ^^^^^^^^^^^^^^^^^^^

    interface Cls {
        bar(): string;
>bar : () => string
>    : ^^^^^^      
    }
}

=== m3.ts ===
export class C1 { x: number }
>C1 : C1
>   : ^^
>x : number
>  : ^^^^^^

export class C2 { x: string }
>C2 : C2
>   : ^^
>x : string
>  : ^^^^^^

=== m4.ts ===
import {Cls} from "./m1";
>Cls : typeof Cls
>    : ^^^^^^^^^^

import {C1, C2} from "./m3";
>C1 : typeof C1
>   : ^^^^^^^^^
>C2 : typeof C2
>   : ^^^^^^^^^

(<any>Cls.prototype).baz1 = function() { return undefined };
<<<<<<< HEAD
>(<any>Cls.prototype).baz1 = function() { return undefined } : () => undefined
=======
>(<any>Cls.prototype).baz1 = function() { return undefined } : () => any
>                                                            : ^^^^^^^^^
>>>>>>> 12402f26
>(<any>Cls.prototype).baz1 : any
>(<any>Cls.prototype) : any
>                     : ^^^
><any>Cls.prototype : any
>Cls.prototype : Cls
>              : ^^^
>Cls : typeof Cls
>    : ^^^^^^^^^^
>prototype : Cls
>          : ^^^
>baz1 : any
<<<<<<< HEAD
>function() { return undefined } : () => undefined
=======
>     : ^^^
>function() { return undefined } : () => any
>                                : ^^^^^^^^^
>>>>>>> 12402f26
>undefined : undefined
>          : ^^^^^^^^^

(<any>Cls.prototype).baz2 = function() { return undefined };
<<<<<<< HEAD
>(<any>Cls.prototype).baz2 = function() { return undefined } : () => undefined
=======
>(<any>Cls.prototype).baz2 = function() { return undefined } : () => any
>                                                            : ^^^^^^^^^
>>>>>>> 12402f26
>(<any>Cls.prototype).baz2 : any
>(<any>Cls.prototype) : any
>                     : ^^^
><any>Cls.prototype : any
>Cls.prototype : Cls
>              : ^^^
>Cls : typeof Cls
>    : ^^^^^^^^^^
>prototype : Cls
>          : ^^^
>baz2 : any
<<<<<<< HEAD
>function() { return undefined } : () => undefined
=======
>     : ^^^
>function() { return undefined } : () => any
>                                : ^^^^^^^^^
>>>>>>> 12402f26
>undefined : undefined
>          : ^^^^^^^^^

declare module "./m1" {
>"./m1" : typeof import("m1")
>       : ^^^^^^^^^^^^^^^^^^^

    interface Cls {
        baz1(): C1;
>baz1 : () => C1
>     : ^^^^^^  
    }
}

declare module "./m1" {
>"./m1" : typeof import("m1")
>       : ^^^^^^^^^^^^^^^^^^^

    interface Cls {
        baz2(): C2;
>baz2 : () => C2
>     : ^^^^^^  
    }
}

=== test.ts ===
import { Cls } from "./m1";
>Cls : typeof Cls
>    : ^^^^^^^^^^

import "m2";
import "m4";
let c: Cls;
>c : Cls
>  : ^^^

c.foo().toExponential();
>c.foo().toExponential() : string
<<<<<<< HEAD
>c.foo().toExponential : (fractionDigits?: number | undefined) => string
=======
>                        : ^^^^^^
>c.foo().toExponential : (fractionDigits?: number) => string
>                      : ^^^^^^^^^^^^^^^^^^^^^^^^^^^^^^^^^^^
>>>>>>> 12402f26
>c.foo() : number
>        : ^^^^^^
>c.foo : () => number
>      : ^^^^^^^^^^^^
>c : Cls
>  : ^^^
>foo : () => number
<<<<<<< HEAD
>toExponential : (fractionDigits?: number | undefined) => string
=======
>    : ^^^^^^^^^^^^
>toExponential : (fractionDigits?: number) => string
>              : ^^^^^^^^^^^^^^^^^^^^^^^^^^^^^^^^^^^
>>>>>>> 12402f26

c.bar().toLowerCase();
>c.bar().toLowerCase() : string
>                      : ^^^^^^
>c.bar().toLowerCase : () => string
>                    : ^^^^^^^^^^^^
>c.bar() : string
>        : ^^^^^^
>c.bar : () => string
>      : ^^^^^^^^^^^^
>c : Cls
>  : ^^^
>bar : () => string
>    : ^^^^^^^^^^^^
>toLowerCase : () => string
>            : ^^^^^^^^^^^^

c.baz1().x.toExponential();
>c.baz1().x.toExponential() : string
<<<<<<< HEAD
>c.baz1().x.toExponential : (fractionDigits?: number | undefined) => string
=======
>                           : ^^^^^^
>c.baz1().x.toExponential : (fractionDigits?: number) => string
>                         : ^^^^^^^^^^^^^^^^^^^^^^^^^^^^^^^^^^^
>>>>>>> 12402f26
>c.baz1().x : number
>           : ^^^^^^
>c.baz1() : import("m3").C1
>         : ^^^^^^^^^^^^^^^
>c.baz1 : () => import("m3").C1
>       : ^^^^^^^^^^^^^^^^^^^^^
>c : Cls
>  : ^^^
>baz1 : () => import("m3").C1
>     : ^^^^^^^^^^^^^^^^^^^^^
>x : number
<<<<<<< HEAD
>toExponential : (fractionDigits?: number | undefined) => string
=======
>  : ^^^^^^
>toExponential : (fractionDigits?: number) => string
>              : ^^^^^^^^^^^^^^^^^^^^^^^^^^^^^^^^^^^
>>>>>>> 12402f26

c.baz2().x.toLowerCase();
>c.baz2().x.toLowerCase() : string
>                         : ^^^^^^
>c.baz2().x.toLowerCase : () => string
>                       : ^^^^^^^^^^^^
>c.baz2().x : string
>           : ^^^^^^
>c.baz2() : import("m3").C2
>         : ^^^^^^^^^^^^^^^
>c.baz2 : () => import("m3").C2
>       : ^^^^^^^^^^^^^^^^^^^^^
>c : Cls
>  : ^^^
>baz2 : () => import("m3").C2
>     : ^^^^^^^^^^^^^^^^^^^^^
>x : string
>  : ^^^^^^
>toLowerCase : () => string
>            : ^^^^^^^^^^^^

<|MERGE_RESOLUTION|>--- conflicted
+++ resolved
@@ -1,276 +1,252 @@
-//// [tests/cases/compiler/moduleAugmentationsBundledOutput1.ts] ////
-
-=== m1.ts ===
-export class Cls {
->Cls : Cls
->    : ^^^
-}
-
-=== m2.ts ===
-import {Cls} from "./m1";
->Cls : typeof Cls
->    : ^^^^^^^^^^
-
-(<any>Cls.prototype).foo = function() { return 1; };
->(<any>Cls.prototype).foo = function() { return 1; } : () => number
->                                                    : ^^^^^^^^^^^^
->(<any>Cls.prototype).foo : any
->(<any>Cls.prototype) : any
->                     : ^^^
-><any>Cls.prototype : any
->Cls.prototype : Cls
->              : ^^^
->Cls : typeof Cls
->    : ^^^^^^^^^^
->prototype : Cls
->          : ^^^
->foo : any
->    : ^^^
->function() { return 1; } : () => number
->                         : ^^^^^^^^^^^^
->1 : 1
->  : ^
-
-(<any>Cls.prototype).bar = function() { return "1"; };
->(<any>Cls.prototype).bar = function() { return "1"; } : () => string
->                                                      : ^^^^^^^^^^^^
->(<any>Cls.prototype).bar : any
->(<any>Cls.prototype) : any
->                     : ^^^
-><any>Cls.prototype : any
->Cls.prototype : Cls
->              : ^^^
->Cls : typeof Cls
->    : ^^^^^^^^^^
->prototype : Cls
->          : ^^^
->bar : any
->    : ^^^
->function() { return "1"; } : () => string
->                           : ^^^^^^^^^^^^
->"1" : "1"
->    : ^^^
-
-declare module "./m1" {
->"./m1" : typeof import("m1")
->       : ^^^^^^^^^^^^^^^^^^^
-
-    interface Cls {
-        foo(): number;
->foo : () => number
->    : ^^^^^^      
-    }
-}
-
-declare module "./m1" {
->"./m1" : typeof import("m1")
->       : ^^^^^^^^^^^^^^^^^^^
-
-    interface Cls {
-        bar(): string;
->bar : () => string
->    : ^^^^^^      
-    }
-}
-
-=== m3.ts ===
-export class C1 { x: number }
->C1 : C1
->   : ^^
->x : number
->  : ^^^^^^
-
-export class C2 { x: string }
->C2 : C2
->   : ^^
->x : string
->  : ^^^^^^
-
-=== m4.ts ===
-import {Cls} from "./m1";
->Cls : typeof Cls
->    : ^^^^^^^^^^
-
-import {C1, C2} from "./m3";
->C1 : typeof C1
->   : ^^^^^^^^^
->C2 : typeof C2
->   : ^^^^^^^^^
-
-(<any>Cls.prototype).baz1 = function() { return undefined };
-<<<<<<< HEAD
->(<any>Cls.prototype).baz1 = function() { return undefined } : () => undefined
-=======
->(<any>Cls.prototype).baz1 = function() { return undefined } : () => any
->                                                            : ^^^^^^^^^
->>>>>>> 12402f26
->(<any>Cls.prototype).baz1 : any
->(<any>Cls.prototype) : any
->                     : ^^^
-><any>Cls.prototype : any
->Cls.prototype : Cls
->              : ^^^
->Cls : typeof Cls
->    : ^^^^^^^^^^
->prototype : Cls
->          : ^^^
->baz1 : any
-<<<<<<< HEAD
->function() { return undefined } : () => undefined
-=======
->     : ^^^
->function() { return undefined } : () => any
->                                : ^^^^^^^^^
->>>>>>> 12402f26
->undefined : undefined
->          : ^^^^^^^^^
-
-(<any>Cls.prototype).baz2 = function() { return undefined };
-<<<<<<< HEAD
->(<any>Cls.prototype).baz2 = function() { return undefined } : () => undefined
-=======
->(<any>Cls.prototype).baz2 = function() { return undefined } : () => any
->                                                            : ^^^^^^^^^
->>>>>>> 12402f26
->(<any>Cls.prototype).baz2 : any
->(<any>Cls.prototype) : any
->                     : ^^^
-><any>Cls.prototype : any
->Cls.prototype : Cls
->              : ^^^
->Cls : typeof Cls
->    : ^^^^^^^^^^
->prototype : Cls
->          : ^^^
->baz2 : any
-<<<<<<< HEAD
->function() { return undefined } : () => undefined
-=======
->     : ^^^
->function() { return undefined } : () => any
->                                : ^^^^^^^^^
->>>>>>> 12402f26
->undefined : undefined
->          : ^^^^^^^^^
-
-declare module "./m1" {
->"./m1" : typeof import("m1")
->       : ^^^^^^^^^^^^^^^^^^^
-
-    interface Cls {
-        baz1(): C1;
->baz1 : () => C1
->     : ^^^^^^  
-    }
-}
-
-declare module "./m1" {
->"./m1" : typeof import("m1")
->       : ^^^^^^^^^^^^^^^^^^^
-
-    interface Cls {
-        baz2(): C2;
->baz2 : () => C2
->     : ^^^^^^  
-    }
-}
-
-=== test.ts ===
-import { Cls } from "./m1";
->Cls : typeof Cls
->    : ^^^^^^^^^^
-
-import "m2";
-import "m4";
-let c: Cls;
->c : Cls
->  : ^^^
-
-c.foo().toExponential();
->c.foo().toExponential() : string
-<<<<<<< HEAD
->c.foo().toExponential : (fractionDigits?: number | undefined) => string
-=======
->                        : ^^^^^^
->c.foo().toExponential : (fractionDigits?: number) => string
->                      : ^^^^^^^^^^^^^^^^^^^^^^^^^^^^^^^^^^^
->>>>>>> 12402f26
->c.foo() : number
->        : ^^^^^^
->c.foo : () => number
->      : ^^^^^^^^^^^^
->c : Cls
->  : ^^^
->foo : () => number
-<<<<<<< HEAD
->toExponential : (fractionDigits?: number | undefined) => string
-=======
->    : ^^^^^^^^^^^^
->toExponential : (fractionDigits?: number) => string
->              : ^^^^^^^^^^^^^^^^^^^^^^^^^^^^^^^^^^^
->>>>>>> 12402f26
-
-c.bar().toLowerCase();
->c.bar().toLowerCase() : string
->                      : ^^^^^^
->c.bar().toLowerCase : () => string
->                    : ^^^^^^^^^^^^
->c.bar() : string
->        : ^^^^^^
->c.bar : () => string
->      : ^^^^^^^^^^^^
->c : Cls
->  : ^^^
->bar : () => string
->    : ^^^^^^^^^^^^
->toLowerCase : () => string
->            : ^^^^^^^^^^^^
-
-c.baz1().x.toExponential();
->c.baz1().x.toExponential() : string
-<<<<<<< HEAD
->c.baz1().x.toExponential : (fractionDigits?: number | undefined) => string
-=======
->                           : ^^^^^^
->c.baz1().x.toExponential : (fractionDigits?: number) => string
->                         : ^^^^^^^^^^^^^^^^^^^^^^^^^^^^^^^^^^^
->>>>>>> 12402f26
->c.baz1().x : number
->           : ^^^^^^
->c.baz1() : import("m3").C1
->         : ^^^^^^^^^^^^^^^
->c.baz1 : () => import("m3").C1
->       : ^^^^^^^^^^^^^^^^^^^^^
->c : Cls
->  : ^^^
->baz1 : () => import("m3").C1
->     : ^^^^^^^^^^^^^^^^^^^^^
->x : number
-<<<<<<< HEAD
->toExponential : (fractionDigits?: number | undefined) => string
-=======
->  : ^^^^^^
->toExponential : (fractionDigits?: number) => string
->              : ^^^^^^^^^^^^^^^^^^^^^^^^^^^^^^^^^^^
->>>>>>> 12402f26
-
-c.baz2().x.toLowerCase();
->c.baz2().x.toLowerCase() : string
->                         : ^^^^^^
->c.baz2().x.toLowerCase : () => string
->                       : ^^^^^^^^^^^^
->c.baz2().x : string
->           : ^^^^^^
->c.baz2() : import("m3").C2
->         : ^^^^^^^^^^^^^^^
->c.baz2 : () => import("m3").C2
->       : ^^^^^^^^^^^^^^^^^^^^^
->c : Cls
->  : ^^^
->baz2 : () => import("m3").C2
->     : ^^^^^^^^^^^^^^^^^^^^^
->x : string
->  : ^^^^^^
->toLowerCase : () => string
->            : ^^^^^^^^^^^^
-
+//// [tests/cases/compiler/moduleAugmentationsBundledOutput1.ts] ////
+
+=== m1.ts ===
+export class Cls {
+>Cls : Cls
+>    : ^^^
+}
+
+=== m2.ts ===
+import {Cls} from "./m1";
+>Cls : typeof Cls
+>    : ^^^^^^^^^^
+
+(<any>Cls.prototype).foo = function() { return 1; };
+>(<any>Cls.prototype).foo = function() { return 1; } : () => number
+>                                                    : ^^^^^^^^^^^^
+>(<any>Cls.prototype).foo : any
+>                         : ^^^
+>(<any>Cls.prototype) : any
+>                     : ^^^
+><any>Cls.prototype : any
+>                   : ^^^
+>Cls.prototype : Cls
+>              : ^^^
+>Cls : typeof Cls
+>    : ^^^^^^^^^^
+>prototype : Cls
+>          : ^^^
+>foo : any
+>    : ^^^
+>function() { return 1; } : () => number
+>                         : ^^^^^^^^^^^^
+>1 : 1
+>  : ^
+
+(<any>Cls.prototype).bar = function() { return "1"; };
+>(<any>Cls.prototype).bar = function() { return "1"; } : () => string
+>                                                      : ^^^^^^^^^^^^
+>(<any>Cls.prototype).bar : any
+>                         : ^^^
+>(<any>Cls.prototype) : any
+>                     : ^^^
+><any>Cls.prototype : any
+>                   : ^^^
+>Cls.prototype : Cls
+>              : ^^^
+>Cls : typeof Cls
+>    : ^^^^^^^^^^
+>prototype : Cls
+>          : ^^^
+>bar : any
+>    : ^^^
+>function() { return "1"; } : () => string
+>                           : ^^^^^^^^^^^^
+>"1" : "1"
+>    : ^^^
+
+declare module "./m1" {
+>"./m1" : typeof import("m1")
+>       : ^^^^^^^^^^^^^^^^^^^
+
+    interface Cls {
+        foo(): number;
+>foo : () => number
+>    : ^^^^^^      
+    }
+}
+
+declare module "./m1" {
+>"./m1" : typeof import("m1")
+>       : ^^^^^^^^^^^^^^^^^^^
+
+    interface Cls {
+        bar(): string;
+>bar : () => string
+>    : ^^^^^^      
+    }
+}
+
+=== m3.ts ===
+export class C1 { x: number }
+>C1 : C1
+>   : ^^
+>x : number
+>  : ^^^^^^
+
+export class C2 { x: string }
+>C2 : C2
+>   : ^^
+>x : string
+>  : ^^^^^^
+
+=== m4.ts ===
+import {Cls} from "./m1";
+>Cls : typeof Cls
+>    : ^^^^^^^^^^
+
+import {C1, C2} from "./m3";
+>C1 : typeof C1
+>   : ^^^^^^^^^
+>C2 : typeof C2
+>   : ^^^^^^^^^
+
+(<any>Cls.prototype).baz1 = function() { return undefined };
+>(<any>Cls.prototype).baz1 = function() { return undefined } : () => undefined
+>                                                            : ^^^^^^^^^^^^^^^
+>(<any>Cls.prototype).baz1 : any
+>                          : ^^^
+>(<any>Cls.prototype) : any
+>                     : ^^^
+><any>Cls.prototype : any
+>                   : ^^^
+>Cls.prototype : Cls
+>              : ^^^
+>Cls : typeof Cls
+>    : ^^^^^^^^^^
+>prototype : Cls
+>          : ^^^
+>baz1 : any
+>     : ^^^
+>function() { return undefined } : () => undefined
+>                                : ^^^^^^^^^^^^^^^
+>undefined : undefined
+>          : ^^^^^^^^^
+
+(<any>Cls.prototype).baz2 = function() { return undefined };
+>(<any>Cls.prototype).baz2 = function() { return undefined } : () => undefined
+>                                                            : ^^^^^^^^^^^^^^^
+>(<any>Cls.prototype).baz2 : any
+>                          : ^^^
+>(<any>Cls.prototype) : any
+>                     : ^^^
+><any>Cls.prototype : any
+>                   : ^^^
+>Cls.prototype : Cls
+>              : ^^^
+>Cls : typeof Cls
+>    : ^^^^^^^^^^
+>prototype : Cls
+>          : ^^^
+>baz2 : any
+>     : ^^^
+>function() { return undefined } : () => undefined
+>                                : ^^^^^^^^^^^^^^^
+>undefined : undefined
+>          : ^^^^^^^^^
+
+declare module "./m1" {
+>"./m1" : typeof import("m1")
+>       : ^^^^^^^^^^^^^^^^^^^
+
+    interface Cls {
+        baz1(): C1;
+>baz1 : () => C1
+>     : ^^^^^^  
+    }
+}
+
+declare module "./m1" {
+>"./m1" : typeof import("m1")
+>       : ^^^^^^^^^^^^^^^^^^^
+
+    interface Cls {
+        baz2(): C2;
+>baz2 : () => C2
+>     : ^^^^^^  
+    }
+}
+
+=== test.ts ===
+import { Cls } from "./m1";
+>Cls : typeof Cls
+>    : ^^^^^^^^^^
+
+import "m2";
+import "m4";
+let c: Cls;
+>c : Cls
+>  : ^^^
+
+c.foo().toExponential();
+>c.foo().toExponential() : string
+>                        : ^^^^^^
+>c.foo().toExponential : (fractionDigits?: number | undefined) => string
+>                      : ^^^^^^^^^^^^^^^^^^^^^^^^^^^^^^^^^^^^^^^^^^^^^^^
+>c.foo() : number
+>        : ^^^^^^
+>c.foo : () => number
+>      : ^^^^^^^^^^^^
+>c : Cls
+>  : ^^^
+>foo : () => number
+>    : ^^^^^^^^^^^^
+>toExponential : (fractionDigits?: number | undefined) => string
+>              : ^^^^^^^^^^^^^^^^^^^^^^^^^^^^^^^^^^^^^^^^^^^^^^^
+
+c.bar().toLowerCase();
+>c.bar().toLowerCase() : string
+>                      : ^^^^^^
+>c.bar().toLowerCase : () => string
+>                    : ^^^^^^^^^^^^
+>c.bar() : string
+>        : ^^^^^^
+>c.bar : () => string
+>      : ^^^^^^^^^^^^
+>c : Cls
+>  : ^^^
+>bar : () => string
+>    : ^^^^^^^^^^^^
+>toLowerCase : () => string
+>            : ^^^^^^^^^^^^
+
+c.baz1().x.toExponential();
+>c.baz1().x.toExponential() : string
+>                           : ^^^^^^
+>c.baz1().x.toExponential : (fractionDigits?: number | undefined) => string
+>                         : ^^^^^^^^^^^^^^^^^^^^^^^^^^^^^^^^^^^^^^^^^^^^^^^
+>c.baz1().x : number
+>           : ^^^^^^
+>c.baz1() : import("m3").C1
+>         : ^^^^^^^^^^^^^^^
+>c.baz1 : () => import("m3").C1
+>       : ^^^^^^^^^^^^^^^^^^^^^
+>c : Cls
+>  : ^^^
+>baz1 : () => import("m3").C1
+>     : ^^^^^^^^^^^^^^^^^^^^^
+>x : number
+>  : ^^^^^^
+>toExponential : (fractionDigits?: number | undefined) => string
+>              : ^^^^^^^^^^^^^^^^^^^^^^^^^^^^^^^^^^^^^^^^^^^^^^^
+
+c.baz2().x.toLowerCase();
+>c.baz2().x.toLowerCase() : string
+>                         : ^^^^^^
+>c.baz2().x.toLowerCase : () => string
+>                       : ^^^^^^^^^^^^
+>c.baz2().x : string
+>           : ^^^^^^
+>c.baz2() : import("m3").C2
+>         : ^^^^^^^^^^^^^^^
+>c.baz2 : () => import("m3").C2
+>       : ^^^^^^^^^^^^^^^^^^^^^
+>c : Cls
+>  : ^^^
+>baz2 : () => import("m3").C2
+>     : ^^^^^^^^^^^^^^^^^^^^^
+>x : string
+>  : ^^^^^^
+>toLowerCase : () => string
+>            : ^^^^^^^^^^^^
+