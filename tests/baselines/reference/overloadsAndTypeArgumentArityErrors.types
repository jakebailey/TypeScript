--- conflicted
+++ resolved
@@ -1,70 +1,49 @@
-//// [tests/cases/compiler/overloadsAndTypeArgumentArityErrors.ts] ////
-
-=== overloadsAndTypeArgumentArityErrors.ts ===
-declare function Callbacks(flags?: string): void;
-<<<<<<< HEAD
->Callbacks : { (flags?: string): void; <T>(flags?: string | undefined): void; <T1, T2>(flags?: string | undefined): void; }
->flags : string | undefined
-
-declare function Callbacks<T>(flags?: string): void;
->Callbacks : { (flags?: string | undefined): void; <T>(flags?: string): void; <T1, T2>(flags?: string | undefined): void; }
->flags : string | undefined
-
-declare function Callbacks<T1, T2>(flags?: string): void;
->Callbacks : { (flags?: string | undefined): void; <T>(flags?: string | undefined): void; <T1, T2>(flags?: string): void; }
->flags : string | undefined
-
-Callbacks<number, string, boolean>('s'); // wrong number of type arguments
->Callbacks<number, string, boolean>('s') : void
->Callbacks : { (flags?: string | undefined): void; <T>(flags?: string | undefined): void; <T1, T2>(flags?: string | undefined): void; }
-=======
->Callbacks : { (flags?: string): void; <T>(flags?: string): void; <T1, T2>(flags?: string): void; }
->          : ^^^^^^^^^^^      ^^^    ^^^^^^^^^^^^^^^^^^^^^^^^^^^^^^^^^^^^^^^^^^^^^^^^^^^^^^^^^^^^^^
->flags : string
->      : ^^^^^^
-
-declare function Callbacks<T>(flags?: string): void;
->Callbacks : { (flags?: string): void; <T>(flags?: string): void; <T1, T2>(flags?: string): void; }
->          : ^^^^^^^^^^^^^^^^^^^^^^^^^^^^^^^^^^^^^^      ^^^    ^^^^^^^^^^^^^^^^^^^^^^^^^^^^^^^^^^^
->flags : string
->      : ^^^^^^
-
-declare function Callbacks<T1, T2>(flags?: string): void;
->Callbacks : { (flags?: string): void; <T>(flags?: string): void; <T1, T2>(flags?: string): void; }
->          : ^^^^^^^^^^^^^^^^^^^^^^^^^^^^^^^^^^^^^^^^^^^^^^^^^^^^^^^^^^^^^^^^^^^^^^      ^^^    ^^^
->flags : string
->      : ^^^^^^
-
-Callbacks<number, string, boolean>('s'); // wrong number of type arguments
->Callbacks<number, string, boolean>('s') : void
->                                        : ^^^^
->Callbacks : { (flags?: string): void; <T>(flags?: string): void; <T1, T2>(flags?: string): void; }
->          : ^^^^^^^^^^^^^^^^^^^^^^^^^^^^^^^^^^^^^^^^^^^^^^^^^^^^^^^^^^^^^^^^^^^^^^^^^^^^^^^^^^^^^^
->>>>>>> 12402f26
->'s' : "s"
->    : ^^^
-
-new Callbacks<number, string, boolean>('s'); // wrong number of type arguments
->new Callbacks<number, string, boolean>('s') : any
-<<<<<<< HEAD
->Callbacks : { (flags?: string | undefined): void; <T>(flags?: string | undefined): void; <T1, T2>(flags?: string | undefined): void; }
-=======
->                                            : ^^^
->Callbacks : { (flags?: string): void; <T>(flags?: string): void; <T1, T2>(flags?: string): void; }
->          : ^^^^^^^^^^^^^^^^^^^^^^^^^^^^^^^^^^^^^^^^^^^^^^^^^^^^^^^^^^^^^^^^^^^^^^^^^^^^^^^^^^^^^^
->>>>>>> 12402f26
->'s' : "s"
->    : ^^^
-
-declare function f<A, B = {}>(arg: number): void;
->f : <A, B = {}>(arg: number) => void
->  : ^^^^^^^^^^^^^^^^^      ^^^^^    
->arg : number
->    : ^^^^^^
-
-f<number>(); // wrong number of arguments (#25683)
->f<number>() : void
->            : ^^^^
->f : <A, B = {}>(arg: number) => void
->  : ^^^^^^^^^^^^^^^^^^^^^^^^^^^^^^^^
-
+//// [tests/cases/compiler/overloadsAndTypeArgumentArityErrors.ts] ////
+
+=== overloadsAndTypeArgumentArityErrors.ts ===
+declare function Callbacks(flags?: string): void;
+>Callbacks : { (flags?: string): void; <T>(flags?: string | undefined): void; <T1, T2>(flags?: string | undefined): void; }
+>          : ^^^^^^^^^^^      ^^^    ^^^^^^^^^^^^^^^^^^^^^^^^^^^^^^^^^^^^^^^^^^^^^^^^^^^^^^^^^^^^^^^^^^^^^^^^^^^^^^^^^^^^^^
+>flags : string | undefined
+>      : ^^^^^^^^^^^^^^^^^^
+
+declare function Callbacks<T>(flags?: string): void;
+>Callbacks : { (flags?: string | undefined): void; <T>(flags?: string): void; <T1, T2>(flags?: string | undefined): void; }
+>          : ^^^^^^^^^^^^^^^^^^^^^^^^^^^^^^^^^^^^^^^^^^^^^^^^^^      ^^^    ^^^^^^^^^^^^^^^^^^^^^^^^^^^^^^^^^^^^^^^^^^^^^^^
+>flags : string | undefined
+>      : ^^^^^^^^^^^^^^^^^^
+
+declare function Callbacks<T1, T2>(flags?: string): void;
+>Callbacks : { (flags?: string | undefined): void; <T>(flags?: string | undefined): void; <T1, T2>(flags?: string): void; }
+>          : ^^^^^^^^^^^^^^^^^^^^^^^^^^^^^^^^^^^^^^^^^^^^^^^^^^^^^^^^^^^^^^^^^^^^^^^^^^^^^^^^^^^^^^^^^^^^^^      ^^^    ^^^
+>flags : string | undefined
+>      : ^^^^^^^^^^^^^^^^^^
+
+Callbacks<number, string, boolean>('s'); // wrong number of type arguments
+>Callbacks<number, string, boolean>('s') : void
+>                                        : ^^^^
+>Callbacks : { (flags?: string | undefined): void; <T>(flags?: string | undefined): void; <T1, T2>(flags?: string | undefined): void; }
+>          : ^^^^^^^^^^^^^^^^^^^^^^^^^^^^^^^^^^^^^^^^^^^^^^^^^^^^^^^^^^^^^^^^^^^^^^^^^^^^^^^^^^^^^^^^^^^^^^^^^^^^^^^^^^^^^^^^^^^^^^^^^^
+>'s' : "s"
+>    : ^^^
+
+new Callbacks<number, string, boolean>('s'); // wrong number of type arguments
+>new Callbacks<number, string, boolean>('s') : any
+>                                            : ^^^
+>Callbacks : { (flags?: string | undefined): void; <T>(flags?: string | undefined): void; <T1, T2>(flags?: string | undefined): void; }
+>          : ^^^^^^^^^^^^^^^^^^^^^^^^^^^^^^^^^^^^^^^^^^^^^^^^^^^^^^^^^^^^^^^^^^^^^^^^^^^^^^^^^^^^^^^^^^^^^^^^^^^^^^^^^^^^^^^^^^^^^^^^^^
+>'s' : "s"
+>    : ^^^
+
+declare function f<A, B = {}>(arg: number): void;
+>f : <A, B = {}>(arg: number) => void
+>  : ^^^^^^^^^^^^^^^^^      ^^^^^    
+>arg : number
+>    : ^^^^^^
+
+f<number>(); // wrong number of arguments (#25683)
+>f<number>() : void
+>            : ^^^^
+>f : <A, B = {}>(arg: number) => void
+>  : ^^^^^^^^^^^^^^^^^^^^^^^^^^^^^^^^
+