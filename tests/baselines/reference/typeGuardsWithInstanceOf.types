--- conflicted
+++ resolved
@@ -1,140 +1,128 @@
-//// [tests/cases/conformance/expressions/typeGuards/typeGuardsWithInstanceOf.ts] ////
-
-=== typeGuardsWithInstanceOf.ts ===
-interface I { global: string; }
->global : string
->       : ^^^^^^
-
-var result!: I;
->result : I
->       : ^
-
-var result2!: I;
->result2 : I
->        : ^
-
-if (!(result instanceof RegExp)) {
->!(result instanceof RegExp) : boolean
->                            : ^^^^^^^
->(result instanceof RegExp) : boolean
->                           : ^^^^^^^
->result instanceof RegExp : boolean
->                         : ^^^^^^^
->result : I
->       : ^
->RegExp : RegExpConstructor
->       : ^^^^^^^^^^^^^^^^^
-
-    result = result2;
->result = result2 : I
->                 : ^
->result : I
->       : ^
->result2 : I
->        : ^
-
-} else if (!result.global) {
->!result.global : boolean
->               : ^^^^^^^
->result.global : any
->              : ^^^
->result : never
->       : ^^^^^
->global : any
->       : ^^^
-}
-
-// Repro from #31155
-
-interface OnChanges {
-    onChanges(changes: Record<string, unknown>): void
->onChanges : (changes: Record<string, unknown>) => void
->          : ^^^^^^^^^^                       ^^^^^    
->changes : Record<string, unknown>
->        : ^^^^^^^^^^^^^^^^^^^^^^^
-}
-interface Validator {
-    validate(): null | Record<string, unknown>;
->validate : () => null | Record<string, unknown>
->         : ^^^^^^                              
-}
-
-class C {
->C : C
->  : ^
-
-    validate() {
->validate : () => {}
->         : ^^^^^^^^
-
-        return {}
->{} : {}
->   : ^^
-    }
-}
-
-function foo() {
->foo : () => void
->    : ^^^^^^^^^^
-
-    let v: Validator & Partial<OnChanges> = null as any;
->v : Validator & Partial<OnChanges>
->  : ^^^^^^^^^^^^^^^^^^^^^^^^^^^^^^
->null as any : any
->            : ^^^
-
-    if (v instanceof C) {
->v instanceof C : boolean
->               : ^^^^^^^
->v : Validator & Partial<OnChanges>
->  : ^^^^^^^^^^^^^^^^^^^^^^^^^^^^^^
->C : typeof C
->  : ^^^^^^^^
-
-        v // Validator & Partial<OnChanges> & C
->v : C
->  : ^
-    }
-    v // Validator & Partial<OnChanges> via subtype reduction
-<<<<<<< HEAD
->v : C | Validator & Partial<OnChanges>
-=======
->v : C | (Validator & Partial<OnChanges>)
->  : ^^^^^^^^^^^^^^^^^^^^^^^^^^^^^^^^^^^^
->>>>>>> 8e114483
-
-    // In 4.1, we introduced a change which _fixed_ a bug with CFA
-    // correctly setting this to be the right object. With 4.2,
-    // we reverted that fix in #42231 which brought behavior back to
-    // before 4.1.
-    if (v.onChanges) {
->v.onChanges : any
-<<<<<<< HEAD
->v : C | Validator & Partial<OnChanges>
-=======
->            : ^^^
->v : C | (Validator & Partial<OnChanges>)
->  : ^^^^^^^^^^^^^^^^^^^^^^^^^^^^^^^^^^^^
->>>>>>> 8e114483
->onChanges : any
->          : ^^^
-
-        v.onChanges({});
->v.onChanges({}) : any
->                : ^^^
->v.onChanges : any
-<<<<<<< HEAD
->v : C | Validator & Partial<OnChanges>
-=======
->            : ^^^
->v : C | (Validator & Partial<OnChanges>)
->  : ^^^^^^^^^^^^^^^^^^^^^^^^^^^^^^^^^^^^
->>>>>>> 8e114483
->onChanges : any
->          : ^^^
->{} : {}
->   : ^^
-    }
-}
-
-
+//// [tests/cases/conformance/expressions/typeGuards/typeGuardsWithInstanceOf.ts] ////
+
+=== typeGuardsWithInstanceOf.ts ===
+interface I { global: string; }
+>global : string
+>       : ^^^^^^
+
+var result!: I;
+>result : I
+>       : ^
+
+var result2!: I;
+>result2 : I
+>        : ^
+
+if (!(result instanceof RegExp)) {
+>!(result instanceof RegExp) : boolean
+>                            : ^^^^^^^
+>(result instanceof RegExp) : boolean
+>                           : ^^^^^^^
+>result instanceof RegExp : boolean
+>                         : ^^^^^^^
+>result : I
+>       : ^
+>RegExp : RegExpConstructor
+>       : ^^^^^^^^^^^^^^^^^
+
+    result = result2;
+>result = result2 : I
+>                 : ^
+>result : I
+>       : ^
+>result2 : I
+>        : ^
+
+} else if (!result.global) {
+>!result.global : boolean
+>               : ^^^^^^^
+>result.global : any
+>              : ^^^
+>result : never
+>       : ^^^^^
+>global : any
+>       : ^^^
+}
+
+// Repro from #31155
+
+interface OnChanges {
+    onChanges(changes: Record<string, unknown>): void
+>onChanges : (changes: Record<string, unknown>) => void
+>          : ^^^^^^^^^^                       ^^^^^    
+>changes : Record<string, unknown>
+>        : ^^^^^^^^^^^^^^^^^^^^^^^
+}
+interface Validator {
+    validate(): null | Record<string, unknown>;
+>validate : () => null | Record<string, unknown>
+>         : ^^^^^^                              
+}
+
+class C {
+>C : C
+>  : ^
+
+    validate() {
+>validate : () => {}
+>         : ^^^^^^^^
+
+        return {}
+>{} : {}
+>   : ^^
+    }
+}
+
+function foo() {
+>foo : () => void
+>    : ^^^^^^^^^^
+
+    let v: Validator & Partial<OnChanges> = null as any;
+>v : Validator & Partial<OnChanges>
+>  : ^^^^^^^^^^^^^^^^^^^^^^^^^^^^^^
+>null as any : any
+>            : ^^^
+
+    if (v instanceof C) {
+>v instanceof C : boolean
+>               : ^^^^^^^
+>v : Validator & Partial<OnChanges>
+>  : ^^^^^^^^^^^^^^^^^^^^^^^^^^^^^^
+>C : typeof C
+>  : ^^^^^^^^
+
+        v // Validator & Partial<OnChanges> & C
+>v : C
+>  : ^
+    }
+    v // Validator & Partial<OnChanges> via subtype reduction
+>v : C | Validator & Partial<OnChanges>
+>  : ^^^^^^^^^^^^^^^^^^^^^^^^^^^^^^^^^^
+
+    // In 4.1, we introduced a change which _fixed_ a bug with CFA
+    // correctly setting this to be the right object. With 4.2,
+    // we reverted that fix in #42231 which brought behavior back to
+    // before 4.1.
+    if (v.onChanges) {
+>v.onChanges : any
+>            : ^^^
+>v : C | Validator & Partial<OnChanges>
+>  : ^^^^^^^^^^^^^^^^^^^^^^^^^^^^^^^^^^
+>onChanges : any
+>          : ^^^
+
+        v.onChanges({});
+>v.onChanges({}) : any
+>                : ^^^
+>v.onChanges : any
+>            : ^^^
+>v : C | Validator & Partial<OnChanges>
+>  : ^^^^^^^^^^^^^^^^^^^^^^^^^^^^^^^^^^
+>onChanges : any
+>          : ^^^
+>{} : {}
+>   : ^^
+    }
+}
+
+