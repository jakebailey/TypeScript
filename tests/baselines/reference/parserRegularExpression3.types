--- conflicted
+++ resolved
@@ -1,17 +1,13 @@
-//// [tests/cases/conformance/parser/ecmascript5/RegularExpressions/parserRegularExpression3.ts] ////
-
-=== parserRegularExpression3.ts ===
-Foo(!/(\\?|&)adurl=/);
->Foo(!/(\\?|&)adurl=/) : any
->                      : ^^^
->Foo : any
-<<<<<<< HEAD
->!/(\\?|&)adurl=/ : false
-=======
->    : ^^^
->!/(\\?|&)adurl=/ : boolean
->                 : ^^^^^^^
->>>>>>> 12402f26
->/(\\?|&)adurl=/ : RegExp
->                : ^^^^^^
-
+//// [tests/cases/conformance/parser/ecmascript5/RegularExpressions/parserRegularExpression3.ts] ////
+
+=== parserRegularExpression3.ts ===
+Foo(!/(\\?|&)adurl=/);
+>Foo(!/(\\?|&)adurl=/) : any
+>                      : ^^^
+>Foo : any
+>    : ^^^
+>!/(\\?|&)adurl=/ : false
+>                 : ^^^^^
+>/(\\?|&)adurl=/ : RegExp
+>                : ^^^^^^
+