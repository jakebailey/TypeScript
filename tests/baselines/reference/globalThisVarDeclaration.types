//// [tests/cases/conformance/es2019/globalThisVarDeclaration.ts] ////

=== b.js ===
var a = 10;
>a : number
>  : ^^^^^^
>10 : 10
>   : ^^

this.a;
>this.a : number
>       : ^^^^^^
>this : typeof globalThis
>     : ^^^^^^^^^^^^^^^^^
>a : number
>  : ^^^^^^

this.b;
>this.b : number
>       : ^^^^^^
>this : typeof globalThis
>     : ^^^^^^^^^^^^^^^^^
>b : number
>  : ^^^^^^

globalThis.a;
>globalThis.a : number
>             : ^^^^^^
>globalThis : typeof globalThis
>           : ^^^^^^^^^^^^^^^^^
>a : number
>  : ^^^^^^

globalThis.b;
>globalThis.b : number
>             : ^^^^^^
>globalThis : typeof globalThis
>           : ^^^^^^^^^^^^^^^^^
>b : number
>  : ^^^^^^

// DOM access is not supported until the index signature is handled more strictly
self.a;
>self.a : number
>       : ^^^^^^
>self : Window & typeof globalThis
>     : ^^^^^^^^^^^^^^^^^^^^^^^^^^
>a : number
>  : ^^^^^^

self.b;
>self.b : number
>       : ^^^^^^
>self : Window & typeof globalThis
>     : ^^^^^^^^^^^^^^^^^^^^^^^^^^
>b : number
>  : ^^^^^^

window.a;
>window.a : number
>         : ^^^^^^
>window : Window & typeof globalThis
>       : ^^^^^^^^^^^^^^^^^^^^^^^^^^
>a : number
>  : ^^^^^^

window.b;
>window.b : number
>         : ^^^^^^
>window : Window & typeof globalThis
>       : ^^^^^^^^^^^^^^^^^^^^^^^^^^
>b : number
>  : ^^^^^^

top.a;
>top.a : any
<<<<<<< HEAD
>top : Window | null
=======
>      : ^^^
>top : Window
>    : ^^^^^^
>>>>>>> 12402f26
>a : any
>  : ^^^

top.b;
>top.b : any
<<<<<<< HEAD
>top : Window | null
=======
>      : ^^^
>top : Window
>    : ^^^^^^
>>>>>>> 12402f26
>b : any
>  : ^^^

=== actual.ts ===
var b = 10;
>b : number
>  : ^^^^^^
>10 : 10
>   : ^^

this.a;
>this.a : number
>       : ^^^^^^
>this : typeof globalThis
>     : ^^^^^^^^^^^^^^^^^
>a : number
>  : ^^^^^^

this.b;
>this.b : number
>       : ^^^^^^
>this : typeof globalThis
>     : ^^^^^^^^^^^^^^^^^
>b : number
>  : ^^^^^^

globalThis.a;
>globalThis.a : number
>             : ^^^^^^
>globalThis : typeof globalThis
>           : ^^^^^^^^^^^^^^^^^
>a : number
>  : ^^^^^^

globalThis.b;
>globalThis.b : number
>             : ^^^^^^
>globalThis : typeof globalThis
>           : ^^^^^^^^^^^^^^^^^
>b : number
>  : ^^^^^^

// same here -- no DOM access to globalThis yet
self.a;
>self.a : number
>       : ^^^^^^
>self : Window & typeof globalThis
>     : ^^^^^^^^^^^^^^^^^^^^^^^^^^
>a : number
>  : ^^^^^^

self.b;
>self.b : number
>       : ^^^^^^
>self : Window & typeof globalThis
>     : ^^^^^^^^^^^^^^^^^^^^^^^^^^
>b : number
>  : ^^^^^^

window.a;
>window.a : number
>         : ^^^^^^
>window : Window & typeof globalThis
>       : ^^^^^^^^^^^^^^^^^^^^^^^^^^
>a : number
>  : ^^^^^^

window.b;
>window.b : number
>         : ^^^^^^
>window : Window & typeof globalThis
>       : ^^^^^^^^^^^^^^^^^^^^^^^^^^
>b : number
>  : ^^^^^^

top.a;
>top.a : any
<<<<<<< HEAD
>top : Window | null
=======
>      : ^^^
>top : Window
>    : ^^^^^^
>>>>>>> 12402f26
>a : any
>  : ^^^

top.b;
>top.b : any
<<<<<<< HEAD
>top : Window | null
=======
>      : ^^^
>top : Window
>    : ^^^^^^
>>>>>>> 12402f26
>b : any
>  : ^^^


<|MERGE_RESOLUTION|>--- conflicted
+++ resolved
@@ -1,195 +1,179 @@
-//// [tests/cases/conformance/es2019/globalThisVarDeclaration.ts] ////
-
-=== b.js ===
-var a = 10;
->a : number
->  : ^^^^^^
->10 : 10
->   : ^^
-
-this.a;
->this.a : number
->       : ^^^^^^
->this : typeof globalThis
->     : ^^^^^^^^^^^^^^^^^
->a : number
->  : ^^^^^^
-
-this.b;
->this.b : number
->       : ^^^^^^
->this : typeof globalThis
->     : ^^^^^^^^^^^^^^^^^
->b : number
->  : ^^^^^^
-
-globalThis.a;
->globalThis.a : number
->             : ^^^^^^
->globalThis : typeof globalThis
->           : ^^^^^^^^^^^^^^^^^
->a : number
->  : ^^^^^^
-
-globalThis.b;
->globalThis.b : number
->             : ^^^^^^
->globalThis : typeof globalThis
->           : ^^^^^^^^^^^^^^^^^
->b : number
->  : ^^^^^^
-
-// DOM access is not supported until the index signature is handled more strictly
-self.a;
->self.a : number
->       : ^^^^^^
->self : Window & typeof globalThis
->     : ^^^^^^^^^^^^^^^^^^^^^^^^^^
->a : number
->  : ^^^^^^
-
-self.b;
->self.b : number
->       : ^^^^^^
->self : Window & typeof globalThis
->     : ^^^^^^^^^^^^^^^^^^^^^^^^^^
->b : number
->  : ^^^^^^
-
-window.a;
->window.a : number
->         : ^^^^^^
->window : Window & typeof globalThis
->       : ^^^^^^^^^^^^^^^^^^^^^^^^^^
->a : number
->  : ^^^^^^
-
-window.b;
->window.b : number
->         : ^^^^^^
->window : Window & typeof globalThis
->       : ^^^^^^^^^^^^^^^^^^^^^^^^^^
->b : number
->  : ^^^^^^
-
-top.a;
->top.a : any
-<<<<<<< HEAD
->top : Window | null
-=======
->      : ^^^
->top : Window
->    : ^^^^^^
->>>>>>> 12402f26
->a : any
->  : ^^^
-
-top.b;
->top.b : any
-<<<<<<< HEAD
->top : Window | null
-=======
->      : ^^^
->top : Window
->    : ^^^^^^
->>>>>>> 12402f26
->b : any
->  : ^^^
-
-=== actual.ts ===
-var b = 10;
->b : number
->  : ^^^^^^
->10 : 10
->   : ^^
-
-this.a;
->this.a : number
->       : ^^^^^^
->this : typeof globalThis
->     : ^^^^^^^^^^^^^^^^^
->a : number
->  : ^^^^^^
-
-this.b;
->this.b : number
->       : ^^^^^^
->this : typeof globalThis
->     : ^^^^^^^^^^^^^^^^^
->b : number
->  : ^^^^^^
-
-globalThis.a;
->globalThis.a : number
->             : ^^^^^^
->globalThis : typeof globalThis
->           : ^^^^^^^^^^^^^^^^^
->a : number
->  : ^^^^^^
-
-globalThis.b;
->globalThis.b : number
->             : ^^^^^^
->globalThis : typeof globalThis
->           : ^^^^^^^^^^^^^^^^^
->b : number
->  : ^^^^^^
-
-// same here -- no DOM access to globalThis yet
-self.a;
->self.a : number
->       : ^^^^^^
->self : Window & typeof globalThis
->     : ^^^^^^^^^^^^^^^^^^^^^^^^^^
->a : number
->  : ^^^^^^
-
-self.b;
->self.b : number
->       : ^^^^^^
->self : Window & typeof globalThis
->     : ^^^^^^^^^^^^^^^^^^^^^^^^^^
->b : number
->  : ^^^^^^
-
-window.a;
->window.a : number
->         : ^^^^^^
->window : Window & typeof globalThis
->       : ^^^^^^^^^^^^^^^^^^^^^^^^^^
->a : number
->  : ^^^^^^
-
-window.b;
->window.b : number
->         : ^^^^^^
->window : Window & typeof globalThis
->       : ^^^^^^^^^^^^^^^^^^^^^^^^^^
->b : number
->  : ^^^^^^
-
-top.a;
->top.a : any
-<<<<<<< HEAD
->top : Window | null
-=======
->      : ^^^
->top : Window
->    : ^^^^^^
->>>>>>> 12402f26
->a : any
->  : ^^^
-
-top.b;
->top.b : any
-<<<<<<< HEAD
->top : Window | null
-=======
->      : ^^^
->top : Window
->    : ^^^^^^
->>>>>>> 12402f26
->b : any
->  : ^^^
-
-
+//// [tests/cases/conformance/es2019/globalThisVarDeclaration.ts] ////
+
+=== b.js ===
+var a = 10;
+>a : number
+>  : ^^^^^^
+>10 : 10
+>   : ^^
+
+this.a;
+>this.a : number
+>       : ^^^^^^
+>this : typeof globalThis
+>     : ^^^^^^^^^^^^^^^^^
+>a : number
+>  : ^^^^^^
+
+this.b;
+>this.b : number
+>       : ^^^^^^
+>this : typeof globalThis
+>     : ^^^^^^^^^^^^^^^^^
+>b : number
+>  : ^^^^^^
+
+globalThis.a;
+>globalThis.a : number
+>             : ^^^^^^
+>globalThis : typeof globalThis
+>           : ^^^^^^^^^^^^^^^^^
+>a : number
+>  : ^^^^^^
+
+globalThis.b;
+>globalThis.b : number
+>             : ^^^^^^
+>globalThis : typeof globalThis
+>           : ^^^^^^^^^^^^^^^^^
+>b : number
+>  : ^^^^^^
+
+// DOM access is not supported until the index signature is handled more strictly
+self.a;
+>self.a : number
+>       : ^^^^^^
+>self : Window & typeof globalThis
+>     : ^^^^^^^^^^^^^^^^^^^^^^^^^^
+>a : number
+>  : ^^^^^^
+
+self.b;
+>self.b : number
+>       : ^^^^^^
+>self : Window & typeof globalThis
+>     : ^^^^^^^^^^^^^^^^^^^^^^^^^^
+>b : number
+>  : ^^^^^^
+
+window.a;
+>window.a : number
+>         : ^^^^^^
+>window : Window & typeof globalThis
+>       : ^^^^^^^^^^^^^^^^^^^^^^^^^^
+>a : number
+>  : ^^^^^^
+
+window.b;
+>window.b : number
+>         : ^^^^^^
+>window : Window & typeof globalThis
+>       : ^^^^^^^^^^^^^^^^^^^^^^^^^^
+>b : number
+>  : ^^^^^^
+
+top.a;
+>top.a : any
+>      : ^^^
+>top : Window | null
+>    : ^^^^^^^^^^^^^
+>a : any
+>  : ^^^
+
+top.b;
+>top.b : any
+>      : ^^^
+>top : Window | null
+>    : ^^^^^^^^^^^^^
+>b : any
+>  : ^^^
+
+=== actual.ts ===
+var b = 10;
+>b : number
+>  : ^^^^^^
+>10 : 10
+>   : ^^
+
+this.a;
+>this.a : number
+>       : ^^^^^^
+>this : typeof globalThis
+>     : ^^^^^^^^^^^^^^^^^
+>a : number
+>  : ^^^^^^
+
+this.b;
+>this.b : number
+>       : ^^^^^^
+>this : typeof globalThis
+>     : ^^^^^^^^^^^^^^^^^
+>b : number
+>  : ^^^^^^
+
+globalThis.a;
+>globalThis.a : number
+>             : ^^^^^^
+>globalThis : typeof globalThis
+>           : ^^^^^^^^^^^^^^^^^
+>a : number
+>  : ^^^^^^
+
+globalThis.b;
+>globalThis.b : number
+>             : ^^^^^^
+>globalThis : typeof globalThis
+>           : ^^^^^^^^^^^^^^^^^
+>b : number
+>  : ^^^^^^
+
+// same here -- no DOM access to globalThis yet
+self.a;
+>self.a : number
+>       : ^^^^^^
+>self : Window & typeof globalThis
+>     : ^^^^^^^^^^^^^^^^^^^^^^^^^^
+>a : number
+>  : ^^^^^^
+
+self.b;
+>self.b : number
+>       : ^^^^^^
+>self : Window & typeof globalThis
+>     : ^^^^^^^^^^^^^^^^^^^^^^^^^^
+>b : number
+>  : ^^^^^^
+
+window.a;
+>window.a : number
+>         : ^^^^^^
+>window : Window & typeof globalThis
+>       : ^^^^^^^^^^^^^^^^^^^^^^^^^^
+>a : number
+>  : ^^^^^^
+
+window.b;
+>window.b : number
+>         : ^^^^^^
+>window : Window & typeof globalThis
+>       : ^^^^^^^^^^^^^^^^^^^^^^^^^^
+>b : number
+>  : ^^^^^^
+
+top.a;
+>top.a : any
+>      : ^^^
+>top : Window | null
+>    : ^^^^^^^^^^^^^
+>a : any
+>  : ^^^
+
+top.b;
+>top.b : any
+>      : ^^^
+>top : Window | null
+>    : ^^^^^^^^^^^^^
+>b : any
+>  : ^^^
+
+