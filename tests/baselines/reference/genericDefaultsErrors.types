--- conflicted
+++ resolved
@@ -1,130 +1,118 @@
-//// [tests/cases/compiler/genericDefaultsErrors.ts] ////
-
-=== genericDefaultsErrors.ts ===
-declare const x: any;
->x : any
->  : ^^^
-
-declare function f03<T extends string = number>(): void; // error
->f03 : <T extends string = number>() => void
->    : ^^^^^^^^^^^^^^^^^^^^^^^^^^^^^^^^^    
-
-declare function f04<T extends string, U extends number = T>(): void; // error
->f04 : <T extends string, U extends number = T>() => void
->    : ^^^^^^^^^^^^^^^^^^^^^^^^^^^^^^^^^^^^^^^^^^^^^^    
-
-declare function f05<T, U extends number = T>(): void; // error
->f05 : <T, U extends number = T>() => void
->    : ^^^^^^^^^^^^^^^^^^^^^^^^^^^^^^^    
-
-declare function f06<T, U extends T = number>(): void; // error
->f06 : <T, U extends T = number>() => void
->    : ^^^^^^^^^^^^^^^^^^^^^^^^^^^^^^^    
-
-declare function f11<T, U, V = number>(): void;
->f11 : <T, U, V = number>() => void
->    : ^^^^^^^^^^^^^^^^^^^^^^^^    
-
-f11(); // ok
->f11() : void
->      : ^^^^
->f11 : <T, U, V = number>() => void
->    : ^^^^^^^^^^^^^^^^^^^^^^^^^^^^
-
-f11<1>(); // error
->f11<1>() : void
->         : ^^^^
->f11 : <T, U, V = number>() => void
->    : ^^^^^^^^^^^^^^^^^^^^^^^^^^^^
-
-f11<1, 2>(); // ok
->f11<1, 2>() : void
->            : ^^^^
->f11 : <T, U, V = number>() => void
->    : ^^^^^^^^^^^^^^^^^^^^^^^^^^^^
-
-f11<1, 2, 3>(); // ok
->f11<1, 2, 3>() : void
->               : ^^^^
->f11 : <T, U, V = number>() => void
->    : ^^^^^^^^^^^^^^^^^^^^^^^^^^^^
-
-f11<1, 2, 3, 4>(); // error
->f11<1, 2, 3, 4>() : void
->                  : ^^^^
->f11 : <T, U, V = number>() => void
->    : ^^^^^^^^^^^^^^^^^^^^^^^^^^^^
-
-declare function f12<T, U = T>(a?: U): void;
->f12 : <T, U = T>(a?: U) => void
-<<<<<<< HEAD
->a : U | undefined
-
-f12<number>(); // ok
->f12<number>() : void
->f12 : <T, U = T>(a?: U | undefined) => void
-
-f12<number>("a"); // error
->f12<number>("a") : void
->f12 : <T, U = T>(a?: U | undefined) => void
-=======
->    : ^^^^ ^^^^^^^^^^ ^^^^^    
->a : U
->  : ^
-
-f12<number>(); // ok
->f12<number>() : void
->              : ^^^^
->f12 : <T, U = T>(a?: U) => void
->    : ^^^^^^^^^^^^^^^^^^^^^^^^^
-
-f12<number>("a"); // error
->f12<number>("a") : void
->                 : ^^^^
->f12 : <T, U = T>(a?: U) => void
->    : ^^^^^^^^^^^^^^^^^^^^^^^^^
->>>>>>> 12402f26
->"a" : "a"
->    : ^^^
-
-interface i00<T> { } // ok
-interface i00<U = number> { } // error
-
-interface i01<T = number> { } // ok
-interface i01<T = string> { } // error
-
-interface i04<T = number, U> { } // error
-interface i05<T extends string = number> { } // error
-interface i06<T extends string, U extends number = T> { } // error
-interface i07<T, U extends number = T> { } // error
-interface i08<T, U extends T = number> { } // error
-
-interface i09<T, U, V = number> { }
-type i09t00 = i09; // error
->i09t00 : any
->       : ^^^
-
-type i09t01 = i09<1>; // error
->i09t01 : any
->       : ^^^
-
-type i09t02 = i09<1, 2>; // ok
->i09t02 : i09t02
->       : ^^^^^^
-
-type i09t03 = i09<1, 2, 3>; // ok
->i09t03 : i09t03
->       : ^^^^^^
-
-type i09t04 = i09<1, 2, 3, 4>; // error
->i09t04 : any
->       : ^^^
-
-interface i10 { x: T; } // error
->x : T
->  : ^
-
-interface i10<T = number> {}
-
-// https://github.com/Microsoft/TypeScript/issues/16221
-interface SelfReference<T = SelfReference> {}
+//// [tests/cases/compiler/genericDefaultsErrors.ts] ////
+
+=== genericDefaultsErrors.ts ===
+declare const x: any;
+>x : any
+>  : ^^^
+
+declare function f03<T extends string = number>(): void; // error
+>f03 : <T extends string = number>() => void
+>    : ^^^^^^^^^^^^^^^^^^^^^^^^^^^^^^^^^    
+
+declare function f04<T extends string, U extends number = T>(): void; // error
+>f04 : <T extends string, U extends number = T>() => void
+>    : ^^^^^^^^^^^^^^^^^^^^^^^^^^^^^^^^^^^^^^^^^^^^^^    
+
+declare function f05<T, U extends number = T>(): void; // error
+>f05 : <T, U extends number = T>() => void
+>    : ^^^^^^^^^^^^^^^^^^^^^^^^^^^^^^^    
+
+declare function f06<T, U extends T = number>(): void; // error
+>f06 : <T, U extends T = number>() => void
+>    : ^^^^^^^^^^^^^^^^^^^^^^^^^^^^^^^    
+
+declare function f11<T, U, V = number>(): void;
+>f11 : <T, U, V = number>() => void
+>    : ^^^^^^^^^^^^^^^^^^^^^^^^    
+
+f11(); // ok
+>f11() : void
+>      : ^^^^
+>f11 : <T, U, V = number>() => void
+>    : ^^^^^^^^^^^^^^^^^^^^^^^^^^^^
+
+f11<1>(); // error
+>f11<1>() : void
+>         : ^^^^
+>f11 : <T, U, V = number>() => void
+>    : ^^^^^^^^^^^^^^^^^^^^^^^^^^^^
+
+f11<1, 2>(); // ok
+>f11<1, 2>() : void
+>            : ^^^^
+>f11 : <T, U, V = number>() => void
+>    : ^^^^^^^^^^^^^^^^^^^^^^^^^^^^
+
+f11<1, 2, 3>(); // ok
+>f11<1, 2, 3>() : void
+>               : ^^^^
+>f11 : <T, U, V = number>() => void
+>    : ^^^^^^^^^^^^^^^^^^^^^^^^^^^^
+
+f11<1, 2, 3, 4>(); // error
+>f11<1, 2, 3, 4>() : void
+>                  : ^^^^
+>f11 : <T, U, V = number>() => void
+>    : ^^^^^^^^^^^^^^^^^^^^^^^^^^^^
+
+declare function f12<T, U = T>(a?: U): void;
+>f12 : <T, U = T>(a?: U) => void
+>    : ^^^^ ^^^^^^^^^^ ^^^^^    
+>a : U | undefined
+>  : ^^^^^^^^^^^^^
+
+f12<number>(); // ok
+>f12<number>() : void
+>              : ^^^^
+>f12 : <T, U = T>(a?: U | undefined) => void
+>    : ^^^^^^^^^^^^^^^^^^^^^^^^^^^^^^^^^^^^^
+
+f12<number>("a"); // error
+>f12<number>("a") : void
+>                 : ^^^^
+>f12 : <T, U = T>(a?: U | undefined) => void
+>    : ^^^^^^^^^^^^^^^^^^^^^^^^^^^^^^^^^^^^^
+>"a" : "a"
+>    : ^^^
+
+interface i00<T> { } // ok
+interface i00<U = number> { } // error
+
+interface i01<T = number> { } // ok
+interface i01<T = string> { } // error
+
+interface i04<T = number, U> { } // error
+interface i05<T extends string = number> { } // error
+interface i06<T extends string, U extends number = T> { } // error
+interface i07<T, U extends number = T> { } // error
+interface i08<T, U extends T = number> { } // error
+
+interface i09<T, U, V = number> { }
+type i09t00 = i09; // error
+>i09t00 : any
+>       : ^^^
+
+type i09t01 = i09<1>; // error
+>i09t01 : any
+>       : ^^^
+
+type i09t02 = i09<1, 2>; // ok
+>i09t02 : i09t02
+>       : ^^^^^^
+
+type i09t03 = i09<1, 2, 3>; // ok
+>i09t03 : i09t03
+>       : ^^^^^^
+
+type i09t04 = i09<1, 2, 3, 4>; // error
+>i09t04 : any
+>       : ^^^
+
+interface i10 { x: T; } // error
+>x : T
+>  : ^
+
+interface i10<T = number> {}
+
+// https://github.com/Microsoft/TypeScript/issues/16221
+interface SelfReference<T = SelfReference> {}