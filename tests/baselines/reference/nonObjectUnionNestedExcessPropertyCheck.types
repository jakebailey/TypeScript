--- conflicted
+++ resolved
@@ -1,91 +1,77 @@
-//// [tests/cases/compiler/nonObjectUnionNestedExcessPropertyCheck.ts] ////
-
-=== nonObjectUnionNestedExcessPropertyCheck.ts ===
-interface IProps {
-    iconProp?: string;
-<<<<<<< HEAD
->iconProp : string | undefined
-
-    nestedProp?: {
->nestedProp : { testBool?: boolean | undefined; } | undefined
-
-        testBool?: boolean;
->testBool : boolean | undefined
-=======
->iconProp : string
->         : ^^^^^^
-
-    nestedProp?: {
->nestedProp : { testBool?: boolean; }
->           : ^^^^^^^^^^^^^       ^^^
-
-        testBool?: boolean;
->testBool : boolean
->         : ^^^^^^^
->>>>>>> 12402f26
-    }
-}
-
-interface INestedProps {
-    nestedProps?: IProps;
-<<<<<<< HEAD
->nestedProps : IProps | undefined
-=======
->nestedProps : IProps
->            : ^^^^^^
->>>>>>> 12402f26
-}
-
-// These are the types of errors we want:
-const propB1: IProps | number = { INVALID_PROP_NAME: 'share', iconProp: 'test' };
->propB1 : number | IProps
->       : ^^^^^^^^^^^^^^^
->{ INVALID_PROP_NAME: 'share', iconProp: 'test' } : { INVALID_PROP_NAME: string; iconProp: string; }
->                                                 : ^^^^^^^^^^^^^^^^^^^^^^^^^^^^^^^^^^^^^^^^^^^^^^^^
->INVALID_PROP_NAME : string
->                  : ^^^^^^
->'share' : "share"
->        : ^^^^^^^
->iconProp : string
->         : ^^^^^^
->'test' : "test"
->       : ^^^^^^
-
-// Nested typing works here and we also get an expected error:
-const propB2: IProps | number = { nestedProp: { asdfasdf: 'test' }, iconProp: 'test' };
->propB2 : number | IProps
->       : ^^^^^^^^^^^^^^^
->{ nestedProp: { asdfasdf: 'test' }, iconProp: 'test' } : { nestedProp: { asdfasdf: string; }; iconProp: string; }
->                                                       : ^^^^^^^^^^^^^^^^^^^^^^^^^^^^^^^^^^^^^^^^^^^^^^^^^^^^^^^^
->nestedProp : { asdfasdf: string; }
->           : ^^^^^^^^^^^^^^^^^^^^^
->{ asdfasdf: 'test' } : { asdfasdf: string; }
->                     : ^^^^^^^^^^^^^^^^^^^^^
->asdfasdf : string
->         : ^^^^^^
->'test' : "test"
->       : ^^^^^^
->iconProp : string
->         : ^^^^^^
->'test' : "test"
->       : ^^^^^^
-
-// Want an error generated here but there isn't one.
-const propA1: INestedProps | number = { nestedProps: { INVALID_PROP_NAME: 'share', iconProp: 'test' } };
->propA1 : number | INestedProps
->       : ^^^^^^^^^^^^^^^^^^^^^
->{ nestedProps: { INVALID_PROP_NAME: 'share', iconProp: 'test' } } : { nestedProps: { INVALID_PROP_NAME: string; iconProp: string; }; }
->                                                                  : ^^^^^^^^^^^^^^^^^^^^^^^^^^^^^^^^^^^^^^^^^^^^^^^^^^^^^^^^^^^^^^^^^^
->nestedProps : { INVALID_PROP_NAME: string; iconProp: string; }
->            : ^^^^^^^^^^^^^^^^^^^^^^^^^^^^^^^^^^^^^^^^^^^^^^^^
->{ INVALID_PROP_NAME: 'share', iconProp: 'test' } : { INVALID_PROP_NAME: string; iconProp: string; }
->                                                 : ^^^^^^^^^^^^^^^^^^^^^^^^^^^^^^^^^^^^^^^^^^^^^^^^
->INVALID_PROP_NAME : string
->                  : ^^^^^^
->'share' : "share"
->        : ^^^^^^^
->iconProp : string
->         : ^^^^^^
->'test' : "test"
->       : ^^^^^^
-
+//// [tests/cases/compiler/nonObjectUnionNestedExcessPropertyCheck.ts] ////
+
+=== nonObjectUnionNestedExcessPropertyCheck.ts ===
+interface IProps {
+    iconProp?: string;
+>iconProp : string | undefined
+>         : ^^^^^^^^^^^^^^^^^^
+
+    nestedProp?: {
+>nestedProp : { testBool?: boolean | undefined; } | undefined
+>           : ^^^^^^^^^^^^^^^^^^^^^^^^^^^^^^^^^^^^^^^^^^^^^^^
+
+        testBool?: boolean;
+>testBool : boolean | undefined
+>         : ^^^^^^^^^^^^^^^^^^^
+    }
+}
+
+interface INestedProps {
+    nestedProps?: IProps;
+>nestedProps : IProps | undefined
+>            : ^^^^^^^^^^^^^^^^^^
+}
+
+// These are the types of errors we want:
+const propB1: IProps | number = { INVALID_PROP_NAME: 'share', iconProp: 'test' };
+>propB1 : number | IProps
+>       : ^^^^^^^^^^^^^^^
+>{ INVALID_PROP_NAME: 'share', iconProp: 'test' } : { INVALID_PROP_NAME: string; iconProp: string; }
+>                                                 : ^^^^^^^^^^^^^^^^^^^^^^^^^^^^^^^^^^^^^^^^^^^^^^^^
+>INVALID_PROP_NAME : string
+>                  : ^^^^^^
+>'share' : "share"
+>        : ^^^^^^^
+>iconProp : string
+>         : ^^^^^^
+>'test' : "test"
+>       : ^^^^^^
+
+// Nested typing works here and we also get an expected error:
+const propB2: IProps | number = { nestedProp: { asdfasdf: 'test' }, iconProp: 'test' };
+>propB2 : number | IProps
+>       : ^^^^^^^^^^^^^^^
+>{ nestedProp: { asdfasdf: 'test' }, iconProp: 'test' } : { nestedProp: { asdfasdf: string; }; iconProp: string; }
+>                                                       : ^^^^^^^^^^^^^^^^^^^^^^^^^^^^^^^^^^^^^^^^^^^^^^^^^^^^^^^^
+>nestedProp : { asdfasdf: string; }
+>           : ^^^^^^^^^^^^^^^^^^^^^
+>{ asdfasdf: 'test' } : { asdfasdf: string; }
+>                     : ^^^^^^^^^^^^^^^^^^^^^
+>asdfasdf : string
+>         : ^^^^^^
+>'test' : "test"
+>       : ^^^^^^
+>iconProp : string
+>         : ^^^^^^
+>'test' : "test"
+>       : ^^^^^^
+
+// Want an error generated here but there isn't one.
+const propA1: INestedProps | number = { nestedProps: { INVALID_PROP_NAME: 'share', iconProp: 'test' } };
+>propA1 : number | INestedProps
+>       : ^^^^^^^^^^^^^^^^^^^^^
+>{ nestedProps: { INVALID_PROP_NAME: 'share', iconProp: 'test' } } : { nestedProps: { INVALID_PROP_NAME: string; iconProp: string; }; }
+>                                                                  : ^^^^^^^^^^^^^^^^^^^^^^^^^^^^^^^^^^^^^^^^^^^^^^^^^^^^^^^^^^^^^^^^^^
+>nestedProps : { INVALID_PROP_NAME: string; iconProp: string; }
+>            : ^^^^^^^^^^^^^^^^^^^^^^^^^^^^^^^^^^^^^^^^^^^^^^^^
+>{ INVALID_PROP_NAME: 'share', iconProp: 'test' } : { INVALID_PROP_NAME: string; iconProp: string; }
+>                                                 : ^^^^^^^^^^^^^^^^^^^^^^^^^^^^^^^^^^^^^^^^^^^^^^^^
+>INVALID_PROP_NAME : string
+>                  : ^^^^^^
+>'share' : "share"
+>        : ^^^^^^^
+>iconProp : string
+>         : ^^^^^^
+>'test' : "test"
+>       : ^^^^^^
+