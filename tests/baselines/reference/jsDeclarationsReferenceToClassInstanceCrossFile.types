--- conflicted
+++ resolved
@@ -1,174 +1,166 @@
-//// [tests/cases/conformance/jsdoc/declarations/jsDeclarationsReferenceToClassInstanceCrossFile.ts] ////
-
-=== test.js ===
-const {Render} = require("./index");
->Render : typeof Render
->       : ^^^^^^^^^^^^^
->require("./index") : typeof import("index")
->                   : ^^^^^^^^^^^^^^^^^^^^^^^^^^^^
->require : any
->"./index" : "./index"
->          : ^^^^^^^^^
-
-let render = new Render();
->render : Render
->       : ^^^^^^
->new Render() : Render
->             : ^^^^^^
->Render : typeof Render
->       : ^^^^^^^^^^^^^
-
-render.addRectangle();
->render.addRectangle() : import("rectangle").Rectangle
->                      : ^^^^^^^^^^^^^^^^^^^^^^^^^^^^^^^^^^^
->render.addRectangle : () => import("rectangle").Rectangle
->                    : ^^^^^^^^^^^^^^^^^^^^^^^^^^^^^^^^^^^^^^^^^
->render : Render
->       : ^^^^^^
->addRectangle : () => import("rectangle").Rectangle
->             : ^^^^^^^^^^^^^^^^^^^^^^^^^^^^^^^^^^^^^^^^^
-
-console.log("Objects", render.objects);
->console.log("Objects", render.objects) : void
->                                       : ^^^^
->console.log : (...data: any[]) => void
->            : ^^^^^^^^^^^^^^^^^^^^^^^^
->console : Console
->        : ^^^^^^^
->log : (...data: any[]) => void
->    : ^^^^^^^^^^^^^^^^^^^^^^^^
->"Objects" : "Objects"
->          : ^^^^^^^^^
->render.objects : import("rectangle").Rectangle[]
->               : ^^^^^^^^^^^^^^^^^^^^^^^^^^^^^^^^^^^^^
->render : Render
->       : ^^^^^^
->objects : import("rectangle").Rectangle[]
->        : ^^^^^^^^^^^^^^^^^^^^^^^^^^^^^^^^^^^^^
-
-=== rectangle.js ===
-class Rectangle {
->Rectangle : Rectangle
->          : ^^^^^^^^^
-
-    constructor() {
-        console.log("I'm a rectangle!");
->console.log("I'm a rectangle!") : void
->                                : ^^^^
->console.log : (...data: any[]) => void
->            : ^^^^^^^^^^^^^^^^^^^^^^^^
->console : Console
->        : ^^^^^^^
->log : (...data: any[]) => void
->    : ^^^^^^^^^^^^^^^^^^^^^^^^
->"I'm a rectangle!" : "I'm a rectangle!"
->                   : ^^^^^^^^^^^^^^^^^^
-    }
-}
-
-module.exports = { Rectangle };
->module.exports = { Rectangle } : typeof module.exports
->                               : ^^^^^^^^^^^^^^^^^^^^^
->module.exports : typeof module.exports
->               : ^^^^^^^^^^^^^^^^^^^^^
->module : { exports: typeof module.exports; }
->       : ^^^^^^^^^^^^^^^^^^^^^^^^^^^^^^^^^^^
->exports : typeof module.exports
->        : ^^^^^^^^^^^^^^^^^^^^^
->{ Rectangle } : { Rectangle: typeof Rectangle; }
->              : ^^^^^^^^^^^^^^^^^^^^^^^^^^^^^^^^
->Rectangle : typeof Rectangle
->          : ^^^^^^^^^^^^^^^^
-
-=== index.js ===
-const {Rectangle} = require('./rectangle');
->Rectangle : typeof Rectangle
->          : ^^^^^^^^^^^^^^^^
->require('./rectangle') : typeof import("rectangle")
->                       : ^^^^^^^^^^^^^^^^^^^^^^^^^^^^^^^^
->require : any
->'./rectangle' : "./rectangle"
->              : ^^^^^^^^^^^^^
-
-class Render {
->Render : Render
->       : ^^^^^^
-
-    constructor() {
-        /**
-         * Object list
-         * @type {Rectangle[]}
-         */
-        this.objects = [];
-<<<<<<< HEAD
->this.objects = [] : never[]
-=======
->this.objects = [] : undefined[]
->                  : ^^^^^^^^^^^
->>>>>>> 12402f26
->this.objects : Rectangle[]
->             : ^^^^^^^^^^^
->this : this
->     : ^^^^
->objects : Rectangle[]
-<<<<<<< HEAD
->[] : never[]
-=======
->        : ^^^^^^^^^^^
->[] : undefined[]
->   : ^^^^^^^^^^^
->>>>>>> 12402f26
-    }
-    /**
-     * Adds a rectangle
-     * 
-     * @returns {Rectangle} the rect
-     */
-    addRectangle() {
->addRectangle : () => Rectangle
->             : ^^^^^^         
-
-        const obj = new Rectangle();
->obj : Rectangle
->    : ^^^^^^^^^
->new Rectangle() : Rectangle
->                : ^^^^^^^^^
->Rectangle : typeof Rectangle
->          : ^^^^^^^^^^^^^^^^
-
-        this.objects.push(obj);
->this.objects.push(obj) : number
->                       : ^^^^^^
->this.objects.push : (...items: Rectangle[]) => number
->                  : ^^^^^^^^^^^^^^^^^^^^^^^^^^^^^^^^^
->this.objects : Rectangle[]
->             : ^^^^^^^^^^^
->this : this
->     : ^^^^
->objects : Rectangle[]
->        : ^^^^^^^^^^^
->push : (...items: Rectangle[]) => number
->     : ^^^^^^^^^^^^^^^^^^^^^^^^^^^^^^^^^
->obj : Rectangle
->    : ^^^^^^^^^
-
-        return obj;
->obj : Rectangle
->    : ^^^^^^^^^
-    }
-}
-
-module.exports = { Render };
->module.exports = { Render } : typeof module.exports
->                            : ^^^^^^^^^^^^^^^^^^^^^
->module.exports : typeof module.exports
->               : ^^^^^^^^^^^^^^^^^^^^^
->module : { exports: typeof module.exports; }
->       : ^^^^^^^^^^^^^^^^^^^^^^^^^^^^^^^^^^^
->exports : typeof module.exports
->        : ^^^^^^^^^^^^^^^^^^^^^
->{ Render } : { Render: typeof Render; }
->           : ^^^^^^^^^^^^^^^^^^^^^^^^^^
->Render : typeof Render
->       : ^^^^^^^^^^^^^
-
+//// [tests/cases/conformance/jsdoc/declarations/jsDeclarationsReferenceToClassInstanceCrossFile.ts] ////
+
+=== test.js ===
+const {Render} = require("./index");
+>Render : typeof Render
+>       : ^^^^^^^^^^^^^
+>require("./index") : typeof import("index")
+>                   : ^^^^^^^^^^^^^^^^^^^^^^^^^^^^
+>require : any
+>"./index" : "./index"
+>          : ^^^^^^^^^
+
+let render = new Render();
+>render : Render
+>       : ^^^^^^
+>new Render() : Render
+>             : ^^^^^^
+>Render : typeof Render
+>       : ^^^^^^^^^^^^^
+
+render.addRectangle();
+>render.addRectangle() : import("rectangle").Rectangle
+>                      : ^^^^^^^^^^^^^^^^^^^^^^^^^^^^^^^^^^^
+>render.addRectangle : () => import("rectangle").Rectangle
+>                    : ^^^^^^^^^^^^^^^^^^^^^^^^^^^^^^^^^^^^^^^^^
+>render : Render
+>       : ^^^^^^
+>addRectangle : () => import("rectangle").Rectangle
+>             : ^^^^^^^^^^^^^^^^^^^^^^^^^^^^^^^^^^^^^^^^^
+
+console.log("Objects", render.objects);
+>console.log("Objects", render.objects) : void
+>                                       : ^^^^
+>console.log : (...data: any[]) => void
+>            : ^^^^^^^^^^^^^^^^^^^^^^^^
+>console : Console
+>        : ^^^^^^^
+>log : (...data: any[]) => void
+>    : ^^^^^^^^^^^^^^^^^^^^^^^^
+>"Objects" : "Objects"
+>          : ^^^^^^^^^
+>render.objects : import("rectangle").Rectangle[]
+>               : ^^^^^^^^^^^^^^^^^^^^^^^^^^^^^^^^^^^^^
+>render : Render
+>       : ^^^^^^
+>objects : import("rectangle").Rectangle[]
+>        : ^^^^^^^^^^^^^^^^^^^^^^^^^^^^^^^^^^^^^
+
+=== rectangle.js ===
+class Rectangle {
+>Rectangle : Rectangle
+>          : ^^^^^^^^^
+
+    constructor() {
+        console.log("I'm a rectangle!");
+>console.log("I'm a rectangle!") : void
+>                                : ^^^^
+>console.log : (...data: any[]) => void
+>            : ^^^^^^^^^^^^^^^^^^^^^^^^
+>console : Console
+>        : ^^^^^^^
+>log : (...data: any[]) => void
+>    : ^^^^^^^^^^^^^^^^^^^^^^^^
+>"I'm a rectangle!" : "I'm a rectangle!"
+>                   : ^^^^^^^^^^^^^^^^^^
+    }
+}
+
+module.exports = { Rectangle };
+>module.exports = { Rectangle } : typeof module.exports
+>                               : ^^^^^^^^^^^^^^^^^^^^^
+>module.exports : typeof module.exports
+>               : ^^^^^^^^^^^^^^^^^^^^^
+>module : { exports: typeof module.exports; }
+>       : ^^^^^^^^^^^^^^^^^^^^^^^^^^^^^^^^^^^
+>exports : typeof module.exports
+>        : ^^^^^^^^^^^^^^^^^^^^^
+>{ Rectangle } : { Rectangle: typeof Rectangle; }
+>              : ^^^^^^^^^^^^^^^^^^^^^^^^^^^^^^^^
+>Rectangle : typeof Rectangle
+>          : ^^^^^^^^^^^^^^^^
+
+=== index.js ===
+const {Rectangle} = require('./rectangle');
+>Rectangle : typeof Rectangle
+>          : ^^^^^^^^^^^^^^^^
+>require('./rectangle') : typeof import("rectangle")
+>                       : ^^^^^^^^^^^^^^^^^^^^^^^^^^^^^^^^
+>require : any
+>'./rectangle' : "./rectangle"
+>              : ^^^^^^^^^^^^^
+
+class Render {
+>Render : Render
+>       : ^^^^^^
+
+    constructor() {
+        /**
+         * Object list
+         * @type {Rectangle[]}
+         */
+        this.objects = [];
+>this.objects = [] : never[]
+>                  : ^^^^^^^
+>this.objects : Rectangle[]
+>             : ^^^^^^^^^^^
+>this : this
+>     : ^^^^
+>objects : Rectangle[]
+>        : ^^^^^^^^^^^
+>[] : never[]
+>   : ^^^^^^^
+    }
+    /**
+     * Adds a rectangle
+     * 
+     * @returns {Rectangle} the rect
+     */
+    addRectangle() {
+>addRectangle : () => Rectangle
+>             : ^^^^^^         
+
+        const obj = new Rectangle();
+>obj : Rectangle
+>    : ^^^^^^^^^
+>new Rectangle() : Rectangle
+>                : ^^^^^^^^^
+>Rectangle : typeof Rectangle
+>          : ^^^^^^^^^^^^^^^^
+
+        this.objects.push(obj);
+>this.objects.push(obj) : number
+>                       : ^^^^^^
+>this.objects.push : (...items: Rectangle[]) => number
+>                  : ^^^^^^^^^^^^^^^^^^^^^^^^^^^^^^^^^
+>this.objects : Rectangle[]
+>             : ^^^^^^^^^^^
+>this : this
+>     : ^^^^
+>objects : Rectangle[]
+>        : ^^^^^^^^^^^
+>push : (...items: Rectangle[]) => number
+>     : ^^^^^^^^^^^^^^^^^^^^^^^^^^^^^^^^^
+>obj : Rectangle
+>    : ^^^^^^^^^
+
+        return obj;
+>obj : Rectangle
+>    : ^^^^^^^^^
+    }
+}
+
+module.exports = { Render };
+>module.exports = { Render } : typeof module.exports
+>                            : ^^^^^^^^^^^^^^^^^^^^^
+>module.exports : typeof module.exports
+>               : ^^^^^^^^^^^^^^^^^^^^^
+>module : { exports: typeof module.exports; }
+>       : ^^^^^^^^^^^^^^^^^^^^^^^^^^^^^^^^^^^
+>exports : typeof module.exports
+>        : ^^^^^^^^^^^^^^^^^^^^^
+>{ Render } : { Render: typeof Render; }
+>           : ^^^^^^^^^^^^^^^^^^^^^^^^^^
+>Render : typeof Render
+>       : ^^^^^^^^^^^^^
+