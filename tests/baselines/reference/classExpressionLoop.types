//// [tests/cases/conformance/classes/classExpressions/classExpressionLoop.ts] ////

=== classExpressionLoop.ts ===
let arr = [];
<<<<<<< HEAD
>arr : never[]
>[] : never[]
=======
>arr : any[]
>    : ^^^^^
>[] : undefined[]
>   : ^^^^^^^^^^^
>>>>>>> 12402f26

for (let i = 0; i < 10; ++i) {
>i : number
>  : ^^^^^^
>0 : 0
>  : ^
>i < 10 : boolean
>       : ^^^^^^^
>i : number
>  : ^^^^^^
>10 : 10
>   : ^^
>++i : number
>    : ^^^^^^
>i : number
>  : ^^^^^^

    arr.push(class C {
>arr.push(class C {        prop = i;    }) : number
<<<<<<< HEAD
>arr.push : (...items: never[]) => number
>arr : never[]
>push : (...items: never[]) => number
=======
>                                          : ^^^^^^
>arr.push : (...items: any[]) => number
>         : ^^^^^^^^^^^^^^^^^^^^^^^^^^^
>arr : any[]
>    : ^^^^^
>push : (...items: any[]) => number
>     : ^^^^^^^^^^^^^^^^^^^^^^^^^^^
>>>>>>> 12402f26
>class C {        prop = i;    } : typeof C
>                                : ^^^^^^^^
>C : typeof C
>  : ^^^^^^^^

        prop = i;
>prop : number
>     : ^^^^^^
>i : number
>  : ^^^^^^

    });
}

<|MERGE_RESOLUTION|>--- conflicted
+++ resolved
@@ -1,59 +1,48 @@
-//// [tests/cases/conformance/classes/classExpressions/classExpressionLoop.ts] ////
-
-=== classExpressionLoop.ts ===
-let arr = [];
-<<<<<<< HEAD
->arr : never[]
->[] : never[]
-=======
->arr : any[]
->    : ^^^^^
->[] : undefined[]
->   : ^^^^^^^^^^^
->>>>>>> 12402f26
-
-for (let i = 0; i < 10; ++i) {
->i : number
->  : ^^^^^^
->0 : 0
->  : ^
->i < 10 : boolean
->       : ^^^^^^^
->i : number
->  : ^^^^^^
->10 : 10
->   : ^^
->++i : number
->    : ^^^^^^
->i : number
->  : ^^^^^^
-
-    arr.push(class C {
->arr.push(class C {        prop = i;    }) : number
-<<<<<<< HEAD
->arr.push : (...items: never[]) => number
->arr : never[]
->push : (...items: never[]) => number
-=======
->                                          : ^^^^^^
->arr.push : (...items: any[]) => number
->         : ^^^^^^^^^^^^^^^^^^^^^^^^^^^
->arr : any[]
->    : ^^^^^
->push : (...items: any[]) => number
->     : ^^^^^^^^^^^^^^^^^^^^^^^^^^^
->>>>>>> 12402f26
->class C {        prop = i;    } : typeof C
->                                : ^^^^^^^^
->C : typeof C
->  : ^^^^^^^^
-
-        prop = i;
->prop : number
->     : ^^^^^^
->i : number
->  : ^^^^^^
-
-    });
-}
-
+//// [tests/cases/conformance/classes/classExpressions/classExpressionLoop.ts] ////
+
+=== classExpressionLoop.ts ===
+let arr = [];
+>arr : never[]
+>    : ^^^^^^^
+>[] : never[]
+>   : ^^^^^^^
+
+for (let i = 0; i < 10; ++i) {
+>i : number
+>  : ^^^^^^
+>0 : 0
+>  : ^
+>i < 10 : boolean
+>       : ^^^^^^^
+>i : number
+>  : ^^^^^^
+>10 : 10
+>   : ^^
+>++i : number
+>    : ^^^^^^
+>i : number
+>  : ^^^^^^
+
+    arr.push(class C {
+>arr.push(class C {        prop = i;    }) : number
+>                                          : ^^^^^^
+>arr.push : (...items: never[]) => number
+>         : ^^^^^^^^^^^^^^^^^^^^^^^^^^^^^
+>arr : never[]
+>    : ^^^^^^^
+>push : (...items: never[]) => number
+>     : ^^^^^^^^^^^^^^^^^^^^^^^^^^^^^
+>class C {        prop = i;    } : typeof C
+>                                : ^^^^^^^^
+>C : typeof C
+>  : ^^^^^^^^
+
+        prop = i;
+>prop : number
+>     : ^^^^^^
+>i : number
+>  : ^^^^^^
+
+    });
+}
+