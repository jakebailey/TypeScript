--- conflicted
+++ resolved
@@ -1,120 +1,113 @@
-//// [tests/cases/conformance/jsx/tsxSpreadAttributesResolution9.tsx] ////
-
-=== file.tsx ===
-import React = require('react');
->React : typeof React
->      : ^^^^^^^^^^^^
-
-interface OptionProp {
-    x?: 2
-<<<<<<< HEAD
->x : 2 | undefined
-
-    y?: boolean
->y : boolean | undefined
-=======
->x : 2
->  : ^
-
-    y?: boolean
->y : boolean
->  : ^^^^^^^
->>>>>>> 12402f26
-}
-
-class Opt extends React.Component<OptionProp, {}> {
->Opt : Opt
->    : ^^^
->React.Component : React.Component<OptionProp, {}>
->                : ^^^^^^^^^^^^^^^^^^^^^^^^^^^^^^^
->React : typeof React
->      : ^^^^^^^^^^^^
->Component : typeof React.Component
->          : ^^^^^^^^^^^^^^^^^^^^^^
-
-    render() {
->render : () => JSX.Element
->       : ^^^^^^^^^^^^^^^^^
-
-        return <div>Hello</div>;
-><div>Hello</div> : JSX.Element
->                 : ^^^^^^^^^^^
->div : any
->    : ^^^
->div : any
->    : ^^^
-    }
-}
-
-const obj: OptionProp = {};
->obj : OptionProp
->    : ^^^^^^^^^^
->{} : {}
->   : ^^
-
-const obj1: OptionProp = {
->obj1 : OptionProp
->     : ^^^^^^^^^^
->{    x: 2} : { x: 2; }
->           : ^^^^^^^^^
-
-    x: 2
->x : 2
->  : ^
->2 : 2
->  : ^
-}
-
-// OK
-let p = <Opt />;
->p : JSX.Element
->  : ^^^^^^^^^^^
-><Opt /> : JSX.Element
->        : ^^^^^^^^^^^
->Opt : typeof Opt
->    : ^^^^^^^^^^
-
-let y = <Opt {...obj} />;
->y : JSX.Element
->  : ^^^^^^^^^^^
-><Opt {...obj} /> : JSX.Element
->                 : ^^^^^^^^^^^
->Opt : typeof Opt
->    : ^^^^^^^^^^
->obj : OptionProp
->    : ^^^^^^^^^^
-
-let y1 = <Opt {...obj1} />;
->y1 : JSX.Element
->   : ^^^^^^^^^^^
-><Opt {...obj1} /> : JSX.Element
->                  : ^^^^^^^^^^^
->Opt : typeof Opt
->    : ^^^^^^^^^^
->obj1 : OptionProp
->     : ^^^^^^^^^^
-
-let y2 = <Opt {...obj1} y/>;
->y2 : JSX.Element
->   : ^^^^^^^^^^^
-><Opt {...obj1} y/> : JSX.Element
->                   : ^^^^^^^^^^^
->Opt : typeof Opt
->    : ^^^^^^^^^^
->obj1 : OptionProp
->     : ^^^^^^^^^^
->y : true
->  : ^^^^
-
-let y3 = <Opt x={2} />;
->y3 : JSX.Element
->   : ^^^^^^^^^^^
-><Opt x={2} /> : JSX.Element
->              : ^^^^^^^^^^^
->Opt : typeof Opt
->    : ^^^^^^^^^^
->x : 2
->  : ^
->2 : 2
->  : ^
-
+//// [tests/cases/conformance/jsx/tsxSpreadAttributesResolution9.tsx] ////
+
+=== file.tsx ===
+import React = require('react');
+>React : typeof React
+>      : ^^^^^^^^^^^^
+
+interface OptionProp {
+    x?: 2
+>x : 2 | undefined
+>  : ^^^^^^^^^^^^^
+
+    y?: boolean
+>y : boolean | undefined
+>  : ^^^^^^^^^^^^^^^^^^^
+}
+
+class Opt extends React.Component<OptionProp, {}> {
+>Opt : Opt
+>    : ^^^
+>React.Component : React.Component<OptionProp, {}>
+>                : ^^^^^^^^^^^^^^^^^^^^^^^^^^^^^^^
+>React : typeof React
+>      : ^^^^^^^^^^^^
+>Component : typeof React.Component
+>          : ^^^^^^^^^^^^^^^^^^^^^^
+
+    render() {
+>render : () => JSX.Element
+>       : ^^^^^^^^^^^^^^^^^
+
+        return <div>Hello</div>;
+><div>Hello</div> : JSX.Element
+>                 : ^^^^^^^^^^^
+>div : any
+>    : ^^^
+>div : any
+>    : ^^^
+    }
+}
+
+const obj: OptionProp = {};
+>obj : OptionProp
+>    : ^^^^^^^^^^
+>{} : {}
+>   : ^^
+
+const obj1: OptionProp = {
+>obj1 : OptionProp
+>     : ^^^^^^^^^^
+>{    x: 2} : { x: 2; }
+>           : ^^^^^^^^^
+
+    x: 2
+>x : 2
+>  : ^
+>2 : 2
+>  : ^
+}
+
+// OK
+let p = <Opt />;
+>p : JSX.Element
+>  : ^^^^^^^^^^^
+><Opt /> : JSX.Element
+>        : ^^^^^^^^^^^
+>Opt : typeof Opt
+>    : ^^^^^^^^^^
+
+let y = <Opt {...obj} />;
+>y : JSX.Element
+>  : ^^^^^^^^^^^
+><Opt {...obj} /> : JSX.Element
+>                 : ^^^^^^^^^^^
+>Opt : typeof Opt
+>    : ^^^^^^^^^^
+>obj : OptionProp
+>    : ^^^^^^^^^^
+
+let y1 = <Opt {...obj1} />;
+>y1 : JSX.Element
+>   : ^^^^^^^^^^^
+><Opt {...obj1} /> : JSX.Element
+>                  : ^^^^^^^^^^^
+>Opt : typeof Opt
+>    : ^^^^^^^^^^
+>obj1 : OptionProp
+>     : ^^^^^^^^^^
+
+let y2 = <Opt {...obj1} y/>;
+>y2 : JSX.Element
+>   : ^^^^^^^^^^^
+><Opt {...obj1} y/> : JSX.Element
+>                   : ^^^^^^^^^^^
+>Opt : typeof Opt
+>    : ^^^^^^^^^^
+>obj1 : OptionProp
+>     : ^^^^^^^^^^
+>y : true
+>  : ^^^^
+
+let y3 = <Opt x={2} />;
+>y3 : JSX.Element
+>   : ^^^^^^^^^^^
+><Opt x={2} /> : JSX.Element
+>              : ^^^^^^^^^^^
+>Opt : typeof Opt
+>    : ^^^^^^^^^^
+>x : 2
+>  : ^
+>2 : 2
+>  : ^
+