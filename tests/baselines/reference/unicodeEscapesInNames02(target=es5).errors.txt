astralAsSurrogatePair.ts(1,11): error TS1127: Invalid character.
astralAsSurrogatePair.ts(1,14): error TS2305: Module '"./extendedEscapesForAstralsInVarsAndClasses.js"' has no exported member 'as'.
astralAsSurrogatePair.ts(1,17): error TS1127: Invalid character.
astralAsSurrogatePair.ts(1,18): error TS2305: Module '"./extendedEscapesForAstralsInVarsAndClasses.js"' has no exported member 'uD800'.
astralAsSurrogatePair.ts(1,23): error TS1127: Invalid character.
astralAsSurrogatePair.ts(1,24): error TS2305: Module '"./extendedEscapesForAstralsInVarsAndClasses.js"' has no exported member 'uDEA7'.
extendedEscapesForAstralsInVarsAndClasses.ts(2,5): error TS1127: Invalid character.
extendedEscapesForAstralsInVarsAndClasses.ts(2,7): error TS1134: Variable declaration expected.
extendedEscapesForAstralsInVarsAndClasses.ts(3,5): error TS1127: Invalid character.
extendedEscapesForAstralsInVarsAndClasses.ts(3,7): error TS1005: ',' expected.
extendedEscapesForAstralsInVarsAndClasses.ts(3,11): error TS1351: An identifier or keyword cannot immediately follow a numeric literal.
extendedEscapesForAstralsInVarsAndClasses.ts(6,5): error TS1127: Invalid character.
extendedEscapesForAstralsInVarsAndClasses.ts(6,8): error TS1128: Declaration or statement expected.
extendedEscapesForAstralsInVarsAndClasses.ts(9,5): error TS1127: Invalid character.
<<<<<<< HEAD
extendedEscapesForAstralsInVarsAndClasses.ts(9,8): error TS1128: Declaration or statement expected.
extendedEscapesForAstralsInVarsAndClasses.ts(12,5): error TS1127: Invalid character.
extendedEscapesForAstralsInVarsAndClasses.ts(12,6): error TS1434: Unexpected keyword or identifier.
extendedEscapesForAstralsInVarsAndClasses.ts(12,11): error TS1351: An identifier or keyword cannot immediately follow a numeric literal.
extendedEscapesForAstralsInVarsAndClasses.ts(12,11): error TS2454: Variable 'A7' is used before being assigned.
extendedEscapesForAstralsInVarsAndClasses.ts(12,15): error TS2809: Declaration or statement expected. This '=' follows a block of statements, so if you intended to write a destructuring assignment, you might need to wrap the whole assignment in parentheses.
extendedEscapesForAstralsInVarsAndClasses.ts(16,5): error TS1127: Invalid character.
extendedEscapesForAstralsInVarsAndClasses.ts(16,6): error TS1434: Unexpected keyword or identifier.
extendedEscapesForAstralsInVarsAndClasses.ts(16,7): error TS1068: Unexpected token. A constructor, method, accessor, or property was expected.
extendedEscapesForAstralsInVarsAndClasses.ts(16,11): error TS1351: An identifier or keyword cannot immediately follow a numeric literal.
extendedEscapesForAstralsInVarsAndClasses.ts(16,11): error TS2454: Variable 'A7' is used before being assigned.
extendedEscapesForAstralsInVarsAndClasses.ts(16,14): error TS1128: Declaration or statement expected.
extendedEscapesForAstralsInVarsAndClasses.ts(17,5): error TS2304: Cannot find name 'constructor'.
extendedEscapesForAstralsInVarsAndClasses.ts(17,19): error TS1005: ';' expected.
extendedEscapesForAstralsInVarsAndClasses.ts(18,9): error TS2532: Object is possibly 'undefined'.
extendedEscapesForAstralsInVarsAndClasses.ts(18,14): error TS1127: Invalid character.
extendedEscapesForAstralsInVarsAndClasses.ts(18,15): error TS1434: Unexpected keyword or identifier.
extendedEscapesForAstralsInVarsAndClasses.ts(18,20): error TS1351: An identifier or keyword cannot immediately follow a numeric literal.
extendedEscapesForAstralsInVarsAndClasses.ts(18,20): error TS2454: Variable 'A7' is used before being assigned.
extendedEscapesForAstralsInVarsAndClasses.ts(18,24): error TS2809: Declaration or statement expected. This '=' follows a block of statements, so if you intended to write a destructuring assignment, you might need to wrap the whole assignment in parentheses.
extendedEscapesForAstralsInVarsAndClasses.ts(20,5): error TS2304: Cannot find name 'methodA'.
extendedEscapesForAstralsInVarsAndClasses.ts(20,15): error TS1005: ';' expected.
extendedEscapesForAstralsInVarsAndClasses.ts(21,21): error TS1127: Invalid character.
extendedEscapesForAstralsInVarsAndClasses.ts(23,1): error TS1128: Declaration or statement expected.
extendedEscapesForAstralsInVarsAndClasses.ts(25,13): error TS1127: Invalid character.
extendedEscapesForAstralsInVarsAndClasses.ts(25,16): error TS1134: Variable declaration expected.
extendedEscapesForAstralsInVarsAndClasses.ts(25,18): error TS1389: 'new' is not allowed as a variable declaration name.
extendedEscapesForAstralsInVarsAndClasses.ts(25,28): error TS1127: Invalid character.
extendedEscapesForAstralsInVarsAndClasses.ts(25,29): error TS1434: Unexpected keyword or identifier.
extendedEscapesForAstralsInVarsAndClasses.ts(25,34): error TS1351: An identifier or keyword cannot immediately follow a numeric literal.
extendedEscapesForAstralsInVarsAndClasses.ts(25,50): error TS2339: Property 'methodA' does not exist on type 'Foo'.
extendedEscapesForAstralsInVarsAndClasses.ts(27,2): error TS1127: Invalid character.
extendedEscapesForAstralsInVarsAndClasses.ts(27,3): error TS1434: Unexpected keyword or identifier.
extendedEscapesForAstralsInVarsAndClasses.ts(27,8): error TS1351: An identifier or keyword cannot immediately follow a numeric literal.
extendedEscapesForAstralsInVarsAndClasses.ts(27,12): error TS1128: Declaration or statement expected.


==== extendedEscapesForAstralsInVarsAndClasses.ts (41 errors) ====
    // Example from https://mathiasbynens.be/notes/javascript-identifiers-es6
    // Astral characters should be accepted in ES2015
    
=======
extendedEscapesForAstralsInVarsAndClasses.ts(9,6): error TS1434: Unexpected keyword or identifier.
extendedEscapesForAstralsInVarsAndClasses.ts(9,11): error TS1351: An identifier or keyword cannot immediately follow a numeric literal.
extendedEscapesForAstralsInVarsAndClasses.ts(9,15): error TS2809: Declaration or statement expected. This '=' follows a block of statements, so if you intended to write a destructuring assignment, you might need to wrap the whole assignment in parentheses.
extendedEscapesForAstralsInVarsAndClasses.ts(13,5): error TS1127: Invalid character.
extendedEscapesForAstralsInVarsAndClasses.ts(13,6): error TS1434: Unexpected keyword or identifier.
extendedEscapesForAstralsInVarsAndClasses.ts(13,7): error TS1068: Unexpected token. A constructor, method, accessor, or property was expected.
extendedEscapesForAstralsInVarsAndClasses.ts(13,11): error TS1351: An identifier or keyword cannot immediately follow a numeric literal.
extendedEscapesForAstralsInVarsAndClasses.ts(13,14): error TS1128: Declaration or statement expected.
extendedEscapesForAstralsInVarsAndClasses.ts(14,5): error TS2304: Cannot find name 'constructor'.
extendedEscapesForAstralsInVarsAndClasses.ts(14,19): error TS1005: ';' expected.
extendedEscapesForAstralsInVarsAndClasses.ts(15,9): error TS2532: Object is possibly 'undefined'.
extendedEscapesForAstralsInVarsAndClasses.ts(15,14): error TS1127: Invalid character.
extendedEscapesForAstralsInVarsAndClasses.ts(15,15): error TS1434: Unexpected keyword or identifier.
extendedEscapesForAstralsInVarsAndClasses.ts(15,20): error TS1351: An identifier or keyword cannot immediately follow a numeric literal.
extendedEscapesForAstralsInVarsAndClasses.ts(15,24): error TS2809: Declaration or statement expected. This '=' follows a block of statements, so if you intended to write a destructuring assignment, you might need to wrap the whole assignment in parentheses.
extendedEscapesForAstralsInVarsAndClasses.ts(17,5): error TS2304: Cannot find name 'methodA'.
extendedEscapesForAstralsInVarsAndClasses.ts(17,15): error TS1005: ';' expected.
extendedEscapesForAstralsInVarsAndClasses.ts(18,21): error TS1127: Invalid character.
extendedEscapesForAstralsInVarsAndClasses.ts(20,1): error TS1128: Declaration or statement expected.
extendedEscapesForAstralsInVarsAndClasses.ts(22,13): error TS1127: Invalid character.
extendedEscapesForAstralsInVarsAndClasses.ts(22,16): error TS1134: Variable declaration expected.
extendedEscapesForAstralsInVarsAndClasses.ts(22,18): error TS1389: 'new' is not allowed as a variable declaration name.
extendedEscapesForAstralsInVarsAndClasses.ts(22,28): error TS1127: Invalid character.
extendedEscapesForAstralsInVarsAndClasses.ts(22,29): error TS1434: Unexpected keyword or identifier.
extendedEscapesForAstralsInVarsAndClasses.ts(22,34): error TS1351: An identifier or keyword cannot immediately follow a numeric literal.
extendedEscapesForAstralsInVarsAndClasses.ts(22,50): error TS2339: Property 'methodA' does not exist on type 'Foo'.
extendedEscapesForAstralsInVarsAndClasses.ts(24,2): error TS1127: Invalid character.
extendedEscapesForAstralsInVarsAndClasses.ts(24,3): error TS1434: Unexpected keyword or identifier.
extendedEscapesForAstralsInVarsAndClasses.ts(24,8): error TS1351: An identifier or keyword cannot immediately follow a numeric literal.
extendedEscapesForAstralsInVarsAndClasses.ts(24,12): error TS1128: Declaration or statement expected.


==== extendedEscapesForAstralsInVarsAndClasses.ts (38 errors) ====
>>>>>>> 12402f26
    // U+102A7 CARIAN LETTER A2
    var 𐊧: string;
        ~~
!!! error TS1127: Invalid character.
          ~
!!! error TS1134: Variable declaration expected.
    var \u{102A7}: string;
        
!!! error TS1127: Invalid character.
          ~
!!! error TS1005: ',' expected.
              ~~
!!! error TS1351: An identifier or keyword cannot immediately follow a numeric literal.
    
    if (Math.random()) {
        𐊧 = "hello";
        ~~
!!! error TS1127: Invalid character.
           ~
!!! error TS1128: Declaration or statement expected.
    }
    else {
        \u{102A7} = "hallo";
        
!!! error TS1127: Invalid character.
         ~
!!! error TS1434: Unexpected keyword or identifier.
              ~~
!!! error TS1351: An identifier or keyword cannot immediately follow a numeric literal.
              ~~
!!! error TS2454: Variable 'A7' is used before being assigned.
                  ~
!!! error TS2809: Declaration or statement expected. This '=' follows a block of statements, so if you intended to write a destructuring assignment, you might need to wrap the whole assignment in parentheses.
    }
    
    class Foo {
        \u{102A7}: string;
        
!!! error TS1127: Invalid character.
         ~
!!! error TS1434: Unexpected keyword or identifier.
          ~
!!! error TS1068: Unexpected token. A constructor, method, accessor, or property was expected.
              ~~
!!! error TS1351: An identifier or keyword cannot immediately follow a numeric literal.
              ~~
!!! error TS2454: Variable 'A7' is used before being assigned.
                 ~
!!! error TS1128: Declaration or statement expected.
        constructor() {
        ~~~~~~~~~~~
!!! error TS2304: Cannot find name 'constructor'.
                      ~
!!! error TS1005: ';' expected.
            this.\u{102A7} = " world";
            ~~~~
!!! error TS2532: Object is possibly 'undefined'.
                 
!!! error TS1127: Invalid character.
                  ~
!!! error TS1434: Unexpected keyword or identifier.
                       ~~
!!! error TS1351: An identifier or keyword cannot immediately follow a numeric literal.
                       ~~
!!! error TS2454: Variable 'A7' is used before being assigned.
                           ~
!!! error TS2809: Declaration or statement expected. This '=' follows a block of statements, so if you intended to write a destructuring assignment, you might need to wrap the whole assignment in parentheses.
        }
        methodA() {
        ~~~~~~~
!!! error TS2304: Cannot find name 'methodA'.
                  ~
!!! error TS1005: ';' expected.
            return this.𐊧;
                        ~~
!!! error TS1127: Invalid character.
        }
    }
    ~
!!! error TS1128: Declaration or statement expected.
    
    export var _𐊧 = new Foo().\u{102A7} + new Foo().methodA();
                ~~
!!! error TS1127: Invalid character.
                   ~
!!! error TS1134: Variable declaration expected.
                     ~~~
!!! error TS1389: 'new' is not allowed as a variable declaration name.
                               
!!! error TS1127: Invalid character.
                                ~
!!! error TS1434: Unexpected keyword or identifier.
                                     ~~
!!! error TS1351: An identifier or keyword cannot immediately follow a numeric literal.
                                                     ~~~~~~~
!!! error TS2339: Property 'methodA' does not exist on type 'Foo'.
    
    _\u{102A7} += "!";
     
!!! error TS1127: Invalid character.
      ~
!!! error TS1434: Unexpected keyword or identifier.
           ~~
!!! error TS1351: An identifier or keyword cannot immediately follow a numeric literal.
               ~~
!!! error TS1128: Declaration or statement expected.
    
==== astralAsSurrogatePair.ts (6 errors) ====
    import { _𐊧 as \uD800\uDEA7 } from "./extendedEscapesForAstralsInVarsAndClasses.js";
              ~~
!!! error TS1127: Invalid character.
                 ~~
!!! error TS2305: Module '"./extendedEscapesForAstralsInVarsAndClasses.js"' has no exported member 'as'.
                    
!!! error TS1127: Invalid character.
                     ~~~~~
!!! error TS2305: Module '"./extendedEscapesForAstralsInVarsAndClasses.js"' has no exported member 'uD800'.
                          
!!! error TS1127: Invalid character.
                           ~~~~~
!!! error TS2305: Module '"./extendedEscapesForAstralsInVarsAndClasses.js"' has no exported member 'uDEA7'.
    <|MERGE_RESOLUTION|>--- conflicted
+++ resolved
@@ -1,213 +1,172 @@
-astralAsSurrogatePair.ts(1,11): error TS1127: Invalid character.
-astralAsSurrogatePair.ts(1,14): error TS2305: Module '"./extendedEscapesForAstralsInVarsAndClasses.js"' has no exported member 'as'.
-astralAsSurrogatePair.ts(1,17): error TS1127: Invalid character.
-astralAsSurrogatePair.ts(1,18): error TS2305: Module '"./extendedEscapesForAstralsInVarsAndClasses.js"' has no exported member 'uD800'.
-astralAsSurrogatePair.ts(1,23): error TS1127: Invalid character.
-astralAsSurrogatePair.ts(1,24): error TS2305: Module '"./extendedEscapesForAstralsInVarsAndClasses.js"' has no exported member 'uDEA7'.
-extendedEscapesForAstralsInVarsAndClasses.ts(2,5): error TS1127: Invalid character.
-extendedEscapesForAstralsInVarsAndClasses.ts(2,7): error TS1134: Variable declaration expected.
-extendedEscapesForAstralsInVarsAndClasses.ts(3,5): error TS1127: Invalid character.
-extendedEscapesForAstralsInVarsAndClasses.ts(3,7): error TS1005: ',' expected.
-extendedEscapesForAstralsInVarsAndClasses.ts(3,11): error TS1351: An identifier or keyword cannot immediately follow a numeric literal.
-extendedEscapesForAstralsInVarsAndClasses.ts(6,5): error TS1127: Invalid character.
-extendedEscapesForAstralsInVarsAndClasses.ts(6,8): error TS1128: Declaration or statement expected.
-extendedEscapesForAstralsInVarsAndClasses.ts(9,5): error TS1127: Invalid character.
-<<<<<<< HEAD
-extendedEscapesForAstralsInVarsAndClasses.ts(9,8): error TS1128: Declaration or statement expected.
-extendedEscapesForAstralsInVarsAndClasses.ts(12,5): error TS1127: Invalid character.
-extendedEscapesForAstralsInVarsAndClasses.ts(12,6): error TS1434: Unexpected keyword or identifier.
-extendedEscapesForAstralsInVarsAndClasses.ts(12,11): error TS1351: An identifier or keyword cannot immediately follow a numeric literal.
-extendedEscapesForAstralsInVarsAndClasses.ts(12,11): error TS2454: Variable 'A7' is used before being assigned.
-extendedEscapesForAstralsInVarsAndClasses.ts(12,15): error TS2809: Declaration or statement expected. This '=' follows a block of statements, so if you intended to write a destructuring assignment, you might need to wrap the whole assignment in parentheses.
-extendedEscapesForAstralsInVarsAndClasses.ts(16,5): error TS1127: Invalid character.
-extendedEscapesForAstralsInVarsAndClasses.ts(16,6): error TS1434: Unexpected keyword or identifier.
-extendedEscapesForAstralsInVarsAndClasses.ts(16,7): error TS1068: Unexpected token. A constructor, method, accessor, or property was expected.
-extendedEscapesForAstralsInVarsAndClasses.ts(16,11): error TS1351: An identifier or keyword cannot immediately follow a numeric literal.
-extendedEscapesForAstralsInVarsAndClasses.ts(16,11): error TS2454: Variable 'A7' is used before being assigned.
-extendedEscapesForAstralsInVarsAndClasses.ts(16,14): error TS1128: Declaration or statement expected.
-extendedEscapesForAstralsInVarsAndClasses.ts(17,5): error TS2304: Cannot find name 'constructor'.
-extendedEscapesForAstralsInVarsAndClasses.ts(17,19): error TS1005: ';' expected.
-extendedEscapesForAstralsInVarsAndClasses.ts(18,9): error TS2532: Object is possibly 'undefined'.
-extendedEscapesForAstralsInVarsAndClasses.ts(18,14): error TS1127: Invalid character.
-extendedEscapesForAstralsInVarsAndClasses.ts(18,15): error TS1434: Unexpected keyword or identifier.
-extendedEscapesForAstralsInVarsAndClasses.ts(18,20): error TS1351: An identifier or keyword cannot immediately follow a numeric literal.
-extendedEscapesForAstralsInVarsAndClasses.ts(18,20): error TS2454: Variable 'A7' is used before being assigned.
-extendedEscapesForAstralsInVarsAndClasses.ts(18,24): error TS2809: Declaration or statement expected. This '=' follows a block of statements, so if you intended to write a destructuring assignment, you might need to wrap the whole assignment in parentheses.
-extendedEscapesForAstralsInVarsAndClasses.ts(20,5): error TS2304: Cannot find name 'methodA'.
-extendedEscapesForAstralsInVarsAndClasses.ts(20,15): error TS1005: ';' expected.
-extendedEscapesForAstralsInVarsAndClasses.ts(21,21): error TS1127: Invalid character.
-extendedEscapesForAstralsInVarsAndClasses.ts(23,1): error TS1128: Declaration or statement expected.
-extendedEscapesForAstralsInVarsAndClasses.ts(25,13): error TS1127: Invalid character.
-extendedEscapesForAstralsInVarsAndClasses.ts(25,16): error TS1134: Variable declaration expected.
-extendedEscapesForAstralsInVarsAndClasses.ts(25,18): error TS1389: 'new' is not allowed as a variable declaration name.
-extendedEscapesForAstralsInVarsAndClasses.ts(25,28): error TS1127: Invalid character.
-extendedEscapesForAstralsInVarsAndClasses.ts(25,29): error TS1434: Unexpected keyword or identifier.
-extendedEscapesForAstralsInVarsAndClasses.ts(25,34): error TS1351: An identifier or keyword cannot immediately follow a numeric literal.
-extendedEscapesForAstralsInVarsAndClasses.ts(25,50): error TS2339: Property 'methodA' does not exist on type 'Foo'.
-extendedEscapesForAstralsInVarsAndClasses.ts(27,2): error TS1127: Invalid character.
-extendedEscapesForAstralsInVarsAndClasses.ts(27,3): error TS1434: Unexpected keyword or identifier.
-extendedEscapesForAstralsInVarsAndClasses.ts(27,8): error TS1351: An identifier or keyword cannot immediately follow a numeric literal.
-extendedEscapesForAstralsInVarsAndClasses.ts(27,12): error TS1128: Declaration or statement expected.
-
-
-==== extendedEscapesForAstralsInVarsAndClasses.ts (41 errors) ====
-    // Example from https://mathiasbynens.be/notes/javascript-identifiers-es6
-    // Astral characters should be accepted in ES2015
-    
-=======
-extendedEscapesForAstralsInVarsAndClasses.ts(9,6): error TS1434: Unexpected keyword or identifier.
-extendedEscapesForAstralsInVarsAndClasses.ts(9,11): error TS1351: An identifier or keyword cannot immediately follow a numeric literal.
-extendedEscapesForAstralsInVarsAndClasses.ts(9,15): error TS2809: Declaration or statement expected. This '=' follows a block of statements, so if you intended to write a destructuring assignment, you might need to wrap the whole assignment in parentheses.
-extendedEscapesForAstralsInVarsAndClasses.ts(13,5): error TS1127: Invalid character.
-extendedEscapesForAstralsInVarsAndClasses.ts(13,6): error TS1434: Unexpected keyword or identifier.
-extendedEscapesForAstralsInVarsAndClasses.ts(13,7): error TS1068: Unexpected token. A constructor, method, accessor, or property was expected.
-extendedEscapesForAstralsInVarsAndClasses.ts(13,11): error TS1351: An identifier or keyword cannot immediately follow a numeric literal.
-extendedEscapesForAstralsInVarsAndClasses.ts(13,14): error TS1128: Declaration or statement expected.
-extendedEscapesForAstralsInVarsAndClasses.ts(14,5): error TS2304: Cannot find name 'constructor'.
-extendedEscapesForAstralsInVarsAndClasses.ts(14,19): error TS1005: ';' expected.
-extendedEscapesForAstralsInVarsAndClasses.ts(15,9): error TS2532: Object is possibly 'undefined'.
-extendedEscapesForAstralsInVarsAndClasses.ts(15,14): error TS1127: Invalid character.
-extendedEscapesForAstralsInVarsAndClasses.ts(15,15): error TS1434: Unexpected keyword or identifier.
-extendedEscapesForAstralsInVarsAndClasses.ts(15,20): error TS1351: An identifier or keyword cannot immediately follow a numeric literal.
-extendedEscapesForAstralsInVarsAndClasses.ts(15,24): error TS2809: Declaration or statement expected. This '=' follows a block of statements, so if you intended to write a destructuring assignment, you might need to wrap the whole assignment in parentheses.
-extendedEscapesForAstralsInVarsAndClasses.ts(17,5): error TS2304: Cannot find name 'methodA'.
-extendedEscapesForAstralsInVarsAndClasses.ts(17,15): error TS1005: ';' expected.
-extendedEscapesForAstralsInVarsAndClasses.ts(18,21): error TS1127: Invalid character.
-extendedEscapesForAstralsInVarsAndClasses.ts(20,1): error TS1128: Declaration or statement expected.
-extendedEscapesForAstralsInVarsAndClasses.ts(22,13): error TS1127: Invalid character.
-extendedEscapesForAstralsInVarsAndClasses.ts(22,16): error TS1134: Variable declaration expected.
-extendedEscapesForAstralsInVarsAndClasses.ts(22,18): error TS1389: 'new' is not allowed as a variable declaration name.
-extendedEscapesForAstralsInVarsAndClasses.ts(22,28): error TS1127: Invalid character.
-extendedEscapesForAstralsInVarsAndClasses.ts(22,29): error TS1434: Unexpected keyword or identifier.
-extendedEscapesForAstralsInVarsAndClasses.ts(22,34): error TS1351: An identifier or keyword cannot immediately follow a numeric literal.
-extendedEscapesForAstralsInVarsAndClasses.ts(22,50): error TS2339: Property 'methodA' does not exist on type 'Foo'.
-extendedEscapesForAstralsInVarsAndClasses.ts(24,2): error TS1127: Invalid character.
-extendedEscapesForAstralsInVarsAndClasses.ts(24,3): error TS1434: Unexpected keyword or identifier.
-extendedEscapesForAstralsInVarsAndClasses.ts(24,8): error TS1351: An identifier or keyword cannot immediately follow a numeric literal.
-extendedEscapesForAstralsInVarsAndClasses.ts(24,12): error TS1128: Declaration or statement expected.
-
-
-==== extendedEscapesForAstralsInVarsAndClasses.ts (38 errors) ====
->>>>>>> 12402f26
-    // U+102A7 CARIAN LETTER A2
-    var 𐊧: string;
-        ~~
-!!! error TS1127: Invalid character.
-          ~
-!!! error TS1134: Variable declaration expected.
-    var \u{102A7}: string;
-        
-!!! error TS1127: Invalid character.
-          ~
-!!! error TS1005: ',' expected.
-              ~~
-!!! error TS1351: An identifier or keyword cannot immediately follow a numeric literal.
-    
-    if (Math.random()) {
-        𐊧 = "hello";
-        ~~
-!!! error TS1127: Invalid character.
-           ~
-!!! error TS1128: Declaration or statement expected.
-    }
-    else {
-        \u{102A7} = "hallo";
-        
-!!! error TS1127: Invalid character.
-         ~
-!!! error TS1434: Unexpected keyword or identifier.
-              ~~
-!!! error TS1351: An identifier or keyword cannot immediately follow a numeric literal.
-              ~~
-!!! error TS2454: Variable 'A7' is used before being assigned.
-                  ~
-!!! error TS2809: Declaration or statement expected. This '=' follows a block of statements, so if you intended to write a destructuring assignment, you might need to wrap the whole assignment in parentheses.
-    }
-    
-    class Foo {
-        \u{102A7}: string;
-        
-!!! error TS1127: Invalid character.
-         ~
-!!! error TS1434: Unexpected keyword or identifier.
-          ~
-!!! error TS1068: Unexpected token. A constructor, method, accessor, or property was expected.
-              ~~
-!!! error TS1351: An identifier or keyword cannot immediately follow a numeric literal.
-              ~~
-!!! error TS2454: Variable 'A7' is used before being assigned.
-                 ~
-!!! error TS1128: Declaration or statement expected.
-        constructor() {
-        ~~~~~~~~~~~
-!!! error TS2304: Cannot find name 'constructor'.
-                      ~
-!!! error TS1005: ';' expected.
-            this.\u{102A7} = " world";
-            ~~~~
-!!! error TS2532: Object is possibly 'undefined'.
-                 
-!!! error TS1127: Invalid character.
-                  ~
-!!! error TS1434: Unexpected keyword or identifier.
-                       ~~
-!!! error TS1351: An identifier or keyword cannot immediately follow a numeric literal.
-                       ~~
-!!! error TS2454: Variable 'A7' is used before being assigned.
-                           ~
-!!! error TS2809: Declaration or statement expected. This '=' follows a block of statements, so if you intended to write a destructuring assignment, you might need to wrap the whole assignment in parentheses.
-        }
-        methodA() {
-        ~~~~~~~
-!!! error TS2304: Cannot find name 'methodA'.
-                  ~
-!!! error TS1005: ';' expected.
-            return this.𐊧;
-                        ~~
-!!! error TS1127: Invalid character.
-        }
-    }
-    ~
-!!! error TS1128: Declaration or statement expected.
-    
-    export var _𐊧 = new Foo().\u{102A7} + new Foo().methodA();
-                ~~
-!!! error TS1127: Invalid character.
-                   ~
-!!! error TS1134: Variable declaration expected.
-                     ~~~
-!!! error TS1389: 'new' is not allowed as a variable declaration name.
-                               
-!!! error TS1127: Invalid character.
-                                ~
-!!! error TS1434: Unexpected keyword or identifier.
-                                     ~~
-!!! error TS1351: An identifier or keyword cannot immediately follow a numeric literal.
-                                                     ~~~~~~~
-!!! error TS2339: Property 'methodA' does not exist on type 'Foo'.
-    
-    _\u{102A7} += "!";
-     
-!!! error TS1127: Invalid character.
-      ~
-!!! error TS1434: Unexpected keyword or identifier.
-           ~~
-!!! error TS1351: An identifier or keyword cannot immediately follow a numeric literal.
-               ~~
-!!! error TS1128: Declaration or statement expected.
-    
-==== astralAsSurrogatePair.ts (6 errors) ====
-    import { _𐊧 as \uD800\uDEA7 } from "./extendedEscapesForAstralsInVarsAndClasses.js";
-              ~~
-!!! error TS1127: Invalid character.
-                 ~~
-!!! error TS2305: Module '"./extendedEscapesForAstralsInVarsAndClasses.js"' has no exported member 'as'.
-                    
-!!! error TS1127: Invalid character.
-                     ~~~~~
-!!! error TS2305: Module '"./extendedEscapesForAstralsInVarsAndClasses.js"' has no exported member 'uD800'.
-                          
-!!! error TS1127: Invalid character.
-                           ~~~~~
-!!! error TS2305: Module '"./extendedEscapesForAstralsInVarsAndClasses.js"' has no exported member 'uDEA7'.
+astralAsSurrogatePair.ts(1,11): error TS1127: Invalid character.
+astralAsSurrogatePair.ts(1,14): error TS2305: Module '"./extendedEscapesForAstralsInVarsAndClasses.js"' has no exported member 'as'.
+astralAsSurrogatePair.ts(1,17): error TS1127: Invalid character.
+astralAsSurrogatePair.ts(1,18): error TS2305: Module '"./extendedEscapesForAstralsInVarsAndClasses.js"' has no exported member 'uD800'.
+astralAsSurrogatePair.ts(1,23): error TS1127: Invalid character.
+astralAsSurrogatePair.ts(1,24): error TS2305: Module '"./extendedEscapesForAstralsInVarsAndClasses.js"' has no exported member 'uDEA7'.
+extendedEscapesForAstralsInVarsAndClasses.ts(2,5): error TS1127: Invalid character.
+extendedEscapesForAstralsInVarsAndClasses.ts(2,7): error TS1134: Variable declaration expected.
+extendedEscapesForAstralsInVarsAndClasses.ts(3,5): error TS1127: Invalid character.
+extendedEscapesForAstralsInVarsAndClasses.ts(3,7): error TS1005: ',' expected.
+extendedEscapesForAstralsInVarsAndClasses.ts(3,11): error TS1351: An identifier or keyword cannot immediately follow a numeric literal.
+extendedEscapesForAstralsInVarsAndClasses.ts(6,5): error TS1127: Invalid character.
+extendedEscapesForAstralsInVarsAndClasses.ts(6,8): error TS1128: Declaration or statement expected.
+extendedEscapesForAstralsInVarsAndClasses.ts(9,5): error TS1127: Invalid character.
+extendedEscapesForAstralsInVarsAndClasses.ts(9,6): error TS1434: Unexpected keyword or identifier.
+extendedEscapesForAstralsInVarsAndClasses.ts(9,11): error TS1351: An identifier or keyword cannot immediately follow a numeric literal.
+extendedEscapesForAstralsInVarsAndClasses.ts(9,11): error TS2454: Variable 'A7' is used before being assigned.
+extendedEscapesForAstralsInVarsAndClasses.ts(9,15): error TS2809: Declaration or statement expected. This '=' follows a block of statements, so if you intended to write a destructuring assignment, you might need to wrap the whole assignment in parentheses.
+extendedEscapesForAstralsInVarsAndClasses.ts(13,5): error TS1127: Invalid character.
+extendedEscapesForAstralsInVarsAndClasses.ts(13,6): error TS1434: Unexpected keyword or identifier.
+extendedEscapesForAstralsInVarsAndClasses.ts(13,7): error TS1068: Unexpected token. A constructor, method, accessor, or property was expected.
+extendedEscapesForAstralsInVarsAndClasses.ts(13,11): error TS1351: An identifier or keyword cannot immediately follow a numeric literal.
+extendedEscapesForAstralsInVarsAndClasses.ts(13,11): error TS2454: Variable 'A7' is used before being assigned.
+extendedEscapesForAstralsInVarsAndClasses.ts(13,14): error TS1128: Declaration or statement expected.
+extendedEscapesForAstralsInVarsAndClasses.ts(14,5): error TS2304: Cannot find name 'constructor'.
+extendedEscapesForAstralsInVarsAndClasses.ts(14,19): error TS1005: ';' expected.
+extendedEscapesForAstralsInVarsAndClasses.ts(15,9): error TS2532: Object is possibly 'undefined'.
+extendedEscapesForAstralsInVarsAndClasses.ts(15,14): error TS1127: Invalid character.
+extendedEscapesForAstralsInVarsAndClasses.ts(15,15): error TS1434: Unexpected keyword or identifier.
+extendedEscapesForAstralsInVarsAndClasses.ts(15,20): error TS1351: An identifier or keyword cannot immediately follow a numeric literal.
+extendedEscapesForAstralsInVarsAndClasses.ts(15,20): error TS2454: Variable 'A7' is used before being assigned.
+extendedEscapesForAstralsInVarsAndClasses.ts(15,24): error TS2809: Declaration or statement expected. This '=' follows a block of statements, so if you intended to write a destructuring assignment, you might need to wrap the whole assignment in parentheses.
+extendedEscapesForAstralsInVarsAndClasses.ts(17,5): error TS2304: Cannot find name 'methodA'.
+extendedEscapesForAstralsInVarsAndClasses.ts(17,15): error TS1005: ';' expected.
+extendedEscapesForAstralsInVarsAndClasses.ts(18,21): error TS1127: Invalid character.
+extendedEscapesForAstralsInVarsAndClasses.ts(20,1): error TS1128: Declaration or statement expected.
+extendedEscapesForAstralsInVarsAndClasses.ts(22,13): error TS1127: Invalid character.
+extendedEscapesForAstralsInVarsAndClasses.ts(22,16): error TS1134: Variable declaration expected.
+extendedEscapesForAstralsInVarsAndClasses.ts(22,18): error TS1389: 'new' is not allowed as a variable declaration name.
+extendedEscapesForAstralsInVarsAndClasses.ts(22,28): error TS1127: Invalid character.
+extendedEscapesForAstralsInVarsAndClasses.ts(22,29): error TS1434: Unexpected keyword or identifier.
+extendedEscapesForAstralsInVarsAndClasses.ts(22,34): error TS1351: An identifier or keyword cannot immediately follow a numeric literal.
+extendedEscapesForAstralsInVarsAndClasses.ts(22,50): error TS2339: Property 'methodA' does not exist on type 'Foo'.
+extendedEscapesForAstralsInVarsAndClasses.ts(24,2): error TS1127: Invalid character.
+extendedEscapesForAstralsInVarsAndClasses.ts(24,3): error TS1434: Unexpected keyword or identifier.
+extendedEscapesForAstralsInVarsAndClasses.ts(24,8): error TS1351: An identifier or keyword cannot immediately follow a numeric literal.
+extendedEscapesForAstralsInVarsAndClasses.ts(24,12): error TS1128: Declaration or statement expected.
+
+
+==== extendedEscapesForAstralsInVarsAndClasses.ts (41 errors) ====
+    // U+102A7 CARIAN LETTER A2
+    var 𐊧: string;
+        ~~
+!!! error TS1127: Invalid character.
+          ~
+!!! error TS1134: Variable declaration expected.
+    var \u{102A7}: string;
+        
+!!! error TS1127: Invalid character.
+          ~
+!!! error TS1005: ',' expected.
+              ~~
+!!! error TS1351: An identifier or keyword cannot immediately follow a numeric literal.
+    
+    if (Math.random()) {
+        𐊧 = "hello";
+        ~~
+!!! error TS1127: Invalid character.
+           ~
+!!! error TS1128: Declaration or statement expected.
+    }
+    else {
+        \u{102A7} = "hallo";
+        
+!!! error TS1127: Invalid character.
+         ~
+!!! error TS1434: Unexpected keyword or identifier.
+              ~~
+!!! error TS1351: An identifier or keyword cannot immediately follow a numeric literal.
+              ~~
+!!! error TS2454: Variable 'A7' is used before being assigned.
+                  ~
+!!! error TS2809: Declaration or statement expected. This '=' follows a block of statements, so if you intended to write a destructuring assignment, you might need to wrap the whole assignment in parentheses.
+    }
+    
+    class Foo {
+        \u{102A7}: string;
+        
+!!! error TS1127: Invalid character.
+         ~
+!!! error TS1434: Unexpected keyword or identifier.
+          ~
+!!! error TS1068: Unexpected token. A constructor, method, accessor, or property was expected.
+              ~~
+!!! error TS1351: An identifier or keyword cannot immediately follow a numeric literal.
+              ~~
+!!! error TS2454: Variable 'A7' is used before being assigned.
+                 ~
+!!! error TS1128: Declaration or statement expected.
+        constructor() {
+        ~~~~~~~~~~~
+!!! error TS2304: Cannot find name 'constructor'.
+                      ~
+!!! error TS1005: ';' expected.
+            this.\u{102A7} = " world";
+            ~~~~
+!!! error TS2532: Object is possibly 'undefined'.
+                 
+!!! error TS1127: Invalid character.
+                  ~
+!!! error TS1434: Unexpected keyword or identifier.
+                       ~~
+!!! error TS1351: An identifier or keyword cannot immediately follow a numeric literal.
+                       ~~
+!!! error TS2454: Variable 'A7' is used before being assigned.
+                           ~
+!!! error TS2809: Declaration or statement expected. This '=' follows a block of statements, so if you intended to write a destructuring assignment, you might need to wrap the whole assignment in parentheses.
+        }
+        methodA() {
+        ~~~~~~~
+!!! error TS2304: Cannot find name 'methodA'.
+                  ~
+!!! error TS1005: ';' expected.
+            return this.𐊧;
+                        ~~
+!!! error TS1127: Invalid character.
+        }
+    }
+    ~
+!!! error TS1128: Declaration or statement expected.
+    
+    export var _𐊧 = new Foo().\u{102A7} + new Foo().methodA();
+                ~~
+!!! error TS1127: Invalid character.
+                   ~
+!!! error TS1134: Variable declaration expected.
+                     ~~~
+!!! error TS1389: 'new' is not allowed as a variable declaration name.
+                               
+!!! error TS1127: Invalid character.
+                                ~
+!!! error TS1434: Unexpected keyword or identifier.
+                                     ~~
+!!! error TS1351: An identifier or keyword cannot immediately follow a numeric literal.
+                                                     ~~~~~~~
+!!! error TS2339: Property 'methodA' does not exist on type 'Foo'.
+    
+    _\u{102A7} += "!";
+     
+!!! error TS1127: Invalid character.
+      ~
+!!! error TS1434: Unexpected keyword or identifier.
+           ~~
+!!! error TS1351: An identifier or keyword cannot immediately follow a numeric literal.
+               ~~
+!!! error TS1128: Declaration or statement expected.
+    
+==== astralAsSurrogatePair.ts (6 errors) ====
+    import { _𐊧 as \uD800\uDEA7 } from "./extendedEscapesForAstralsInVarsAndClasses.js";
+              ~~
+!!! error TS1127: Invalid character.
+                 ~~
+!!! error TS2305: Module '"./extendedEscapesForAstralsInVarsAndClasses.js"' has no exported member 'as'.
+                    
+!!! error TS1127: Invalid character.
+                     ~~~~~
+!!! error TS2305: Module '"./extendedEscapesForAstralsInVarsAndClasses.js"' has no exported member 'uD800'.
+                          
+!!! error TS1127: Invalid character.
+                           ~~~~~
+!!! error TS2305: Module '"./extendedEscapesForAstralsInVarsAndClasses.js"' has no exported member 'uDEA7'.
     