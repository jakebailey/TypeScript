--- conflicted
+++ resolved
@@ -1,329 +1,325 @@
-//// [tests/cases/conformance/statements/for-inStatements/for-inStatementsInvalid.ts] ////
-
-=== for-inStatementsInvalid.ts ===
-var aNumber: number;
->aNumber : number
->        : ^^^^^^
-
-for (aNumber in {}) { }
->aNumber : number
->        : ^^^^^^
->{} : {}
->   : ^^
-
-var aBoolean: boolean;
->aBoolean : boolean
->         : ^^^^^^^
-
-for (aBoolean in {}) { }
->aBoolean : boolean
->         : ^^^^^^^
->{} : {}
->   : ^^
-
-var aRegExp: RegExp;
->aRegExp : RegExp
->        : ^^^^^^
-
-for (aRegExp in {}) { }
->aRegExp : RegExp
->        : ^^^^^^
->{} : {}
->   : ^^
-
-for (var idx : number in {}) { }
->idx : string
->    : ^^^^^^
->{} : {}
->   : ^^
-
-function fn(): void { }
->fn : () => void
->   : ^^^^^^    
-
-for (var x in fn()) { }
->x : string
->  : ^^^^^^
->fn() : void
->     : ^^^^
->fn : () => void
->   : ^^^^^^^^^^
-
-var c : string, d:string, e;
->c : string
->  : ^^^^^^
->d : string
->  : ^^^^^^
->e : any
->  : ^^^
-
-for (var x in c || d) { }
->x : string
->  : ^^^^^^
->c || d : string
->       : ^^^^^^
->c : string
->  : ^^^^^^
->d : string
->  : ^^^^^^
-
-for (var x in e ? c : d) { }
->x : string
->  : ^^^^^^
->e ? c : d : string
->          : ^^^^^^
->e : any
->  : ^^^
->c : string
->  : ^^^^^^
->d : string
->  : ^^^^^^
-
-for (var x in 42 ? c : d) { }
->x : string
->  : ^^^^^^
->42 ? c : d : string
->           : ^^^^^^
->42 : 42
->   : ^^
->c : string
->  : ^^^^^^
->d : string
->  : ^^^^^^
-
-for (var x in '' ? c : d) { }
->x : string
->  : ^^^^^^
->'' ? c : d : string
->           : ^^^^^^
->'' : ""
->   : ^^
->c : string
->  : ^^^^^^
->d : string
->  : ^^^^^^
-
-for (var x in 42 ? d[x] : c[x]) { }
->x : string
->  : ^^^^^^
->42 ? d[x] : c[x] : any
->                 : ^^^
->42 : 42
->   : ^^
->d[x] : any
->     : ^^^
->d : string
->  : ^^^^^^
->x : string
->  : ^^^^^^
->c[x] : any
->     : ^^^
->c : string
->  : ^^^^^^
->x : string
->  : ^^^^^^
-
-for (var x in c[23]) { }
->x : string
->  : ^^^^^^
->c[23] : string
->      : ^^^^^^
->c : string
->  : ^^^^^^
->23 : 23
->   : ^^
-
-for (var x in (<T>(x: T) => x)) { }
->x : string
->  : ^^^^^^
->(<T>(x: T) => x) : <T>(x: T) => T
->                 : ^ ^^^^^ ^^^^^^
-><T>(x: T) => x : <T>(x: T) => T
->               : ^ ^^^^^ ^^^^^^
->x : T
->  : ^
->x : T
->  : ^
-
-for (var x in function (x: string, y: number) { return x + y }) { }
->x : string
->  : ^^^^^^
->function (x: string, y: number) { return x + y } : (x: string, y: number) => string
->                                                 : ^^^^      ^^^^^      ^^^^^^^^^^^
->x : string
->  : ^^^^^^
->y : number
->  : ^^^^^^
->x + y : string
->      : ^^^^^^
->x : string
->  : ^^^^^^
->y : number
->  : ^^^^^^
-
-class A {
->A : A
->  : ^
-
-    biz() : number{
->biz : () => number
->    : ^^^^^^      
-
-        for (var x in this.biz()) { }
->x : string
->  : ^^^^^^
->this.biz() : number
->           : ^^^^^^
->this.biz : () => number
->         : ^^^^^^^^^^^^
->this : this
->     : ^^^^
->biz : () => number
->    : ^^^^^^^^^^^^
-
-        for (var x in this.biz) { }
->x : string
->  : ^^^^^^
->this.biz : () => number
->         : ^^^^^^^^^^^^
->this : this
->     : ^^^^
->biz : () => number
->    : ^^^^^^^^^^^^
-
-        for (var x in this) { }
->x : string
->  : ^^^^^^
->this : this
->     : ^^^^
-
-        return null;
-    }
-
-    static baz() : number {
->baz : () => number
->    : ^^^^^^      
-
-        for (var x in this) { }
->x : string
->  : ^^^^^^
->this : typeof A
->     : ^^^^^^^^
-
-        for (var x in this.baz) { }
->x : string
->  : ^^^^^^
->this.baz : () => number
->         : ^^^^^^^^^^^^
->this : typeof A
->     : ^^^^^^^^
->baz : () => number
->    : ^^^^^^^^^^^^
-
-        for (var x in this.baz()) { }
->x : string
->  : ^^^^^^
->this.baz() : number
->           : ^^^^^^
->this.baz : () => number
->         : ^^^^^^^^^^^^
->this : typeof A
->     : ^^^^^^^^
->baz : () => number
->    : ^^^^^^^^^^^^
-
-        return null;
-    }
-}
-
-class B extends A {
->B : B
->  : ^
->A : A
->  : ^
-
-    boz() {
-<<<<<<< HEAD
->boz : () => null
-=======
->boz : () => any
->    : ^^^^^^^^^
->>>>>>> 12402f26
-
-        for (var x in this.biz()) { }
->x : string
->  : ^^^^^^
->this.biz() : number
->           : ^^^^^^
->this.biz : () => number
->         : ^^^^^^^^^^^^
->this : this
->     : ^^^^
->biz : () => number
->    : ^^^^^^^^^^^^
-
-        for (var x in this.biz) { }
->x : string
->  : ^^^^^^
->this.biz : () => number
->         : ^^^^^^^^^^^^
->this : this
->     : ^^^^
->biz : () => number
->    : ^^^^^^^^^^^^
-
-        for (var x in this) { }
->x : string
->  : ^^^^^^
->this : this
->     : ^^^^
-
-        for (var x in super.biz) { }
->x : string
->  : ^^^^^^
->super.biz : () => number
->          : ^^^^^^^^^^^^
->super : A
->      : ^
->biz : () => number
->    : ^^^^^^^^^^^^
-
-        for (var x in super.biz()) { }
->x : string
->  : ^^^^^^
->super.biz() : number
->            : ^^^^^^
->super.biz : () => number
->          : ^^^^^^^^^^^^
->super : A
->      : ^
->biz : () => number
->    : ^^^^^^^^^^^^
-
-        return null;
-    }
-}
-
-interface I {
-    id: number;
->id : number
->   : ^^^^^^
-
-    [idx: number]: number;
->idx : number
->    : ^^^^^^
-}
-var i: I;
->i : I
->  : ^
-
-for (var x in i[42]) { } 
->x : string
->  : ^^^^^^
->i[42] : number
->      : ^^^^^^
->i : I
->  : ^
->42 : 42
->   : ^^
-
+//// [tests/cases/conformance/statements/for-inStatements/for-inStatementsInvalid.ts] ////
+
+=== for-inStatementsInvalid.ts ===
+var aNumber: number;
+>aNumber : number
+>        : ^^^^^^
+
+for (aNumber in {}) { }
+>aNumber : number
+>        : ^^^^^^
+>{} : {}
+>   : ^^
+
+var aBoolean: boolean;
+>aBoolean : boolean
+>         : ^^^^^^^
+
+for (aBoolean in {}) { }
+>aBoolean : boolean
+>         : ^^^^^^^
+>{} : {}
+>   : ^^
+
+var aRegExp: RegExp;
+>aRegExp : RegExp
+>        : ^^^^^^
+
+for (aRegExp in {}) { }
+>aRegExp : RegExp
+>        : ^^^^^^
+>{} : {}
+>   : ^^
+
+for (var idx : number in {}) { }
+>idx : string
+>    : ^^^^^^
+>{} : {}
+>   : ^^
+
+function fn(): void { }
+>fn : () => void
+>   : ^^^^^^    
+
+for (var x in fn()) { }
+>x : string
+>  : ^^^^^^
+>fn() : void
+>     : ^^^^
+>fn : () => void
+>   : ^^^^^^^^^^
+
+var c : string, d:string, e;
+>c : string
+>  : ^^^^^^
+>d : string
+>  : ^^^^^^
+>e : any
+>  : ^^^
+
+for (var x in c || d) { }
+>x : string
+>  : ^^^^^^
+>c || d : string
+>       : ^^^^^^
+>c : string
+>  : ^^^^^^
+>d : string
+>  : ^^^^^^
+
+for (var x in e ? c : d) { }
+>x : string
+>  : ^^^^^^
+>e ? c : d : string
+>          : ^^^^^^
+>e : any
+>  : ^^^
+>c : string
+>  : ^^^^^^
+>d : string
+>  : ^^^^^^
+
+for (var x in 42 ? c : d) { }
+>x : string
+>  : ^^^^^^
+>42 ? c : d : string
+>           : ^^^^^^
+>42 : 42
+>   : ^^
+>c : string
+>  : ^^^^^^
+>d : string
+>  : ^^^^^^
+
+for (var x in '' ? c : d) { }
+>x : string
+>  : ^^^^^^
+>'' ? c : d : string
+>           : ^^^^^^
+>'' : ""
+>   : ^^
+>c : string
+>  : ^^^^^^
+>d : string
+>  : ^^^^^^
+
+for (var x in 42 ? d[x] : c[x]) { }
+>x : string
+>  : ^^^^^^
+>42 ? d[x] : c[x] : any
+>                 : ^^^
+>42 : 42
+>   : ^^
+>d[x] : any
+>     : ^^^
+>d : string
+>  : ^^^^^^
+>x : string
+>  : ^^^^^^
+>c[x] : any
+>     : ^^^
+>c : string
+>  : ^^^^^^
+>x : string
+>  : ^^^^^^
+
+for (var x in c[23]) { }
+>x : string
+>  : ^^^^^^
+>c[23] : string
+>      : ^^^^^^
+>c : string
+>  : ^^^^^^
+>23 : 23
+>   : ^^
+
+for (var x in (<T>(x: T) => x)) { }
+>x : string
+>  : ^^^^^^
+>(<T>(x: T) => x) : <T>(x: T) => T
+>                 : ^ ^^^^^ ^^^^^^
+><T>(x: T) => x : <T>(x: T) => T
+>               : ^ ^^^^^ ^^^^^^
+>x : T
+>  : ^
+>x : T
+>  : ^
+
+for (var x in function (x: string, y: number) { return x + y }) { }
+>x : string
+>  : ^^^^^^
+>function (x: string, y: number) { return x + y } : (x: string, y: number) => string
+>                                                 : ^^^^      ^^^^^      ^^^^^^^^^^^
+>x : string
+>  : ^^^^^^
+>y : number
+>  : ^^^^^^
+>x + y : string
+>      : ^^^^^^
+>x : string
+>  : ^^^^^^
+>y : number
+>  : ^^^^^^
+
+class A {
+>A : A
+>  : ^
+
+    biz() : number{
+>biz : () => number
+>    : ^^^^^^      
+
+        for (var x in this.biz()) { }
+>x : string
+>  : ^^^^^^
+>this.biz() : number
+>           : ^^^^^^
+>this.biz : () => number
+>         : ^^^^^^^^^^^^
+>this : this
+>     : ^^^^
+>biz : () => number
+>    : ^^^^^^^^^^^^
+
+        for (var x in this.biz) { }
+>x : string
+>  : ^^^^^^
+>this.biz : () => number
+>         : ^^^^^^^^^^^^
+>this : this
+>     : ^^^^
+>biz : () => number
+>    : ^^^^^^^^^^^^
+
+        for (var x in this) { }
+>x : string
+>  : ^^^^^^
+>this : this
+>     : ^^^^
+
+        return null;
+    }
+
+    static baz() : number {
+>baz : () => number
+>    : ^^^^^^      
+
+        for (var x in this) { }
+>x : string
+>  : ^^^^^^
+>this : typeof A
+>     : ^^^^^^^^
+
+        for (var x in this.baz) { }
+>x : string
+>  : ^^^^^^
+>this.baz : () => number
+>         : ^^^^^^^^^^^^
+>this : typeof A
+>     : ^^^^^^^^
+>baz : () => number
+>    : ^^^^^^^^^^^^
+
+        for (var x in this.baz()) { }
+>x : string
+>  : ^^^^^^
+>this.baz() : number
+>           : ^^^^^^
+>this.baz : () => number
+>         : ^^^^^^^^^^^^
+>this : typeof A
+>     : ^^^^^^^^
+>baz : () => number
+>    : ^^^^^^^^^^^^
+
+        return null;
+    }
+}
+
+class B extends A {
+>B : B
+>  : ^
+>A : A
+>  : ^
+
+    boz() {
+>boz : () => null
+>    : ^^^^^^^^^^
+
+        for (var x in this.biz()) { }
+>x : string
+>  : ^^^^^^
+>this.biz() : number
+>           : ^^^^^^
+>this.biz : () => number
+>         : ^^^^^^^^^^^^
+>this : this
+>     : ^^^^
+>biz : () => number
+>    : ^^^^^^^^^^^^
+
+        for (var x in this.biz) { }
+>x : string
+>  : ^^^^^^
+>this.biz : () => number
+>         : ^^^^^^^^^^^^
+>this : this
+>     : ^^^^
+>biz : () => number
+>    : ^^^^^^^^^^^^
+
+        for (var x in this) { }
+>x : string
+>  : ^^^^^^
+>this : this
+>     : ^^^^
+
+        for (var x in super.biz) { }
+>x : string
+>  : ^^^^^^
+>super.biz : () => number
+>          : ^^^^^^^^^^^^
+>super : A
+>      : ^
+>biz : () => number
+>    : ^^^^^^^^^^^^
+
+        for (var x in super.biz()) { }
+>x : string
+>  : ^^^^^^
+>super.biz() : number
+>            : ^^^^^^
+>super.biz : () => number
+>          : ^^^^^^^^^^^^
+>super : A
+>      : ^
+>biz : () => number
+>    : ^^^^^^^^^^^^
+
+        return null;
+    }
+}
+
+interface I {
+    id: number;
+>id : number
+>   : ^^^^^^
+
+    [idx: number]: number;
+>idx : number
+>    : ^^^^^^
+}
+var i: I;
+>i : I
+>  : ^
+
+for (var x in i[42]) { } 
+>x : string
+>  : ^^^^^^
+>i[42] : number
+>      : ^^^^^^
+>i : I
+>  : ^
+>42 : 42
+>   : ^^
+