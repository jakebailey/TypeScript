//// [tests/cases/compiler/assignmentCompatability39.ts] ////

=== assignmentCompatability39.ts ===
module __test1__ {
>__test1__ : typeof __test1__
>          : ^^^^^^^^^^^^^^^^

    export interface interfaceWithPublicAndOptional<T,U> { one: T; two?: U; };  var obj4: interfaceWithPublicAndOptional<number,string> = { one: 1 };;
>one : T
<<<<<<< HEAD
>two : U | undefined
=======
>    : ^
>two : U
>    : ^
>>>>>>> 12402f26
>obj4 : interfaceWithPublicAndOptional<number, string>
>     : ^^^^^^^^^^^^^^^^^^^^^^^^^^^^^^^^^^^^^^^^^^^^^^
>{ one: 1 } : { one: number; }
>           : ^^^^^^^^^^^^^^^^
>one : number
>    : ^^^^^^
>1 : 1
>  : ^

    export var __val__obj4 = obj4;
>__val__obj4 : interfaceWithPublicAndOptional<number, string>
>            : ^^^^^^^^^^^^^^^^^^^^^^^^^^^^^^^^^^^^^^^^^^^^^^
>obj4 : interfaceWithPublicAndOptional<number, string>
>     : ^^^^^^^^^^^^^^^^^^^^^^^^^^^^^^^^^^^^^^^^^^^^^^
}
module __test2__ {
>__test2__ : typeof __test2__
>          : ^^^^^^^^^^^^^^^^

    export         class classWithTwoPublic<T,U> { constructor(public one: T, public two: U) {} }    var x2 = new classWithTwoPublic(1, "a");;
>classWithTwoPublic : classWithTwoPublic<T, U>
>                   : ^^^^^^^^^^^^^^^^^^^^^^^^
>one : T
>    : ^
>two : U
>    : ^
>x2 : classWithTwoPublic<number, string>
>   : ^^^^^^^^^^^^^^^^^^^^^^^^^^^^^^^^^^
>new classWithTwoPublic(1, "a") : classWithTwoPublic<number, string>
>                               : ^^^^^^^^^^^^^^^^^^^^^^^^^^^^^^^^^^
>classWithTwoPublic : typeof classWithTwoPublic
>                   : ^^^^^^^^^^^^^^^^^^^^^^^^^
>1 : 1
>  : ^
>"a" : "a"
>    : ^^^

    export var __val__x2 = x2;
>__val__x2 : classWithTwoPublic<number, string>
>          : ^^^^^^^^^^^^^^^^^^^^^^^^^^^^^^^^^^
>x2 : classWithTwoPublic<number, string>
>   : ^^^^^^^^^^^^^^^^^^^^^^^^^^^^^^^^^^
}
__test2__.__val__x2 = __test1__.__val__obj4
>__test2__.__val__x2 = __test1__.__val__obj4 : __test1__.interfaceWithPublicAndOptional<number, string>
>                                            : ^^^^^^^^^^^^^^^^^^^^^^^^^^^^^^^^^^^^^^^^^^^^^^^^^^^^^^^^
>__test2__.__val__x2 : __test2__.classWithTwoPublic<number, string>
>                    : ^^^^^^^^^^^^^^^^^^^^^^^^^^^^^^^^^^^^^^^^^^^^
>__test2__ : typeof __test2__
>          : ^^^^^^^^^^^^^^^^
>__val__x2 : __test2__.classWithTwoPublic<number, string>
>          : ^^^^^^^^^^^^^^^^^^^^^^^^^^^^^^^^^^^^^^^^^^^^
>__test1__.__val__obj4 : __test1__.interfaceWithPublicAndOptional<number, string>
>                      : ^^^^^^^^^^^^^^^^^^^^^^^^^^^^^^^^^^^^^^^^^^^^^^^^^^^^^^^^
>__test1__ : typeof __test1__
>          : ^^^^^^^^^^^^^^^^
>__val__obj4 : __test1__.interfaceWithPublicAndOptional<number, string>
>            : ^^^^^^^^^^^^^^^^^^^^^^^^^^^^^^^^^^^^^^^^^^^^^^^^^^^^^^^^

<|MERGE_RESOLUTION|>--- conflicted
+++ resolved
@@ -1,75 +1,71 @@
-//// [tests/cases/compiler/assignmentCompatability39.ts] ////
-
-=== assignmentCompatability39.ts ===
-module __test1__ {
->__test1__ : typeof __test1__
->          : ^^^^^^^^^^^^^^^^
-
-    export interface interfaceWithPublicAndOptional<T,U> { one: T; two?: U; };  var obj4: interfaceWithPublicAndOptional<number,string> = { one: 1 };;
->one : T
-<<<<<<< HEAD
->two : U | undefined
-=======
->    : ^
->two : U
->    : ^
->>>>>>> 12402f26
->obj4 : interfaceWithPublicAndOptional<number, string>
->     : ^^^^^^^^^^^^^^^^^^^^^^^^^^^^^^^^^^^^^^^^^^^^^^
->{ one: 1 } : { one: number; }
->           : ^^^^^^^^^^^^^^^^
->one : number
->    : ^^^^^^
->1 : 1
->  : ^
-
-    export var __val__obj4 = obj4;
->__val__obj4 : interfaceWithPublicAndOptional<number, string>
->            : ^^^^^^^^^^^^^^^^^^^^^^^^^^^^^^^^^^^^^^^^^^^^^^
->obj4 : interfaceWithPublicAndOptional<number, string>
->     : ^^^^^^^^^^^^^^^^^^^^^^^^^^^^^^^^^^^^^^^^^^^^^^
-}
-module __test2__ {
->__test2__ : typeof __test2__
->          : ^^^^^^^^^^^^^^^^
-
-    export         class classWithTwoPublic<T,U> { constructor(public one: T, public two: U) {} }    var x2 = new classWithTwoPublic(1, "a");;
->classWithTwoPublic : classWithTwoPublic<T, U>
->                   : ^^^^^^^^^^^^^^^^^^^^^^^^
->one : T
->    : ^
->two : U
->    : ^
->x2 : classWithTwoPublic<number, string>
->   : ^^^^^^^^^^^^^^^^^^^^^^^^^^^^^^^^^^
->new classWithTwoPublic(1, "a") : classWithTwoPublic<number, string>
->                               : ^^^^^^^^^^^^^^^^^^^^^^^^^^^^^^^^^^
->classWithTwoPublic : typeof classWithTwoPublic
->                   : ^^^^^^^^^^^^^^^^^^^^^^^^^
->1 : 1
->  : ^
->"a" : "a"
->    : ^^^
-
-    export var __val__x2 = x2;
->__val__x2 : classWithTwoPublic<number, string>
->          : ^^^^^^^^^^^^^^^^^^^^^^^^^^^^^^^^^^
->x2 : classWithTwoPublic<number, string>
->   : ^^^^^^^^^^^^^^^^^^^^^^^^^^^^^^^^^^
-}
-__test2__.__val__x2 = __test1__.__val__obj4
->__test2__.__val__x2 = __test1__.__val__obj4 : __test1__.interfaceWithPublicAndOptional<number, string>
->                                            : ^^^^^^^^^^^^^^^^^^^^^^^^^^^^^^^^^^^^^^^^^^^^^^^^^^^^^^^^
->__test2__.__val__x2 : __test2__.classWithTwoPublic<number, string>
->                    : ^^^^^^^^^^^^^^^^^^^^^^^^^^^^^^^^^^^^^^^^^^^^
->__test2__ : typeof __test2__
->          : ^^^^^^^^^^^^^^^^
->__val__x2 : __test2__.classWithTwoPublic<number, string>
->          : ^^^^^^^^^^^^^^^^^^^^^^^^^^^^^^^^^^^^^^^^^^^^
->__test1__.__val__obj4 : __test1__.interfaceWithPublicAndOptional<number, string>
->                      : ^^^^^^^^^^^^^^^^^^^^^^^^^^^^^^^^^^^^^^^^^^^^^^^^^^^^^^^^
->__test1__ : typeof __test1__
->          : ^^^^^^^^^^^^^^^^
->__val__obj4 : __test1__.interfaceWithPublicAndOptional<number, string>
->            : ^^^^^^^^^^^^^^^^^^^^^^^^^^^^^^^^^^^^^^^^^^^^^^^^^^^^^^^^
-
+//// [tests/cases/compiler/assignmentCompatability39.ts] ////
+
+=== assignmentCompatability39.ts ===
+module __test1__ {
+>__test1__ : typeof __test1__
+>          : ^^^^^^^^^^^^^^^^
+
+    export interface interfaceWithPublicAndOptional<T,U> { one: T; two?: U; };  var obj4: interfaceWithPublicAndOptional<number,string> = { one: 1 };;
+>one : T
+>    : ^
+>two : U | undefined
+>    : ^^^^^^^^^^^^^
+>obj4 : interfaceWithPublicAndOptional<number, string>
+>     : ^^^^^^^^^^^^^^^^^^^^^^^^^^^^^^^^^^^^^^^^^^^^^^
+>{ one: 1 } : { one: number; }
+>           : ^^^^^^^^^^^^^^^^
+>one : number
+>    : ^^^^^^
+>1 : 1
+>  : ^
+
+    export var __val__obj4 = obj4;
+>__val__obj4 : interfaceWithPublicAndOptional<number, string>
+>            : ^^^^^^^^^^^^^^^^^^^^^^^^^^^^^^^^^^^^^^^^^^^^^^
+>obj4 : interfaceWithPublicAndOptional<number, string>
+>     : ^^^^^^^^^^^^^^^^^^^^^^^^^^^^^^^^^^^^^^^^^^^^^^
+}
+module __test2__ {
+>__test2__ : typeof __test2__
+>          : ^^^^^^^^^^^^^^^^
+
+    export         class classWithTwoPublic<T,U> { constructor(public one: T, public two: U) {} }    var x2 = new classWithTwoPublic(1, "a");;
+>classWithTwoPublic : classWithTwoPublic<T, U>
+>                   : ^^^^^^^^^^^^^^^^^^^^^^^^
+>one : T
+>    : ^
+>two : U
+>    : ^
+>x2 : classWithTwoPublic<number, string>
+>   : ^^^^^^^^^^^^^^^^^^^^^^^^^^^^^^^^^^
+>new classWithTwoPublic(1, "a") : classWithTwoPublic<number, string>
+>                               : ^^^^^^^^^^^^^^^^^^^^^^^^^^^^^^^^^^
+>classWithTwoPublic : typeof classWithTwoPublic
+>                   : ^^^^^^^^^^^^^^^^^^^^^^^^^
+>1 : 1
+>  : ^
+>"a" : "a"
+>    : ^^^
+
+    export var __val__x2 = x2;
+>__val__x2 : classWithTwoPublic<number, string>
+>          : ^^^^^^^^^^^^^^^^^^^^^^^^^^^^^^^^^^
+>x2 : classWithTwoPublic<number, string>
+>   : ^^^^^^^^^^^^^^^^^^^^^^^^^^^^^^^^^^
+}
+__test2__.__val__x2 = __test1__.__val__obj4
+>__test2__.__val__x2 = __test1__.__val__obj4 : __test1__.interfaceWithPublicAndOptional<number, string>
+>                                            : ^^^^^^^^^^^^^^^^^^^^^^^^^^^^^^^^^^^^^^^^^^^^^^^^^^^^^^^^
+>__test2__.__val__x2 : __test2__.classWithTwoPublic<number, string>
+>                    : ^^^^^^^^^^^^^^^^^^^^^^^^^^^^^^^^^^^^^^^^^^^^
+>__test2__ : typeof __test2__
+>          : ^^^^^^^^^^^^^^^^
+>__val__x2 : __test2__.classWithTwoPublic<number, string>
+>          : ^^^^^^^^^^^^^^^^^^^^^^^^^^^^^^^^^^^^^^^^^^^^
+>__test1__.__val__obj4 : __test1__.interfaceWithPublicAndOptional<number, string>
+>                      : ^^^^^^^^^^^^^^^^^^^^^^^^^^^^^^^^^^^^^^^^^^^^^^^^^^^^^^^^
+>__test1__ : typeof __test1__
+>          : ^^^^^^^^^^^^^^^^
+>__val__obj4 : __test1__.interfaceWithPublicAndOptional<number, string>
+>            : ^^^^^^^^^^^^^^^^^^^^^^^^^^^^^^^^^^^^^^^^^^^^^^^^^^^^^^^^
+