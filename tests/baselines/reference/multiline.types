--- conflicted
+++ resolved
@@ -1,181 +1,177 @@
-//// [tests/cases/conformance/directives/multiline.tsx] ////
-
+//// [tests/cases/conformance/directives/multiline.tsx] ////
+
 === Performance Stats ===
 Assignability cache: 700 / 700 (nearest 100)
-Type Count: 2,600 / 2,600 (nearest 100)
+Type Count: 2,700 / 2,700 (nearest 100)
 Instantiation count: 2,000 / 2,000 (nearest 500)
 Symbol count: 27,000 / 27,000 (nearest 500)
 
-=== a.ts ===
-export const texts: string[] = [];
->texts : string[]
-<<<<<<< HEAD
->[] : never[]
-=======
->      : ^^^^^^^^
->[] : undefined[]
->   : ^^^^^^^^^^^
->>>>>>> 12402f26
-
-/**
- @ts-ignore */
-texts.push(100);
->texts.push(100) : number
->                : ^^^^^^
->texts.push : (...items: string[]) => number
->           : ^^^^^^^^^^^^^^^^^^^^^^^^^^^^^^
->texts : string[]
->      : ^^^^^^^^
->push : (...items: string[]) => number
->     : ^^^^^^^^^^^^^^^^^^^^^^^^^^^^^^
->100 : 100
->    : ^^^
-
-/**
- @ts-expect-error */
-texts.push(100);
->texts.push(100) : number
->                : ^^^^^^
->texts.push : (...items: string[]) => number
->           : ^^^^^^^^^^^^^^^^^^^^^^^^^^^^^^
->texts : string[]
->      : ^^^^^^^^
->push : (...items: string[]) => number
->     : ^^^^^^^^^^^^^^^^^^^^^^^^^^^^^^
->100 : 100
->    : ^^^
-
-/**
- @ts-expect-error */
-texts.push("100");
->texts.push("100") : number
->                  : ^^^^^^
->texts.push : (...items: string[]) => number
->           : ^^^^^^^^^^^^^^^^^^^^^^^^^^^^^^
->texts : string[]
->      : ^^^^^^^^
->push : (...items: string[]) => number
->     : ^^^^^^^^^^^^^^^^^^^^^^^^^^^^^^
->"100" : "100"
->      : ^^^^^
-
-=== b.tsx ===
-import * as React from "react";
->React : typeof React
->      : ^^^^^^^^^^^^
-
-export function MyComponent(props: { foo: string }) {
->MyComponent : (props: { foo: string; }) => JSX.Element
->            : ^^^^^^^^                ^^^^^^^^^^^^^^^^
->props : { foo: string; }
->      : ^^^^^^^      ^^^
->foo : string
->    : ^^^^^^
-
-  return <div />;
-><div /> : JSX.Element
->        : ^^^^^^^^^^^
->div : any
->    : ^^^
-}
-
-let x = (
->x : JSX.Element
->  : ^^^^^^^^^^^
->(  <div>    {/*   @ts-ignore */}    <MyComponent foo={100} />    {/*@ts-ignore*/}    <MyComponent foo={100} />    {/*   @ts-expect-error */}    <MyComponent foo={100} />    {/*   // @ts-expect-error */}    <MyComponent foo={100} />    {/*   * @ts-expect-error */}    <MyComponent foo={100} />    {/*@ts-expect-error*/}    <MyComponent foo={100} />    {/*   @ts-expect-error */}    <MyComponent foo={"hooray"} />  </div>) : JSX.Element
->                                                                                                                                                                                                                                                                                                                                                                                                                                     : ^^^^^^^^^^^
-
-  <div>
-><div>    {/*   @ts-ignore */}    <MyComponent foo={100} />    {/*@ts-ignore*/}    <MyComponent foo={100} />    {/*   @ts-expect-error */}    <MyComponent foo={100} />    {/*   // @ts-expect-error */}    <MyComponent foo={100} />    {/*   * @ts-expect-error */}    <MyComponent foo={100} />    {/*@ts-expect-error*/}    <MyComponent foo={100} />    {/*   @ts-expect-error */}    <MyComponent foo={"hooray"} />  </div> : JSX.Element
->                                                                                                                                                                                                                                                                                                                                                                                                                                 : ^^^^^^^^^^^
->div : any
->    : ^^^
-
-    {/*
-   @ts-ignore */}
-    <MyComponent foo={100} />
-><MyComponent foo={100} /> : JSX.Element
->                          : ^^^^^^^^^^^
->MyComponent : (props: { foo: string; }) => JSX.Element
->            : ^^^^^^^^^^^^^^^^^^^^^^^^^^^^^^^^^^^^^^^^
->foo : number
->    : ^^^^^^
->100 : 100
->    : ^^^
-
-    {/*@ts-ignore*/}
-    <MyComponent foo={100} />
-><MyComponent foo={100} /> : JSX.Element
->                          : ^^^^^^^^^^^
->MyComponent : (props: { foo: string; }) => JSX.Element
->            : ^^^^^^^^^^^^^^^^^^^^^^^^^^^^^^^^^^^^^^^^
->foo : number
->    : ^^^^^^
->100 : 100
->    : ^^^
-
-    {/*
-   @ts-expect-error */}
-    <MyComponent foo={100} />
-><MyComponent foo={100} /> : JSX.Element
->                          : ^^^^^^^^^^^
->MyComponent : (props: { foo: string; }) => JSX.Element
->            : ^^^^^^^^^^^^^^^^^^^^^^^^^^^^^^^^^^^^^^^^
->foo : number
->    : ^^^^^^
->100 : 100
->    : ^^^
-
-    {/*
-   // @ts-expect-error */}
-    <MyComponent foo={100} />
-><MyComponent foo={100} /> : JSX.Element
->                          : ^^^^^^^^^^^
->MyComponent : (props: { foo: string; }) => JSX.Element
->            : ^^^^^^^^^^^^^^^^^^^^^^^^^^^^^^^^^^^^^^^^
->foo : number
->    : ^^^^^^
->100 : 100
->    : ^^^
-
-    {/*
-   * @ts-expect-error */}
-    <MyComponent foo={100} />
-><MyComponent foo={100} /> : JSX.Element
->                          : ^^^^^^^^^^^
->MyComponent : (props: { foo: string; }) => JSX.Element
->            : ^^^^^^^^^^^^^^^^^^^^^^^^^^^^^^^^^^^^^^^^
->foo : number
->    : ^^^^^^
->100 : 100
->    : ^^^
-
-    {/*@ts-expect-error*/}
-    <MyComponent foo={100} />
-><MyComponent foo={100} /> : JSX.Element
->                          : ^^^^^^^^^^^
->MyComponent : (props: { foo: string; }) => JSX.Element
->            : ^^^^^^^^^^^^^^^^^^^^^^^^^^^^^^^^^^^^^^^^
->foo : number
->    : ^^^^^^
->100 : 100
->    : ^^^
-
-    {/*
-   @ts-expect-error */}
-    <MyComponent foo={"hooray"} />
-><MyComponent foo={"hooray"} /> : JSX.Element
->                               : ^^^^^^^^^^^
->MyComponent : (props: { foo: string; }) => JSX.Element
->            : ^^^^^^^^^^^^^^^^^^^^^^^^^^^^^^^^^^^^^^^^
->foo : string
->    : ^^^^^^
->"hooray" : "hooray"
->         : ^^^^^^^^
-
-  </div>
->div : any
->    : ^^^
-
-);
-
+=== a.ts ===
+export const texts: string[] = [];
+>texts : string[]
+>      : ^^^^^^^^
+>[] : never[]
+>   : ^^^^^^^
+
+/**
+ @ts-ignore */
+texts.push(100);
+>texts.push(100) : number
+>                : ^^^^^^
+>texts.push : (...items: string[]) => number
+>           : ^^^^^^^^^^^^^^^^^^^^^^^^^^^^^^
+>texts : string[]
+>      : ^^^^^^^^
+>push : (...items: string[]) => number
+>     : ^^^^^^^^^^^^^^^^^^^^^^^^^^^^^^
+>100 : 100
+>    : ^^^
+
+/**
+ @ts-expect-error */
+texts.push(100);
+>texts.push(100) : number
+>                : ^^^^^^
+>texts.push : (...items: string[]) => number
+>           : ^^^^^^^^^^^^^^^^^^^^^^^^^^^^^^
+>texts : string[]
+>      : ^^^^^^^^
+>push : (...items: string[]) => number
+>     : ^^^^^^^^^^^^^^^^^^^^^^^^^^^^^^
+>100 : 100
+>    : ^^^
+
+/**
+ @ts-expect-error */
+texts.push("100");
+>texts.push("100") : number
+>                  : ^^^^^^
+>texts.push : (...items: string[]) => number
+>           : ^^^^^^^^^^^^^^^^^^^^^^^^^^^^^^
+>texts : string[]
+>      : ^^^^^^^^
+>push : (...items: string[]) => number
+>     : ^^^^^^^^^^^^^^^^^^^^^^^^^^^^^^
+>"100" : "100"
+>      : ^^^^^
+
+=== b.tsx ===
+import * as React from "react";
+>React : typeof React
+>      : ^^^^^^^^^^^^
+
+export function MyComponent(props: { foo: string }) {
+>MyComponent : (props: { foo: string; }) => JSX.Element
+>            : ^^^^^^^^                ^^^^^^^^^^^^^^^^
+>props : { foo: string; }
+>      : ^^^^^^^      ^^^
+>foo : string
+>    : ^^^^^^
+
+  return <div />;
+><div /> : JSX.Element
+>        : ^^^^^^^^^^^
+>div : any
+>    : ^^^
+}
+
+let x = (
+>x : JSX.Element
+>  : ^^^^^^^^^^^
+>(  <div>    {/*   @ts-ignore */}    <MyComponent foo={100} />    {/*@ts-ignore*/}    <MyComponent foo={100} />    {/*   @ts-expect-error */}    <MyComponent foo={100} />    {/*   // @ts-expect-error */}    <MyComponent foo={100} />    {/*   * @ts-expect-error */}    <MyComponent foo={100} />    {/*@ts-expect-error*/}    <MyComponent foo={100} />    {/*   @ts-expect-error */}    <MyComponent foo={"hooray"} />  </div>) : JSX.Element
+>                                                                                                                                                                                                                                                                                                                                                                                                                                     : ^^^^^^^^^^^
+
+  <div>
+><div>    {/*   @ts-ignore */}    <MyComponent foo={100} />    {/*@ts-ignore*/}    <MyComponent foo={100} />    {/*   @ts-expect-error */}    <MyComponent foo={100} />    {/*   // @ts-expect-error */}    <MyComponent foo={100} />    {/*   * @ts-expect-error */}    <MyComponent foo={100} />    {/*@ts-expect-error*/}    <MyComponent foo={100} />    {/*   @ts-expect-error */}    <MyComponent foo={"hooray"} />  </div> : JSX.Element
+>                                                                                                                                                                                                                                                                                                                                                                                                                                 : ^^^^^^^^^^^
+>div : any
+>    : ^^^
+
+    {/*
+   @ts-ignore */}
+    <MyComponent foo={100} />
+><MyComponent foo={100} /> : JSX.Element
+>                          : ^^^^^^^^^^^
+>MyComponent : (props: { foo: string; }) => JSX.Element
+>            : ^^^^^^^^^^^^^^^^^^^^^^^^^^^^^^^^^^^^^^^^
+>foo : number
+>    : ^^^^^^
+>100 : 100
+>    : ^^^
+
+    {/*@ts-ignore*/}
+    <MyComponent foo={100} />
+><MyComponent foo={100} /> : JSX.Element
+>                          : ^^^^^^^^^^^
+>MyComponent : (props: { foo: string; }) => JSX.Element
+>            : ^^^^^^^^^^^^^^^^^^^^^^^^^^^^^^^^^^^^^^^^
+>foo : number
+>    : ^^^^^^
+>100 : 100
+>    : ^^^
+
+    {/*
+   @ts-expect-error */}
+    <MyComponent foo={100} />
+><MyComponent foo={100} /> : JSX.Element
+>                          : ^^^^^^^^^^^
+>MyComponent : (props: { foo: string; }) => JSX.Element
+>            : ^^^^^^^^^^^^^^^^^^^^^^^^^^^^^^^^^^^^^^^^
+>foo : number
+>    : ^^^^^^
+>100 : 100
+>    : ^^^
+
+    {/*
+   // @ts-expect-error */}
+    <MyComponent foo={100} />
+><MyComponent foo={100} /> : JSX.Element
+>                          : ^^^^^^^^^^^
+>MyComponent : (props: { foo: string; }) => JSX.Element
+>            : ^^^^^^^^^^^^^^^^^^^^^^^^^^^^^^^^^^^^^^^^
+>foo : number
+>    : ^^^^^^
+>100 : 100
+>    : ^^^
+
+    {/*
+   * @ts-expect-error */}
+    <MyComponent foo={100} />
+><MyComponent foo={100} /> : JSX.Element
+>                          : ^^^^^^^^^^^
+>MyComponent : (props: { foo: string; }) => JSX.Element
+>            : ^^^^^^^^^^^^^^^^^^^^^^^^^^^^^^^^^^^^^^^^
+>foo : number
+>    : ^^^^^^
+>100 : 100
+>    : ^^^
+
+    {/*@ts-expect-error*/}
+    <MyComponent foo={100} />
+><MyComponent foo={100} /> : JSX.Element
+>                          : ^^^^^^^^^^^
+>MyComponent : (props: { foo: string; }) => JSX.Element
+>            : ^^^^^^^^^^^^^^^^^^^^^^^^^^^^^^^^^^^^^^^^
+>foo : number
+>    : ^^^^^^
+>100 : 100
+>    : ^^^
+
+    {/*
+   @ts-expect-error */}
+    <MyComponent foo={"hooray"} />
+><MyComponent foo={"hooray"} /> : JSX.Element
+>                               : ^^^^^^^^^^^
+>MyComponent : (props: { foo: string; }) => JSX.Element
+>            : ^^^^^^^^^^^^^^^^^^^^^^^^^^^^^^^^^^^^^^^^
+>foo : string
+>    : ^^^^^^
+>"hooray" : "hooray"
+>         : ^^^^^^^^
+
+  </div>
+>div : any
+>    : ^^^
+
+);
+