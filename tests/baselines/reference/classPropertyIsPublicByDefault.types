--- conflicted
+++ resolved
@@ -1,135 +1,126 @@
-//// [tests/cases/conformance/classes/members/accessibility/classPropertyIsPublicByDefault.ts] ////
-
-=== classPropertyIsPublicByDefault.ts ===
-class C {
->C : C
->  : ^
-
-    x: string;
->x : string
->  : ^^^^^^
-
-    get y() { return null; }
->y : null
-
-    set y(x) { }
->y : null
->x : null
-
-    foo() { }
->foo : () => void
->    : ^^^^^^^^^^
-
-    static a: string;
->a : string
->  : ^^^^^^
-
-    static get b() { return null; }
->b : null
-
-    static set b(x) { }
->b : null
->x : null
-
-    static foo() { }
->foo : () => void
->    : ^^^^^^^^^^
-}
-
-var c: C;
->c : C
->  : ^
-
-c.x;
->c.x : string
->    : ^^^^^^
->c : C
->  : ^
->x : string
->  : ^^^^^^
-
-c.y;
->c.y : null
->c : C
-<<<<<<< HEAD
->y : null
-
-c.y = 1;
->c.y = 1 : 1
->c.y : null
->c : C
->y : null
-=======
->  : ^
->y : any
->  : ^^^
-
-c.y = 1;
->c.y = 1 : 1
->        : ^
->c.y : any
->c : C
->  : ^
->y : any
->  : ^^^
->>>>>>> 12402f26
->1 : 1
->  : ^
-
-c.foo();
->c.foo() : void
->        : ^^^^
->c.foo : () => void
->      : ^^^^^^^^^^
->c : C
->  : ^
->foo : () => void
->    : ^^^^^^^^^^
-
-C.a;
->C.a : string
->    : ^^^^^^
->C : typeof C
->  : ^^^^^^^^
->a : string
->  : ^^^^^^
-
-C.b();
->C.b() : any
->C.b : null
->C : typeof C
-<<<<<<< HEAD
->b : null
-
-C.b = 1;
->C.b = 1 : 1
->C.b : null
->C : typeof C
->b : null
-=======
->  : ^^^^^^^^
->b : any
->  : ^^^
-
-C.b = 1;
->C.b = 1 : 1
->        : ^
->C.b : any
->C : typeof C
->  : ^^^^^^^^
->b : any
->  : ^^^
->>>>>>> 12402f26
->1 : 1
->  : ^
-
-C.foo();
->C.foo() : void
->        : ^^^^
->C.foo : () => void
->      : ^^^^^^^^^^
->C : typeof C
->  : ^^^^^^^^
->foo : () => void
->    : ^^^^^^^^^^
-
+//// [tests/cases/conformance/classes/members/accessibility/classPropertyIsPublicByDefault.ts] ////
+
+=== classPropertyIsPublicByDefault.ts ===
+class C {
+>C : C
+>  : ^
+
+    x: string;
+>x : string
+>  : ^^^^^^
+
+    get y() { return null; }
+>y : null
+>  : ^^^^
+
+    set y(x) { }
+>y : null
+>  : ^^^^
+>x : null
+>  : ^^^^
+
+    foo() { }
+>foo : () => void
+>    : ^^^^^^^^^^
+
+    static a: string;
+>a : string
+>  : ^^^^^^
+
+    static get b() { return null; }
+>b : null
+>  : ^^^^
+
+    static set b(x) { }
+>b : null
+>  : ^^^^
+>x : null
+>  : ^^^^
+
+    static foo() { }
+>foo : () => void
+>    : ^^^^^^^^^^
+}
+
+var c: C;
+>c : C
+>  : ^
+
+c.x;
+>c.x : string
+>    : ^^^^^^
+>c : C
+>  : ^
+>x : string
+>  : ^^^^^^
+
+c.y;
+>c.y : null
+>    : ^^^^
+>c : C
+>  : ^
+>y : null
+>  : ^^^^
+
+c.y = 1;
+>c.y = 1 : 1
+>        : ^
+>c.y : null
+>    : ^^^^
+>c : C
+>  : ^
+>y : null
+>  : ^^^^
+>1 : 1
+>  : ^
+
+c.foo();
+>c.foo() : void
+>        : ^^^^
+>c.foo : () => void
+>      : ^^^^^^^^^^
+>c : C
+>  : ^
+>foo : () => void
+>    : ^^^^^^^^^^
+
+C.a;
+>C.a : string
+>    : ^^^^^^
+>C : typeof C
+>  : ^^^^^^^^
+>a : string
+>  : ^^^^^^
+
+C.b();
+>C.b() : any
+>      : ^^^
+>C.b : null
+>    : ^^^^
+>C : typeof C
+>  : ^^^^^^^^
+>b : null
+>  : ^^^^
+
+C.b = 1;
+>C.b = 1 : 1
+>        : ^
+>C.b : null
+>    : ^^^^
+>C : typeof C
+>  : ^^^^^^^^
+>b : null
+>  : ^^^^
+>1 : 1
+>  : ^
+
+C.foo();
+>C.foo() : void
+>        : ^^^^
+>C.foo : () => void
+>      : ^^^^^^^^^^
+>C : typeof C
+>  : ^^^^^^^^
+>foo : () => void
+>    : ^^^^^^^^^^
+