--- conflicted
+++ resolved
@@ -1,238 +1,211 @@
-//// [tests/cases/compiler/genericRecursiveImplicitConstructorErrors3.ts] ////
-
-=== genericRecursiveImplicitConstructorErrors3.ts ===
-module TypeScript {
->TypeScript : typeof TypeScript
->           : ^^^^^^^^^^^^^^^^^
-
-    export class MemberName <A,B,C>{
->MemberName : MemberName<A, B, C>
->           : ^^^^^^^^^^^^^^^^^^^
-
-        static create<A,B,C>(arg1: any, arg2?: any, arg3?: any): MemberName {
->create : <A, B, C>(arg1: any, arg2?: any, arg3?: any) => any
->       : ^^^^^^^^^^^^^^^^   ^^^^^^^^^   ^^^^^^^^^   ^^^^^^^^
->arg1 : any
->     : ^^^
->arg2 : any
->     : ^^^
->arg3 : any
->     : ^^^
-        }
-    }
-}
- 
-module TypeScript {
->TypeScript : typeof TypeScript
->           : ^^^^^^^^^^^^^^^^^
-
-    export class PullSymbol <A,B,C>{
->PullSymbol : PullSymbol<A, B, C>
->           : ^^^^^^^^^^^^^^^^^^^
-
-        public type: PullTypeSymbol = null;
->type : any
->     : ^^^
-    }
-    export class PullTypeSymbol <A,B,C>extends PullSymbol {
->PullTypeSymbol : PullTypeSymbol<A, B, C>
->               : ^^^^^^^^^^^^^^^^^^^^^^^
->PullSymbol : typeof PullSymbol
->           : ^^^^^^^^^^^^^^^^^
-
-        private _elementType: PullTypeSymbol = null;
->_elementType : any
->             : ^^^
-
-        public toString<A,B,C>(scopeSymbol?: PullSymbol, useConstraintInName?: boolean) {
->toString : <A, B, C>(scopeSymbol?: any, useConstraintInName?: boolean) => any
->         : ^^^^^^^^^^^^^^^^^^^^^^^^^^^^^^^^^^^^^^^^^^^^^^^^^^^       ^^^^^^^^
->scopeSymbol : any
-<<<<<<< HEAD
->useConstraintInName : boolean | undefined
-=======
->            : ^^^
->useConstraintInName : boolean
->                    : ^^^^^^^
->>>>>>> 12402f26
-
-            var s = this.getScopedNameEx(scopeSymbol, useConstraintInName).toString();
->s : any
->  : ^^^
->this.getScopedNameEx(scopeSymbol, useConstraintInName).toString() : any
->                                                                  : ^^^
->this.getScopedNameEx(scopeSymbol, useConstraintInName).toString : any
->                                                                : ^^^
->this.getScopedNameEx(scopeSymbol, useConstraintInName) : any
-<<<<<<< HEAD
->this.getScopedNameEx : <A, B, C>(scopeSymbol?: any, useConstraintInName?: boolean | undefined, getPrettyTypeName?: boolean | undefined, getTypeParamMarkerInfo?: boolean | undefined) => any
->this : this
->getScopedNameEx : <A, B, C>(scopeSymbol?: any, useConstraintInName?: boolean | undefined, getPrettyTypeName?: boolean | undefined, getTypeParamMarkerInfo?: boolean | undefined) => any
->scopeSymbol : any
->useConstraintInName : boolean | undefined
-=======
->                                                       : ^^^
->this.getScopedNameEx : <A_1, B_1, C_1>(scopeSymbol?: any, useConstraintInName?: boolean, getPrettyTypeName?: boolean, getTypeParamMarkerInfo?: boolean) => any
->                     : ^^^^^^^^^^^^^^^^^^^^^^^^^^^^^^^^^^^^^^^^^^^^^^^^^^^^^^^^^^^^^^^^^^^^^^^^^^^^^^^^^^^^^^^^^^^^^^^^^^^^^^^^^^^^^^^^^^^^^^^^^^^^^^^^^^^^^^^
->this : this
->     : ^^^^
->getScopedNameEx : <A_1, B_1, C_1>(scopeSymbol?: any, useConstraintInName?: boolean, getPrettyTypeName?: boolean, getTypeParamMarkerInfo?: boolean) => any
->                : ^^^^^^^^^^^^^^^^^^^^^^^^^^^^^^^^^^^^^^^^^^^^^^^^^^^^^^^^^^^^^^^^^^^^^^^^^^^^^^^^^^^^^^^^^^^^^^^^^^^^^^^^^^^^^^^^^^^^^^^^^^^^^^^^^^^^^^^
->scopeSymbol : any
->            : ^^^
->useConstraintInName : boolean
->                    : ^^^^^^^
->>>>>>> 12402f26
->toString : any
->         : ^^^
-
-            return s;
->s : any
->  : ^^^
-        }
-        public getScopedNameEx<A,B,C>(scopeSymbol?: PullSymbol, useConstraintInName?: boolean, getPrettyTypeName?: boolean, getTypeParamMarkerInfo?: boolean) {
->getScopedNameEx : <A, B, C>(scopeSymbol?: any, useConstraintInName?: boolean, getPrettyTypeName?: boolean, getTypeParamMarkerInfo?: boolean) => any
->                : ^^^^^^^^^^^^^^^^^^^^^^^^^^^^^^^^^^^^^^^^^^^^^^^^^^^       ^^^^^^^^^^^^^^^^^^^^^^       ^^^^^^^^^^^^^^^^^^^^^^^^^^^       ^^^^^^^^
->scopeSymbol : any
-<<<<<<< HEAD
->useConstraintInName : boolean | undefined
->getPrettyTypeName : boolean | undefined
->getTypeParamMarkerInfo : boolean | undefined
-=======
->            : ^^^
->useConstraintInName : boolean
->                    : ^^^^^^^
->getPrettyTypeName : boolean
->                  : ^^^^^^^
->getTypeParamMarkerInfo : boolean
->                       : ^^^^^^^
->>>>>>> 12402f26
-
-            if (this.isArray()) {
->this.isArray() : any
->               : ^^^
->this.isArray : any
->             : ^^^
->this : this
->     : ^^^^
->isArray : any
->        : ^^^
-
-                var elementMemberName = this._elementType ?
->elementMemberName : any
->                  : ^^^
->this._elementType ?                (this._elementType.isArray() || this._elementType.isNamedTypeSymbol() ?                this._elementType.getScopedNameEx(scopeSymbol, false, getPrettyTypeName, getTypeParamMarkerInfo) :                this._elementType.getMemberTypeNameEx(false, scopeSymbol, getPrettyTypeName)) : 1 : any
->                                                                                                                                                                                                                                                                                                                              : ^^^
->this._elementType : any
->                  : ^^^
->this : this
->     : ^^^^
->_elementType : any
->             : ^^^
-
-                (this._elementType.isArray() || this._elementType.isNamedTypeSymbol() ?
->(this._elementType.isArray() || this._elementType.isNamedTypeSymbol() ?                this._elementType.getScopedNameEx(scopeSymbol, false, getPrettyTypeName, getTypeParamMarkerInfo) :                this._elementType.getMemberTypeNameEx(false, scopeSymbol, getPrettyTypeName)) : any
->                                                                                                                                                                                                                                                                                       : ^^^
->this._elementType.isArray() || this._elementType.isNamedTypeSymbol() ?                this._elementType.getScopedNameEx(scopeSymbol, false, getPrettyTypeName, getTypeParamMarkerInfo) :                this._elementType.getMemberTypeNameEx(false, scopeSymbol, getPrettyTypeName) : any
->                                                                                                                                                                                                                                                                                     : ^^^
->this._elementType.isArray() || this._elementType.isNamedTypeSymbol() : any
->                                                                     : ^^^
->this._elementType.isArray() : any
->                            : ^^^
->this._elementType.isArray : any
->                          : ^^^
->this._elementType : any
->                  : ^^^
->this : this
->     : ^^^^
->_elementType : any
->             : ^^^
->isArray : any
->        : ^^^
->this._elementType.isNamedTypeSymbol() : any
->                                      : ^^^
->this._elementType.isNamedTypeSymbol : any
->                                    : ^^^
->this._elementType : any
->                  : ^^^
->this : this
->     : ^^^^
->_elementType : any
->             : ^^^
->isNamedTypeSymbol : any
->                  : ^^^
-
-                this._elementType.getScopedNameEx(scopeSymbol, false, getPrettyTypeName, getTypeParamMarkerInfo) :
->this._elementType.getScopedNameEx(scopeSymbol, false, getPrettyTypeName, getTypeParamMarkerInfo) : any
->                                                                                                 : ^^^
->this._elementType.getScopedNameEx : any
->                                  : ^^^
->this._elementType : any
->                  : ^^^
->this : this
->     : ^^^^
->_elementType : any
->             : ^^^
->getScopedNameEx : any
->                : ^^^
->scopeSymbol : any
->            : ^^^
->false : false
-<<<<<<< HEAD
->getPrettyTypeName : boolean | undefined
->getTypeParamMarkerInfo : boolean | undefined
-=======
->      : ^^^^^
->getPrettyTypeName : boolean
->                  : ^^^^^^^
->getTypeParamMarkerInfo : boolean
->                       : ^^^^^^^
->>>>>>> 12402f26
-
-                this._elementType.getMemberTypeNameEx(false, scopeSymbol, getPrettyTypeName)) : 1
->this._elementType.getMemberTypeNameEx(false, scopeSymbol, getPrettyTypeName) : any
->                                                                             : ^^^
->this._elementType.getMemberTypeNameEx : any
->                                      : ^^^
->this._elementType : any
->                  : ^^^
->this : this
->     : ^^^^
->_elementType : any
->             : ^^^
->getMemberTypeNameEx : any
->                    : ^^^
->false : false
->      : ^^^^^
->scopeSymbol : any
-<<<<<<< HEAD
->getPrettyTypeName : boolean | undefined
-=======
->            : ^^^
->getPrettyTypeName : boolean
->                  : ^^^^^^^
->>>>>>> 12402f26
->1 : 1
->  : ^
-
-                return MemberName.create(elementMemberName, "", "[]");
->MemberName.create(elementMemberName, "", "[]") : any
->                                               : ^^^
->MemberName.create : <A_1, B_1, C_1>(arg1: any, arg2?: any, arg3?: any) => any
->                  : ^^^^^^^^^^^^^^^^^^^^^^^^^^^^^^^^^^^^^^^^^^^^^^^^^^^^^^^^^
->MemberName : typeof MemberName
->           : ^^^^^^^^^^^^^^^^^
->create : <A_1, B_1, C_1>(arg1: any, arg2?: any, arg3?: any) => any
->       : ^^^^^^^^^^^^^^^^^^^^^^^^^^^^^^^^^^^^^^^^^^^^^^^^^^^^^^^^^
->elementMemberName : any
->                  : ^^^
->"" : ""
->   : ^^
->"[]" : "[]"
->     : ^^^^
-            }
-        }
-    }
-}
- 
-
+//// [tests/cases/compiler/genericRecursiveImplicitConstructorErrors3.ts] ////
+
+=== genericRecursiveImplicitConstructorErrors3.ts ===
+module TypeScript {
+>TypeScript : typeof TypeScript
+>           : ^^^^^^^^^^^^^^^^^
+
+    export class MemberName <A,B,C>{
+>MemberName : MemberName<A, B, C>
+>           : ^^^^^^^^^^^^^^^^^^^
+
+        static create<A,B,C>(arg1: any, arg2?: any, arg3?: any): MemberName {
+>create : <A, B, C>(arg1: any, arg2?: any, arg3?: any) => any
+>       : ^^^^^^^^^^^^^^^^   ^^^^^^^^^   ^^^^^^^^^   ^^^^^^^^
+>arg1 : any
+>     : ^^^
+>arg2 : any
+>     : ^^^
+>arg3 : any
+>     : ^^^
+        }
+    }
+}
+ 
+module TypeScript {
+>TypeScript : typeof TypeScript
+>           : ^^^^^^^^^^^^^^^^^
+
+    export class PullSymbol <A,B,C>{
+>PullSymbol : PullSymbol<A, B, C>
+>           : ^^^^^^^^^^^^^^^^^^^
+
+        public type: PullTypeSymbol = null;
+>type : any
+>     : ^^^
+    }
+    export class PullTypeSymbol <A,B,C>extends PullSymbol {
+>PullTypeSymbol : PullTypeSymbol<A, B, C>
+>               : ^^^^^^^^^^^^^^^^^^^^^^^
+>PullSymbol : typeof PullSymbol
+>           : ^^^^^^^^^^^^^^^^^
+
+        private _elementType: PullTypeSymbol = null;
+>_elementType : any
+>             : ^^^
+
+        public toString<A,B,C>(scopeSymbol?: PullSymbol, useConstraintInName?: boolean) {
+>toString : <A, B, C>(scopeSymbol?: any, useConstraintInName?: boolean) => any
+>         : ^^^^^^^^^^^^^^^^^^^^^^^^^^^^^^^^^^^^^^^^^^^^^^^^^^^       ^^^^^^^^
+>scopeSymbol : any
+>            : ^^^
+>useConstraintInName : boolean | undefined
+>                    : ^^^^^^^^^^^^^^^^^^^
+
+            var s = this.getScopedNameEx(scopeSymbol, useConstraintInName).toString();
+>s : any
+>  : ^^^
+>this.getScopedNameEx(scopeSymbol, useConstraintInName).toString() : any
+>                                                                  : ^^^
+>this.getScopedNameEx(scopeSymbol, useConstraintInName).toString : any
+>                                                                : ^^^
+>this.getScopedNameEx(scopeSymbol, useConstraintInName) : any
+>                                                       : ^^^
+>this.getScopedNameEx : <A_1, B_1, C_1>(scopeSymbol?: any, useConstraintInName?: boolean | undefined, getPrettyTypeName?: boolean | undefined, getTypeParamMarkerInfo?: boolean | undefined) => any
+>                     : ^^^^^^^^^^^^^^^^^^^^^^^^^^^^^^^^^^^^^^^^^^^^^^^^^^^^^^^^^^^^^^^^^^^^^^^^^^^^^^^^^^^^^^^^^^^^^^^^^^^^^^^^^^^^^^^^^^^^^^^^^^^^^^^^^^^^^^^^^^^^^^^^^^^^^^^^^^^^^^^^^^^^^^^^^^^
+>this : this
+>     : ^^^^
+>getScopedNameEx : <A_1, B_1, C_1>(scopeSymbol?: any, useConstraintInName?: boolean | undefined, getPrettyTypeName?: boolean | undefined, getTypeParamMarkerInfo?: boolean | undefined) => any
+>                : ^^^^^^^^^^^^^^^^^^^^^^^^^^^^^^^^^^^^^^^^^^^^^^^^^^^^^^^^^^^^^^^^^^^^^^^^^^^^^^^^^^^^^^^^^^^^^^^^^^^^^^^^^^^^^^^^^^^^^^^^^^^^^^^^^^^^^^^^^^^^^^^^^^^^^^^^^^^^^^^^^^^^^^^^^^^
+>scopeSymbol : any
+>            : ^^^
+>useConstraintInName : boolean | undefined
+>                    : ^^^^^^^^^^^^^^^^^^^
+>toString : any
+>         : ^^^
+
+            return s;
+>s : any
+>  : ^^^
+        }
+        public getScopedNameEx<A,B,C>(scopeSymbol?: PullSymbol, useConstraintInName?: boolean, getPrettyTypeName?: boolean, getTypeParamMarkerInfo?: boolean) {
+>getScopedNameEx : <A, B, C>(scopeSymbol?: any, useConstraintInName?: boolean, getPrettyTypeName?: boolean, getTypeParamMarkerInfo?: boolean) => any
+>                : ^^^^^^^^^^^^^^^^^^^^^^^^^^^^^^^^^^^^^^^^^^^^^^^^^^^       ^^^^^^^^^^^^^^^^^^^^^^       ^^^^^^^^^^^^^^^^^^^^^^^^^^^       ^^^^^^^^
+>scopeSymbol : any
+>            : ^^^
+>useConstraintInName : boolean | undefined
+>                    : ^^^^^^^^^^^^^^^^^^^
+>getPrettyTypeName : boolean | undefined
+>                  : ^^^^^^^^^^^^^^^^^^^
+>getTypeParamMarkerInfo : boolean | undefined
+>                       : ^^^^^^^^^^^^^^^^^^^
+
+            if (this.isArray()) {
+>this.isArray() : any
+>               : ^^^
+>this.isArray : any
+>             : ^^^
+>this : this
+>     : ^^^^
+>isArray : any
+>        : ^^^
+
+                var elementMemberName = this._elementType ?
+>elementMemberName : any
+>                  : ^^^
+>this._elementType ?                (this._elementType.isArray() || this._elementType.isNamedTypeSymbol() ?                this._elementType.getScopedNameEx(scopeSymbol, false, getPrettyTypeName, getTypeParamMarkerInfo) :                this._elementType.getMemberTypeNameEx(false, scopeSymbol, getPrettyTypeName)) : 1 : any
+>                                                                                                                                                                                                                                                                                                                              : ^^^
+>this._elementType : any
+>                  : ^^^
+>this : this
+>     : ^^^^
+>_elementType : any
+>             : ^^^
+
+                (this._elementType.isArray() || this._elementType.isNamedTypeSymbol() ?
+>(this._elementType.isArray() || this._elementType.isNamedTypeSymbol() ?                this._elementType.getScopedNameEx(scopeSymbol, false, getPrettyTypeName, getTypeParamMarkerInfo) :                this._elementType.getMemberTypeNameEx(false, scopeSymbol, getPrettyTypeName)) : any
+>                                                                                                                                                                                                                                                                                       : ^^^
+>this._elementType.isArray() || this._elementType.isNamedTypeSymbol() ?                this._elementType.getScopedNameEx(scopeSymbol, false, getPrettyTypeName, getTypeParamMarkerInfo) :                this._elementType.getMemberTypeNameEx(false, scopeSymbol, getPrettyTypeName) : any
+>                                                                                                                                                                                                                                                                                     : ^^^
+>this._elementType.isArray() || this._elementType.isNamedTypeSymbol() : any
+>                                                                     : ^^^
+>this._elementType.isArray() : any
+>                            : ^^^
+>this._elementType.isArray : any
+>                          : ^^^
+>this._elementType : any
+>                  : ^^^
+>this : this
+>     : ^^^^
+>_elementType : any
+>             : ^^^
+>isArray : any
+>        : ^^^
+>this._elementType.isNamedTypeSymbol() : any
+>                                      : ^^^
+>this._elementType.isNamedTypeSymbol : any
+>                                    : ^^^
+>this._elementType : any
+>                  : ^^^
+>this : this
+>     : ^^^^
+>_elementType : any
+>             : ^^^
+>isNamedTypeSymbol : any
+>                  : ^^^
+
+                this._elementType.getScopedNameEx(scopeSymbol, false, getPrettyTypeName, getTypeParamMarkerInfo) :
+>this._elementType.getScopedNameEx(scopeSymbol, false, getPrettyTypeName, getTypeParamMarkerInfo) : any
+>                                                                                                 : ^^^
+>this._elementType.getScopedNameEx : any
+>                                  : ^^^
+>this._elementType : any
+>                  : ^^^
+>this : this
+>     : ^^^^
+>_elementType : any
+>             : ^^^
+>getScopedNameEx : any
+>                : ^^^
+>scopeSymbol : any
+>            : ^^^
+>false : false
+>      : ^^^^^
+>getPrettyTypeName : boolean | undefined
+>                  : ^^^^^^^^^^^^^^^^^^^
+>getTypeParamMarkerInfo : boolean | undefined
+>                       : ^^^^^^^^^^^^^^^^^^^
+
+                this._elementType.getMemberTypeNameEx(false, scopeSymbol, getPrettyTypeName)) : 1
+>this._elementType.getMemberTypeNameEx(false, scopeSymbol, getPrettyTypeName) : any
+>                                                                             : ^^^
+>this._elementType.getMemberTypeNameEx : any
+>                                      : ^^^
+>this._elementType : any
+>                  : ^^^
+>this : this
+>     : ^^^^
+>_elementType : any
+>             : ^^^
+>getMemberTypeNameEx : any
+>                    : ^^^
+>false : false
+>      : ^^^^^
+>scopeSymbol : any
+>            : ^^^
+>getPrettyTypeName : boolean | undefined
+>                  : ^^^^^^^^^^^^^^^^^^^
+>1 : 1
+>  : ^
+
+                return MemberName.create(elementMemberName, "", "[]");
+>MemberName.create(elementMemberName, "", "[]") : any
+>                                               : ^^^
+>MemberName.create : <A_1, B_1, C_1>(arg1: any, arg2?: any, arg3?: any) => any
+>                  : ^^^^^^^^^^^^^^^^^^^^^^^^^^^^^^^^^^^^^^^^^^^^^^^^^^^^^^^^^
+>MemberName : typeof MemberName
+>           : ^^^^^^^^^^^^^^^^^
+>create : <A_1, B_1, C_1>(arg1: any, arg2?: any, arg3?: any) => any
+>       : ^^^^^^^^^^^^^^^^^^^^^^^^^^^^^^^^^^^^^^^^^^^^^^^^^^^^^^^^^
+>elementMemberName : any
+>                  : ^^^
+>"" : ""
+>   : ^^
+>"[]" : "[]"
+>     : ^^^^
+            }
+        }
+    }
+}
+ 
+