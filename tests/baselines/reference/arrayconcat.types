--- conflicted
+++ resolved
@@ -1,184 +1,141 @@
-//// [tests/cases/compiler/arrayconcat.ts] ////
-
-=== arrayconcat.ts ===
-interface IOptions {
-    name?: string;
-<<<<<<< HEAD
->name : string | undefined
-
-    flag?: boolean;
->flag : boolean | undefined
-
-    short?: string;
->short : string | undefined
-
-    usage?: string;
->usage : string | undefined
-
-    set?: (s: string) => void;
->set : ((s: string) => void) | undefined
-=======
->name : string
->     : ^^^^^^
-
-    flag?: boolean;
->flag : boolean
->     : ^^^^^^^
-
-    short?: string;
->short : string
->      : ^^^^^^
-
-    usage?: string;
->usage : string
->      : ^^^^^^
-
-    set?: (s: string) => void;
->set : (s: string) => void
->    : ^^^^      ^^^^^    
->>>>>>> 12402f26
->s : string
->  : ^^^^^^
-
-    type?: string;
-<<<<<<< HEAD
->type : string | undefined
-
-    experimental?: boolean;
->experimental : boolean | undefined
-=======
->type : string
->     : ^^^^^^
-
-    experimental?: boolean;
->experimental : boolean
->             : ^^^^^^^
->>>>>>> 12402f26
-}
-
-class parser {
->parser : parser
->       : ^^^^^^
-
-	public options: IOptions[];
->options : IOptions[]
->        : ^^^^^^^^^^
-
-	public m() {
->m : () => void
->  : ^^^^^^^^^^
-
-		this.options = this.options.sort(function(a, b) {
->this.options = this.options.sort(function(a, b) {            var aName = a.name.toLowerCase();            var bName = b.name.toLowerCase();            if (aName > bName) {                return 1;            } else if (aName < bName) {                return -1;            } else {                return 0;            }        }) : IOptions[]
->                                                                                                                                                                                                                                                                                                                                          : ^^^^^^^^^^
->this.options : IOptions[]
->             : ^^^^^^^^^^
->this : this
->     : ^^^^
->options : IOptions[]
->        : ^^^^^^^^^^
->this.options.sort(function(a, b) {            var aName = a.name.toLowerCase();            var bName = b.name.toLowerCase();            if (aName > bName) {                return 1;            } else if (aName < bName) {                return -1;            } else {                return 0;            }        }) : IOptions[]
-<<<<<<< HEAD
->this.options.sort : (compareFn?: ((a: IOptions, b: IOptions) => number) | undefined) => IOptions[]
-=======
->                                                                                                                                                                                                                                                                                                                           : ^^^^^^^^^^
->this.options.sort : (compareFn?: (a: IOptions, b: IOptions) => number) => IOptions[]
->                  : ^^^^^^^^^^^^^^^^^^^^^^^^^^^^^^^^^^^^^^^^^^^^^^^^^^^^^^^^^^^^^^^^
->>>>>>> 12402f26
->this.options : IOptions[]
->             : ^^^^^^^^^^
->this : this
->     : ^^^^
->options : IOptions[]
-<<<<<<< HEAD
->sort : (compareFn?: ((a: IOptions, b: IOptions) => number) | undefined) => IOptions[]
-=======
->        : ^^^^^^^^^^
->sort : (compareFn?: (a: IOptions, b: IOptions) => number) => IOptions[]
->     : ^^^^^^^^^^^^^^^^^^^^^^^^^^^^^^^^^^^^^^^^^^^^^^^^^^^^^^^^^^^^^^^^
->>>>>>> 12402f26
->function(a, b) {            var aName = a.name.toLowerCase();            var bName = b.name.toLowerCase();            if (aName > bName) {                return 1;            } else if (aName < bName) {                return -1;            } else {                return 0;            }        } : (a: IOptions, b: IOptions) => 1 | -1 | 0
->                                                                                                                                                                                                                                                                                                        : ^^^^^^^^^^^^^^^^^^^^^^^^^^^^^^^^^^^^^^^^
->a : IOptions
->  : ^^^^^^^^
->b : IOptions
->  : ^^^^^^^^
-
-            var aName = a.name.toLowerCase();
->aName : string
->      : ^^^^^^
->a.name.toLowerCase() : string
->                     : ^^^^^^
->a.name.toLowerCase : () => string
-<<<<<<< HEAD
->a.name : string | undefined
->a : IOptions
->name : string | undefined
-=======
->                   : ^^^^^^^^^^^^
->a.name : string
->       : ^^^^^^
->a : IOptions
->  : ^^^^^^^^
->name : string
->     : ^^^^^^
->>>>>>> 12402f26
->toLowerCase : () => string
->            : ^^^^^^^^^^^^
-
-            var bName = b.name.toLowerCase();
->bName : string
->      : ^^^^^^
->b.name.toLowerCase() : string
->                     : ^^^^^^
->b.name.toLowerCase : () => string
-<<<<<<< HEAD
->b.name : string | undefined
->b : IOptions
->name : string | undefined
-=======
->                   : ^^^^^^^^^^^^
->b.name : string
->       : ^^^^^^
->b : IOptions
->  : ^^^^^^^^
->name : string
->     : ^^^^^^
->>>>>>> 12402f26
->toLowerCase : () => string
->            : ^^^^^^^^^^^^
-
-            if (aName > bName) {
->aName > bName : boolean
->              : ^^^^^^^
->aName : string
->      : ^^^^^^
->bName : string
->      : ^^^^^^
-
-                return 1;
->1 : 1
->  : ^
-
-            } else if (aName < bName) {
->aName < bName : boolean
->              : ^^^^^^^
->aName : string
->      : ^^^^^^
->bName : string
->      : ^^^^^^
-
-                return -1;
->-1 : -1
->   : ^^
->1 : 1
->  : ^
-
-            } else {
-                return 0;
->0 : 0
->  : ^
-            }
-        });
-	}
-}
+//// [tests/cases/compiler/arrayconcat.ts] ////
+
+=== arrayconcat.ts ===
+interface IOptions {
+    name?: string;
+>name : string | undefined
+>     : ^^^^^^^^^^^^^^^^^^
+
+    flag?: boolean;
+>flag : boolean | undefined
+>     : ^^^^^^^^^^^^^^^^^^^
+
+    short?: string;
+>short : string | undefined
+>      : ^^^^^^^^^^^^^^^^^^
+
+    usage?: string;
+>usage : string | undefined
+>      : ^^^^^^^^^^^^^^^^^^
+
+    set?: (s: string) => void;
+>set : ((s: string) => void) | undefined
+>    : ^^^^^      ^^^^^    ^^^^^^^^^^^^^
+>s : string
+>  : ^^^^^^
+
+    type?: string;
+>type : string | undefined
+>     : ^^^^^^^^^^^^^^^^^^
+
+    experimental?: boolean;
+>experimental : boolean | undefined
+>             : ^^^^^^^^^^^^^^^^^^^
+}
+
+class parser {
+>parser : parser
+>       : ^^^^^^
+
+	public options: IOptions[];
+>options : IOptions[]
+>        : ^^^^^^^^^^
+
+	public m() {
+>m : () => void
+>  : ^^^^^^^^^^
+
+		this.options = this.options.sort(function(a, b) {
+>this.options = this.options.sort(function(a, b) {            var aName = a.name.toLowerCase();            var bName = b.name.toLowerCase();            if (aName > bName) {                return 1;            } else if (aName < bName) {                return -1;            } else {                return 0;            }        }) : IOptions[]
+>                                                                                                                                                                                                                                                                                                                                          : ^^^^^^^^^^
+>this.options : IOptions[]
+>             : ^^^^^^^^^^
+>this : this
+>     : ^^^^
+>options : IOptions[]
+>        : ^^^^^^^^^^
+>this.options.sort(function(a, b) {            var aName = a.name.toLowerCase();            var bName = b.name.toLowerCase();            if (aName > bName) {                return 1;            } else if (aName < bName) {                return -1;            } else {                return 0;            }        }) : IOptions[]
+>                                                                                                                                                                                                                                                                                                                           : ^^^^^^^^^^
+>this.options.sort : (compareFn?: ((a: IOptions, b: IOptions) => number) | undefined) => IOptions[]
+>                  : ^^^^^^^^^^^^^^^^^^^^^^^^^^^^^^^^^^^^^^^^^^^^^^^^^^^^^^^^^^^^^^^^^^^^^^^^^^^^^^
+>this.options : IOptions[]
+>             : ^^^^^^^^^^
+>this : this
+>     : ^^^^
+>options : IOptions[]
+>        : ^^^^^^^^^^
+>sort : (compareFn?: ((a: IOptions, b: IOptions) => number) | undefined) => IOptions[]
+>     : ^^^^^^^^^^^^^^^^^^^^^^^^^^^^^^^^^^^^^^^^^^^^^^^^^^^^^^^^^^^^^^^^^^^^^^^^^^^^^^
+>function(a, b) {            var aName = a.name.toLowerCase();            var bName = b.name.toLowerCase();            if (aName > bName) {                return 1;            } else if (aName < bName) {                return -1;            } else {                return 0;            }        } : (a: IOptions, b: IOptions) => 1 | -1 | 0
+>                                                                                                                                                                                                                                                                                                        : ^^^^^^^^^^^^^^^^^^^^^^^^^^^^^^^^^^^^^^^^
+>a : IOptions
+>  : ^^^^^^^^
+>b : IOptions
+>  : ^^^^^^^^
+
+            var aName = a.name.toLowerCase();
+>aName : string
+>      : ^^^^^^
+>a.name.toLowerCase() : string
+>                     : ^^^^^^
+>a.name.toLowerCase : () => string
+>                   : ^^^^^^^^^^^^
+>a.name : string | undefined
+>       : ^^^^^^^^^^^^^^^^^^
+>a : IOptions
+>  : ^^^^^^^^
+>name : string | undefined
+>     : ^^^^^^^^^^^^^^^^^^
+>toLowerCase : () => string
+>            : ^^^^^^^^^^^^
+
+            var bName = b.name.toLowerCase();
+>bName : string
+>      : ^^^^^^
+>b.name.toLowerCase() : string
+>                     : ^^^^^^
+>b.name.toLowerCase : () => string
+>                   : ^^^^^^^^^^^^
+>b.name : string | undefined
+>       : ^^^^^^^^^^^^^^^^^^
+>b : IOptions
+>  : ^^^^^^^^
+>name : string | undefined
+>     : ^^^^^^^^^^^^^^^^^^
+>toLowerCase : () => string
+>            : ^^^^^^^^^^^^
+
+            if (aName > bName) {
+>aName > bName : boolean
+>              : ^^^^^^^
+>aName : string
+>      : ^^^^^^
+>bName : string
+>      : ^^^^^^
+
+                return 1;
+>1 : 1
+>  : ^
+
+            } else if (aName < bName) {
+>aName < bName : boolean
+>              : ^^^^^^^
+>aName : string
+>      : ^^^^^^
+>bName : string
+>      : ^^^^^^
+
+                return -1;
+>-1 : -1
+>   : ^^
+>1 : 1
+>  : ^
+
+            } else {
+                return 0;
+>0 : 0
+>  : ^
+            }
+        });
+	}
+}