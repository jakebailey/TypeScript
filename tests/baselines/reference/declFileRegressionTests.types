//// [tests/cases/compiler/declFileRegressionTests.ts] ////

=== declFileRegressionTests.ts ===
// 'null' not converted to 'any' in d.ts
// function types not piped through correctly
var n = { w: null, x: '', y: () => { }, z: 32 };
<<<<<<< HEAD
>n : { w: null; x: string; y: () => void; z: number; }
=======
>n : { w: any; x: string; y: () => void; z: number; }
>  : ^^^^^^^^^^^^^^^^^^^^^^^^^^^^^^^^^^^^^^^^^^^^^^^^
>>>>>>> 12402f26
>{ w: null, x: '', y: () => { }, z: 32 } : { w: null; x: string; y: () => void; z: number; }
>                                        : ^^^^^^^^^^^^^^^^^^^^^^^^^^^^^^^^^^^^^^^^^^^^^^^^^
>w : null
>  : ^^^^
>x : string
>  : ^^^^^^
>'' : ""
>   : ^^
>y : () => void
>  : ^^^^^^^^^^
>() => { } : () => void
>          : ^^^^^^^^^^
>z : number
>  : ^^^^^^
>32 : 32
>   : ^^


<|MERGE_RESOLUTION|>--- conflicted
+++ resolved
@@ -1,30 +1,26 @@
-//// [tests/cases/compiler/declFileRegressionTests.ts] ////
-
-=== declFileRegressionTests.ts ===
-// 'null' not converted to 'any' in d.ts
-// function types not piped through correctly
-var n = { w: null, x: '', y: () => { }, z: 32 };
-<<<<<<< HEAD
->n : { w: null; x: string; y: () => void; z: number; }
-=======
->n : { w: any; x: string; y: () => void; z: number; }
->  : ^^^^^^^^^^^^^^^^^^^^^^^^^^^^^^^^^^^^^^^^^^^^^^^^
->>>>>>> 12402f26
->{ w: null, x: '', y: () => { }, z: 32 } : { w: null; x: string; y: () => void; z: number; }
->                                        : ^^^^^^^^^^^^^^^^^^^^^^^^^^^^^^^^^^^^^^^^^^^^^^^^^
->w : null
->  : ^^^^
->x : string
->  : ^^^^^^
->'' : ""
->   : ^^
->y : () => void
->  : ^^^^^^^^^^
->() => { } : () => void
->          : ^^^^^^^^^^
->z : number
->  : ^^^^^^
->32 : 32
->   : ^^
-
-
+//// [tests/cases/compiler/declFileRegressionTests.ts] ////
+
+=== declFileRegressionTests.ts ===
+// 'null' not converted to 'any' in d.ts
+// function types not piped through correctly
+var n = { w: null, x: '', y: () => { }, z: 32 };
+>n : { w: null; x: string; y: () => void; z: number; }
+>  : ^^^^^^^^^^^^^^^^^^^^^^^^^^^^^^^^^^^^^^^^^^^^^^^^^
+>{ w: null, x: '', y: () => { }, z: 32 } : { w: null; x: string; y: () => void; z: number; }
+>                                        : ^^^^^^^^^^^^^^^^^^^^^^^^^^^^^^^^^^^^^^^^^^^^^^^^^
+>w : null
+>  : ^^^^
+>x : string
+>  : ^^^^^^
+>'' : ""
+>   : ^^
+>y : () => void
+>  : ^^^^^^^^^^
+>() => { } : () => void
+>          : ^^^^^^^^^^
+>z : number
+>  : ^^^^^^
+>32 : 32
+>   : ^^
+
+