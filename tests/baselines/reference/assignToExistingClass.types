--- conflicted
+++ resolved
@@ -1,56 +1,50 @@
-//// [tests/cases/compiler/assignToExistingClass.ts] ////
-
-=== assignToExistingClass.ts ===
-module Test {
->Test : typeof Test
->     : ^^^^^^^^^^^
-
-    class Mocked {
->Mocked : Mocked
->       : ^^^^^^
-
-        myProp: string;
->myProp : string
->       : ^^^^^^
-    }
-
-    class Tester {
->Tester : Tester
->       : ^^^^^^
-
-        willThrowError() {
->willThrowError : () => void
->               : ^^^^^^^^^^
-
-            Mocked = Mocked || function () { // => Error: Invalid left-hand side of assignment expression.
-<<<<<<< HEAD
->Mocked = Mocked || function () { // => Error: Invalid left-hand side of assignment expression.                return { myProp: "test" };            } : typeof Mocked
->Mocked : any
->Mocked || function () { // => Error: Invalid left-hand side of assignment expression.                return { myProp: "test" };            } : typeof Mocked
-=======
->Mocked = Mocked || function () { // => Error: Invalid left-hand side of assignment expression.                return { myProp: "test" };            } : typeof Mocked | (() => { myProp: string; })
->                                                                                                                                                      : ^^^^^^^^^^^^^^^^^^^^^^^^^^^^^^^^^^^^^^^^^^^
->Mocked : any
->       : ^^^
->Mocked || function () { // => Error: Invalid left-hand side of assignment expression.                return { myProp: "test" };            } : typeof Mocked | (() => { myProp: string; })
->                                                                                                                                             : ^^^^^^^^^^^^^^^^^^^^^^^^^^^^^^^^^^^^^^^^^^^
->>>>>>> 12402f26
->Mocked : typeof Mocked
->       : ^^^^^^^^^^^^^
->function () { // => Error: Invalid left-hand side of assignment expression.                return { myProp: "test" };            } : () => { myProp: string; }
->                                                                                                                                   : ^^^^^^^^^^^^^^^^^^^^^^^^^
-
-                return { myProp: "test" };
->{ myProp: "test" } : { myProp: string; }
->                   : ^^^^^^^^^^^^^^^^^^^
->myProp : string
->       : ^^^^^^
->"test" : "test"
->       : ^^^^^^
-
-            };
-        }
-    }
- 
-}
-
+//// [tests/cases/compiler/assignToExistingClass.ts] ////
+
+=== assignToExistingClass.ts ===
+module Test {
+>Test : typeof Test
+>     : ^^^^^^^^^^^
+
+    class Mocked {
+>Mocked : Mocked
+>       : ^^^^^^
+
+        myProp: string;
+>myProp : string
+>       : ^^^^^^
+    }
+
+    class Tester {
+>Tester : Tester
+>       : ^^^^^^
+
+        willThrowError() {
+>willThrowError : () => void
+>               : ^^^^^^^^^^
+
+            Mocked = Mocked || function () { // => Error: Invalid left-hand side of assignment expression.
+>Mocked = Mocked || function () { // => Error: Invalid left-hand side of assignment expression.                return { myProp: "test" };            } : typeof Mocked
+>                                                                                                                                                      : ^^^^^^^^^^^^^
+>Mocked : any
+>       : ^^^
+>Mocked || function () { // => Error: Invalid left-hand side of assignment expression.                return { myProp: "test" };            } : typeof Mocked
+>                                                                                                                                             : ^^^^^^^^^^^^^
+>Mocked : typeof Mocked
+>       : ^^^^^^^^^^^^^
+>function () { // => Error: Invalid left-hand side of assignment expression.                return { myProp: "test" };            } : () => { myProp: string; }
+>                                                                                                                                   : ^^^^^^^^^^^^^^^^^^^^^^^^^
+
+                return { myProp: "test" };
+>{ myProp: "test" } : { myProp: string; }
+>                   : ^^^^^^^^^^^^^^^^^^^
+>myProp : string
+>       : ^^^^^^
+>"test" : "test"
+>       : ^^^^^^
+
+            };
+        }
+    }
+ 
+}
+