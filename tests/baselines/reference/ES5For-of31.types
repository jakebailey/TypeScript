--- conflicted
+++ resolved
@@ -1,43 +1,39 @@
-//// [tests/cases/conformance/statements/for-ofStatements/ES5For-of31.ts] ////
-
-=== ES5For-of31.ts ===
-var a: string, b: number;
->a : string
->  : ^^^^^^
->b : number
->  : ^^^^^^
-
-for ({ a: b = 1, b: a = ""} of []) {
->{ a: b = 1, b: a = ""} : { a?: number; b?: string; }
->                       : ^^^^^^^^^^^^^^^^^^^^^^^^^^^
->a : number
->  : ^^^^^^
->b = 1 : 1
->      : ^
->b : number
->  : ^^^^^^
->1 : 1
->  : ^
->b : string
->  : ^^^^^^
->a = "" : ""
->       : ^^
->a : string
->  : ^^^^^^
->"" : ""
-<<<<<<< HEAD
->[] : never[]
-=======
->   : ^^
->[] : undefined[]
->   : ^^^^^^^^^^^
->>>>>>> 12402f26
-
-    a;
->a : string
->  : ^^^^^^
-
-    b;
->b : number
->  : ^^^^^^
-}
+//// [tests/cases/conformance/statements/for-ofStatements/ES5For-of31.ts] ////
+
+=== ES5For-of31.ts ===
+var a: string, b: number;
+>a : string
+>  : ^^^^^^
+>b : number
+>  : ^^^^^^
+
+for ({ a: b = 1, b: a = ""} of []) {
+>{ a: b = 1, b: a = ""} : { a?: number; b?: string; }
+>                       : ^^^^^^^^^^^^^^^^^^^^^^^^^^^
+>a : number
+>  : ^^^^^^
+>b = 1 : 1
+>      : ^
+>b : number
+>  : ^^^^^^
+>1 : 1
+>  : ^
+>b : string
+>  : ^^^^^^
+>a = "" : ""
+>       : ^^
+>a : string
+>  : ^^^^^^
+>"" : ""
+>   : ^^
+>[] : never[]
+>   : ^^^^^^^
+
+    a;
+>a : string
+>  : ^^^^^^
+
+    b;
+>b : number
+>  : ^^^^^^
+}