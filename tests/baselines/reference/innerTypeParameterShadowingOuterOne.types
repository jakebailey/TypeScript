//// [tests/cases/conformance/types/typeParameters/typeParameterLists/innerTypeParameterShadowingOuterOne.ts] ////

=== innerTypeParameterShadowingOuterOne.ts ===
// inner type parameters shadow outer ones of the same name
// no errors expected

function f<T extends Date>() {
>f : <T extends Date>() => void
>  : ^^^^^^^^^^^^^^^^^^^^^^^^^^

    function g<T extends Number>() {
>g : <T extends Number>() => void
>  : ^^^^^^^^^^^^^^^^^^^^^^^^^^^^

        var x: T;
>x : T
>  : ^

        x.toFixed();
>x.toFixed() : string
<<<<<<< HEAD
>x.toFixed : (fractionDigits?: number | undefined) => string
>x : T
>toFixed : (fractionDigits?: number | undefined) => string
=======
>            : ^^^^^^
>x.toFixed : (fractionDigits?: number) => string
>          : ^^^^^^^^^^^^^^^^^^^^^^^^^^^^^^^^^^^
>x : T
>  : ^
>toFixed : (fractionDigits?: number) => string
>        : ^^^^^^^^^^^^^^^^^^^^^^^^^^^^^^^^^^^
>>>>>>> 12402f26
    }
    var x: T;
>x : T
>  : ^

    x.getDate();
>x.getDate() : number
>            : ^^^^^^
>x.getDate : () => number
>          : ^^^^^^^^^^^^
>x : T
>  : ^
>getDate : () => number
>        : ^^^^^^^^^^^^
}

function f2<T extends Date, U extends Date>() {
>f2 : <T extends Date, U extends Date>() => void
>   : ^^^^^^^^^^^^^^^^^^^^^^^^^^^^^^^^^^^^^^^^^^

    function g<T extends Number, U extends Number>() {
>g : <T extends Number, U extends Number>() => void
>  : ^^^^^^^^^^^^^^^^^^^^^^^^^^^^^^^^^^^^^^^^^^^^^^

        var x: U;
>x : U
>  : ^

        x.toFixed();
>x.toFixed() : string
<<<<<<< HEAD
>x.toFixed : (fractionDigits?: number | undefined) => string
>x : U
>toFixed : (fractionDigits?: number | undefined) => string
=======
>            : ^^^^^^
>x.toFixed : (fractionDigits?: number) => string
>          : ^^^^^^^^^^^^^^^^^^^^^^^^^^^^^^^^^^^
>x : U
>  : ^
>toFixed : (fractionDigits?: number) => string
>        : ^^^^^^^^^^^^^^^^^^^^^^^^^^^^^^^^^^^
>>>>>>> 12402f26
    }
    var x: U;
>x : U
>  : ^

    x.getDate();
>x.getDate() : number
>            : ^^^^^^
>x.getDate : () => number
>          : ^^^^^^^^^^^^
>x : U
>  : ^
>getDate : () => number
>        : ^^^^^^^^^^^^
}
//function f2<T extends Date, U extends T>() {
//    function g<T extends Number, U extends T>() {
//        var x: U;
//        x.toFixed();
//    }
//    var x: U;
//    x.getDate();
//}
<|MERGE_RESOLUTION|>--- conflicted
+++ resolved
@@ -1,99 +1,87 @@
-//// [tests/cases/conformance/types/typeParameters/typeParameterLists/innerTypeParameterShadowingOuterOne.ts] ////
-
-=== innerTypeParameterShadowingOuterOne.ts ===
-// inner type parameters shadow outer ones of the same name
-// no errors expected
-
-function f<T extends Date>() {
->f : <T extends Date>() => void
->  : ^^^^^^^^^^^^^^^^^^^^^^^^^^
-
-    function g<T extends Number>() {
->g : <T extends Number>() => void
->  : ^^^^^^^^^^^^^^^^^^^^^^^^^^^^
-
-        var x: T;
->x : T
->  : ^
-
-        x.toFixed();
->x.toFixed() : string
-<<<<<<< HEAD
->x.toFixed : (fractionDigits?: number | undefined) => string
->x : T
->toFixed : (fractionDigits?: number | undefined) => string
-=======
->            : ^^^^^^
->x.toFixed : (fractionDigits?: number) => string
->          : ^^^^^^^^^^^^^^^^^^^^^^^^^^^^^^^^^^^
->x : T
->  : ^
->toFixed : (fractionDigits?: number) => string
->        : ^^^^^^^^^^^^^^^^^^^^^^^^^^^^^^^^^^^
->>>>>>> 12402f26
-    }
-    var x: T;
->x : T
->  : ^
-
-    x.getDate();
->x.getDate() : number
->            : ^^^^^^
->x.getDate : () => number
->          : ^^^^^^^^^^^^
->x : T
->  : ^
->getDate : () => number
->        : ^^^^^^^^^^^^
-}
-
-function f2<T extends Date, U extends Date>() {
->f2 : <T extends Date, U extends Date>() => void
->   : ^^^^^^^^^^^^^^^^^^^^^^^^^^^^^^^^^^^^^^^^^^
-
-    function g<T extends Number, U extends Number>() {
->g : <T extends Number, U extends Number>() => void
->  : ^^^^^^^^^^^^^^^^^^^^^^^^^^^^^^^^^^^^^^^^^^^^^^
-
-        var x: U;
->x : U
->  : ^
-
-        x.toFixed();
->x.toFixed() : string
-<<<<<<< HEAD
->x.toFixed : (fractionDigits?: number | undefined) => string
->x : U
->toFixed : (fractionDigits?: number | undefined) => string
-=======
->            : ^^^^^^
->x.toFixed : (fractionDigits?: number) => string
->          : ^^^^^^^^^^^^^^^^^^^^^^^^^^^^^^^^^^^
->x : U
->  : ^
->toFixed : (fractionDigits?: number) => string
->        : ^^^^^^^^^^^^^^^^^^^^^^^^^^^^^^^^^^^
->>>>>>> 12402f26
-    }
-    var x: U;
->x : U
->  : ^
-
-    x.getDate();
->x.getDate() : number
->            : ^^^^^^
->x.getDate : () => number
->          : ^^^^^^^^^^^^
->x : U
->  : ^
->getDate : () => number
->        : ^^^^^^^^^^^^
-}
-//function f2<T extends Date, U extends T>() {
-//    function g<T extends Number, U extends T>() {
-//        var x: U;
-//        x.toFixed();
-//    }
-//    var x: U;
-//    x.getDate();
-//}
+//// [tests/cases/conformance/types/typeParameters/typeParameterLists/innerTypeParameterShadowingOuterOne.ts] ////
+
+=== innerTypeParameterShadowingOuterOne.ts ===
+// inner type parameters shadow outer ones of the same name
+// no errors expected
+
+function f<T extends Date>() {
+>f : <T extends Date>() => void
+>  : ^^^^^^^^^^^^^^^^^^^^^^^^^^
+
+    function g<T extends Number>() {
+>g : <T extends Number>() => void
+>  : ^^^^^^^^^^^^^^^^^^^^^^^^^^^^
+
+        var x: T;
+>x : T
+>  : ^
+
+        x.toFixed();
+>x.toFixed() : string
+>            : ^^^^^^
+>x.toFixed : (fractionDigits?: number | undefined) => string
+>          : ^^^^^^^^^^^^^^^^^^^^^^^^^^^^^^^^^^^^^^^^^^^^^^^
+>x : T
+>  : ^
+>toFixed : (fractionDigits?: number | undefined) => string
+>        : ^^^^^^^^^^^^^^^^^^^^^^^^^^^^^^^^^^^^^^^^^^^^^^^
+    }
+    var x: T;
+>x : T
+>  : ^
+
+    x.getDate();
+>x.getDate() : number
+>            : ^^^^^^
+>x.getDate : () => number
+>          : ^^^^^^^^^^^^
+>x : T
+>  : ^
+>getDate : () => number
+>        : ^^^^^^^^^^^^
+}
+
+function f2<T extends Date, U extends Date>() {
+>f2 : <T extends Date, U extends Date>() => void
+>   : ^^^^^^^^^^^^^^^^^^^^^^^^^^^^^^^^^^^^^^^^^^
+
+    function g<T extends Number, U extends Number>() {
+>g : <T extends Number, U extends Number>() => void
+>  : ^^^^^^^^^^^^^^^^^^^^^^^^^^^^^^^^^^^^^^^^^^^^^^
+
+        var x: U;
+>x : U
+>  : ^
+
+        x.toFixed();
+>x.toFixed() : string
+>            : ^^^^^^
+>x.toFixed : (fractionDigits?: number | undefined) => string
+>          : ^^^^^^^^^^^^^^^^^^^^^^^^^^^^^^^^^^^^^^^^^^^^^^^
+>x : U
+>  : ^
+>toFixed : (fractionDigits?: number | undefined) => string
+>        : ^^^^^^^^^^^^^^^^^^^^^^^^^^^^^^^^^^^^^^^^^^^^^^^
+    }
+    var x: U;
+>x : U
+>  : ^
+
+    x.getDate();
+>x.getDate() : number
+>            : ^^^^^^
+>x.getDate : () => number
+>          : ^^^^^^^^^^^^
+>x : U
+>  : ^
+>getDate : () => number
+>        : ^^^^^^^^^^^^
+}
+//function f2<T extends Date, U extends T>() {
+//    function g<T extends Number, U extends T>() {
+//        var x: U;
+//        x.toFixed();
+//    }
+//    var x: U;
+//    x.getDate();
+//}