--- conflicted
+++ resolved
@@ -1,245 +1,209 @@
-//// [tests/cases/conformance/expressions/typeGuards/typeGuardsInProperties.ts] ////
-
-=== typeGuardsInProperties.ts ===
-// Note that type guards affect types of variables and parameters only and 
-// have no effect on members of objects such as properties. 
-
-var num: number;
->num : number
->    : ^^^^^^
-
-var strOrNum: string | number;
->strOrNum : string | number
->         : ^^^^^^^^^^^^^^^
-
-class C1 {
->C1 : C1
->   : ^^
-
-    private pp1: string | number;
->pp1 : string | number
->    : ^^^^^^^^^^^^^^^
-
-    pp2: string | number;
->pp2 : string | number
->    : ^^^^^^^^^^^^^^^
-
-    // Inside public accessor getter
-    get pp3() {
->pp3 : string | number
->    : ^^^^^^^^^^^^^^^
-
-        return strOrNum;
->strOrNum : string | number
->         : ^^^^^^^^^^^^^^^
-    }
-    method() {
->method : () => void
->       : ^^^^^^^^^^
-
-        strOrNum = typeof this.pp1 === "string" && this.pp1; // string | number
-<<<<<<< HEAD
->strOrNum = typeof this.pp1 === "string" && this.pp1 : string | false
->strOrNum : string | number
->typeof this.pp1 === "string" && this.pp1 : string | false
-=======
->strOrNum = typeof this.pp1 === "string" && this.pp1 : string
->                                                    : ^^^^^^
->strOrNum : string | number
->         : ^^^^^^^^^^^^^^^
->typeof this.pp1 === "string" && this.pp1 : string
->                                         : ^^^^^^
->>>>>>> 12402f26
->typeof this.pp1 === "string" : boolean
->                             : ^^^^^^^
->typeof this.pp1 : "string" | "number" | "bigint" | "boolean" | "symbol" | "undefined" | "object" | "function"
->                : ^^^^^^^^^^^^^^^^^^^^^^^^^^^^^^^^^^^^^^^^^^^^^^^^^^^^^^^^^^^^^^^^^^^^^^^^^^^^^^^^^^^^^^^^^^^
->this.pp1 : string | number
->         : ^^^^^^^^^^^^^^^
->this : this
->     : ^^^^
->pp1 : string | number
->    : ^^^^^^^^^^^^^^^
->"string" : "string"
->         : ^^^^^^^^
->this.pp1 : string
->         : ^^^^^^
->this : this
->     : ^^^^
->pp1 : string
->    : ^^^^^^
-
-        strOrNum = typeof this.pp2 === "string" && this.pp2; // string | number
-<<<<<<< HEAD
->strOrNum = typeof this.pp2 === "string" && this.pp2 : string | false
->strOrNum : string | number
->typeof this.pp2 === "string" && this.pp2 : string | false
-=======
->strOrNum = typeof this.pp2 === "string" && this.pp2 : string
->                                                    : ^^^^^^
->strOrNum : string | number
->         : ^^^^^^^^^^^^^^^
->typeof this.pp2 === "string" && this.pp2 : string
->                                         : ^^^^^^
->>>>>>> 12402f26
->typeof this.pp2 === "string" : boolean
->                             : ^^^^^^^
->typeof this.pp2 : "string" | "number" | "bigint" | "boolean" | "symbol" | "undefined" | "object" | "function"
->                : ^^^^^^^^^^^^^^^^^^^^^^^^^^^^^^^^^^^^^^^^^^^^^^^^^^^^^^^^^^^^^^^^^^^^^^^^^^^^^^^^^^^^^^^^^^^
->this.pp2 : string | number
->         : ^^^^^^^^^^^^^^^
->this : this
->     : ^^^^
->pp2 : string | number
->    : ^^^^^^^^^^^^^^^
->"string" : "string"
->         : ^^^^^^^^
->this.pp2 : string
->         : ^^^^^^
->this : this
->     : ^^^^
->pp2 : string
->    : ^^^^^^
-
-        strOrNum = typeof this.pp3 === "string" && this.pp3; // string | number
-<<<<<<< HEAD
->strOrNum = typeof this.pp3 === "string" && this.pp3 : string | false
->strOrNum : string | number
->typeof this.pp3 === "string" && this.pp3 : string | false
-=======
->strOrNum = typeof this.pp3 === "string" && this.pp3 : string
->                                                    : ^^^^^^
->strOrNum : string | number
->         : ^^^^^^^^^^^^^^^
->typeof this.pp3 === "string" && this.pp3 : string
->                                         : ^^^^^^
->>>>>>> 12402f26
->typeof this.pp3 === "string" : boolean
->                             : ^^^^^^^
->typeof this.pp3 : "string" | "number" | "bigint" | "boolean" | "symbol" | "undefined" | "object" | "function"
->                : ^^^^^^^^^^^^^^^^^^^^^^^^^^^^^^^^^^^^^^^^^^^^^^^^^^^^^^^^^^^^^^^^^^^^^^^^^^^^^^^^^^^^^^^^^^^
->this.pp3 : string | number
->         : ^^^^^^^^^^^^^^^
->this : this
->     : ^^^^
->pp3 : string | number
->    : ^^^^^^^^^^^^^^^
->"string" : "string"
->         : ^^^^^^^^
->this.pp3 : string
->         : ^^^^^^
->this : this
->     : ^^^^
->pp3 : string
->    : ^^^^^^
-    }
-}
-var c1: C1;
->c1 : C1
->   : ^^
-
-strOrNum = typeof c1.pp2 === "string" && c1.pp2; // string | number
-<<<<<<< HEAD
->strOrNum = typeof c1.pp2 === "string" && c1.pp2 : string | false
->strOrNum : string | number
->typeof c1.pp2 === "string" && c1.pp2 : string | false
-=======
->strOrNum = typeof c1.pp2 === "string" && c1.pp2 : string
->                                                : ^^^^^^
->strOrNum : string | number
->         : ^^^^^^^^^^^^^^^
->typeof c1.pp2 === "string" && c1.pp2 : string
->                                     : ^^^^^^
->>>>>>> 12402f26
->typeof c1.pp2 === "string" : boolean
->                           : ^^^^^^^
->typeof c1.pp2 : "string" | "number" | "bigint" | "boolean" | "symbol" | "undefined" | "object" | "function"
->              : ^^^^^^^^^^^^^^^^^^^^^^^^^^^^^^^^^^^^^^^^^^^^^^^^^^^^^^^^^^^^^^^^^^^^^^^^^^^^^^^^^^^^^^^^^^^
->c1.pp2 : string | number
->       : ^^^^^^^^^^^^^^^
->c1 : C1
->   : ^^
->pp2 : string | number
->    : ^^^^^^^^^^^^^^^
->"string" : "string"
->         : ^^^^^^^^
->c1.pp2 : string
->       : ^^^^^^
->c1 : C1
->   : ^^
->pp2 : string
->    : ^^^^^^
-
-strOrNum = typeof c1.pp3 === "string" && c1.pp3; // string | number
-<<<<<<< HEAD
->strOrNum = typeof c1.pp3 === "string" && c1.pp3 : string | false
->strOrNum : string | number
->typeof c1.pp3 === "string" && c1.pp3 : string | false
-=======
->strOrNum = typeof c1.pp3 === "string" && c1.pp3 : string
->                                                : ^^^^^^
->strOrNum : string | number
->         : ^^^^^^^^^^^^^^^
->typeof c1.pp3 === "string" && c1.pp3 : string
->                                     : ^^^^^^
->>>>>>> 12402f26
->typeof c1.pp3 === "string" : boolean
->                           : ^^^^^^^
->typeof c1.pp3 : "string" | "number" | "bigint" | "boolean" | "symbol" | "undefined" | "object" | "function"
->              : ^^^^^^^^^^^^^^^^^^^^^^^^^^^^^^^^^^^^^^^^^^^^^^^^^^^^^^^^^^^^^^^^^^^^^^^^^^^^^^^^^^^^^^^^^^^
->c1.pp3 : string | number
->       : ^^^^^^^^^^^^^^^
->c1 : C1
->   : ^^
->pp3 : string | number
->    : ^^^^^^^^^^^^^^^
->"string" : "string"
->         : ^^^^^^^^
->c1.pp3 : string
->       : ^^^^^^
->c1 : C1
->   : ^^
->pp3 : string
->    : ^^^^^^
-
-var obj1: {
->obj1 : { x: string | number; }
->     : ^^^^^               ^^^
-
-    x: string | number;
->x : string | number
->  : ^^^^^^^^^^^^^^^
-
-};
-strOrNum = typeof obj1.x === "string" && obj1.x;  // string | number
-<<<<<<< HEAD
->strOrNum = typeof obj1.x === "string" && obj1.x : string | false
->strOrNum : string | number
->typeof obj1.x === "string" && obj1.x : string | false
-=======
->strOrNum = typeof obj1.x === "string" && obj1.x : string
->                                                : ^^^^^^
->strOrNum : string | number
->         : ^^^^^^^^^^^^^^^
->typeof obj1.x === "string" && obj1.x : string
->                                     : ^^^^^^
->>>>>>> 12402f26
->typeof obj1.x === "string" : boolean
->                           : ^^^^^^^
->typeof obj1.x : "string" | "number" | "bigint" | "boolean" | "symbol" | "undefined" | "object" | "function"
->              : ^^^^^^^^^^^^^^^^^^^^^^^^^^^^^^^^^^^^^^^^^^^^^^^^^^^^^^^^^^^^^^^^^^^^^^^^^^^^^^^^^^^^^^^^^^^
->obj1.x : string | number
->       : ^^^^^^^^^^^^^^^
->obj1 : { x: string | number; }
->     : ^^^^^^^^^^^^^^^^^^^^^^^
->x : string | number
->  : ^^^^^^^^^^^^^^^
->"string" : "string"
->         : ^^^^^^^^
->obj1.x : string
->       : ^^^^^^
->obj1 : { x: string | number; }
->     : ^^^^^^^^^^^^^^^^^^^^^^^
->x : string
->  : ^^^^^^
-
+//// [tests/cases/conformance/expressions/typeGuards/typeGuardsInProperties.ts] ////
+
+=== typeGuardsInProperties.ts ===
+// Note that type guards affect types of variables and parameters only and 
+// have no effect on members of objects such as properties. 
+
+var num: number;
+>num : number
+>    : ^^^^^^
+
+var strOrNum: string | number;
+>strOrNum : string | number
+>         : ^^^^^^^^^^^^^^^
+
+class C1 {
+>C1 : C1
+>   : ^^
+
+    private pp1: string | number;
+>pp1 : string | number
+>    : ^^^^^^^^^^^^^^^
+
+    pp2: string | number;
+>pp2 : string | number
+>    : ^^^^^^^^^^^^^^^
+
+    // Inside public accessor getter
+    get pp3() {
+>pp3 : string | number
+>    : ^^^^^^^^^^^^^^^
+
+        return strOrNum;
+>strOrNum : string | number
+>         : ^^^^^^^^^^^^^^^
+    }
+    method() {
+>method : () => void
+>       : ^^^^^^^^^^
+
+        strOrNum = typeof this.pp1 === "string" && this.pp1; // string | number
+>strOrNum = typeof this.pp1 === "string" && this.pp1 : string | false
+>                                                    : ^^^^^^^^^^^^^^
+>strOrNum : string | number
+>         : ^^^^^^^^^^^^^^^
+>typeof this.pp1 === "string" && this.pp1 : string | false
+>                                         : ^^^^^^^^^^^^^^
+>typeof this.pp1 === "string" : boolean
+>                             : ^^^^^^^
+>typeof this.pp1 : "string" | "number" | "bigint" | "boolean" | "symbol" | "undefined" | "object" | "function"
+>                : ^^^^^^^^^^^^^^^^^^^^^^^^^^^^^^^^^^^^^^^^^^^^^^^^^^^^^^^^^^^^^^^^^^^^^^^^^^^^^^^^^^^^^^^^^^^
+>this.pp1 : string | number
+>         : ^^^^^^^^^^^^^^^
+>this : this
+>     : ^^^^
+>pp1 : string | number
+>    : ^^^^^^^^^^^^^^^
+>"string" : "string"
+>         : ^^^^^^^^
+>this.pp1 : string
+>         : ^^^^^^
+>this : this
+>     : ^^^^
+>pp1 : string
+>    : ^^^^^^
+
+        strOrNum = typeof this.pp2 === "string" && this.pp2; // string | number
+>strOrNum = typeof this.pp2 === "string" && this.pp2 : string | false
+>                                                    : ^^^^^^^^^^^^^^
+>strOrNum : string | number
+>         : ^^^^^^^^^^^^^^^
+>typeof this.pp2 === "string" && this.pp2 : string | false
+>                                         : ^^^^^^^^^^^^^^
+>typeof this.pp2 === "string" : boolean
+>                             : ^^^^^^^
+>typeof this.pp2 : "string" | "number" | "bigint" | "boolean" | "symbol" | "undefined" | "object" | "function"
+>                : ^^^^^^^^^^^^^^^^^^^^^^^^^^^^^^^^^^^^^^^^^^^^^^^^^^^^^^^^^^^^^^^^^^^^^^^^^^^^^^^^^^^^^^^^^^^
+>this.pp2 : string | number
+>         : ^^^^^^^^^^^^^^^
+>this : this
+>     : ^^^^
+>pp2 : string | number
+>    : ^^^^^^^^^^^^^^^
+>"string" : "string"
+>         : ^^^^^^^^
+>this.pp2 : string
+>         : ^^^^^^
+>this : this
+>     : ^^^^
+>pp2 : string
+>    : ^^^^^^
+
+        strOrNum = typeof this.pp3 === "string" && this.pp3; // string | number
+>strOrNum = typeof this.pp3 === "string" && this.pp3 : string | false
+>                                                    : ^^^^^^^^^^^^^^
+>strOrNum : string | number
+>         : ^^^^^^^^^^^^^^^
+>typeof this.pp3 === "string" && this.pp3 : string | false
+>                                         : ^^^^^^^^^^^^^^
+>typeof this.pp3 === "string" : boolean
+>                             : ^^^^^^^
+>typeof this.pp3 : "string" | "number" | "bigint" | "boolean" | "symbol" | "undefined" | "object" | "function"
+>                : ^^^^^^^^^^^^^^^^^^^^^^^^^^^^^^^^^^^^^^^^^^^^^^^^^^^^^^^^^^^^^^^^^^^^^^^^^^^^^^^^^^^^^^^^^^^
+>this.pp3 : string | number
+>         : ^^^^^^^^^^^^^^^
+>this : this
+>     : ^^^^
+>pp3 : string | number
+>    : ^^^^^^^^^^^^^^^
+>"string" : "string"
+>         : ^^^^^^^^
+>this.pp3 : string
+>         : ^^^^^^
+>this : this
+>     : ^^^^
+>pp3 : string
+>    : ^^^^^^
+    }
+}
+var c1: C1;
+>c1 : C1
+>   : ^^
+
+strOrNum = typeof c1.pp2 === "string" && c1.pp2; // string | number
+>strOrNum = typeof c1.pp2 === "string" && c1.pp2 : string | false
+>                                                : ^^^^^^^^^^^^^^
+>strOrNum : string | number
+>         : ^^^^^^^^^^^^^^^
+>typeof c1.pp2 === "string" && c1.pp2 : string | false
+>                                     : ^^^^^^^^^^^^^^
+>typeof c1.pp2 === "string" : boolean
+>                           : ^^^^^^^
+>typeof c1.pp2 : "string" | "number" | "bigint" | "boolean" | "symbol" | "undefined" | "object" | "function"
+>              : ^^^^^^^^^^^^^^^^^^^^^^^^^^^^^^^^^^^^^^^^^^^^^^^^^^^^^^^^^^^^^^^^^^^^^^^^^^^^^^^^^^^^^^^^^^^
+>c1.pp2 : string | number
+>       : ^^^^^^^^^^^^^^^
+>c1 : C1
+>   : ^^
+>pp2 : string | number
+>    : ^^^^^^^^^^^^^^^
+>"string" : "string"
+>         : ^^^^^^^^
+>c1.pp2 : string
+>       : ^^^^^^
+>c1 : C1
+>   : ^^
+>pp2 : string
+>    : ^^^^^^
+
+strOrNum = typeof c1.pp3 === "string" && c1.pp3; // string | number
+>strOrNum = typeof c1.pp3 === "string" && c1.pp3 : string | false
+>                                                : ^^^^^^^^^^^^^^
+>strOrNum : string | number
+>         : ^^^^^^^^^^^^^^^
+>typeof c1.pp3 === "string" && c1.pp3 : string | false
+>                                     : ^^^^^^^^^^^^^^
+>typeof c1.pp3 === "string" : boolean
+>                           : ^^^^^^^
+>typeof c1.pp3 : "string" | "number" | "bigint" | "boolean" | "symbol" | "undefined" | "object" | "function"
+>              : ^^^^^^^^^^^^^^^^^^^^^^^^^^^^^^^^^^^^^^^^^^^^^^^^^^^^^^^^^^^^^^^^^^^^^^^^^^^^^^^^^^^^^^^^^^^
+>c1.pp3 : string | number
+>       : ^^^^^^^^^^^^^^^
+>c1 : C1
+>   : ^^
+>pp3 : string | number
+>    : ^^^^^^^^^^^^^^^
+>"string" : "string"
+>         : ^^^^^^^^
+>c1.pp3 : string
+>       : ^^^^^^
+>c1 : C1
+>   : ^^
+>pp3 : string
+>    : ^^^^^^
+
+var obj1: {
+>obj1 : { x: string | number; }
+>     : ^^^^^               ^^^
+
+    x: string | number;
+>x : string | number
+>  : ^^^^^^^^^^^^^^^
+
+};
+strOrNum = typeof obj1.x === "string" && obj1.x;  // string | number
+>strOrNum = typeof obj1.x === "string" && obj1.x : string | false
+>                                                : ^^^^^^^^^^^^^^
+>strOrNum : string | number
+>         : ^^^^^^^^^^^^^^^
+>typeof obj1.x === "string" && obj1.x : string | false
+>                                     : ^^^^^^^^^^^^^^
+>typeof obj1.x === "string" : boolean
+>                           : ^^^^^^^
+>typeof obj1.x : "string" | "number" | "bigint" | "boolean" | "symbol" | "undefined" | "object" | "function"
+>              : ^^^^^^^^^^^^^^^^^^^^^^^^^^^^^^^^^^^^^^^^^^^^^^^^^^^^^^^^^^^^^^^^^^^^^^^^^^^^^^^^^^^^^^^^^^^
+>obj1.x : string | number
+>       : ^^^^^^^^^^^^^^^
+>obj1 : { x: string | number; }
+>     : ^^^^^^^^^^^^^^^^^^^^^^^
+>x : string | number
+>  : ^^^^^^^^^^^^^^^
+>"string" : "string"
+>         : ^^^^^^^^
+>obj1.x : string
+>       : ^^^^^^
+>obj1 : { x: string | number; }
+>     : ^^^^^^^^^^^^^^^^^^^^^^^
+>x : string
+>  : ^^^^^^
+