//// [tests/cases/compiler/optionalChainWithInstantiationExpression2.ts] ////

=== optionalChainWithInstantiationExpression2.ts ===
declare interface A {
    c: number;
>c : number
>  : ^^^^^^

    <T>(): T;
}

type b = 'b type';
>b : "b type"
>  : ^^^^^^^^

declare const a: A | undefined;
<<<<<<< HEAD
>a : A | undefined

a?.<b>();
>a?.<b>() : "b type" | undefined
>a : A | undefined

a<b>?.();
>a<b>?.() : "b type" | undefined
>a<b> : { (): "b type"; c: number; } | undefined
>a : A | undefined
=======
>a : A
>  : ^

a?.<b>();
>a?.<b>() : "b type"
>         : ^^^^^^^^
>a : A
>  : ^

a<b>?.();
>a<b>?.() : "b type"
>         : ^^^^^^^^
>a<b> : { (): "b type"; c: number; }
>     : ^^^^^^^^^^^^^^^^^^^^^^^^^^^^
>a : A
>  : ^
>>>>>>> 12402f26

<|MERGE_RESOLUTION|>--- conflicted
+++ resolved
@@ -1,46 +1,33 @@
-//// [tests/cases/compiler/optionalChainWithInstantiationExpression2.ts] ////
-
-=== optionalChainWithInstantiationExpression2.ts ===
-declare interface A {
-    c: number;
->c : number
->  : ^^^^^^
-
-    <T>(): T;
-}
-
-type b = 'b type';
->b : "b type"
->  : ^^^^^^^^
-
-declare const a: A | undefined;
-<<<<<<< HEAD
->a : A | undefined
-
-a?.<b>();
->a?.<b>() : "b type" | undefined
->a : A | undefined
-
-a<b>?.();
->a<b>?.() : "b type" | undefined
->a<b> : { (): "b type"; c: number; } | undefined
->a : A | undefined
-=======
->a : A
->  : ^
-
-a?.<b>();
->a?.<b>() : "b type"
->         : ^^^^^^^^
->a : A
->  : ^
-
-a<b>?.();
->a<b>?.() : "b type"
->         : ^^^^^^^^
->a<b> : { (): "b type"; c: number; }
->     : ^^^^^^^^^^^^^^^^^^^^^^^^^^^^
->a : A
->  : ^
->>>>>>> 12402f26
-
+//// [tests/cases/compiler/optionalChainWithInstantiationExpression2.ts] ////
+
+=== optionalChainWithInstantiationExpression2.ts ===
+declare interface A {
+    c: number;
+>c : number
+>  : ^^^^^^
+
+    <T>(): T;
+}
+
+type b = 'b type';
+>b : "b type"
+>  : ^^^^^^^^
+
+declare const a: A | undefined;
+>a : A | undefined
+>  : ^^^^^^^^^^^^^
+
+a?.<b>();
+>a?.<b>() : "b type" | undefined
+>         : ^^^^^^^^^^^^^^^^^^^^
+>a : A | undefined
+>  : ^^^^^^^^^^^^^
+
+a<b>?.();
+>a<b>?.() : "b type" | undefined
+>         : ^^^^^^^^^^^^^^^^^^^^
+>a<b> : { (): "b type"; c: number; } | undefined
+>     : ^^^^^^^^^^^^^^^^^^^^^^^^^^^^^^^^^^^^^^^^
+>a : A | undefined
+>  : ^^^^^^^^^^^^^
+