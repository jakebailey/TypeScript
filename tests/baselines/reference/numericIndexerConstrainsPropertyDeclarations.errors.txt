tests/cases/conformance/types/objectTypeLiteral/indexSignatures/numericIndexerConstrainsPropertyDeclarations.ts(23,9): error TS1056: Accessors are only available when targeting ECMAScript 5 and higher.
tests/cases/conformance/types/objectTypeLiteral/indexSignatures/numericIndexerConstrainsPropertyDeclarations.ts(26,9): error TS1056: Accessors are only available when targeting ECMAScript 5 and higher.
tests/cases/conformance/types/objectTypeLiteral/indexSignatures/numericIndexerConstrainsPropertyDeclarations.ts(36,16): error TS1056: Accessors are only available when targeting ECMAScript 5 and higher.
tests/cases/conformance/types/objectTypeLiteral/indexSignatures/numericIndexerConstrainsPropertyDeclarations.ts(90,9): error TS1056: Accessors are only available when targeting ECMAScript 5 and higher.
tests/cases/conformance/types/objectTypeLiteral/indexSignatures/numericIndexerConstrainsPropertyDeclarations.ts(93,9): error TS1056: Accessors are only available when targeting ECMAScript 5 and higher.
tests/cases/conformance/types/objectTypeLiteral/indexSignatures/numericIndexerConstrainsPropertyDeclarations.ts(18,5): error TS2412: Property '2.0' of type 'number' is not assignable to numeric index type 'string'.
tests/cases/conformance/types/objectTypeLiteral/indexSignatures/numericIndexerConstrainsPropertyDeclarations.ts(21,5): error TS2412: Property '3.0' of type 'MyNumber' is not assignable to numeric index type 'string'.
tests/cases/conformance/types/objectTypeLiteral/indexSignatures/numericIndexerConstrainsPropertyDeclarations.ts(50,5): error TS2412: Property '2.0' of type 'number' is not assignable to numeric index type 'string'.
tests/cases/conformance/types/objectTypeLiteral/indexSignatures/numericIndexerConstrainsPropertyDeclarations.ts(68,5): error TS2412: Property '2.0' of type 'number' is not assignable to numeric index type 'string'.
<<<<<<< HEAD
tests/cases/conformance/types/objectTypeLiteral/indexSignatures/numericIndexerConstrainsPropertyDeclarations.ts(78,5): error TS2322: Type '{ [x: number]: {}; 1.0: string; 2.0: number; a: string; b: number; c: () => void; "d": string; "e": number; "3.0": string; "4.0": number; f: any; X: string; foo: () => string; }' is not assignable to type '{ [x: number]: string; }':
=======
tests/cases/conformance/types/objectTypeLiteral/indexSignatures/numericIndexerConstrainsPropertyDeclarations.ts(73,5): error TS2412: Property '"4.0"' of type 'number' is not assignable to numeric index type 'string'.
tests/cases/conformance/types/objectTypeLiteral/indexSignatures/numericIndexerConstrainsPropertyDeclarations.ts(78,5): error TS2322: Type '{ [x: number]: string | number; 1.0: string; 2.0: number; a: string; b: number; c: () => void; "d": string; "e": number; "3.0": string; "4.0": number; f: any; X: string; foo: () => string; }' is not assignable to type '{ [x: number]: string; }':
>>>>>>> 49e606a2
  Index signatures are incompatible:
    Type 'string | number' is not assignable to type 'string':
      Type 'number' is not assignable to type 'string'.
tests/cases/conformance/types/objectTypeLiteral/indexSignatures/numericIndexerConstrainsPropertyDeclarations.ts(88,9): error TS2304: Cannot find name 'Myn'.


==== tests/cases/conformance/types/objectTypeLiteral/indexSignatures/numericIndexerConstrainsPropertyDeclarations.ts (11 errors) ====
    // String indexer types constrain the types of named properties in their containing type
    
    interface MyNumber extends Number {
        foo: number;
    }
    
    class C {
        [x: number]: string;
    
        constructor() { } // ok
    
        a: string; // ok
        b: number; // ok
        c: () => {} // ok
        "d": string; // ok
        "e": number; // ok
        1.0: string; // ok
        2.0: number; // error
        ~~~~~~~~~~~~
!!! error TS2412: Property '2.0' of type 'number' is not assignable to numeric index type 'string'.
        "3.0": string; // ok
        "4.0": number; // error
        3.0: MyNumber // error
        ~~~~~~~~~~~~~
!!! error TS2412: Property '3.0' of type 'MyNumber' is not assignable to numeric index type 'string'.
    
        get X() { // ok
            ~
!!! error TS1056: Accessors are only available when targeting ECMAScript 5 and higher.
            return '';
        }
        set X(v) { } // ok
            ~
!!! error TS1056: Accessors are only available when targeting ECMAScript 5 and higher.
    
        foo() { 
            return '';
        }
    
        static sa: number; // ok
        static sb: string; // ok
    
        static foo() { } // ok
        static get X() { // ok
                   ~
!!! error TS1056: Accessors are only available when targeting ECMAScript 5 and higher.
            return 1;
        }
    }
    
    interface I {
        [x: number]: string;
    
        a: string; // ok
        b: number; // ok
        c: () => {} // ok
        "d": string; // ok
        "e": number; // ok
        1.0: string; // ok
        2.0: number; // error
        ~~~~~~~~~~~~
!!! error TS2412: Property '2.0' of type 'number' is not assignable to numeric index type 'string'.
        (): string; // ok
        (x): number // ok
        foo(): string; // ok
        "3.0": string; // ok
        "4.0": number; // error
        f: MyNumber; // error
    }
    
    var a: {
        [x: number]: string;
    
        a: string; // ok
        b: number; // ok
        c: () => {} // ok
        "d": string; // ok
        "e": number; // ok
        1.0: string; // ok
        2.0: number; // error
        ~~~~~~~~~~~~
!!! error TS2412: Property '2.0' of type 'number' is not assignable to numeric index type 'string'.
        (): string; // ok
        (x): number // ok
        foo(): string; // ok
        "3.0": string; // ok
        "4.0": number; // error
        f: MyNumber; // error
    }
    
    // error
    var b: { [x: number]: string; } = {
        ~
!!! error TS2322: Type '{ [x: number]: string | number; 1.0: string; 2.0: number; a: string; b: number; c: () => void; "d": string; "e": number; "3.0": string; "4.0": number; f: any; X: string; foo: () => string; }' is not assignable to type '{ [x: number]: string; }':
!!! error TS2322:   Index signatures are incompatible:
!!! error TS2322:     Type 'string | number' is not assignable to type 'string':
!!! error TS2322:       Type 'number' is not assignable to type 'string'.
        a: '',
        b: 1, 
        c: () => { }, 
        "d": '', 
        "e": 1, 
        1.0: '',
        2.0: 1, 
        "3.0": '', 
        "4.0": 1, 
        f: <Myn>null, 
            ~~~
!!! error TS2304: Cannot find name 'Myn'.
    
        get X() { 
            ~
!!! error TS1056: Accessors are only available when targeting ECMAScript 5 and higher.
            return '';
        },
        set X(v) { }, 
            ~
!!! error TS1056: Accessors are only available when targeting ECMAScript 5 and higher.
        foo() { 
            return '';
        }
    }<|MERGE_RESOLUTION|>--- conflicted
+++ resolved
@@ -1,144 +1,139 @@
-tests/cases/conformance/types/objectTypeLiteral/indexSignatures/numericIndexerConstrainsPropertyDeclarations.ts(23,9): error TS1056: Accessors are only available when targeting ECMAScript 5 and higher.
-tests/cases/conformance/types/objectTypeLiteral/indexSignatures/numericIndexerConstrainsPropertyDeclarations.ts(26,9): error TS1056: Accessors are only available when targeting ECMAScript 5 and higher.
-tests/cases/conformance/types/objectTypeLiteral/indexSignatures/numericIndexerConstrainsPropertyDeclarations.ts(36,16): error TS1056: Accessors are only available when targeting ECMAScript 5 and higher.
-tests/cases/conformance/types/objectTypeLiteral/indexSignatures/numericIndexerConstrainsPropertyDeclarations.ts(90,9): error TS1056: Accessors are only available when targeting ECMAScript 5 and higher.
-tests/cases/conformance/types/objectTypeLiteral/indexSignatures/numericIndexerConstrainsPropertyDeclarations.ts(93,9): error TS1056: Accessors are only available when targeting ECMAScript 5 and higher.
-tests/cases/conformance/types/objectTypeLiteral/indexSignatures/numericIndexerConstrainsPropertyDeclarations.ts(18,5): error TS2412: Property '2.0' of type 'number' is not assignable to numeric index type 'string'.
-tests/cases/conformance/types/objectTypeLiteral/indexSignatures/numericIndexerConstrainsPropertyDeclarations.ts(21,5): error TS2412: Property '3.0' of type 'MyNumber' is not assignable to numeric index type 'string'.
-tests/cases/conformance/types/objectTypeLiteral/indexSignatures/numericIndexerConstrainsPropertyDeclarations.ts(50,5): error TS2412: Property '2.0' of type 'number' is not assignable to numeric index type 'string'.
-tests/cases/conformance/types/objectTypeLiteral/indexSignatures/numericIndexerConstrainsPropertyDeclarations.ts(68,5): error TS2412: Property '2.0' of type 'number' is not assignable to numeric index type 'string'.
-<<<<<<< HEAD
-tests/cases/conformance/types/objectTypeLiteral/indexSignatures/numericIndexerConstrainsPropertyDeclarations.ts(78,5): error TS2322: Type '{ [x: number]: {}; 1.0: string; 2.0: number; a: string; b: number; c: () => void; "d": string; "e": number; "3.0": string; "4.0": number; f: any; X: string; foo: () => string; }' is not assignable to type '{ [x: number]: string; }':
-=======
-tests/cases/conformance/types/objectTypeLiteral/indexSignatures/numericIndexerConstrainsPropertyDeclarations.ts(73,5): error TS2412: Property '"4.0"' of type 'number' is not assignable to numeric index type 'string'.
-tests/cases/conformance/types/objectTypeLiteral/indexSignatures/numericIndexerConstrainsPropertyDeclarations.ts(78,5): error TS2322: Type '{ [x: number]: string | number; 1.0: string; 2.0: number; a: string; b: number; c: () => void; "d": string; "e": number; "3.0": string; "4.0": number; f: any; X: string; foo: () => string; }' is not assignable to type '{ [x: number]: string; }':
->>>>>>> 49e606a2
-  Index signatures are incompatible:
-    Type 'string | number' is not assignable to type 'string':
-      Type 'number' is not assignable to type 'string'.
-tests/cases/conformance/types/objectTypeLiteral/indexSignatures/numericIndexerConstrainsPropertyDeclarations.ts(88,9): error TS2304: Cannot find name 'Myn'.
-
-
-==== tests/cases/conformance/types/objectTypeLiteral/indexSignatures/numericIndexerConstrainsPropertyDeclarations.ts (11 errors) ====
-    // String indexer types constrain the types of named properties in their containing type
-    
-    interface MyNumber extends Number {
-        foo: number;
-    }
-    
-    class C {
-        [x: number]: string;
-    
-        constructor() { } // ok
-    
-        a: string; // ok
-        b: number; // ok
-        c: () => {} // ok
-        "d": string; // ok
-        "e": number; // ok
-        1.0: string; // ok
-        2.0: number; // error
-        ~~~~~~~~~~~~
-!!! error TS2412: Property '2.0' of type 'number' is not assignable to numeric index type 'string'.
-        "3.0": string; // ok
-        "4.0": number; // error
-        3.0: MyNumber // error
-        ~~~~~~~~~~~~~
-!!! error TS2412: Property '3.0' of type 'MyNumber' is not assignable to numeric index type 'string'.
-    
-        get X() { // ok
-            ~
-!!! error TS1056: Accessors are only available when targeting ECMAScript 5 and higher.
-            return '';
-        }
-        set X(v) { } // ok
-            ~
-!!! error TS1056: Accessors are only available when targeting ECMAScript 5 and higher.
-    
-        foo() { 
-            return '';
-        }
-    
-        static sa: number; // ok
-        static sb: string; // ok
-    
-        static foo() { } // ok
-        static get X() { // ok
-                   ~
-!!! error TS1056: Accessors are only available when targeting ECMAScript 5 and higher.
-            return 1;
-        }
-    }
-    
-    interface I {
-        [x: number]: string;
-    
-        a: string; // ok
-        b: number; // ok
-        c: () => {} // ok
-        "d": string; // ok
-        "e": number; // ok
-        1.0: string; // ok
-        2.0: number; // error
-        ~~~~~~~~~~~~
-!!! error TS2412: Property '2.0' of type 'number' is not assignable to numeric index type 'string'.
-        (): string; // ok
-        (x): number // ok
-        foo(): string; // ok
-        "3.0": string; // ok
-        "4.0": number; // error
-        f: MyNumber; // error
-    }
-    
-    var a: {
-        [x: number]: string;
-    
-        a: string; // ok
-        b: number; // ok
-        c: () => {} // ok
-        "d": string; // ok
-        "e": number; // ok
-        1.0: string; // ok
-        2.0: number; // error
-        ~~~~~~~~~~~~
-!!! error TS2412: Property '2.0' of type 'number' is not assignable to numeric index type 'string'.
-        (): string; // ok
-        (x): number // ok
-        foo(): string; // ok
-        "3.0": string; // ok
-        "4.0": number; // error
-        f: MyNumber; // error
-    }
-    
-    // error
-    var b: { [x: number]: string; } = {
-        ~
-!!! error TS2322: Type '{ [x: number]: string | number; 1.0: string; 2.0: number; a: string; b: number; c: () => void; "d": string; "e": number; "3.0": string; "4.0": number; f: any; X: string; foo: () => string; }' is not assignable to type '{ [x: number]: string; }':
-!!! error TS2322:   Index signatures are incompatible:
-!!! error TS2322:     Type 'string | number' is not assignable to type 'string':
-!!! error TS2322:       Type 'number' is not assignable to type 'string'.
-        a: '',
-        b: 1, 
-        c: () => { }, 
-        "d": '', 
-        "e": 1, 
-        1.0: '',
-        2.0: 1, 
-        "3.0": '', 
-        "4.0": 1, 
-        f: <Myn>null, 
-            ~~~
-!!! error TS2304: Cannot find name 'Myn'.
-    
-        get X() { 
-            ~
-!!! error TS1056: Accessors are only available when targeting ECMAScript 5 and higher.
-            return '';
-        },
-        set X(v) { }, 
-            ~
-!!! error TS1056: Accessors are only available when targeting ECMAScript 5 and higher.
-        foo() { 
-            return '';
-        }
+tests/cases/conformance/types/objectTypeLiteral/indexSignatures/numericIndexerConstrainsPropertyDeclarations.ts(23,9): error TS1056: Accessors are only available when targeting ECMAScript 5 and higher.
+tests/cases/conformance/types/objectTypeLiteral/indexSignatures/numericIndexerConstrainsPropertyDeclarations.ts(26,9): error TS1056: Accessors are only available when targeting ECMAScript 5 and higher.
+tests/cases/conformance/types/objectTypeLiteral/indexSignatures/numericIndexerConstrainsPropertyDeclarations.ts(36,16): error TS1056: Accessors are only available when targeting ECMAScript 5 and higher.
+tests/cases/conformance/types/objectTypeLiteral/indexSignatures/numericIndexerConstrainsPropertyDeclarations.ts(90,9): error TS1056: Accessors are only available when targeting ECMAScript 5 and higher.
+tests/cases/conformance/types/objectTypeLiteral/indexSignatures/numericIndexerConstrainsPropertyDeclarations.ts(93,9): error TS1056: Accessors are only available when targeting ECMAScript 5 and higher.
+tests/cases/conformance/types/objectTypeLiteral/indexSignatures/numericIndexerConstrainsPropertyDeclarations.ts(18,5): error TS2412: Property '2.0' of type 'number' is not assignable to numeric index type 'string'.
+tests/cases/conformance/types/objectTypeLiteral/indexSignatures/numericIndexerConstrainsPropertyDeclarations.ts(21,5): error TS2412: Property '3.0' of type 'MyNumber' is not assignable to numeric index type 'string'.
+tests/cases/conformance/types/objectTypeLiteral/indexSignatures/numericIndexerConstrainsPropertyDeclarations.ts(50,5): error TS2412: Property '2.0' of type 'number' is not assignable to numeric index type 'string'.
+tests/cases/conformance/types/objectTypeLiteral/indexSignatures/numericIndexerConstrainsPropertyDeclarations.ts(68,5): error TS2412: Property '2.0' of type 'number' is not assignable to numeric index type 'string'.
+tests/cases/conformance/types/objectTypeLiteral/indexSignatures/numericIndexerConstrainsPropertyDeclarations.ts(78,5): error TS2322: Type '{ [x: number]: string | number; 1.0: string; 2.0: number; a: string; b: number; c: () => void; "d": string; "e": number; "3.0": string; "4.0": number; f: any; X: string; foo: () => string; }' is not assignable to type '{ [x: number]: string; }':
+  Index signatures are incompatible:
+    Type 'string | number' is not assignable to type 'string':
+      Type 'number' is not assignable to type 'string'.
+tests/cases/conformance/types/objectTypeLiteral/indexSignatures/numericIndexerConstrainsPropertyDeclarations.ts(88,9): error TS2304: Cannot find name 'Myn'.
+
+
+==== tests/cases/conformance/types/objectTypeLiteral/indexSignatures/numericIndexerConstrainsPropertyDeclarations.ts (11 errors) ====
+    // String indexer types constrain the types of named properties in their containing type
+    
+    interface MyNumber extends Number {
+        foo: number;
+    }
+    
+    class C {
+        [x: number]: string;
+    
+        constructor() { } // ok
+    
+        a: string; // ok
+        b: number; // ok
+        c: () => {} // ok
+        "d": string; // ok
+        "e": number; // ok
+        1.0: string; // ok
+        2.0: number; // error
+        ~~~~~~~~~~~~
+!!! error TS2412: Property '2.0' of type 'number' is not assignable to numeric index type 'string'.
+        "3.0": string; // ok
+        "4.0": number; // error
+        3.0: MyNumber // error
+        ~~~~~~~~~~~~~
+!!! error TS2412: Property '3.0' of type 'MyNumber' is not assignable to numeric index type 'string'.
+    
+        get X() { // ok
+            ~
+!!! error TS1056: Accessors are only available when targeting ECMAScript 5 and higher.
+            return '';
+        }
+        set X(v) { } // ok
+            ~
+!!! error TS1056: Accessors are only available when targeting ECMAScript 5 and higher.
+    
+        foo() { 
+            return '';
+        }
+    
+        static sa: number; // ok
+        static sb: string; // ok
+    
+        static foo() { } // ok
+        static get X() { // ok
+                   ~
+!!! error TS1056: Accessors are only available when targeting ECMAScript 5 and higher.
+            return 1;
+        }
+    }
+    
+    interface I {
+        [x: number]: string;
+    
+        a: string; // ok
+        b: number; // ok
+        c: () => {} // ok
+        "d": string; // ok
+        "e": number; // ok
+        1.0: string; // ok
+        2.0: number; // error
+        ~~~~~~~~~~~~
+!!! error TS2412: Property '2.0' of type 'number' is not assignable to numeric index type 'string'.
+        (): string; // ok
+        (x): number // ok
+        foo(): string; // ok
+        "3.0": string; // ok
+        "4.0": number; // error
+        f: MyNumber; // error
+    }
+    
+    var a: {
+        [x: number]: string;
+    
+        a: string; // ok
+        b: number; // ok
+        c: () => {} // ok
+        "d": string; // ok
+        "e": number; // ok
+        1.0: string; // ok
+        2.0: number; // error
+        ~~~~~~~~~~~~
+!!! error TS2412: Property '2.0' of type 'number' is not assignable to numeric index type 'string'.
+        (): string; // ok
+        (x): number // ok
+        foo(): string; // ok
+        "3.0": string; // ok
+        "4.0": number; // error
+        f: MyNumber; // error
+    }
+    
+    // error
+    var b: { [x: number]: string; } = {
+        ~
+!!! error TS2322: Type '{ [x: number]: string | number; 1.0: string; 2.0: number; a: string; b: number; c: () => void; "d": string; "e": number; "3.0": string; "4.0": number; f: any; X: string; foo: () => string; }' is not assignable to type '{ [x: number]: string; }':
+!!! error TS2322:   Index signatures are incompatible:
+!!! error TS2322:     Type 'string | number' is not assignable to type 'string':
+!!! error TS2322:       Type 'number' is not assignable to type 'string'.
+        a: '',
+        b: 1, 
+        c: () => { }, 
+        "d": '', 
+        "e": 1, 
+        1.0: '',
+        2.0: 1, 
+        "3.0": '', 
+        "4.0": 1, 
+        f: <Myn>null, 
+            ~~~
+!!! error TS2304: Cannot find name 'Myn'.
+    
+        get X() { 
+            ~
+!!! error TS1056: Accessors are only available when targeting ECMAScript 5 and higher.
+            return '';
+        },
+        set X(v) { }, 
+            ~
+!!! error TS1056: Accessors are only available when targeting ECMAScript 5 and higher.
+        foo() { 
+            return '';
+        }
     }