--- conflicted
+++ resolved
@@ -1,2718 +1,2450 @@
-//// [tests/cases/conformance/decorators/1.0lib-noErrors.ts] ////
-
-=== 1.0lib-noErrors.ts ===
-/* *****************************************************************************
-Copyright (c) Microsoft Corporation. All rights reserved. 
-Licensed under the Apache License, Version 2.0 (the "License"); you may not use
-this file except in compliance with the License. You may obtain a copy of the
-License at http://www.apache.org/licenses/LICENSE-2.0  
- 
-THIS CODE IS PROVIDED ON AN *AS IS* BASIS, WITHOUT WARRANTIES OR CONDITIONS OF ANY
-KIND, EITHER EXPRESS OR IMPLIED, INCLUDING WITHOUT LIMITATION ANY IMPLIED
-WARRANTIES OR CONDITIONS OF TITLE, FITNESS FOR A PARTICULAR PURPOSE, 
-MERCHANTABLITY OR NON-INFRINGEMENT. 
- 
-See the Apache Version 2.0 License for specific language governing permissions
-and limitations under the License.
-***************************************************************************** */
-
-/// <reference no-default-lib="true"/>
-
-/////////////////////////////
-/// ECMAScript APIs
-/////////////////////////////
-
-declare var NaN: number;
->NaN : number
->    : ^^^^^^
-
-declare var Infinity: number;
->Infinity : number
->         : ^^^^^^
-
-/**
-  * Evaluates JavaScript code and executes it. 
-  * @param x A String value that contains valid JavaScript code.
-  */
-declare function eval(x: string): any;
->eval : (x: string) => any
->     : ^^^^      ^^^^^   
->x : string
->  : ^^^^^^
-
-/**
-  * Converts A string to an integer.
-  * @param s A string to convert into a number.
-  * @param radix A value between 2 and 36 that specifies the base of the number in numString. 
-  * If this argument is not supplied, strings with a prefix of '0x' are considered hexadecimal.
-  * All other strings are considered decimal.
-  */
-declare function parseInt(s: string, radix?: number): number;
->parseInt : (s: string, radix?: number) => number
->         : ^^^^      ^^^^^^^^^^      ^^^^^      
->s : string
-<<<<<<< HEAD
->radix : number | undefined
-=======
->  : ^^^^^^
->radix : number
->      : ^^^^^^
->>>>>>> 12402f26
-
-/**
-  * Converts a string to a floating-point number. 
-  * @param string A string that contains a floating-point number. 
-  */
-declare function parseFloat(string: string): number;
->parseFloat : (string: string) => number
->           : ^^^^^^^^^      ^^^^^      
->string : string
->       : ^^^^^^
-
-/**
-  * Returns a Boolean value that indicates whether a value is the reserved value NaN (not a number). 
-  * @param number A numeric value.
-  */
-declare function isNaN(number: number): boolean;
->isNaN : (number: number) => boolean
->      : ^^^^^^^^^      ^^^^^       
->number : number
->       : ^^^^^^
-
-/** 
-  * Determines whether a supplied number is finite.
-  * @param number Any numeric value.
-  */
-declare function isFinite(number: number): boolean;
->isFinite : (number: number) => boolean
->         : ^^^^^^^^^      ^^^^^       
->number : number
->       : ^^^^^^
-
-/**
-  * Gets the unencoded version of an encoded Uniform Resource Identifier (URI).
-  * @param encodedURI A value representing an encoded URI.
-  */
-declare function decodeURI(encodedURI: string): string;
->decodeURI : (encodedURI: string) => string
->          : ^^^^^^^^^^^^^      ^^^^^      
->encodedURI : string
->           : ^^^^^^
-
-/**
-  * Gets the unencoded version of an encoded component of a Uniform Resource Identifier (URI).
-  * @param encodedURIComponent A value representing an encoded URI component.
-  */
-declare function decodeURIComponent(encodedURIComponent: string): string;
->decodeURIComponent : (encodedURIComponent: string) => string
->                   : ^^^^^^^^^^^^^^^^^^^^^^      ^^^^^      
->encodedURIComponent : string
->                    : ^^^^^^
-
-/** 
-  * Encodes a text string as a valid Uniform Resource Identifier (URI)
-  * @param uri A value representing an encoded URI.
-  */
-declare function encodeURI(uri: string): string;
->encodeURI : (uri: string) => string
->          : ^^^^^^      ^^^^^      
->uri : string
->    : ^^^^^^
-
-/**
-  * Encodes a text string as a valid component of a Uniform Resource Identifier (URI).
-  * @param uriComponent A value representing an encoded URI component.
-  */
-declare function encodeURIComponent(uriComponent: string | number | boolean): string;
->encodeURIComponent : (uriComponent: string | number | boolean) => string
->                   : ^^^^^^^^^^^^^^^                         ^^^^^      
->uriComponent : string | number | boolean
->             : ^^^^^^^^^^^^^^^^^^^^^^^^^
-
-interface PropertyDescriptor {
-    configurable?: boolean;
-<<<<<<< HEAD
->configurable : boolean | undefined
-
-    enumerable?: boolean;
->enumerable : boolean | undefined
-=======
->configurable : boolean
->             : ^^^^^^^
-
-    enumerable?: boolean;
->enumerable : boolean
->           : ^^^^^^^
->>>>>>> 12402f26
-
-    value?: any;
->value : any
-
-    writable?: boolean;
-<<<<<<< HEAD
->writable : boolean | undefined
-
-    get?(): any;
->get : (() => any) | undefined
-
-    set?(v: any): void;
->set : ((v: any) => void) | undefined
-=======
->writable : boolean
->         : ^^^^^^^
-
-    get?(): any;
->get : () => any
->    : ^^^^^^   
-
-    set?(v: any): void;
->set : (v: any) => void
->    : ^^^^   ^^^^^    
->>>>>>> 12402f26
->v : any
-}
-
-interface PropertyDescriptorMap {
-    [s: string]: PropertyDescriptor;
->s : string
->  : ^^^^^^
-}
-
-interface Object {
-    /** The initial value of Object.prototype.constructor is the standard built-in Object constructor. */
-    constructor: Function;
->constructor : Function
->            : ^^^^^^^^
-
-    /** Returns a string representation of an object. */
-    toString(): string;
->toString : () => string
->         : ^^^^^^      
-
-    /** Returns a date converted to a string using the current locale. */
-    toLocaleString(): string;
->toLocaleString : () => string
->               : ^^^^^^      
-
-    /** Returns the primitive value of the specified object. */
-    valueOf(): Object;
->valueOf : () => Object
->        : ^^^^^^      
-
-    /**
-      * Determines whether an object has a property with the specified name. 
-      * @param v A property name.
-      */
-    hasOwnProperty(v: string): boolean;
->hasOwnProperty : (v: string) => boolean
->               : ^^^^      ^^^^^       
->v : string
->  : ^^^^^^
-
-    /**
-      * Determines whether an object exists in another object's prototype chain. 
-      * @param v Another object whose prototype chain is to be checked.
-      */
-    isPrototypeOf(v: Object): boolean;
->isPrototypeOf : (v: Object) => boolean
->              : ^^^^      ^^^^^       
->v : Object
->  : ^^^^^^
-
-    /** 
-      * Determines whether a specified property is enumerable.
-      * @param v A property name.
-      */
-    propertyIsEnumerable(v: string): boolean;
->propertyIsEnumerable : (v: string) => boolean
->                     : ^^^^      ^^^^^       
->v : string
->  : ^^^^^^
-}
-
-/**
-  * Provides functionality common to all JavaScript objects.
-  */
-declare var Object: {
->Object : { (): any; (value: any): any; new (value?: any): Object; prototype: Object; getPrototypeOf(o: any): any; getOwnPropertyDescriptor(o: any, p: string): PropertyDescriptor; getOwnPropertyNames(o: any): string[]; create(o: any, properties?: PropertyDescriptorMap): any; defineProperty(o: any, p: string, attributes: PropertyDescriptor): any; defineProperties(o: any, properties: PropertyDescriptorMap): any; seal(o: any): any; freeze(o: any): any; preventExtensions(o: any): any; isSealed(o: any): boolean; isFrozen(o: any): boolean; isExtensible(o: any): boolean; keys(o: any): string[]; }
->       : ^^^^^^   ^^^^^^^^^^   ^^^   ^^^^^^^^^^^^^^^   ^^^      ^^^^^^^^^^^^^      ^^^^^^^^^^^^^^^^^^^^   ^^^   ^^^^^^^^^^^^^^^^^^^^^^^^^^^^^^   ^^^^^      ^^^                  ^^^^^^^^^^^^^^^^^^^^^^^^^   ^^^        ^^^^^^^^^^^^   ^^^^^^^^^^^^^^^                     ^^^   ^^^^^^^^^^^^^^^^^^^^   ^^^^^      ^^^^^^^^^^^^^^                  ^^^   ^^^^^^^^^^^^^^^^^^^^^^   ^^^^^^^^^^^^^^                     ^^^   ^^^^^^^^^^   ^^^   ^^^^^^^^^^^^   ^^^   ^^^^^^^^^^^^^^^^^^^^^^^   ^^^   ^^^^^^^^^^^^^^   ^^^       ^^^^^^^^^^^^^^   ^^^       ^^^^^^^^^^^^^^^^^^   ^^^       ^^^^^^^^^^   ^^^        ^^^
-
-    new (value?: any): Object;
->value : any
-
-    (): any;
-    (value: any): any;
->value : any
-
-    /** A reference to the prototype for a class of objects. */
-    prototype: Object;
->prototype : Object
->          : ^^^^^^
-
-    /** 
-      * Returns the prototype of an object. 
-      * @param o The object that references the prototype.
-      */
-    getPrototypeOf(o: any): any;
->getPrototypeOf : (o: any) => any
->               : ^^^^   ^^^^^   
->o : any
-
-    /**
-      * Gets the own property descriptor of the specified object. 
-      * An own property descriptor is one that is defined directly on the object and is not inherited from the object's prototype. 
-      * @param o Object that contains the property.
-      * @param p Name of the property.
-    */
-    getOwnPropertyDescriptor(o: any, p: string): PropertyDescriptor;
->getOwnPropertyDescriptor : (o: any, p: string) => PropertyDescriptor
->                         : ^^^^   ^^^^^      ^^^^^                  
->o : any
->p : string
->  : ^^^^^^
-
-    /** 
-      * Returns the names of the own properties of an object. The own properties of an object are those that are defined directly 
-      * on that object, and are not inherited from the object's prototype. The properties of an object include both fields (objects) and functions.
-      * @param o Object that contains the own properties.
-      */
-    getOwnPropertyNames(o: any): string[];
->getOwnPropertyNames : (o: any) => string[]
->                    : ^^^^   ^^^^^        
->o : any
-
-    /** 
-      * Creates an object that has the specified prototype, and that optionally contains specified properties.
-      * @param o Object to use as a prototype. May be null
-      * @param properties JavaScript object that contains one or more property descriptors. 
-      */
-    create(o: any, properties?: PropertyDescriptorMap): any;
->create : (o: any, properties?: PropertyDescriptorMap) => any
->       : ^^^^   ^^^^^^^^^^^^^^^                     ^^^^^   
->o : any
-<<<<<<< HEAD
->properties : PropertyDescriptorMap | undefined
-=======
->properties : PropertyDescriptorMap
->           : ^^^^^^^^^^^^^^^^^^^^^
->>>>>>> 12402f26
-
-    /**
-      * Adds a property to an object, or modifies attributes of an existing property. 
-      * @param o Object on which to add or modify the property. This can be a native JavaScript object (that is, a user-defined object or a built in object) or a DOM object.
-      * @param p The property name.
-      * @param attributes Descriptor for the property. It can be for a data property or an accessor property.
-      */
-    defineProperty(o: any, p: string, attributes: PropertyDescriptor): any;
->defineProperty : (o: any, p: string, attributes: PropertyDescriptor) => any
->               : ^^^^   ^^^^^      ^^^^^^^^^^^^^^                  ^^^^^   
->o : any
->p : string
->  : ^^^^^^
->attributes : PropertyDescriptor
->           : ^^^^^^^^^^^^^^^^^^
-
-    /**
-      * Adds one or more properties to an object, and/or modifies attributes of existing properties. 
-      * @param o Object on which to add or modify the properties. This can be a native JavaScript object or a DOM object.
-      * @param properties JavaScript object that contains one or more descriptor objects. Each descriptor object describes a data property or an accessor property.
-      */
-    defineProperties(o: any, properties: PropertyDescriptorMap): any;
->defineProperties : (o: any, properties: PropertyDescriptorMap) => any
->                 : ^^^^   ^^^^^^^^^^^^^^                     ^^^^^   
->o : any
->properties : PropertyDescriptorMap
->           : ^^^^^^^^^^^^^^^^^^^^^
-
-    /**
-      * Prevents the modification of attributes of existing properties, and prevents the addition of new properties.
-      * @param o Object on which to lock the attributes. 
-      */
-    seal(o: any): any;
->seal : (o: any) => any
->     : ^^^^   ^^^^^   
->o : any
-
-    /**
-      * Prevents the modification of existing property attributes and values, and prevents the addition of new properties.
-      * @param o Object on which to lock the attributes.
-      */
-    freeze(o: any): any;
->freeze : (o: any) => any
->       : ^^^^   ^^^^^   
->o : any
-
-    /**
-      * Prevents the addition of new properties to an object.
-      * @param o Object to make non-extensible. 
-      */
-    preventExtensions(o: any): any;
->preventExtensions : (o: any) => any
->                  : ^^^^   ^^^^^   
->o : any
-
-    /**
-      * Returns true if existing property attributes cannot be modified in an object and new properties cannot be added to the object.
-      * @param o Object to test. 
-      */
-    isSealed(o: any): boolean;
->isSealed : (o: any) => boolean
->         : ^^^^   ^^^^^       
->o : any
-
-    /**
-      * Returns true if existing property attributes and values cannot be modified in an object, and new properties cannot be added to the object.
-      * @param o Object to test.  
-      */
-    isFrozen(o: any): boolean;
->isFrozen : (o: any) => boolean
->         : ^^^^   ^^^^^       
->o : any
-
-    /**
-      * Returns a value that indicates whether new properties can be added to an object.
-      * @param o Object to test. 
-      */
-    isExtensible(o: any): boolean;
->isExtensible : (o: any) => boolean
->             : ^^^^   ^^^^^       
->o : any
-
-    /**
-      * Returns the names of the enumerable properties and methods of an object.
-      * @param o Object that contains the properties and methods. This can be an object that you created or an existing Document Object Model (DOM) object.
-      */
-    keys(o: any): string[];
->keys : (o: any) => string[]
->     : ^^^^   ^^^^^        
->o : any
-}
-
-/**
-  * Creates a new function.
-  */
-interface Function {
-    /**
-      * Calls the function, substituting the specified object for the this value of the function, and the specified array for the arguments of the function.
-      * @param thisArg The object to be used as the this object.
-      * @param argArray A set of arguments to be passed to the function.
-      */
-    apply(thisArg: any, argArray?: any): any;
->apply : (thisArg: any, argArray?: any) => any
->      : ^^^^^^^^^^   ^^^^^^^^^^^^^   ^^^^^   
->thisArg : any
->argArray : any
-
-    /**
-      * Calls a method of an object, substituting another object for the current object.
-      * @param thisArg The object to be used as the current object.
-      * @param argArray A list of arguments to be passed to the method.
-      */
-    call(thisArg: any, ...argArray: any[]): any;
->call : (thisArg: any, ...argArray: any[]) => any
->     : ^^^^^^^^^^   ^^^^^^^^^^^^^^^     ^^^^^   
->thisArg : any
->argArray : any[]
->         : ^^^^^
-
-    /**
-      * For a given function, creates a bound function that has the same body as the original function. 
-      * The this object of the bound function is associated with the specified object, and has the specified initial parameters.
-      * @param thisArg An object to which the this keyword can refer inside the new function.
-      * @param argArray A list of arguments to be passed to the new function.
-      */
-    bind(thisArg: any, ...argArray: any[]): any;
->bind : (thisArg: any, ...argArray: any[]) => any
->     : ^^^^^^^^^^   ^^^^^^^^^^^^^^^     ^^^^^   
->thisArg : any
->argArray : any[]
->         : ^^^^^
-
-    prototype: any;
->prototype : any
-
-    length: number;
->length : number
->       : ^^^^^^
-
-    // Non-standard extensions
-    arguments: any;
->arguments : any
-
-    caller: Function;
->caller : Function
->       : ^^^^^^^^
-}
-
-declare var Function: {
->Function : { (...args: string[]): Function; new (...args: string[]): Function; prototype: Function; }
->         : ^^^^^^^^^^^^        ^^^        ^^^^^^^^^^^^^^^^        ^^^        ^^^^^^^^^^^^^        ^^^
-
-    /** 
-      * Creates a new function.
-      * @param args A list of arguments the function accepts.
-      */
-    new (...args: string[]): Function;
->args : string[]
->     : ^^^^^^^^
-
-    (...args: string[]): Function;
->args : string[]
->     : ^^^^^^^^
-
-    prototype: Function;
->prototype : Function
->          : ^^^^^^^^
-}
-
-interface IArguments {
-    [index: number]: any;
->index : number
->      : ^^^^^^
-
-    length: number;
->length : number
->       : ^^^^^^
-
-    callee: Function;
->callee : Function
->       : ^^^^^^^^
-}
-
-interface String {
-    /** Returns a string representation of a string. */
-    toString(): string;
->toString : () => string
->         : ^^^^^^      
-
-    /**
-      * Returns the character at the specified index.
-      * @param pos The zero-based index of the desired character.
-      */
-    charAt(pos: number): string;
->charAt : (pos: number) => string
->       : ^^^^^^      ^^^^^      
->pos : number
->    : ^^^^^^
-
-    /** 
-      * Returns the Unicode value of the character at the specified location.
-      * @param index The zero-based index of the desired character. If there is no character at the specified index, NaN is returned.
-      */
-    charCodeAt(index: number): number;
->charCodeAt : (index: number) => number
->           : ^^^^^^^^      ^^^^^      
->index : number
->      : ^^^^^^
-
-    /**
-      * Returns a string that contains the concatenation of two or more strings.
-      * @param strings The strings to append to the end of the string.  
-      */
-    concat(...strings: string[]): string;
->concat : (...strings: string[]) => string
->       : ^^^^^^^^^^^^^        ^^^^^      
->strings : string[]
->        : ^^^^^^^^
-
-    /**
-      * Returns the position of the first occurrence of a substring. 
-      * @param searchString The substring to search for in the string
-      * @param position The index at which to begin searching the String object. If omitted, search starts at the beginning of the string.
-      */
-    indexOf(searchString: string, position?: number): number;
->indexOf : (searchString: string, position?: number) => number
->        : ^^^^^^^^^^^^^^^      ^^^^^^^^^^^^^      ^^^^^      
->searchString : string
-<<<<<<< HEAD
->position : number | undefined
-=======
->             : ^^^^^^
->position : number
->         : ^^^^^^
->>>>>>> 12402f26
-
-    /**
-      * Returns the last occurrence of a substring in the string.
-      * @param searchString The substring to search for.
-      * @param position The index at which to begin searching. If omitted, the search begins at the end of the string.
-      */
-    lastIndexOf(searchString: string, position?: number): number;
->lastIndexOf : (searchString: string, position?: number) => number
->            : ^^^^^^^^^^^^^^^      ^^^^^^^^^^^^^      ^^^^^      
->searchString : string
-<<<<<<< HEAD
->position : number | undefined
-=======
->             : ^^^^^^
->position : number
->         : ^^^^^^
->>>>>>> 12402f26
-
-    /**
-      * Determines whether two strings are equivalent in the current locale.
-      * @param that String to compare to target string
-      */
-    localeCompare(that: string): number;
->localeCompare : (that: string) => number
->              : ^^^^^^^      ^^^^^      
->that : string
->     : ^^^^^^
-
-    /** 
-      * Matches a string with a regular expression, and returns an array containing the results of that search.
-      * @param regexp A variable name or string literal containing the regular expression pattern and flags.
-      */
-    match(regexp: string): string[];
->match : { (regexp: string): string[]; (regexp: RegExp): string[]; }
->      : ^^^^^^^^^^^      ^^^        ^^^^^^^^^^^^^^^^^^^^^^^^^^^^^^^
->regexp : string
->       : ^^^^^^
-
-    /** 
-      * Matches a string with a regular expression, and returns an array containing the results of that search.
-      * @param regexp A regular expression object that contains the regular expression pattern and applicable flags. 
-      */
-    match(regexp: RegExp): string[];
->match : { (regexp: string): string[]; (regexp: RegExp): string[]; }
->      : ^^^^^^^^^^^^^^^^^^^^^^^^^^^^^^^^^^^^^^^      ^^^        ^^^
->regexp : RegExp
->       : ^^^^^^
-
-    /**
-      * Replaces text in a string, using a regular expression or search string.
-      * @param searchValue A String object or string literal that represents the regular expression
-      * @param replaceValue A String object or string literal containing the text to replace for every successful match of rgExp in stringObj.
-      */
-    replace(searchValue: string, replaceValue: string): string;
->replace : { (searchValue: string, replaceValue: string): string; (searchValue: string, replaceValue: (substring: string, ...args: any[]) => string): string; (searchValue: RegExp, replaceValue: string): string; (searchValue: RegExp, replaceValue: (substring: string, ...args: any[]) => string): string; }
->        : ^^^^^^^^^^^^^^^^      ^^^^^^^^^^^^^^^^      ^^^      ^^^^^^^^^^^^^^^^^^^^^^^^^^^^^^^^^^^^^^^^^^^^^^^^^^^^^^^^^^^^^^^^^^^^^^^^^^^^^^^^^^^^^^^^^^^^^^^^^^^^^^^^^^^^^^^^^^^^^^^^^^^^^^^^^^^^^^^^^^^^^^^^^^^^^^^^^^^^^^^^^^^^^^^^^^^^^^^^^^^^^^^^^^^^^^^^^^^^^^^^^^^^^^^^^^^^^^^^^^^^^^^^^^^^^^^^^^^^^^^^
->searchValue : string
->            : ^^^^^^
->replaceValue : string
->             : ^^^^^^
-
-    /**
-      * Replaces text in a string, using a regular expression or search string.
-      * @param searchValue A String object or string literal that represents the regular expression
-      * @param replaceValue A function that returns the replacement text.
-      */
-    replace(searchValue: string, replaceValue: (substring: string, ...args: any[]) => string): string;
->replace : { (searchValue: string, replaceValue: string): string; (searchValue: string, replaceValue: (substring: string, ...args: any[]) => string): string; (searchValue: RegExp, replaceValue: string): string; (searchValue: RegExp, replaceValue: (substring: string, ...args: any[]) => string): string; }
->        : ^^^^^^^^^^^^^^^^^^^^^^^^^^^^^^^^^^^^^^^^^^^^^^^^^^^^^^^^^^^^^^^^^^^^^      ^^^^^^^^^^^^^^^^                                             ^^^      ^^^^^^^^^^^^^^^^^^^^^^^^^^^^^^^^^^^^^^^^^^^^^^^^^^^^^^^^^^^^^^^^^^^^^^^^^^^^^^^^^^^^^^^^^^^^^^^^^^^^^^^^^^^^^^^^^^^^^^^^^^^^^^^^^^^^^^^^^^^^^^^^^^^^
->searchValue : string
->            : ^^^^^^
->replaceValue : (substring: string, ...args: any[]) => string
->             : ^^^^^^^^^^^^      ^^^^^^^^^^^     ^^^^^      
->substring : string
->          : ^^^^^^
->args : any[]
->     : ^^^^^
-
-    /**
-      * Replaces text in a string, using a regular expression or search string.
-      * @param searchValue A Regular Expression object containing the regular expression pattern and applicable flags
-      * @param replaceValue A String object or string literal containing the text to replace for every successful match of rgExp in stringObj.
-      */
-    replace(searchValue: RegExp, replaceValue: string): string;
->replace : { (searchValue: string, replaceValue: string): string; (searchValue: string, replaceValue: (substring: string, ...args: any[]) => string): string; (searchValue: RegExp, replaceValue: string): string; (searchValue: RegExp, replaceValue: (substring: string, ...args: any[]) => string): string; }
->        : ^^^^^^^^^^^^^^^^^^^^^^^^^^^^^^^^^^^^^^^^^^^^^^^^^^^^^^^^^^^^^^^^^^^^^^^^^^^^^^^^^^^^^^^^^^^^^^^^^^^^^^^^^^^^^^^^^^^^^^^^^^^^^^^^^^^^^^^^^^^^^^^^^^^^^^^^^^^^^^^^^      ^^^^^^^^^^^^^^^^      ^^^      ^^^^^^^^^^^^^^^^^^^^^^^^^^^^^^^^^^^^^^^^^^^^^^^^^^^^^^^^^^^^^^^^^^^^^^^^^^^^^^^^^^^^^^^^^^^^^^^
->searchValue : RegExp
->            : ^^^^^^
->replaceValue : string
->             : ^^^^^^
-
-    /**
-      * Replaces text in a string, using a regular expression or search string.
-      * @param searchValue A Regular Expression object containing the regular expression pattern and applicable flags
-      * @param replaceValue A function that returns the replacement text.
-      */
-    replace(searchValue: RegExp, replaceValue: (substring: string, ...args: any[]) => string): string;
->replace : { (searchValue: string, replaceValue: string): string; (searchValue: string, replaceValue: (substring: string, ...args: any[]) => string): string; (searchValue: RegExp, replaceValue: string): string; (searchValue: RegExp, replaceValue: (substring: string, ...args: any[]) => string): string; }
->        : ^^^^^^^^^^^^^^^^^^^^^^^^^^^^^^^^^^^^^^^^^^^^^^^^^^^^^^^^^^^^^^^^^^^^^^^^^^^^^^^^^^^^^^^^^^^^^^^^^^^^^^^^^^^^^^^^^^^^^^^^^^^^^^^^^^^^^^^^^^^^^^^^^^^^^^^^^^^^^^^^^^^^^^^^^^^^^^^^^^^^^^^^^^^^^^^^^^^^^^^^^^^^^^^^^^^^^^      ^^^^^^^^^^^^^^^^                                             ^^^      ^^^
->searchValue : RegExp
->            : ^^^^^^
->replaceValue : (substring: string, ...args: any[]) => string
->             : ^^^^^^^^^^^^      ^^^^^^^^^^^     ^^^^^      
->substring : string
->          : ^^^^^^
->args : any[]
->     : ^^^^^
-
-    /**
-      * Finds the first substring match in a regular expression search.
-      * @param regexp The regular expression pattern and applicable flags. 
-      */
-    search(regexp: string): number;
->search : { (regexp: string): number; (regexp: RegExp): number; }
->       : ^^^^^^^^^^^      ^^^      ^^^^^^^^^^^^^^^^^^^^^^^^^^^^^
->regexp : string
->       : ^^^^^^
-
-    /**
-      * Finds the first substring match in a regular expression search.
-      * @param regexp The regular expression pattern and applicable flags. 
-      */
-    search(regexp: RegExp): number;
->search : { (regexp: string): number; (regexp: RegExp): number; }
->       : ^^^^^^^^^^^^^^^^^^^^^^^^^^^^^^^^^^^^^      ^^^      ^^^
->regexp : RegExp
->       : ^^^^^^
-
-    /**
-      * Returns a section of a string.
-      * @param start The index to the beginning of the specified portion of stringObj. 
-      * @param end The index to the end of the specified portion of stringObj. The substring includes the characters up to, but not including, the character indicated by end. 
-      * If this value is not specified, the substring continues to the end of stringObj.
-      */
-    slice(start?: number, end?: number): string;
->slice : (start?: number, end?: number) => string
-<<<<<<< HEAD
->start : number | undefined
->end : number | undefined
-=======
->      : ^^^^^^^^^      ^^^^^^^^      ^^^^^      
->start : number
->      : ^^^^^^
->end : number
->    : ^^^^^^
->>>>>>> 12402f26
-
-    /**
-      * Split a string into substrings using the specified separator and return them as an array.
-      * @param separator A string that identifies character or characters to use in separating the string. If omitted, a single-element array containing the entire string is returned. 
-      * @param limit A value used to limit the number of elements returned in the array.
-      */
-    split(separator: string, limit?: number): string[];
-<<<<<<< HEAD
->split : { (separator: string, limit?: number): string[]; (separator: RegExp, limit?: number | undefined): string[]; }
->separator : string
->limit : number | undefined
-=======
->split : { (separator: string, limit?: number): string[]; (separator: RegExp, limit?: number): string[]; }
->      : ^^^^^^^^^^^^^^      ^^^^^^^^^^      ^^^        ^^^^^^^^^^^^^^^^^^^^^^^^^^^^^^^^^^^^^^^^^^^^^^^^^^
->separator : string
->          : ^^^^^^
->limit : number
->      : ^^^^^^
->>>>>>> 12402f26
-
-    /**
-      * Split a string into substrings using the specified separator and return them as an array.
-      * @param separator A Regular Express that identifies character or characters to use in separating the string. If omitted, a single-element array containing the entire string is returned. 
-      * @param limit A value used to limit the number of elements returned in the array.
-      */
-    split(separator: RegExp, limit?: number): string[];
-<<<<<<< HEAD
->split : { (separator: string, limit?: number | undefined): string[]; (separator: RegExp, limit?: number): string[]; }
->separator : RegExp
->limit : number | undefined
-=======
->split : { (separator: string, limit?: number): string[]; (separator: RegExp, limit?: number): string[]; }
->      : ^^^^^^^^^^^^^^^^^^^^^^^^^^^^^^^^^^^^^^^^^^^^^^^^^^^^^^^^^^^^^      ^^^^^^^^^^      ^^^        ^^^
->separator : RegExp
->          : ^^^^^^
->limit : number
->      : ^^^^^^
->>>>>>> 12402f26
-
-    /**
-      * Returns the substring at the specified location within a String object. 
-      * @param start The zero-based index number indicating the beginning of the substring.
-      * @param end Zero-based index number indicating the end of the substring. The substring includes the characters up to, but not including, the character indicated by end.
-      * If end is omitted, the characters from start through the end of the original string are returned.
-      */
-    substring(start: number, end?: number): string;
->substring : (start: number, end?: number) => string
->          : ^^^^^^^^      ^^^^^^^^      ^^^^^      
->start : number
-<<<<<<< HEAD
->end : number | undefined
-=======
->      : ^^^^^^
->end : number
->    : ^^^^^^
->>>>>>> 12402f26
-
-    /** Converts all the alphabetic characters in a string to lowercase. */
-    toLowerCase(): string;
->toLowerCase : () => string
->            : ^^^^^^      
-
-    /** Converts all alphabetic characters to lowercase, taking into account the host environment's current locale. */
-    toLocaleLowerCase(): string;
->toLocaleLowerCase : () => string
->                  : ^^^^^^      
-
-    /** Converts all the alphabetic characters in a string to uppercase. */
-    toUpperCase(): string;
->toUpperCase : () => string
->            : ^^^^^^      
-
-    /** Returns a string where all alphabetic characters have been converted to uppercase, taking into account the host environment's current locale. */
-    toLocaleUpperCase(): string;
->toLocaleUpperCase : () => string
->                  : ^^^^^^      
-
-    /** Removes the leading and trailing white space and line terminator characters from a string. */
-    trim(): string;
->trim : () => string
->     : ^^^^^^      
-
-    /** Returns the length of a String object. */
-    length: number;
->length : number
->       : ^^^^^^
-
-    // IE extensions
-    /**
-      * Gets a substring beginning at the specified location and having the specified length.
-      * @param from The starting position of the desired substring. The index of the first character in the string is zero.
-      * @param length The number of characters to include in the returned substring.
-      */
-    substr(from: number, length?: number): string;
->substr : (from: number, length?: number) => string
->       : ^^^^^^^      ^^^^^^^^^^^      ^^^^^      
->from : number
-<<<<<<< HEAD
->length : number | undefined
-=======
->     : ^^^^^^
->length : number
->       : ^^^^^^
->>>>>>> 12402f26
-
-    [index: number]: string;
->index : number
->      : ^^^^^^
-}
-
-/** 
-  * Allows manipulation and formatting of text strings and determination and location of substrings within strings. 
-  */
-declare var String: {
->String : { (value?: any): string; new (value?: any): String; prototype: String; fromCharCode(...codes: number[]): string; }
->       : ^^^^^^^^^^^   ^^^      ^^^^^^^^^^^^^^^   ^^^      ^^^^^^^^^^^^^      ^^^^^^^^^^^^^^^^^^^^^^^^^        ^^^      ^^^
-
-    new (value?: any): String;
->value : any
-
-    (value?: any): string;
->value : any
-
-    prototype: String;
->prototype : String
->          : ^^^^^^
-
-    fromCharCode(...codes: number[]): string;
->fromCharCode : (...codes: number[]) => string
->             : ^^^^^^^^^^^        ^^^^^      
->codes : number[]
->      : ^^^^^^^^
-}
-
-interface Boolean {
-}
-declare var Boolean: {
->Boolean : { (value?: any): boolean; new (value?: any): Boolean; prototype: Boolean; }
->        : ^^^^^^^^^^^   ^^^       ^^^^^^^^^^^^^^^   ^^^       ^^^^^^^^^^^^^       ^^^
-
-    new (value?: any): Boolean;
->value : any
-
-    (value?: any): boolean;
->value : any
-
-    prototype: Boolean;
->prototype : Boolean
->          : ^^^^^^^
-}
-
-interface Number {
-    /**
-      * Returns a string representation of an object.
-      * @param radix Specifies a radix for converting numeric values to strings. This value is only used for numbers.
-      */
-    toString(radix?: number): string;
->toString : (radix?: number) => string
-<<<<<<< HEAD
->radix : number | undefined
-=======
->         : ^^^^^^^^^      ^^^^^      
->radix : number
->      : ^^^^^^
->>>>>>> 12402f26
-
-    /** 
-      * Returns a string representing a number in fixed-point notation.
-      * @param fractionDigits Number of digits after the decimal point. Must be in the range 0 - 20, inclusive.
-      */
-    toFixed(fractionDigits?: number): string;
->toFixed : (fractionDigits?: number) => string
-<<<<<<< HEAD
->fractionDigits : number | undefined
-=======
->        : ^^^^^^^^^^^^^^^^^^      ^^^^^      
->fractionDigits : number
->               : ^^^^^^
->>>>>>> 12402f26
-
-    /**
-      * Returns a string containing a number represented in exponential notation.
-      * @param fractionDigits Number of digits after the decimal point. Must be in the range 0 - 20, inclusive.
-      */
-    toExponential(fractionDigits?: number): string;
->toExponential : (fractionDigits?: number) => string
-<<<<<<< HEAD
->fractionDigits : number | undefined
-=======
->              : ^^^^^^^^^^^^^^^^^^      ^^^^^      
->fractionDigits : number
->               : ^^^^^^
->>>>>>> 12402f26
-
-    /**
-      * Returns a string containing a number represented either in exponential or fixed-point notation with a specified number of digits.
-      * @param precision Number of significant digits. Must be in the range 1 - 21, inclusive.
-      */
-    toPrecision(precision?: number): string;
->toPrecision : (precision?: number) => string
-<<<<<<< HEAD
->precision : number | undefined
-=======
->            : ^^^^^^^^^^^^^      ^^^^^      
->precision : number
->          : ^^^^^^
->>>>>>> 12402f26
-}
-
-/** An object that represents a number of any kind. All JavaScript numbers are 64-bit floating-point numbers. */
-declare var Number: {
->Number : { (value?: any): number; new (value?: any): Number; prototype: Number; MAX_VALUE: number; MIN_VALUE: number; NaN: number; NEGATIVE_INFINITY: number; POSITIVE_INFINITY: number; }
->       : ^^^^^^^^^^^   ^^^      ^^^^^^^^^^^^^^^   ^^^      ^^^^^^^^^^^^^      ^^^^^^^^^^^^^      ^^^^^^^^^^^^^      ^^^^^^^      ^^^^^^^^^^^^^^^^^^^^^      ^^^^^^^^^^^^^^^^^^^^^      ^^^
-
-    new (value?: any): Number;
->value : any
-
-    (value?: any): number;
->value : any
-
-    prototype: Number;
->prototype : Number
->          : ^^^^^^
-
-    /** The largest number that can be represented in JavaScript. Equal to approximately 1.79E+308. */
-    MAX_VALUE: number;
->MAX_VALUE : number
->          : ^^^^^^
-
-    /** The closest number to zero that can be represented in JavaScript. Equal to approximately 5.00E-324. */
-    MIN_VALUE: number;
->MIN_VALUE : number
->          : ^^^^^^
-
-    /** 
-      * A value that is not a number.
-      * In equality comparisons, NaN does not equal any value, including itself. To test whether a value is equivalent to NaN, use the isNaN function.
-      */
-    NaN: number;
->NaN : number
->    : ^^^^^^
-
-    /** 
-      * A value that is less than the largest negative number that can be represented in JavaScript.
-      * JavaScript displays NEGATIVE_INFINITY values as -infinity. 
-      */
-    NEGATIVE_INFINITY: number;
->NEGATIVE_INFINITY : number
->                  : ^^^^^^
-
-    /**
-      * A value greater than the largest number that can be represented in JavaScript. 
-      * JavaScript displays POSITIVE_INFINITY values as infinity. 
-      */
-    POSITIVE_INFINITY: number;
->POSITIVE_INFINITY : number
->                  : ^^^^^^
-}
-
-interface Math {
-    /** The mathematical constant e. This is Euler's number, the base of natural logarithms. */
-    E: number;
->E : number
->  : ^^^^^^
-
-    /** The natural logarithm of 10. */
-    LN10: number;
->LN10 : number
->     : ^^^^^^
-
-    /** The natural logarithm of 2. */
-    LN2: number;
->LN2 : number
->    : ^^^^^^
-
-    /** The base-2 logarithm of e. */
-    LOG2E: number;
->LOG2E : number
->      : ^^^^^^
-
-    /** The base-10 logarithm of e. */
-    LOG10E: number;
->LOG10E : number
->       : ^^^^^^
-
-    /** Pi. This is the ratio of the circumference of a circle to its diameter. */
-    PI: number;
->PI : number
->   : ^^^^^^
-
-    /** The square root of 0.5, or, equivalently, one divided by the square root of 2. */
-    SQRT1_2: number;
->SQRT1_2 : number
->        : ^^^^^^
-
-    /** The square root of 2. */
-    SQRT2: number;
->SQRT2 : number
->      : ^^^^^^
-
-    /**
-      * Returns the absolute value of a number (the value without regard to whether it is positive or negative). 
-      * For example, the absolute value of -5 is the same as the absolute value of 5.
-      * @param x A numeric expression for which the absolute value is needed.
-      */
-    abs(x: number): number;
->abs : (x: number) => number
->    : ^^^^      ^^^^^      
->x : number
->  : ^^^^^^
-
-    /**
-      * Returns the arc cosine (or inverse cosine) of a number. 
-      * @param x A numeric expression.
-      */
-    acos(x: number): number;
->acos : (x: number) => number
->     : ^^^^      ^^^^^      
->x : number
->  : ^^^^^^
-
-    /** 
-      * Returns the arcsine of a number. 
-      * @param x A numeric expression.
-      */
-    asin(x: number): number;
->asin : (x: number) => number
->     : ^^^^      ^^^^^      
->x : number
->  : ^^^^^^
-
-    /**
-      * Returns the arctangent of a number. 
-      * @param x A numeric expression for which the arctangent is needed.
-      */
-    atan(x: number): number;
->atan : (x: number) => number
->     : ^^^^      ^^^^^      
->x : number
->  : ^^^^^^
-
-    /**
-      * Returns the angle (in radians) from the X axis to a point (y,x).
-      * @param y A numeric expression representing the cartesian y-coordinate.
-      * @param x A numeric expression representing the cartesian x-coordinate.
-      */
-    atan2(y: number, x: number): number;
->atan2 : (y: number, x: number) => number
->      : ^^^^      ^^^^^      ^^^^^      
->y : number
->  : ^^^^^^
->x : number
->  : ^^^^^^
-
-    /**
-      * Returns the smallest number greater than or equal to its numeric argument. 
-      * @param x A numeric expression.
-      */
-    ceil(x: number): number;
->ceil : (x: number) => number
->     : ^^^^      ^^^^^      
->x : number
->  : ^^^^^^
-
-    /**
-      * Returns the cosine of a number. 
-      * @param x A numeric expression that contains an angle measured in radians.
-      */
-    cos(x: number): number;
->cos : (x: number) => number
->    : ^^^^      ^^^^^      
->x : number
->  : ^^^^^^
-
-    /**
-      * Returns e (the base of natural logarithms) raised to a power. 
-      * @param x A numeric expression representing the power of e.
-      */
-    exp(x: number): number;
->exp : (x: number) => number
->    : ^^^^      ^^^^^      
->x : number
->  : ^^^^^^
-
-    /**
-      * Returns the greatest number less than or equal to its numeric argument. 
-      * @param x A numeric expression.
-      */
-    floor(x: number): number;
->floor : (x: number) => number
->      : ^^^^      ^^^^^      
->x : number
->  : ^^^^^^
-
-    /**
-      * Returns the natural logarithm (base e) of a number. 
-      * @param x A numeric expression.
-      */
-    log(x: number): number;
->log : (x: number) => number
->    : ^^^^      ^^^^^      
->x : number
->  : ^^^^^^
-
-    /**
-      * Returns the larger of a set of supplied numeric expressions. 
-      * @param values Numeric expressions to be evaluated.
-      */
-    max(...values: number[]): number;
->max : (...values: number[]) => number
->    : ^^^^^^^^^^^^        ^^^^^      
->values : number[]
->       : ^^^^^^^^
-
-    /**
-      * Returns the smaller of a set of supplied numeric expressions. 
-      * @param values Numeric expressions to be evaluated.
-      */
-    min(...values: number[]): number;
->min : (...values: number[]) => number
->    : ^^^^^^^^^^^^        ^^^^^      
->values : number[]
->       : ^^^^^^^^
-
-    /**
-      * Returns the value of a base expression taken to a specified power. 
-      * @param x The base value of the expression.
-      * @param y The exponent value of the expression.
-      */
-    pow(x: number, y: number): number;
->pow : (x: number, y: number) => number
->    : ^^^^      ^^^^^      ^^^^^      
->x : number
->  : ^^^^^^
->y : number
->  : ^^^^^^
-
-    /** Returns a pseudorandom number between 0 and 1. */
-    random(): number;
->random : () => number
->       : ^^^^^^      
-
-    /** 
-      * Returns a supplied numeric expression rounded to the nearest number.
-      * @param x The value to be rounded to the nearest number.
-      */
-    round(x: number): number;
->round : (x: number) => number
->      : ^^^^      ^^^^^      
->x : number
->  : ^^^^^^
-
-    /**
-      * Returns the sine of a number.
-      * @param x A numeric expression that contains an angle measured in radians.
-      */
-    sin(x: number): number;
->sin : (x: number) => number
->    : ^^^^      ^^^^^      
->x : number
->  : ^^^^^^
-
-    /**
-      * Returns the square root of a number.
-      * @param x A numeric expression.
-      */
-    sqrt(x: number): number;
->sqrt : (x: number) => number
->     : ^^^^      ^^^^^      
->x : number
->  : ^^^^^^
-
-    /**
-      * Returns the tangent of a number.
-      * @param x A numeric expression that contains an angle measured in radians.
-      */
-    tan(x: number): number;
->tan : (x: number) => number
->    : ^^^^      ^^^^^      
->x : number
->  : ^^^^^^
-}
-/** An intrinsic object that provides basic mathematics functionality and constants. */
-declare var Math: Math;
->Math : Math
->     : ^^^^
-
-/** Enables basic storage and retrieval of dates and times. */
-interface Date {
-    /** Returns a string representation of a date. The format of the string depends on the locale. */
-    toString(): string;
->toString : () => string
->         : ^^^^^^      
-
-    /** Returns a date as a string value. */
-    toDateString(): string;
->toDateString : () => string
->             : ^^^^^^      
-
-    /** Returns a time as a string value. */
-    toTimeString(): string;
->toTimeString : () => string
->             : ^^^^^^      
-
-    /** Returns a value as a string value appropriate to the host environment's current locale. */
-    toLocaleString(): string;
->toLocaleString : () => string
->               : ^^^^^^      
-
-    /** Returns a date as a string value appropriate to the host environment's current locale. */
-    toLocaleDateString(): string;
->toLocaleDateString : () => string
->                   : ^^^^^^      
-
-    /** Returns a time as a string value appropriate to the host environment's current locale. */
-    toLocaleTimeString(): string;
->toLocaleTimeString : () => string
->                   : ^^^^^^      
-
-    /** Returns the stored time value in milliseconds since midnight, January 1, 1970 UTC. */
-    valueOf(): number;
->valueOf : () => number
->        : ^^^^^^      
-
-    /** Gets the time value in milliseconds. */
-    getTime(): number;
->getTime : () => number
->        : ^^^^^^      
-
-    /** Gets the year, using local time. */
-    getFullYear(): number;
->getFullYear : () => number
->            : ^^^^^^      
-
-    /** Gets the year using Universal Coordinated Time (UTC). */
-    getUTCFullYear(): number;
->getUTCFullYear : () => number
->               : ^^^^^^      
-
-    /** Gets the month, using local time. */
-    getMonth(): number;
->getMonth : () => number
->         : ^^^^^^      
-
-    /** Gets the month of a Date object using Universal Coordinated Time (UTC). */
-    getUTCMonth(): number;
->getUTCMonth : () => number
->            : ^^^^^^      
-
-    /** Gets the day-of-the-month, using local time. */
-    getDate(): number;
->getDate : () => number
->        : ^^^^^^      
-
-    /** Gets the day-of-the-month, using Universal Coordinated Time (UTC). */
-    getUTCDate(): number;
->getUTCDate : () => number
->           : ^^^^^^      
-
-    /** Gets the day of the week, using local time. */
-    getDay(): number;
->getDay : () => number
->       : ^^^^^^      
-
-    /** Gets the day of the week using Universal Coordinated Time (UTC). */
-    getUTCDay(): number;
->getUTCDay : () => number
->          : ^^^^^^      
-
-    /** Gets the hours in a date, using local time. */
-    getHours(): number;
->getHours : () => number
->         : ^^^^^^      
-
-    /** Gets the hours value in a Date object using Universal Coordinated Time (UTC). */
-    getUTCHours(): number;
->getUTCHours : () => number
->            : ^^^^^^      
-
-    /** Gets the minutes of a Date object, using local time. */
-    getMinutes(): number;
->getMinutes : () => number
->           : ^^^^^^      
-
-    /** Gets the minutes of a Date object using Universal Coordinated Time (UTC). */
-    getUTCMinutes(): number;
->getUTCMinutes : () => number
->              : ^^^^^^      
-
-    /** Gets the seconds of a Date object, using local time. */
-    getSeconds(): number;
->getSeconds : () => number
->           : ^^^^^^      
-
-    /** Gets the seconds of a Date object using Universal Coordinated Time (UTC). */
-    getUTCSeconds(): number;
->getUTCSeconds : () => number
->              : ^^^^^^      
-
-    /** Gets the milliseconds of a Date, using local time. */
-    getMilliseconds(): number;
->getMilliseconds : () => number
->                : ^^^^^^      
-
-    /** Gets the milliseconds of a Date object using Universal Coordinated Time (UTC). */
-    getUTCMilliseconds(): number;
->getUTCMilliseconds : () => number
->                   : ^^^^^^      
-
-    /** Gets the difference in minutes between the time on the local computer and Universal Coordinated Time (UTC). */
-    getTimezoneOffset(): number;
->getTimezoneOffset : () => number
->                  : ^^^^^^      
-
-    /** 
-      * Sets the date and time value in the Date object.
-      * @param time A numeric value representing the number of elapsed milliseconds since midnight, January 1, 1970 GMT. 
-      */
-    setTime(time: number): number;
->setTime : (time: number) => number
->        : ^^^^^^^      ^^^^^      
->time : number
->     : ^^^^^^
-
-    /**
-      * Sets the milliseconds value in the Date object using local time. 
-      * @param ms A numeric value equal to the millisecond value.
-      */
-    setMilliseconds(ms: number): number;
->setMilliseconds : (ms: number) => number
->                : ^^^^^      ^^^^^      
->ms : number
->   : ^^^^^^
-
-    /** 
-      * Sets the milliseconds value in the Date object using Universal Coordinated Time (UTC).
-      * @param ms A numeric value equal to the millisecond value. 
-      */
-    setUTCMilliseconds(ms: number): number;
->setUTCMilliseconds : (ms: number) => number
->                   : ^^^^^      ^^^^^      
->ms : number
->   : ^^^^^^
-
-    /**
-      * Sets the seconds value in the Date object using local time. 
-      * @param sec A numeric value equal to the seconds value.
-      * @param ms A numeric value equal to the milliseconds value.
-      */
-    setSeconds(sec: number, ms?: number): number;
->setSeconds : (sec: number, ms?: number) => number
->           : ^^^^^^      ^^^^^^^      ^^^^^      
->sec : number
-<<<<<<< HEAD
->ms : number | undefined
-=======
->    : ^^^^^^
->ms : number
->   : ^^^^^^
->>>>>>> 12402f26
-
-    /**
-      * Sets the seconds value in the Date object using Universal Coordinated Time (UTC).
-      * @param sec A numeric value equal to the seconds value.
-      * @param ms A numeric value equal to the milliseconds value.
-      */
-    setUTCSeconds(sec: number, ms?: number): number;
->setUTCSeconds : (sec: number, ms?: number) => number
->              : ^^^^^^      ^^^^^^^      ^^^^^      
->sec : number
-<<<<<<< HEAD
->ms : number | undefined
-=======
->    : ^^^^^^
->ms : number
->   : ^^^^^^
->>>>>>> 12402f26
-
-    /**
-      * Sets the minutes value in the Date object using local time. 
-      * @param min A numeric value equal to the minutes value. 
-      * @param sec A numeric value equal to the seconds value. 
-      * @param ms A numeric value equal to the milliseconds value.
-      */
-    setMinutes(min: number, sec?: number, ms?: number): number;
->setMinutes : (min: number, sec?: number, ms?: number) => number
->           : ^^^^^^      ^^^^^^^^      ^^^^^^^      ^^^^^      
->min : number
-<<<<<<< HEAD
->sec : number | undefined
->ms : number | undefined
-=======
->    : ^^^^^^
->sec : number
->    : ^^^^^^
->ms : number
->   : ^^^^^^
->>>>>>> 12402f26
-
-    /**
-      * Sets the minutes value in the Date object using Universal Coordinated Time (UTC).
-      * @param min A numeric value equal to the minutes value. 
-      * @param sec A numeric value equal to the seconds value. 
-      * @param ms A numeric value equal to the milliseconds value.
-      */
-    setUTCMinutes(min: number, sec?: number, ms?: number): number;
->setUTCMinutes : (min: number, sec?: number, ms?: number) => number
->              : ^^^^^^      ^^^^^^^^      ^^^^^^^      ^^^^^      
->min : number
-<<<<<<< HEAD
->sec : number | undefined
->ms : number | undefined
-=======
->    : ^^^^^^
->sec : number
->    : ^^^^^^
->ms : number
->   : ^^^^^^
->>>>>>> 12402f26
-
-    /**
-      * Sets the hour value in the Date object using local time.
-      * @param hours A numeric value equal to the hours value.
-      * @param min A numeric value equal to the minutes value.
-      * @param sec A numeric value equal to the seconds value. 
-      * @param ms A numeric value equal to the milliseconds value.
-      */
-    setHours(hours: number, min?: number, sec?: number, ms?: number): number;
->setHours : (hours: number, min?: number, sec?: number, ms?: number) => number
->         : ^^^^^^^^      ^^^^^^^^      ^^^^^^^^      ^^^^^^^      ^^^^^      
->hours : number
-<<<<<<< HEAD
->min : number | undefined
->sec : number | undefined
->ms : number | undefined
-=======
->      : ^^^^^^
->min : number
->    : ^^^^^^
->sec : number
->    : ^^^^^^
->ms : number
->   : ^^^^^^
->>>>>>> 12402f26
-
-    /**
-      * Sets the hours value in the Date object using Universal Coordinated Time (UTC).
-      * @param hours A numeric value equal to the hours value.
-      * @param min A numeric value equal to the minutes value.
-      * @param sec A numeric value equal to the seconds value. 
-      * @param ms A numeric value equal to the milliseconds value.
-      */
-    setUTCHours(hours: number, min?: number, sec?: number, ms?: number): number;
->setUTCHours : (hours: number, min?: number, sec?: number, ms?: number) => number
->            : ^^^^^^^^      ^^^^^^^^      ^^^^^^^^      ^^^^^^^      ^^^^^      
->hours : number
-<<<<<<< HEAD
->min : number | undefined
->sec : number | undefined
->ms : number | undefined
-=======
->      : ^^^^^^
->min : number
->    : ^^^^^^
->sec : number
->    : ^^^^^^
->ms : number
->   : ^^^^^^
->>>>>>> 12402f26
-
-    /**
-      * Sets the numeric day-of-the-month value of the Date object using local time. 
-      * @param date A numeric value equal to the day of the month.
-      */
-    setDate(date: number): number;
->setDate : (date: number) => number
->        : ^^^^^^^      ^^^^^      
->date : number
->     : ^^^^^^
-
-    /** 
-      * Sets the numeric day of the month in the Date object using Universal Coordinated Time (UTC).
-      * @param date A numeric value equal to the day of the month. 
-      */
-    setUTCDate(date: number): number;
->setUTCDate : (date: number) => number
->           : ^^^^^^^      ^^^^^      
->date : number
->     : ^^^^^^
-
-    /** 
-      * Sets the month value in the Date object using local time. 
-      * @param month A numeric value equal to the month. The value for January is 0, and other month values follow consecutively. 
-      * @param date A numeric value representing the day of the month. If this value is not supplied, the value from a call to the getDate method is used.
-      */
-    setMonth(month: number, date?: number): number;
->setMonth : (month: number, date?: number) => number
->         : ^^^^^^^^      ^^^^^^^^^      ^^^^^      
->month : number
-<<<<<<< HEAD
->date : number | undefined
-=======
->      : ^^^^^^
->date : number
->     : ^^^^^^
->>>>>>> 12402f26
-
-    /**
-      * Sets the month value in the Date object using Universal Coordinated Time (UTC).
-      * @param month A numeric value equal to the month. The value for January is 0, and other month values follow consecutively.
-      * @param date A numeric value representing the day of the month. If it is not supplied, the value from a call to the getUTCDate method is used.
-      */
-    setUTCMonth(month: number, date?: number): number;
->setUTCMonth : (month: number, date?: number) => number
->            : ^^^^^^^^      ^^^^^^^^^      ^^^^^      
->month : number
-<<<<<<< HEAD
->date : number | undefined
-=======
->      : ^^^^^^
->date : number
->     : ^^^^^^
->>>>>>> 12402f26
-
-    /**
-      * Sets the year of the Date object using local time.
-      * @param year A numeric value for the year.
-      * @param month A zero-based numeric value for the month (0 for January, 11 for December). Must be specified if numDate is specified.
-      * @param date A numeric value equal for the day of the month.
-      */
-    setFullYear(year: number, month?: number, date?: number): number;
->setFullYear : (year: number, month?: number, date?: number) => number
->            : ^^^^^^^      ^^^^^^^^^^      ^^^^^^^^^      ^^^^^      
->year : number
-<<<<<<< HEAD
->month : number | undefined
->date : number | undefined
-=======
->     : ^^^^^^
->month : number
->      : ^^^^^^
->date : number
->     : ^^^^^^
->>>>>>> 12402f26
-
-    /**
-      * Sets the year value in the Date object using Universal Coordinated Time (UTC).
-      * @param year A numeric value equal to the year.
-      * @param month A numeric value equal to the month. The value for January is 0, and other month values follow consecutively. Must be supplied if numDate is supplied.
-      * @param date A numeric value equal to the day of the month.
-      */
-    setUTCFullYear(year: number, month?: number, date?: number): number;
->setUTCFullYear : (year: number, month?: number, date?: number) => number
->               : ^^^^^^^      ^^^^^^^^^^      ^^^^^^^^^      ^^^^^      
->year : number
-<<<<<<< HEAD
->month : number | undefined
->date : number | undefined
-=======
->     : ^^^^^^
->month : number
->      : ^^^^^^
->date : number
->     : ^^^^^^
->>>>>>> 12402f26
-
-    /** Returns a date converted to a string using Universal Coordinated Time (UTC). */
-    toUTCString(): string;
->toUTCString : () => string
->            : ^^^^^^      
-
-    /** Returns a date as a string value in ISO format. */
-    toISOString(): string;
->toISOString : () => string
->            : ^^^^^^      
-
-    /** Used by the JSON.stringify method to enable the transformation of an object's data for JavaScript Object Notation (JSON) serialization. */
-    toJSON(key?: any): string;
->toJSON : (key?: any) => string
->       : ^^^^^^^   ^^^^^      
->key : any
-}
-
-declare var Date: {
->Date : { (): string; new (): Date; new (value: number): Date; new (value: string): Date; new (year: number, month: number, date?: number, hours?: number, minutes?: number, seconds?: number, ms?: number): Date; prototype: Date; parse(s: string): number; UTC(year: number, month: number, date?: number, hours?: number, minutes?: number, seconds?: number, ms?: number): number; now(): number; }
->     : ^^^^^^      ^^^^^^^^^^    ^^^^^^^^^^^^^^      ^^^    ^^^^^^^^^^^^^^      ^^^    ^^^^^^^^^^^^^      ^^^^^^^^^      ^^^^^^^^^      ^^^^^^^^^^      ^^^^^^^^^^^^      ^^^^^^^^^^^^      ^^^^^^^      ^^^    ^^^^^^^^^^^^^    ^^^^^^^^^^^      ^^^      ^^^^^^^^^^^^      ^^^^^^^^^      ^^^^^^^^^      ^^^^^^^^^^      ^^^^^^^^^^^^      ^^^^^^^^^^^^      ^^^^^^^      ^^^      ^^^^^^^^^      ^^^
-
-    new (): Date;
-    new (value: number): Date;
->value : number
->      : ^^^^^^
-
-    new (value: string): Date;
->value : string
->      : ^^^^^^
-
-    new (year: number, month: number, date?: number, hours?: number, minutes?: number, seconds?: number, ms?: number): Date;
->year : number
->     : ^^^^^^
->month : number
-<<<<<<< HEAD
->date : number | undefined
->hours : number | undefined
->minutes : number | undefined
->seconds : number | undefined
->ms : number | undefined
-=======
->      : ^^^^^^
->date : number
->     : ^^^^^^
->hours : number
->      : ^^^^^^
->minutes : number
->        : ^^^^^^
->seconds : number
->        : ^^^^^^
->ms : number
->   : ^^^^^^
->>>>>>> 12402f26
-
-    (): string;
-    prototype: Date;
->prototype : Date
->          : ^^^^
-
-    /**
-      * Parses a string containing a date, and returns the number of milliseconds between that date and midnight, January 1, 1970.
-      * @param s A date string
-      */
-    parse(s: string): number;
->parse : (s: string) => number
->      : ^^^^      ^^^^^      
->s : string
->  : ^^^^^^
-
-    /**
-      * Returns the number of milliseconds between midnight, January 1, 1970 Universal Coordinated Time (UTC) (or GMT) and the specified date. 
-      * @param year The full year designation is required for cross-century date accuracy. If year is between 0 and 99 is used, then year is assumed to be 1900 + year.
-      * @param month The month as an number between 0 and 11 (January to December).
-      * @param date The date as an number between 1 and 31.
-      * @param hours Must be supplied if minutes is supplied. An number from 0 to 23 (midnight to 11pm) that specifies the hour.
-      * @param minutes Must be supplied if seconds is supplied. An number from 0 to 59 that specifies the minutes.
-      * @param seconds Must be supplied if milliseconds is supplied. An number from 0 to 59 that specifies the seconds.
-      * @param ms An number from 0 to 999 that specifies the milliseconds.
-      */
-    UTC(year: number, month: number, date?: number, hours?: number, minutes?: number, seconds?: number, ms?: number): number;
->UTC : (year: number, month: number, date?: number, hours?: number, minutes?: number, seconds?: number, ms?: number) => number
->    : ^^^^^^^      ^^^^^^^^^      ^^^^^^^^^      ^^^^^^^^^^      ^^^^^^^^^^^^      ^^^^^^^^^^^^      ^^^^^^^      ^^^^^      
->year : number
->     : ^^^^^^
->month : number
-<<<<<<< HEAD
->date : number | undefined
->hours : number | undefined
->minutes : number | undefined
->seconds : number | undefined
->ms : number | undefined
-=======
->      : ^^^^^^
->date : number
->     : ^^^^^^
->hours : number
->      : ^^^^^^
->minutes : number
->        : ^^^^^^
->seconds : number
->        : ^^^^^^
->ms : number
->   : ^^^^^^
->>>>>>> 12402f26
-
-    now(): number;
->now : () => number
->    : ^^^^^^      
-}
-
-interface RegExpExecArray {
-    [index: number]: string;
->index : number
->      : ^^^^^^
-
-    length: number;
->length : number
->       : ^^^^^^
-
-    index: number;
->index : number
->      : ^^^^^^
-
-    input: string;
->input : string
->      : ^^^^^^
-
-    toString(): string;
->toString : () => string
->         : ^^^^^^      
-
-    toLocaleString(): string;
->toLocaleString : () => string
->               : ^^^^^^      
-
-    concat(...items: string[][]): string[];
->concat : (...items: string[][]) => string[]
->       : ^^^^^^^^^^^          ^^^^^        
->items : string[][]
->      : ^^^^^^^^^^
-
-    join(separator?: string): string;
->join : (separator?: string) => string
-<<<<<<< HEAD
->separator : string | undefined
-=======
->     : ^^^^^^^^^^^^^      ^^^^^      
->separator : string
->          : ^^^^^^
->>>>>>> 12402f26
-
-    pop(): string;
->pop : () => string
->    : ^^^^^^      
-
-    push(...items: string[]): number;
->push : (...items: string[]) => number
->     : ^^^^^^^^^^^        ^^^^^      
->items : string[]
->      : ^^^^^^^^
-
-    reverse(): string[];
->reverse : () => string[]
->        : ^^^^^^        
-
-    shift(): string;
->shift : () => string
->      : ^^^^^^      
-
-    slice(start?: number, end?: number): string[];
->slice : (start?: number, end?: number) => string[]
-<<<<<<< HEAD
->start : number | undefined
->end : number | undefined
-
-    sort(compareFn?: (a: string, b: string) => number): string[];
->sort : (compareFn?: ((a: string, b: string) => number) | undefined) => string[]
->compareFn : ((a: string, b: string) => number) | undefined
-=======
->      : ^^^^^^^^^      ^^^^^^^^      ^^^^^        
->start : number
->      : ^^^^^^
->end : number
->    : ^^^^^^
-
-    sort(compareFn?: (a: string, b: string) => number): string[];
->sort : (compareFn?: (a: string, b: string) => number) => string[]
->     : ^^^^^^^^^^^^^                                ^^^^^        
->compareFn : (a: string, b: string) => number
->          : ^^^^      ^^^^^      ^^^^^      
->>>>>>> 12402f26
->a : string
->  : ^^^^^^
->b : string
->  : ^^^^^^
-
-    splice(start: number): string[];
->splice : { (start: number): string[]; (start: number, deleteCount: number, ...items: string[]): string[]; }
->       : ^^^^^^^^^^      ^^^        ^^^^^^^^^^^^^^^^^^^^^^^^^^^^^^^^^^^^^^^^^^^^^^^^^^^^^^^^^^^^^^^^^^^^^^^
->start : number
->      : ^^^^^^
-
-    splice(start: number, deleteCount: number, ...items: string[]): string[];
->splice : { (start: number): string[]; (start: number, deleteCount: number, ...items: string[]): string[]; }
->       : ^^^^^^^^^^^^^^^^^^^^^^^^^^^^^^^^^^^^^      ^^^^^^^^^^^^^^^      ^^^^^^^^^^^^        ^^^        ^^^
->start : number
->      : ^^^^^^
->deleteCount : number
->            : ^^^^^^
->items : string[]
->      : ^^^^^^^^
-
-    unshift(...items: string[]): number;
->unshift : (...items: string[]) => number
->        : ^^^^^^^^^^^        ^^^^^      
->items : string[]
->      : ^^^^^^^^
-
-    indexOf(searchElement: string, fromIndex?: number): number;
->indexOf : (searchElement: string, fromIndex?: number) => number
->        : ^^^^^^^^^^^^^^^^      ^^^^^^^^^^^^^^      ^^^^^      
->searchElement : string
-<<<<<<< HEAD
->fromIndex : number | undefined
-=======
->              : ^^^^^^
->fromIndex : number
->          : ^^^^^^
->>>>>>> 12402f26
-
-    lastIndexOf(searchElement: string, fromIndex?: number): number;
->lastIndexOf : (searchElement: string, fromIndex?: number) => number
->            : ^^^^^^^^^^^^^^^^      ^^^^^^^^^^^^^^      ^^^^^      
->searchElement : string
-<<<<<<< HEAD
->fromIndex : number | undefined
-=======
->              : ^^^^^^
->fromIndex : number
->          : ^^^^^^
->>>>>>> 12402f26
-
-    every(callbackfn: (value: string, index: number, array: string[]) => boolean, thisArg?: any): boolean;
->every : (callbackfn: (value: string, index: number, array: string[]) => boolean, thisArg?: any) => boolean
->      : ^^^^^^^^^^^^^                                                          ^^^^^^^^^^^^   ^^^^^       
->callbackfn : (value: string, index: number, array: string[]) => boolean
->           : ^^^^^^^^      ^^^^^^^^^      ^^^^^^^^^        ^^^^^       
->value : string
->      : ^^^^^^
->index : number
->      : ^^^^^^
->array : string[]
->      : ^^^^^^^^
->thisArg : any
-
-    some(callbackfn: (value: string, index: number, array: string[]) => boolean, thisArg?: any): boolean;
->some : (callbackfn: (value: string, index: number, array: string[]) => boolean, thisArg?: any) => boolean
->     : ^^^^^^^^^^^^^                                                          ^^^^^^^^^^^^   ^^^^^       
->callbackfn : (value: string, index: number, array: string[]) => boolean
->           : ^^^^^^^^      ^^^^^^^^^      ^^^^^^^^^        ^^^^^       
->value : string
->      : ^^^^^^
->index : number
->      : ^^^^^^
->array : string[]
->      : ^^^^^^^^
->thisArg : any
-
-    forEach(callbackfn: (value: string, index: number, array: string[]) => void, thisArg?: any): void;
->forEach : (callbackfn: (value: string, index: number, array: string[]) => void, thisArg?: any) => void
->        : ^^^^^^^^^^^^^                                                       ^^^^^^^^^^^^   ^^^^^    
->callbackfn : (value: string, index: number, array: string[]) => void
->           : ^^^^^^^^      ^^^^^^^^^      ^^^^^^^^^        ^^^^^    
->value : string
->      : ^^^^^^
->index : number
->      : ^^^^^^
->array : string[]
->      : ^^^^^^^^
->thisArg : any
-
-    map(callbackfn: (value: string, index: number, array: string[]) => any, thisArg?: any): any[];
->map : (callbackfn: (value: string, index: number, array: string[]) => any, thisArg?: any) => any[]
->    : ^^^^^^^^^^^^^                                                      ^^^^^^^^^^^^   ^^^^^     
->callbackfn : (value: string, index: number, array: string[]) => any
->           : ^^^^^^^^      ^^^^^^^^^      ^^^^^^^^^        ^^^^^   
->value : string
->      : ^^^^^^
->index : number
->      : ^^^^^^
->array : string[]
->      : ^^^^^^^^
->thisArg : any
-
-    filter(callbackfn: (value: string, index: number, array: string[]) => boolean, thisArg?: any): string[];
->filter : (callbackfn: (value: string, index: number, array: string[]) => boolean, thisArg?: any) => string[]
->       : ^^^^^^^^^^^^^                                                          ^^^^^^^^^^^^   ^^^^^        
->callbackfn : (value: string, index: number, array: string[]) => boolean
->           : ^^^^^^^^      ^^^^^^^^^      ^^^^^^^^^        ^^^^^       
->value : string
->      : ^^^^^^
->index : number
->      : ^^^^^^
->array : string[]
->      : ^^^^^^^^
->thisArg : any
-
-    reduce(callbackfn: (previousValue: any, currentValue: any, currentIndex: number, array: string[]) => any, initialValue?: any): any;
->reduce : (callbackfn: (previousValue: any, currentValue: any, currentIndex: number, array: string[]) => any, initialValue?: any) => any
->       : ^^^^^^^^^^^^^                                                                                     ^^^^^^^^^^^^^^^^^   ^^^^^   
->callbackfn : (previousValue: any, currentValue: any, currentIndex: number, array: string[]) => any
->           : ^^^^^^^^^^^^^^^^   ^^^^^^^^^^^^^^^^   ^^^^^^^^^^^^^^^^      ^^^^^^^^^        ^^^^^   
->previousValue : any
->currentValue : any
->currentIndex : number
->             : ^^^^^^
->array : string[]
->      : ^^^^^^^^
->initialValue : any
-
-    reduceRight(callbackfn: (previousValue: any, currentValue: any, currentIndex: number, array: string[]) => any, initialValue?: any): any;
->reduceRight : (callbackfn: (previousValue: any, currentValue: any, currentIndex: number, array: string[]) => any, initialValue?: any) => any
->            : ^^^^^^^^^^^^^                                                                                     ^^^^^^^^^^^^^^^^^   ^^^^^   
->callbackfn : (previousValue: any, currentValue: any, currentIndex: number, array: string[]) => any
->           : ^^^^^^^^^^^^^^^^   ^^^^^^^^^^^^^^^^   ^^^^^^^^^^^^^^^^      ^^^^^^^^^        ^^^^^   
->previousValue : any
->currentValue : any
->currentIndex : number
->             : ^^^^^^
->array : string[]
->      : ^^^^^^^^
->initialValue : any
-}
-
-
-interface RegExp {
-    /** 
-      * Executes a search on a string using a regular expression pattern, and returns an array containing the results of that search.
-      * @param string The String object or string literal on which to perform the search.
-      */
-    exec(string: string): RegExpExecArray;
->exec : (string: string) => RegExpExecArray
->     : ^^^^^^^^^      ^^^^^               
->string : string
->       : ^^^^^^
-
-    /** 
-      * Returns a Boolean value that indicates whether or not a pattern exists in a searched string.
-      * @param string String on which to perform the search.
-      */
-    test(string: string): boolean;
->test : (string: string) => boolean
->     : ^^^^^^^^^      ^^^^^       
->string : string
->       : ^^^^^^
-
-    /** Returns a copy of the text of the regular expression pattern. Read-only. The rgExp argument is a Regular expression object. It can be a variable name or a literal. */
-    source: string;
->source : string
->       : ^^^^^^
-
-    /** Returns a Boolean value indicating the state of the global flag (g) used with a regular expression. Default is false. Read-only. */
-    global: boolean;
->global : boolean
->       : ^^^^^^^
-
-    /** Returns a Boolean value indicating the state of the ignoreCase flag (i) used with a regular expression. Default is false. Read-only. */
-    ignoreCase: boolean;
->ignoreCase : boolean
->           : ^^^^^^^
-
-    /** Returns a Boolean value indicating the state of the multiline flag (m) used with a regular expression. Default is false. Read-only. */
-    multiline: boolean;
->multiline : boolean
->          : ^^^^^^^
-
-    lastIndex: number;
->lastIndex : number
->          : ^^^^^^
-
-    // Non-standard extensions
-    compile(): RegExp;
->compile : () => RegExp
->        : ^^^^^^      
-}
-declare var RegExp: {
->RegExp : { (pattern: string, flags?: string): RegExp; new (pattern: string, flags?: string): RegExp; $1: string; $2: string; $3: string; $4: string; $5: string; $6: string; $7: string; $8: string; $9: string; lastMatch: string; }
->       : ^^^^^^^^^^^^      ^^^^^^^^^^      ^^^      ^^^^^^^^^^^^^^^^      ^^^^^^^^^^      ^^^      ^^^^^^      ^^^^^^      ^^^^^^      ^^^^^^      ^^^^^^      ^^^^^^      ^^^^^^      ^^^^^^      ^^^^^^      ^^^^^^^^^^^^^      ^^^
-
-    new (pattern: string, flags?: string): RegExp;
->pattern : string
-<<<<<<< HEAD
->flags : string | undefined
-
-    (pattern: string, flags?: string): RegExp;
->pattern : string
->flags : string | undefined
-=======
->        : ^^^^^^
->flags : string
->      : ^^^^^^
-
-    (pattern: string, flags?: string): RegExp;
->pattern : string
->        : ^^^^^^
->flags : string
->      : ^^^^^^
->>>>>>> 12402f26
-
-    // Non-standard extensions
-    $1: string;
->$1 : string
->   : ^^^^^^
-
-    $2: string;
->$2 : string
->   : ^^^^^^
-
-    $3: string;
->$3 : string
->   : ^^^^^^
-
-    $4: string;
->$4 : string
->   : ^^^^^^
-
-    $5: string;
->$5 : string
->   : ^^^^^^
-
-    $6: string;
->$6 : string
->   : ^^^^^^
-
-    $7: string;
->$7 : string
->   : ^^^^^^
-
-    $8: string;
->$8 : string
->   : ^^^^^^
-
-    $9: string;
->$9 : string
->   : ^^^^^^
-
-    lastMatch: string;
->lastMatch : string
->          : ^^^^^^
-}
-
-interface Error {
-    name: string;
->name : string
->     : ^^^^^^
-
-    message: string;
->message : string
->        : ^^^^^^
-}
-declare var Error: {
->Error : { (message?: string): Error; new (message?: string): Error; prototype: Error; }
->      : ^^^^^^^^^^^^^      ^^^     ^^^^^^^^^^^^^^^^^      ^^^     ^^^^^^^^^^^^^     ^^^
-
-    new (message?: string): Error;
-<<<<<<< HEAD
->message : string | undefined
-
-    (message?: string): Error;
->message : string | undefined
-=======
->message : string
->        : ^^^^^^
-
-    (message?: string): Error;
->message : string
->        : ^^^^^^
->>>>>>> 12402f26
-
-    prototype: Error;
->prototype : Error
->          : ^^^^^
-}
-
-interface EvalError extends Error {
-}
-declare var EvalError: {
->EvalError : { (message?: string): EvalError; new (message?: string): EvalError; prototype: EvalError; }
->          : ^^^^^^^^^^^^^      ^^^         ^^^^^^^^^^^^^^^^^      ^^^         ^^^^^^^^^^^^^         ^^^
-
-    new (message?: string): EvalError;
-<<<<<<< HEAD
->message : string | undefined
-
-    (message?: string): EvalError;
->message : string | undefined
-=======
->message : string
->        : ^^^^^^
-
-    (message?: string): EvalError;
->message : string
->        : ^^^^^^
->>>>>>> 12402f26
-
-    prototype: EvalError;
->prototype : EvalError
->          : ^^^^^^^^^
-}
-
-interface RangeError extends Error {
-}
-declare var RangeError: {
->RangeError : { (message?: string): RangeError; new (message?: string): RangeError; prototype: RangeError; }
->           : ^^^^^^^^^^^^^      ^^^          ^^^^^^^^^^^^^^^^^      ^^^          ^^^^^^^^^^^^^          ^^^
-
-    new (message?: string): RangeError;
-<<<<<<< HEAD
->message : string | undefined
-
-    (message?: string): RangeError;
->message : string | undefined
-=======
->message : string
->        : ^^^^^^
-
-    (message?: string): RangeError;
->message : string
->        : ^^^^^^
->>>>>>> 12402f26
-
-    prototype: RangeError;
->prototype : RangeError
->          : ^^^^^^^^^^
-}
-
-interface ReferenceError extends Error {
-}
-declare var ReferenceError: {
->ReferenceError : { (message?: string): ReferenceError; new (message?: string): ReferenceError; prototype: ReferenceError; }
->               : ^^^^^^^^^^^^^      ^^^              ^^^^^^^^^^^^^^^^^      ^^^              ^^^^^^^^^^^^^              ^^^
-
-    new (message?: string): ReferenceError;
-<<<<<<< HEAD
->message : string | undefined
-
-    (message?: string): ReferenceError;
->message : string | undefined
-=======
->message : string
->        : ^^^^^^
-
-    (message?: string): ReferenceError;
->message : string
->        : ^^^^^^
->>>>>>> 12402f26
-
-    prototype: ReferenceError;
->prototype : ReferenceError
->          : ^^^^^^^^^^^^^^
-}
-
-interface SyntaxError extends Error {
-}
-declare var SyntaxError: {
->SyntaxError : { (message?: string): SyntaxError; new (message?: string): SyntaxError; prototype: SyntaxError; }
->            : ^^^^^^^^^^^^^      ^^^           ^^^^^^^^^^^^^^^^^      ^^^           ^^^^^^^^^^^^^           ^^^
-
-    new (message?: string): SyntaxError;
-<<<<<<< HEAD
->message : string | undefined
-
-    (message?: string): SyntaxError;
->message : string | undefined
-=======
->message : string
->        : ^^^^^^
-
-    (message?: string): SyntaxError;
->message : string
->        : ^^^^^^
->>>>>>> 12402f26
-
-    prototype: SyntaxError;
->prototype : SyntaxError
->          : ^^^^^^^^^^^
-}
-
-interface TypeError extends Error {
-}
-declare var TypeError: {
->TypeError : { (message?: string): TypeError; new (message?: string): TypeError; prototype: TypeError; }
->          : ^^^^^^^^^^^^^      ^^^         ^^^^^^^^^^^^^^^^^      ^^^         ^^^^^^^^^^^^^         ^^^
-
-    new (message?: string): TypeError;
-<<<<<<< HEAD
->message : string | undefined
-
-    (message?: string): TypeError;
->message : string | undefined
-=======
->message : string
->        : ^^^^^^
-
-    (message?: string): TypeError;
->message : string
->        : ^^^^^^
->>>>>>> 12402f26
-
-    prototype: TypeError;
->prototype : TypeError
->          : ^^^^^^^^^
-}
-
-interface URIError extends Error {
-}
-declare var URIError: {
->URIError : { (message?: string): URIError; new (message?: string): URIError; prototype: URIError; }
->         : ^^^^^^^^^^^^^      ^^^        ^^^^^^^^^^^^^^^^^      ^^^        ^^^^^^^^^^^^^        ^^^
-
-    new (message?: string): URIError;
-<<<<<<< HEAD
->message : string | undefined
-
-    (message?: string): URIError;
->message : string | undefined
-=======
->message : string
->        : ^^^^^^
-
-    (message?: string): URIError;
->message : string
->        : ^^^^^^
->>>>>>> 12402f26
-
-    prototype: URIError;
->prototype : URIError
->          : ^^^^^^^^
-}
-
-interface JSON {
-    /**
-      * Converts a JavaScript Object Notation (JSON) string into an object.
-      * @param text A valid JSON string.
-      * @param reviver A function that transforms the results. This function is called for each member of the object. 
-      * If a member contains nested objects, the nested objects are transformed before the parent object is. 
-      */
-    parse(text: string, reviver?: (key: any, value: any) => any): any;
-<<<<<<< HEAD
->parse : (text: string, reviver?: ((key: any, value: any) => any) | undefined) => any
->text : string
->reviver : ((key: any, value: any) => any) | undefined
-=======
->parse : (text: string, reviver?: (key: any, value: any) => any) => any
->      : ^^^^^^^      ^^^^^^^^^^^^                             ^^^^^   
->text : string
->     : ^^^^^^
->reviver : (key: any, value: any) => any
->        : ^^^^^^   ^^^^^^^^^   ^^^^^   
->>>>>>> 12402f26
->key : any
->value : any
-
-    /**
-      * Converts a JavaScript value to a JavaScript Object Notation (JSON) string.
-      * @param value A JavaScript value, usually an object or array, to be converted.
-      */
-    stringify(value: any): string;
->stringify : { (value: any): string; (value: any, replacer: (key: string, value: any) => any): string; (value: any, replacer: any[]): string; (value: any, replacer: (key: string, value: any) => any, space: any): string; (value: any, replacer: any[], space: any): string; }
->          : ^^^^^^^^^^   ^^^      ^^^^^^^^^^^^^^^^^^^^^^^^^^^^^^^^^^^^^^^^^^^^^^^^^^^^^^^^^^^^^^^^^^^^^^^^^^^^^^^^^^^^^^^^^^^^^^^^^^^^^^^^^^^^^^^^^^^^^^^^^^^^^^^^^^^^^^^^^^^^^^^^^^^^^^^^^^^^^^^^^^^^^^^^^^^^^^^^^^^^^^^^^^^^^^^^^^^^^^^^^^^^^^^^^^^^^^^^^^^^^^^^^^^^^^^^^^^^^
->value : any
-
-    /**
-      * Converts a JavaScript value to a JavaScript Object Notation (JSON) string.
-      * @param value A JavaScript value, usually an object or array, to be converted.
-      * @param replacer A function that transforms the results.
-      */
-    stringify(value: any, replacer: (key: string, value: any) => any): string;
->stringify : { (value: any): string; (value: any, replacer: (key: string, value: any) => any): string; (value: any, replacer: any[]): string; (value: any, replacer: (key: string, value: any) => any, space: any): string; (value: any, replacer: any[], space: any): string; }
->          : ^^^^^^^^^^^^^^^^^^^^^^^^^^^^^^^^   ^^^^^^^^^^^^                                ^^^      ^^^^^^^^^^^^^^^^^^^^^^^^^^^^^^^^^^^^^^^^^^^^^^^^^^^^^^^^^^^^^^^^^^^^^^^^^^^^^^^^^^^^^^^^^^^^^^^^^^^^^^^^^^^^^^^^^^^^^^^^^^^^^^^^^^^^^^^^^^^^^^^^^^^^^^^^^^^^^^^^^^^^^^^^^^^
->value : any
->replacer : (key: string, value: any) => any
->         : ^^^^^^      ^^^^^^^^^   ^^^^^   
->key : string
->    : ^^^^^^
->value : any
-
-    /**
-      * Converts a JavaScript value to a JavaScript Object Notation (JSON) string.
-      * @param value A JavaScript value, usually an object or array, to be converted.
-      * @param replacer Array that transforms the results.
-      */
-    stringify(value: any, replacer: any[]): string;
->stringify : { (value: any): string; (value: any, replacer: (key: string, value: any) => any): string; (value: any, replacer: any[]): string; (value: any, replacer: (key: string, value: any) => any, space: any): string; (value: any, replacer: any[], space: any): string; }
->          : ^^^^^^^^^^^^^^^^^^^^^^^^^^^^^^^^^^^^^^^^^^^^^^^^^^^^^^^^^^^^^^^^^^^^^^^^^^^^^^^^^^^^^^^^^^^^^^^^^^   ^^^^^^^^^^^^     ^^^      ^^^^^^^^^^^^^^^^^^^^^^^^^^^^^^^^^^^^^^^^^^^^^^^^^^^^^^^^^^^^^^^^^^^^^^^^^^^^^^^^^^^^^^^^^^^^^^^^^^^^^^^^^^^^^^^^^^^^^^^^^^^^^^^^^^^^
->value : any
->replacer : any[]
->         : ^^^^^
-
-    /**
-      * Converts a JavaScript value to a JavaScript Object Notation (JSON) string.
-      * @param value A JavaScript value, usually an object or array, to be converted.
-      * @param replacer A function that transforms the results.
-      * @param space Adds indentation, white space, and line break characters to the return-value JSON text to make it easier to read.
-      */
-    stringify(value: any, replacer: (key: string, value: any) => any, space: any): string;
->stringify : { (value: any): string; (value: any, replacer: (key: string, value: any) => any): string; (value: any, replacer: any[]): string; (value: any, replacer: (key: string, value: any) => any, space: any): string; (value: any, replacer: any[], space: any): string; }
->          : ^^^^^^^^^^^^^^^^^^^^^^^^^^^^^^^^^^^^^^^^^^^^^^^^^^^^^^^^^^^^^^^^^^^^^^^^^^^^^^^^^^^^^^^^^^^^^^^^^^^^^^^^^^^^^^^^^^^^^^^^^^^^^^^^^^^^^^^^^   ^^^^^^^^^^^^                                ^^^^^^^^^   ^^^      ^^^^^^^^^^^^^^^^^^^^^^^^^^^^^^^^^^^^^^^^^^^^^^^^^^^^^^
->value : any
->replacer : (key: string, value: any) => any
->         : ^^^^^^      ^^^^^^^^^   ^^^^^   
->key : string
->    : ^^^^^^
->value : any
->space : any
-
-    /**
-      * Converts a JavaScript value to a JavaScript Object Notation (JSON) string.
-      * @param value A JavaScript value, usually an object or array, to be converted.
-      * @param replacer Array that transforms the results.
-      * @param space Adds indentation, white space, and line break characters to the return-value JSON text to make it easier to read.
-      */
-    stringify(value: any, replacer: any[], space: any): string;
->stringify : { (value: any): string; (value: any, replacer: (key: string, value: any) => any): string; (value: any, replacer: any[]): string; (value: any, replacer: (key: string, value: any) => any, space: any): string; (value: any, replacer: any[], space: any): string; }
->          : ^^^^^^^^^^^^^^^^^^^^^^^^^^^^^^^^^^^^^^^^^^^^^^^^^^^^^^^^^^^^^^^^^^^^^^^^^^^^^^^^^^^^^^^^^^^^^^^^^^^^^^^^^^^^^^^^^^^^^^^^^^^^^^^^^^^^^^^^^^^^^^^^^^^^^^^^^^^^^^^^^^^^^^^^^^^^^^^^^^^^^^^^^^^^^^^^^^^^^^^^^^^^^^^^^^^^^^^   ^^^^^^^^^^^^     ^^^^^^^^^   ^^^      ^^^
->value : any
->replacer : any[]
->         : ^^^^^
->space : any
-}
-/**
-  * An intrinsic object that provides functions to convert JavaScript values to and from the JavaScript Object Notation (JSON) format.
-  */
-declare var JSON: JSON;
->JSON : JSON
->     : ^^^^
-
-
-/////////////////////////////
-/// ECMAScript Array API (specially handled by compiler)
-/////////////////////////////
-
-interface Array<T> {
-    /**
-      * Returns a string representation of an array.
-      */
-    toString(): string;
->toString : () => string
->         : ^^^^^^      
-
-    toLocaleString(): string;
->toLocaleString : () => string
->               : ^^^^^^      
-
-    /**
-      * Combines two or more arrays.
-      * @param items Additional items to add to the end of array1.
-      */
-    concat<U extends T[]>(...items: U[]): T[];
->concat : { <U extends T[]>(...items: U[]): T[]; (...items: T[]): T[]; }
->       : ^^^ ^^^^^^^^^^^^^^^^^^^^^^^^   ^^^   ^^^^^^^^^^^^^^^^^^^^^^^^^
->items : U[]
->      : ^^^
-
-    /**
-      * Combines two or more arrays.
-      * @param items Additional items to add to the end of array1.
-      */
-    concat(...items: T[]): T[];
->concat : { <U extends T[]>(...items: U[]): T[]; (...items: T[]): T[]; }
->       : ^^^^^^^^^^^^^^^^^^^^^^^^^^^^^^^^^^^^^^^^^^^^^^^^^^   ^^^   ^^^
->items : T[]
->      : ^^^
-
-    /**
-      * Adds all the elements of an array separated by the specified separator string.
-      * @param separator A string used to separate one element of an array from the next in the resulting String. If omitted, the array elements are separated with a comma.
-      */
-    join(separator?: string): string;
->join : (separator?: string) => string
-<<<<<<< HEAD
->separator : string | undefined
-=======
->     : ^^^^^^^^^^^^^      ^^^^^      
->separator : string
->          : ^^^^^^
->>>>>>> 12402f26
-
-    /**
-      * Removes the last element from an array and returns it.
-      */
-    pop(): T;
->pop : () => T
->    : ^^^^^^ 
-
-    /**
-      * Appends new elements to an array, and returns the new length of the array.
-      * @param items New elements of the Array.
-      */
-    push(...items: T[]): number;
->push : (...items: T[]) => number
->     : ^^^^^^^^^^^   ^^^^^      
->items : T[]
->      : ^^^
-
-    /**
-      * Reverses the elements in an Array. 
-      */
-    reverse(): T[];
->reverse : () => T[]
->        : ^^^^^^   
-
-    /**
-      * Removes the first element from an array and returns it.
-      */
-    shift(): T;
->shift : () => T
->      : ^^^^^^ 
-
-    /** 
-      * Returns a section of an array.
-      * @param start The beginning of the specified portion of the array.
-      * @param end The end of the specified portion of the array.
-      */
-    slice(start?: number, end?: number): T[];
->slice : (start?: number, end?: number) => T[]
-<<<<<<< HEAD
->start : number | undefined
->end : number | undefined
-=======
->      : ^^^^^^^^^      ^^^^^^^^      ^^^^^   
->start : number
->      : ^^^^^^
->end : number
->    : ^^^^^^
->>>>>>> 12402f26
-
-    /**
-      * Sorts an array.
-      * @param compareFn The name of the function used to determine the order of the elements. If omitted, the elements are sorted in ascending, ASCII character order.
-      */
-    sort(compareFn?: (a: T, b: T) => number): T[];
-<<<<<<< HEAD
->sort : (compareFn?: ((a: T, b: T) => number) | undefined) => T[]
->compareFn : ((a: T, b: T) => number) | undefined
-=======
->sort : (compareFn?: (a: T, b: T) => number) => T[]
->     : ^^^^^^^^^^^^^                      ^^^^^   
->compareFn : (a: T, b: T) => number
->          : ^^^^ ^^^^^ ^^^^^      
->>>>>>> 12402f26
->a : T
->  : ^
->b : T
->  : ^
-
-    /**
-      * Removes elements from an array and, if necessary, inserts new elements in their place, returning the deleted elements.
-      * @param start The zero-based location in the array from which to start removing elements.
-      */
-    splice(start: number): T[];
->splice : { (start: number): T[]; (start: number, deleteCount: number, ...items: T[]): T[]; }
->       : ^^^^^^^^^^      ^^^   ^^^^^^^^^^^^^^^^^^^^^^^^^^^^^^^^^^^^^^^^^^^^^^^^^^^^^^^^^^^^^
->start : number
->      : ^^^^^^
-
-    /**
-      * Removes elements from an array and, if necessary, inserts new elements in their place, returning the deleted elements.
-      * @param start The zero-based location in the array from which to start removing elements.
-      * @param deleteCount The number of elements to remove.
-      * @param items Elements to insert into the array in place of the deleted elements.
-      */
-    splice(start: number, deleteCount: number, ...items: T[]): T[];
->splice : { (start: number): T[]; (start: number, deleteCount: number, ...items: T[]): T[]; }
->       : ^^^^^^^^^^^^^^^^^^^^^^^^^^^^^^^^      ^^^^^^^^^^^^^^^      ^^^^^^^^^^^^   ^^^   ^^^
->start : number
->      : ^^^^^^
->deleteCount : number
->            : ^^^^^^
->items : T[]
->      : ^^^
-
-    /**
-      * Inserts new elements at the start of an array.
-      * @param items  Elements to insert at the start of the Array.
-      */
-    unshift(...items: T[]): number;
->unshift : (...items: T[]) => number
->        : ^^^^^^^^^^^   ^^^^^      
->items : T[]
->      : ^^^
-
-    /**
-      * Returns the index of the first occurrence of a value in an array.
-      * @param searchElement The value to locate in the array.
-      * @param fromIndex The array index at which to begin the search. If fromIndex is omitted, the search starts at index 0.
-      */
-    indexOf(searchElement: T, fromIndex?: number): number;
->indexOf : (searchElement: T, fromIndex?: number) => number
->        : ^^^^^^^^^^^^^^^^ ^^^^^^^^^^^^^^      ^^^^^      
->searchElement : T
-<<<<<<< HEAD
->fromIndex : number | undefined
-=======
->              : ^
->fromIndex : number
->          : ^^^^^^
->>>>>>> 12402f26
-
-    /**
-      * Returns the index of the last occurrence of a specified value in an array.
-      * @param searchElement The value to locate in the array.
-      * @param fromIndex The array index at which to begin the search. If fromIndex is omitted, the search starts at the last index in the array.
-      */
-    lastIndexOf(searchElement: T, fromIndex?: number): number;
->lastIndexOf : (searchElement: T, fromIndex?: number) => number
->            : ^^^^^^^^^^^^^^^^ ^^^^^^^^^^^^^^      ^^^^^      
->searchElement : T
-<<<<<<< HEAD
->fromIndex : number | undefined
-=======
->              : ^
->fromIndex : number
->          : ^^^^^^
->>>>>>> 12402f26
-
-    /**
-      * Determines whether all the members of an array satisfy the specified test.
-      * @param callbackfn A function that accepts up to three arguments. The every method calls the callbackfn function for each element in array1 until the callbackfn returns false, or until the end of the array.
-      * @param thisArg An object to which the this keyword can refer in the callbackfn function. If thisArg is omitted, undefined is used as the this value.
-      */
-    every(callbackfn: (value: T, index: number, array: T[]) => boolean, thisArg?: any): boolean;
->every : (callbackfn: (value: T, index: number, array: T[]) => boolean, thisArg?: any) => boolean
->      : ^^^^^^^^^^^^^                                                ^^^^^^^^^^^^   ^^^^^       
->callbackfn : (value: T, index: number, array: T[]) => boolean
->           : ^^^^^^^^ ^^^^^^^^^      ^^^^^^^^^   ^^^^^       
->value : T
->      : ^
->index : number
->      : ^^^^^^
->array : T[]
->      : ^^^
->thisArg : any
-
-    /**
-      * Determines whether the specified callback function returns true for any element of an array.
-      * @param callbackfn A function that accepts up to three arguments. The some method calls the callbackfn function for each element in array1 until the callbackfn returns true, or until the end of the array.
-      * @param thisArg An object to which the this keyword can refer in the callbackfn function. If thisArg is omitted, undefined is used as the this value.
-      */
-    some(callbackfn: (value: T, index: number, array: T[]) => boolean, thisArg?: any): boolean;
->some : (callbackfn: (value: T, index: number, array: T[]) => boolean, thisArg?: any) => boolean
->     : ^^^^^^^^^^^^^                                                ^^^^^^^^^^^^   ^^^^^       
->callbackfn : (value: T, index: number, array: T[]) => boolean
->           : ^^^^^^^^ ^^^^^^^^^      ^^^^^^^^^   ^^^^^       
->value : T
->      : ^
->index : number
->      : ^^^^^^
->array : T[]
->      : ^^^
->thisArg : any
-
-    /**
-      * Performs the specified action for each element in an array.
-      * @param callbackfn  A function that accepts up to three arguments. forEach calls the callbackfn function one time for each element in the array. 
-      * @param thisArg  An object to which the this keyword can refer in the callbackfn function. If thisArg is omitted, undefined is used as the this value.
-      */
-    forEach(callbackfn: (value: T, index: number, array: T[]) => void, thisArg?: any): void;
->forEach : (callbackfn: (value: T, index: number, array: T[]) => void, thisArg?: any) => void
->        : ^^^^^^^^^^^^^                                             ^^^^^^^^^^^^   ^^^^^    
->callbackfn : (value: T, index: number, array: T[]) => void
->           : ^^^^^^^^ ^^^^^^^^^      ^^^^^^^^^   ^^^^^    
->value : T
->      : ^
->index : number
->      : ^^^^^^
->array : T[]
->      : ^^^
->thisArg : any
-
-    /**
-      * Calls a defined callback function on each element of an array, and returns an array that contains the results.
-      * @param callbackfn A function that accepts up to three arguments. The map method calls the callbackfn function one time for each element in the array. 
-      * @param thisArg An object to which the this keyword can refer in the callbackfn function. If thisArg is omitted, undefined is used as the this value.
-      */
-    map<U>(callbackfn: (value: T, index: number, array: T[]) => U, thisArg?: any): U[];
->map : <U>(callbackfn: (value: T, index: number, array: T[]) => U, thisArg?: any) => U[]
->    : ^ ^^^^^^^^^^^^^^                                          ^^^^^^^^^^^^   ^^^^^   
->callbackfn : (value: T, index: number, array: T[]) => U
->           : ^^^^^^^^ ^^^^^^^^^      ^^^^^^^^^   ^^^^^ 
->value : T
->      : ^
->index : number
->      : ^^^^^^
->array : T[]
->      : ^^^
->thisArg : any
-
-    /**
-      * Returns the elements of an array that meet the condition specified in a callback function. 
-      * @param callbackfn A function that accepts up to three arguments. The filter method calls the callbackfn function one time for each element in the array. 
-      * @param thisArg An object to which the this keyword can refer in the callbackfn function. If thisArg is omitted, undefined is used as the this value.
-      */
-    filter(callbackfn: (value: T, index: number, array: T[]) => boolean, thisArg?: any): T[];
->filter : (callbackfn: (value: T, index: number, array: T[]) => boolean, thisArg?: any) => T[]
->       : ^^^^^^^^^^^^^                                                ^^^^^^^^^^^^   ^^^^^   
->callbackfn : (value: T, index: number, array: T[]) => boolean
->           : ^^^^^^^^ ^^^^^^^^^      ^^^^^^^^^   ^^^^^       
->value : T
->      : ^
->index : number
->      : ^^^^^^
->array : T[]
->      : ^^^
->thisArg : any
-
-    /**
-      * Calls the specified callback function for all the elements in an array. The return value of the callback function is the accumulated result, and is provided as an argument in the next call to the callback function.
-      * @param callbackfn A function that accepts up to four arguments. The reduce method calls the callbackfn function one time for each element in the array.
-      * @param initialValue If initialValue is specified, it is used as the initial value to start the accumulation. The first call to the callbackfn function provides this value as an argument instead of an array value.
-      */
-    reduce(callbackfn: (previousValue: T, currentValue: T, currentIndex: number, array: T[]) => T, initialValue?: T): T;
->reduce : { (callbackfn: (previousValue: T, currentValue: T, currentIndex: number, array: T[]) => T, initialValue?: T): T; <U>(callbackfn: (previousValue: U, currentValue: T, currentIndex: number, array: T[]) => U, initialValue: U): U; }
->       : ^^^^^^^^^^^^^^^                                                                          ^^^^^^^^^^^^^^^^^ ^^^ ^^^^^^^^^^^^^^^^^^^^^^^^^^^^^^^^^^^^^^^^^^^^^^^^^^^^^^^^^^^^^^^^^^^^^^^^^^^^^^^^^^^^^^^^^^^^^^^^^^^^^^^^^^^^^^^^^^^^
->callbackfn : (previousValue: T, currentValue: T, currentIndex: number, array: T[]) => T
->           : ^^^^^^^^^^^^^^^^ ^^^^^^^^^^^^^^^^ ^^^^^^^^^^^^^^^^      ^^^^^^^^^   ^^^^^ 
->previousValue : T
->              : ^
->currentValue : T
->             : ^
->currentIndex : number
->             : ^^^^^^
->array : T[]
-<<<<<<< HEAD
->initialValue : T | undefined
-=======
->      : ^^^
->initialValue : T
->             : ^
->>>>>>> 12402f26
-
-    /**
-      * Calls the specified callback function for all the elements in an array. The return value of the callback function is the accumulated result, and is provided as an argument in the next call to the callback function.
-      * @param callbackfn A function that accepts up to four arguments. The reduce method calls the callbackfn function one time for each element in the array.
-      * @param initialValue If initialValue is specified, it is used as the initial value to start the accumulation. The first call to the callbackfn function provides this value as an argument instead of an array value.
-      */
-    reduce<U>(callbackfn: (previousValue: U, currentValue: T, currentIndex: number, array: T[]) => U, initialValue: U): U;
-<<<<<<< HEAD
->reduce : { (callbackfn: (previousValue: T, currentValue: T, currentIndex: number, array: T[]) => T, initialValue?: T | undefined): T; <U>(callbackfn: (previousValue: U, currentValue: T, currentIndex: number, array: T[]) => U, initialValue: U): U; }
-=======
->reduce : { (callbackfn: (previousValue: T, currentValue: T, currentIndex: number, array: T[]) => T, initialValue?: T): T; <U>(callbackfn: (previousValue: U, currentValue: T, currentIndex: number, array: T[]) => U, initialValue: U): U; }
->       : ^^^^^^^^^^^^^^^^^^^^^^^^^^^^^^^^^^^^^^^^^^^^^^^^^^^^^^^^^^^^^^^^^^^^^^^^^^^^^^^^^^^^^^^^^^^^^^^^^^^^^^^^^^^^^^^^^^ ^^^^^^^^^^^^^^                                                                          ^^^^^^^^^^^^^^^^ ^^^ ^^^
->>>>>>> 12402f26
->callbackfn : (previousValue: U, currentValue: T, currentIndex: number, array: T[]) => U
->           : ^^^^^^^^^^^^^^^^ ^^^^^^^^^^^^^^^^ ^^^^^^^^^^^^^^^^      ^^^^^^^^^   ^^^^^ 
->previousValue : U
->              : ^
->currentValue : T
->             : ^
->currentIndex : number
->             : ^^^^^^
->array : T[]
->      : ^^^
->initialValue : U
->             : ^
-
-    /** 
-      * Calls the specified callback function for all the elements in an array, in descending order. The return value of the callback function is the accumulated result, and is provided as an argument in the next call to the callback function.
-      * @param callbackfn A function that accepts up to four arguments. The reduceRight method calls the callbackfn function one time for each element in the array. 
-      * @param initialValue If initialValue is specified, it is used as the initial value to start the accumulation. The first call to the callbackfn function provides this value as an argument instead of an array value.
-      */
-    reduceRight(callbackfn: (previousValue: T, currentValue: T, currentIndex: number, array: T[]) => T, initialValue?: T): T;
->reduceRight : { (callbackfn: (previousValue: T, currentValue: T, currentIndex: number, array: T[]) => T, initialValue?: T): T; <U>(callbackfn: (previousValue: U, currentValue: T, currentIndex: number, array: T[]) => U, initialValue: U): U; }
->            : ^^^^^^^^^^^^^^^                                                                          ^^^^^^^^^^^^^^^^^ ^^^ ^^^^^^^^^^^^^^^^^^^^^^^^^^^^^^^^^^^^^^^^^^^^^^^^^^^^^^^^^^^^^^^^^^^^^^^^^^^^^^^^^^^^^^^^^^^^^^^^^^^^^^^^^^^^^^^^^^^^
->callbackfn : (previousValue: T, currentValue: T, currentIndex: number, array: T[]) => T
->           : ^^^^^^^^^^^^^^^^ ^^^^^^^^^^^^^^^^ ^^^^^^^^^^^^^^^^      ^^^^^^^^^   ^^^^^ 
->previousValue : T
->              : ^
->currentValue : T
->             : ^
->currentIndex : number
->             : ^^^^^^
->array : T[]
-<<<<<<< HEAD
->initialValue : T | undefined
-=======
->      : ^^^
->initialValue : T
->             : ^
->>>>>>> 12402f26
-
-    /** 
-      * Calls the specified callback function for all the elements in an array, in descending order. The return value of the callback function is the accumulated result, and is provided as an argument in the next call to the callback function.
-      * @param callbackfn A function that accepts up to four arguments. The reduceRight method calls the callbackfn function one time for each element in the array. 
-      * @param initialValue If initialValue is specified, it is used as the initial value to start the accumulation. The first call to the callbackfn function provides this value as an argument instead of an array value.
-      */
-    reduceRight<U>(callbackfn: (previousValue: U, currentValue: T, currentIndex: number, array: T[]) => U, initialValue: U): U;
-<<<<<<< HEAD
->reduceRight : { (callbackfn: (previousValue: T, currentValue: T, currentIndex: number, array: T[]) => T, initialValue?: T | undefined): T; <U>(callbackfn: (previousValue: U, currentValue: T, currentIndex: number, array: T[]) => U, initialValue: U): U; }
-=======
->reduceRight : { (callbackfn: (previousValue: T, currentValue: T, currentIndex: number, array: T[]) => T, initialValue?: T): T; <U>(callbackfn: (previousValue: U, currentValue: T, currentIndex: number, array: T[]) => U, initialValue: U): U; }
->            : ^^^^^^^^^^^^^^^^^^^^^^^^^^^^^^^^^^^^^^^^^^^^^^^^^^^^^^^^^^^^^^^^^^^^^^^^^^^^^^^^^^^^^^^^^^^^^^^^^^^^^^^^^^^^^^^^^^ ^^^^^^^^^^^^^^                                                                          ^^^^^^^^^^^^^^^^ ^^^ ^^^
->>>>>>> 12402f26
->callbackfn : (previousValue: U, currentValue: T, currentIndex: number, array: T[]) => U
->           : ^^^^^^^^^^^^^^^^ ^^^^^^^^^^^^^^^^ ^^^^^^^^^^^^^^^^      ^^^^^^^^^   ^^^^^ 
->previousValue : U
->              : ^
->currentValue : T
->             : ^
->currentIndex : number
->             : ^^^^^^
->array : T[]
->      : ^^^
->initialValue : U
->             : ^
-
-    /**
-      * Gets or sets the length of the array. This is a number one higher than the highest element defined in an array.
-      */
-    length: number;
->length : number
->       : ^^^^^^
-
-    [n: number]: T;
->n : number
->  : ^^^^^^
-}
-declare var Array: {
->Array : { (arrayLength?: number): any[]; <T>(arrayLength: number): T[]; <T_1>(...items: T_1[]): T_1[]; new (arrayLength?: number): any[]; new <T_2>(arrayLength: number): T_2[]; new <T_3>(...items: T_3[]): T_3[]; isArray(arg: any): boolean; prototype: Array<any>; }
->      : ^^^^^^^^^^^^^^^^^      ^^^     ^^^ ^^^^^^^^^^^^^^^      ^^^   ^^^   ^^^^^^^^^^^^^^^^^^^^^^^^^^^^^^^^^^^^^^^^^^^^^^      ^^^     ^^^^^^^   ^^^^^^^^^^^^^^^      ^^^^^^^^^^^^^^^   ^^^^^^^^^^^^^^^^^^^^^^^^^^^^^^^^^^^^^^^^   ^^^       ^^^^^^^^^^^^^          ^^^
-
-    new (arrayLength?: number): any[];
-<<<<<<< HEAD
->arrayLength : number | undefined
-=======
->arrayLength : number
->            : ^^^^^^
->>>>>>> 12402f26
-
-    new <T>(arrayLength: number): T[];
->arrayLength : number
->            : ^^^^^^
-
-    new <T>(...items: T[]): T[];
->items : T[]
->      : ^^^
-
-    (arrayLength?: number): any[];
-<<<<<<< HEAD
->arrayLength : number | undefined
-=======
->arrayLength : number
->            : ^^^^^^
->>>>>>> 12402f26
-
-    <T>(arrayLength: number): T[];
->arrayLength : number
->            : ^^^^^^
-
-    <T>(...items: T[]): T[];
->items : T[]
->      : ^^^
-
-    isArray(arg: any): boolean;
->isArray : (arg: any) => boolean
->        : ^^^^^^   ^^^^^       
->arg : any
-
-    prototype: Array<any>;
->prototype : any[]
->          : ^^^^^
-}
-
+//// [tests/cases/conformance/decorators/1.0lib-noErrors.ts] ////
+
+=== 1.0lib-noErrors.ts ===
+/* *****************************************************************************
+Copyright (c) Microsoft Corporation. All rights reserved. 
+Licensed under the Apache License, Version 2.0 (the "License"); you may not use
+this file except in compliance with the License. You may obtain a copy of the
+License at http://www.apache.org/licenses/LICENSE-2.0  
+ 
+THIS CODE IS PROVIDED ON AN *AS IS* BASIS, WITHOUT WARRANTIES OR CONDITIONS OF ANY
+KIND, EITHER EXPRESS OR IMPLIED, INCLUDING WITHOUT LIMITATION ANY IMPLIED
+WARRANTIES OR CONDITIONS OF TITLE, FITNESS FOR A PARTICULAR PURPOSE, 
+MERCHANTABLITY OR NON-INFRINGEMENT. 
+ 
+See the Apache Version 2.0 License for specific language governing permissions
+and limitations under the License.
+***************************************************************************** */
+
+/// <reference no-default-lib="true"/>
+
+/////////////////////////////
+/// ECMAScript APIs
+/////////////////////////////
+
+declare var NaN: number;
+>NaN : number
+>    : ^^^^^^
+
+declare var Infinity: number;
+>Infinity : number
+>         : ^^^^^^
+
+/**
+  * Evaluates JavaScript code and executes it. 
+  * @param x A String value that contains valid JavaScript code.
+  */
+declare function eval(x: string): any;
+>eval : (x: string) => any
+>     : ^^^^      ^^^^^   
+>x : string
+>  : ^^^^^^
+
+/**
+  * Converts A string to an integer.
+  * @param s A string to convert into a number.
+  * @param radix A value between 2 and 36 that specifies the base of the number in numString. 
+  * If this argument is not supplied, strings with a prefix of '0x' are considered hexadecimal.
+  * All other strings are considered decimal.
+  */
+declare function parseInt(s: string, radix?: number): number;
+>parseInt : (s: string, radix?: number) => number
+>         : ^^^^      ^^^^^^^^^^      ^^^^^      
+>s : string
+>  : ^^^^^^
+>radix : number | undefined
+>      : ^^^^^^^^^^^^^^^^^^
+
+/**
+  * Converts a string to a floating-point number. 
+  * @param string A string that contains a floating-point number. 
+  */
+declare function parseFloat(string: string): number;
+>parseFloat : (string: string) => number
+>           : ^^^^^^^^^      ^^^^^      
+>string : string
+>       : ^^^^^^
+
+/**
+  * Returns a Boolean value that indicates whether a value is the reserved value NaN (not a number). 
+  * @param number A numeric value.
+  */
+declare function isNaN(number: number): boolean;
+>isNaN : (number: number) => boolean
+>      : ^^^^^^^^^      ^^^^^       
+>number : number
+>       : ^^^^^^
+
+/** 
+  * Determines whether a supplied number is finite.
+  * @param number Any numeric value.
+  */
+declare function isFinite(number: number): boolean;
+>isFinite : (number: number) => boolean
+>         : ^^^^^^^^^      ^^^^^       
+>number : number
+>       : ^^^^^^
+
+/**
+  * Gets the unencoded version of an encoded Uniform Resource Identifier (URI).
+  * @param encodedURI A value representing an encoded URI.
+  */
+declare function decodeURI(encodedURI: string): string;
+>decodeURI : (encodedURI: string) => string
+>          : ^^^^^^^^^^^^^      ^^^^^      
+>encodedURI : string
+>           : ^^^^^^
+
+/**
+  * Gets the unencoded version of an encoded component of a Uniform Resource Identifier (URI).
+  * @param encodedURIComponent A value representing an encoded URI component.
+  */
+declare function decodeURIComponent(encodedURIComponent: string): string;
+>decodeURIComponent : (encodedURIComponent: string) => string
+>                   : ^^^^^^^^^^^^^^^^^^^^^^      ^^^^^      
+>encodedURIComponent : string
+>                    : ^^^^^^
+
+/** 
+  * Encodes a text string as a valid Uniform Resource Identifier (URI)
+  * @param uri A value representing an encoded URI.
+  */
+declare function encodeURI(uri: string): string;
+>encodeURI : (uri: string) => string
+>          : ^^^^^^      ^^^^^      
+>uri : string
+>    : ^^^^^^
+
+/**
+  * Encodes a text string as a valid component of a Uniform Resource Identifier (URI).
+  * @param uriComponent A value representing an encoded URI component.
+  */
+declare function encodeURIComponent(uriComponent: string | number | boolean): string;
+>encodeURIComponent : (uriComponent: string | number | boolean) => string
+>                   : ^^^^^^^^^^^^^^^                         ^^^^^      
+>uriComponent : string | number | boolean
+>             : ^^^^^^^^^^^^^^^^^^^^^^^^^
+
+interface PropertyDescriptor {
+    configurable?: boolean;
+>configurable : boolean | undefined
+>             : ^^^^^^^^^^^^^^^^^^^
+
+    enumerable?: boolean;
+>enumerable : boolean | undefined
+>           : ^^^^^^^^^^^^^^^^^^^
+
+    value?: any;
+>value : any
+
+    writable?: boolean;
+>writable : boolean | undefined
+>         : ^^^^^^^^^^^^^^^^^^^
+
+    get?(): any;
+>get : (() => any) | undefined
+>    : ^^^^^^^   ^^^^^^^^^^^^^
+
+    set?(v: any): void;
+>set : ((v: any) => void) | undefined
+>    : ^^^^^   ^^^^^    ^^^^^^^^^^^^^
+>v : any
+}
+
+interface PropertyDescriptorMap {
+    [s: string]: PropertyDescriptor;
+>s : string
+>  : ^^^^^^
+}
+
+interface Object {
+    /** The initial value of Object.prototype.constructor is the standard built-in Object constructor. */
+    constructor: Function;
+>constructor : Function
+>            : ^^^^^^^^
+
+    /** Returns a string representation of an object. */
+    toString(): string;
+>toString : () => string
+>         : ^^^^^^      
+
+    /** Returns a date converted to a string using the current locale. */
+    toLocaleString(): string;
+>toLocaleString : () => string
+>               : ^^^^^^      
+
+    /** Returns the primitive value of the specified object. */
+    valueOf(): Object;
+>valueOf : () => Object
+>        : ^^^^^^      
+
+    /**
+      * Determines whether an object has a property with the specified name. 
+      * @param v A property name.
+      */
+    hasOwnProperty(v: string): boolean;
+>hasOwnProperty : (v: string) => boolean
+>               : ^^^^      ^^^^^       
+>v : string
+>  : ^^^^^^
+
+    /**
+      * Determines whether an object exists in another object's prototype chain. 
+      * @param v Another object whose prototype chain is to be checked.
+      */
+    isPrototypeOf(v: Object): boolean;
+>isPrototypeOf : (v: Object) => boolean
+>              : ^^^^      ^^^^^       
+>v : Object
+>  : ^^^^^^
+
+    /** 
+      * Determines whether a specified property is enumerable.
+      * @param v A property name.
+      */
+    propertyIsEnumerable(v: string): boolean;
+>propertyIsEnumerable : (v: string) => boolean
+>                     : ^^^^      ^^^^^       
+>v : string
+>  : ^^^^^^
+}
+
+/**
+  * Provides functionality common to all JavaScript objects.
+  */
+declare var Object: {
+>Object : { (): any; (value: any): any; new (value?: any): Object; prototype: Object; getPrototypeOf(o: any): any; getOwnPropertyDescriptor(o: any, p: string): PropertyDescriptor; getOwnPropertyNames(o: any): string[]; create(o: any, properties?: PropertyDescriptorMap): any; defineProperty(o: any, p: string, attributes: PropertyDescriptor): any; defineProperties(o: any, properties: PropertyDescriptorMap): any; seal(o: any): any; freeze(o: any): any; preventExtensions(o: any): any; isSealed(o: any): boolean; isFrozen(o: any): boolean; isExtensible(o: any): boolean; keys(o: any): string[]; }
+>       : ^^^^^^   ^^^^^^^^^^   ^^^   ^^^^^^^^^^^^^^^   ^^^      ^^^^^^^^^^^^^      ^^^^^^^^^^^^^^^^^^^^   ^^^   ^^^^^^^^^^^^^^^^^^^^^^^^^^^^^^   ^^^^^      ^^^                  ^^^^^^^^^^^^^^^^^^^^^^^^^   ^^^        ^^^^^^^^^^^^   ^^^^^^^^^^^^^^^                     ^^^   ^^^^^^^^^^^^^^^^^^^^   ^^^^^      ^^^^^^^^^^^^^^                  ^^^   ^^^^^^^^^^^^^^^^^^^^^^   ^^^^^^^^^^^^^^                     ^^^   ^^^^^^^^^^   ^^^   ^^^^^^^^^^^^   ^^^   ^^^^^^^^^^^^^^^^^^^^^^^   ^^^   ^^^^^^^^^^^^^^   ^^^       ^^^^^^^^^^^^^^   ^^^       ^^^^^^^^^^^^^^^^^^   ^^^       ^^^^^^^^^^   ^^^        ^^^
+
+    new (value?: any): Object;
+>value : any
+
+    (): any;
+    (value: any): any;
+>value : any
+
+    /** A reference to the prototype for a class of objects. */
+    prototype: Object;
+>prototype : Object
+>          : ^^^^^^
+
+    /** 
+      * Returns the prototype of an object. 
+      * @param o The object that references the prototype.
+      */
+    getPrototypeOf(o: any): any;
+>getPrototypeOf : (o: any) => any
+>               : ^^^^   ^^^^^   
+>o : any
+
+    /**
+      * Gets the own property descriptor of the specified object. 
+      * An own property descriptor is one that is defined directly on the object and is not inherited from the object's prototype. 
+      * @param o Object that contains the property.
+      * @param p Name of the property.
+    */
+    getOwnPropertyDescriptor(o: any, p: string): PropertyDescriptor;
+>getOwnPropertyDescriptor : (o: any, p: string) => PropertyDescriptor
+>                         : ^^^^   ^^^^^      ^^^^^                  
+>o : any
+>p : string
+>  : ^^^^^^
+
+    /** 
+      * Returns the names of the own properties of an object. The own properties of an object are those that are defined directly 
+      * on that object, and are not inherited from the object's prototype. The properties of an object include both fields (objects) and functions.
+      * @param o Object that contains the own properties.
+      */
+    getOwnPropertyNames(o: any): string[];
+>getOwnPropertyNames : (o: any) => string[]
+>                    : ^^^^   ^^^^^        
+>o : any
+
+    /** 
+      * Creates an object that has the specified prototype, and that optionally contains specified properties.
+      * @param o Object to use as a prototype. May be null
+      * @param properties JavaScript object that contains one or more property descriptors. 
+      */
+    create(o: any, properties?: PropertyDescriptorMap): any;
+>create : (o: any, properties?: PropertyDescriptorMap) => any
+>       : ^^^^   ^^^^^^^^^^^^^^^                     ^^^^^   
+>o : any
+>properties : PropertyDescriptorMap | undefined
+>           : ^^^^^^^^^^^^^^^^^^^^^^^^^^^^^^^^^
+
+    /**
+      * Adds a property to an object, or modifies attributes of an existing property. 
+      * @param o Object on which to add or modify the property. This can be a native JavaScript object (that is, a user-defined object or a built in object) or a DOM object.
+      * @param p The property name.
+      * @param attributes Descriptor for the property. It can be for a data property or an accessor property.
+      */
+    defineProperty(o: any, p: string, attributes: PropertyDescriptor): any;
+>defineProperty : (o: any, p: string, attributes: PropertyDescriptor) => any
+>               : ^^^^   ^^^^^      ^^^^^^^^^^^^^^                  ^^^^^   
+>o : any
+>p : string
+>  : ^^^^^^
+>attributes : PropertyDescriptor
+>           : ^^^^^^^^^^^^^^^^^^
+
+    /**
+      * Adds one or more properties to an object, and/or modifies attributes of existing properties. 
+      * @param o Object on which to add or modify the properties. This can be a native JavaScript object or a DOM object.
+      * @param properties JavaScript object that contains one or more descriptor objects. Each descriptor object describes a data property or an accessor property.
+      */
+    defineProperties(o: any, properties: PropertyDescriptorMap): any;
+>defineProperties : (o: any, properties: PropertyDescriptorMap) => any
+>                 : ^^^^   ^^^^^^^^^^^^^^                     ^^^^^   
+>o : any
+>properties : PropertyDescriptorMap
+>           : ^^^^^^^^^^^^^^^^^^^^^
+
+    /**
+      * Prevents the modification of attributes of existing properties, and prevents the addition of new properties.
+      * @param o Object on which to lock the attributes. 
+      */
+    seal(o: any): any;
+>seal : (o: any) => any
+>     : ^^^^   ^^^^^   
+>o : any
+
+    /**
+      * Prevents the modification of existing property attributes and values, and prevents the addition of new properties.
+      * @param o Object on which to lock the attributes.
+      */
+    freeze(o: any): any;
+>freeze : (o: any) => any
+>       : ^^^^   ^^^^^   
+>o : any
+
+    /**
+      * Prevents the addition of new properties to an object.
+      * @param o Object to make non-extensible. 
+      */
+    preventExtensions(o: any): any;
+>preventExtensions : (o: any) => any
+>                  : ^^^^   ^^^^^   
+>o : any
+
+    /**
+      * Returns true if existing property attributes cannot be modified in an object and new properties cannot be added to the object.
+      * @param o Object to test. 
+      */
+    isSealed(o: any): boolean;
+>isSealed : (o: any) => boolean
+>         : ^^^^   ^^^^^       
+>o : any
+
+    /**
+      * Returns true if existing property attributes and values cannot be modified in an object, and new properties cannot be added to the object.
+      * @param o Object to test.  
+      */
+    isFrozen(o: any): boolean;
+>isFrozen : (o: any) => boolean
+>         : ^^^^   ^^^^^       
+>o : any
+
+    /**
+      * Returns a value that indicates whether new properties can be added to an object.
+      * @param o Object to test. 
+      */
+    isExtensible(o: any): boolean;
+>isExtensible : (o: any) => boolean
+>             : ^^^^   ^^^^^       
+>o : any
+
+    /**
+      * Returns the names of the enumerable properties and methods of an object.
+      * @param o Object that contains the properties and methods. This can be an object that you created or an existing Document Object Model (DOM) object.
+      */
+    keys(o: any): string[];
+>keys : (o: any) => string[]
+>     : ^^^^   ^^^^^        
+>o : any
+}
+
+/**
+  * Creates a new function.
+  */
+interface Function {
+    /**
+      * Calls the function, substituting the specified object for the this value of the function, and the specified array for the arguments of the function.
+      * @param thisArg The object to be used as the this object.
+      * @param argArray A set of arguments to be passed to the function.
+      */
+    apply(thisArg: any, argArray?: any): any;
+>apply : (thisArg: any, argArray?: any) => any
+>      : ^^^^^^^^^^   ^^^^^^^^^^^^^   ^^^^^   
+>thisArg : any
+>argArray : any
+
+    /**
+      * Calls a method of an object, substituting another object for the current object.
+      * @param thisArg The object to be used as the current object.
+      * @param argArray A list of arguments to be passed to the method.
+      */
+    call(thisArg: any, ...argArray: any[]): any;
+>call : (thisArg: any, ...argArray: any[]) => any
+>     : ^^^^^^^^^^   ^^^^^^^^^^^^^^^     ^^^^^   
+>thisArg : any
+>argArray : any[]
+>         : ^^^^^
+
+    /**
+      * For a given function, creates a bound function that has the same body as the original function. 
+      * The this object of the bound function is associated with the specified object, and has the specified initial parameters.
+      * @param thisArg An object to which the this keyword can refer inside the new function.
+      * @param argArray A list of arguments to be passed to the new function.
+      */
+    bind(thisArg: any, ...argArray: any[]): any;
+>bind : (thisArg: any, ...argArray: any[]) => any
+>     : ^^^^^^^^^^   ^^^^^^^^^^^^^^^     ^^^^^   
+>thisArg : any
+>argArray : any[]
+>         : ^^^^^
+
+    prototype: any;
+>prototype : any
+
+    length: number;
+>length : number
+>       : ^^^^^^
+
+    // Non-standard extensions
+    arguments: any;
+>arguments : any
+
+    caller: Function;
+>caller : Function
+>       : ^^^^^^^^
+}
+
+declare var Function: {
+>Function : { (...args: string[]): Function; new (...args: string[]): Function; prototype: Function; }
+>         : ^^^^^^^^^^^^        ^^^        ^^^^^^^^^^^^^^^^        ^^^        ^^^^^^^^^^^^^        ^^^
+
+    /** 
+      * Creates a new function.
+      * @param args A list of arguments the function accepts.
+      */
+    new (...args: string[]): Function;
+>args : string[]
+>     : ^^^^^^^^
+
+    (...args: string[]): Function;
+>args : string[]
+>     : ^^^^^^^^
+
+    prototype: Function;
+>prototype : Function
+>          : ^^^^^^^^
+}
+
+interface IArguments {
+    [index: number]: any;
+>index : number
+>      : ^^^^^^
+
+    length: number;
+>length : number
+>       : ^^^^^^
+
+    callee: Function;
+>callee : Function
+>       : ^^^^^^^^
+}
+
+interface String {
+    /** Returns a string representation of a string. */
+    toString(): string;
+>toString : () => string
+>         : ^^^^^^      
+
+    /**
+      * Returns the character at the specified index.
+      * @param pos The zero-based index of the desired character.
+      */
+    charAt(pos: number): string;
+>charAt : (pos: number) => string
+>       : ^^^^^^      ^^^^^      
+>pos : number
+>    : ^^^^^^
+
+    /** 
+      * Returns the Unicode value of the character at the specified location.
+      * @param index The zero-based index of the desired character. If there is no character at the specified index, NaN is returned.
+      */
+    charCodeAt(index: number): number;
+>charCodeAt : (index: number) => number
+>           : ^^^^^^^^      ^^^^^      
+>index : number
+>      : ^^^^^^
+
+    /**
+      * Returns a string that contains the concatenation of two or more strings.
+      * @param strings The strings to append to the end of the string.  
+      */
+    concat(...strings: string[]): string;
+>concat : (...strings: string[]) => string
+>       : ^^^^^^^^^^^^^        ^^^^^      
+>strings : string[]
+>        : ^^^^^^^^
+
+    /**
+      * Returns the position of the first occurrence of a substring. 
+      * @param searchString The substring to search for in the string
+      * @param position The index at which to begin searching the String object. If omitted, search starts at the beginning of the string.
+      */
+    indexOf(searchString: string, position?: number): number;
+>indexOf : (searchString: string, position?: number) => number
+>        : ^^^^^^^^^^^^^^^      ^^^^^^^^^^^^^      ^^^^^      
+>searchString : string
+>             : ^^^^^^
+>position : number | undefined
+>         : ^^^^^^^^^^^^^^^^^^
+
+    /**
+      * Returns the last occurrence of a substring in the string.
+      * @param searchString The substring to search for.
+      * @param position The index at which to begin searching. If omitted, the search begins at the end of the string.
+      */
+    lastIndexOf(searchString: string, position?: number): number;
+>lastIndexOf : (searchString: string, position?: number) => number
+>            : ^^^^^^^^^^^^^^^      ^^^^^^^^^^^^^      ^^^^^      
+>searchString : string
+>             : ^^^^^^
+>position : number | undefined
+>         : ^^^^^^^^^^^^^^^^^^
+
+    /**
+      * Determines whether two strings are equivalent in the current locale.
+      * @param that String to compare to target string
+      */
+    localeCompare(that: string): number;
+>localeCompare : (that: string) => number
+>              : ^^^^^^^      ^^^^^      
+>that : string
+>     : ^^^^^^
+
+    /** 
+      * Matches a string with a regular expression, and returns an array containing the results of that search.
+      * @param regexp A variable name or string literal containing the regular expression pattern and flags.
+      */
+    match(regexp: string): string[];
+>match : { (regexp: string): string[]; (regexp: RegExp): string[]; }
+>      : ^^^^^^^^^^^      ^^^        ^^^^^^^^^^^^^^^^^^^^^^^^^^^^^^^
+>regexp : string
+>       : ^^^^^^
+
+    /** 
+      * Matches a string with a regular expression, and returns an array containing the results of that search.
+      * @param regexp A regular expression object that contains the regular expression pattern and applicable flags. 
+      */
+    match(regexp: RegExp): string[];
+>match : { (regexp: string): string[]; (regexp: RegExp): string[]; }
+>      : ^^^^^^^^^^^^^^^^^^^^^^^^^^^^^^^^^^^^^^^      ^^^        ^^^
+>regexp : RegExp
+>       : ^^^^^^
+
+    /**
+      * Replaces text in a string, using a regular expression or search string.
+      * @param searchValue A String object or string literal that represents the regular expression
+      * @param replaceValue A String object or string literal containing the text to replace for every successful match of rgExp in stringObj.
+      */
+    replace(searchValue: string, replaceValue: string): string;
+>replace : { (searchValue: string, replaceValue: string): string; (searchValue: string, replaceValue: (substring: string, ...args: any[]) => string): string; (searchValue: RegExp, replaceValue: string): string; (searchValue: RegExp, replaceValue: (substring: string, ...args: any[]) => string): string; }
+>        : ^^^^^^^^^^^^^^^^      ^^^^^^^^^^^^^^^^      ^^^      ^^^^^^^^^^^^^^^^^^^^^^^^^^^^^^^^^^^^^^^^^^^^^^^^^^^^^^^^^^^^^^^^^^^^^^^^^^^^^^^^^^^^^^^^^^^^^^^^^^^^^^^^^^^^^^^^^^^^^^^^^^^^^^^^^^^^^^^^^^^^^^^^^^^^^^^^^^^^^^^^^^^^^^^^^^^^^^^^^^^^^^^^^^^^^^^^^^^^^^^^^^^^^^^^^^^^^^^^^^^^^^^^^^^^^^^^^^^^^^^^
+>searchValue : string
+>            : ^^^^^^
+>replaceValue : string
+>             : ^^^^^^
+
+    /**
+      * Replaces text in a string, using a regular expression or search string.
+      * @param searchValue A String object or string literal that represents the regular expression
+      * @param replaceValue A function that returns the replacement text.
+      */
+    replace(searchValue: string, replaceValue: (substring: string, ...args: any[]) => string): string;
+>replace : { (searchValue: string, replaceValue: string): string; (searchValue: string, replaceValue: (substring: string, ...args: any[]) => string): string; (searchValue: RegExp, replaceValue: string): string; (searchValue: RegExp, replaceValue: (substring: string, ...args: any[]) => string): string; }
+>        : ^^^^^^^^^^^^^^^^^^^^^^^^^^^^^^^^^^^^^^^^^^^^^^^^^^^^^^^^^^^^^^^^^^^^^      ^^^^^^^^^^^^^^^^                                             ^^^      ^^^^^^^^^^^^^^^^^^^^^^^^^^^^^^^^^^^^^^^^^^^^^^^^^^^^^^^^^^^^^^^^^^^^^^^^^^^^^^^^^^^^^^^^^^^^^^^^^^^^^^^^^^^^^^^^^^^^^^^^^^^^^^^^^^^^^^^^^^^^^^^^^^^^
+>searchValue : string
+>            : ^^^^^^
+>replaceValue : (substring: string, ...args: any[]) => string
+>             : ^^^^^^^^^^^^      ^^^^^^^^^^^     ^^^^^      
+>substring : string
+>          : ^^^^^^
+>args : any[]
+>     : ^^^^^
+
+    /**
+      * Replaces text in a string, using a regular expression or search string.
+      * @param searchValue A Regular Expression object containing the regular expression pattern and applicable flags
+      * @param replaceValue A String object or string literal containing the text to replace for every successful match of rgExp in stringObj.
+      */
+    replace(searchValue: RegExp, replaceValue: string): string;
+>replace : { (searchValue: string, replaceValue: string): string; (searchValue: string, replaceValue: (substring: string, ...args: any[]) => string): string; (searchValue: RegExp, replaceValue: string): string; (searchValue: RegExp, replaceValue: (substring: string, ...args: any[]) => string): string; }
+>        : ^^^^^^^^^^^^^^^^^^^^^^^^^^^^^^^^^^^^^^^^^^^^^^^^^^^^^^^^^^^^^^^^^^^^^^^^^^^^^^^^^^^^^^^^^^^^^^^^^^^^^^^^^^^^^^^^^^^^^^^^^^^^^^^^^^^^^^^^^^^^^^^^^^^^^^^^^^^^^^^^^      ^^^^^^^^^^^^^^^^      ^^^      ^^^^^^^^^^^^^^^^^^^^^^^^^^^^^^^^^^^^^^^^^^^^^^^^^^^^^^^^^^^^^^^^^^^^^^^^^^^^^^^^^^^^^^^^^^^^^^^
+>searchValue : RegExp
+>            : ^^^^^^
+>replaceValue : string
+>             : ^^^^^^
+
+    /**
+      * Replaces text in a string, using a regular expression or search string.
+      * @param searchValue A Regular Expression object containing the regular expression pattern and applicable flags
+      * @param replaceValue A function that returns the replacement text.
+      */
+    replace(searchValue: RegExp, replaceValue: (substring: string, ...args: any[]) => string): string;
+>replace : { (searchValue: string, replaceValue: string): string; (searchValue: string, replaceValue: (substring: string, ...args: any[]) => string): string; (searchValue: RegExp, replaceValue: string): string; (searchValue: RegExp, replaceValue: (substring: string, ...args: any[]) => string): string; }
+>        : ^^^^^^^^^^^^^^^^^^^^^^^^^^^^^^^^^^^^^^^^^^^^^^^^^^^^^^^^^^^^^^^^^^^^^^^^^^^^^^^^^^^^^^^^^^^^^^^^^^^^^^^^^^^^^^^^^^^^^^^^^^^^^^^^^^^^^^^^^^^^^^^^^^^^^^^^^^^^^^^^^^^^^^^^^^^^^^^^^^^^^^^^^^^^^^^^^^^^^^^^^^^^^^^^^^^^^^      ^^^^^^^^^^^^^^^^                                             ^^^      ^^^
+>searchValue : RegExp
+>            : ^^^^^^
+>replaceValue : (substring: string, ...args: any[]) => string
+>             : ^^^^^^^^^^^^      ^^^^^^^^^^^     ^^^^^      
+>substring : string
+>          : ^^^^^^
+>args : any[]
+>     : ^^^^^
+
+    /**
+      * Finds the first substring match in a regular expression search.
+      * @param regexp The regular expression pattern and applicable flags. 
+      */
+    search(regexp: string): number;
+>search : { (regexp: string): number; (regexp: RegExp): number; }
+>       : ^^^^^^^^^^^      ^^^      ^^^^^^^^^^^^^^^^^^^^^^^^^^^^^
+>regexp : string
+>       : ^^^^^^
+
+    /**
+      * Finds the first substring match in a regular expression search.
+      * @param regexp The regular expression pattern and applicable flags. 
+      */
+    search(regexp: RegExp): number;
+>search : { (regexp: string): number; (regexp: RegExp): number; }
+>       : ^^^^^^^^^^^^^^^^^^^^^^^^^^^^^^^^^^^^^      ^^^      ^^^
+>regexp : RegExp
+>       : ^^^^^^
+
+    /**
+      * Returns a section of a string.
+      * @param start The index to the beginning of the specified portion of stringObj. 
+      * @param end The index to the end of the specified portion of stringObj. The substring includes the characters up to, but not including, the character indicated by end. 
+      * If this value is not specified, the substring continues to the end of stringObj.
+      */
+    slice(start?: number, end?: number): string;
+>slice : (start?: number, end?: number) => string
+>      : ^^^^^^^^^      ^^^^^^^^      ^^^^^      
+>start : number | undefined
+>      : ^^^^^^^^^^^^^^^^^^
+>end : number | undefined
+>    : ^^^^^^^^^^^^^^^^^^
+
+    /**
+      * Split a string into substrings using the specified separator and return them as an array.
+      * @param separator A string that identifies character or characters to use in separating the string. If omitted, a single-element array containing the entire string is returned. 
+      * @param limit A value used to limit the number of elements returned in the array.
+      */
+    split(separator: string, limit?: number): string[];
+>split : { (separator: string, limit?: number): string[]; (separator: RegExp, limit?: number | undefined): string[]; }
+>      : ^^^^^^^^^^^^^^      ^^^^^^^^^^      ^^^        ^^^^^^^^^^^^^^^^^^^^^^^^^^^^^^^^^^^^^^^^^^^^^^^^^^^^^^^^^^^^^^
+>separator : string
+>          : ^^^^^^
+>limit : number | undefined
+>      : ^^^^^^^^^^^^^^^^^^
+
+    /**
+      * Split a string into substrings using the specified separator and return them as an array.
+      * @param separator A Regular Express that identifies character or characters to use in separating the string. If omitted, a single-element array containing the entire string is returned. 
+      * @param limit A value used to limit the number of elements returned in the array.
+      */
+    split(separator: RegExp, limit?: number): string[];
+>split : { (separator: string, limit?: number | undefined): string[]; (separator: RegExp, limit?: number): string[]; }
+>      : ^^^^^^^^^^^^^^^^^^^^^^^^^^^^^^^^^^^^^^^^^^^^^^^^^^^^^^^^^^^^^^^^^^^^^^^^^      ^^^^^^^^^^      ^^^        ^^^
+>separator : RegExp
+>          : ^^^^^^
+>limit : number | undefined
+>      : ^^^^^^^^^^^^^^^^^^
+
+    /**
+      * Returns the substring at the specified location within a String object. 
+      * @param start The zero-based index number indicating the beginning of the substring.
+      * @param end Zero-based index number indicating the end of the substring. The substring includes the characters up to, but not including, the character indicated by end.
+      * If end is omitted, the characters from start through the end of the original string are returned.
+      */
+    substring(start: number, end?: number): string;
+>substring : (start: number, end?: number) => string
+>          : ^^^^^^^^      ^^^^^^^^      ^^^^^      
+>start : number
+>      : ^^^^^^
+>end : number | undefined
+>    : ^^^^^^^^^^^^^^^^^^
+
+    /** Converts all the alphabetic characters in a string to lowercase. */
+    toLowerCase(): string;
+>toLowerCase : () => string
+>            : ^^^^^^      
+
+    /** Converts all alphabetic characters to lowercase, taking into account the host environment's current locale. */
+    toLocaleLowerCase(): string;
+>toLocaleLowerCase : () => string
+>                  : ^^^^^^      
+
+    /** Converts all the alphabetic characters in a string to uppercase. */
+    toUpperCase(): string;
+>toUpperCase : () => string
+>            : ^^^^^^      
+
+    /** Returns a string where all alphabetic characters have been converted to uppercase, taking into account the host environment's current locale. */
+    toLocaleUpperCase(): string;
+>toLocaleUpperCase : () => string
+>                  : ^^^^^^      
+
+    /** Removes the leading and trailing white space and line terminator characters from a string. */
+    trim(): string;
+>trim : () => string
+>     : ^^^^^^      
+
+    /** Returns the length of a String object. */
+    length: number;
+>length : number
+>       : ^^^^^^
+
+    // IE extensions
+    /**
+      * Gets a substring beginning at the specified location and having the specified length.
+      * @param from The starting position of the desired substring. The index of the first character in the string is zero.
+      * @param length The number of characters to include in the returned substring.
+      */
+    substr(from: number, length?: number): string;
+>substr : (from: number, length?: number) => string
+>       : ^^^^^^^      ^^^^^^^^^^^      ^^^^^      
+>from : number
+>     : ^^^^^^
+>length : number | undefined
+>       : ^^^^^^^^^^^^^^^^^^
+
+    [index: number]: string;
+>index : number
+>      : ^^^^^^
+}
+
+/** 
+  * Allows manipulation and formatting of text strings and determination and location of substrings within strings. 
+  */
+declare var String: {
+>String : { (value?: any): string; new (value?: any): String; prototype: String; fromCharCode(...codes: number[]): string; }
+>       : ^^^^^^^^^^^   ^^^      ^^^^^^^^^^^^^^^   ^^^      ^^^^^^^^^^^^^      ^^^^^^^^^^^^^^^^^^^^^^^^^        ^^^      ^^^
+
+    new (value?: any): String;
+>value : any
+
+    (value?: any): string;
+>value : any
+
+    prototype: String;
+>prototype : String
+>          : ^^^^^^
+
+    fromCharCode(...codes: number[]): string;
+>fromCharCode : (...codes: number[]) => string
+>             : ^^^^^^^^^^^        ^^^^^      
+>codes : number[]
+>      : ^^^^^^^^
+}
+
+interface Boolean {
+}
+declare var Boolean: {
+>Boolean : { (value?: any): boolean; new (value?: any): Boolean; prototype: Boolean; }
+>        : ^^^^^^^^^^^   ^^^       ^^^^^^^^^^^^^^^   ^^^       ^^^^^^^^^^^^^       ^^^
+
+    new (value?: any): Boolean;
+>value : any
+
+    (value?: any): boolean;
+>value : any
+
+    prototype: Boolean;
+>prototype : Boolean
+>          : ^^^^^^^
+}
+
+interface Number {
+    /**
+      * Returns a string representation of an object.
+      * @param radix Specifies a radix for converting numeric values to strings. This value is only used for numbers.
+      */
+    toString(radix?: number): string;
+>toString : (radix?: number) => string
+>         : ^^^^^^^^^      ^^^^^      
+>radix : number | undefined
+>      : ^^^^^^^^^^^^^^^^^^
+
+    /** 
+      * Returns a string representing a number in fixed-point notation.
+      * @param fractionDigits Number of digits after the decimal point. Must be in the range 0 - 20, inclusive.
+      */
+    toFixed(fractionDigits?: number): string;
+>toFixed : (fractionDigits?: number) => string
+>        : ^^^^^^^^^^^^^^^^^^      ^^^^^      
+>fractionDigits : number | undefined
+>               : ^^^^^^^^^^^^^^^^^^
+
+    /**
+      * Returns a string containing a number represented in exponential notation.
+      * @param fractionDigits Number of digits after the decimal point. Must be in the range 0 - 20, inclusive.
+      */
+    toExponential(fractionDigits?: number): string;
+>toExponential : (fractionDigits?: number) => string
+>              : ^^^^^^^^^^^^^^^^^^      ^^^^^      
+>fractionDigits : number | undefined
+>               : ^^^^^^^^^^^^^^^^^^
+
+    /**
+      * Returns a string containing a number represented either in exponential or fixed-point notation with a specified number of digits.
+      * @param precision Number of significant digits. Must be in the range 1 - 21, inclusive.
+      */
+    toPrecision(precision?: number): string;
+>toPrecision : (precision?: number) => string
+>            : ^^^^^^^^^^^^^      ^^^^^      
+>precision : number | undefined
+>          : ^^^^^^^^^^^^^^^^^^
+}
+
+/** An object that represents a number of any kind. All JavaScript numbers are 64-bit floating-point numbers. */
+declare var Number: {
+>Number : { (value?: any): number; new (value?: any): Number; prototype: Number; MAX_VALUE: number; MIN_VALUE: number; NaN: number; NEGATIVE_INFINITY: number; POSITIVE_INFINITY: number; }
+>       : ^^^^^^^^^^^   ^^^      ^^^^^^^^^^^^^^^   ^^^      ^^^^^^^^^^^^^      ^^^^^^^^^^^^^      ^^^^^^^^^^^^^      ^^^^^^^      ^^^^^^^^^^^^^^^^^^^^^      ^^^^^^^^^^^^^^^^^^^^^      ^^^
+
+    new (value?: any): Number;
+>value : any
+
+    (value?: any): number;
+>value : any
+
+    prototype: Number;
+>prototype : Number
+>          : ^^^^^^
+
+    /** The largest number that can be represented in JavaScript. Equal to approximately 1.79E+308. */
+    MAX_VALUE: number;
+>MAX_VALUE : number
+>          : ^^^^^^
+
+    /** The closest number to zero that can be represented in JavaScript. Equal to approximately 5.00E-324. */
+    MIN_VALUE: number;
+>MIN_VALUE : number
+>          : ^^^^^^
+
+    /** 
+      * A value that is not a number.
+      * In equality comparisons, NaN does not equal any value, including itself. To test whether a value is equivalent to NaN, use the isNaN function.
+      */
+    NaN: number;
+>NaN : number
+>    : ^^^^^^
+
+    /** 
+      * A value that is less than the largest negative number that can be represented in JavaScript.
+      * JavaScript displays NEGATIVE_INFINITY values as -infinity. 
+      */
+    NEGATIVE_INFINITY: number;
+>NEGATIVE_INFINITY : number
+>                  : ^^^^^^
+
+    /**
+      * A value greater than the largest number that can be represented in JavaScript. 
+      * JavaScript displays POSITIVE_INFINITY values as infinity. 
+      */
+    POSITIVE_INFINITY: number;
+>POSITIVE_INFINITY : number
+>                  : ^^^^^^
+}
+
+interface Math {
+    /** The mathematical constant e. This is Euler's number, the base of natural logarithms. */
+    E: number;
+>E : number
+>  : ^^^^^^
+
+    /** The natural logarithm of 10. */
+    LN10: number;
+>LN10 : number
+>     : ^^^^^^
+
+    /** The natural logarithm of 2. */
+    LN2: number;
+>LN2 : number
+>    : ^^^^^^
+
+    /** The base-2 logarithm of e. */
+    LOG2E: number;
+>LOG2E : number
+>      : ^^^^^^
+
+    /** The base-10 logarithm of e. */
+    LOG10E: number;
+>LOG10E : number
+>       : ^^^^^^
+
+    /** Pi. This is the ratio of the circumference of a circle to its diameter. */
+    PI: number;
+>PI : number
+>   : ^^^^^^
+
+    /** The square root of 0.5, or, equivalently, one divided by the square root of 2. */
+    SQRT1_2: number;
+>SQRT1_2 : number
+>        : ^^^^^^
+
+    /** The square root of 2. */
+    SQRT2: number;
+>SQRT2 : number
+>      : ^^^^^^
+
+    /**
+      * Returns the absolute value of a number (the value without regard to whether it is positive or negative). 
+      * For example, the absolute value of -5 is the same as the absolute value of 5.
+      * @param x A numeric expression for which the absolute value is needed.
+      */
+    abs(x: number): number;
+>abs : (x: number) => number
+>    : ^^^^      ^^^^^      
+>x : number
+>  : ^^^^^^
+
+    /**
+      * Returns the arc cosine (or inverse cosine) of a number. 
+      * @param x A numeric expression.
+      */
+    acos(x: number): number;
+>acos : (x: number) => number
+>     : ^^^^      ^^^^^      
+>x : number
+>  : ^^^^^^
+
+    /** 
+      * Returns the arcsine of a number. 
+      * @param x A numeric expression.
+      */
+    asin(x: number): number;
+>asin : (x: number) => number
+>     : ^^^^      ^^^^^      
+>x : number
+>  : ^^^^^^
+
+    /**
+      * Returns the arctangent of a number. 
+      * @param x A numeric expression for which the arctangent is needed.
+      */
+    atan(x: number): number;
+>atan : (x: number) => number
+>     : ^^^^      ^^^^^      
+>x : number
+>  : ^^^^^^
+
+    /**
+      * Returns the angle (in radians) from the X axis to a point (y,x).
+      * @param y A numeric expression representing the cartesian y-coordinate.
+      * @param x A numeric expression representing the cartesian x-coordinate.
+      */
+    atan2(y: number, x: number): number;
+>atan2 : (y: number, x: number) => number
+>      : ^^^^      ^^^^^      ^^^^^      
+>y : number
+>  : ^^^^^^
+>x : number
+>  : ^^^^^^
+
+    /**
+      * Returns the smallest number greater than or equal to its numeric argument. 
+      * @param x A numeric expression.
+      */
+    ceil(x: number): number;
+>ceil : (x: number) => number
+>     : ^^^^      ^^^^^      
+>x : number
+>  : ^^^^^^
+
+    /**
+      * Returns the cosine of a number. 
+      * @param x A numeric expression that contains an angle measured in radians.
+      */
+    cos(x: number): number;
+>cos : (x: number) => number
+>    : ^^^^      ^^^^^      
+>x : number
+>  : ^^^^^^
+
+    /**
+      * Returns e (the base of natural logarithms) raised to a power. 
+      * @param x A numeric expression representing the power of e.
+      */
+    exp(x: number): number;
+>exp : (x: number) => number
+>    : ^^^^      ^^^^^      
+>x : number
+>  : ^^^^^^
+
+    /**
+      * Returns the greatest number less than or equal to its numeric argument. 
+      * @param x A numeric expression.
+      */
+    floor(x: number): number;
+>floor : (x: number) => number
+>      : ^^^^      ^^^^^      
+>x : number
+>  : ^^^^^^
+
+    /**
+      * Returns the natural logarithm (base e) of a number. 
+      * @param x A numeric expression.
+      */
+    log(x: number): number;
+>log : (x: number) => number
+>    : ^^^^      ^^^^^      
+>x : number
+>  : ^^^^^^
+
+    /**
+      * Returns the larger of a set of supplied numeric expressions. 
+      * @param values Numeric expressions to be evaluated.
+      */
+    max(...values: number[]): number;
+>max : (...values: number[]) => number
+>    : ^^^^^^^^^^^^        ^^^^^      
+>values : number[]
+>       : ^^^^^^^^
+
+    /**
+      * Returns the smaller of a set of supplied numeric expressions. 
+      * @param values Numeric expressions to be evaluated.
+      */
+    min(...values: number[]): number;
+>min : (...values: number[]) => number
+>    : ^^^^^^^^^^^^        ^^^^^      
+>values : number[]
+>       : ^^^^^^^^
+
+    /**
+      * Returns the value of a base expression taken to a specified power. 
+      * @param x The base value of the expression.
+      * @param y The exponent value of the expression.
+      */
+    pow(x: number, y: number): number;
+>pow : (x: number, y: number) => number
+>    : ^^^^      ^^^^^      ^^^^^      
+>x : number
+>  : ^^^^^^
+>y : number
+>  : ^^^^^^
+
+    /** Returns a pseudorandom number between 0 and 1. */
+    random(): number;
+>random : () => number
+>       : ^^^^^^      
+
+    /** 
+      * Returns a supplied numeric expression rounded to the nearest number.
+      * @param x The value to be rounded to the nearest number.
+      */
+    round(x: number): number;
+>round : (x: number) => number
+>      : ^^^^      ^^^^^      
+>x : number
+>  : ^^^^^^
+
+    /**
+      * Returns the sine of a number.
+      * @param x A numeric expression that contains an angle measured in radians.
+      */
+    sin(x: number): number;
+>sin : (x: number) => number
+>    : ^^^^      ^^^^^      
+>x : number
+>  : ^^^^^^
+
+    /**
+      * Returns the square root of a number.
+      * @param x A numeric expression.
+      */
+    sqrt(x: number): number;
+>sqrt : (x: number) => number
+>     : ^^^^      ^^^^^      
+>x : number
+>  : ^^^^^^
+
+    /**
+      * Returns the tangent of a number.
+      * @param x A numeric expression that contains an angle measured in radians.
+      */
+    tan(x: number): number;
+>tan : (x: number) => number
+>    : ^^^^      ^^^^^      
+>x : number
+>  : ^^^^^^
+}
+/** An intrinsic object that provides basic mathematics functionality and constants. */
+declare var Math: Math;
+>Math : Math
+>     : ^^^^
+
+/** Enables basic storage and retrieval of dates and times. */
+interface Date {
+    /** Returns a string representation of a date. The format of the string depends on the locale. */
+    toString(): string;
+>toString : () => string
+>         : ^^^^^^      
+
+    /** Returns a date as a string value. */
+    toDateString(): string;
+>toDateString : () => string
+>             : ^^^^^^      
+
+    /** Returns a time as a string value. */
+    toTimeString(): string;
+>toTimeString : () => string
+>             : ^^^^^^      
+
+    /** Returns a value as a string value appropriate to the host environment's current locale. */
+    toLocaleString(): string;
+>toLocaleString : () => string
+>               : ^^^^^^      
+
+    /** Returns a date as a string value appropriate to the host environment's current locale. */
+    toLocaleDateString(): string;
+>toLocaleDateString : () => string
+>                   : ^^^^^^      
+
+    /** Returns a time as a string value appropriate to the host environment's current locale. */
+    toLocaleTimeString(): string;
+>toLocaleTimeString : () => string
+>                   : ^^^^^^      
+
+    /** Returns the stored time value in milliseconds since midnight, January 1, 1970 UTC. */
+    valueOf(): number;
+>valueOf : () => number
+>        : ^^^^^^      
+
+    /** Gets the time value in milliseconds. */
+    getTime(): number;
+>getTime : () => number
+>        : ^^^^^^      
+
+    /** Gets the year, using local time. */
+    getFullYear(): number;
+>getFullYear : () => number
+>            : ^^^^^^      
+
+    /** Gets the year using Universal Coordinated Time (UTC). */
+    getUTCFullYear(): number;
+>getUTCFullYear : () => number
+>               : ^^^^^^      
+
+    /** Gets the month, using local time. */
+    getMonth(): number;
+>getMonth : () => number
+>         : ^^^^^^      
+
+    /** Gets the month of a Date object using Universal Coordinated Time (UTC). */
+    getUTCMonth(): number;
+>getUTCMonth : () => number
+>            : ^^^^^^      
+
+    /** Gets the day-of-the-month, using local time. */
+    getDate(): number;
+>getDate : () => number
+>        : ^^^^^^      
+
+    /** Gets the day-of-the-month, using Universal Coordinated Time (UTC). */
+    getUTCDate(): number;
+>getUTCDate : () => number
+>           : ^^^^^^      
+
+    /** Gets the day of the week, using local time. */
+    getDay(): number;
+>getDay : () => number
+>       : ^^^^^^      
+
+    /** Gets the day of the week using Universal Coordinated Time (UTC). */
+    getUTCDay(): number;
+>getUTCDay : () => number
+>          : ^^^^^^      
+
+    /** Gets the hours in a date, using local time. */
+    getHours(): number;
+>getHours : () => number
+>         : ^^^^^^      
+
+    /** Gets the hours value in a Date object using Universal Coordinated Time (UTC). */
+    getUTCHours(): number;
+>getUTCHours : () => number
+>            : ^^^^^^      
+
+    /** Gets the minutes of a Date object, using local time. */
+    getMinutes(): number;
+>getMinutes : () => number
+>           : ^^^^^^      
+
+    /** Gets the minutes of a Date object using Universal Coordinated Time (UTC). */
+    getUTCMinutes(): number;
+>getUTCMinutes : () => number
+>              : ^^^^^^      
+
+    /** Gets the seconds of a Date object, using local time. */
+    getSeconds(): number;
+>getSeconds : () => number
+>           : ^^^^^^      
+
+    /** Gets the seconds of a Date object using Universal Coordinated Time (UTC). */
+    getUTCSeconds(): number;
+>getUTCSeconds : () => number
+>              : ^^^^^^      
+
+    /** Gets the milliseconds of a Date, using local time. */
+    getMilliseconds(): number;
+>getMilliseconds : () => number
+>                : ^^^^^^      
+
+    /** Gets the milliseconds of a Date object using Universal Coordinated Time (UTC). */
+    getUTCMilliseconds(): number;
+>getUTCMilliseconds : () => number
+>                   : ^^^^^^      
+
+    /** Gets the difference in minutes between the time on the local computer and Universal Coordinated Time (UTC). */
+    getTimezoneOffset(): number;
+>getTimezoneOffset : () => number
+>                  : ^^^^^^      
+
+    /** 
+      * Sets the date and time value in the Date object.
+      * @param time A numeric value representing the number of elapsed milliseconds since midnight, January 1, 1970 GMT. 
+      */
+    setTime(time: number): number;
+>setTime : (time: number) => number
+>        : ^^^^^^^      ^^^^^      
+>time : number
+>     : ^^^^^^
+
+    /**
+      * Sets the milliseconds value in the Date object using local time. 
+      * @param ms A numeric value equal to the millisecond value.
+      */
+    setMilliseconds(ms: number): number;
+>setMilliseconds : (ms: number) => number
+>                : ^^^^^      ^^^^^      
+>ms : number
+>   : ^^^^^^
+
+    /** 
+      * Sets the milliseconds value in the Date object using Universal Coordinated Time (UTC).
+      * @param ms A numeric value equal to the millisecond value. 
+      */
+    setUTCMilliseconds(ms: number): number;
+>setUTCMilliseconds : (ms: number) => number
+>                   : ^^^^^      ^^^^^      
+>ms : number
+>   : ^^^^^^
+
+    /**
+      * Sets the seconds value in the Date object using local time. 
+      * @param sec A numeric value equal to the seconds value.
+      * @param ms A numeric value equal to the milliseconds value.
+      */
+    setSeconds(sec: number, ms?: number): number;
+>setSeconds : (sec: number, ms?: number) => number
+>           : ^^^^^^      ^^^^^^^      ^^^^^      
+>sec : number
+>    : ^^^^^^
+>ms : number | undefined
+>   : ^^^^^^^^^^^^^^^^^^
+
+    /**
+      * Sets the seconds value in the Date object using Universal Coordinated Time (UTC).
+      * @param sec A numeric value equal to the seconds value.
+      * @param ms A numeric value equal to the milliseconds value.
+      */
+    setUTCSeconds(sec: number, ms?: number): number;
+>setUTCSeconds : (sec: number, ms?: number) => number
+>              : ^^^^^^      ^^^^^^^      ^^^^^      
+>sec : number
+>    : ^^^^^^
+>ms : number | undefined
+>   : ^^^^^^^^^^^^^^^^^^
+
+    /**
+      * Sets the minutes value in the Date object using local time. 
+      * @param min A numeric value equal to the minutes value. 
+      * @param sec A numeric value equal to the seconds value. 
+      * @param ms A numeric value equal to the milliseconds value.
+      */
+    setMinutes(min: number, sec?: number, ms?: number): number;
+>setMinutes : (min: number, sec?: number, ms?: number) => number
+>           : ^^^^^^      ^^^^^^^^      ^^^^^^^      ^^^^^      
+>min : number
+>    : ^^^^^^
+>sec : number | undefined
+>    : ^^^^^^^^^^^^^^^^^^
+>ms : number | undefined
+>   : ^^^^^^^^^^^^^^^^^^
+
+    /**
+      * Sets the minutes value in the Date object using Universal Coordinated Time (UTC).
+      * @param min A numeric value equal to the minutes value. 
+      * @param sec A numeric value equal to the seconds value. 
+      * @param ms A numeric value equal to the milliseconds value.
+      */
+    setUTCMinutes(min: number, sec?: number, ms?: number): number;
+>setUTCMinutes : (min: number, sec?: number, ms?: number) => number
+>              : ^^^^^^      ^^^^^^^^      ^^^^^^^      ^^^^^      
+>min : number
+>    : ^^^^^^
+>sec : number | undefined
+>    : ^^^^^^^^^^^^^^^^^^
+>ms : number | undefined
+>   : ^^^^^^^^^^^^^^^^^^
+
+    /**
+      * Sets the hour value in the Date object using local time.
+      * @param hours A numeric value equal to the hours value.
+      * @param min A numeric value equal to the minutes value.
+      * @param sec A numeric value equal to the seconds value. 
+      * @param ms A numeric value equal to the milliseconds value.
+      */
+    setHours(hours: number, min?: number, sec?: number, ms?: number): number;
+>setHours : (hours: number, min?: number, sec?: number, ms?: number) => number
+>         : ^^^^^^^^      ^^^^^^^^      ^^^^^^^^      ^^^^^^^      ^^^^^      
+>hours : number
+>      : ^^^^^^
+>min : number | undefined
+>    : ^^^^^^^^^^^^^^^^^^
+>sec : number | undefined
+>    : ^^^^^^^^^^^^^^^^^^
+>ms : number | undefined
+>   : ^^^^^^^^^^^^^^^^^^
+
+    /**
+      * Sets the hours value in the Date object using Universal Coordinated Time (UTC).
+      * @param hours A numeric value equal to the hours value.
+      * @param min A numeric value equal to the minutes value.
+      * @param sec A numeric value equal to the seconds value. 
+      * @param ms A numeric value equal to the milliseconds value.
+      */
+    setUTCHours(hours: number, min?: number, sec?: number, ms?: number): number;
+>setUTCHours : (hours: number, min?: number, sec?: number, ms?: number) => number
+>            : ^^^^^^^^      ^^^^^^^^      ^^^^^^^^      ^^^^^^^      ^^^^^      
+>hours : number
+>      : ^^^^^^
+>min : number | undefined
+>    : ^^^^^^^^^^^^^^^^^^
+>sec : number | undefined
+>    : ^^^^^^^^^^^^^^^^^^
+>ms : number | undefined
+>   : ^^^^^^^^^^^^^^^^^^
+
+    /**
+      * Sets the numeric day-of-the-month value of the Date object using local time. 
+      * @param date A numeric value equal to the day of the month.
+      */
+    setDate(date: number): number;
+>setDate : (date: number) => number
+>        : ^^^^^^^      ^^^^^      
+>date : number
+>     : ^^^^^^
+
+    /** 
+      * Sets the numeric day of the month in the Date object using Universal Coordinated Time (UTC).
+      * @param date A numeric value equal to the day of the month. 
+      */
+    setUTCDate(date: number): number;
+>setUTCDate : (date: number) => number
+>           : ^^^^^^^      ^^^^^      
+>date : number
+>     : ^^^^^^
+
+    /** 
+      * Sets the month value in the Date object using local time. 
+      * @param month A numeric value equal to the month. The value for January is 0, and other month values follow consecutively. 
+      * @param date A numeric value representing the day of the month. If this value is not supplied, the value from a call to the getDate method is used.
+      */
+    setMonth(month: number, date?: number): number;
+>setMonth : (month: number, date?: number) => number
+>         : ^^^^^^^^      ^^^^^^^^^      ^^^^^      
+>month : number
+>      : ^^^^^^
+>date : number | undefined
+>     : ^^^^^^^^^^^^^^^^^^
+
+    /**
+      * Sets the month value in the Date object using Universal Coordinated Time (UTC).
+      * @param month A numeric value equal to the month. The value for January is 0, and other month values follow consecutively.
+      * @param date A numeric value representing the day of the month. If it is not supplied, the value from a call to the getUTCDate method is used.
+      */
+    setUTCMonth(month: number, date?: number): number;
+>setUTCMonth : (month: number, date?: number) => number
+>            : ^^^^^^^^      ^^^^^^^^^      ^^^^^      
+>month : number
+>      : ^^^^^^
+>date : number | undefined
+>     : ^^^^^^^^^^^^^^^^^^
+
+    /**
+      * Sets the year of the Date object using local time.
+      * @param year A numeric value for the year.
+      * @param month A zero-based numeric value for the month (0 for January, 11 for December). Must be specified if numDate is specified.
+      * @param date A numeric value equal for the day of the month.
+      */
+    setFullYear(year: number, month?: number, date?: number): number;
+>setFullYear : (year: number, month?: number, date?: number) => number
+>            : ^^^^^^^      ^^^^^^^^^^      ^^^^^^^^^      ^^^^^      
+>year : number
+>     : ^^^^^^
+>month : number | undefined
+>      : ^^^^^^^^^^^^^^^^^^
+>date : number | undefined
+>     : ^^^^^^^^^^^^^^^^^^
+
+    /**
+      * Sets the year value in the Date object using Universal Coordinated Time (UTC).
+      * @param year A numeric value equal to the year.
+      * @param month A numeric value equal to the month. The value for January is 0, and other month values follow consecutively. Must be supplied if numDate is supplied.
+      * @param date A numeric value equal to the day of the month.
+      */
+    setUTCFullYear(year: number, month?: number, date?: number): number;
+>setUTCFullYear : (year: number, month?: number, date?: number) => number
+>               : ^^^^^^^      ^^^^^^^^^^      ^^^^^^^^^      ^^^^^      
+>year : number
+>     : ^^^^^^
+>month : number | undefined
+>      : ^^^^^^^^^^^^^^^^^^
+>date : number | undefined
+>     : ^^^^^^^^^^^^^^^^^^
+
+    /** Returns a date converted to a string using Universal Coordinated Time (UTC). */
+    toUTCString(): string;
+>toUTCString : () => string
+>            : ^^^^^^      
+
+    /** Returns a date as a string value in ISO format. */
+    toISOString(): string;
+>toISOString : () => string
+>            : ^^^^^^      
+
+    /** Used by the JSON.stringify method to enable the transformation of an object's data for JavaScript Object Notation (JSON) serialization. */
+    toJSON(key?: any): string;
+>toJSON : (key?: any) => string
+>       : ^^^^^^^   ^^^^^      
+>key : any
+}
+
+declare var Date: {
+>Date : { (): string; new (): Date; new (value: number): Date; new (value: string): Date; new (year: number, month: number, date?: number, hours?: number, minutes?: number, seconds?: number, ms?: number): Date; prototype: Date; parse(s: string): number; UTC(year: number, month: number, date?: number, hours?: number, minutes?: number, seconds?: number, ms?: number): number; now(): number; }
+>     : ^^^^^^      ^^^^^^^^^^    ^^^^^^^^^^^^^^      ^^^    ^^^^^^^^^^^^^^      ^^^    ^^^^^^^^^^^^^      ^^^^^^^^^      ^^^^^^^^^      ^^^^^^^^^^      ^^^^^^^^^^^^      ^^^^^^^^^^^^      ^^^^^^^      ^^^    ^^^^^^^^^^^^^    ^^^^^^^^^^^      ^^^      ^^^^^^^^^^^^      ^^^^^^^^^      ^^^^^^^^^      ^^^^^^^^^^      ^^^^^^^^^^^^      ^^^^^^^^^^^^      ^^^^^^^      ^^^      ^^^^^^^^^      ^^^
+
+    new (): Date;
+    new (value: number): Date;
+>value : number
+>      : ^^^^^^
+
+    new (value: string): Date;
+>value : string
+>      : ^^^^^^
+
+    new (year: number, month: number, date?: number, hours?: number, minutes?: number, seconds?: number, ms?: number): Date;
+>year : number
+>     : ^^^^^^
+>month : number
+>      : ^^^^^^
+>date : number | undefined
+>     : ^^^^^^^^^^^^^^^^^^
+>hours : number | undefined
+>      : ^^^^^^^^^^^^^^^^^^
+>minutes : number | undefined
+>        : ^^^^^^^^^^^^^^^^^^
+>seconds : number | undefined
+>        : ^^^^^^^^^^^^^^^^^^
+>ms : number | undefined
+>   : ^^^^^^^^^^^^^^^^^^
+
+    (): string;
+    prototype: Date;
+>prototype : Date
+>          : ^^^^
+
+    /**
+      * Parses a string containing a date, and returns the number of milliseconds between that date and midnight, January 1, 1970.
+      * @param s A date string
+      */
+    parse(s: string): number;
+>parse : (s: string) => number
+>      : ^^^^      ^^^^^      
+>s : string
+>  : ^^^^^^
+
+    /**
+      * Returns the number of milliseconds between midnight, January 1, 1970 Universal Coordinated Time (UTC) (or GMT) and the specified date. 
+      * @param year The full year designation is required for cross-century date accuracy. If year is between 0 and 99 is used, then year is assumed to be 1900 + year.
+      * @param month The month as an number between 0 and 11 (January to December).
+      * @param date The date as an number between 1 and 31.
+      * @param hours Must be supplied if minutes is supplied. An number from 0 to 23 (midnight to 11pm) that specifies the hour.
+      * @param minutes Must be supplied if seconds is supplied. An number from 0 to 59 that specifies the minutes.
+      * @param seconds Must be supplied if milliseconds is supplied. An number from 0 to 59 that specifies the seconds.
+      * @param ms An number from 0 to 999 that specifies the milliseconds.
+      */
+    UTC(year: number, month: number, date?: number, hours?: number, minutes?: number, seconds?: number, ms?: number): number;
+>UTC : (year: number, month: number, date?: number, hours?: number, minutes?: number, seconds?: number, ms?: number) => number
+>    : ^^^^^^^      ^^^^^^^^^      ^^^^^^^^^      ^^^^^^^^^^      ^^^^^^^^^^^^      ^^^^^^^^^^^^      ^^^^^^^      ^^^^^      
+>year : number
+>     : ^^^^^^
+>month : number
+>      : ^^^^^^
+>date : number | undefined
+>     : ^^^^^^^^^^^^^^^^^^
+>hours : number | undefined
+>      : ^^^^^^^^^^^^^^^^^^
+>minutes : number | undefined
+>        : ^^^^^^^^^^^^^^^^^^
+>seconds : number | undefined
+>        : ^^^^^^^^^^^^^^^^^^
+>ms : number | undefined
+>   : ^^^^^^^^^^^^^^^^^^
+
+    now(): number;
+>now : () => number
+>    : ^^^^^^      
+}
+
+interface RegExpExecArray {
+    [index: number]: string;
+>index : number
+>      : ^^^^^^
+
+    length: number;
+>length : number
+>       : ^^^^^^
+
+    index: number;
+>index : number
+>      : ^^^^^^
+
+    input: string;
+>input : string
+>      : ^^^^^^
+
+    toString(): string;
+>toString : () => string
+>         : ^^^^^^      
+
+    toLocaleString(): string;
+>toLocaleString : () => string
+>               : ^^^^^^      
+
+    concat(...items: string[][]): string[];
+>concat : (...items: string[][]) => string[]
+>       : ^^^^^^^^^^^          ^^^^^        
+>items : string[][]
+>      : ^^^^^^^^^^
+
+    join(separator?: string): string;
+>join : (separator?: string) => string
+>     : ^^^^^^^^^^^^^      ^^^^^      
+>separator : string | undefined
+>          : ^^^^^^^^^^^^^^^^^^
+
+    pop(): string;
+>pop : () => string
+>    : ^^^^^^      
+
+    push(...items: string[]): number;
+>push : (...items: string[]) => number
+>     : ^^^^^^^^^^^        ^^^^^      
+>items : string[]
+>      : ^^^^^^^^
+
+    reverse(): string[];
+>reverse : () => string[]
+>        : ^^^^^^        
+
+    shift(): string;
+>shift : () => string
+>      : ^^^^^^      
+
+    slice(start?: number, end?: number): string[];
+>slice : (start?: number, end?: number) => string[]
+>      : ^^^^^^^^^      ^^^^^^^^      ^^^^^        
+>start : number | undefined
+>      : ^^^^^^^^^^^^^^^^^^
+>end : number | undefined
+>    : ^^^^^^^^^^^^^^^^^^
+
+    sort(compareFn?: (a: string, b: string) => number): string[];
+>sort : (compareFn?: (a: string, b: string) => number) => string[]
+>     : ^^^^^^^^^^^^^                                ^^^^^        
+>compareFn : ((a: string, b: string) => number) | undefined
+>          : ^^^^^      ^^^^^      ^^^^^      ^^^^^^^^^^^^^
+>a : string
+>  : ^^^^^^
+>b : string
+>  : ^^^^^^
+
+    splice(start: number): string[];
+>splice : { (start: number): string[]; (start: number, deleteCount: number, ...items: string[]): string[]; }
+>       : ^^^^^^^^^^      ^^^        ^^^^^^^^^^^^^^^^^^^^^^^^^^^^^^^^^^^^^^^^^^^^^^^^^^^^^^^^^^^^^^^^^^^^^^^
+>start : number
+>      : ^^^^^^
+
+    splice(start: number, deleteCount: number, ...items: string[]): string[];
+>splice : { (start: number): string[]; (start: number, deleteCount: number, ...items: string[]): string[]; }
+>       : ^^^^^^^^^^^^^^^^^^^^^^^^^^^^^^^^^^^^^      ^^^^^^^^^^^^^^^      ^^^^^^^^^^^^        ^^^        ^^^
+>start : number
+>      : ^^^^^^
+>deleteCount : number
+>            : ^^^^^^
+>items : string[]
+>      : ^^^^^^^^
+
+    unshift(...items: string[]): number;
+>unshift : (...items: string[]) => number
+>        : ^^^^^^^^^^^        ^^^^^      
+>items : string[]
+>      : ^^^^^^^^
+
+    indexOf(searchElement: string, fromIndex?: number): number;
+>indexOf : (searchElement: string, fromIndex?: number) => number
+>        : ^^^^^^^^^^^^^^^^      ^^^^^^^^^^^^^^      ^^^^^      
+>searchElement : string
+>              : ^^^^^^
+>fromIndex : number | undefined
+>          : ^^^^^^^^^^^^^^^^^^
+
+    lastIndexOf(searchElement: string, fromIndex?: number): number;
+>lastIndexOf : (searchElement: string, fromIndex?: number) => number
+>            : ^^^^^^^^^^^^^^^^      ^^^^^^^^^^^^^^      ^^^^^      
+>searchElement : string
+>              : ^^^^^^
+>fromIndex : number | undefined
+>          : ^^^^^^^^^^^^^^^^^^
+
+    every(callbackfn: (value: string, index: number, array: string[]) => boolean, thisArg?: any): boolean;
+>every : (callbackfn: (value: string, index: number, array: string[]) => boolean, thisArg?: any) => boolean
+>      : ^^^^^^^^^^^^^                                                          ^^^^^^^^^^^^   ^^^^^       
+>callbackfn : (value: string, index: number, array: string[]) => boolean
+>           : ^^^^^^^^      ^^^^^^^^^      ^^^^^^^^^        ^^^^^       
+>value : string
+>      : ^^^^^^
+>index : number
+>      : ^^^^^^
+>array : string[]
+>      : ^^^^^^^^
+>thisArg : any
+
+    some(callbackfn: (value: string, index: number, array: string[]) => boolean, thisArg?: any): boolean;
+>some : (callbackfn: (value: string, index: number, array: string[]) => boolean, thisArg?: any) => boolean
+>     : ^^^^^^^^^^^^^                                                          ^^^^^^^^^^^^   ^^^^^       
+>callbackfn : (value: string, index: number, array: string[]) => boolean
+>           : ^^^^^^^^      ^^^^^^^^^      ^^^^^^^^^        ^^^^^       
+>value : string
+>      : ^^^^^^
+>index : number
+>      : ^^^^^^
+>array : string[]
+>      : ^^^^^^^^
+>thisArg : any
+
+    forEach(callbackfn: (value: string, index: number, array: string[]) => void, thisArg?: any): void;
+>forEach : (callbackfn: (value: string, index: number, array: string[]) => void, thisArg?: any) => void
+>        : ^^^^^^^^^^^^^                                                       ^^^^^^^^^^^^   ^^^^^    
+>callbackfn : (value: string, index: number, array: string[]) => void
+>           : ^^^^^^^^      ^^^^^^^^^      ^^^^^^^^^        ^^^^^    
+>value : string
+>      : ^^^^^^
+>index : number
+>      : ^^^^^^
+>array : string[]
+>      : ^^^^^^^^
+>thisArg : any
+
+    map(callbackfn: (value: string, index: number, array: string[]) => any, thisArg?: any): any[];
+>map : (callbackfn: (value: string, index: number, array: string[]) => any, thisArg?: any) => any[]
+>    : ^^^^^^^^^^^^^                                                      ^^^^^^^^^^^^   ^^^^^     
+>callbackfn : (value: string, index: number, array: string[]) => any
+>           : ^^^^^^^^      ^^^^^^^^^      ^^^^^^^^^        ^^^^^   
+>value : string
+>      : ^^^^^^
+>index : number
+>      : ^^^^^^
+>array : string[]
+>      : ^^^^^^^^
+>thisArg : any
+
+    filter(callbackfn: (value: string, index: number, array: string[]) => boolean, thisArg?: any): string[];
+>filter : (callbackfn: (value: string, index: number, array: string[]) => boolean, thisArg?: any) => string[]
+>       : ^^^^^^^^^^^^^                                                          ^^^^^^^^^^^^   ^^^^^        
+>callbackfn : (value: string, index: number, array: string[]) => boolean
+>           : ^^^^^^^^      ^^^^^^^^^      ^^^^^^^^^        ^^^^^       
+>value : string
+>      : ^^^^^^
+>index : number
+>      : ^^^^^^
+>array : string[]
+>      : ^^^^^^^^
+>thisArg : any
+
+    reduce(callbackfn: (previousValue: any, currentValue: any, currentIndex: number, array: string[]) => any, initialValue?: any): any;
+>reduce : (callbackfn: (previousValue: any, currentValue: any, currentIndex: number, array: string[]) => any, initialValue?: any) => any
+>       : ^^^^^^^^^^^^^                                                                                     ^^^^^^^^^^^^^^^^^   ^^^^^   
+>callbackfn : (previousValue: any, currentValue: any, currentIndex: number, array: string[]) => any
+>           : ^^^^^^^^^^^^^^^^   ^^^^^^^^^^^^^^^^   ^^^^^^^^^^^^^^^^      ^^^^^^^^^        ^^^^^   
+>previousValue : any
+>currentValue : any
+>currentIndex : number
+>             : ^^^^^^
+>array : string[]
+>      : ^^^^^^^^
+>initialValue : any
+
+    reduceRight(callbackfn: (previousValue: any, currentValue: any, currentIndex: number, array: string[]) => any, initialValue?: any): any;
+>reduceRight : (callbackfn: (previousValue: any, currentValue: any, currentIndex: number, array: string[]) => any, initialValue?: any) => any
+>            : ^^^^^^^^^^^^^                                                                                     ^^^^^^^^^^^^^^^^^   ^^^^^   
+>callbackfn : (previousValue: any, currentValue: any, currentIndex: number, array: string[]) => any
+>           : ^^^^^^^^^^^^^^^^   ^^^^^^^^^^^^^^^^   ^^^^^^^^^^^^^^^^      ^^^^^^^^^        ^^^^^   
+>previousValue : any
+>currentValue : any
+>currentIndex : number
+>             : ^^^^^^
+>array : string[]
+>      : ^^^^^^^^
+>initialValue : any
+}
+
+
+interface RegExp {
+    /** 
+      * Executes a search on a string using a regular expression pattern, and returns an array containing the results of that search.
+      * @param string The String object or string literal on which to perform the search.
+      */
+    exec(string: string): RegExpExecArray;
+>exec : (string: string) => RegExpExecArray
+>     : ^^^^^^^^^      ^^^^^               
+>string : string
+>       : ^^^^^^
+
+    /** 
+      * Returns a Boolean value that indicates whether or not a pattern exists in a searched string.
+      * @param string String on which to perform the search.
+      */
+    test(string: string): boolean;
+>test : (string: string) => boolean
+>     : ^^^^^^^^^      ^^^^^       
+>string : string
+>       : ^^^^^^
+
+    /** Returns a copy of the text of the regular expression pattern. Read-only. The rgExp argument is a Regular expression object. It can be a variable name or a literal. */
+    source: string;
+>source : string
+>       : ^^^^^^
+
+    /** Returns a Boolean value indicating the state of the global flag (g) used with a regular expression. Default is false. Read-only. */
+    global: boolean;
+>global : boolean
+>       : ^^^^^^^
+
+    /** Returns a Boolean value indicating the state of the ignoreCase flag (i) used with a regular expression. Default is false. Read-only. */
+    ignoreCase: boolean;
+>ignoreCase : boolean
+>           : ^^^^^^^
+
+    /** Returns a Boolean value indicating the state of the multiline flag (m) used with a regular expression. Default is false. Read-only. */
+    multiline: boolean;
+>multiline : boolean
+>          : ^^^^^^^
+
+    lastIndex: number;
+>lastIndex : number
+>          : ^^^^^^
+
+    // Non-standard extensions
+    compile(): RegExp;
+>compile : () => RegExp
+>        : ^^^^^^      
+}
+declare var RegExp: {
+>RegExp : { (pattern: string, flags?: string): RegExp; new (pattern: string, flags?: string): RegExp; $1: string; $2: string; $3: string; $4: string; $5: string; $6: string; $7: string; $8: string; $9: string; lastMatch: string; }
+>       : ^^^^^^^^^^^^      ^^^^^^^^^^      ^^^      ^^^^^^^^^^^^^^^^      ^^^^^^^^^^      ^^^      ^^^^^^      ^^^^^^      ^^^^^^      ^^^^^^      ^^^^^^      ^^^^^^      ^^^^^^      ^^^^^^      ^^^^^^      ^^^^^^^^^^^^^      ^^^
+
+    new (pattern: string, flags?: string): RegExp;
+>pattern : string
+>        : ^^^^^^
+>flags : string | undefined
+>      : ^^^^^^^^^^^^^^^^^^
+
+    (pattern: string, flags?: string): RegExp;
+>pattern : string
+>        : ^^^^^^
+>flags : string | undefined
+>      : ^^^^^^^^^^^^^^^^^^
+
+    // Non-standard extensions
+    $1: string;
+>$1 : string
+>   : ^^^^^^
+
+    $2: string;
+>$2 : string
+>   : ^^^^^^
+
+    $3: string;
+>$3 : string
+>   : ^^^^^^
+
+    $4: string;
+>$4 : string
+>   : ^^^^^^
+
+    $5: string;
+>$5 : string
+>   : ^^^^^^
+
+    $6: string;
+>$6 : string
+>   : ^^^^^^
+
+    $7: string;
+>$7 : string
+>   : ^^^^^^
+
+    $8: string;
+>$8 : string
+>   : ^^^^^^
+
+    $9: string;
+>$9 : string
+>   : ^^^^^^
+
+    lastMatch: string;
+>lastMatch : string
+>          : ^^^^^^
+}
+
+interface Error {
+    name: string;
+>name : string
+>     : ^^^^^^
+
+    message: string;
+>message : string
+>        : ^^^^^^
+}
+declare var Error: {
+>Error : { (message?: string): Error; new (message?: string): Error; prototype: Error; }
+>      : ^^^^^^^^^^^^^      ^^^     ^^^^^^^^^^^^^^^^^      ^^^     ^^^^^^^^^^^^^     ^^^
+
+    new (message?: string): Error;
+>message : string | undefined
+>        : ^^^^^^^^^^^^^^^^^^
+
+    (message?: string): Error;
+>message : string | undefined
+>        : ^^^^^^^^^^^^^^^^^^
+
+    prototype: Error;
+>prototype : Error
+>          : ^^^^^
+}
+
+interface EvalError extends Error {
+}
+declare var EvalError: {
+>EvalError : { (message?: string): EvalError; new (message?: string): EvalError; prototype: EvalError; }
+>          : ^^^^^^^^^^^^^      ^^^         ^^^^^^^^^^^^^^^^^      ^^^         ^^^^^^^^^^^^^         ^^^
+
+    new (message?: string): EvalError;
+>message : string | undefined
+>        : ^^^^^^^^^^^^^^^^^^
+
+    (message?: string): EvalError;
+>message : string | undefined
+>        : ^^^^^^^^^^^^^^^^^^
+
+    prototype: EvalError;
+>prototype : EvalError
+>          : ^^^^^^^^^
+}
+
+interface RangeError extends Error {
+}
+declare var RangeError: {
+>RangeError : { (message?: string): RangeError; new (message?: string): RangeError; prototype: RangeError; }
+>           : ^^^^^^^^^^^^^      ^^^          ^^^^^^^^^^^^^^^^^      ^^^          ^^^^^^^^^^^^^          ^^^
+
+    new (message?: string): RangeError;
+>message : string | undefined
+>        : ^^^^^^^^^^^^^^^^^^
+
+    (message?: string): RangeError;
+>message : string | undefined
+>        : ^^^^^^^^^^^^^^^^^^
+
+    prototype: RangeError;
+>prototype : RangeError
+>          : ^^^^^^^^^^
+}
+
+interface ReferenceError extends Error {
+}
+declare var ReferenceError: {
+>ReferenceError : { (message?: string): ReferenceError; new (message?: string): ReferenceError; prototype: ReferenceError; }
+>               : ^^^^^^^^^^^^^      ^^^              ^^^^^^^^^^^^^^^^^      ^^^              ^^^^^^^^^^^^^              ^^^
+
+    new (message?: string): ReferenceError;
+>message : string | undefined
+>        : ^^^^^^^^^^^^^^^^^^
+
+    (message?: string): ReferenceError;
+>message : string | undefined
+>        : ^^^^^^^^^^^^^^^^^^
+
+    prototype: ReferenceError;
+>prototype : ReferenceError
+>          : ^^^^^^^^^^^^^^
+}
+
+interface SyntaxError extends Error {
+}
+declare var SyntaxError: {
+>SyntaxError : { (message?: string): SyntaxError; new (message?: string): SyntaxError; prototype: SyntaxError; }
+>            : ^^^^^^^^^^^^^      ^^^           ^^^^^^^^^^^^^^^^^      ^^^           ^^^^^^^^^^^^^           ^^^
+
+    new (message?: string): SyntaxError;
+>message : string | undefined
+>        : ^^^^^^^^^^^^^^^^^^
+
+    (message?: string): SyntaxError;
+>message : string | undefined
+>        : ^^^^^^^^^^^^^^^^^^
+
+    prototype: SyntaxError;
+>prototype : SyntaxError
+>          : ^^^^^^^^^^^
+}
+
+interface TypeError extends Error {
+}
+declare var TypeError: {
+>TypeError : { (message?: string): TypeError; new (message?: string): TypeError; prototype: TypeError; }
+>          : ^^^^^^^^^^^^^      ^^^         ^^^^^^^^^^^^^^^^^      ^^^         ^^^^^^^^^^^^^         ^^^
+
+    new (message?: string): TypeError;
+>message : string | undefined
+>        : ^^^^^^^^^^^^^^^^^^
+
+    (message?: string): TypeError;
+>message : string | undefined
+>        : ^^^^^^^^^^^^^^^^^^
+
+    prototype: TypeError;
+>prototype : TypeError
+>          : ^^^^^^^^^
+}
+
+interface URIError extends Error {
+}
+declare var URIError: {
+>URIError : { (message?: string): URIError; new (message?: string): URIError; prototype: URIError; }
+>         : ^^^^^^^^^^^^^      ^^^        ^^^^^^^^^^^^^^^^^      ^^^        ^^^^^^^^^^^^^        ^^^
+
+    new (message?: string): URIError;
+>message : string | undefined
+>        : ^^^^^^^^^^^^^^^^^^
+
+    (message?: string): URIError;
+>message : string | undefined
+>        : ^^^^^^^^^^^^^^^^^^
+
+    prototype: URIError;
+>prototype : URIError
+>          : ^^^^^^^^
+}
+
+interface JSON {
+    /**
+      * Converts a JavaScript Object Notation (JSON) string into an object.
+      * @param text A valid JSON string.
+      * @param reviver A function that transforms the results. This function is called for each member of the object. 
+      * If a member contains nested objects, the nested objects are transformed before the parent object is. 
+      */
+    parse(text: string, reviver?: (key: any, value: any) => any): any;
+>parse : (text: string, reviver?: (key: any, value: any) => any) => any
+>      : ^^^^^^^      ^^^^^^^^^^^^                             ^^^^^   
+>text : string
+>     : ^^^^^^
+>reviver : ((key: any, value: any) => any) | undefined
+>        : ^^^^^^^   ^^^^^^^^^   ^^^^^   ^^^^^^^^^^^^^
+>key : any
+>value : any
+
+    /**
+      * Converts a JavaScript value to a JavaScript Object Notation (JSON) string.
+      * @param value A JavaScript value, usually an object or array, to be converted.
+      */
+    stringify(value: any): string;
+>stringify : { (value: any): string; (value: any, replacer: (key: string, value: any) => any): string; (value: any, replacer: any[]): string; (value: any, replacer: (key: string, value: any) => any, space: any): string; (value: any, replacer: any[], space: any): string; }
+>          : ^^^^^^^^^^   ^^^      ^^^^^^^^^^^^^^^^^^^^^^^^^^^^^^^^^^^^^^^^^^^^^^^^^^^^^^^^^^^^^^^^^^^^^^^^^^^^^^^^^^^^^^^^^^^^^^^^^^^^^^^^^^^^^^^^^^^^^^^^^^^^^^^^^^^^^^^^^^^^^^^^^^^^^^^^^^^^^^^^^^^^^^^^^^^^^^^^^^^^^^^^^^^^^^^^^^^^^^^^^^^^^^^^^^^^^^^^^^^^^^^^^^^^^^^^^^^^^
+>value : any
+
+    /**
+      * Converts a JavaScript value to a JavaScript Object Notation (JSON) string.
+      * @param value A JavaScript value, usually an object or array, to be converted.
+      * @param replacer A function that transforms the results.
+      */
+    stringify(value: any, replacer: (key: string, value: any) => any): string;
+>stringify : { (value: any): string; (value: any, replacer: (key: string, value: any) => any): string; (value: any, replacer: any[]): string; (value: any, replacer: (key: string, value: any) => any, space: any): string; (value: any, replacer: any[], space: any): string; }
+>          : ^^^^^^^^^^^^^^^^^^^^^^^^^^^^^^^^   ^^^^^^^^^^^^                                ^^^      ^^^^^^^^^^^^^^^^^^^^^^^^^^^^^^^^^^^^^^^^^^^^^^^^^^^^^^^^^^^^^^^^^^^^^^^^^^^^^^^^^^^^^^^^^^^^^^^^^^^^^^^^^^^^^^^^^^^^^^^^^^^^^^^^^^^^^^^^^^^^^^^^^^^^^^^^^^^^^^^^^^^^^^^^^^^
+>value : any
+>replacer : (key: string, value: any) => any
+>         : ^^^^^^      ^^^^^^^^^   ^^^^^   
+>key : string
+>    : ^^^^^^
+>value : any
+
+    /**
+      * Converts a JavaScript value to a JavaScript Object Notation (JSON) string.
+      * @param value A JavaScript value, usually an object or array, to be converted.
+      * @param replacer Array that transforms the results.
+      */
+    stringify(value: any, replacer: any[]): string;
+>stringify : { (value: any): string; (value: any, replacer: (key: string, value: any) => any): string; (value: any, replacer: any[]): string; (value: any, replacer: (key: string, value: any) => any, space: any): string; (value: any, replacer: any[], space: any): string; }
+>          : ^^^^^^^^^^^^^^^^^^^^^^^^^^^^^^^^^^^^^^^^^^^^^^^^^^^^^^^^^^^^^^^^^^^^^^^^^^^^^^^^^^^^^^^^^^^^^^^^^^   ^^^^^^^^^^^^     ^^^      ^^^^^^^^^^^^^^^^^^^^^^^^^^^^^^^^^^^^^^^^^^^^^^^^^^^^^^^^^^^^^^^^^^^^^^^^^^^^^^^^^^^^^^^^^^^^^^^^^^^^^^^^^^^^^^^^^^^^^^^^^^^^^^^^^^^^
+>value : any
+>replacer : any[]
+>         : ^^^^^
+
+    /**
+      * Converts a JavaScript value to a JavaScript Object Notation (JSON) string.
+      * @param value A JavaScript value, usually an object or array, to be converted.
+      * @param replacer A function that transforms the results.
+      * @param space Adds indentation, white space, and line break characters to the return-value JSON text to make it easier to read.
+      */
+    stringify(value: any, replacer: (key: string, value: any) => any, space: any): string;
+>stringify : { (value: any): string; (value: any, replacer: (key: string, value: any) => any): string; (value: any, replacer: any[]): string; (value: any, replacer: (key: string, value: any) => any, space: any): string; (value: any, replacer: any[], space: any): string; }
+>          : ^^^^^^^^^^^^^^^^^^^^^^^^^^^^^^^^^^^^^^^^^^^^^^^^^^^^^^^^^^^^^^^^^^^^^^^^^^^^^^^^^^^^^^^^^^^^^^^^^^^^^^^^^^^^^^^^^^^^^^^^^^^^^^^^^^^^^^^^^   ^^^^^^^^^^^^                                ^^^^^^^^^   ^^^      ^^^^^^^^^^^^^^^^^^^^^^^^^^^^^^^^^^^^^^^^^^^^^^^^^^^^^^
+>value : any
+>replacer : (key: string, value: any) => any
+>         : ^^^^^^      ^^^^^^^^^   ^^^^^   
+>key : string
+>    : ^^^^^^
+>value : any
+>space : any
+
+    /**
+      * Converts a JavaScript value to a JavaScript Object Notation (JSON) string.
+      * @param value A JavaScript value, usually an object or array, to be converted.
+      * @param replacer Array that transforms the results.
+      * @param space Adds indentation, white space, and line break characters to the return-value JSON text to make it easier to read.
+      */
+    stringify(value: any, replacer: any[], space: any): string;
+>stringify : { (value: any): string; (value: any, replacer: (key: string, value: any) => any): string; (value: any, replacer: any[]): string; (value: any, replacer: (key: string, value: any) => any, space: any): string; (value: any, replacer: any[], space: any): string; }
+>          : ^^^^^^^^^^^^^^^^^^^^^^^^^^^^^^^^^^^^^^^^^^^^^^^^^^^^^^^^^^^^^^^^^^^^^^^^^^^^^^^^^^^^^^^^^^^^^^^^^^^^^^^^^^^^^^^^^^^^^^^^^^^^^^^^^^^^^^^^^^^^^^^^^^^^^^^^^^^^^^^^^^^^^^^^^^^^^^^^^^^^^^^^^^^^^^^^^^^^^^^^^^^^^^^^^^^^^^^   ^^^^^^^^^^^^     ^^^^^^^^^   ^^^      ^^^
+>value : any
+>replacer : any[]
+>         : ^^^^^
+>space : any
+}
+/**
+  * An intrinsic object that provides functions to convert JavaScript values to and from the JavaScript Object Notation (JSON) format.
+  */
+declare var JSON: JSON;
+>JSON : JSON
+>     : ^^^^
+
+
+/////////////////////////////
+/// ECMAScript Array API (specially handled by compiler)
+/////////////////////////////
+
+interface Array<T> {
+    /**
+      * Returns a string representation of an array.
+      */
+    toString(): string;
+>toString : () => string
+>         : ^^^^^^      
+
+    toLocaleString(): string;
+>toLocaleString : () => string
+>               : ^^^^^^      
+
+    /**
+      * Combines two or more arrays.
+      * @param items Additional items to add to the end of array1.
+      */
+    concat<U extends T[]>(...items: U[]): T[];
+>concat : { <U extends T[]>(...items: U[]): T[]; (...items: T[]): T[]; }
+>       : ^^^ ^^^^^^^^^^^^^^^^^^^^^^^^   ^^^   ^^^^^^^^^^^^^^^^^^^^^^^^^
+>items : U[]
+>      : ^^^
+
+    /**
+      * Combines two or more arrays.
+      * @param items Additional items to add to the end of array1.
+      */
+    concat(...items: T[]): T[];
+>concat : { <U extends T[]>(...items: U[]): T[]; (...items: T[]): T[]; }
+>       : ^^^^^^^^^^^^^^^^^^^^^^^^^^^^^^^^^^^^^^^^^^^^^^^^^^   ^^^   ^^^
+>items : T[]
+>      : ^^^
+
+    /**
+      * Adds all the elements of an array separated by the specified separator string.
+      * @param separator A string used to separate one element of an array from the next in the resulting String. If omitted, the array elements are separated with a comma.
+      */
+    join(separator?: string): string;
+>join : (separator?: string) => string
+>     : ^^^^^^^^^^^^^      ^^^^^      
+>separator : string | undefined
+>          : ^^^^^^^^^^^^^^^^^^
+
+    /**
+      * Removes the last element from an array and returns it.
+      */
+    pop(): T;
+>pop : () => T
+>    : ^^^^^^ 
+
+    /**
+      * Appends new elements to an array, and returns the new length of the array.
+      * @param items New elements of the Array.
+      */
+    push(...items: T[]): number;
+>push : (...items: T[]) => number
+>     : ^^^^^^^^^^^   ^^^^^      
+>items : T[]
+>      : ^^^
+
+    /**
+      * Reverses the elements in an Array. 
+      */
+    reverse(): T[];
+>reverse : () => T[]
+>        : ^^^^^^   
+
+    /**
+      * Removes the first element from an array and returns it.
+      */
+    shift(): T;
+>shift : () => T
+>      : ^^^^^^ 
+
+    /** 
+      * Returns a section of an array.
+      * @param start The beginning of the specified portion of the array.
+      * @param end The end of the specified portion of the array.
+      */
+    slice(start?: number, end?: number): T[];
+>slice : (start?: number, end?: number) => T[]
+>      : ^^^^^^^^^      ^^^^^^^^      ^^^^^   
+>start : number | undefined
+>      : ^^^^^^^^^^^^^^^^^^
+>end : number | undefined
+>    : ^^^^^^^^^^^^^^^^^^
+
+    /**
+      * Sorts an array.
+      * @param compareFn The name of the function used to determine the order of the elements. If omitted, the elements are sorted in ascending, ASCII character order.
+      */
+    sort(compareFn?: (a: T, b: T) => number): T[];
+>sort : (compareFn?: (a: T, b: T) => number) => T[]
+>     : ^^^^^^^^^^^^^                      ^^^^^   
+>compareFn : ((a: T, b: T) => number) | undefined
+>          : ^^^^^ ^^^^^ ^^^^^      ^^^^^^^^^^^^^
+>a : T
+>  : ^
+>b : T
+>  : ^
+
+    /**
+      * Removes elements from an array and, if necessary, inserts new elements in their place, returning the deleted elements.
+      * @param start The zero-based location in the array from which to start removing elements.
+      */
+    splice(start: number): T[];
+>splice : { (start: number): T[]; (start: number, deleteCount: number, ...items: T[]): T[]; }
+>       : ^^^^^^^^^^      ^^^   ^^^^^^^^^^^^^^^^^^^^^^^^^^^^^^^^^^^^^^^^^^^^^^^^^^^^^^^^^^^^^
+>start : number
+>      : ^^^^^^
+
+    /**
+      * Removes elements from an array and, if necessary, inserts new elements in their place, returning the deleted elements.
+      * @param start The zero-based location in the array from which to start removing elements.
+      * @param deleteCount The number of elements to remove.
+      * @param items Elements to insert into the array in place of the deleted elements.
+      */
+    splice(start: number, deleteCount: number, ...items: T[]): T[];
+>splice : { (start: number): T[]; (start: number, deleteCount: number, ...items: T[]): T[]; }
+>       : ^^^^^^^^^^^^^^^^^^^^^^^^^^^^^^^^      ^^^^^^^^^^^^^^^      ^^^^^^^^^^^^   ^^^   ^^^
+>start : number
+>      : ^^^^^^
+>deleteCount : number
+>            : ^^^^^^
+>items : T[]
+>      : ^^^
+
+    /**
+      * Inserts new elements at the start of an array.
+      * @param items  Elements to insert at the start of the Array.
+      */
+    unshift(...items: T[]): number;
+>unshift : (...items: T[]) => number
+>        : ^^^^^^^^^^^   ^^^^^      
+>items : T[]
+>      : ^^^
+
+    /**
+      * Returns the index of the first occurrence of a value in an array.
+      * @param searchElement The value to locate in the array.
+      * @param fromIndex The array index at which to begin the search. If fromIndex is omitted, the search starts at index 0.
+      */
+    indexOf(searchElement: T, fromIndex?: number): number;
+>indexOf : (searchElement: T, fromIndex?: number) => number
+>        : ^^^^^^^^^^^^^^^^ ^^^^^^^^^^^^^^      ^^^^^      
+>searchElement : T
+>              : ^
+>fromIndex : number | undefined
+>          : ^^^^^^^^^^^^^^^^^^
+
+    /**
+      * Returns the index of the last occurrence of a specified value in an array.
+      * @param searchElement The value to locate in the array.
+      * @param fromIndex The array index at which to begin the search. If fromIndex is omitted, the search starts at the last index in the array.
+      */
+    lastIndexOf(searchElement: T, fromIndex?: number): number;
+>lastIndexOf : (searchElement: T, fromIndex?: number) => number
+>            : ^^^^^^^^^^^^^^^^ ^^^^^^^^^^^^^^      ^^^^^      
+>searchElement : T
+>              : ^
+>fromIndex : number | undefined
+>          : ^^^^^^^^^^^^^^^^^^
+
+    /**
+      * Determines whether all the members of an array satisfy the specified test.
+      * @param callbackfn A function that accepts up to three arguments. The every method calls the callbackfn function for each element in array1 until the callbackfn returns false, or until the end of the array.
+      * @param thisArg An object to which the this keyword can refer in the callbackfn function. If thisArg is omitted, undefined is used as the this value.
+      */
+    every(callbackfn: (value: T, index: number, array: T[]) => boolean, thisArg?: any): boolean;
+>every : (callbackfn: (value: T, index: number, array: T[]) => boolean, thisArg?: any) => boolean
+>      : ^^^^^^^^^^^^^                                                ^^^^^^^^^^^^   ^^^^^       
+>callbackfn : (value: T, index: number, array: T[]) => boolean
+>           : ^^^^^^^^ ^^^^^^^^^      ^^^^^^^^^   ^^^^^       
+>value : T
+>      : ^
+>index : number
+>      : ^^^^^^
+>array : T[]
+>      : ^^^
+>thisArg : any
+
+    /**
+      * Determines whether the specified callback function returns true for any element of an array.
+      * @param callbackfn A function that accepts up to three arguments. The some method calls the callbackfn function for each element in array1 until the callbackfn returns true, or until the end of the array.
+      * @param thisArg An object to which the this keyword can refer in the callbackfn function. If thisArg is omitted, undefined is used as the this value.
+      */
+    some(callbackfn: (value: T, index: number, array: T[]) => boolean, thisArg?: any): boolean;
+>some : (callbackfn: (value: T, index: number, array: T[]) => boolean, thisArg?: any) => boolean
+>     : ^^^^^^^^^^^^^                                                ^^^^^^^^^^^^   ^^^^^       
+>callbackfn : (value: T, index: number, array: T[]) => boolean
+>           : ^^^^^^^^ ^^^^^^^^^      ^^^^^^^^^   ^^^^^       
+>value : T
+>      : ^
+>index : number
+>      : ^^^^^^
+>array : T[]
+>      : ^^^
+>thisArg : any
+
+    /**
+      * Performs the specified action for each element in an array.
+      * @param callbackfn  A function that accepts up to three arguments. forEach calls the callbackfn function one time for each element in the array. 
+      * @param thisArg  An object to which the this keyword can refer in the callbackfn function. If thisArg is omitted, undefined is used as the this value.
+      */
+    forEach(callbackfn: (value: T, index: number, array: T[]) => void, thisArg?: any): void;
+>forEach : (callbackfn: (value: T, index: number, array: T[]) => void, thisArg?: any) => void
+>        : ^^^^^^^^^^^^^                                             ^^^^^^^^^^^^   ^^^^^    
+>callbackfn : (value: T, index: number, array: T[]) => void
+>           : ^^^^^^^^ ^^^^^^^^^      ^^^^^^^^^   ^^^^^    
+>value : T
+>      : ^
+>index : number
+>      : ^^^^^^
+>array : T[]
+>      : ^^^
+>thisArg : any
+
+    /**
+      * Calls a defined callback function on each element of an array, and returns an array that contains the results.
+      * @param callbackfn A function that accepts up to three arguments. The map method calls the callbackfn function one time for each element in the array. 
+      * @param thisArg An object to which the this keyword can refer in the callbackfn function. If thisArg is omitted, undefined is used as the this value.
+      */
+    map<U>(callbackfn: (value: T, index: number, array: T[]) => U, thisArg?: any): U[];
+>map : <U>(callbackfn: (value: T, index: number, array: T[]) => U, thisArg?: any) => U[]
+>    : ^ ^^^^^^^^^^^^^^                                          ^^^^^^^^^^^^   ^^^^^   
+>callbackfn : (value: T, index: number, array: T[]) => U
+>           : ^^^^^^^^ ^^^^^^^^^      ^^^^^^^^^   ^^^^^ 
+>value : T
+>      : ^
+>index : number
+>      : ^^^^^^
+>array : T[]
+>      : ^^^
+>thisArg : any
+
+    /**
+      * Returns the elements of an array that meet the condition specified in a callback function. 
+      * @param callbackfn A function that accepts up to three arguments. The filter method calls the callbackfn function one time for each element in the array. 
+      * @param thisArg An object to which the this keyword can refer in the callbackfn function. If thisArg is omitted, undefined is used as the this value.
+      */
+    filter(callbackfn: (value: T, index: number, array: T[]) => boolean, thisArg?: any): T[];
+>filter : (callbackfn: (value: T, index: number, array: T[]) => boolean, thisArg?: any) => T[]
+>       : ^^^^^^^^^^^^^                                                ^^^^^^^^^^^^   ^^^^^   
+>callbackfn : (value: T, index: number, array: T[]) => boolean
+>           : ^^^^^^^^ ^^^^^^^^^      ^^^^^^^^^   ^^^^^       
+>value : T
+>      : ^
+>index : number
+>      : ^^^^^^
+>array : T[]
+>      : ^^^
+>thisArg : any
+
+    /**
+      * Calls the specified callback function for all the elements in an array. The return value of the callback function is the accumulated result, and is provided as an argument in the next call to the callback function.
+      * @param callbackfn A function that accepts up to four arguments. The reduce method calls the callbackfn function one time for each element in the array.
+      * @param initialValue If initialValue is specified, it is used as the initial value to start the accumulation. The first call to the callbackfn function provides this value as an argument instead of an array value.
+      */
+    reduce(callbackfn: (previousValue: T, currentValue: T, currentIndex: number, array: T[]) => T, initialValue?: T): T;
+>reduce : { (callbackfn: (previousValue: T, currentValue: T, currentIndex: number, array: T[]) => T, initialValue?: T): T; <U>(callbackfn: (previousValue: U, currentValue: T, currentIndex: number, array: T[]) => U, initialValue: U): U; }
+>       : ^^^^^^^^^^^^^^^                                                                          ^^^^^^^^^^^^^^^^^ ^^^ ^^^^^^^^^^^^^^^^^^^^^^^^^^^^^^^^^^^^^^^^^^^^^^^^^^^^^^^^^^^^^^^^^^^^^^^^^^^^^^^^^^^^^^^^^^^^^^^^^^^^^^^^^^^^^^^^^^^^
+>callbackfn : (previousValue: T, currentValue: T, currentIndex: number, array: T[]) => T
+>           : ^^^^^^^^^^^^^^^^ ^^^^^^^^^^^^^^^^ ^^^^^^^^^^^^^^^^      ^^^^^^^^^   ^^^^^ 
+>previousValue : T
+>              : ^
+>currentValue : T
+>             : ^
+>currentIndex : number
+>             : ^^^^^^
+>array : T[]
+>      : ^^^
+>initialValue : T | undefined
+>             : ^^^^^^^^^^^^^
+
+    /**
+      * Calls the specified callback function for all the elements in an array. The return value of the callback function is the accumulated result, and is provided as an argument in the next call to the callback function.
+      * @param callbackfn A function that accepts up to four arguments. The reduce method calls the callbackfn function one time for each element in the array.
+      * @param initialValue If initialValue is specified, it is used as the initial value to start the accumulation. The first call to the callbackfn function provides this value as an argument instead of an array value.
+      */
+    reduce<U>(callbackfn: (previousValue: U, currentValue: T, currentIndex: number, array: T[]) => U, initialValue: U): U;
+>reduce : { (callbackfn: (previousValue: T, currentValue: T, currentIndex: number, array: T[]) => T, initialValue?: T | undefined): T; <U>(callbackfn: (previousValue: U, currentValue: T, currentIndex: number, array: T[]) => U, initialValue: U): U; }
+>       : ^^^^^^^^^^^^^^^^^^^^^^^^^^^^^^^^^^^^^^^^^^^^^^^^^^^^^^^^^^^^^^^^^^^^^^^^^^^^^^^^^^^^^^^^^^^^^^^^^^^^^^^^^^^^^^^^^^^^^^^^^^^^^^ ^^^^^^^^^^^^^^                                                                          ^^^^^^^^^^^^^^^^ ^^^ ^^^
+>callbackfn : (previousValue: U, currentValue: T, currentIndex: number, array: T[]) => U
+>           : ^^^^^^^^^^^^^^^^ ^^^^^^^^^^^^^^^^ ^^^^^^^^^^^^^^^^      ^^^^^^^^^   ^^^^^ 
+>previousValue : U
+>              : ^
+>currentValue : T
+>             : ^
+>currentIndex : number
+>             : ^^^^^^
+>array : T[]
+>      : ^^^
+>initialValue : U
+>             : ^
+
+    /** 
+      * Calls the specified callback function for all the elements in an array, in descending order. The return value of the callback function is the accumulated result, and is provided as an argument in the next call to the callback function.
+      * @param callbackfn A function that accepts up to four arguments. The reduceRight method calls the callbackfn function one time for each element in the array. 
+      * @param initialValue If initialValue is specified, it is used as the initial value to start the accumulation. The first call to the callbackfn function provides this value as an argument instead of an array value.
+      */
+    reduceRight(callbackfn: (previousValue: T, currentValue: T, currentIndex: number, array: T[]) => T, initialValue?: T): T;
+>reduceRight : { (callbackfn: (previousValue: T, currentValue: T, currentIndex: number, array: T[]) => T, initialValue?: T): T; <U>(callbackfn: (previousValue: U, currentValue: T, currentIndex: number, array: T[]) => U, initialValue: U): U; }
+>            : ^^^^^^^^^^^^^^^                                                                          ^^^^^^^^^^^^^^^^^ ^^^ ^^^^^^^^^^^^^^^^^^^^^^^^^^^^^^^^^^^^^^^^^^^^^^^^^^^^^^^^^^^^^^^^^^^^^^^^^^^^^^^^^^^^^^^^^^^^^^^^^^^^^^^^^^^^^^^^^^^^
+>callbackfn : (previousValue: T, currentValue: T, currentIndex: number, array: T[]) => T
+>           : ^^^^^^^^^^^^^^^^ ^^^^^^^^^^^^^^^^ ^^^^^^^^^^^^^^^^      ^^^^^^^^^   ^^^^^ 
+>previousValue : T
+>              : ^
+>currentValue : T
+>             : ^
+>currentIndex : number
+>             : ^^^^^^
+>array : T[]
+>      : ^^^
+>initialValue : T | undefined
+>             : ^^^^^^^^^^^^^
+
+    /** 
+      * Calls the specified callback function for all the elements in an array, in descending order. The return value of the callback function is the accumulated result, and is provided as an argument in the next call to the callback function.
+      * @param callbackfn A function that accepts up to four arguments. The reduceRight method calls the callbackfn function one time for each element in the array. 
+      * @param initialValue If initialValue is specified, it is used as the initial value to start the accumulation. The first call to the callbackfn function provides this value as an argument instead of an array value.
+      */
+    reduceRight<U>(callbackfn: (previousValue: U, currentValue: T, currentIndex: number, array: T[]) => U, initialValue: U): U;
+>reduceRight : { (callbackfn: (previousValue: T, currentValue: T, currentIndex: number, array: T[]) => T, initialValue?: T | undefined): T; <U>(callbackfn: (previousValue: U, currentValue: T, currentIndex: number, array: T[]) => U, initialValue: U): U; }
+>            : ^^^^^^^^^^^^^^^^^^^^^^^^^^^^^^^^^^^^^^^^^^^^^^^^^^^^^^^^^^^^^^^^^^^^^^^^^^^^^^^^^^^^^^^^^^^^^^^^^^^^^^^^^^^^^^^^^^^^^^^^^^^^^^ ^^^^^^^^^^^^^^                                                                          ^^^^^^^^^^^^^^^^ ^^^ ^^^
+>callbackfn : (previousValue: U, currentValue: T, currentIndex: number, array: T[]) => U
+>           : ^^^^^^^^^^^^^^^^ ^^^^^^^^^^^^^^^^ ^^^^^^^^^^^^^^^^      ^^^^^^^^^   ^^^^^ 
+>previousValue : U
+>              : ^
+>currentValue : T
+>             : ^
+>currentIndex : number
+>             : ^^^^^^
+>array : T[]
+>      : ^^^
+>initialValue : U
+>             : ^
+
+    /**
+      * Gets or sets the length of the array. This is a number one higher than the highest element defined in an array.
+      */
+    length: number;
+>length : number
+>       : ^^^^^^
+
+    [n: number]: T;
+>n : number
+>  : ^^^^^^
+}
+declare var Array: {
+>Array : { (arrayLength?: number): any[]; <T>(arrayLength: number): T[]; <T_1>(...items: T_1[]): T_1[]; new (arrayLength?: number): any[]; new <T_2>(arrayLength: number): T_2[]; new <T_3>(...items: T_3[]): T_3[]; isArray(arg: any): boolean; prototype: Array<any>; }
+>      : ^^^^^^^^^^^^^^^^^      ^^^     ^^^ ^^^^^^^^^^^^^^^      ^^^   ^^^   ^^^^^^^^^^^^^^^^^^^^^^^^^^^^^^^^^^^^^^^^^^^^^^      ^^^     ^^^^^^^   ^^^^^^^^^^^^^^^      ^^^^^^^^^^^^^^^   ^^^^^^^^^^^^^^^^^^^^^^^^^^^^^^^^^^^^^^^^   ^^^       ^^^^^^^^^^^^^          ^^^
+
+    new (arrayLength?: number): any[];
+>arrayLength : number | undefined
+>            : ^^^^^^^^^^^^^^^^^^
+
+    new <T>(arrayLength: number): T[];
+>arrayLength : number
+>            : ^^^^^^
+
+    new <T>(...items: T[]): T[];
+>items : T[]
+>      : ^^^
+
+    (arrayLength?: number): any[];
+>arrayLength : number | undefined
+>            : ^^^^^^^^^^^^^^^^^^
+
+    <T>(arrayLength: number): T[];
+>arrayLength : number
+>            : ^^^^^^
+
+    <T>(...items: T[]): T[];
+>items : T[]
+>      : ^^^
+
+    isArray(arg: any): boolean;
+>isArray : (arg: any) => boolean
+>        : ^^^^^^   ^^^^^       
+>arg : any
+
+    prototype: Array<any>;
+>prototype : any[]
+>          : ^^^^^
+}
+