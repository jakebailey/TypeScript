--- conflicted
+++ resolved
@@ -1,249 +1,229 @@
-//// [tests/cases/conformance/jsdoc/assertionsAndNonReturningFunctions.ts] ////
-
-=== assertionsAndNonReturningFunctions.js ===
-/** @typedef {(check: boolean) => asserts check} AssertFunc */
-
-/** @type {AssertFunc} */
-const assert = check => {
->assert : AssertFunc
->       : ^^^^^^^^^^
->check => {    if (!check) throw new Error();} : (check: boolean) => asserts check
->                                              : ^^^^^^^^^^^^^^^^^^^^^^^^^^^^^^^^^
->check : boolean
->      : ^^^^^^^
-
-    if (!check) throw new Error();
->!check : boolean
->       : ^^^^^^^
->check : boolean
->      : ^^^^^^^
->new Error() : Error
->            : ^^^^^
->Error : ErrorConstructor
->      : ^^^^^^^^^^^^^^^^
-}
-
-/** @type {(x: unknown) => asserts x is string } */
-function assertIsString(x) {
->assertIsString : (x: unknown) => asserts x is string
->               : ^^^^       ^^^^^^^^^^^^^^^^^^^^^^^^
->x : unknown
->  : ^^^^^^^
-
-    if (!(typeof x === "string")) throw new Error();
->!(typeof x === "string") : boolean
->                         : ^^^^^^^
->(typeof x === "string") : boolean
->                        : ^^^^^^^
->typeof x === "string" : boolean
->                      : ^^^^^^^
->typeof x : "string" | "number" | "bigint" | "boolean" | "symbol" | "undefined" | "object" | "function"
->         : ^^^^^^^^^^^^^^^^^^^^^^^^^^^^^^^^^^^^^^^^^^^^^^^^^^^^^^^^^^^^^^^^^^^^^^^^^^^^^^^^^^^^^^^^^^^
->x : unknown
->  : ^^^^^^^
->"string" : "string"
->         : ^^^^^^^^
->new Error() : Error
->            : ^^^^^
->Error : ErrorConstructor
->      : ^^^^^^^^^^^^^^^^
-}
-
-/**
- * @param {boolean} check
- * @returns {asserts check}
-*/
-function assert2(check) {
->assert2 : (check: boolean) => asserts check
->        : ^^^^^^^^       ^^^^^^^^^^^^^^^^^^
->check : boolean
->      : ^^^^^^^
-
-    if (!check) throw new Error();
->!check : boolean
->       : ^^^^^^^
->check : boolean
->      : ^^^^^^^
->new Error() : Error
->            : ^^^^^
->Error : ErrorConstructor
->      : ^^^^^^^^^^^^^^^^
-}
-
-/**
- * @returns {never}
- */
-function fail() {
->fail : () => never
->     : ^^^^^^     
-
-    throw new Error();
->new Error() : Error
->            : ^^^^^
->Error : ErrorConstructor
->      : ^^^^^^^^^^^^^^^^
-}
-
-/**
- * @param {*} x 
- */
-function f1(x) {
->f1 : (x: any) => void
->   : ^^^^^^^^^^^^^^^^
->x : any
->  : ^^^
-
-    if (!!true) {
-<<<<<<< HEAD
->!!true : true
->!true : false
-=======
->!!true : boolean
->       : ^^^^^^^
->!true : boolean
->      : ^^^^^^^
->>>>>>> 12402f26
->true : true
->     : ^^^^
-
-        assert(typeof x === "string");
->assert(typeof x === "string") : void
->                              : ^^^^
->assert : AssertFunc
->       : ^^^^^^^^^^
->typeof x === "string" : boolean
->                      : ^^^^^^^
->typeof x : "string" | "number" | "bigint" | "boolean" | "symbol" | "undefined" | "object" | "function"
->         : ^^^^^^^^^^^^^^^^^^^^^^^^^^^^^^^^^^^^^^^^^^^^^^^^^^^^^^^^^^^^^^^^^^^^^^^^^^^^^^^^^^^^^^^^^^^
->x : any
->  : ^^^
->"string" : "string"
->         : ^^^^^^^^
-
-        x.length;
->x.length : number
->         : ^^^^^^
->x : string
->  : ^^^^^^
->length : number
->       : ^^^^^^
-    }
-    if (!!true) {
-<<<<<<< HEAD
->!!true : true
->!true : false
-=======
->!!true : boolean
->       : ^^^^^^^
->!true : boolean
->      : ^^^^^^^
->>>>>>> 12402f26
->true : true
->     : ^^^^
-
-        assert2(typeof x === "string");
->assert2(typeof x === "string") : void
->                               : ^^^^
->assert2 : (check: boolean) => asserts check
->        : ^^^^^^^^^^^^^^^^^^^^^^^^^^^^^^^^^
->typeof x === "string" : boolean
->                      : ^^^^^^^
->typeof x : "string" | "number" | "bigint" | "boolean" | "symbol" | "undefined" | "object" | "function"
->         : ^^^^^^^^^^^^^^^^^^^^^^^^^^^^^^^^^^^^^^^^^^^^^^^^^^^^^^^^^^^^^^^^^^^^^^^^^^^^^^^^^^^^^^^^^^^
->x : any
->  : ^^^
->"string" : "string"
->         : ^^^^^^^^
-
-        x.length;
->x.length : number
->         : ^^^^^^
->x : string
->  : ^^^^^^
->length : number
->       : ^^^^^^
-    }
-    if (!!true) {
-<<<<<<< HEAD
->!!true : true
->!true : false
-=======
->!!true : boolean
->       : ^^^^^^^
->!true : boolean
->      : ^^^^^^^
->>>>>>> 12402f26
->true : true
->     : ^^^^
-
-        assertIsString(x);
->assertIsString(x) : void
->                  : ^^^^
->assertIsString : (x: unknown) => asserts x is string
->               : ^^^^^^^^^^^^^^^^^^^^^^^^^^^^^^^^^^^
->x : any
->  : ^^^
-
-        x.length;
->x.length : number
->         : ^^^^^^
->x : string
->  : ^^^^^^
->length : number
->       : ^^^^^^
-    }
-    if (!!true) {
-<<<<<<< HEAD
->!!true : true
->!true : false
-=======
->!!true : boolean
->       : ^^^^^^^
->!true : boolean
->      : ^^^^^^^
->>>>>>> 12402f26
->true : true
->     : ^^^^
-
-        fail();
->fail() : never
->       : ^^^^^
->fail : () => never
->     : ^^^^^^^^^^^
-
-        x;  // Unreachable
->x : any
->  : ^^^
-    }
-}
-
-/**
- * @param {boolean} b 
- */
-function f2(b) {
->f2 : (b: boolean) => 1 | 0
->   : ^^^^       ^^^^^^^^^^
->b : boolean
->  : ^^^^^^^
-
-    switch (b) {
->b : boolean
->  : ^^^^^^^
-
-        case true: return 1;
->true : true
->     : ^^^^
->1 : 1
->  : ^
-
-        case false: return 0;
->false : false
->      : ^^^^^
->0 : 0
->  : ^
-    }
-    b;  // Unreachable
->b : never
->  : ^^^^^
-}
-
+//// [tests/cases/conformance/jsdoc/assertionsAndNonReturningFunctions.ts] ////
+
+=== assertionsAndNonReturningFunctions.js ===
+/** @typedef {(check: boolean) => asserts check} AssertFunc */
+
+/** @type {AssertFunc} */
+const assert = check => {
+>assert : AssertFunc
+>       : ^^^^^^^^^^
+>check => {    if (!check) throw new Error();} : (check: boolean) => asserts check
+>                                              : ^^^^^^^^^^^^^^^^^^^^^^^^^^^^^^^^^
+>check : boolean
+>      : ^^^^^^^
+
+    if (!check) throw new Error();
+>!check : boolean
+>       : ^^^^^^^
+>check : boolean
+>      : ^^^^^^^
+>new Error() : Error
+>            : ^^^^^
+>Error : ErrorConstructor
+>      : ^^^^^^^^^^^^^^^^
+}
+
+/** @type {(x: unknown) => asserts x is string } */
+function assertIsString(x) {
+>assertIsString : (x: unknown) => asserts x is string
+>               : ^^^^       ^^^^^^^^^^^^^^^^^^^^^^^^
+>x : unknown
+>  : ^^^^^^^
+
+    if (!(typeof x === "string")) throw new Error();
+>!(typeof x === "string") : boolean
+>                         : ^^^^^^^
+>(typeof x === "string") : boolean
+>                        : ^^^^^^^
+>typeof x === "string" : boolean
+>                      : ^^^^^^^
+>typeof x : "string" | "number" | "bigint" | "boolean" | "symbol" | "undefined" | "object" | "function"
+>         : ^^^^^^^^^^^^^^^^^^^^^^^^^^^^^^^^^^^^^^^^^^^^^^^^^^^^^^^^^^^^^^^^^^^^^^^^^^^^^^^^^^^^^^^^^^^
+>x : unknown
+>  : ^^^^^^^
+>"string" : "string"
+>         : ^^^^^^^^
+>new Error() : Error
+>            : ^^^^^
+>Error : ErrorConstructor
+>      : ^^^^^^^^^^^^^^^^
+}
+
+/**
+ * @param {boolean} check
+ * @returns {asserts check}
+*/
+function assert2(check) {
+>assert2 : (check: boolean) => asserts check
+>        : ^^^^^^^^       ^^^^^^^^^^^^^^^^^^
+>check : boolean
+>      : ^^^^^^^
+
+    if (!check) throw new Error();
+>!check : boolean
+>       : ^^^^^^^
+>check : boolean
+>      : ^^^^^^^
+>new Error() : Error
+>            : ^^^^^
+>Error : ErrorConstructor
+>      : ^^^^^^^^^^^^^^^^
+}
+
+/**
+ * @returns {never}
+ */
+function fail() {
+>fail : () => never
+>     : ^^^^^^     
+
+    throw new Error();
+>new Error() : Error
+>            : ^^^^^
+>Error : ErrorConstructor
+>      : ^^^^^^^^^^^^^^^^
+}
+
+/**
+ * @param {*} x 
+ */
+function f1(x) {
+>f1 : (x: any) => void
+>   : ^^^^^^^^^^^^^^^^
+>x : any
+>  : ^^^
+
+    if (!!true) {
+>!!true : true
+>       : ^^^^
+>!true : false
+>      : ^^^^^
+>true : true
+>     : ^^^^
+
+        assert(typeof x === "string");
+>assert(typeof x === "string") : void
+>                              : ^^^^
+>assert : AssertFunc
+>       : ^^^^^^^^^^
+>typeof x === "string" : boolean
+>                      : ^^^^^^^
+>typeof x : "string" | "number" | "bigint" | "boolean" | "symbol" | "undefined" | "object" | "function"
+>         : ^^^^^^^^^^^^^^^^^^^^^^^^^^^^^^^^^^^^^^^^^^^^^^^^^^^^^^^^^^^^^^^^^^^^^^^^^^^^^^^^^^^^^^^^^^^
+>x : any
+>  : ^^^
+>"string" : "string"
+>         : ^^^^^^^^
+
+        x.length;
+>x.length : number
+>         : ^^^^^^
+>x : string
+>  : ^^^^^^
+>length : number
+>       : ^^^^^^
+    }
+    if (!!true) {
+>!!true : true
+>       : ^^^^
+>!true : false
+>      : ^^^^^
+>true : true
+>     : ^^^^
+
+        assert2(typeof x === "string");
+>assert2(typeof x === "string") : void
+>                               : ^^^^
+>assert2 : (check: boolean) => asserts check
+>        : ^^^^^^^^^^^^^^^^^^^^^^^^^^^^^^^^^
+>typeof x === "string" : boolean
+>                      : ^^^^^^^
+>typeof x : "string" | "number" | "bigint" | "boolean" | "symbol" | "undefined" | "object" | "function"
+>         : ^^^^^^^^^^^^^^^^^^^^^^^^^^^^^^^^^^^^^^^^^^^^^^^^^^^^^^^^^^^^^^^^^^^^^^^^^^^^^^^^^^^^^^^^^^^
+>x : any
+>  : ^^^
+>"string" : "string"
+>         : ^^^^^^^^
+
+        x.length;
+>x.length : number
+>         : ^^^^^^
+>x : string
+>  : ^^^^^^
+>length : number
+>       : ^^^^^^
+    }
+    if (!!true) {
+>!!true : true
+>       : ^^^^
+>!true : false
+>      : ^^^^^
+>true : true
+>     : ^^^^
+
+        assertIsString(x);
+>assertIsString(x) : void
+>                  : ^^^^
+>assertIsString : (x: unknown) => asserts x is string
+>               : ^^^^^^^^^^^^^^^^^^^^^^^^^^^^^^^^^^^
+>x : any
+>  : ^^^
+
+        x.length;
+>x.length : number
+>         : ^^^^^^
+>x : string
+>  : ^^^^^^
+>length : number
+>       : ^^^^^^
+    }
+    if (!!true) {
+>!!true : true
+>       : ^^^^
+>!true : false
+>      : ^^^^^
+>true : true
+>     : ^^^^
+
+        fail();
+>fail() : never
+>       : ^^^^^
+>fail : () => never
+>     : ^^^^^^^^^^^
+
+        x;  // Unreachable
+>x : any
+>  : ^^^
+    }
+}
+
+/**
+ * @param {boolean} b 
+ */
+function f2(b) {
+>f2 : (b: boolean) => 1 | 0
+>   : ^^^^       ^^^^^^^^^^
+>b : boolean
+>  : ^^^^^^^
+
+    switch (b) {
+>b : boolean
+>  : ^^^^^^^
+
+        case true: return 1;
+>true : true
+>     : ^^^^
+>1 : 1
+>  : ^
+
+        case false: return 0;
+>false : false
+>      : ^^^^^
+>0 : 0
+>  : ^
+    }
+    b;  // Unreachable
+>b : never
+>  : ^^^^^
+}
+