--- conflicted
+++ resolved
@@ -1,77 +1,73 @@
-//// [tests/cases/compiler/contextualTypingArrayDestructuringWithDefaults.ts] ////
-
-=== contextualTypingArrayDestructuringWithDefaults.ts ===
-type I = { a: "a" };
->I : I
->  : ^
->a : "a"
->  : ^^^
-
-let [ c0 = {a: "a"} ]: [I?] = [];
->c0 : I
->   : ^
->{a: "a"} : { a: "a"; }
->         : ^^^^^^^^^^^
->a : "a"
->  : ^^^
->"a" : "a"
->    : ^^^
->[] : []
->   : ^^
-
-let [ x1, c1 = {a: "a"} ]: [number, I?] = [1];
->x1 : number
->   : ^^^^^^
->c1 : I
->   : ^
->{a: "a"} : { a: "a"; }
->         : ^^^^^^^^^^^
->a : "a"
->  : ^^^
->"a" : "a"
->    : ^^^
->[1] : [number]
->    : ^^^^^^^^
->1 : 1
->  : ^
-
-let [ c_ = {a: "a"} ]: I[] = [];
->c_ : I
->   : ^
->{a: "a"} : { a: "a"; }
->         : ^^^^^^^^^^^
->a : "a"
->  : ^^^
->"a" : "a"
-<<<<<<< HEAD
->[] : never[]
-=======
->    : ^^^
->[] : undefined[]
->   : ^^^^^^^^^^^
->>>>>>> 12402f26
-
-// not a great example, expect an error
-function foo() {
->foo : () => 1
->    : ^^^^^^^
-
-    let {length = {a: 1}}: [number] = [1];
->length : 1
->       : ^
->{a: 1} : { a: number; }
->       : ^^^^^^^^^^^^^^
->a : number
->  : ^^^^^^
->1 : 1
->  : ^
->[1] : [number]
->    : ^^^^^^^^
->1 : 1
->  : ^
-
-    return length;
->length : 1
->       : ^
-}
-
+//// [tests/cases/compiler/contextualTypingArrayDestructuringWithDefaults.ts] ////
+
+=== contextualTypingArrayDestructuringWithDefaults.ts ===
+type I = { a: "a" };
+>I : I
+>  : ^
+>a : "a"
+>  : ^^^
+
+let [ c0 = {a: "a"} ]: [I?] = [];
+>c0 : I
+>   : ^
+>{a: "a"} : { a: "a"; }
+>         : ^^^^^^^^^^^
+>a : "a"
+>  : ^^^
+>"a" : "a"
+>    : ^^^
+>[] : []
+>   : ^^
+
+let [ x1, c1 = {a: "a"} ]: [number, I?] = [1];
+>x1 : number
+>   : ^^^^^^
+>c1 : I
+>   : ^
+>{a: "a"} : { a: "a"; }
+>         : ^^^^^^^^^^^
+>a : "a"
+>  : ^^^
+>"a" : "a"
+>    : ^^^
+>[1] : [number]
+>    : ^^^^^^^^
+>1 : 1
+>  : ^
+
+let [ c_ = {a: "a"} ]: I[] = [];
+>c_ : I
+>   : ^
+>{a: "a"} : { a: "a"; }
+>         : ^^^^^^^^^^^
+>a : "a"
+>  : ^^^
+>"a" : "a"
+>    : ^^^
+>[] : never[]
+>   : ^^^^^^^
+
+// not a great example, expect an error
+function foo() {
+>foo : () => 1
+>    : ^^^^^^^
+
+    let {length = {a: 1}}: [number] = [1];
+>length : 1
+>       : ^
+>{a: 1} : { a: number; }
+>       : ^^^^^^^^^^^^^^
+>a : number
+>  : ^^^^^^
+>1 : 1
+>  : ^
+>[1] : [number]
+>    : ^^^^^^^^
+>1 : 1
+>  : ^
+
+    return length;
+>length : 1
+>       : ^
+}
+