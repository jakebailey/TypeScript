//// [tests/cases/compiler/functionOverloads21.ts] ////

=== functionOverloads21.ts ===
function foo(bar:{a:number;}[]);
>foo : { (bar: { a: number; }[]): any; (bar: { a: number; b: string; }[]): any; }
>    : ^^^^^^^^                ^^^^^^^^^^^^^^^^^^^^^^^^^^^^^^^^^^^^^^^^^^^^^^^^^^
>bar : { a: number; }[]
>    : ^^^^^      ^^^^^
>a : number
>  : ^^^^^^

function foo(bar:{a:number; b:string;}[]);
>foo : { (bar: { a: number; }[]): any; (bar: { a: number; b: string; }[]): any; }
>    : ^^^^^^^^^^^^^^^^^^^^^^^^^^^^^^^^^^^^^^                           ^^^^^^^^^
>bar : { a: number; b: string; }[]
>    : ^^^^^      ^^^^^      ^^^^^
>a : number
>  : ^^^^^^
>b : string
>  : ^^^^^^

function foo(bar:{a:any; b?:string;}[]) { return 0 }
>foo : { (bar: { a: number; }[]): any; (bar: { a: number; b: string; }[]): any; }
<<<<<<< HEAD
>bar : { a: any; b?: string | undefined; }[]
>a : any
>b : string | undefined
=======
>    : ^^^^^^^^^^^^^^^^^^^^^^^^^^^^^^^^^^^^^^^^^^^^^^^^^^^^^^^^^^^^^^^^^^^^^^^^^^
>bar : { a: any; b?: string; }[]
>    : ^^^^^   ^^^^^^      ^^^^^
>a : any
>b : string
>  : ^^^^^^
>>>>>>> 12402f26
>0 : 0
>  : ^

<|MERGE_RESOLUTION|>--- conflicted
+++ resolved
@@ -1,38 +1,32 @@
-//// [tests/cases/compiler/functionOverloads21.ts] ////
-
-=== functionOverloads21.ts ===
-function foo(bar:{a:number;}[]);
->foo : { (bar: { a: number; }[]): any; (bar: { a: number; b: string; }[]): any; }
->    : ^^^^^^^^                ^^^^^^^^^^^^^^^^^^^^^^^^^^^^^^^^^^^^^^^^^^^^^^^^^^
->bar : { a: number; }[]
->    : ^^^^^      ^^^^^
->a : number
->  : ^^^^^^
-
-function foo(bar:{a:number; b:string;}[]);
->foo : { (bar: { a: number; }[]): any; (bar: { a: number; b: string; }[]): any; }
->    : ^^^^^^^^^^^^^^^^^^^^^^^^^^^^^^^^^^^^^^                           ^^^^^^^^^
->bar : { a: number; b: string; }[]
->    : ^^^^^      ^^^^^      ^^^^^
->a : number
->  : ^^^^^^
->b : string
->  : ^^^^^^
-
-function foo(bar:{a:any; b?:string;}[]) { return 0 }
->foo : { (bar: { a: number; }[]): any; (bar: { a: number; b: string; }[]): any; }
-<<<<<<< HEAD
->bar : { a: any; b?: string | undefined; }[]
->a : any
->b : string | undefined
-=======
->    : ^^^^^^^^^^^^^^^^^^^^^^^^^^^^^^^^^^^^^^^^^^^^^^^^^^^^^^^^^^^^^^^^^^^^^^^^^^
->bar : { a: any; b?: string; }[]
->    : ^^^^^   ^^^^^^      ^^^^^
->a : any
->b : string
->  : ^^^^^^
->>>>>>> 12402f26
->0 : 0
->  : ^
-
+//// [tests/cases/compiler/functionOverloads21.ts] ////
+
+=== functionOverloads21.ts ===
+function foo(bar:{a:number;}[]);
+>foo : { (bar: { a: number; }[]): any; (bar: { a: number; b: string; }[]): any; }
+>    : ^^^^^^^^                ^^^^^^^^^^^^^^^^^^^^^^^^^^^^^^^^^^^^^^^^^^^^^^^^^^
+>bar : { a: number; }[]
+>    : ^^^^^      ^^^^^
+>a : number
+>  : ^^^^^^
+
+function foo(bar:{a:number; b:string;}[]);
+>foo : { (bar: { a: number; }[]): any; (bar: { a: number; b: string; }[]): any; }
+>    : ^^^^^^^^^^^^^^^^^^^^^^^^^^^^^^^^^^^^^^                           ^^^^^^^^^
+>bar : { a: number; b: string; }[]
+>    : ^^^^^      ^^^^^      ^^^^^
+>a : number
+>  : ^^^^^^
+>b : string
+>  : ^^^^^^
+
+function foo(bar:{a:any; b?:string;}[]) { return 0 }
+>foo : { (bar: { a: number; }[]): any; (bar: { a: number; b: string; }[]): any; }
+>    : ^^^^^^^^^^^^^^^^^^^^^^^^^^^^^^^^^^^^^^^^^^^^^^^^^^^^^^^^^^^^^^^^^^^^^^^^^^
+>bar : { a: any; b?: string | undefined; }[]
+>    : ^^^^^   ^^^^^^^^^^^^^^^^^^^^^^^^^^^^^
+>a : any
+>b : string | undefined
+>  : ^^^^^^^^^^^^^^^^^^
+>0 : 0
+>  : ^
+