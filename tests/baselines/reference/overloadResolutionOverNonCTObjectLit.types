//// [tests/cases/compiler/overloadResolutionOverNonCTObjectLit.ts] ////

=== overloadResolutionOverNonCTObjectLit.ts ===
module Bugs {
>Bugs : typeof Bugs
>     : ^^^^^^^^^^^

                export interface IToken {
                                startIndex:number;
>startIndex : number
>           : ^^^^^^

                                type:string;
>type : string
>     : ^^^^^^

                                bracket:number;
>bracket : number
>        : ^^^^^^
                }
                
                export interface IState {
                }

                export interface IStateToken extends IToken {
                                state: IState;
>state : IState
>      : ^^^^^^

                                length: number;
>length : number
>       : ^^^^^^
                }
                
                function bug3() {
>bug3 : () => void
>     : ^^^^^^^^^^

                                var tokens:IToken[]= [];
>tokens : IToken[]
<<<<<<< HEAD
>[] : never[]
=======
>       : ^^^^^^^^
>[] : undefined[]
>   : ^^^^^^^^^^^
>>>>>>> 12402f26

                                tokens.push({ startIndex: 1, type: '', bracket: 3 });
>tokens.push({ startIndex: 1, type: '', bracket: 3 }) : number
>                                                     : ^^^^^^
>tokens.push : (...items: IToken[]) => number
>            : ^^^^^^^^^^^^^^^^^^^^^^^^^^^^^^
>tokens : IToken[]
>       : ^^^^^^^^
>push : (...items: IToken[]) => number
>     : ^^^^^^^^^^^^^^^^^^^^^^^^^^^^^^
>{ startIndex: 1, type: '', bracket: 3 } : { startIndex: number; type: string; bracket: number; }
>                                        : ^^^^^^^^^^^^^^^^^^^^^^^^^^^^^^^^^^^^^^^^^^^^^^^^^^^^^^
>startIndex : number
>           : ^^^^^^
>1 : 1
>  : ^
>type : string
>     : ^^^^^^
>'' : ""
>   : ^^
>bracket : number
>        : ^^^^^^
>3 : 3
>  : ^

                                tokens.push(<IToken>({ startIndex: 1, type: '', bracket: 3, state: null, length: 10 }));
>tokens.push(<IToken>({ startIndex: 1, type: '', bracket: 3, state: null, length: 10 })) : number
>                                                                                        : ^^^^^^
>tokens.push : (...items: IToken[]) => number
>            : ^^^^^^^^^^^^^^^^^^^^^^^^^^^^^^
>tokens : IToken[]
>       : ^^^^^^^^
>push : (...items: IToken[]) => number
>     : ^^^^^^^^^^^^^^^^^^^^^^^^^^^^^^
><IToken>({ startIndex: 1, type: '', bracket: 3, state: null, length: 10 }) : IToken
>                                                                           : ^^^^^^
>({ startIndex: 1, type: '', bracket: 3, state: null, length: 10 }) : { startIndex: number; type: string; bracket: number; state: null; length: number; }
>                                                                   : ^^^^^^^^^^^^^^^^^^^^^^^^^^^^^^^^^^^^^^^^^^^^^^^^^^^^^^^^^^^^^^^^^^^^^^^^^^^^^^^^^^^
>{ startIndex: 1, type: '', bracket: 3, state: null, length: 10 } : { startIndex: number; type: string; bracket: number; state: null; length: number; }
>                                                                 : ^^^^^^^^^^^^^^^^^^^^^^^^^^^^^^^^^^^^^^^^^^^^^^^^^^^^^^^^^^^^^^^^^^^^^^^^^^^^^^^^^^^
>startIndex : number
>           : ^^^^^^
>1 : 1
>  : ^
>type : string
>     : ^^^^^^
>'' : ""
>   : ^^
>bracket : number
>        : ^^^^^^
>3 : 3
>  : ^
>state : null
>      : ^^^^
>length : number
>       : ^^^^^^
>10 : 10
>   : ^^
                }
}
<|MERGE_RESOLUTION|>--- conflicted
+++ resolved
@@ -1,107 +1,103 @@
-//// [tests/cases/compiler/overloadResolutionOverNonCTObjectLit.ts] ////
-
-=== overloadResolutionOverNonCTObjectLit.ts ===
-module Bugs {
->Bugs : typeof Bugs
->     : ^^^^^^^^^^^
-
-                export interface IToken {
-                                startIndex:number;
->startIndex : number
->           : ^^^^^^
-
-                                type:string;
->type : string
->     : ^^^^^^
-
-                                bracket:number;
->bracket : number
->        : ^^^^^^
-                }
-                
-                export interface IState {
-                }
-
-                export interface IStateToken extends IToken {
-                                state: IState;
->state : IState
->      : ^^^^^^
-
-                                length: number;
->length : number
->       : ^^^^^^
-                }
-                
-                function bug3() {
->bug3 : () => void
->     : ^^^^^^^^^^
-
-                                var tokens:IToken[]= [];
->tokens : IToken[]
-<<<<<<< HEAD
->[] : never[]
-=======
->       : ^^^^^^^^
->[] : undefined[]
->   : ^^^^^^^^^^^
->>>>>>> 12402f26
-
-                                tokens.push({ startIndex: 1, type: '', bracket: 3 });
->tokens.push({ startIndex: 1, type: '', bracket: 3 }) : number
->                                                     : ^^^^^^
->tokens.push : (...items: IToken[]) => number
->            : ^^^^^^^^^^^^^^^^^^^^^^^^^^^^^^
->tokens : IToken[]
->       : ^^^^^^^^
->push : (...items: IToken[]) => number
->     : ^^^^^^^^^^^^^^^^^^^^^^^^^^^^^^
->{ startIndex: 1, type: '', bracket: 3 } : { startIndex: number; type: string; bracket: number; }
->                                        : ^^^^^^^^^^^^^^^^^^^^^^^^^^^^^^^^^^^^^^^^^^^^^^^^^^^^^^
->startIndex : number
->           : ^^^^^^
->1 : 1
->  : ^
->type : string
->     : ^^^^^^
->'' : ""
->   : ^^
->bracket : number
->        : ^^^^^^
->3 : 3
->  : ^
-
-                                tokens.push(<IToken>({ startIndex: 1, type: '', bracket: 3, state: null, length: 10 }));
->tokens.push(<IToken>({ startIndex: 1, type: '', bracket: 3, state: null, length: 10 })) : number
->                                                                                        : ^^^^^^
->tokens.push : (...items: IToken[]) => number
->            : ^^^^^^^^^^^^^^^^^^^^^^^^^^^^^^
->tokens : IToken[]
->       : ^^^^^^^^
->push : (...items: IToken[]) => number
->     : ^^^^^^^^^^^^^^^^^^^^^^^^^^^^^^
-><IToken>({ startIndex: 1, type: '', bracket: 3, state: null, length: 10 }) : IToken
->                                                                           : ^^^^^^
->({ startIndex: 1, type: '', bracket: 3, state: null, length: 10 }) : { startIndex: number; type: string; bracket: number; state: null; length: number; }
->                                                                   : ^^^^^^^^^^^^^^^^^^^^^^^^^^^^^^^^^^^^^^^^^^^^^^^^^^^^^^^^^^^^^^^^^^^^^^^^^^^^^^^^^^^
->{ startIndex: 1, type: '', bracket: 3, state: null, length: 10 } : { startIndex: number; type: string; bracket: number; state: null; length: number; }
->                                                                 : ^^^^^^^^^^^^^^^^^^^^^^^^^^^^^^^^^^^^^^^^^^^^^^^^^^^^^^^^^^^^^^^^^^^^^^^^^^^^^^^^^^^
->startIndex : number
->           : ^^^^^^
->1 : 1
->  : ^
->type : string
->     : ^^^^^^
->'' : ""
->   : ^^
->bracket : number
->        : ^^^^^^
->3 : 3
->  : ^
->state : null
->      : ^^^^
->length : number
->       : ^^^^^^
->10 : 10
->   : ^^
-                }
-}
+//// [tests/cases/compiler/overloadResolutionOverNonCTObjectLit.ts] ////
+
+=== overloadResolutionOverNonCTObjectLit.ts ===
+module Bugs {
+>Bugs : typeof Bugs
+>     : ^^^^^^^^^^^
+
+                export interface IToken {
+                                startIndex:number;
+>startIndex : number
+>           : ^^^^^^
+
+                                type:string;
+>type : string
+>     : ^^^^^^
+
+                                bracket:number;
+>bracket : number
+>        : ^^^^^^
+                }
+                
+                export interface IState {
+                }
+
+                export interface IStateToken extends IToken {
+                                state: IState;
+>state : IState
+>      : ^^^^^^
+
+                                length: number;
+>length : number
+>       : ^^^^^^
+                }
+                
+                function bug3() {
+>bug3 : () => void
+>     : ^^^^^^^^^^
+
+                                var tokens:IToken[]= [];
+>tokens : IToken[]
+>       : ^^^^^^^^
+>[] : never[]
+>   : ^^^^^^^
+
+                                tokens.push({ startIndex: 1, type: '', bracket: 3 });
+>tokens.push({ startIndex: 1, type: '', bracket: 3 }) : number
+>                                                     : ^^^^^^
+>tokens.push : (...items: IToken[]) => number
+>            : ^^^^^^^^^^^^^^^^^^^^^^^^^^^^^^
+>tokens : IToken[]
+>       : ^^^^^^^^
+>push : (...items: IToken[]) => number
+>     : ^^^^^^^^^^^^^^^^^^^^^^^^^^^^^^
+>{ startIndex: 1, type: '', bracket: 3 } : { startIndex: number; type: string; bracket: number; }
+>                                        : ^^^^^^^^^^^^^^^^^^^^^^^^^^^^^^^^^^^^^^^^^^^^^^^^^^^^^^
+>startIndex : number
+>           : ^^^^^^
+>1 : 1
+>  : ^
+>type : string
+>     : ^^^^^^
+>'' : ""
+>   : ^^
+>bracket : number
+>        : ^^^^^^
+>3 : 3
+>  : ^
+
+                                tokens.push(<IToken>({ startIndex: 1, type: '', bracket: 3, state: null, length: 10 }));
+>tokens.push(<IToken>({ startIndex: 1, type: '', bracket: 3, state: null, length: 10 })) : number
+>                                                                                        : ^^^^^^
+>tokens.push : (...items: IToken[]) => number
+>            : ^^^^^^^^^^^^^^^^^^^^^^^^^^^^^^
+>tokens : IToken[]
+>       : ^^^^^^^^
+>push : (...items: IToken[]) => number
+>     : ^^^^^^^^^^^^^^^^^^^^^^^^^^^^^^
+><IToken>({ startIndex: 1, type: '', bracket: 3, state: null, length: 10 }) : IToken
+>                                                                           : ^^^^^^
+>({ startIndex: 1, type: '', bracket: 3, state: null, length: 10 }) : { startIndex: number; type: string; bracket: number; state: null; length: number; }
+>                                                                   : ^^^^^^^^^^^^^^^^^^^^^^^^^^^^^^^^^^^^^^^^^^^^^^^^^^^^^^^^^^^^^^^^^^^^^^^^^^^^^^^^^^^
+>{ startIndex: 1, type: '', bracket: 3, state: null, length: 10 } : { startIndex: number; type: string; bracket: number; state: null; length: number; }
+>                                                                 : ^^^^^^^^^^^^^^^^^^^^^^^^^^^^^^^^^^^^^^^^^^^^^^^^^^^^^^^^^^^^^^^^^^^^^^^^^^^^^^^^^^^
+>startIndex : number
+>           : ^^^^^^
+>1 : 1
+>  : ^
+>type : string
+>     : ^^^^^^
+>'' : ""
+>   : ^^
+>bracket : number
+>        : ^^^^^^
+>3 : 3
+>  : ^
+>state : null
+>      : ^^^^
+>length : number
+>       : ^^^^^^
+>10 : 10
+>   : ^^
+                }
+}