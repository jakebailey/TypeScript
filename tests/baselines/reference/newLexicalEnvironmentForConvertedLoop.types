//// [tests/cases/compiler/newLexicalEnvironmentForConvertedLoop.ts] ////

=== newLexicalEnvironmentForConvertedLoop.ts ===
function baz(x: any) {
>baz : (x: any) => any[][]
>    : ^^^^   ^^^^^^^^^^^^
>x : any

  return [[x, x]];
>[[x, x]] : any[][]
>         : ^^^^^^^
>[x, x] : any[]
>       : ^^^^^
>x : any
>x : any
}

function foo(set: any) {
>foo : (set: any) => void
>    : ^^^^^^   ^^^^^^^^^
>set : any

  for (const [value, i] of baz(set.values)) {
>value : any
>      : ^^^
>i : any
>  : ^^^
>baz(set.values) : any[][]
>                : ^^^^^^^
>baz : (x: any) => any[][]
>    : ^^^^^^^^^^^^^^^^^^^
>set.values : any
>set : any
>    : ^^^
>values : any
>       : ^^^

    const bar: any = [];
>bar : any
<<<<<<< HEAD
>[] : never[]
=======
>[] : undefined[]
>   : ^^^^^^^^^^^
>>>>>>> 12402f26

    (() => bar);
>(() => bar) : () => any
>            : ^^^^^^^^^
>() => bar : () => any
>          : ^^^^^^^^^
>bar : any

    set.values.push(...[]);
>set.values.push(...[]) : any
>set.values.push : any
>set.values : any
>           : ^^^
>set : any
>    : ^^^
>values : any
>       : ^^^
>push : any
>     : ^^^
>...[] : never
>      : ^^^^^
>[] : []
>   : ^^
  }
};
<|MERGE_RESOLUTION|>--- conflicted
+++ resolved
@@ -1,70 +1,66 @@
-//// [tests/cases/compiler/newLexicalEnvironmentForConvertedLoop.ts] ////
-
-=== newLexicalEnvironmentForConvertedLoop.ts ===
-function baz(x: any) {
->baz : (x: any) => any[][]
->    : ^^^^   ^^^^^^^^^^^^
->x : any
-
-  return [[x, x]];
->[[x, x]] : any[][]
->         : ^^^^^^^
->[x, x] : any[]
->       : ^^^^^
->x : any
->x : any
-}
-
-function foo(set: any) {
->foo : (set: any) => void
->    : ^^^^^^   ^^^^^^^^^
->set : any
-
-  for (const [value, i] of baz(set.values)) {
->value : any
->      : ^^^
->i : any
->  : ^^^
->baz(set.values) : any[][]
->                : ^^^^^^^
->baz : (x: any) => any[][]
->    : ^^^^^^^^^^^^^^^^^^^
->set.values : any
->set : any
->    : ^^^
->values : any
->       : ^^^
-
-    const bar: any = [];
->bar : any
-<<<<<<< HEAD
->[] : never[]
-=======
->[] : undefined[]
->   : ^^^^^^^^^^^
->>>>>>> 12402f26
-
-    (() => bar);
->(() => bar) : () => any
->            : ^^^^^^^^^
->() => bar : () => any
->          : ^^^^^^^^^
->bar : any
-
-    set.values.push(...[]);
->set.values.push(...[]) : any
->set.values.push : any
->set.values : any
->           : ^^^
->set : any
->    : ^^^
->values : any
->       : ^^^
->push : any
->     : ^^^
->...[] : never
->      : ^^^^^
->[] : []
->   : ^^
-  }
-};
+//// [tests/cases/compiler/newLexicalEnvironmentForConvertedLoop.ts] ////
+
+=== newLexicalEnvironmentForConvertedLoop.ts ===
+function baz(x: any) {
+>baz : (x: any) => any[][]
+>    : ^^^^   ^^^^^^^^^^^^
+>x : any
+
+  return [[x, x]];
+>[[x, x]] : any[][]
+>         : ^^^^^^^
+>[x, x] : any[]
+>       : ^^^^^
+>x : any
+>x : any
+}
+
+function foo(set: any) {
+>foo : (set: any) => void
+>    : ^^^^^^   ^^^^^^^^^
+>set : any
+
+  for (const [value, i] of baz(set.values)) {
+>value : any
+>      : ^^^
+>i : any
+>  : ^^^
+>baz(set.values) : any[][]
+>                : ^^^^^^^
+>baz : (x: any) => any[][]
+>    : ^^^^^^^^^^^^^^^^^^^
+>set.values : any
+>set : any
+>    : ^^^
+>values : any
+>       : ^^^
+
+    const bar: any = [];
+>bar : any
+>[] : never[]
+>   : ^^^^^^^
+
+    (() => bar);
+>(() => bar) : () => any
+>            : ^^^^^^^^^
+>() => bar : () => any
+>          : ^^^^^^^^^
+>bar : any
+
+    set.values.push(...[]);
+>set.values.push(...[]) : any
+>set.values.push : any
+>set.values : any
+>           : ^^^
+>set : any
+>    : ^^^
+>values : any
+>       : ^^^
+>push : any
+>     : ^^^
+>...[] : never
+>      : ^^^^^
+>[] : []
+>   : ^^
+  }
+};