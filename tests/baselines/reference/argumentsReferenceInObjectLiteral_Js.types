--- conflicted
+++ resolved
@@ -1,129 +1,86 @@
-//// [tests/cases/compiler/argumentsReferenceInObjectLiteral_Js.ts] ////
-
-=== /a.js ===
-const a = () => {
-<<<<<<< HEAD
->a : () => { arguments: never[]; }
->() => {    return {        arguments: [],    };} : () => { arguments: never[]; }
-
-    return {
->{        arguments: [],    } : { arguments: never[]; }
-
-        arguments: [],
->arguments : never[]
->[] : never[]
-=======
->a : () => { arguments: any[]; }
->  : ^^^^^^^^^^^^^^^^^^^^^^^^^^^
->() => {    return {        arguments: [],    };} : () => { arguments: any[]; }
->                                                 : ^^^^^^^^^^^^^^^^^^^^^^^^^^^
-
-    return {
->{        arguments: [],    } : { arguments: undefined[]; }
->                             : ^^^^^^^^^^^^^^^^^^^^^^^^^^^
-
-        arguments: [],
->arguments : undefined[]
->          : ^^^^^^^^^^^
->[] : undefined[]
->   : ^^^^^^^^^^^
->>>>>>> 12402f26
-
-    };
-};
-
-const b = () => {
-<<<<<<< HEAD
->b : () => { arguments: never[]; }
->() => {    const c = {        arguments: [],    }    return c;} : () => { arguments: never[]; }
-
-    const c = {
->c : { arguments: never[]; }
->{        arguments: [],    } : { arguments: never[]; }
-
-        arguments: [],
->arguments : never[]
->[] : never[]
-    }
-    return c;
->c : { arguments: never[]; }
-=======
->b : () => { arguments: any[]; }
->  : ^^^^^^^^^^^^^^^^^^^^^^^^^^^
->() => {    const c = {        arguments: [],    }    return c;} : () => { arguments: any[]; }
->                                                                : ^^^^^^^^^^^^^^^^^^^^^^^^^^^
-
-    const c = {
->c : { arguments: any[]; }
->  : ^^^^^^^^^^^^^^^^^^^^^
->{        arguments: [],    } : { arguments: undefined[]; }
->                             : ^^^^^^^^^^^^^^^^^^^^^^^^^^^
-
-        arguments: [],
->arguments : undefined[]
->          : ^^^^^^^^^^^
->[] : undefined[]
->   : ^^^^^^^^^^^
-    }
-    return c;
->c : { arguments: any[]; }
->  : ^^^^^^^^^^^^^^^^^^^^^
->>>>>>> 12402f26
-
-};
-
-const c = () => {
->c : () => { arguments: any; }
->  : ^^^^^^^^^^^^^^^^^^^^^^^^^
->() => {    return {        arguments,    };} : () => { arguments: any; }
->                                             : ^^^^^^^^^^^^^^^^^^^^^^^^^
-
-    return {
->{        arguments,    } : { arguments: any; }
->                         : ^^^^^^^^^^^^^^^^^^^
-
-        arguments,
->arguments : any
->          : ^^^
-
-    };
-}
-
-const d = () => {
-<<<<<<< HEAD
->d : () => { arguments: undefined; }
->() => {    const arguments = undefined;    return {        arguments,    };} : () => { arguments: undefined; }
-
-    const arguments = undefined;
->arguments : undefined
-=======
->d : () => { arguments: any; }
->  : ^^^^^^^^^^^^^^^^^^^^^^^^^
->() => {    const arguments = undefined;    return {        arguments,    };} : () => { arguments: any; }
->                                                                             : ^^^^^^^^^^^^^^^^^^^^^^^^^
-
-    const arguments = undefined;
->arguments : any
->          : ^^^
->>>>>>> 12402f26
->undefined : undefined
->          : ^^^^^^^^^
-
-    return {
-<<<<<<< HEAD
->{        arguments,    } : { arguments: undefined; }
-
-        arguments,
->arguments : undefined
-=======
->{        arguments,    } : { arguments: any; }
->                         : ^^^^^^^^^^^^^^^^^^^
-
-        arguments,
->arguments : any
->          : ^^^
->>>>>>> 12402f26
-
-    };
-}
-
+//// [tests/cases/compiler/argumentsReferenceInObjectLiteral_Js.ts] ////
+
+=== /a.js ===
+const a = () => {
+>a : () => { arguments: never[]; }
+>  : ^^^^^^^^^^^^^^^^^^^^^^^^^^^^^
+>() => {    return {        arguments: [],    };} : () => { arguments: never[]; }
+>                                                 : ^^^^^^^^^^^^^^^^^^^^^^^^^^^^^
+
+    return {
+>{        arguments: [],    } : { arguments: never[]; }
+>                             : ^^^^^^^^^^^^^^^^^^^^^^^
+
+        arguments: [],
+>arguments : never[]
+>          : ^^^^^^^
+>[] : never[]
+>   : ^^^^^^^
+
+    };
+};
+
+const b = () => {
+>b : () => { arguments: never[]; }
+>  : ^^^^^^^^^^^^^^^^^^^^^^^^^^^^^
+>() => {    const c = {        arguments: [],    }    return c;} : () => { arguments: never[]; }
+>                                                                : ^^^^^^^^^^^^^^^^^^^^^^^^^^^^^
+
+    const c = {
+>c : { arguments: never[]; }
+>  : ^^^^^^^^^^^^^^^^^^^^^^^
+>{        arguments: [],    } : { arguments: never[]; }
+>                             : ^^^^^^^^^^^^^^^^^^^^^^^
+
+        arguments: [],
+>arguments : never[]
+>          : ^^^^^^^
+>[] : never[]
+>   : ^^^^^^^
+    }
+    return c;
+>c : { arguments: never[]; }
+>  : ^^^^^^^^^^^^^^^^^^^^^^^
+
+};
+
+const c = () => {
+>c : () => { arguments: any; }
+>  : ^^^^^^^^^^^^^^^^^^^^^^^^^
+>() => {    return {        arguments,    };} : () => { arguments: any; }
+>                                             : ^^^^^^^^^^^^^^^^^^^^^^^^^
+
+    return {
+>{        arguments,    } : { arguments: any; }
+>                         : ^^^^^^^^^^^^^^^^^^^
+
+        arguments,
+>arguments : any
+>          : ^^^
+
+    };
+}
+
+const d = () => {
+>d : () => { arguments: undefined; }
+>  : ^^^^^^^^^^^^^^^^^^^^^^^^^^^^^^^
+>() => {    const arguments = undefined;    return {        arguments,    };} : () => { arguments: undefined; }
+>                                                                             : ^^^^^^^^^^^^^^^^^^^^^^^^^^^^^^^
+
+    const arguments = undefined;
+>arguments : undefined
+>          : ^^^^^^^^^
+>undefined : undefined
+>          : ^^^^^^^^^
+
+    return {
+>{        arguments,    } : { arguments: undefined; }
+>                         : ^^^^^^^^^^^^^^^^^^^^^^^^^
+
+        arguments,
+>arguments : undefined
+>          : ^^^^^^^^^
+
+    };
+}
+