--- conflicted
+++ resolved
@@ -1,50 +1,45 @@
-//// [tests/cases/compiler/nonContextuallyTypedLogicalOr.ts] ////
-
-=== nonContextuallyTypedLogicalOr.ts ===
-interface Contextual {
-    dummy;
->dummy : any
-
-    p?: number;
-<<<<<<< HEAD
->p : number | undefined
-=======
->p : number
->  : ^^^^^^
->>>>>>> 12402f26
-}
-
-interface Ellement {
-    dummy;
->dummy : any
-
-    p: any;
->p : any
-}
-
-var c: Contextual;
->c : Contextual
->  : ^^^^^^^^^^
-
-var e: Ellement;
->e : Ellement
->  : ^^^^^^^^
-
-(c || e).dummy;
->(c || e).dummy : any
-<<<<<<< HEAD
->(c || e) : Contextual
->c || e : Contextual
-=======
->(c || e) : Contextual | Ellement
->         : ^^^^^^^^^^^^^^^^^^^^^
->c || e : Contextual | Ellement
->       : ^^^^^^^^^^^^^^^^^^^^^
->>>>>>> 12402f26
->c : Contextual
->  : ^^^^^^^^^^
->e : Ellement
->  : ^^^^^^^^
->dummy : any
->      : ^^^
-
+//// [tests/cases/compiler/nonContextuallyTypedLogicalOr.ts] ////
+
+=== nonContextuallyTypedLogicalOr.ts ===
+interface Contextual {
+    dummy;
+>dummy : any
+>      : ^^^
+
+    p?: number;
+>p : number | undefined
+>  : ^^^^^^^^^^^^^^^^^^
+}
+
+interface Ellement {
+    dummy;
+>dummy : any
+>      : ^^^
+
+    p: any;
+>p : any
+>  : ^^^
+}
+
+var c: Contextual;
+>c : Contextual
+>  : ^^^^^^^^^^
+
+var e: Ellement;
+>e : Ellement
+>  : ^^^^^^^^
+
+(c || e).dummy;
+>(c || e).dummy : any
+>               : ^^^
+>(c || e) : Contextual
+>         : ^^^^^^^^^^
+>c || e : Contextual
+>       : ^^^^^^^^^^
+>c : Contextual
+>  : ^^^^^^^^^^
+>e : Ellement
+>  : ^^^^^^^^
+>dummy : any
+>      : ^^^
+