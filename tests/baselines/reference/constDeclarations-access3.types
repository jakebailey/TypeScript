//// [tests/cases/compiler/constDeclarations-access3.ts] ////

=== constDeclarations-access3.ts ===
module M {
>M : typeof M
>  : ^^^^^^^^

    export const x = 0;
>x : 0
>  : ^
>0 : 0
>  : ^
}

// Errors
M.x = 1;
>M.x = 1 : 1
>        : ^
>M.x : any
>    : ^^^
>M : typeof M
>  : ^^^^^^^^
>x : any
>  : ^^^
>1 : 1
>  : ^

M.x += 2;
>M.x += 2 : any
>         : ^^^
>M.x : any
>    : ^^^
>M : typeof M
>  : ^^^^^^^^
>x : any
>  : ^^^
>2 : 2
>  : ^

M.x -= 3;
>M.x -= 3 : number
>         : ^^^^^^
>M.x : any
>    : ^^^
>M : typeof M
>  : ^^^^^^^^
>x : any
>  : ^^^
>3 : 3
>  : ^

M.x *= 4;
>M.x *= 4 : number
>         : ^^^^^^
>M.x : any
>    : ^^^
>M : typeof M
>  : ^^^^^^^^
>x : any
>  : ^^^
>4 : 4
>  : ^

M.x /= 5;
>M.x /= 5 : number
>         : ^^^^^^
>M.x : any
>    : ^^^
>M : typeof M
>  : ^^^^^^^^
>x : any
>  : ^^^
>5 : 5
>  : ^

M.x %= 6;
>M.x %= 6 : number
>         : ^^^^^^
>M.x : any
>    : ^^^
>M : typeof M
>  : ^^^^^^^^
>x : any
>  : ^^^
>6 : 6
>  : ^

M.x <<= 7;
>M.x <<= 7 : number
>          : ^^^^^^
>M.x : any
>    : ^^^
>M : typeof M
>  : ^^^^^^^^
>x : any
>  : ^^^
>7 : 7
>  : ^

M.x >>= 8;
>M.x >>= 8 : number
>          : ^^^^^^
>M.x : any
>    : ^^^
>M : typeof M
>  : ^^^^^^^^
>x : any
>  : ^^^
>8 : 8
>  : ^

M.x >>>= 9;
>M.x >>>= 9 : number
>           : ^^^^^^
>M.x : any
>    : ^^^
>M : typeof M
>  : ^^^^^^^^
>x : any
>  : ^^^
>9 : 9
>  : ^

M.x &= 10;
>M.x &= 10 : number
>          : ^^^^^^
>M.x : any
>    : ^^^
>M : typeof M
>  : ^^^^^^^^
>x : any
>  : ^^^
>10 : 10
>   : ^^

M.x |= 11;
>M.x |= 11 : number
>          : ^^^^^^
>M.x : any
>    : ^^^
>M : typeof M
>  : ^^^^^^^^
>x : any
>  : ^^^
>11 : 11
>   : ^^

M.x ^= 12;
>M.x ^= 12 : number
>          : ^^^^^^
>M.x : any
>    : ^^^
>M : typeof M
>  : ^^^^^^^^
>x : any
>  : ^^^
>12 : 12
>   : ^^

M.x++;
>M.x++ : number
>      : ^^^^^^
>M.x : any
>    : ^^^
>M : typeof M
>  : ^^^^^^^^
>x : any
>  : ^^^

M.x--;
>M.x-- : number
>      : ^^^^^^
>M.x : any
>    : ^^^
>M : typeof M
>  : ^^^^^^^^
>x : any
>  : ^^^

++M.x;
>++M.x : number
>      : ^^^^^^
>M.x : any
>    : ^^^
>M : typeof M
>  : ^^^^^^^^
>x : any
>  : ^^^

--M.x;
>--M.x : number
>      : ^^^^^^
>M.x : any
>    : ^^^
>M : typeof M
>  : ^^^^^^^^
>x : any
>  : ^^^

++((M.x));
>++((M.x)) : number
>          : ^^^^^^
>((M.x)) : any
>        : ^^^
>(M.x) : any
>      : ^^^
>M.x : any
>    : ^^^
>M : typeof M
>  : ^^^^^^^^
>x : any
>  : ^^^

M["x"] = 0;
>M["x"] = 0 : 0
>           : ^
>M["x"] : any
>       : ^^^
>M : typeof M
>  : ^^^^^^^^
>"x" : "x"
>    : ^^^
>0 : 0
>  : ^

// OK
var a = M.x + 1;
>a : number
>  : ^^^^^^
>M.x + 1 : number
>        : ^^^^^^
>M.x : 0
>    : ^
>M : typeof M
>  : ^^^^^^^^
>x : 0
>  : ^
>1 : 1
>  : ^

function f(v: number) { }
>f : (v: number) => void
>  : ^^^^      ^^^^^^^^^
>v : number
>  : ^^^^^^

f(M.x);
>f(M.x) : void
>       : ^^^^
>f : (v: number) => void
>  : ^^^^^^^^^^^^^^^^^^^
>M.x : 0
>    : ^
>M : typeof M
>  : ^^^^^^^^
>x : 0
>  : ^

if (M.x) { }
>M.x : 0
>    : ^
>M : typeof M
>  : ^^^^^^^^
>x : 0
>  : ^

M.x;
>M.x : 0
>    : ^
>M : typeof M
>  : ^^^^^^^^
>x : 0
>  : ^

(M.x);
>(M.x) : 0
>      : ^
>M.x : 0
>    : ^
>M : typeof M
>  : ^^^^^^^^
>x : 0
>  : ^

-M.x;
>-M.x : number
>     : ^^^^^^
>M.x : 0
>    : ^
>M : typeof M
>  : ^^^^^^^^
>x : 0
>  : ^

+M.x;
>+M.x : number
>     : ^^^^^^
>M.x : 0
>    : ^
>M : typeof M
>  : ^^^^^^^^
>x : 0
>  : ^

M.x.toString();
>M.x.toString() : string
<<<<<<< HEAD
>M.x.toString : (radix?: number | undefined) => string
=======
>               : ^^^^^^
>M.x.toString : (radix?: number) => string
>             : ^^^^^^^^^^^^^^^^^^^^^^^^^^
>>>>>>> 12402f26
>M.x : 0
>    : ^
>M : typeof M
>  : ^^^^^^^^
>x : 0
<<<<<<< HEAD
>toString : (radix?: number | undefined) => string
=======
>  : ^
>toString : (radix?: number) => string
>         : ^^^^^^^^^^^^^^^^^^^^^^^^^^
>>>>>>> 12402f26

<|MERGE_RESOLUTION|>--- conflicted
+++ resolved
@@ -1,326 +1,318 @@
-//// [tests/cases/compiler/constDeclarations-access3.ts] ////
-
-=== constDeclarations-access3.ts ===
-module M {
->M : typeof M
->  : ^^^^^^^^
-
-    export const x = 0;
->x : 0
->  : ^
->0 : 0
->  : ^
-}
-
-// Errors
-M.x = 1;
->M.x = 1 : 1
->        : ^
->M.x : any
->    : ^^^
->M : typeof M
->  : ^^^^^^^^
->x : any
->  : ^^^
->1 : 1
->  : ^
-
-M.x += 2;
->M.x += 2 : any
->         : ^^^
->M.x : any
->    : ^^^
->M : typeof M
->  : ^^^^^^^^
->x : any
->  : ^^^
->2 : 2
->  : ^
-
-M.x -= 3;
->M.x -= 3 : number
->         : ^^^^^^
->M.x : any
->    : ^^^
->M : typeof M
->  : ^^^^^^^^
->x : any
->  : ^^^
->3 : 3
->  : ^
-
-M.x *= 4;
->M.x *= 4 : number
->         : ^^^^^^
->M.x : any
->    : ^^^
->M : typeof M
->  : ^^^^^^^^
->x : any
->  : ^^^
->4 : 4
->  : ^
-
-M.x /= 5;
->M.x /= 5 : number
->         : ^^^^^^
->M.x : any
->    : ^^^
->M : typeof M
->  : ^^^^^^^^
->x : any
->  : ^^^
->5 : 5
->  : ^
-
-M.x %= 6;
->M.x %= 6 : number
->         : ^^^^^^
->M.x : any
->    : ^^^
->M : typeof M
->  : ^^^^^^^^
->x : any
->  : ^^^
->6 : 6
->  : ^
-
-M.x <<= 7;
->M.x <<= 7 : number
->          : ^^^^^^
->M.x : any
->    : ^^^
->M : typeof M
->  : ^^^^^^^^
->x : any
->  : ^^^
->7 : 7
->  : ^
-
-M.x >>= 8;
->M.x >>= 8 : number
->          : ^^^^^^
->M.x : any
->    : ^^^
->M : typeof M
->  : ^^^^^^^^
->x : any
->  : ^^^
->8 : 8
->  : ^
-
-M.x >>>= 9;
->M.x >>>= 9 : number
->           : ^^^^^^
->M.x : any
->    : ^^^
->M : typeof M
->  : ^^^^^^^^
->x : any
->  : ^^^
->9 : 9
->  : ^
-
-M.x &= 10;
->M.x &= 10 : number
->          : ^^^^^^
->M.x : any
->    : ^^^
->M : typeof M
->  : ^^^^^^^^
->x : any
->  : ^^^
->10 : 10
->   : ^^
-
-M.x |= 11;
->M.x |= 11 : number
->          : ^^^^^^
->M.x : any
->    : ^^^
->M : typeof M
->  : ^^^^^^^^
->x : any
->  : ^^^
->11 : 11
->   : ^^
-
-M.x ^= 12;
->M.x ^= 12 : number
->          : ^^^^^^
->M.x : any
->    : ^^^
->M : typeof M
->  : ^^^^^^^^
->x : any
->  : ^^^
->12 : 12
->   : ^^
-
-M.x++;
->M.x++ : number
->      : ^^^^^^
->M.x : any
->    : ^^^
->M : typeof M
->  : ^^^^^^^^
->x : any
->  : ^^^
-
-M.x--;
->M.x-- : number
->      : ^^^^^^
->M.x : any
->    : ^^^
->M : typeof M
->  : ^^^^^^^^
->x : any
->  : ^^^
-
-++M.x;
->++M.x : number
->      : ^^^^^^
->M.x : any
->    : ^^^
->M : typeof M
->  : ^^^^^^^^
->x : any
->  : ^^^
-
---M.x;
->--M.x : number
->      : ^^^^^^
->M.x : any
->    : ^^^
->M : typeof M
->  : ^^^^^^^^
->x : any
->  : ^^^
-
-++((M.x));
->++((M.x)) : number
->          : ^^^^^^
->((M.x)) : any
->        : ^^^
->(M.x) : any
->      : ^^^
->M.x : any
->    : ^^^
->M : typeof M
->  : ^^^^^^^^
->x : any
->  : ^^^
-
-M["x"] = 0;
->M["x"] = 0 : 0
->           : ^
->M["x"] : any
->       : ^^^
->M : typeof M
->  : ^^^^^^^^
->"x" : "x"
->    : ^^^
->0 : 0
->  : ^
-
-// OK
-var a = M.x + 1;
->a : number
->  : ^^^^^^
->M.x + 1 : number
->        : ^^^^^^
->M.x : 0
->    : ^
->M : typeof M
->  : ^^^^^^^^
->x : 0
->  : ^
->1 : 1
->  : ^
-
-function f(v: number) { }
->f : (v: number) => void
->  : ^^^^      ^^^^^^^^^
->v : number
->  : ^^^^^^
-
-f(M.x);
->f(M.x) : void
->       : ^^^^
->f : (v: number) => void
->  : ^^^^^^^^^^^^^^^^^^^
->M.x : 0
->    : ^
->M : typeof M
->  : ^^^^^^^^
->x : 0
->  : ^
-
-if (M.x) { }
->M.x : 0
->    : ^
->M : typeof M
->  : ^^^^^^^^
->x : 0
->  : ^
-
-M.x;
->M.x : 0
->    : ^
->M : typeof M
->  : ^^^^^^^^
->x : 0
->  : ^
-
-(M.x);
->(M.x) : 0
->      : ^
->M.x : 0
->    : ^
->M : typeof M
->  : ^^^^^^^^
->x : 0
->  : ^
-
--M.x;
->-M.x : number
->     : ^^^^^^
->M.x : 0
->    : ^
->M : typeof M
->  : ^^^^^^^^
->x : 0
->  : ^
-
-+M.x;
->+M.x : number
->     : ^^^^^^
->M.x : 0
->    : ^
->M : typeof M
->  : ^^^^^^^^
->x : 0
->  : ^
-
-M.x.toString();
->M.x.toString() : string
-<<<<<<< HEAD
->M.x.toString : (radix?: number | undefined) => string
-=======
->               : ^^^^^^
->M.x.toString : (radix?: number) => string
->             : ^^^^^^^^^^^^^^^^^^^^^^^^^^
->>>>>>> 12402f26
->M.x : 0
->    : ^
->M : typeof M
->  : ^^^^^^^^
->x : 0
-<<<<<<< HEAD
->toString : (radix?: number | undefined) => string
-=======
->  : ^
->toString : (radix?: number) => string
->         : ^^^^^^^^^^^^^^^^^^^^^^^^^^
->>>>>>> 12402f26
-
+//// [tests/cases/compiler/constDeclarations-access3.ts] ////
+
+=== constDeclarations-access3.ts ===
+module M {
+>M : typeof M
+>  : ^^^^^^^^
+
+    export const x = 0;
+>x : 0
+>  : ^
+>0 : 0
+>  : ^
+}
+
+// Errors
+M.x = 1;
+>M.x = 1 : 1
+>        : ^
+>M.x : any
+>    : ^^^
+>M : typeof M
+>  : ^^^^^^^^
+>x : any
+>  : ^^^
+>1 : 1
+>  : ^
+
+M.x += 2;
+>M.x += 2 : any
+>         : ^^^
+>M.x : any
+>    : ^^^
+>M : typeof M
+>  : ^^^^^^^^
+>x : any
+>  : ^^^
+>2 : 2
+>  : ^
+
+M.x -= 3;
+>M.x -= 3 : number
+>         : ^^^^^^
+>M.x : any
+>    : ^^^
+>M : typeof M
+>  : ^^^^^^^^
+>x : any
+>  : ^^^
+>3 : 3
+>  : ^
+
+M.x *= 4;
+>M.x *= 4 : number
+>         : ^^^^^^
+>M.x : any
+>    : ^^^
+>M : typeof M
+>  : ^^^^^^^^
+>x : any
+>  : ^^^
+>4 : 4
+>  : ^
+
+M.x /= 5;
+>M.x /= 5 : number
+>         : ^^^^^^
+>M.x : any
+>    : ^^^
+>M : typeof M
+>  : ^^^^^^^^
+>x : any
+>  : ^^^
+>5 : 5
+>  : ^
+
+M.x %= 6;
+>M.x %= 6 : number
+>         : ^^^^^^
+>M.x : any
+>    : ^^^
+>M : typeof M
+>  : ^^^^^^^^
+>x : any
+>  : ^^^
+>6 : 6
+>  : ^
+
+M.x <<= 7;
+>M.x <<= 7 : number
+>          : ^^^^^^
+>M.x : any
+>    : ^^^
+>M : typeof M
+>  : ^^^^^^^^
+>x : any
+>  : ^^^
+>7 : 7
+>  : ^
+
+M.x >>= 8;
+>M.x >>= 8 : number
+>          : ^^^^^^
+>M.x : any
+>    : ^^^
+>M : typeof M
+>  : ^^^^^^^^
+>x : any
+>  : ^^^
+>8 : 8
+>  : ^
+
+M.x >>>= 9;
+>M.x >>>= 9 : number
+>           : ^^^^^^
+>M.x : any
+>    : ^^^
+>M : typeof M
+>  : ^^^^^^^^
+>x : any
+>  : ^^^
+>9 : 9
+>  : ^
+
+M.x &= 10;
+>M.x &= 10 : number
+>          : ^^^^^^
+>M.x : any
+>    : ^^^
+>M : typeof M
+>  : ^^^^^^^^
+>x : any
+>  : ^^^
+>10 : 10
+>   : ^^
+
+M.x |= 11;
+>M.x |= 11 : number
+>          : ^^^^^^
+>M.x : any
+>    : ^^^
+>M : typeof M
+>  : ^^^^^^^^
+>x : any
+>  : ^^^
+>11 : 11
+>   : ^^
+
+M.x ^= 12;
+>M.x ^= 12 : number
+>          : ^^^^^^
+>M.x : any
+>    : ^^^
+>M : typeof M
+>  : ^^^^^^^^
+>x : any
+>  : ^^^
+>12 : 12
+>   : ^^
+
+M.x++;
+>M.x++ : number
+>      : ^^^^^^
+>M.x : any
+>    : ^^^
+>M : typeof M
+>  : ^^^^^^^^
+>x : any
+>  : ^^^
+
+M.x--;
+>M.x-- : number
+>      : ^^^^^^
+>M.x : any
+>    : ^^^
+>M : typeof M
+>  : ^^^^^^^^
+>x : any
+>  : ^^^
+
+++M.x;
+>++M.x : number
+>      : ^^^^^^
+>M.x : any
+>    : ^^^
+>M : typeof M
+>  : ^^^^^^^^
+>x : any
+>  : ^^^
+
+--M.x;
+>--M.x : number
+>      : ^^^^^^
+>M.x : any
+>    : ^^^
+>M : typeof M
+>  : ^^^^^^^^
+>x : any
+>  : ^^^
+
+++((M.x));
+>++((M.x)) : number
+>          : ^^^^^^
+>((M.x)) : any
+>        : ^^^
+>(M.x) : any
+>      : ^^^
+>M.x : any
+>    : ^^^
+>M : typeof M
+>  : ^^^^^^^^
+>x : any
+>  : ^^^
+
+M["x"] = 0;
+>M["x"] = 0 : 0
+>           : ^
+>M["x"] : any
+>       : ^^^
+>M : typeof M
+>  : ^^^^^^^^
+>"x" : "x"
+>    : ^^^
+>0 : 0
+>  : ^
+
+// OK
+var a = M.x + 1;
+>a : number
+>  : ^^^^^^
+>M.x + 1 : number
+>        : ^^^^^^
+>M.x : 0
+>    : ^
+>M : typeof M
+>  : ^^^^^^^^
+>x : 0
+>  : ^
+>1 : 1
+>  : ^
+
+function f(v: number) { }
+>f : (v: number) => void
+>  : ^^^^      ^^^^^^^^^
+>v : number
+>  : ^^^^^^
+
+f(M.x);
+>f(M.x) : void
+>       : ^^^^
+>f : (v: number) => void
+>  : ^^^^^^^^^^^^^^^^^^^
+>M.x : 0
+>    : ^
+>M : typeof M
+>  : ^^^^^^^^
+>x : 0
+>  : ^
+
+if (M.x) { }
+>M.x : 0
+>    : ^
+>M : typeof M
+>  : ^^^^^^^^
+>x : 0
+>  : ^
+
+M.x;
+>M.x : 0
+>    : ^
+>M : typeof M
+>  : ^^^^^^^^
+>x : 0
+>  : ^
+
+(M.x);
+>(M.x) : 0
+>      : ^
+>M.x : 0
+>    : ^
+>M : typeof M
+>  : ^^^^^^^^
+>x : 0
+>  : ^
+
+-M.x;
+>-M.x : number
+>     : ^^^^^^
+>M.x : 0
+>    : ^
+>M : typeof M
+>  : ^^^^^^^^
+>x : 0
+>  : ^
+
++M.x;
+>+M.x : number
+>     : ^^^^^^
+>M.x : 0
+>    : ^
+>M : typeof M
+>  : ^^^^^^^^
+>x : 0
+>  : ^
+
+M.x.toString();
+>M.x.toString() : string
+>               : ^^^^^^
+>M.x.toString : (radix?: number | undefined) => string
+>             : ^^^^^^^^^^^^^^^^^^^^^^^^^^^^^^^^^^^^^^
+>M.x : 0
+>    : ^
+>M : typeof M
+>  : ^^^^^^^^
+>x : 0
+>  : ^
+>toString : (radix?: number | undefined) => string
+>         : ^^^^^^^^^^^^^^^^^^^^^^^^^^^^^^^^^^^^^^
+