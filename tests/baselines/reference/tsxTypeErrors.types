//// [tests/cases/conformance/jsx/tsxTypeErrors.tsx] ////

=== tsxTypeErrors.tsx ===
// A built-in element (OK)
var a1 = <div id="foo" />;
>a1 : error
><div id="foo" /> : error
>div : any
>    : ^^^
>id : string
>   : ^^^^^^

// A built-in element with a mistyped property (error)
var a2 = <img srce="foo.jpg" />
>a2 : error
><img srce="foo.jpg" /> : error
>img : any
>    : ^^^
>srce : string
>     : ^^^^^^

// A built-in element with a badly-typed attribute value (error)
var thing = { oops: 100 };
>thing : { oops: number; }
>      : ^^^^^^^^^^^^^^^^^
>{ oops: 100 } : { oops: number; }
>              : ^^^^^^^^^^^^^^^^^
>oops : number
>     : ^^^^^^
>100 : 100
>    : ^^^

var a3 = <div id={thing} />
>a3 : error
><div id={thing} /> : error
>div : any
>    : ^^^
>id : { oops: number; }
>   : ^^^^^^^^^^^^^^^^^
>thing : { oops: number; }
>      : ^^^^^^^^^^^^^^^^^

// Mistyped html name (error)
var e1 = <imag src="bar.jpg" />
>e1 : error
><imag src="bar.jpg" /> : error
>imag : any
>     : ^^^
>src : string
>    : ^^^^^^

// A custom type
class MyClass {
>MyClass : MyClass
>        : ^^^^^^^

  props: {
<<<<<<< HEAD
>props : { pt?: { x: number; y: number; } | undefined; name?: string | undefined; reqd: boolean; }

    pt?: { x: number; y: number; };
>pt : { x: number; y: number; } | undefined
=======
>props : { pt?: { x: number; y: number; }; name?: string; reqd: boolean; }
>      : ^^^^^^^                         ^^^^^^^^^      ^^^^^^^^       ^^^

    pt?: { x: number; y: number; };
>pt : { x: number; y: number; }
>   : ^^^^^      ^^^^^      ^^^
>>>>>>> 12402f26
>x : number
>  : ^^^^^^
>y : number
>  : ^^^^^^

	name?: string;
<<<<<<< HEAD
>name : string | undefined
=======
>name : string
>     : ^^^^^^
>>>>>>> 12402f26

	reqd: boolean;
>reqd : boolean
>     : ^^^^^^^
  }
}

// Let's use it
// TODO: Error on missing 'reqd'
var b1 = <MyClass reqd={true} />; 
>b1 : error
><MyClass reqd={true} /> : error
>MyClass : typeof MyClass
>        : ^^^^^^^^^^^^^^
>reqd : boolean
>     : ^^^^^^^
>true : true
>     : ^^^^

// Mistyped attribute member
// sample.tsx(23,22): error TS2322: Type '{ x: number; y: string; }' is not assignable to type '{ x: number; y: number; }'.
//  Types of property 'y' are incompatible.
//    Type 'string' is not assignable to type 'number'.
var b2 = <MyClass pt={{x: 4, y: 'oops'}} />;
>b2 : error
><MyClass pt={{x: 4, y: 'oops'}} /> : error
>MyClass : typeof MyClass
>        : ^^^^^^^^^^^^^^
>pt : { x: number; y: string; }
>   : ^^^^^^^^^^^^^^^^^^^^^^^^^
>{x: 4, y: 'oops'} : { x: number; y: string; }
>                  : ^^^^^^^^^^^^^^^^^^^^^^^^^
>x : number
>  : ^^^^^^
>4 : 4
>  : ^
>y : string
>  : ^^^^^^
>'oops' : "oops"
>       : ^^^^^^


<|MERGE_RESOLUTION|>--- conflicted
+++ resolved
@@ -1,124 +1,113 @@
-//// [tests/cases/conformance/jsx/tsxTypeErrors.tsx] ////
-
-=== tsxTypeErrors.tsx ===
-// A built-in element (OK)
-var a1 = <div id="foo" />;
->a1 : error
-><div id="foo" /> : error
->div : any
->    : ^^^
->id : string
->   : ^^^^^^
-
-// A built-in element with a mistyped property (error)
-var a2 = <img srce="foo.jpg" />
->a2 : error
-><img srce="foo.jpg" /> : error
->img : any
->    : ^^^
->srce : string
->     : ^^^^^^
-
-// A built-in element with a badly-typed attribute value (error)
-var thing = { oops: 100 };
->thing : { oops: number; }
->      : ^^^^^^^^^^^^^^^^^
->{ oops: 100 } : { oops: number; }
->              : ^^^^^^^^^^^^^^^^^
->oops : number
->     : ^^^^^^
->100 : 100
->    : ^^^
-
-var a3 = <div id={thing} />
->a3 : error
-><div id={thing} /> : error
->div : any
->    : ^^^
->id : { oops: number; }
->   : ^^^^^^^^^^^^^^^^^
->thing : { oops: number; }
->      : ^^^^^^^^^^^^^^^^^
-
-// Mistyped html name (error)
-var e1 = <imag src="bar.jpg" />
->e1 : error
-><imag src="bar.jpg" /> : error
->imag : any
->     : ^^^
->src : string
->    : ^^^^^^
-
-// A custom type
-class MyClass {
->MyClass : MyClass
->        : ^^^^^^^
-
-  props: {
-<<<<<<< HEAD
->props : { pt?: { x: number; y: number; } | undefined; name?: string | undefined; reqd: boolean; }
-
-    pt?: { x: number; y: number; };
->pt : { x: number; y: number; } | undefined
-=======
->props : { pt?: { x: number; y: number; }; name?: string; reqd: boolean; }
->      : ^^^^^^^                         ^^^^^^^^^      ^^^^^^^^       ^^^
-
-    pt?: { x: number; y: number; };
->pt : { x: number; y: number; }
->   : ^^^^^      ^^^^^      ^^^
->>>>>>> 12402f26
->x : number
->  : ^^^^^^
->y : number
->  : ^^^^^^
-
-	name?: string;
-<<<<<<< HEAD
->name : string | undefined
-=======
->name : string
->     : ^^^^^^
->>>>>>> 12402f26
-
-	reqd: boolean;
->reqd : boolean
->     : ^^^^^^^
-  }
-}
-
-// Let's use it
-// TODO: Error on missing 'reqd'
-var b1 = <MyClass reqd={true} />; 
->b1 : error
-><MyClass reqd={true} /> : error
->MyClass : typeof MyClass
->        : ^^^^^^^^^^^^^^
->reqd : boolean
->     : ^^^^^^^
->true : true
->     : ^^^^
-
-// Mistyped attribute member
-// sample.tsx(23,22): error TS2322: Type '{ x: number; y: string; }' is not assignable to type '{ x: number; y: number; }'.
-//  Types of property 'y' are incompatible.
-//    Type 'string' is not assignable to type 'number'.
-var b2 = <MyClass pt={{x: 4, y: 'oops'}} />;
->b2 : error
-><MyClass pt={{x: 4, y: 'oops'}} /> : error
->MyClass : typeof MyClass
->        : ^^^^^^^^^^^^^^
->pt : { x: number; y: string; }
->   : ^^^^^^^^^^^^^^^^^^^^^^^^^
->{x: 4, y: 'oops'} : { x: number; y: string; }
->                  : ^^^^^^^^^^^^^^^^^^^^^^^^^
->x : number
->  : ^^^^^^
->4 : 4
->  : ^
->y : string
->  : ^^^^^^
->'oops' : "oops"
->       : ^^^^^^
-
-
+//// [tests/cases/conformance/jsx/tsxTypeErrors.tsx] ////
+
+=== tsxTypeErrors.tsx ===
+// A built-in element (OK)
+var a1 = <div id="foo" />;
+>a1 : error
+><div id="foo" /> : error
+>div : any
+>    : ^^^
+>id : string
+>   : ^^^^^^
+
+// A built-in element with a mistyped property (error)
+var a2 = <img srce="foo.jpg" />
+>a2 : error
+><img srce="foo.jpg" /> : error
+>img : any
+>    : ^^^
+>srce : string
+>     : ^^^^^^
+
+// A built-in element with a badly-typed attribute value (error)
+var thing = { oops: 100 };
+>thing : { oops: number; }
+>      : ^^^^^^^^^^^^^^^^^
+>{ oops: 100 } : { oops: number; }
+>              : ^^^^^^^^^^^^^^^^^
+>oops : number
+>     : ^^^^^^
+>100 : 100
+>    : ^^^
+
+var a3 = <div id={thing} />
+>a3 : error
+><div id={thing} /> : error
+>div : any
+>    : ^^^
+>id : { oops: number; }
+>   : ^^^^^^^^^^^^^^^^^
+>thing : { oops: number; }
+>      : ^^^^^^^^^^^^^^^^^
+
+// Mistyped html name (error)
+var e1 = <imag src="bar.jpg" />
+>e1 : error
+><imag src="bar.jpg" /> : error
+>imag : any
+>     : ^^^
+>src : string
+>    : ^^^^^^
+
+// A custom type
+class MyClass {
+>MyClass : MyClass
+>        : ^^^^^^^
+
+  props: {
+>props : { pt?: { x: number; y: number; } | undefined; name?: string | undefined; reqd: boolean; }
+>      : ^^^^^^^^^^^^      ^^^^^      ^^^^^^^^^^^^^^^^^^^^^^^^^^^^^^^^^^^^^^^^^^^^^^^^^^       ^^^
+
+    pt?: { x: number; y: number; };
+>pt : { x: number; y: number; } | undefined
+>   : ^^^^^      ^^^^^      ^^^^^^^^^^^^^^^
+>x : number
+>  : ^^^^^^
+>y : number
+>  : ^^^^^^
+
+	name?: string;
+>name : string | undefined
+>     : ^^^^^^^^^^^^^^^^^^
+
+	reqd: boolean;
+>reqd : boolean
+>     : ^^^^^^^
+  }
+}
+
+// Let's use it
+// TODO: Error on missing 'reqd'
+var b1 = <MyClass reqd={true} />; 
+>b1 : error
+><MyClass reqd={true} /> : error
+>MyClass : typeof MyClass
+>        : ^^^^^^^^^^^^^^
+>reqd : boolean
+>     : ^^^^^^^
+>true : true
+>     : ^^^^
+
+// Mistyped attribute member
+// sample.tsx(23,22): error TS2322: Type '{ x: number; y: string; }' is not assignable to type '{ x: number; y: number; }'.
+//  Types of property 'y' are incompatible.
+//    Type 'string' is not assignable to type 'number'.
+var b2 = <MyClass pt={{x: 4, y: 'oops'}} />;
+>b2 : error
+><MyClass pt={{x: 4, y: 'oops'}} /> : error
+>MyClass : typeof MyClass
+>        : ^^^^^^^^^^^^^^
+>pt : { x: number; y: string; }
+>   : ^^^^^^^^^^^^^^^^^^^^^^^^^
+>{x: 4, y: 'oops'} : { x: number; y: string; }
+>                  : ^^^^^^^^^^^^^^^^^^^^^^^^^
+>x : number
+>  : ^^^^^^
+>4 : 4
+>  : ^
+>y : string
+>  : ^^^^^^
+>'oops' : "oops"
+>       : ^^^^^^
+
+