//// [tests/cases/compiler/genericArrayMethods1.ts] ////

=== genericArrayMethods1.ts ===
var x:string[] =  [0,1].slice(0); // this should be an error
>x : string[]
>  : ^^^^^^^^
>[0,1].slice(0) : number[]
<<<<<<< HEAD
>[0,1].slice : (start?: number | undefined, end?: number | undefined) => number[]
=======
>               : ^^^^^^^^
>[0,1].slice : (start?: number, end?: number) => number[]
>            : ^^^^^^^^^^^^^^^^^^^^^^^^^^^^^^^^^^^^^^^^^^
>>>>>>> 12402f26
>[0,1] : number[]
>      : ^^^^^^^^
>0 : 0
>  : ^
>1 : 1
<<<<<<< HEAD
>slice : (start?: number | undefined, end?: number | undefined) => number[]
=======
>  : ^
>slice : (start?: number, end?: number) => number[]
>      : ^^^^^^^^^^^^^^^^^^^^^^^^^^^^^^^^^^^^^^^^^^
>>>>>>> 12402f26
>0 : 0
>  : ^

<|MERGE_RESOLUTION|>--- conflicted
+++ resolved
@@ -1,29 +1,21 @@
-//// [tests/cases/compiler/genericArrayMethods1.ts] ////
-
-=== genericArrayMethods1.ts ===
-var x:string[] =  [0,1].slice(0); // this should be an error
->x : string[]
->  : ^^^^^^^^
->[0,1].slice(0) : number[]
-<<<<<<< HEAD
->[0,1].slice : (start?: number | undefined, end?: number | undefined) => number[]
-=======
->               : ^^^^^^^^
->[0,1].slice : (start?: number, end?: number) => number[]
->            : ^^^^^^^^^^^^^^^^^^^^^^^^^^^^^^^^^^^^^^^^^^
->>>>>>> 12402f26
->[0,1] : number[]
->      : ^^^^^^^^
->0 : 0
->  : ^
->1 : 1
-<<<<<<< HEAD
->slice : (start?: number | undefined, end?: number | undefined) => number[]
-=======
->  : ^
->slice : (start?: number, end?: number) => number[]
->      : ^^^^^^^^^^^^^^^^^^^^^^^^^^^^^^^^^^^^^^^^^^
->>>>>>> 12402f26
->0 : 0
->  : ^
-
+//// [tests/cases/compiler/genericArrayMethods1.ts] ////
+
+=== genericArrayMethods1.ts ===
+var x:string[] =  [0,1].slice(0); // this should be an error
+>x : string[]
+>  : ^^^^^^^^
+>[0,1].slice(0) : number[]
+>               : ^^^^^^^^
+>[0,1].slice : (start?: number | undefined, end?: number | undefined) => number[]
+>            : ^^^^^^^^^^^^^^^^^^^^^^^^^^^^^^^^^^^^^^^^^^^^^^^^^^^^^^^^^^^^^^^^^^
+>[0,1] : number[]
+>      : ^^^^^^^^
+>0 : 0
+>  : ^
+>1 : 1
+>  : ^
+>slice : (start?: number | undefined, end?: number | undefined) => number[]
+>      : ^^^^^^^^^^^^^^^^^^^^^^^^^^^^^^^^^^^^^^^^^^^^^^^^^^^^^^^^^^^^^^^^^^
+>0 : 0
+>  : ^
+