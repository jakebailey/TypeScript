//// [tests/cases/compiler/optionalParamAssignmentCompat.ts] ////

=== optionalParamAssignmentCompat.ts ===
interface I1 {
    (p1: number, p2: string): void;
>p1 : number
>   : ^^^^^^
>p2 : string
>   : ^^^^^^
}
interface I2 {
    p1: I1;
>p1 : I1
>   : ^^

    m1(p1?: string): I1;
>m1 : (p1?: string) => I1
<<<<<<< HEAD
>p1 : string | undefined
=======
>   : ^^^^^^      ^^^^^  
>p1 : string
>   : ^^^^^^
>>>>>>> 12402f26
}
var i2: I2;
>i2 : I2
>   : ^^

var c: I1 = i2.p1; // should be ok
>c : I1
>  : ^^
>i2.p1 : I1
>      : ^^
>i2 : I2
>   : ^^
>p1 : I1
>   : ^^

var d: I1 = i2.m1; // should error
>d : I1
<<<<<<< HEAD
>i2.m1 : (p1?: string | undefined) => I1
>i2 : I2
>m1 : (p1?: string | undefined) => I1
=======
>  : ^^
>i2.m1 : (p1?: string) => I1
>      : ^^^^^^^^^^^^^^^^^^^
>i2 : I2
>   : ^^
>m1 : (p1?: string) => I1
>   : ^^^^^^^^^^^^^^^^^^^
>>>>>>> 12402f26

<|MERGE_RESOLUTION|>--- conflicted
+++ resolved
@@ -1,55 +1,45 @@
-//// [tests/cases/compiler/optionalParamAssignmentCompat.ts] ////
-
-=== optionalParamAssignmentCompat.ts ===
-interface I1 {
-    (p1: number, p2: string): void;
->p1 : number
->   : ^^^^^^
->p2 : string
->   : ^^^^^^
-}
-interface I2 {
-    p1: I1;
->p1 : I1
->   : ^^
-
-    m1(p1?: string): I1;
->m1 : (p1?: string) => I1
-<<<<<<< HEAD
->p1 : string | undefined
-=======
->   : ^^^^^^      ^^^^^  
->p1 : string
->   : ^^^^^^
->>>>>>> 12402f26
-}
-var i2: I2;
->i2 : I2
->   : ^^
-
-var c: I1 = i2.p1; // should be ok
->c : I1
->  : ^^
->i2.p1 : I1
->      : ^^
->i2 : I2
->   : ^^
->p1 : I1
->   : ^^
-
-var d: I1 = i2.m1; // should error
->d : I1
-<<<<<<< HEAD
->i2.m1 : (p1?: string | undefined) => I1
->i2 : I2
->m1 : (p1?: string | undefined) => I1
-=======
->  : ^^
->i2.m1 : (p1?: string) => I1
->      : ^^^^^^^^^^^^^^^^^^^
->i2 : I2
->   : ^^
->m1 : (p1?: string) => I1
->   : ^^^^^^^^^^^^^^^^^^^
->>>>>>> 12402f26
-
+//// [tests/cases/compiler/optionalParamAssignmentCompat.ts] ////
+
+=== optionalParamAssignmentCompat.ts ===
+interface I1 {
+    (p1: number, p2: string): void;
+>p1 : number
+>   : ^^^^^^
+>p2 : string
+>   : ^^^^^^
+}
+interface I2 {
+    p1: I1;
+>p1 : I1
+>   : ^^
+
+    m1(p1?: string): I1;
+>m1 : (p1?: string) => I1
+>   : ^^^^^^      ^^^^^  
+>p1 : string | undefined
+>   : ^^^^^^^^^^^^^^^^^^
+}
+var i2: I2;
+>i2 : I2
+>   : ^^
+
+var c: I1 = i2.p1; // should be ok
+>c : I1
+>  : ^^
+>i2.p1 : I1
+>      : ^^
+>i2 : I2
+>   : ^^
+>p1 : I1
+>   : ^^
+
+var d: I1 = i2.m1; // should error
+>d : I1
+>  : ^^
+>i2.m1 : (p1?: string | undefined) => I1
+>      : ^^^^^^^^^^^^^^^^^^^^^^^^^^^^^^^
+>i2 : I2
+>   : ^^
+>m1 : (p1?: string | undefined) => I1
+>   : ^^^^^^^^^^^^^^^^^^^^^^^^^^^^^^^
+