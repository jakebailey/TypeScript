--- conflicted
+++ resolved
@@ -1,2001 +1,1975 @@
-//// [tests/cases/conformance/parser/ecmascript5/parserRealSource9.ts] ////
-
-=== parserRealSource9.ts ===
-// Copyright (c) Microsoft. All rights reserved. Licensed under the Apache License, Version 2.0. 
-// See LICENSE.txt in the project root for complete license information.
-
-///<reference path='typescript.ts' />
-
-module TypeScript {
->TypeScript : typeof TypeScript
->           : ^^^^^^^^^^^^^^^^^
-
-    export class Binder {
->Binder : Binder
->       : ^^^^^^
-
-        constructor (public checker: TypeChecker) { }
->checker : TypeChecker
->        : ^^^^^^^^^^^
-
-        public resolveBaseTypeLinks(typeLinks: TypeLink[], scope: SymbolScope) {
->resolveBaseTypeLinks : (typeLinks: TypeLink[], scope: SymbolScope) => Type[]
->                     : ^^^^^^^^^^^^          ^^^^^^^^^^^^^^^^^^^^^^^^^^^^^^^
->typeLinks : TypeLink[]
->          : ^^^^^^^^^^
->scope : SymbolScope
->      : ^^^^^^^^^^^
-
-            var extendsList: Type[] = null;
->extendsList : Type[]
->            : ^^^^^^
-
-            if (typeLinks) {
->typeLinks : TypeLink[]
->          : ^^^^^^^^^^
-
-                extendsList = new Type[];
->extendsList = new Type[] : any
->                         : ^^^
->extendsList : Type[]
->            : ^^^^^^
->new Type[] : any
->           : ^^^
->Type[] : any
->       : ^^^
->Type : any
->     : ^^^
-> : any
-> : ^^^
-
-                for (var i = 0, len = typeLinks.length; i < len; i++) {
->i : number
->  : ^^^^^^
->0 : 0
->  : ^
->len : number
->    : ^^^^^^
->typeLinks.length : number
->                 : ^^^^^^
->typeLinks : TypeLink[]
->          : ^^^^^^^^^^
->length : number
->       : ^^^^^^
->i < len : boolean
->        : ^^^^^^^
->i : number
->  : ^^^^^^
->len : number
->    : ^^^^^^
->i++ : number
->    : ^^^^^^
->i : number
->  : ^^^^^^
-
-                    var typeLink = typeLinks[i];
->typeLink : TypeLink
->         : ^^^^^^^^
->typeLinks[i] : TypeLink
->             : ^^^^^^^^
->typeLinks : TypeLink[]
->          : ^^^^^^^^^^
->i : number
->  : ^^^^^^
-
-                    this.checker.resolvingBases = true;
->this.checker.resolvingBases = true : true
->                                   : ^^^^
->this.checker.resolvingBases : any
->                            : ^^^
->this.checker : TypeChecker
->             : ^^^^^^^^^^^
->this : this
->     : ^^^^
->checker : TypeChecker
->        : ^^^^^^^^^^^
->resolvingBases : any
->               : ^^^
->true : true
->     : ^^^^
-
-                    this.checker.resolveTypeLink(scope, typeLink, true);
->this.checker.resolveTypeLink(scope, typeLink, true) : any
->                                                    : ^^^
->this.checker.resolveTypeLink : any
->                             : ^^^
->this.checker : TypeChecker
->             : ^^^^^^^^^^^
->this : this
->     : ^^^^
->checker : TypeChecker
->        : ^^^^^^^^^^^
->resolveTypeLink : any
->                : ^^^
->scope : SymbolScope
->      : ^^^^^^^^^^^
->typeLink : TypeLink
->         : ^^^^^^^^
->true : true
->     : ^^^^
-
-                    this.checker.resolvingBases = false;
->this.checker.resolvingBases = false : false
->                                    : ^^^^^
->this.checker.resolvingBases : any
->                            : ^^^
->this.checker : TypeChecker
->             : ^^^^^^^^^^^
->this : this
->     : ^^^^
->checker : TypeChecker
->        : ^^^^^^^^^^^
->resolvingBases : any
->               : ^^^
->false : false
->      : ^^^^^
-
-                    if (typeLink.type.isClass()) {
->typeLink.type.isClass() : any
->                        : ^^^
->typeLink.type.isClass : any
->                      : ^^^
->typeLink.type : any
->              : ^^^
->typeLink : TypeLink
->         : ^^^^^^^^
->type : any
->     : ^^^
->isClass : any
->        : ^^^
-
-                        extendsList[i] = typeLink.type.instanceType;
->extendsList[i] = typeLink.type.instanceType : any
->                                            : ^^^
->extendsList[i] : Type
->               : ^^^^
->extendsList : Type[]
->            : ^^^^^^
->i : number
->  : ^^^^^^
->typeLink.type.instanceType : any
->                           : ^^^
->typeLink.type : any
->              : ^^^
->typeLink : TypeLink
->         : ^^^^^^^^
->type : any
->     : ^^^
->instanceType : any
->             : ^^^
-                    }
-                    else {
-                        extendsList[i] = typeLink.type;
->extendsList[i] = typeLink.type : any
->                               : ^^^
->extendsList[i] : Type
->               : ^^^^
->extendsList : Type[]
->            : ^^^^^^
->i : number
->  : ^^^^^^
->typeLink.type : any
->              : ^^^
->typeLink : TypeLink
->         : ^^^^^^^^
->type : any
->     : ^^^
-                    }
-                }
-            }
-            return extendsList;
->extendsList : Type[]
->            : ^^^^^^
-        }
-
-        public resolveBases(scope: SymbolScope, type: Type) {
->resolveBases : (scope: SymbolScope, type: Type) => void
->             : ^^^^^^^^^^^^^^^^^^^^^^^^^^^^^^^^^^^^^^^^
->scope : SymbolScope
->      : ^^^^^^^^^^^
->type : Type
->     : ^^^^
-
-            type.extendsList = this.resolveBaseTypeLinks(type.extendsTypeLinks, scope);
->type.extendsList = this.resolveBaseTypeLinks(type.extendsTypeLinks, scope) : Type[]
->                                                                           : ^^^^^^
->type.extendsList : any
->                 : ^^^
->type : Type
->     : ^^^^
->extendsList : any
->            : ^^^
->this.resolveBaseTypeLinks(type.extendsTypeLinks, scope) : Type[]
->                                                        : ^^^^^^
->this.resolveBaseTypeLinks : (typeLinks: TypeLink[], scope: SymbolScope) => Type[]
->                          : ^^^^^^^^^^^^^^^^^^^^^^^^^^^^^^^^^^^^^^^^^^^^^^^^^^^^^
->this : this
->     : ^^^^
->resolveBaseTypeLinks : (typeLinks: TypeLink[], scope: SymbolScope) => Type[]
->                     : ^^^^^^^^^^^^^^^^^^^^^^^^^^^^^^^^^^^^^^^^^^^^^^^^^^^^^
->type.extendsTypeLinks : any
->                      : ^^^
->type : Type
->     : ^^^^
->extendsTypeLinks : any
->                 : ^^^
->scope : SymbolScope
->      : ^^^^^^^^^^^
-
-            var i = 0, len = type.extendsList.length;
->i : number
->  : ^^^^^^
->0 : 0
->  : ^
->len : any
->    : ^^^
->type.extendsList.length : any
->                        : ^^^
->type.extendsList : any
->                 : ^^^
->type : Type
->     : ^^^^
->extendsList : any
->            : ^^^
->length : any
->       : ^^^
-
-            var derivedIsClass = type.isClassInstance();
->derivedIsClass : any
->               : ^^^
->type.isClassInstance() : any
->                       : ^^^
->type.isClassInstance : any
->                     : ^^^
->type : Type
->     : ^^^^
->isClassInstance : any
->                : ^^^
-
-            for (; i < len; i++) {
->i < len : boolean
->        : ^^^^^^^
->i : number
->  : ^^^^^^
->len : any
->    : ^^^
->i++ : number
->    : ^^^^^^
->i : number
->  : ^^^^^^
-
-                var baseIsClass = type.extendsList[i].isClassInstance();
->baseIsClass : any
->            : ^^^
->type.extendsList[i].isClassInstance() : any
->                                      : ^^^
->type.extendsList[i].isClassInstance : any
->                                    : ^^^
->type.extendsList[i] : any
->                    : ^^^
->type.extendsList : any
->                 : ^^^
->type : Type
->     : ^^^^
->extendsList : any
->            : ^^^
->i : number
->  : ^^^^^^
->isClassInstance : any
->                : ^^^
-
-                if (type.extendsList[i] != this.checker.anyType) {
->type.extendsList[i] != this.checker.anyType : boolean
->                                            : ^^^^^^^
->type.extendsList[i] : any
->                    : ^^^
->type.extendsList : any
->                 : ^^^
->type : Type
->     : ^^^^
->extendsList : any
->            : ^^^
->i : number
->  : ^^^^^^
->this.checker.anyType : any
->                     : ^^^
->this.checker : TypeChecker
->             : ^^^^^^^^^^^
->this : this
->     : ^^^^
->checker : TypeChecker
->        : ^^^^^^^^^^^
->anyType : any
->        : ^^^
-
-                    if (derivedIsClass) {
->derivedIsClass : any
->               : ^^^
-
-                        if (!baseIsClass) {
->!baseIsClass : boolean
->             : ^^^^^^^
->baseIsClass : any
->            : ^^^
-
-                            this.checker.errorReporter.simpleErrorFromSym(type.symbol,
->this.checker.errorReporter.simpleErrorFromSym(type.symbol,                                                                     "A export class may only extend other classes, " + type.extendsList[i].symbol.fullName() + " is an interface.") : any
->                                                                                                                                                                                                                                               : ^^^
->this.checker.errorReporter.simpleErrorFromSym : any
->                                              : ^^^
->this.checker.errorReporter : any
->                           : ^^^
->this.checker : TypeChecker
->             : ^^^^^^^^^^^
->this : this
->     : ^^^^
->checker : TypeChecker
->        : ^^^^^^^^^^^
->errorReporter : any
->              : ^^^
->simpleErrorFromSym : any
->                   : ^^^
->type.symbol : any
->            : ^^^
->type : Type
->     : ^^^^
->symbol : any
->       : ^^^
-
-                                                                     "A export class may only extend other classes, " + type.extendsList[i].symbol.fullName() + " is an interface.");
->"A export class may only extend other classes, " + type.extendsList[i].symbol.fullName() + " is an interface." : string
->                                                                                                               : ^^^^^^
->"A export class may only extend other classes, " + type.extendsList[i].symbol.fullName() : string
->                                                                                         : ^^^^^^
->"A export class may only extend other classes, " : "A export class may only extend other classes, "
->                                                 : ^^^^^^^^^^^^^^^^^^^^^^^^^^^^^^^^^^^^^^^^^^^^^^^^
->type.extendsList[i].symbol.fullName() : any
->                                      : ^^^
->type.extendsList[i].symbol.fullName : any
->                                    : ^^^
->type.extendsList[i].symbol : any
->                           : ^^^
->type.extendsList[i] : any
->                    : ^^^
->type.extendsList : any
->                 : ^^^
->type : Type
->     : ^^^^
->extendsList : any
->            : ^^^
->i : number
->  : ^^^^^^
->symbol : any
->       : ^^^
->fullName : any
->         : ^^^
->" is an interface." : " is an interface."
->                    : ^^^^^^^^^^^^^^^^^^^
-                        }
-                    }
-                    else {
-                        if (baseIsClass) {
->baseIsClass : any
->            : ^^^
-
-                            this.checker.errorReporter.simpleErrorFromSym(type.symbol,
->this.checker.errorReporter.simpleErrorFromSym(type.symbol,                                                                     "An interface may only extend other interfaces, " + type.extendsList[i].symbol.fullName() + " is a class.") : any
->                                                                                                                                                                                                                                           : ^^^
->this.checker.errorReporter.simpleErrorFromSym : any
->                                              : ^^^
->this.checker.errorReporter : any
->                           : ^^^
->this.checker : TypeChecker
->             : ^^^^^^^^^^^
->this : this
->     : ^^^^
->checker : TypeChecker
->        : ^^^^^^^^^^^
->errorReporter : any
->              : ^^^
->simpleErrorFromSym : any
->                   : ^^^
->type.symbol : any
->            : ^^^
->type : Type
->     : ^^^^
->symbol : any
->       : ^^^
-
-                                                                     "An interface may only extend other interfaces, " + type.extendsList[i].symbol.fullName() + " is a class.");
->"An interface may only extend other interfaces, " + type.extendsList[i].symbol.fullName() + " is a class." : string
->                                                                                                           : ^^^^^^
->"An interface may only extend other interfaces, " + type.extendsList[i].symbol.fullName() : string
->                                                                                          : ^^^^^^
->"An interface may only extend other interfaces, " : "An interface may only extend other interfaces, "
->                                                  : ^^^^^^^^^^^^^^^^^^^^^^^^^^^^^^^^^^^^^^^^^^^^^^^^^
->type.extendsList[i].symbol.fullName() : any
->                                      : ^^^
->type.extendsList[i].symbol.fullName : any
->                                    : ^^^
->type.extendsList[i].symbol : any
->                           : ^^^
->type.extendsList[i] : any
->                    : ^^^
->type.extendsList : any
->                 : ^^^
->type : Type
->     : ^^^^
->extendsList : any
->            : ^^^
->i : number
->  : ^^^^^^
->symbol : any
->       : ^^^
->fullName : any
->         : ^^^
->" is a class." : " is a class."
->               : ^^^^^^^^^^^^^^
-                        }
-                    }
-                }
-            }
-
-            type.implementsList = this.resolveBaseTypeLinks(type.implementsTypeLinks, scope);
->type.implementsList = this.resolveBaseTypeLinks(type.implementsTypeLinks, scope) : Type[]
->                                                                                 : ^^^^^^
->type.implementsList : any
->                    : ^^^
->type : Type
->     : ^^^^
->implementsList : any
->               : ^^^
->this.resolveBaseTypeLinks(type.implementsTypeLinks, scope) : Type[]
->                                                           : ^^^^^^
->this.resolveBaseTypeLinks : (typeLinks: TypeLink[], scope: SymbolScope) => Type[]
->                          : ^^^^^^^^^^^^^^^^^^^^^^^^^^^^^^^^^^^^^^^^^^^^^^^^^^^^^
->this : this
->     : ^^^^
->resolveBaseTypeLinks : (typeLinks: TypeLink[], scope: SymbolScope) => Type[]
->                     : ^^^^^^^^^^^^^^^^^^^^^^^^^^^^^^^^^^^^^^^^^^^^^^^^^^^^^
->type.implementsTypeLinks : any
->                         : ^^^
->type : Type
->     : ^^^^
->implementsTypeLinks : any
->                    : ^^^
->scope : SymbolScope
->      : ^^^^^^^^^^^
-
-            if (type.implementsList) {
->type.implementsList : any
->                    : ^^^
->type : Type
->     : ^^^^
->implementsList : any
->               : ^^^
-
-                for (i = 0, len = type.implementsList.length; i < len; i++) {
->i = 0, len = type.implementsList.length : any
->                                        : ^^^
->i = 0 : 0
->      : ^
->i : number
->  : ^^^^^^
->0 : 0
->  : ^
->len = type.implementsList.length : any
->                                 : ^^^
->len : any
->    : ^^^
->type.implementsList.length : any
->                           : ^^^
->type.implementsList : any
->                    : ^^^
->type : Type
->     : ^^^^
->implementsList : any
->               : ^^^
->length : any
->       : ^^^
->i < len : boolean
->        : ^^^^^^^
->i : number
->  : ^^^^^^
->len : any
->    : ^^^
->i++ : number
->    : ^^^^^^
->i : number
->  : ^^^^^^
-
-                    var iface = type.implementsList[i];
->iface : any
->      : ^^^
->type.implementsList[i] : any
->                       : ^^^
->type.implementsList : any
->                    : ^^^
->type : Type
->     : ^^^^
->implementsList : any
->               : ^^^
->i : number
->  : ^^^^^^
-
-                    if (iface.isClassInstance()) {
->iface.isClassInstance() : any
->                        : ^^^
->iface.isClassInstance : any
->                      : ^^^
->iface : any
->      : ^^^
->isClassInstance : any
->                : ^^^
-
-                        if (derivedIsClass) {
->derivedIsClass : any
->               : ^^^
-
-                            this.checker.errorReporter.simpleErrorFromSym(type.symbol,
->this.checker.errorReporter.simpleErrorFromSym(type.symbol,                                                                     "A class may only implement an interface; " + iface.symbol.fullName() + " is a class.") : any
->                                                                                                                                                                                                                       : ^^^
->this.checker.errorReporter.simpleErrorFromSym : any
->                                              : ^^^
->this.checker.errorReporter : any
->                           : ^^^
->this.checker : TypeChecker
->             : ^^^^^^^^^^^
->this : this
->     : ^^^^
->checker : TypeChecker
->        : ^^^^^^^^^^^
->errorReporter : any
->              : ^^^
->simpleErrorFromSym : any
->                   : ^^^
->type.symbol : any
->            : ^^^
->type : Type
->     : ^^^^
->symbol : any
->       : ^^^
-
-                                                                     "A class may only implement an interface; " + iface.symbol.fullName() + " is a class.");
->"A class may only implement an interface; " + iface.symbol.fullName() + " is a class." : string
->                                                                                       : ^^^^^^
->"A class may only implement an interface; " + iface.symbol.fullName() : string
->                                                                      : ^^^^^^
->"A class may only implement an interface; " : "A class may only implement an interface; "
->                                            : ^^^^^^^^^^^^^^^^^^^^^^^^^^^^^^^^^^^^^^^^^^^
->iface.symbol.fullName() : any
->                        : ^^^
->iface.symbol.fullName : any
->                      : ^^^
->iface.symbol : any
->             : ^^^
->iface : any
->      : ^^^
->symbol : any
->       : ^^^
->fullName : any
->         : ^^^
->" is a class." : " is a class."
->               : ^^^^^^^^^^^^^^
-                        }
-                    }
-                }
-            }
-        }
-
-        public resolveSignatureGroup(signatureGroup: SignatureGroup, scope: SymbolScope, instanceType: Type) {
->resolveSignatureGroup : (signatureGroup: SignatureGroup, scope: SymbolScope, instanceType: Type) => void
->                      : ^^^^^^^^^^^^^^^^^^^^^^^^^^^^^^^^^^^^^^^^^^^^^^^^^^^^^^^^^^^^^^^^^^^^^^^^^^^^^^^^
->signatureGroup : SignatureGroup
->               : ^^^^^^^^^^^^^^
->scope : SymbolScope
->      : ^^^^^^^^^^^
->instanceType : Type
->             : ^^^^
-
-            var supplyVar = !(signatureGroup.hasImplementation);
->supplyVar : boolean
->          : ^^^^^^^
->!(signatureGroup.hasImplementation) : boolean
->                                    : ^^^^^^^
->(signatureGroup.hasImplementation) : any
->                                   : ^^^
->signatureGroup.hasImplementation : any
->                                 : ^^^
->signatureGroup : SignatureGroup
->               : ^^^^^^^^^^^^^^
->hasImplementation : any
->                  : ^^^
-
-            for (var i = 0, len = signatureGroup.signatures.length; i < len; i++) {
->i : number
->  : ^^^^^^
->0 : 0
->  : ^
->len : any
->    : ^^^
->signatureGroup.signatures.length : any
->                                 : ^^^
->signatureGroup.signatures : any
->                          : ^^^
->signatureGroup : SignatureGroup
->               : ^^^^^^^^^^^^^^
->signatures : any
->           : ^^^
->length : any
->       : ^^^
->i < len : boolean
->        : ^^^^^^^
->i : number
->  : ^^^^^^
->len : any
->    : ^^^
->i++ : number
->    : ^^^^^^
->i : number
->  : ^^^^^^
-
-                var signature = signatureGroup.signatures[i];
->signature : any
->          : ^^^
->signatureGroup.signatures[i] : any
->                             : ^^^
->signatureGroup.signatures : any
->                          : ^^^
->signatureGroup : SignatureGroup
->               : ^^^^^^^^^^^^^^
->signatures : any
->           : ^^^
->i : number
->  : ^^^^^^
-
-                if (instanceType) {
->instanceType : Type
->             : ^^^^
-
-                    signature.returnType.type = instanceType;
-<<<<<<< HEAD
->signature.returnType.type = instanceType : any
-=======
->signature.returnType.type = instanceType : Type
->                                         : ^^^^
->>>>>>> 12402f26
->signature.returnType.type : any
->                          : ^^^
->signature.returnType : any
->                     : ^^^
->signature : any
->          : ^^^
->returnType : any
->           : ^^^
->type : any
-<<<<<<< HEAD
->instanceType : any
-=======
->     : ^^^
->instanceType : Type
->             : ^^^^
->>>>>>> 12402f26
-                }
-                else {
-                    this.checker.resolveTypeLink(scope, signature.returnType, supplyVar);
->this.checker.resolveTypeLink(scope, signature.returnType, supplyVar) : any
->                                                                     : ^^^
->this.checker.resolveTypeLink : any
->                             : ^^^
->this.checker : TypeChecker
->             : ^^^^^^^^^^^
->this : this
->     : ^^^^
->checker : TypeChecker
->        : ^^^^^^^^^^^
->resolveTypeLink : any
->                : ^^^
->scope : SymbolScope
->      : ^^^^^^^^^^^
->signature.returnType : any
->                     : ^^^
->signature : any
->          : ^^^
->returnType : any
->           : ^^^
->supplyVar : boolean
->          : ^^^^^^^
-                }
-                var paramLen = signature.parameters.length;
->paramLen : any
->         : ^^^
->signature.parameters.length : any
->                            : ^^^
->signature.parameters : any
->                     : ^^^
->signature : any
->          : ^^^
->parameters : any
->           : ^^^
->length : any
->       : ^^^
-
-                for (var j = 0; j < paramLen; j++) {
->j : number
->  : ^^^^^^
->0 : 0
->  : ^
->j < paramLen : boolean
->             : ^^^^^^^
->j : number
->  : ^^^^^^
->paramLen : any
->         : ^^^
->j++ : number
->    : ^^^^^^
->j : number
->  : ^^^^^^
-
-                    this.bindSymbol(scope, signature.parameters[j]);
->this.bindSymbol(scope, signature.parameters[j]) : void
->                                                : ^^^^
->this.bindSymbol : (scope: SymbolScope, symbol: Symbol) => void
->                : ^^^^^^^^^^^^^^^^^^^^^^^^^^^^^^^^^^^^^^^^^^^^
->this : this
->     : ^^^^
->bindSymbol : (scope: SymbolScope, symbol: Symbol) => void
->           : ^^^^^^^^^^^^^^^^^^^^^^^^^^^^^^^^^^^^^^^^^^^^
->scope : SymbolScope
->      : ^^^^^^^^^^^
->signature.parameters[j] : any
->                        : ^^^
->signature.parameters : any
->                     : ^^^
->signature : any
->          : ^^^
->parameters : any
->           : ^^^
->j : number
->  : ^^^^^^
-                }
-                if (signature.hasVariableArgList) {
->signature.hasVariableArgList : any
->                             : ^^^
->signature : any
->          : ^^^
->hasVariableArgList : any
->                   : ^^^
-
-                    // check that last parameter has an array type
-                    var lastParam = <ParameterSymbol>signature.parameters[paramLen - 1];
->lastParam : ParameterSymbol
->          : ^^^^^^^^^^^^^^^
-><ParameterSymbol>signature.parameters[paramLen - 1] : ParameterSymbol
->                                                    : ^^^^^^^^^^^^^^^
->signature.parameters[paramLen - 1] : any
->                                   : ^^^
->signature.parameters : any
->                     : ^^^
->signature : any
->          : ^^^
->parameters : any
->           : ^^^
->paramLen - 1 : number
->             : ^^^^^^
->paramLen : any
->         : ^^^
->1 : 1
->  : ^
-
-                    lastParam.argsOffset = paramLen - 1;
->lastParam.argsOffset = paramLen - 1 : number
->                                    : ^^^^^^
->lastParam.argsOffset : any
->                     : ^^^
->lastParam : ParameterSymbol
->          : ^^^^^^^^^^^^^^^
->argsOffset : any
->           : ^^^
->paramLen - 1 : number
->             : ^^^^^^
->paramLen : any
->         : ^^^
->1 : 1
->  : ^
-
-                    if (!lastParam.getType().isArray()) {
->!lastParam.getType().isArray() : boolean
->                               : ^^^^^^^
->lastParam.getType().isArray() : any
->                              : ^^^
->lastParam.getType().isArray : any
->                            : ^^^
->lastParam.getType() : any
->                    : ^^^
->lastParam.getType : any
->                  : ^^^
->lastParam : ParameterSymbol
->          : ^^^^^^^^^^^^^^^
->getType : any
->        : ^^^
->isArray : any
->        : ^^^
-
-                        this.checker.errorReporter.simpleErrorFromSym(lastParam,
->this.checker.errorReporter.simpleErrorFromSym(lastParam,                                                                 "... parameter must have array type") : any
->                                                                                                                                                               : ^^^
->this.checker.errorReporter.simpleErrorFromSym : any
->                                              : ^^^
->this.checker.errorReporter : any
->                           : ^^^
->this.checker : TypeChecker
->             : ^^^^^^^^^^^
->this : this
->     : ^^^^
->checker : TypeChecker
->        : ^^^^^^^^^^^
->errorReporter : any
->              : ^^^
->simpleErrorFromSym : any
->                   : ^^^
->lastParam : ParameterSymbol
->          : ^^^^^^^^^^^^^^^
-
-                                                                 "... parameter must have array type");
->"... parameter must have array type" : "... parameter must have array type"
->                                     : ^^^^^^^^^^^^^^^^^^^^^^^^^^^^^^^^^^^^
-
-                        lastParam.parameter.typeLink.type = this.checker.makeArrayType(lastParam.parameter.typeLink.type);
->lastParam.parameter.typeLink.type = this.checker.makeArrayType(lastParam.parameter.typeLink.type) : any
->                                                                                                  : ^^^
->lastParam.parameter.typeLink.type : any
->                                  : ^^^
->lastParam.parameter.typeLink : any
->                             : ^^^
->lastParam.parameter : any
->                    : ^^^
->lastParam : ParameterSymbol
->          : ^^^^^^^^^^^^^^^
->parameter : any
->          : ^^^
->typeLink : any
->         : ^^^
->type : any
->     : ^^^
->this.checker.makeArrayType(lastParam.parameter.typeLink.type) : any
->                                                              : ^^^
->this.checker.makeArrayType : any
->                           : ^^^
->this.checker : TypeChecker
->             : ^^^^^^^^^^^
->this : this
->     : ^^^^
->checker : TypeChecker
->        : ^^^^^^^^^^^
->makeArrayType : any
->              : ^^^
->lastParam.parameter.typeLink.type : any
->                                  : ^^^
->lastParam.parameter.typeLink : any
->                             : ^^^
->lastParam.parameter : any
->                    : ^^^
->lastParam : ParameterSymbol
->          : ^^^^^^^^^^^^^^^
->parameter : any
->          : ^^^
->typeLink : any
->         : ^^^
->type : any
->     : ^^^
-                    }
-                }
-            }
-        }
-
-        public bindType(scope: SymbolScope, type: Type, instanceType: Type): void {
->bindType : (scope: SymbolScope, type: Type, instanceType: Type) => void
->         : ^^^^^^^^^^^^^^^^^^^^^^^^^^^^^^^^^^^^^^^^^^^^^^^^^^^^^^^^    
->scope : SymbolScope
->      : ^^^^^^^^^^^
->type : Type
->     : ^^^^
->instanceType : Type
->             : ^^^^
-
-            if (instanceType) {
->instanceType : Type
->             : ^^^^
-
-                this.bindType(scope, instanceType, null);
->this.bindType(scope, instanceType, null) : void
->                                         : ^^^^
->this.bindType : (scope: SymbolScope, type: Type, instanceType: Type) => void
->              : ^^^^^^^^^^^^^^^^^^^^^^^^^^^^^^^^^^^^^^^^^^^^^^^^^^^^^^^^^^^^
->this : this
->     : ^^^^
->bindType : (scope: SymbolScope, type: Type, instanceType: Type) => void
->         : ^^^^^^^^^^^^^^^^^^^^^^^^^^^^^^^^^^^^^^^^^^^^^^^^^^^^^^^^^^^^
->scope : SymbolScope
-<<<<<<< HEAD
->instanceType : any
-=======
->      : ^^^^^^^^^^^
->instanceType : Type
->             : ^^^^
->>>>>>> 12402f26
-            }
-            if (type.hasMembers()) {
->type.hasMembers() : any
->                  : ^^^
->type.hasMembers : any
->                : ^^^
->type : Type
->     : ^^^^
->hasMembers : any
->           : ^^^
-
-                var members = type.members;
->members : any
->        : ^^^
->type.members : any
->             : ^^^
->type : Type
->     : ^^^^
->members : any
->        : ^^^
-
-                var ambientMembers = type.ambientMembers;
->ambientMembers : any
->               : ^^^
->type.ambientMembers : any
->                    : ^^^
->type : Type
->     : ^^^^
->ambientMembers : any
->               : ^^^
-
-                var typeMembers = type.getAllEnclosedTypes(); // REVIEW: Should only be getting exported types?
->typeMembers : any
->            : ^^^
->type.getAllEnclosedTypes() : any
->                           : ^^^
->type.getAllEnclosedTypes : any
->                         : ^^^
->type : Type
->     : ^^^^
->getAllEnclosedTypes : any
->                    : ^^^
-
-                var ambientTypeMembers = type.getAllAmbientEnclosedTypes(); // REVIEW: Should only be getting exported types?
->ambientTypeMembers : any
->                   : ^^^
->type.getAllAmbientEnclosedTypes() : any
->                                  : ^^^
->type.getAllAmbientEnclosedTypes : any
->                                : ^^^
->type : Type
->     : ^^^^
->getAllAmbientEnclosedTypes : any
->                           : ^^^
-
-                var memberScope = new SymbolTableScope(members, ambientMembers, typeMembers, ambientTypeMembers, type.symbol);
->memberScope : any
->            : ^^^
->new SymbolTableScope(members, ambientMembers, typeMembers, ambientTypeMembers, type.symbol) : any
->                                                                                            : ^^^
->SymbolTableScope : any
->                 : ^^^
->members : any
->        : ^^^
->ambientMembers : any
->               : ^^^
->typeMembers : any
->            : ^^^
->ambientTypeMembers : any
->                   : ^^^
->type.symbol : any
->            : ^^^
->type : Type
->     : ^^^^
->symbol : any
->       : ^^^
-
-                var agg = new SymbolAggregateScope(type.symbol);
->agg : any
->    : ^^^
->new SymbolAggregateScope(type.symbol) : any
->                                      : ^^^
->SymbolAggregateScope : any
->                     : ^^^
->type.symbol : any
->            : ^^^
->type : Type
->     : ^^^^
->symbol : any
->       : ^^^
-
-                var prevCurrentModDecl = this.checker.currentModDecl;
->prevCurrentModDecl : any
->                   : ^^^
->this.checker.currentModDecl : any
->                            : ^^^
->this.checker : TypeChecker
->             : ^^^^^^^^^^^
->this : this
->     : ^^^^
->checker : TypeChecker
->        : ^^^^^^^^^^^
->currentModDecl : any
->               : ^^^
-
-                var prevBindStatus = this.checker.inBind;
->prevBindStatus : any
->               : ^^^
->this.checker.inBind : any
->                    : ^^^
->this.checker : TypeChecker
->             : ^^^^^^^^^^^
->this : this
->     : ^^^^
->checker : TypeChecker
->        : ^^^^^^^^^^^
->inBind : any
->       : ^^^
-
-                agg.addParentScope(memberScope);
->agg.addParentScope(memberScope) : any
->                                : ^^^
->agg.addParentScope : any
->                   : ^^^
->agg : any
->    : ^^^
->addParentScope : any
->               : ^^^
->memberScope : any
->            : ^^^
-
-                agg.addParentScope(scope);
->agg.addParentScope(scope) : any
->                          : ^^^
->agg.addParentScope : any
->                   : ^^^
->agg : any
->    : ^^^
->addParentScope : any
->               : ^^^
->scope : SymbolScope
->      : ^^^^^^^^^^^
-
-                if (type.isModuleType()) {
->type.isModuleType() : any
->                    : ^^^
->type.isModuleType : any
->                  : ^^^
->type : Type
->     : ^^^^
->isModuleType : any
->             : ^^^
-
-                    this.checker.currentModDecl = <ModuleDeclaration>type.symbol.declAST;
->this.checker.currentModDecl = <ModuleDeclaration>type.symbol.declAST : ModuleDeclaration
->                                                                     : ^^^^^^^^^^^^^^^^^
->this.checker.currentModDecl : any
->                            : ^^^
->this.checker : TypeChecker
->             : ^^^^^^^^^^^
->this : this
->     : ^^^^
->checker : TypeChecker
->        : ^^^^^^^^^^^
->currentModDecl : any
->               : ^^^
-><ModuleDeclaration>type.symbol.declAST : ModuleDeclaration
->                                       : ^^^^^^^^^^^^^^^^^
->type.symbol.declAST : any
->                    : ^^^
->type.symbol : any
->            : ^^^
->type : Type
->     : ^^^^
->symbol : any
->       : ^^^
->declAST : any
->        : ^^^
-
-                    this.checker.inBind = true;
->this.checker.inBind = true : true
->                           : ^^^^
->this.checker.inBind : any
->                    : ^^^
->this.checker : TypeChecker
->             : ^^^^^^^^^^^
->this : this
->     : ^^^^
->checker : TypeChecker
->        : ^^^^^^^^^^^
->inBind : any
->       : ^^^
->true : true
->     : ^^^^
-                }
-                if (members) {
->members : any
->        : ^^^
-
-                    this.bind(agg, type.members.allMembers); // REVIEW: Should only be getting exported types?
->this.bind(agg, type.members.allMembers) : void
->                                        : ^^^^
->this.bind : (scope: SymbolScope, table: IHashTable) => void
->          : ^^^^^^^^^^^^^^^^^^^^^^^^^^^^^^^^^^^^^^^^^^^^^^^
->this : this
->     : ^^^^
->bind : (scope: SymbolScope, table: IHashTable) => void
->     : ^^^^^^^^^^^^^^^^^^^^^^^^^^^^^^^^^^^^^^^^^^^^^^^
->agg : any
->    : ^^^
->type.members.allMembers : any
->                        : ^^^
->type.members : any
->             : ^^^
->type : Type
->     : ^^^^
->members : any
->        : ^^^
->allMembers : any
->           : ^^^
-                }
-                if (typeMembers) {
->typeMembers : any
->            : ^^^
-
-                    this.bind(agg, typeMembers.allMembers);
->this.bind(agg, typeMembers.allMembers) : void
->                                       : ^^^^
->this.bind : (scope: SymbolScope, table: IHashTable) => void
->          : ^^^^^^^^^^^^^^^^^^^^^^^^^^^^^^^^^^^^^^^^^^^^^^^
->this : this
->     : ^^^^
->bind : (scope: SymbolScope, table: IHashTable) => void
->     : ^^^^^^^^^^^^^^^^^^^^^^^^^^^^^^^^^^^^^^^^^^^^^^^
->agg : any
->    : ^^^
->typeMembers.allMembers : any
->                       : ^^^
->typeMembers : any
->            : ^^^
->allMembers : any
->           : ^^^
-                }
-                if (ambientMembers) {
->ambientMembers : any
->               : ^^^
-
-                    this.bind(agg, ambientMembers.allMembers);
->this.bind(agg, ambientMembers.allMembers) : void
->                                          : ^^^^
->this.bind : (scope: SymbolScope, table: IHashTable) => void
->          : ^^^^^^^^^^^^^^^^^^^^^^^^^^^^^^^^^^^^^^^^^^^^^^^
->this : this
->     : ^^^^
->bind : (scope: SymbolScope, table: IHashTable) => void
->     : ^^^^^^^^^^^^^^^^^^^^^^^^^^^^^^^^^^^^^^^^^^^^^^^
->agg : any
->    : ^^^
->ambientMembers.allMembers : any
->                          : ^^^
->ambientMembers : any
->               : ^^^
->allMembers : any
->           : ^^^
-                }
-                if (ambientTypeMembers) {
->ambientTypeMembers : any
->                   : ^^^
-
-                    this.bind(agg, ambientTypeMembers.allMembers);
->this.bind(agg, ambientTypeMembers.allMembers) : void
->                                              : ^^^^
->this.bind : (scope: SymbolScope, table: IHashTable) => void
->          : ^^^^^^^^^^^^^^^^^^^^^^^^^^^^^^^^^^^^^^^^^^^^^^^
->this : this
->     : ^^^^
->bind : (scope: SymbolScope, table: IHashTable) => void
->     : ^^^^^^^^^^^^^^^^^^^^^^^^^^^^^^^^^^^^^^^^^^^^^^^
->agg : any
->    : ^^^
->ambientTypeMembers.allMembers : any
->                              : ^^^
->ambientTypeMembers : any
->                   : ^^^
->allMembers : any
->           : ^^^
-                }
-                this.checker.currentModDecl = prevCurrentModDecl;
->this.checker.currentModDecl = prevCurrentModDecl : any
->                                                 : ^^^
->this.checker.currentModDecl : any
->                            : ^^^
->this.checker : TypeChecker
->             : ^^^^^^^^^^^
->this : this
->     : ^^^^
->checker : TypeChecker
->        : ^^^^^^^^^^^
->currentModDecl : any
->               : ^^^
->prevCurrentModDecl : any
->                   : ^^^
-
-                this.checker.inBind = prevBindStatus;
->this.checker.inBind = prevBindStatus : any
->                                     : ^^^
->this.checker.inBind : any
->                    : ^^^
->this.checker : TypeChecker
->             : ^^^^^^^^^^^
->this : this
->     : ^^^^
->checker : TypeChecker
->        : ^^^^^^^^^^^
->inBind : any
->       : ^^^
->prevBindStatus : any
->               : ^^^
-            }
-            if (type.extendsTypeLinks) {
->type.extendsTypeLinks : any
->                      : ^^^
->type : Type
->     : ^^^^
->extendsTypeLinks : any
->                 : ^^^
-
-                this.resolveBases(scope, type);
->this.resolveBases(scope, type) : void
->                               : ^^^^
->this.resolveBases : (scope: SymbolScope, type: Type) => void
->                  : ^^^^^^^^^^^^^^^^^^^^^^^^^^^^^^^^^^^^^^^^
->this : this
->     : ^^^^
->resolveBases : (scope: SymbolScope, type: Type) => void
->             : ^^^^^^^^^^^^^^^^^^^^^^^^^^^^^^^^^^^^^^^^
->scope : SymbolScope
->      : ^^^^^^^^^^^
->type : Type
->     : ^^^^
-            }
-            if (type.construct) {
->type.construct : any
->               : ^^^
->type : Type
->     : ^^^^
->construct : any
->          : ^^^
-
-                this.resolveSignatureGroup(type.construct, scope, instanceType);
->this.resolveSignatureGroup(type.construct, scope, instanceType) : void
->                                                                : ^^^^
->this.resolveSignatureGroup : (signatureGroup: SignatureGroup, scope: SymbolScope, instanceType: Type) => void
->                           : ^^^^^^^^^^^^^^^^^^^^^^^^^^^^^^^^^^^^^^^^^^^^^^^^^^^^^^^^^^^^^^^^^^^^^^^^^^^^^^^^
->this : this
->     : ^^^^
->resolveSignatureGroup : (signatureGroup: SignatureGroup, scope: SymbolScope, instanceType: Type) => void
->                      : ^^^^^^^^^^^^^^^^^^^^^^^^^^^^^^^^^^^^^^^^^^^^^^^^^^^^^^^^^^^^^^^^^^^^^^^^^^^^^^^^
->type.construct : any
->               : ^^^
->type : Type
->     : ^^^^
->construct : any
->          : ^^^
->scope : SymbolScope
->      : ^^^^^^^^^^^
->instanceType : Type
->             : ^^^^
-            }
-            if (type.call) {
->type.call : any
->          : ^^^
->type : Type
->     : ^^^^
->call : any
->     : ^^^
-
-                this.resolveSignatureGroup(type.call, scope, null);
->this.resolveSignatureGroup(type.call, scope, null) : void
->                                                   : ^^^^
->this.resolveSignatureGroup : (signatureGroup: SignatureGroup, scope: SymbolScope, instanceType: Type) => void
->                           : ^^^^^^^^^^^^^^^^^^^^^^^^^^^^^^^^^^^^^^^^^^^^^^^^^^^^^^^^^^^^^^^^^^^^^^^^^^^^^^^^
->this : this
->     : ^^^^
->resolveSignatureGroup : (signatureGroup: SignatureGroup, scope: SymbolScope, instanceType: Type) => void
->                      : ^^^^^^^^^^^^^^^^^^^^^^^^^^^^^^^^^^^^^^^^^^^^^^^^^^^^^^^^^^^^^^^^^^^^^^^^^^^^^^^^
->type.call : any
->          : ^^^
->type : Type
->     : ^^^^
->call : any
->     : ^^^
->scope : SymbolScope
->      : ^^^^^^^^^^^
-            }
-            if (type.index) {
->type.index : any
->           : ^^^
->type : Type
->     : ^^^^
->index : any
->      : ^^^
-
-                this.resolveSignatureGroup(type.index, scope, null);
->this.resolveSignatureGroup(type.index, scope, null) : void
->                                                    : ^^^^
->this.resolveSignatureGroup : (signatureGroup: SignatureGroup, scope: SymbolScope, instanceType: Type) => void
->                           : ^^^^^^^^^^^^^^^^^^^^^^^^^^^^^^^^^^^^^^^^^^^^^^^^^^^^^^^^^^^^^^^^^^^^^^^^^^^^^^^^
->this : this
->     : ^^^^
->resolveSignatureGroup : (signatureGroup: SignatureGroup, scope: SymbolScope, instanceType: Type) => void
->                      : ^^^^^^^^^^^^^^^^^^^^^^^^^^^^^^^^^^^^^^^^^^^^^^^^^^^^^^^^^^^^^^^^^^^^^^^^^^^^^^^^
->type.index : any
->           : ^^^
->type : Type
->     : ^^^^
->index : any
->      : ^^^
->scope : SymbolScope
->      : ^^^^^^^^^^^
-            }
-            if (type.elementType) {
->type.elementType : any
->                 : ^^^
->type : Type
->     : ^^^^
->elementType : any
->            : ^^^
-
-                this.bindType(scope, type.elementType, null);
->this.bindType(scope, type.elementType, null) : void
->                                             : ^^^^
->this.bindType : (scope: SymbolScope, type: Type, instanceType: Type) => void
->              : ^^^^^^^^^^^^^^^^^^^^^^^^^^^^^^^^^^^^^^^^^^^^^^^^^^^^^^^^^^^^
->this : this
->     : ^^^^
->bindType : (scope: SymbolScope, type: Type, instanceType: Type) => void
->         : ^^^^^^^^^^^^^^^^^^^^^^^^^^^^^^^^^^^^^^^^^^^^^^^^^^^^^^^^^^^^
->scope : SymbolScope
->      : ^^^^^^^^^^^
->type.elementType : any
->                 : ^^^
->type : Type
->     : ^^^^
->elementType : any
->            : ^^^
-            }
-        }
-
-        public bindSymbol(scope: SymbolScope, symbol: Symbol) {
->bindSymbol : (scope: SymbolScope, symbol: Symbol) => void
->           : ^^^^^^^^^^^^^^^^^^^^^^^^^^^^^      ^^^^^^^^^
->scope : SymbolScope
->      : ^^^^^^^^^^^
->symbol : Symbol
->       : ^^^^^^
-
-            if (!symbol.bound) {
->!symbol.bound : boolean
->              : ^^^^^^^
->symbol.bound : any
->             : ^^^
->symbol : Symbol
->       : ^^^^^^
->bound : any
->      : ^^^
-
-                var prevLocationInfo = this.checker.locationInfo;
->prevLocationInfo : any
->                 : ^^^
->this.checker.locationInfo : any
->                          : ^^^
->this.checker : TypeChecker
->             : ^^^^^^^^^^^
->this : this
->     : ^^^^
->checker : TypeChecker
->        : ^^^^^^^^^^^
->locationInfo : any
->             : ^^^
-
-                if ((this.checker.units) && (symbol.unitIndex >= 0) && (symbol.unitIndex < this.checker.units.length)) {
-<<<<<<< HEAD
->(this.checker.units) && (symbol.unitIndex >= 0) && (symbol.unitIndex < this.checker.units.length) : any
->(this.checker.units) && (symbol.unitIndex >= 0) : any
-=======
->(this.checker.units) && (symbol.unitIndex >= 0) && (symbol.unitIndex < this.checker.units.length) : boolean
->                                                                                                  : ^^^^^^^
->(this.checker.units) && (symbol.unitIndex >= 0) : boolean
->                                                : ^^^^^^^
->>>>>>> 12402f26
->(this.checker.units) : any
->                     : ^^^
->this.checker.units : any
->                   : ^^^
->this.checker : TypeChecker
->             : ^^^^^^^^^^^
->this : this
->     : ^^^^
->checker : TypeChecker
->        : ^^^^^^^^^^^
->units : any
->      : ^^^
->(symbol.unitIndex >= 0) : boolean
->                        : ^^^^^^^
->symbol.unitIndex >= 0 : boolean
->                      : ^^^^^^^
->symbol.unitIndex : any
->                 : ^^^
->symbol : Symbol
->       : ^^^^^^
->unitIndex : any
->          : ^^^
->0 : 0
->  : ^
->(symbol.unitIndex < this.checker.units.length) : boolean
->                                               : ^^^^^^^
->symbol.unitIndex < this.checker.units.length : boolean
->                                             : ^^^^^^^
->symbol.unitIndex : any
->                 : ^^^
->symbol : Symbol
->       : ^^^^^^
->unitIndex : any
->          : ^^^
->this.checker.units.length : any
->                          : ^^^
->this.checker.units : any
->                   : ^^^
->this.checker : TypeChecker
->             : ^^^^^^^^^^^
->this : this
->     : ^^^^
->checker : TypeChecker
->        : ^^^^^^^^^^^
->units : any
->      : ^^^
->length : any
->       : ^^^
-
-                    this.checker.locationInfo = this.checker.units[symbol.unitIndex];
->this.checker.locationInfo = this.checker.units[symbol.unitIndex] : any
->                                                                 : ^^^
->this.checker.locationInfo : any
->                          : ^^^
->this.checker : TypeChecker
->             : ^^^^^^^^^^^
->this : this
->     : ^^^^
->checker : TypeChecker
->        : ^^^^^^^^^^^
->locationInfo : any
->             : ^^^
->this.checker.units[symbol.unitIndex] : any
->                                     : ^^^
->this.checker.units : any
->                   : ^^^
->this.checker : TypeChecker
->             : ^^^^^^^^^^^
->this : this
->     : ^^^^
->checker : TypeChecker
->        : ^^^^^^^^^^^
->units : any
->      : ^^^
->symbol.unitIndex : any
->                 : ^^^
->symbol : Symbol
->       : ^^^^^^
->unitIndex : any
->          : ^^^
-                }
-                switch (symbol.kind()) {
->symbol.kind() : any
->              : ^^^
->symbol.kind : any
->            : ^^^
->symbol : Symbol
->       : ^^^^^^
->kind : any
->     : ^^^
-
-                    case SymbolKind.Type:
->SymbolKind.Type : any
->                : ^^^
->SymbolKind : any
->           : ^^^
->Type : any
->     : ^^^
-
-                        if (symbol.flags & SymbolFlags.Bound) {
->symbol.flags & SymbolFlags.Bound : number
->                                 : ^^^^^^
->symbol.flags : any
->             : ^^^
->symbol : Symbol
->       : ^^^^^^
->flags : any
->      : ^^^
->SymbolFlags.Bound : any
->                  : ^^^
->SymbolFlags : any
->            : ^^^
->Bound : any
->      : ^^^
-
-                            break;
-                        }
-
-                        var typeSymbol = <TypeSymbol>symbol;
->typeSymbol : TypeSymbol
->           : ^^^^^^^^^^
-><TypeSymbol>symbol : TypeSymbol
->                   : ^^^^^^^^^^
->symbol : Symbol
->       : ^^^^^^
-
-                        typeSymbol.flags |= SymbolFlags.Bound;
->typeSymbol.flags |= SymbolFlags.Bound : number
->                                      : ^^^^^^
->typeSymbol.flags : any
->                 : ^^^
->typeSymbol : TypeSymbol
->           : ^^^^^^^^^^
->flags : any
->      : ^^^
->SymbolFlags.Bound : any
->                  : ^^^
->SymbolFlags : any
->            : ^^^
->Bound : any
->      : ^^^
-
-                        // Since type collection happens out of order, a dynamic module referenced by an import statement
-                        // may not yet be in scope when the import symbol is created.  In that case, we need to search
-                        // out the module symbol now
-                        // Note that we'll also want to do this in resolveTypeMembers, in case the symbol is set outside the
-                        // context of a given module  (E.g., an outer import statement)
-                        if (typeSymbol.aliasLink && !typeSymbol.type && typeSymbol.aliasLink.alias.nodeType == NodeType.Name) {
-<<<<<<< HEAD
->typeSymbol.aliasLink && !typeSymbol.type && typeSymbol.aliasLink.alias.nodeType == NodeType.Name : any
->typeSymbol.aliasLink && !typeSymbol.type : any
-=======
->typeSymbol.aliasLink && !typeSymbol.type && typeSymbol.aliasLink.alias.nodeType == NodeType.Name : boolean
->                                                                                                 : ^^^^^^^
->typeSymbol.aliasLink && !typeSymbol.type : boolean
->                                         : ^^^^^^^
->>>>>>> 12402f26
->typeSymbol.aliasLink : any
->                     : ^^^
->typeSymbol : TypeSymbol
->           : ^^^^^^^^^^
->aliasLink : any
->          : ^^^
->!typeSymbol.type : boolean
->                 : ^^^^^^^
->typeSymbol.type : any
->                : ^^^
->typeSymbol : TypeSymbol
->           : ^^^^^^^^^^
->type : any
->     : ^^^
->typeSymbol.aliasLink.alias.nodeType == NodeType.Name : boolean
->                                                     : ^^^^^^^
->typeSymbol.aliasLink.alias.nodeType : any
->                                    : ^^^
->typeSymbol.aliasLink.alias : any
->                           : ^^^
->typeSymbol.aliasLink : any
->                     : ^^^
->typeSymbol : TypeSymbol
->           : ^^^^^^^^^^
->aliasLink : any
->          : ^^^
->alias : any
->      : ^^^
->nodeType : any
->         : ^^^
->NodeType.Name : any
->              : ^^^
->NodeType : any
->         : ^^^
->Name : any
->     : ^^^
-
-                            var modPath = (<Identifier>typeSymbol.aliasLink.alias).text;
->modPath : any
->        : ^^^
->(<Identifier>typeSymbol.aliasLink.alias).text : any
->                                              : ^^^
->(<Identifier>typeSymbol.aliasLink.alias) : Identifier
->                                         : ^^^^^^^^^^
-><Identifier>typeSymbol.aliasLink.alias : Identifier
->                                       : ^^^^^^^^^^
->typeSymbol.aliasLink.alias : any
->                           : ^^^
->typeSymbol.aliasLink : any
->                     : ^^^
->typeSymbol : TypeSymbol
->           : ^^^^^^^^^^
->aliasLink : any
->          : ^^^
->alias : any
->      : ^^^
->text : any
->     : ^^^
-
-                            var modSym = this.checker.findSymbolForDynamicModule(modPath, this.checker.locationInfo.filename, (id) => scope.find(id, false, true));
->modSym : any
->       : ^^^
->this.checker.findSymbolForDynamicModule(modPath, this.checker.locationInfo.filename, (id) => scope.find(id, false, true)) : any
->                                                                                                                          : ^^^
->this.checker.findSymbolForDynamicModule : any
->                                        : ^^^
->this.checker : TypeChecker
->             : ^^^^^^^^^^^
->this : this
->     : ^^^^
->checker : TypeChecker
->        : ^^^^^^^^^^^
->findSymbolForDynamicModule : any
->                           : ^^^
->modPath : any
->        : ^^^
->this.checker.locationInfo.filename : any
->                                   : ^^^
->this.checker.locationInfo : any
->                          : ^^^
->this.checker : TypeChecker
->             : ^^^^^^^^^^^
->this : this
->     : ^^^^
->checker : TypeChecker
->        : ^^^^^^^^^^^
->locationInfo : any
->             : ^^^
->filename : any
->         : ^^^
->(id) => scope.find(id, false, true) : (id: any) => any
->                                    : ^^^^^^^^^^^^^^^^
->id : any
->   : ^^^
->scope.find(id, false, true) : any
->                            : ^^^
->scope.find : any
->           : ^^^
->scope : SymbolScope
->      : ^^^^^^^^^^^
->find : any
->     : ^^^
->id : any
->   : ^^^
->false : false
->      : ^^^^^
->true : true
->     : ^^^^
-
-                            if (modSym) {
->modSym : any
->       : ^^^
-
-                                typeSymbol.type = modSym.getType();
->typeSymbol.type = modSym.getType() : any
->                                   : ^^^
->typeSymbol.type : any
->                : ^^^
->typeSymbol : TypeSymbol
->           : ^^^^^^^^^^
->type : any
->     : ^^^
->modSym.getType() : any
->                 : ^^^
->modSym.getType : any
->               : ^^^
->modSym : any
->       : ^^^
->getType : any
->        : ^^^
-                            }
-                        }
-
-                        if (typeSymbol.type && typeSymbol.type != this.checker.gloModType) {
-<<<<<<< HEAD
->typeSymbol.type && typeSymbol.type != this.checker.gloModType : any
-=======
->typeSymbol.type && typeSymbol.type != this.checker.gloModType : boolean
->                                                              : ^^^^^^^
->>>>>>> 12402f26
->typeSymbol.type : any
->                : ^^^
->typeSymbol : TypeSymbol
->           : ^^^^^^^^^^
->type : any
->     : ^^^
->typeSymbol.type != this.checker.gloModType : boolean
->                                           : ^^^^^^^
->typeSymbol.type : any
->                : ^^^
->typeSymbol : TypeSymbol
->           : ^^^^^^^^^^
->type : any
->     : ^^^
->this.checker.gloModType : any
->                        : ^^^
->this.checker : TypeChecker
->             : ^^^^^^^^^^^
->this : this
->     : ^^^^
->checker : TypeChecker
->        : ^^^^^^^^^^^
->gloModType : any
->           : ^^^
-
-                            this.bindType(scope, typeSymbol.type, typeSymbol.instanceType);
->this.bindType(scope, typeSymbol.type, typeSymbol.instanceType) : void
->                                                               : ^^^^
->this.bindType : (scope: SymbolScope, type: Type, instanceType: Type) => void
->              : ^^^^^^^^^^^^^^^^^^^^^^^^^^^^^^^^^^^^^^^^^^^^^^^^^^^^^^^^^^^^
->this : this
->     : ^^^^
->bindType : (scope: SymbolScope, type: Type, instanceType: Type) => void
->         : ^^^^^^^^^^^^^^^^^^^^^^^^^^^^^^^^^^^^^^^^^^^^^^^^^^^^^^^^^^^^
->scope : SymbolScope
->      : ^^^^^^^^^^^
->typeSymbol.type : any
->                : ^^^
->typeSymbol : TypeSymbol
->           : ^^^^^^^^^^
->type : any
->     : ^^^
->typeSymbol.instanceType : any
->                        : ^^^
->typeSymbol : TypeSymbol
->           : ^^^^^^^^^^
->instanceType : any
->             : ^^^
-
-                            // bind expansions on the parent type symbol
-                            if (typeSymbol.type.isModuleType()) {
->typeSymbol.type.isModuleType() : any
->                               : ^^^
->typeSymbol.type.isModuleType : any
->                             : ^^^
->typeSymbol.type : any
->                : ^^^
->typeSymbol : TypeSymbol
->           : ^^^^^^^^^^
->type : any
->     : ^^^
->isModuleType : any
->             : ^^^
-
-                                for (var i = 0; i < typeSymbol.expansions.length; i++) {
->i : number
->  : ^^^^^^
->0 : 0
->  : ^
->i < typeSymbol.expansions.length : boolean
->                                 : ^^^^^^^
->i : number
->  : ^^^^^^
->typeSymbol.expansions.length : any
->                             : ^^^
->typeSymbol.expansions : any
->                      : ^^^
->typeSymbol : TypeSymbol
->           : ^^^^^^^^^^
->expansions : any
->           : ^^^
->length : any
->       : ^^^
->i++ : number
->    : ^^^^^^
->i : number
->  : ^^^^^^
-
-                                    this.bindType(scope, typeSymbol.expansions[i], typeSymbol.instanceType);
->this.bindType(scope, typeSymbol.expansions[i], typeSymbol.instanceType) : void
->                                                                        : ^^^^
->this.bindType : (scope: SymbolScope, type: Type, instanceType: Type) => void
->              : ^^^^^^^^^^^^^^^^^^^^^^^^^^^^^^^^^^^^^^^^^^^^^^^^^^^^^^^^^^^^
->this : this
->     : ^^^^
->bindType : (scope: SymbolScope, type: Type, instanceType: Type) => void
->         : ^^^^^^^^^^^^^^^^^^^^^^^^^^^^^^^^^^^^^^^^^^^^^^^^^^^^^^^^^^^^
->scope : SymbolScope
->      : ^^^^^^^^^^^
->typeSymbol.expansions[i] : any
->                         : ^^^
->typeSymbol.expansions : any
->                      : ^^^
->typeSymbol : TypeSymbol
->           : ^^^^^^^^^^
->expansions : any
->           : ^^^
->i : number
->  : ^^^^^^
->typeSymbol.instanceType : any
->                        : ^^^
->typeSymbol : TypeSymbol
->           : ^^^^^^^^^^
->instanceType : any
->             : ^^^
-                                }
-                            }
-                        }
-                        break;
-                    case SymbolKind.Field:
->SymbolKind.Field : any
->                 : ^^^
->SymbolKind : any
->           : ^^^
->Field : any
->      : ^^^
-
-                        this.checker.resolveTypeLink(scope, (<FieldSymbol>symbol).field.typeLink,
->this.checker.resolveTypeLink(scope, (<FieldSymbol>symbol).field.typeLink,                                                false) : any
->                                                                                                                                : ^^^
->this.checker.resolveTypeLink : any
->                             : ^^^
->this.checker : TypeChecker
->             : ^^^^^^^^^^^
->this : this
->     : ^^^^
->checker : TypeChecker
->        : ^^^^^^^^^^^
->resolveTypeLink : any
->                : ^^^
->scope : SymbolScope
->      : ^^^^^^^^^^^
->(<FieldSymbol>symbol).field.typeLink : any
->                                     : ^^^
->(<FieldSymbol>symbol).field : any
->                            : ^^^
->(<FieldSymbol>symbol) : FieldSymbol
->                      : ^^^^^^^^^^^
-><FieldSymbol>symbol : FieldSymbol
->                    : ^^^^^^^^^^^
->symbol : Symbol
->       : ^^^^^^
->field : any
->      : ^^^
->typeLink : any
->         : ^^^
-
-                                                false);
->false : false
->      : ^^^^^
-
-                        break;
-                    case SymbolKind.Parameter:
->SymbolKind.Parameter : any
->                     : ^^^
->SymbolKind : any
->           : ^^^
->Parameter : any
->          : ^^^
-
-                        this.checker.resolveTypeLink(scope,
->this.checker.resolveTypeLink(scope,                                                (<ParameterSymbol>symbol).parameter.typeLink,                                                true) : any
->                                                                                                                                                                                      : ^^^
->this.checker.resolveTypeLink : any
->                             : ^^^
->this.checker : TypeChecker
->             : ^^^^^^^^^^^
->this : this
->     : ^^^^
->checker : TypeChecker
->        : ^^^^^^^^^^^
->resolveTypeLink : any
->                : ^^^
->scope : SymbolScope
->      : ^^^^^^^^^^^
-
-                                                (<ParameterSymbol>symbol).parameter.typeLink,
->(<ParameterSymbol>symbol).parameter.typeLink : any
->                                             : ^^^
->(<ParameterSymbol>symbol).parameter : any
->                                    : ^^^
->(<ParameterSymbol>symbol) : ParameterSymbol
->                          : ^^^^^^^^^^^^^^^
-><ParameterSymbol>symbol : ParameterSymbol
->                        : ^^^^^^^^^^^^^^^
->symbol : Symbol
->       : ^^^^^^
->parameter : any
->          : ^^^
->typeLink : any
->         : ^^^
-
-                                                true);
->true : true
->     : ^^^^
-
-                        break;
-                }
-                this.checker.locationInfo = prevLocationInfo;
->this.checker.locationInfo = prevLocationInfo : any
->                                             : ^^^
->this.checker.locationInfo : any
->                          : ^^^
->this.checker : TypeChecker
->             : ^^^^^^^^^^^
->this : this
->     : ^^^^
->checker : TypeChecker
->        : ^^^^^^^^^^^
->locationInfo : any
->             : ^^^
->prevLocationInfo : any
->                 : ^^^
-            }
-            symbol.bound = true;
->symbol.bound = true : true
->                    : ^^^^
->symbol.bound : any
->             : ^^^
->symbol : Symbol
->       : ^^^^^^
->bound : any
->      : ^^^
->true : true
->     : ^^^^
-        }
-
-        public bind(scope: SymbolScope, table: IHashTable) {
->bind : (scope: SymbolScope, table: IHashTable) => void
->     : ^^^^^^^^^^^^^^^^^^^^^^^^^^^^^^^^^^^^^^^^^^^^^^^
->scope : SymbolScope
->      : ^^^^^^^^^^^
->table : IHashTable
->      : ^^^^^^^^^^
-
-            table.map(
->table.map(                (key, sym, binder) => {                    binder.bindSymbol(scope, sym);                },                this) : any
->                                                                                                                                           : ^^^
->table.map : any
->          : ^^^
->table : IHashTable
->      : ^^^^^^^^^^
->map : any
->    : ^^^
-
-                (key, sym, binder) => {
->(key, sym, binder) => {                    binder.bindSymbol(scope, sym);                } : (key: any, sym: any, binder: any) => void
->                                                                                           : ^^^^^^^^^^^^^^^^^^^^^^^^^^^^^^^^^^^^^^^^^
->key : any
->    : ^^^
->sym : any
->    : ^^^
->binder : any
->       : ^^^
-
-                    binder.bindSymbol(scope, sym);
->binder.bindSymbol(scope, sym) : any
->                              : ^^^
->binder.bindSymbol : any
->                  : ^^^
->binder : any
->       : ^^^
->bindSymbol : any
->           : ^^^
->scope : SymbolScope
->      : ^^^^^^^^^^^
->sym : any
->    : ^^^
-
-                },
-                this);
->this : this
->     : ^^^^
-        }
-    }
-
-}
+//// [tests/cases/conformance/parser/ecmascript5/parserRealSource9.ts] ////
+
+=== parserRealSource9.ts ===
+// Copyright (c) Microsoft. All rights reserved. Licensed under the Apache License, Version 2.0. 
+// See LICENSE.txt in the project root for complete license information.
+
+///<reference path='typescript.ts' />
+
+module TypeScript {
+>TypeScript : typeof TypeScript
+>           : ^^^^^^^^^^^^^^^^^
+
+    export class Binder {
+>Binder : Binder
+>       : ^^^^^^
+
+        constructor (public checker: TypeChecker) { }
+>checker : TypeChecker
+>        : ^^^^^^^^^^^
+
+        public resolveBaseTypeLinks(typeLinks: TypeLink[], scope: SymbolScope) {
+>resolveBaseTypeLinks : (typeLinks: TypeLink[], scope: SymbolScope) => Type[]
+>                     : ^^^^^^^^^^^^          ^^^^^^^^^^^^^^^^^^^^^^^^^^^^^^^
+>typeLinks : TypeLink[]
+>          : ^^^^^^^^^^
+>scope : SymbolScope
+>      : ^^^^^^^^^^^
+
+            var extendsList: Type[] = null;
+>extendsList : Type[]
+>            : ^^^^^^
+
+            if (typeLinks) {
+>typeLinks : TypeLink[]
+>          : ^^^^^^^^^^
+
+                extendsList = new Type[];
+>extendsList = new Type[] : any
+>                         : ^^^
+>extendsList : Type[]
+>            : ^^^^^^
+>new Type[] : any
+>           : ^^^
+>Type[] : any
+>       : ^^^
+>Type : any
+>     : ^^^
+> : any
+> : ^^^
+
+                for (var i = 0, len = typeLinks.length; i < len; i++) {
+>i : number
+>  : ^^^^^^
+>0 : 0
+>  : ^
+>len : number
+>    : ^^^^^^
+>typeLinks.length : number
+>                 : ^^^^^^
+>typeLinks : TypeLink[]
+>          : ^^^^^^^^^^
+>length : number
+>       : ^^^^^^
+>i < len : boolean
+>        : ^^^^^^^
+>i : number
+>  : ^^^^^^
+>len : number
+>    : ^^^^^^
+>i++ : number
+>    : ^^^^^^
+>i : number
+>  : ^^^^^^
+
+                    var typeLink = typeLinks[i];
+>typeLink : TypeLink
+>         : ^^^^^^^^
+>typeLinks[i] : TypeLink
+>             : ^^^^^^^^
+>typeLinks : TypeLink[]
+>          : ^^^^^^^^^^
+>i : number
+>  : ^^^^^^
+
+                    this.checker.resolvingBases = true;
+>this.checker.resolvingBases = true : true
+>                                   : ^^^^
+>this.checker.resolvingBases : any
+>                            : ^^^
+>this.checker : TypeChecker
+>             : ^^^^^^^^^^^
+>this : this
+>     : ^^^^
+>checker : TypeChecker
+>        : ^^^^^^^^^^^
+>resolvingBases : any
+>               : ^^^
+>true : true
+>     : ^^^^
+
+                    this.checker.resolveTypeLink(scope, typeLink, true);
+>this.checker.resolveTypeLink(scope, typeLink, true) : any
+>                                                    : ^^^
+>this.checker.resolveTypeLink : any
+>                             : ^^^
+>this.checker : TypeChecker
+>             : ^^^^^^^^^^^
+>this : this
+>     : ^^^^
+>checker : TypeChecker
+>        : ^^^^^^^^^^^
+>resolveTypeLink : any
+>                : ^^^
+>scope : SymbolScope
+>      : ^^^^^^^^^^^
+>typeLink : TypeLink
+>         : ^^^^^^^^
+>true : true
+>     : ^^^^
+
+                    this.checker.resolvingBases = false;
+>this.checker.resolvingBases = false : false
+>                                    : ^^^^^
+>this.checker.resolvingBases : any
+>                            : ^^^
+>this.checker : TypeChecker
+>             : ^^^^^^^^^^^
+>this : this
+>     : ^^^^
+>checker : TypeChecker
+>        : ^^^^^^^^^^^
+>resolvingBases : any
+>               : ^^^
+>false : false
+>      : ^^^^^
+
+                    if (typeLink.type.isClass()) {
+>typeLink.type.isClass() : any
+>                        : ^^^
+>typeLink.type.isClass : any
+>                      : ^^^
+>typeLink.type : any
+>              : ^^^
+>typeLink : TypeLink
+>         : ^^^^^^^^
+>type : any
+>     : ^^^
+>isClass : any
+>        : ^^^
+
+                        extendsList[i] = typeLink.type.instanceType;
+>extendsList[i] = typeLink.type.instanceType : any
+>                                            : ^^^
+>extendsList[i] : Type
+>               : ^^^^
+>extendsList : Type[]
+>            : ^^^^^^
+>i : number
+>  : ^^^^^^
+>typeLink.type.instanceType : any
+>                           : ^^^
+>typeLink.type : any
+>              : ^^^
+>typeLink : TypeLink
+>         : ^^^^^^^^
+>type : any
+>     : ^^^
+>instanceType : any
+>             : ^^^
+                    }
+                    else {
+                        extendsList[i] = typeLink.type;
+>extendsList[i] = typeLink.type : any
+>                               : ^^^
+>extendsList[i] : Type
+>               : ^^^^
+>extendsList : Type[]
+>            : ^^^^^^
+>i : number
+>  : ^^^^^^
+>typeLink.type : any
+>              : ^^^
+>typeLink : TypeLink
+>         : ^^^^^^^^
+>type : any
+>     : ^^^
+                    }
+                }
+            }
+            return extendsList;
+>extendsList : Type[]
+>            : ^^^^^^
+        }
+
+        public resolveBases(scope: SymbolScope, type: Type) {
+>resolveBases : (scope: SymbolScope, type: Type) => void
+>             : ^^^^^^^^^^^^^^^^^^^^^^^^^^^^^^^^^^^^^^^^
+>scope : SymbolScope
+>      : ^^^^^^^^^^^
+>type : Type
+>     : ^^^^
+
+            type.extendsList = this.resolveBaseTypeLinks(type.extendsTypeLinks, scope);
+>type.extendsList = this.resolveBaseTypeLinks(type.extendsTypeLinks, scope) : Type[]
+>                                                                           : ^^^^^^
+>type.extendsList : any
+>                 : ^^^
+>type : Type
+>     : ^^^^
+>extendsList : any
+>            : ^^^
+>this.resolveBaseTypeLinks(type.extendsTypeLinks, scope) : Type[]
+>                                                        : ^^^^^^
+>this.resolveBaseTypeLinks : (typeLinks: TypeLink[], scope: SymbolScope) => Type[]
+>                          : ^^^^^^^^^^^^^^^^^^^^^^^^^^^^^^^^^^^^^^^^^^^^^^^^^^^^^
+>this : this
+>     : ^^^^
+>resolveBaseTypeLinks : (typeLinks: TypeLink[], scope: SymbolScope) => Type[]
+>                     : ^^^^^^^^^^^^^^^^^^^^^^^^^^^^^^^^^^^^^^^^^^^^^^^^^^^^^
+>type.extendsTypeLinks : any
+>                      : ^^^
+>type : Type
+>     : ^^^^
+>extendsTypeLinks : any
+>                 : ^^^
+>scope : SymbolScope
+>      : ^^^^^^^^^^^
+
+            var i = 0, len = type.extendsList.length;
+>i : number
+>  : ^^^^^^
+>0 : 0
+>  : ^
+>len : any
+>    : ^^^
+>type.extendsList.length : any
+>                        : ^^^
+>type.extendsList : any
+>                 : ^^^
+>type : Type
+>     : ^^^^
+>extendsList : any
+>            : ^^^
+>length : any
+>       : ^^^
+
+            var derivedIsClass = type.isClassInstance();
+>derivedIsClass : any
+>               : ^^^
+>type.isClassInstance() : any
+>                       : ^^^
+>type.isClassInstance : any
+>                     : ^^^
+>type : Type
+>     : ^^^^
+>isClassInstance : any
+>                : ^^^
+
+            for (; i < len; i++) {
+>i < len : boolean
+>        : ^^^^^^^
+>i : number
+>  : ^^^^^^
+>len : any
+>    : ^^^
+>i++ : number
+>    : ^^^^^^
+>i : number
+>  : ^^^^^^
+
+                var baseIsClass = type.extendsList[i].isClassInstance();
+>baseIsClass : any
+>            : ^^^
+>type.extendsList[i].isClassInstance() : any
+>                                      : ^^^
+>type.extendsList[i].isClassInstance : any
+>                                    : ^^^
+>type.extendsList[i] : any
+>                    : ^^^
+>type.extendsList : any
+>                 : ^^^
+>type : Type
+>     : ^^^^
+>extendsList : any
+>            : ^^^
+>i : number
+>  : ^^^^^^
+>isClassInstance : any
+>                : ^^^
+
+                if (type.extendsList[i] != this.checker.anyType) {
+>type.extendsList[i] != this.checker.anyType : boolean
+>                                            : ^^^^^^^
+>type.extendsList[i] : any
+>                    : ^^^
+>type.extendsList : any
+>                 : ^^^
+>type : Type
+>     : ^^^^
+>extendsList : any
+>            : ^^^
+>i : number
+>  : ^^^^^^
+>this.checker.anyType : any
+>                     : ^^^
+>this.checker : TypeChecker
+>             : ^^^^^^^^^^^
+>this : this
+>     : ^^^^
+>checker : TypeChecker
+>        : ^^^^^^^^^^^
+>anyType : any
+>        : ^^^
+
+                    if (derivedIsClass) {
+>derivedIsClass : any
+>               : ^^^
+
+                        if (!baseIsClass) {
+>!baseIsClass : boolean
+>             : ^^^^^^^
+>baseIsClass : any
+>            : ^^^
+
+                            this.checker.errorReporter.simpleErrorFromSym(type.symbol,
+>this.checker.errorReporter.simpleErrorFromSym(type.symbol,                                                                     "A export class may only extend other classes, " + type.extendsList[i].symbol.fullName() + " is an interface.") : any
+>                                                                                                                                                                                                                                               : ^^^
+>this.checker.errorReporter.simpleErrorFromSym : any
+>                                              : ^^^
+>this.checker.errorReporter : any
+>                           : ^^^
+>this.checker : TypeChecker
+>             : ^^^^^^^^^^^
+>this : this
+>     : ^^^^
+>checker : TypeChecker
+>        : ^^^^^^^^^^^
+>errorReporter : any
+>              : ^^^
+>simpleErrorFromSym : any
+>                   : ^^^
+>type.symbol : any
+>            : ^^^
+>type : Type
+>     : ^^^^
+>symbol : any
+>       : ^^^
+
+                                                                     "A export class may only extend other classes, " + type.extendsList[i].symbol.fullName() + " is an interface.");
+>"A export class may only extend other classes, " + type.extendsList[i].symbol.fullName() + " is an interface." : string
+>                                                                                                               : ^^^^^^
+>"A export class may only extend other classes, " + type.extendsList[i].symbol.fullName() : string
+>                                                                                         : ^^^^^^
+>"A export class may only extend other classes, " : "A export class may only extend other classes, "
+>                                                 : ^^^^^^^^^^^^^^^^^^^^^^^^^^^^^^^^^^^^^^^^^^^^^^^^
+>type.extendsList[i].symbol.fullName() : any
+>                                      : ^^^
+>type.extendsList[i].symbol.fullName : any
+>                                    : ^^^
+>type.extendsList[i].symbol : any
+>                           : ^^^
+>type.extendsList[i] : any
+>                    : ^^^
+>type.extendsList : any
+>                 : ^^^
+>type : Type
+>     : ^^^^
+>extendsList : any
+>            : ^^^
+>i : number
+>  : ^^^^^^
+>symbol : any
+>       : ^^^
+>fullName : any
+>         : ^^^
+>" is an interface." : " is an interface."
+>                    : ^^^^^^^^^^^^^^^^^^^
+                        }
+                    }
+                    else {
+                        if (baseIsClass) {
+>baseIsClass : any
+>            : ^^^
+
+                            this.checker.errorReporter.simpleErrorFromSym(type.symbol,
+>this.checker.errorReporter.simpleErrorFromSym(type.symbol,                                                                     "An interface may only extend other interfaces, " + type.extendsList[i].symbol.fullName() + " is a class.") : any
+>                                                                                                                                                                                                                                           : ^^^
+>this.checker.errorReporter.simpleErrorFromSym : any
+>                                              : ^^^
+>this.checker.errorReporter : any
+>                           : ^^^
+>this.checker : TypeChecker
+>             : ^^^^^^^^^^^
+>this : this
+>     : ^^^^
+>checker : TypeChecker
+>        : ^^^^^^^^^^^
+>errorReporter : any
+>              : ^^^
+>simpleErrorFromSym : any
+>                   : ^^^
+>type.symbol : any
+>            : ^^^
+>type : Type
+>     : ^^^^
+>symbol : any
+>       : ^^^
+
+                                                                     "An interface may only extend other interfaces, " + type.extendsList[i].symbol.fullName() + " is a class.");
+>"An interface may only extend other interfaces, " + type.extendsList[i].symbol.fullName() + " is a class." : string
+>                                                                                                           : ^^^^^^
+>"An interface may only extend other interfaces, " + type.extendsList[i].symbol.fullName() : string
+>                                                                                          : ^^^^^^
+>"An interface may only extend other interfaces, " : "An interface may only extend other interfaces, "
+>                                                  : ^^^^^^^^^^^^^^^^^^^^^^^^^^^^^^^^^^^^^^^^^^^^^^^^^
+>type.extendsList[i].symbol.fullName() : any
+>                                      : ^^^
+>type.extendsList[i].symbol.fullName : any
+>                                    : ^^^
+>type.extendsList[i].symbol : any
+>                           : ^^^
+>type.extendsList[i] : any
+>                    : ^^^
+>type.extendsList : any
+>                 : ^^^
+>type : Type
+>     : ^^^^
+>extendsList : any
+>            : ^^^
+>i : number
+>  : ^^^^^^
+>symbol : any
+>       : ^^^
+>fullName : any
+>         : ^^^
+>" is a class." : " is a class."
+>               : ^^^^^^^^^^^^^^
+                        }
+                    }
+                }
+            }
+
+            type.implementsList = this.resolveBaseTypeLinks(type.implementsTypeLinks, scope);
+>type.implementsList = this.resolveBaseTypeLinks(type.implementsTypeLinks, scope) : Type[]
+>                                                                                 : ^^^^^^
+>type.implementsList : any
+>                    : ^^^
+>type : Type
+>     : ^^^^
+>implementsList : any
+>               : ^^^
+>this.resolveBaseTypeLinks(type.implementsTypeLinks, scope) : Type[]
+>                                                           : ^^^^^^
+>this.resolveBaseTypeLinks : (typeLinks: TypeLink[], scope: SymbolScope) => Type[]
+>                          : ^^^^^^^^^^^^^^^^^^^^^^^^^^^^^^^^^^^^^^^^^^^^^^^^^^^^^
+>this : this
+>     : ^^^^
+>resolveBaseTypeLinks : (typeLinks: TypeLink[], scope: SymbolScope) => Type[]
+>                     : ^^^^^^^^^^^^^^^^^^^^^^^^^^^^^^^^^^^^^^^^^^^^^^^^^^^^^
+>type.implementsTypeLinks : any
+>                         : ^^^
+>type : Type
+>     : ^^^^
+>implementsTypeLinks : any
+>                    : ^^^
+>scope : SymbolScope
+>      : ^^^^^^^^^^^
+
+            if (type.implementsList) {
+>type.implementsList : any
+>                    : ^^^
+>type : Type
+>     : ^^^^
+>implementsList : any
+>               : ^^^
+
+                for (i = 0, len = type.implementsList.length; i < len; i++) {
+>i = 0, len = type.implementsList.length : any
+>                                        : ^^^
+>i = 0 : 0
+>      : ^
+>i : number
+>  : ^^^^^^
+>0 : 0
+>  : ^
+>len = type.implementsList.length : any
+>                                 : ^^^
+>len : any
+>    : ^^^
+>type.implementsList.length : any
+>                           : ^^^
+>type.implementsList : any
+>                    : ^^^
+>type : Type
+>     : ^^^^
+>implementsList : any
+>               : ^^^
+>length : any
+>       : ^^^
+>i < len : boolean
+>        : ^^^^^^^
+>i : number
+>  : ^^^^^^
+>len : any
+>    : ^^^
+>i++ : number
+>    : ^^^^^^
+>i : number
+>  : ^^^^^^
+
+                    var iface = type.implementsList[i];
+>iface : any
+>      : ^^^
+>type.implementsList[i] : any
+>                       : ^^^
+>type.implementsList : any
+>                    : ^^^
+>type : Type
+>     : ^^^^
+>implementsList : any
+>               : ^^^
+>i : number
+>  : ^^^^^^
+
+                    if (iface.isClassInstance()) {
+>iface.isClassInstance() : any
+>                        : ^^^
+>iface.isClassInstance : any
+>                      : ^^^
+>iface : any
+>      : ^^^
+>isClassInstance : any
+>                : ^^^
+
+                        if (derivedIsClass) {
+>derivedIsClass : any
+>               : ^^^
+
+                            this.checker.errorReporter.simpleErrorFromSym(type.symbol,
+>this.checker.errorReporter.simpleErrorFromSym(type.symbol,                                                                     "A class may only implement an interface; " + iface.symbol.fullName() + " is a class.") : any
+>                                                                                                                                                                                                                       : ^^^
+>this.checker.errorReporter.simpleErrorFromSym : any
+>                                              : ^^^
+>this.checker.errorReporter : any
+>                           : ^^^
+>this.checker : TypeChecker
+>             : ^^^^^^^^^^^
+>this : this
+>     : ^^^^
+>checker : TypeChecker
+>        : ^^^^^^^^^^^
+>errorReporter : any
+>              : ^^^
+>simpleErrorFromSym : any
+>                   : ^^^
+>type.symbol : any
+>            : ^^^
+>type : Type
+>     : ^^^^
+>symbol : any
+>       : ^^^
+
+                                                                     "A class may only implement an interface; " + iface.symbol.fullName() + " is a class.");
+>"A class may only implement an interface; " + iface.symbol.fullName() + " is a class." : string
+>                                                                                       : ^^^^^^
+>"A class may only implement an interface; " + iface.symbol.fullName() : string
+>                                                                      : ^^^^^^
+>"A class may only implement an interface; " : "A class may only implement an interface; "
+>                                            : ^^^^^^^^^^^^^^^^^^^^^^^^^^^^^^^^^^^^^^^^^^^
+>iface.symbol.fullName() : any
+>                        : ^^^
+>iface.symbol.fullName : any
+>                      : ^^^
+>iface.symbol : any
+>             : ^^^
+>iface : any
+>      : ^^^
+>symbol : any
+>       : ^^^
+>fullName : any
+>         : ^^^
+>" is a class." : " is a class."
+>               : ^^^^^^^^^^^^^^
+                        }
+                    }
+                }
+            }
+        }
+
+        public resolveSignatureGroup(signatureGroup: SignatureGroup, scope: SymbolScope, instanceType: Type) {
+>resolveSignatureGroup : (signatureGroup: SignatureGroup, scope: SymbolScope, instanceType: Type) => void
+>                      : ^^^^^^^^^^^^^^^^^^^^^^^^^^^^^^^^^^^^^^^^^^^^^^^^^^^^^^^^^^^^^^^^^^^^^^^^^^^^^^^^
+>signatureGroup : SignatureGroup
+>               : ^^^^^^^^^^^^^^
+>scope : SymbolScope
+>      : ^^^^^^^^^^^
+>instanceType : Type
+>             : ^^^^
+
+            var supplyVar = !(signatureGroup.hasImplementation);
+>supplyVar : boolean
+>          : ^^^^^^^
+>!(signatureGroup.hasImplementation) : boolean
+>                                    : ^^^^^^^
+>(signatureGroup.hasImplementation) : any
+>                                   : ^^^
+>signatureGroup.hasImplementation : any
+>                                 : ^^^
+>signatureGroup : SignatureGroup
+>               : ^^^^^^^^^^^^^^
+>hasImplementation : any
+>                  : ^^^
+
+            for (var i = 0, len = signatureGroup.signatures.length; i < len; i++) {
+>i : number
+>  : ^^^^^^
+>0 : 0
+>  : ^
+>len : any
+>    : ^^^
+>signatureGroup.signatures.length : any
+>                                 : ^^^
+>signatureGroup.signatures : any
+>                          : ^^^
+>signatureGroup : SignatureGroup
+>               : ^^^^^^^^^^^^^^
+>signatures : any
+>           : ^^^
+>length : any
+>       : ^^^
+>i < len : boolean
+>        : ^^^^^^^
+>i : number
+>  : ^^^^^^
+>len : any
+>    : ^^^
+>i++ : number
+>    : ^^^^^^
+>i : number
+>  : ^^^^^^
+
+                var signature = signatureGroup.signatures[i];
+>signature : any
+>          : ^^^
+>signatureGroup.signatures[i] : any
+>                             : ^^^
+>signatureGroup.signatures : any
+>                          : ^^^
+>signatureGroup : SignatureGroup
+>               : ^^^^^^^^^^^^^^
+>signatures : any
+>           : ^^^
+>i : number
+>  : ^^^^^^
+
+                if (instanceType) {
+>instanceType : Type
+>             : ^^^^
+
+                    signature.returnType.type = instanceType;
+>signature.returnType.type = instanceType : any
+>                                         : ^^^
+>signature.returnType.type : any
+>                          : ^^^
+>signature.returnType : any
+>                     : ^^^
+>signature : any
+>          : ^^^
+>returnType : any
+>           : ^^^
+>type : any
+>     : ^^^
+>instanceType : any
+>             : ^^^
+                }
+                else {
+                    this.checker.resolveTypeLink(scope, signature.returnType, supplyVar);
+>this.checker.resolveTypeLink(scope, signature.returnType, supplyVar) : any
+>                                                                     : ^^^
+>this.checker.resolveTypeLink : any
+>                             : ^^^
+>this.checker : TypeChecker
+>             : ^^^^^^^^^^^
+>this : this
+>     : ^^^^
+>checker : TypeChecker
+>        : ^^^^^^^^^^^
+>resolveTypeLink : any
+>                : ^^^
+>scope : SymbolScope
+>      : ^^^^^^^^^^^
+>signature.returnType : any
+>                     : ^^^
+>signature : any
+>          : ^^^
+>returnType : any
+>           : ^^^
+>supplyVar : boolean
+>          : ^^^^^^^
+                }
+                var paramLen = signature.parameters.length;
+>paramLen : any
+>         : ^^^
+>signature.parameters.length : any
+>                            : ^^^
+>signature.parameters : any
+>                     : ^^^
+>signature : any
+>          : ^^^
+>parameters : any
+>           : ^^^
+>length : any
+>       : ^^^
+
+                for (var j = 0; j < paramLen; j++) {
+>j : number
+>  : ^^^^^^
+>0 : 0
+>  : ^
+>j < paramLen : boolean
+>             : ^^^^^^^
+>j : number
+>  : ^^^^^^
+>paramLen : any
+>         : ^^^
+>j++ : number
+>    : ^^^^^^
+>j : number
+>  : ^^^^^^
+
+                    this.bindSymbol(scope, signature.parameters[j]);
+>this.bindSymbol(scope, signature.parameters[j]) : void
+>                                                : ^^^^
+>this.bindSymbol : (scope: SymbolScope, symbol: Symbol) => void
+>                : ^^^^^^^^^^^^^^^^^^^^^^^^^^^^^^^^^^^^^^^^^^^^
+>this : this
+>     : ^^^^
+>bindSymbol : (scope: SymbolScope, symbol: Symbol) => void
+>           : ^^^^^^^^^^^^^^^^^^^^^^^^^^^^^^^^^^^^^^^^^^^^
+>scope : SymbolScope
+>      : ^^^^^^^^^^^
+>signature.parameters[j] : any
+>                        : ^^^
+>signature.parameters : any
+>                     : ^^^
+>signature : any
+>          : ^^^
+>parameters : any
+>           : ^^^
+>j : number
+>  : ^^^^^^
+                }
+                if (signature.hasVariableArgList) {
+>signature.hasVariableArgList : any
+>                             : ^^^
+>signature : any
+>          : ^^^
+>hasVariableArgList : any
+>                   : ^^^
+
+                    // check that last parameter has an array type
+                    var lastParam = <ParameterSymbol>signature.parameters[paramLen - 1];
+>lastParam : ParameterSymbol
+>          : ^^^^^^^^^^^^^^^
+><ParameterSymbol>signature.parameters[paramLen - 1] : ParameterSymbol
+>                                                    : ^^^^^^^^^^^^^^^
+>signature.parameters[paramLen - 1] : any
+>                                   : ^^^
+>signature.parameters : any
+>                     : ^^^
+>signature : any
+>          : ^^^
+>parameters : any
+>           : ^^^
+>paramLen - 1 : number
+>             : ^^^^^^
+>paramLen : any
+>         : ^^^
+>1 : 1
+>  : ^
+
+                    lastParam.argsOffset = paramLen - 1;
+>lastParam.argsOffset = paramLen - 1 : number
+>                                    : ^^^^^^
+>lastParam.argsOffset : any
+>                     : ^^^
+>lastParam : ParameterSymbol
+>          : ^^^^^^^^^^^^^^^
+>argsOffset : any
+>           : ^^^
+>paramLen - 1 : number
+>             : ^^^^^^
+>paramLen : any
+>         : ^^^
+>1 : 1
+>  : ^
+
+                    if (!lastParam.getType().isArray()) {
+>!lastParam.getType().isArray() : boolean
+>                               : ^^^^^^^
+>lastParam.getType().isArray() : any
+>                              : ^^^
+>lastParam.getType().isArray : any
+>                            : ^^^
+>lastParam.getType() : any
+>                    : ^^^
+>lastParam.getType : any
+>                  : ^^^
+>lastParam : ParameterSymbol
+>          : ^^^^^^^^^^^^^^^
+>getType : any
+>        : ^^^
+>isArray : any
+>        : ^^^
+
+                        this.checker.errorReporter.simpleErrorFromSym(lastParam,
+>this.checker.errorReporter.simpleErrorFromSym(lastParam,                                                                 "... parameter must have array type") : any
+>                                                                                                                                                               : ^^^
+>this.checker.errorReporter.simpleErrorFromSym : any
+>                                              : ^^^
+>this.checker.errorReporter : any
+>                           : ^^^
+>this.checker : TypeChecker
+>             : ^^^^^^^^^^^
+>this : this
+>     : ^^^^
+>checker : TypeChecker
+>        : ^^^^^^^^^^^
+>errorReporter : any
+>              : ^^^
+>simpleErrorFromSym : any
+>                   : ^^^
+>lastParam : ParameterSymbol
+>          : ^^^^^^^^^^^^^^^
+
+                                                                 "... parameter must have array type");
+>"... parameter must have array type" : "... parameter must have array type"
+>                                     : ^^^^^^^^^^^^^^^^^^^^^^^^^^^^^^^^^^^^
+
+                        lastParam.parameter.typeLink.type = this.checker.makeArrayType(lastParam.parameter.typeLink.type);
+>lastParam.parameter.typeLink.type = this.checker.makeArrayType(lastParam.parameter.typeLink.type) : any
+>                                                                                                  : ^^^
+>lastParam.parameter.typeLink.type : any
+>                                  : ^^^
+>lastParam.parameter.typeLink : any
+>                             : ^^^
+>lastParam.parameter : any
+>                    : ^^^
+>lastParam : ParameterSymbol
+>          : ^^^^^^^^^^^^^^^
+>parameter : any
+>          : ^^^
+>typeLink : any
+>         : ^^^
+>type : any
+>     : ^^^
+>this.checker.makeArrayType(lastParam.parameter.typeLink.type) : any
+>                                                              : ^^^
+>this.checker.makeArrayType : any
+>                           : ^^^
+>this.checker : TypeChecker
+>             : ^^^^^^^^^^^
+>this : this
+>     : ^^^^
+>checker : TypeChecker
+>        : ^^^^^^^^^^^
+>makeArrayType : any
+>              : ^^^
+>lastParam.parameter.typeLink.type : any
+>                                  : ^^^
+>lastParam.parameter.typeLink : any
+>                             : ^^^
+>lastParam.parameter : any
+>                    : ^^^
+>lastParam : ParameterSymbol
+>          : ^^^^^^^^^^^^^^^
+>parameter : any
+>          : ^^^
+>typeLink : any
+>         : ^^^
+>type : any
+>     : ^^^
+                    }
+                }
+            }
+        }
+
+        public bindType(scope: SymbolScope, type: Type, instanceType: Type): void {
+>bindType : (scope: SymbolScope, type: Type, instanceType: Type) => void
+>         : ^^^^^^^^^^^^^^^^^^^^^^^^^^^^^^^^^^^^^^^^^^^^^^^^^^^^^^^^    
+>scope : SymbolScope
+>      : ^^^^^^^^^^^
+>type : Type
+>     : ^^^^
+>instanceType : Type
+>             : ^^^^
+
+            if (instanceType) {
+>instanceType : Type
+>             : ^^^^
+
+                this.bindType(scope, instanceType, null);
+>this.bindType(scope, instanceType, null) : void
+>                                         : ^^^^
+>this.bindType : (scope: SymbolScope, type: Type, instanceType: Type) => void
+>              : ^^^^^^^^^^^^^^^^^^^^^^^^^^^^^^^^^^^^^^^^^^^^^^^^^^^^^^^^^^^^
+>this : this
+>     : ^^^^
+>bindType : (scope: SymbolScope, type: Type, instanceType: Type) => void
+>         : ^^^^^^^^^^^^^^^^^^^^^^^^^^^^^^^^^^^^^^^^^^^^^^^^^^^^^^^^^^^^
+>scope : SymbolScope
+>      : ^^^^^^^^^^^
+>instanceType : any
+>             : ^^^
+            }
+            if (type.hasMembers()) {
+>type.hasMembers() : any
+>                  : ^^^
+>type.hasMembers : any
+>                : ^^^
+>type : Type
+>     : ^^^^
+>hasMembers : any
+>           : ^^^
+
+                var members = type.members;
+>members : any
+>        : ^^^
+>type.members : any
+>             : ^^^
+>type : Type
+>     : ^^^^
+>members : any
+>        : ^^^
+
+                var ambientMembers = type.ambientMembers;
+>ambientMembers : any
+>               : ^^^
+>type.ambientMembers : any
+>                    : ^^^
+>type : Type
+>     : ^^^^
+>ambientMembers : any
+>               : ^^^
+
+                var typeMembers = type.getAllEnclosedTypes(); // REVIEW: Should only be getting exported types?
+>typeMembers : any
+>            : ^^^
+>type.getAllEnclosedTypes() : any
+>                           : ^^^
+>type.getAllEnclosedTypes : any
+>                         : ^^^
+>type : Type
+>     : ^^^^
+>getAllEnclosedTypes : any
+>                    : ^^^
+
+                var ambientTypeMembers = type.getAllAmbientEnclosedTypes(); // REVIEW: Should only be getting exported types?
+>ambientTypeMembers : any
+>                   : ^^^
+>type.getAllAmbientEnclosedTypes() : any
+>                                  : ^^^
+>type.getAllAmbientEnclosedTypes : any
+>                                : ^^^
+>type : Type
+>     : ^^^^
+>getAllAmbientEnclosedTypes : any
+>                           : ^^^
+
+                var memberScope = new SymbolTableScope(members, ambientMembers, typeMembers, ambientTypeMembers, type.symbol);
+>memberScope : any
+>            : ^^^
+>new SymbolTableScope(members, ambientMembers, typeMembers, ambientTypeMembers, type.symbol) : any
+>                                                                                            : ^^^
+>SymbolTableScope : any
+>                 : ^^^
+>members : any
+>        : ^^^
+>ambientMembers : any
+>               : ^^^
+>typeMembers : any
+>            : ^^^
+>ambientTypeMembers : any
+>                   : ^^^
+>type.symbol : any
+>            : ^^^
+>type : Type
+>     : ^^^^
+>symbol : any
+>       : ^^^
+
+                var agg = new SymbolAggregateScope(type.symbol);
+>agg : any
+>    : ^^^
+>new SymbolAggregateScope(type.symbol) : any
+>                                      : ^^^
+>SymbolAggregateScope : any
+>                     : ^^^
+>type.symbol : any
+>            : ^^^
+>type : Type
+>     : ^^^^
+>symbol : any
+>       : ^^^
+
+                var prevCurrentModDecl = this.checker.currentModDecl;
+>prevCurrentModDecl : any
+>                   : ^^^
+>this.checker.currentModDecl : any
+>                            : ^^^
+>this.checker : TypeChecker
+>             : ^^^^^^^^^^^
+>this : this
+>     : ^^^^
+>checker : TypeChecker
+>        : ^^^^^^^^^^^
+>currentModDecl : any
+>               : ^^^
+
+                var prevBindStatus = this.checker.inBind;
+>prevBindStatus : any
+>               : ^^^
+>this.checker.inBind : any
+>                    : ^^^
+>this.checker : TypeChecker
+>             : ^^^^^^^^^^^
+>this : this
+>     : ^^^^
+>checker : TypeChecker
+>        : ^^^^^^^^^^^
+>inBind : any
+>       : ^^^
+
+                agg.addParentScope(memberScope);
+>agg.addParentScope(memberScope) : any
+>                                : ^^^
+>agg.addParentScope : any
+>                   : ^^^
+>agg : any
+>    : ^^^
+>addParentScope : any
+>               : ^^^
+>memberScope : any
+>            : ^^^
+
+                agg.addParentScope(scope);
+>agg.addParentScope(scope) : any
+>                          : ^^^
+>agg.addParentScope : any
+>                   : ^^^
+>agg : any
+>    : ^^^
+>addParentScope : any
+>               : ^^^
+>scope : SymbolScope
+>      : ^^^^^^^^^^^
+
+                if (type.isModuleType()) {
+>type.isModuleType() : any
+>                    : ^^^
+>type.isModuleType : any
+>                  : ^^^
+>type : Type
+>     : ^^^^
+>isModuleType : any
+>             : ^^^
+
+                    this.checker.currentModDecl = <ModuleDeclaration>type.symbol.declAST;
+>this.checker.currentModDecl = <ModuleDeclaration>type.symbol.declAST : ModuleDeclaration
+>                                                                     : ^^^^^^^^^^^^^^^^^
+>this.checker.currentModDecl : any
+>                            : ^^^
+>this.checker : TypeChecker
+>             : ^^^^^^^^^^^
+>this : this
+>     : ^^^^
+>checker : TypeChecker
+>        : ^^^^^^^^^^^
+>currentModDecl : any
+>               : ^^^
+><ModuleDeclaration>type.symbol.declAST : ModuleDeclaration
+>                                       : ^^^^^^^^^^^^^^^^^
+>type.symbol.declAST : any
+>                    : ^^^
+>type.symbol : any
+>            : ^^^
+>type : Type
+>     : ^^^^
+>symbol : any
+>       : ^^^
+>declAST : any
+>        : ^^^
+
+                    this.checker.inBind = true;
+>this.checker.inBind = true : true
+>                           : ^^^^
+>this.checker.inBind : any
+>                    : ^^^
+>this.checker : TypeChecker
+>             : ^^^^^^^^^^^
+>this : this
+>     : ^^^^
+>checker : TypeChecker
+>        : ^^^^^^^^^^^
+>inBind : any
+>       : ^^^
+>true : true
+>     : ^^^^
+                }
+                if (members) {
+>members : any
+>        : ^^^
+
+                    this.bind(agg, type.members.allMembers); // REVIEW: Should only be getting exported types?
+>this.bind(agg, type.members.allMembers) : void
+>                                        : ^^^^
+>this.bind : (scope: SymbolScope, table: IHashTable) => void
+>          : ^^^^^^^^^^^^^^^^^^^^^^^^^^^^^^^^^^^^^^^^^^^^^^^
+>this : this
+>     : ^^^^
+>bind : (scope: SymbolScope, table: IHashTable) => void
+>     : ^^^^^^^^^^^^^^^^^^^^^^^^^^^^^^^^^^^^^^^^^^^^^^^
+>agg : any
+>    : ^^^
+>type.members.allMembers : any
+>                        : ^^^
+>type.members : any
+>             : ^^^
+>type : Type
+>     : ^^^^
+>members : any
+>        : ^^^
+>allMembers : any
+>           : ^^^
+                }
+                if (typeMembers) {
+>typeMembers : any
+>            : ^^^
+
+                    this.bind(agg, typeMembers.allMembers);
+>this.bind(agg, typeMembers.allMembers) : void
+>                                       : ^^^^
+>this.bind : (scope: SymbolScope, table: IHashTable) => void
+>          : ^^^^^^^^^^^^^^^^^^^^^^^^^^^^^^^^^^^^^^^^^^^^^^^
+>this : this
+>     : ^^^^
+>bind : (scope: SymbolScope, table: IHashTable) => void
+>     : ^^^^^^^^^^^^^^^^^^^^^^^^^^^^^^^^^^^^^^^^^^^^^^^
+>agg : any
+>    : ^^^
+>typeMembers.allMembers : any
+>                       : ^^^
+>typeMembers : any
+>            : ^^^
+>allMembers : any
+>           : ^^^
+                }
+                if (ambientMembers) {
+>ambientMembers : any
+>               : ^^^
+
+                    this.bind(agg, ambientMembers.allMembers);
+>this.bind(agg, ambientMembers.allMembers) : void
+>                                          : ^^^^
+>this.bind : (scope: SymbolScope, table: IHashTable) => void
+>          : ^^^^^^^^^^^^^^^^^^^^^^^^^^^^^^^^^^^^^^^^^^^^^^^
+>this : this
+>     : ^^^^
+>bind : (scope: SymbolScope, table: IHashTable) => void
+>     : ^^^^^^^^^^^^^^^^^^^^^^^^^^^^^^^^^^^^^^^^^^^^^^^
+>agg : any
+>    : ^^^
+>ambientMembers.allMembers : any
+>                          : ^^^
+>ambientMembers : any
+>               : ^^^
+>allMembers : any
+>           : ^^^
+                }
+                if (ambientTypeMembers) {
+>ambientTypeMembers : any
+>                   : ^^^
+
+                    this.bind(agg, ambientTypeMembers.allMembers);
+>this.bind(agg, ambientTypeMembers.allMembers) : void
+>                                              : ^^^^
+>this.bind : (scope: SymbolScope, table: IHashTable) => void
+>          : ^^^^^^^^^^^^^^^^^^^^^^^^^^^^^^^^^^^^^^^^^^^^^^^
+>this : this
+>     : ^^^^
+>bind : (scope: SymbolScope, table: IHashTable) => void
+>     : ^^^^^^^^^^^^^^^^^^^^^^^^^^^^^^^^^^^^^^^^^^^^^^^
+>agg : any
+>    : ^^^
+>ambientTypeMembers.allMembers : any
+>                              : ^^^
+>ambientTypeMembers : any
+>                   : ^^^
+>allMembers : any
+>           : ^^^
+                }
+                this.checker.currentModDecl = prevCurrentModDecl;
+>this.checker.currentModDecl = prevCurrentModDecl : any
+>                                                 : ^^^
+>this.checker.currentModDecl : any
+>                            : ^^^
+>this.checker : TypeChecker
+>             : ^^^^^^^^^^^
+>this : this
+>     : ^^^^
+>checker : TypeChecker
+>        : ^^^^^^^^^^^
+>currentModDecl : any
+>               : ^^^
+>prevCurrentModDecl : any
+>                   : ^^^
+
+                this.checker.inBind = prevBindStatus;
+>this.checker.inBind = prevBindStatus : any
+>                                     : ^^^
+>this.checker.inBind : any
+>                    : ^^^
+>this.checker : TypeChecker
+>             : ^^^^^^^^^^^
+>this : this
+>     : ^^^^
+>checker : TypeChecker
+>        : ^^^^^^^^^^^
+>inBind : any
+>       : ^^^
+>prevBindStatus : any
+>               : ^^^
+            }
+            if (type.extendsTypeLinks) {
+>type.extendsTypeLinks : any
+>                      : ^^^
+>type : Type
+>     : ^^^^
+>extendsTypeLinks : any
+>                 : ^^^
+
+                this.resolveBases(scope, type);
+>this.resolveBases(scope, type) : void
+>                               : ^^^^
+>this.resolveBases : (scope: SymbolScope, type: Type) => void
+>                  : ^^^^^^^^^^^^^^^^^^^^^^^^^^^^^^^^^^^^^^^^
+>this : this
+>     : ^^^^
+>resolveBases : (scope: SymbolScope, type: Type) => void
+>             : ^^^^^^^^^^^^^^^^^^^^^^^^^^^^^^^^^^^^^^^^
+>scope : SymbolScope
+>      : ^^^^^^^^^^^
+>type : Type
+>     : ^^^^
+            }
+            if (type.construct) {
+>type.construct : any
+>               : ^^^
+>type : Type
+>     : ^^^^
+>construct : any
+>          : ^^^
+
+                this.resolveSignatureGroup(type.construct, scope, instanceType);
+>this.resolveSignatureGroup(type.construct, scope, instanceType) : void
+>                                                                : ^^^^
+>this.resolveSignatureGroup : (signatureGroup: SignatureGroup, scope: SymbolScope, instanceType: Type) => void
+>                           : ^^^^^^^^^^^^^^^^^^^^^^^^^^^^^^^^^^^^^^^^^^^^^^^^^^^^^^^^^^^^^^^^^^^^^^^^^^^^^^^^
+>this : this
+>     : ^^^^
+>resolveSignatureGroup : (signatureGroup: SignatureGroup, scope: SymbolScope, instanceType: Type) => void
+>                      : ^^^^^^^^^^^^^^^^^^^^^^^^^^^^^^^^^^^^^^^^^^^^^^^^^^^^^^^^^^^^^^^^^^^^^^^^^^^^^^^^
+>type.construct : any
+>               : ^^^
+>type : Type
+>     : ^^^^
+>construct : any
+>          : ^^^
+>scope : SymbolScope
+>      : ^^^^^^^^^^^
+>instanceType : Type
+>             : ^^^^
+            }
+            if (type.call) {
+>type.call : any
+>          : ^^^
+>type : Type
+>     : ^^^^
+>call : any
+>     : ^^^
+
+                this.resolveSignatureGroup(type.call, scope, null);
+>this.resolveSignatureGroup(type.call, scope, null) : void
+>                                                   : ^^^^
+>this.resolveSignatureGroup : (signatureGroup: SignatureGroup, scope: SymbolScope, instanceType: Type) => void
+>                           : ^^^^^^^^^^^^^^^^^^^^^^^^^^^^^^^^^^^^^^^^^^^^^^^^^^^^^^^^^^^^^^^^^^^^^^^^^^^^^^^^
+>this : this
+>     : ^^^^
+>resolveSignatureGroup : (signatureGroup: SignatureGroup, scope: SymbolScope, instanceType: Type) => void
+>                      : ^^^^^^^^^^^^^^^^^^^^^^^^^^^^^^^^^^^^^^^^^^^^^^^^^^^^^^^^^^^^^^^^^^^^^^^^^^^^^^^^
+>type.call : any
+>          : ^^^
+>type : Type
+>     : ^^^^
+>call : any
+>     : ^^^
+>scope : SymbolScope
+>      : ^^^^^^^^^^^
+            }
+            if (type.index) {
+>type.index : any
+>           : ^^^
+>type : Type
+>     : ^^^^
+>index : any
+>      : ^^^
+
+                this.resolveSignatureGroup(type.index, scope, null);
+>this.resolveSignatureGroup(type.index, scope, null) : void
+>                                                    : ^^^^
+>this.resolveSignatureGroup : (signatureGroup: SignatureGroup, scope: SymbolScope, instanceType: Type) => void
+>                           : ^^^^^^^^^^^^^^^^^^^^^^^^^^^^^^^^^^^^^^^^^^^^^^^^^^^^^^^^^^^^^^^^^^^^^^^^^^^^^^^^
+>this : this
+>     : ^^^^
+>resolveSignatureGroup : (signatureGroup: SignatureGroup, scope: SymbolScope, instanceType: Type) => void
+>                      : ^^^^^^^^^^^^^^^^^^^^^^^^^^^^^^^^^^^^^^^^^^^^^^^^^^^^^^^^^^^^^^^^^^^^^^^^^^^^^^^^
+>type.index : any
+>           : ^^^
+>type : Type
+>     : ^^^^
+>index : any
+>      : ^^^
+>scope : SymbolScope
+>      : ^^^^^^^^^^^
+            }
+            if (type.elementType) {
+>type.elementType : any
+>                 : ^^^
+>type : Type
+>     : ^^^^
+>elementType : any
+>            : ^^^
+
+                this.bindType(scope, type.elementType, null);
+>this.bindType(scope, type.elementType, null) : void
+>                                             : ^^^^
+>this.bindType : (scope: SymbolScope, type: Type, instanceType: Type) => void
+>              : ^^^^^^^^^^^^^^^^^^^^^^^^^^^^^^^^^^^^^^^^^^^^^^^^^^^^^^^^^^^^
+>this : this
+>     : ^^^^
+>bindType : (scope: SymbolScope, type: Type, instanceType: Type) => void
+>         : ^^^^^^^^^^^^^^^^^^^^^^^^^^^^^^^^^^^^^^^^^^^^^^^^^^^^^^^^^^^^
+>scope : SymbolScope
+>      : ^^^^^^^^^^^
+>type.elementType : any
+>                 : ^^^
+>type : Type
+>     : ^^^^
+>elementType : any
+>            : ^^^
+            }
+        }
+
+        public bindSymbol(scope: SymbolScope, symbol: Symbol) {
+>bindSymbol : (scope: SymbolScope, symbol: Symbol) => void
+>           : ^^^^^^^^^^^^^^^^^^^^^^^^^^^^^      ^^^^^^^^^
+>scope : SymbolScope
+>      : ^^^^^^^^^^^
+>symbol : Symbol
+>       : ^^^^^^
+
+            if (!symbol.bound) {
+>!symbol.bound : boolean
+>              : ^^^^^^^
+>symbol.bound : any
+>             : ^^^
+>symbol : Symbol
+>       : ^^^^^^
+>bound : any
+>      : ^^^
+
+                var prevLocationInfo = this.checker.locationInfo;
+>prevLocationInfo : any
+>                 : ^^^
+>this.checker.locationInfo : any
+>                          : ^^^
+>this.checker : TypeChecker
+>             : ^^^^^^^^^^^
+>this : this
+>     : ^^^^
+>checker : TypeChecker
+>        : ^^^^^^^^^^^
+>locationInfo : any
+>             : ^^^
+
+                if ((this.checker.units) && (symbol.unitIndex >= 0) && (symbol.unitIndex < this.checker.units.length)) {
+>(this.checker.units) && (symbol.unitIndex >= 0) && (symbol.unitIndex < this.checker.units.length) : any
+>                                                                                                  : ^^^
+>(this.checker.units) && (symbol.unitIndex >= 0) : any
+>                                                : ^^^
+>(this.checker.units) : any
+>                     : ^^^
+>this.checker.units : any
+>                   : ^^^
+>this.checker : TypeChecker
+>             : ^^^^^^^^^^^
+>this : this
+>     : ^^^^
+>checker : TypeChecker
+>        : ^^^^^^^^^^^
+>units : any
+>      : ^^^
+>(symbol.unitIndex >= 0) : boolean
+>                        : ^^^^^^^
+>symbol.unitIndex >= 0 : boolean
+>                      : ^^^^^^^
+>symbol.unitIndex : any
+>                 : ^^^
+>symbol : Symbol
+>       : ^^^^^^
+>unitIndex : any
+>          : ^^^
+>0 : 0
+>  : ^
+>(symbol.unitIndex < this.checker.units.length) : boolean
+>                                               : ^^^^^^^
+>symbol.unitIndex < this.checker.units.length : boolean
+>                                             : ^^^^^^^
+>symbol.unitIndex : any
+>                 : ^^^
+>symbol : Symbol
+>       : ^^^^^^
+>unitIndex : any
+>          : ^^^
+>this.checker.units.length : any
+>                          : ^^^
+>this.checker.units : any
+>                   : ^^^
+>this.checker : TypeChecker
+>             : ^^^^^^^^^^^
+>this : this
+>     : ^^^^
+>checker : TypeChecker
+>        : ^^^^^^^^^^^
+>units : any
+>      : ^^^
+>length : any
+>       : ^^^
+
+                    this.checker.locationInfo = this.checker.units[symbol.unitIndex];
+>this.checker.locationInfo = this.checker.units[symbol.unitIndex] : any
+>                                                                 : ^^^
+>this.checker.locationInfo : any
+>                          : ^^^
+>this.checker : TypeChecker
+>             : ^^^^^^^^^^^
+>this : this
+>     : ^^^^
+>checker : TypeChecker
+>        : ^^^^^^^^^^^
+>locationInfo : any
+>             : ^^^
+>this.checker.units[symbol.unitIndex] : any
+>                                     : ^^^
+>this.checker.units : any
+>                   : ^^^
+>this.checker : TypeChecker
+>             : ^^^^^^^^^^^
+>this : this
+>     : ^^^^
+>checker : TypeChecker
+>        : ^^^^^^^^^^^
+>units : any
+>      : ^^^
+>symbol.unitIndex : any
+>                 : ^^^
+>symbol : Symbol
+>       : ^^^^^^
+>unitIndex : any
+>          : ^^^
+                }
+                switch (symbol.kind()) {
+>symbol.kind() : any
+>              : ^^^
+>symbol.kind : any
+>            : ^^^
+>symbol : Symbol
+>       : ^^^^^^
+>kind : any
+>     : ^^^
+
+                    case SymbolKind.Type:
+>SymbolKind.Type : any
+>                : ^^^
+>SymbolKind : any
+>           : ^^^
+>Type : any
+>     : ^^^
+
+                        if (symbol.flags & SymbolFlags.Bound) {
+>symbol.flags & SymbolFlags.Bound : number
+>                                 : ^^^^^^
+>symbol.flags : any
+>             : ^^^
+>symbol : Symbol
+>       : ^^^^^^
+>flags : any
+>      : ^^^
+>SymbolFlags.Bound : any
+>                  : ^^^
+>SymbolFlags : any
+>            : ^^^
+>Bound : any
+>      : ^^^
+
+                            break;
+                        }
+
+                        var typeSymbol = <TypeSymbol>symbol;
+>typeSymbol : TypeSymbol
+>           : ^^^^^^^^^^
+><TypeSymbol>symbol : TypeSymbol
+>                   : ^^^^^^^^^^
+>symbol : Symbol
+>       : ^^^^^^
+
+                        typeSymbol.flags |= SymbolFlags.Bound;
+>typeSymbol.flags |= SymbolFlags.Bound : number
+>                                      : ^^^^^^
+>typeSymbol.flags : any
+>                 : ^^^
+>typeSymbol : TypeSymbol
+>           : ^^^^^^^^^^
+>flags : any
+>      : ^^^
+>SymbolFlags.Bound : any
+>                  : ^^^
+>SymbolFlags : any
+>            : ^^^
+>Bound : any
+>      : ^^^
+
+                        // Since type collection happens out of order, a dynamic module referenced by an import statement
+                        // may not yet be in scope when the import symbol is created.  In that case, we need to search
+                        // out the module symbol now
+                        // Note that we'll also want to do this in resolveTypeMembers, in case the symbol is set outside the
+                        // context of a given module  (E.g., an outer import statement)
+                        if (typeSymbol.aliasLink && !typeSymbol.type && typeSymbol.aliasLink.alias.nodeType == NodeType.Name) {
+>typeSymbol.aliasLink && !typeSymbol.type && typeSymbol.aliasLink.alias.nodeType == NodeType.Name : any
+>                                                                                                 : ^^^
+>typeSymbol.aliasLink && !typeSymbol.type : any
+>                                         : ^^^
+>typeSymbol.aliasLink : any
+>                     : ^^^
+>typeSymbol : TypeSymbol
+>           : ^^^^^^^^^^
+>aliasLink : any
+>          : ^^^
+>!typeSymbol.type : boolean
+>                 : ^^^^^^^
+>typeSymbol.type : any
+>                : ^^^
+>typeSymbol : TypeSymbol
+>           : ^^^^^^^^^^
+>type : any
+>     : ^^^
+>typeSymbol.aliasLink.alias.nodeType == NodeType.Name : boolean
+>                                                     : ^^^^^^^
+>typeSymbol.aliasLink.alias.nodeType : any
+>                                    : ^^^
+>typeSymbol.aliasLink.alias : any
+>                           : ^^^
+>typeSymbol.aliasLink : any
+>                     : ^^^
+>typeSymbol : TypeSymbol
+>           : ^^^^^^^^^^
+>aliasLink : any
+>          : ^^^
+>alias : any
+>      : ^^^
+>nodeType : any
+>         : ^^^
+>NodeType.Name : any
+>              : ^^^
+>NodeType : any
+>         : ^^^
+>Name : any
+>     : ^^^
+
+                            var modPath = (<Identifier>typeSymbol.aliasLink.alias).text;
+>modPath : any
+>        : ^^^
+>(<Identifier>typeSymbol.aliasLink.alias).text : any
+>                                              : ^^^
+>(<Identifier>typeSymbol.aliasLink.alias) : Identifier
+>                                         : ^^^^^^^^^^
+><Identifier>typeSymbol.aliasLink.alias : Identifier
+>                                       : ^^^^^^^^^^
+>typeSymbol.aliasLink.alias : any
+>                           : ^^^
+>typeSymbol.aliasLink : any
+>                     : ^^^
+>typeSymbol : TypeSymbol
+>           : ^^^^^^^^^^
+>aliasLink : any
+>          : ^^^
+>alias : any
+>      : ^^^
+>text : any
+>     : ^^^
+
+                            var modSym = this.checker.findSymbolForDynamicModule(modPath, this.checker.locationInfo.filename, (id) => scope.find(id, false, true));
+>modSym : any
+>       : ^^^
+>this.checker.findSymbolForDynamicModule(modPath, this.checker.locationInfo.filename, (id) => scope.find(id, false, true)) : any
+>                                                                                                                          : ^^^
+>this.checker.findSymbolForDynamicModule : any
+>                                        : ^^^
+>this.checker : TypeChecker
+>             : ^^^^^^^^^^^
+>this : this
+>     : ^^^^
+>checker : TypeChecker
+>        : ^^^^^^^^^^^
+>findSymbolForDynamicModule : any
+>                           : ^^^
+>modPath : any
+>        : ^^^
+>this.checker.locationInfo.filename : any
+>                                   : ^^^
+>this.checker.locationInfo : any
+>                          : ^^^
+>this.checker : TypeChecker
+>             : ^^^^^^^^^^^
+>this : this
+>     : ^^^^
+>checker : TypeChecker
+>        : ^^^^^^^^^^^
+>locationInfo : any
+>             : ^^^
+>filename : any
+>         : ^^^
+>(id) => scope.find(id, false, true) : (id: any) => any
+>                                    : ^^^^^^^^^^^^^^^^
+>id : any
+>   : ^^^
+>scope.find(id, false, true) : any
+>                            : ^^^
+>scope.find : any
+>           : ^^^
+>scope : SymbolScope
+>      : ^^^^^^^^^^^
+>find : any
+>     : ^^^
+>id : any
+>   : ^^^
+>false : false
+>      : ^^^^^
+>true : true
+>     : ^^^^
+
+                            if (modSym) {
+>modSym : any
+>       : ^^^
+
+                                typeSymbol.type = modSym.getType();
+>typeSymbol.type = modSym.getType() : any
+>                                   : ^^^
+>typeSymbol.type : any
+>                : ^^^
+>typeSymbol : TypeSymbol
+>           : ^^^^^^^^^^
+>type : any
+>     : ^^^
+>modSym.getType() : any
+>                 : ^^^
+>modSym.getType : any
+>               : ^^^
+>modSym : any
+>       : ^^^
+>getType : any
+>        : ^^^
+                            }
+                        }
+
+                        if (typeSymbol.type && typeSymbol.type != this.checker.gloModType) {
+>typeSymbol.type && typeSymbol.type != this.checker.gloModType : any
+>                                                              : ^^^
+>typeSymbol.type : any
+>                : ^^^
+>typeSymbol : TypeSymbol
+>           : ^^^^^^^^^^
+>type : any
+>     : ^^^
+>typeSymbol.type != this.checker.gloModType : boolean
+>                                           : ^^^^^^^
+>typeSymbol.type : any
+>                : ^^^
+>typeSymbol : TypeSymbol
+>           : ^^^^^^^^^^
+>type : any
+>     : ^^^
+>this.checker.gloModType : any
+>                        : ^^^
+>this.checker : TypeChecker
+>             : ^^^^^^^^^^^
+>this : this
+>     : ^^^^
+>checker : TypeChecker
+>        : ^^^^^^^^^^^
+>gloModType : any
+>           : ^^^
+
+                            this.bindType(scope, typeSymbol.type, typeSymbol.instanceType);
+>this.bindType(scope, typeSymbol.type, typeSymbol.instanceType) : void
+>                                                               : ^^^^
+>this.bindType : (scope: SymbolScope, type: Type, instanceType: Type) => void
+>              : ^^^^^^^^^^^^^^^^^^^^^^^^^^^^^^^^^^^^^^^^^^^^^^^^^^^^^^^^^^^^
+>this : this
+>     : ^^^^
+>bindType : (scope: SymbolScope, type: Type, instanceType: Type) => void
+>         : ^^^^^^^^^^^^^^^^^^^^^^^^^^^^^^^^^^^^^^^^^^^^^^^^^^^^^^^^^^^^
+>scope : SymbolScope
+>      : ^^^^^^^^^^^
+>typeSymbol.type : any
+>                : ^^^
+>typeSymbol : TypeSymbol
+>           : ^^^^^^^^^^
+>type : any
+>     : ^^^
+>typeSymbol.instanceType : any
+>                        : ^^^
+>typeSymbol : TypeSymbol
+>           : ^^^^^^^^^^
+>instanceType : any
+>             : ^^^
+
+                            // bind expansions on the parent type symbol
+                            if (typeSymbol.type.isModuleType()) {
+>typeSymbol.type.isModuleType() : any
+>                               : ^^^
+>typeSymbol.type.isModuleType : any
+>                             : ^^^
+>typeSymbol.type : any
+>                : ^^^
+>typeSymbol : TypeSymbol
+>           : ^^^^^^^^^^
+>type : any
+>     : ^^^
+>isModuleType : any
+>             : ^^^
+
+                                for (var i = 0; i < typeSymbol.expansions.length; i++) {
+>i : number
+>  : ^^^^^^
+>0 : 0
+>  : ^
+>i < typeSymbol.expansions.length : boolean
+>                                 : ^^^^^^^
+>i : number
+>  : ^^^^^^
+>typeSymbol.expansions.length : any
+>                             : ^^^
+>typeSymbol.expansions : any
+>                      : ^^^
+>typeSymbol : TypeSymbol
+>           : ^^^^^^^^^^
+>expansions : any
+>           : ^^^
+>length : any
+>       : ^^^
+>i++ : number
+>    : ^^^^^^
+>i : number
+>  : ^^^^^^
+
+                                    this.bindType(scope, typeSymbol.expansions[i], typeSymbol.instanceType);
+>this.bindType(scope, typeSymbol.expansions[i], typeSymbol.instanceType) : void
+>                                                                        : ^^^^
+>this.bindType : (scope: SymbolScope, type: Type, instanceType: Type) => void
+>              : ^^^^^^^^^^^^^^^^^^^^^^^^^^^^^^^^^^^^^^^^^^^^^^^^^^^^^^^^^^^^
+>this : this
+>     : ^^^^
+>bindType : (scope: SymbolScope, type: Type, instanceType: Type) => void
+>         : ^^^^^^^^^^^^^^^^^^^^^^^^^^^^^^^^^^^^^^^^^^^^^^^^^^^^^^^^^^^^
+>scope : SymbolScope
+>      : ^^^^^^^^^^^
+>typeSymbol.expansions[i] : any
+>                         : ^^^
+>typeSymbol.expansions : any
+>                      : ^^^
+>typeSymbol : TypeSymbol
+>           : ^^^^^^^^^^
+>expansions : any
+>           : ^^^
+>i : number
+>  : ^^^^^^
+>typeSymbol.instanceType : any
+>                        : ^^^
+>typeSymbol : TypeSymbol
+>           : ^^^^^^^^^^
+>instanceType : any
+>             : ^^^
+                                }
+                            }
+                        }
+                        break;
+                    case SymbolKind.Field:
+>SymbolKind.Field : any
+>                 : ^^^
+>SymbolKind : any
+>           : ^^^
+>Field : any
+>      : ^^^
+
+                        this.checker.resolveTypeLink(scope, (<FieldSymbol>symbol).field.typeLink,
+>this.checker.resolveTypeLink(scope, (<FieldSymbol>symbol).field.typeLink,                                                false) : any
+>                                                                                                                                : ^^^
+>this.checker.resolveTypeLink : any
+>                             : ^^^
+>this.checker : TypeChecker
+>             : ^^^^^^^^^^^
+>this : this
+>     : ^^^^
+>checker : TypeChecker
+>        : ^^^^^^^^^^^
+>resolveTypeLink : any
+>                : ^^^
+>scope : SymbolScope
+>      : ^^^^^^^^^^^
+>(<FieldSymbol>symbol).field.typeLink : any
+>                                     : ^^^
+>(<FieldSymbol>symbol).field : any
+>                            : ^^^
+>(<FieldSymbol>symbol) : FieldSymbol
+>                      : ^^^^^^^^^^^
+><FieldSymbol>symbol : FieldSymbol
+>                    : ^^^^^^^^^^^
+>symbol : Symbol
+>       : ^^^^^^
+>field : any
+>      : ^^^
+>typeLink : any
+>         : ^^^
+
+                                                false);
+>false : false
+>      : ^^^^^
+
+                        break;
+                    case SymbolKind.Parameter:
+>SymbolKind.Parameter : any
+>                     : ^^^
+>SymbolKind : any
+>           : ^^^
+>Parameter : any
+>          : ^^^
+
+                        this.checker.resolveTypeLink(scope,
+>this.checker.resolveTypeLink(scope,                                                (<ParameterSymbol>symbol).parameter.typeLink,                                                true) : any
+>                                                                                                                                                                                      : ^^^
+>this.checker.resolveTypeLink : any
+>                             : ^^^
+>this.checker : TypeChecker
+>             : ^^^^^^^^^^^
+>this : this
+>     : ^^^^
+>checker : TypeChecker
+>        : ^^^^^^^^^^^
+>resolveTypeLink : any
+>                : ^^^
+>scope : SymbolScope
+>      : ^^^^^^^^^^^
+
+                                                (<ParameterSymbol>symbol).parameter.typeLink,
+>(<ParameterSymbol>symbol).parameter.typeLink : any
+>                                             : ^^^
+>(<ParameterSymbol>symbol).parameter : any
+>                                    : ^^^
+>(<ParameterSymbol>symbol) : ParameterSymbol
+>                          : ^^^^^^^^^^^^^^^
+><ParameterSymbol>symbol : ParameterSymbol
+>                        : ^^^^^^^^^^^^^^^
+>symbol : Symbol
+>       : ^^^^^^
+>parameter : any
+>          : ^^^
+>typeLink : any
+>         : ^^^
+
+                                                true);
+>true : true
+>     : ^^^^
+
+                        break;
+                }
+                this.checker.locationInfo = prevLocationInfo;
+>this.checker.locationInfo = prevLocationInfo : any
+>                                             : ^^^
+>this.checker.locationInfo : any
+>                          : ^^^
+>this.checker : TypeChecker
+>             : ^^^^^^^^^^^
+>this : this
+>     : ^^^^
+>checker : TypeChecker
+>        : ^^^^^^^^^^^
+>locationInfo : any
+>             : ^^^
+>prevLocationInfo : any
+>                 : ^^^
+            }
+            symbol.bound = true;
+>symbol.bound = true : true
+>                    : ^^^^
+>symbol.bound : any
+>             : ^^^
+>symbol : Symbol
+>       : ^^^^^^
+>bound : any
+>      : ^^^
+>true : true
+>     : ^^^^
+        }
+
+        public bind(scope: SymbolScope, table: IHashTable) {
+>bind : (scope: SymbolScope, table: IHashTable) => void
+>     : ^^^^^^^^^^^^^^^^^^^^^^^^^^^^^^^^^^^^^^^^^^^^^^^
+>scope : SymbolScope
+>      : ^^^^^^^^^^^
+>table : IHashTable
+>      : ^^^^^^^^^^
+
+            table.map(
+>table.map(                (key, sym, binder) => {                    binder.bindSymbol(scope, sym);                },                this) : any
+>                                                                                                                                           : ^^^
+>table.map : any
+>          : ^^^
+>table : IHashTable
+>      : ^^^^^^^^^^
+>map : any
+>    : ^^^
+
+                (key, sym, binder) => {
+>(key, sym, binder) => {                    binder.bindSymbol(scope, sym);                } : (key: any, sym: any, binder: any) => void
+>                                                                                           : ^^^^^^^^^^^^^^^^^^^^^^^^^^^^^^^^^^^^^^^^^
+>key : any
+>    : ^^^
+>sym : any
+>    : ^^^
+>binder : any
+>       : ^^^
+
+                    binder.bindSymbol(scope, sym);
+>binder.bindSymbol(scope, sym) : any
+>                              : ^^^
+>binder.bindSymbol : any
+>                  : ^^^
+>binder : any
+>       : ^^^
+>bindSymbol : any
+>           : ^^^
+>scope : SymbolScope
+>      : ^^^^^^^^^^^
+>sym : any
+>    : ^^^
+
+                },
+                this);
+>this : this
+>     : ^^^^
+        }
+    }
+
+}