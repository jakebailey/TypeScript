--- conflicted
+++ resolved
@@ -1,80 +1,62 @@
-//// [tests/cases/compiler/promiseTypeInference.ts] ////
-
-=== promiseTypeInference.ts ===
-declare class CPromise<T> {
->CPromise : CPromise<T>
->         : ^^^^^^^^^^^
-
-    then<U>(success?: (value: T) => CPromise<U>): CPromise<U>;
-<<<<<<< HEAD
->then : <U>(success?: ((value: T) => CPromise<U>) | undefined) => CPromise<U>
->success : ((value: T) => CPromise<U>) | undefined
-=======
->then : <U>(success?: (value: T) => CPromise<U>) => CPromise<U>
->     : ^ ^^^^^^^^^^^^                         ^^^^^           
->success : (value: T) => CPromise<U>
->        : ^^^^^^^^ ^^^^^           
->>>>>>> 12402f26
->value : T
->      : ^
-}
-interface IPromise<T> {
-    then<U>(success?: (value: T) => IPromise<U>): IPromise<U>;
-<<<<<<< HEAD
->then : <U>(success?: ((value: T) => IPromise<U>) | undefined) => IPromise<U>
->success : ((value: T) => IPromise<U>) | undefined
-=======
->then : <U>(success?: (value: T) => IPromise<U>) => IPromise<U>
->     : ^ ^^^^^^^^^^^^                         ^^^^^           
->success : (value: T) => IPromise<U>
->        : ^^^^^^^^ ^^^^^           
->>>>>>> 12402f26
->value : T
->      : ^
-}
-declare function load(name: string): CPromise<string>;
->load : (name: string) => CPromise<string>
->     : ^^^^^^^      ^^^^^                
->name : string
->     : ^^^^^^
-
-declare function convert(s: string): IPromise<number>;
->convert : (s: string) => IPromise<number>
->        : ^^^^      ^^^^^                
->s : string
->  : ^^^^^^
-
-var $$x = load("something").then(s => convert(s));
->$$x : CPromise<number>
->    : ^^^^^^^^^^^^^^^^
->load("something").then(s => convert(s)) : CPromise<number>
-<<<<<<< HEAD
->load("something").then : <U>(success?: ((value: string) => CPromise<U>) | undefined) => CPromise<U>
-=======
->                                        : ^^^^^^^^^^^^^^^^
->load("something").then : <U>(success?: (value: string) => CPromise<U>) => CPromise<U>
->                       : ^^^^^^^^^^^^^^^^^^^^^^^^^^^^^^^^^^^^^^^^^^^^^^^^^^^^^^^^^^^^
->>>>>>> 12402f26
->load("something") : CPromise<string>
->                  : ^^^^^^^^^^^^^^^^
->load : (name: string) => CPromise<string>
->     : ^^^^^^^^^^^^^^^^^^^^^^^^^^^^^^^^^^
->"something" : "something"
-<<<<<<< HEAD
->then : <U>(success?: ((value: string) => CPromise<U>) | undefined) => CPromise<U>
-=======
->            : ^^^^^^^^^^^
->then : <U>(success?: (value: string) => CPromise<U>) => CPromise<U>
->     : ^^^^^^^^^^^^^^^^^^^^^^^^^^^^^^^^^^^^^^^^^^^^^^^^^^^^^^^^^^^^
->>>>>>> 12402f26
->s => convert(s) : (s: string) => IPromise<number>
->                : ^^^^^^^^^^^^^^^^^^^^^^^^^^^^^^^
->s : string
->  : ^^^^^^
->convert(s) : IPromise<number>
->           : ^^^^^^^^^^^^^^^^
->convert : (s: string) => IPromise<number>
->        : ^^^^^^^^^^^^^^^^^^^^^^^^^^^^^^^
->s : string
->  : ^^^^^^
-
+//// [tests/cases/compiler/promiseTypeInference.ts] ////
+
+=== promiseTypeInference.ts ===
+declare class CPromise<T> {
+>CPromise : CPromise<T>
+>         : ^^^^^^^^^^^
+
+    then<U>(success?: (value: T) => CPromise<U>): CPromise<U>;
+>then : <U>(success?: (value: T) => CPromise<U>) => CPromise<U>
+>     : ^ ^^^^^^^^^^^^                         ^^^^^           
+>success : ((value: T) => CPromise<U>) | undefined
+>        : ^^^^^^^^^ ^^^^^           ^^^^^^^^^^^^^
+>value : T
+>      : ^
+}
+interface IPromise<T> {
+    then<U>(success?: (value: T) => IPromise<U>): IPromise<U>;
+>then : <U>(success?: (value: T) => IPromise<U>) => IPromise<U>
+>     : ^ ^^^^^^^^^^^^                         ^^^^^           
+>success : ((value: T) => IPromise<U>) | undefined
+>        : ^^^^^^^^^ ^^^^^           ^^^^^^^^^^^^^
+>value : T
+>      : ^
+}
+declare function load(name: string): CPromise<string>;
+>load : (name: string) => CPromise<string>
+>     : ^^^^^^^      ^^^^^                
+>name : string
+>     : ^^^^^^
+
+declare function convert(s: string): IPromise<number>;
+>convert : (s: string) => IPromise<number>
+>        : ^^^^      ^^^^^                
+>s : string
+>  : ^^^^^^
+
+var $$x = load("something").then(s => convert(s));
+>$$x : CPromise<number>
+>    : ^^^^^^^^^^^^^^^^
+>load("something").then(s => convert(s)) : CPromise<number>
+>                                        : ^^^^^^^^^^^^^^^^
+>load("something").then : <U>(success?: ((value: string) => CPromise<U>) | undefined) => CPromise<U>
+>                       : ^^^^^^^^^^^^^^^^^^^^^^^^^^^^^^^^^^^^^^^^^^^^^^^^^^^^^^^^^^^^^^^^^^^^^^^^^^
+>load("something") : CPromise<string>
+>                  : ^^^^^^^^^^^^^^^^
+>load : (name: string) => CPromise<string>
+>     : ^^^^^^^^^^^^^^^^^^^^^^^^^^^^^^^^^^
+>"something" : "something"
+>            : ^^^^^^^^^^^
+>then : <U>(success?: ((value: string) => CPromise<U>) | undefined) => CPromise<U>
+>     : ^^^^^^^^^^^^^^^^^^^^^^^^^^^^^^^^^^^^^^^^^^^^^^^^^^^^^^^^^^^^^^^^^^^^^^^^^^
+>s => convert(s) : (s: string) => IPromise<number>
+>                : ^^^^^^^^^^^^^^^^^^^^^^^^^^^^^^^
+>s : string
+>  : ^^^^^^
+>convert(s) : IPromise<number>
+>           : ^^^^^^^^^^^^^^^^
+>convert : (s: string) => IPromise<number>
+>        : ^^^^^^^^^^^^^^^^^^^^^^^^^^^^^^^
+>s : string
+>  : ^^^^^^
+