--- conflicted
+++ resolved
@@ -1,69 +1,65 @@
-//// [tests/cases/conformance/jsx/tsxAttributeResolution16.tsx] ////
-
-=== file.tsx ===
-import React = require('react');
->React : typeof React
->      : ^^^^^^^^^^^^
-
-interface Address {
-  street: string;
->street : string
->       : ^^^^^^
-
-  country: string;
->country : string
->        : ^^^^^^
-}
-
-interface CanadianAddress extends Address {
-    postalCode: string;
->postalCode : string
->           : ^^^^^^
-}
-
-interface AmericanAddress extends Address {
-    zipCode: string;
->zipCode : string
->        : ^^^^^^
-}
-
-type Properties = CanadianAddress | AmericanAddress;
->Properties : Properties
->           : ^^^^^^^^^^
-
-export class AddressComp extends React.Component<Properties, void> {
->AddressComp : AddressComp
->            : ^^^^^^^^^^^
->React.Component : React.Component<Properties, void>
->                : ^^^^^^^^^^^^^^^^^^^^^^^^^^^^^^^^^
->React : typeof React
->      : ^^^^^^^^^^^^
->Component : typeof React.Component
->          : ^^^^^^^^^^^^^^^^^^^^^^
-
-  public render() {
-<<<<<<< HEAD
->render : () => null
-=======
->render : () => any
->       : ^^^^^^^^^
->>>>>>> 12402f26
-
-    return null;
-  }
-}
-
-let a = <AddressComp postalCode='T1B 0L3' street="vancouver" country="CA" />
->a : JSX.Element
->  : ^^^^^^^^^^^
-><AddressComp postalCode='T1B 0L3' street="vancouver" country="CA" /> : JSX.Element
->                                                                     : ^^^^^^^^^^^
->AddressComp : typeof AddressComp
->            : ^^^^^^^^^^^^^^^^^^
->postalCode : string
->           : ^^^^^^
->street : string
->       : ^^^^^^
->country : string
->        : ^^^^^^
-
+//// [tests/cases/conformance/jsx/tsxAttributeResolution16.tsx] ////
+
+=== file.tsx ===
+import React = require('react');
+>React : typeof React
+>      : ^^^^^^^^^^^^
+
+interface Address {
+  street: string;
+>street : string
+>       : ^^^^^^
+
+  country: string;
+>country : string
+>        : ^^^^^^
+}
+
+interface CanadianAddress extends Address {
+    postalCode: string;
+>postalCode : string
+>           : ^^^^^^
+}
+
+interface AmericanAddress extends Address {
+    zipCode: string;
+>zipCode : string
+>        : ^^^^^^
+}
+
+type Properties = CanadianAddress | AmericanAddress;
+>Properties : Properties
+>           : ^^^^^^^^^^
+
+export class AddressComp extends React.Component<Properties, void> {
+>AddressComp : AddressComp
+>            : ^^^^^^^^^^^
+>React.Component : React.Component<Properties, void>
+>                : ^^^^^^^^^^^^^^^^^^^^^^^^^^^^^^^^^
+>React : typeof React
+>      : ^^^^^^^^^^^^
+>Component : typeof React.Component
+>          : ^^^^^^^^^^^^^^^^^^^^^^
+
+  public render() {
+>render : () => null
+>       : ^^^^^^^^^^
+
+    return null;
+  }
+}
+
+let a = <AddressComp postalCode='T1B 0L3' street="vancouver" country="CA" />
+>a : JSX.Element
+>  : ^^^^^^^^^^^
+><AddressComp postalCode='T1B 0L3' street="vancouver" country="CA" /> : JSX.Element
+>                                                                     : ^^^^^^^^^^^
+>AddressComp : typeof AddressComp
+>            : ^^^^^^^^^^^^^^^^^^
+>postalCode : string
+>           : ^^^^^^
+>street : string
+>       : ^^^^^^
+>country : string
+>        : ^^^^^^
+