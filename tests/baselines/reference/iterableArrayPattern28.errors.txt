<<<<<<< HEAD
iterableArrayPattern28.ts(2,24): error TS2769: No overload matches this call.
  Overload 1 of 4, '(iterable?: Iterable<readonly [string, number]> | null | undefined): Map<string, number>', gave the following error.
=======
iterableArrayPattern28.ts(2,28): error TS2769: No overload matches this call.
  Overload 1 of 4, '(iterable?: Iterable<readonly [string, number]>): Map<string, number>', gave the following error.
>>>>>>> 12402f26
    Argument of type '([string, number] | [string, boolean])[]' is not assignable to parameter of type 'Iterable<readonly [string, number]>'.
      The types returned by '[Symbol.iterator]().next(...)' are incompatible between these types.
        Type 'IteratorResult<[string, number] | [string, boolean], any>' is not assignable to type 'IteratorResult<readonly [string, number], any>'.
          Type 'IteratorYieldResult<[string, number] | [string, boolean]>' is not assignable to type 'IteratorResult<readonly [string, number], any>'.
            Type 'IteratorYieldResult<[string, number] | [string, boolean]>' is not assignable to type 'IteratorYieldResult<readonly [string, number]>'.
              Type '[string, number] | [string, boolean]' is not assignable to type 'readonly [string, number]'.
                Type '[string, boolean]' is not assignable to type 'readonly [string, number]'.
                  Type at position 1 in source is not compatible with type at position 1 in target.
                    Type 'boolean' is not assignable to type 'number'.
  Overload 2 of 4, '(entries?: readonly (readonly [string, number])[] | null | undefined): Map<string, number>', gave the following error.
    Type 'boolean' is not assignable to type 'number'.


==== iterableArrayPattern28.ts (1 errors) ====
    function takeFirstTwoEntries(...[[k1, v1], [k2, v2]]: [string, number][]) { }
    takeFirstTwoEntries(...new Map([["", 0], ["hello", true]]));
                               ~~~
!!! error TS2769: No overload matches this call.
!!! error TS2769:   Overload 1 of 4, '(iterable?: Iterable<readonly [string, number]> | null | undefined): Map<string, number>', gave the following error.
!!! error TS2769:     Argument of type '([string, number] | [string, boolean])[]' is not assignable to parameter of type 'Iterable<readonly [string, number]>'.
!!! error TS2769:       The types returned by '[Symbol.iterator]().next(...)' are incompatible between these types.
!!! error TS2769:         Type 'IteratorResult<[string, number] | [string, boolean], any>' is not assignable to type 'IteratorResult<readonly [string, number], any>'.
!!! error TS2769:           Type 'IteratorYieldResult<[string, number] | [string, boolean]>' is not assignable to type 'IteratorResult<readonly [string, number], any>'.
!!! error TS2769:             Type 'IteratorYieldResult<[string, number] | [string, boolean]>' is not assignable to type 'IteratorYieldResult<readonly [string, number]>'.
!!! error TS2769:               Type '[string, number] | [string, boolean]' is not assignable to type 'readonly [string, number]'.
!!! error TS2769:                 Type '[string, boolean]' is not assignable to type 'readonly [string, number]'.
!!! error TS2769:                   Type at position 1 in source is not compatible with type at position 1 in target.
!!! error TS2769:                     Type 'boolean' is not assignable to type 'number'.
!!! error TS2769:   Overload 2 of 4, '(entries?: readonly (readonly [string, number])[] | null | undefined): Map<string, number>', gave the following error.
!!! error TS2769:     Type 'boolean' is not assignable to type 'number'.<|MERGE_RESOLUTION|>--- conflicted
+++ resolved
@@ -1,37 +1,32 @@
-<<<<<<< HEAD
-iterableArrayPattern28.ts(2,24): error TS2769: No overload matches this call.
-  Overload 1 of 4, '(iterable?: Iterable<readonly [string, number]> | null | undefined): Map<string, number>', gave the following error.
-=======
-iterableArrayPattern28.ts(2,28): error TS2769: No overload matches this call.
-  Overload 1 of 4, '(iterable?: Iterable<readonly [string, number]>): Map<string, number>', gave the following error.
->>>>>>> 12402f26
-    Argument of type '([string, number] | [string, boolean])[]' is not assignable to parameter of type 'Iterable<readonly [string, number]>'.
-      The types returned by '[Symbol.iterator]().next(...)' are incompatible between these types.
-        Type 'IteratorResult<[string, number] | [string, boolean], any>' is not assignable to type 'IteratorResult<readonly [string, number], any>'.
-          Type 'IteratorYieldResult<[string, number] | [string, boolean]>' is not assignable to type 'IteratorResult<readonly [string, number], any>'.
-            Type 'IteratorYieldResult<[string, number] | [string, boolean]>' is not assignable to type 'IteratorYieldResult<readonly [string, number]>'.
-              Type '[string, number] | [string, boolean]' is not assignable to type 'readonly [string, number]'.
-                Type '[string, boolean]' is not assignable to type 'readonly [string, number]'.
-                  Type at position 1 in source is not compatible with type at position 1 in target.
-                    Type 'boolean' is not assignable to type 'number'.
-  Overload 2 of 4, '(entries?: readonly (readonly [string, number])[] | null | undefined): Map<string, number>', gave the following error.
-    Type 'boolean' is not assignable to type 'number'.
-
-
-==== iterableArrayPattern28.ts (1 errors) ====
-    function takeFirstTwoEntries(...[[k1, v1], [k2, v2]]: [string, number][]) { }
-    takeFirstTwoEntries(...new Map([["", 0], ["hello", true]]));
-                               ~~~
-!!! error TS2769: No overload matches this call.
-!!! error TS2769:   Overload 1 of 4, '(iterable?: Iterable<readonly [string, number]> | null | undefined): Map<string, number>', gave the following error.
-!!! error TS2769:     Argument of type '([string, number] | [string, boolean])[]' is not assignable to parameter of type 'Iterable<readonly [string, number]>'.
-!!! error TS2769:       The types returned by '[Symbol.iterator]().next(...)' are incompatible between these types.
-!!! error TS2769:         Type 'IteratorResult<[string, number] | [string, boolean], any>' is not assignable to type 'IteratorResult<readonly [string, number], any>'.
-!!! error TS2769:           Type 'IteratorYieldResult<[string, number] | [string, boolean]>' is not assignable to type 'IteratorResult<readonly [string, number], any>'.
-!!! error TS2769:             Type 'IteratorYieldResult<[string, number] | [string, boolean]>' is not assignable to type 'IteratorYieldResult<readonly [string, number]>'.
-!!! error TS2769:               Type '[string, number] | [string, boolean]' is not assignable to type 'readonly [string, number]'.
-!!! error TS2769:                 Type '[string, boolean]' is not assignable to type 'readonly [string, number]'.
-!!! error TS2769:                   Type at position 1 in source is not compatible with type at position 1 in target.
-!!! error TS2769:                     Type 'boolean' is not assignable to type 'number'.
-!!! error TS2769:   Overload 2 of 4, '(entries?: readonly (readonly [string, number])[] | null | undefined): Map<string, number>', gave the following error.
+iterableArrayPattern28.ts(2,28): error TS2769: No overload matches this call.
+  Overload 1 of 4, '(iterable?: Iterable<readonly [string, number]> | null | undefined): Map<string, number>', gave the following error.
+    Argument of type '([string, number] | [string, boolean])[]' is not assignable to parameter of type 'Iterable<readonly [string, number]>'.
+      The types returned by '[Symbol.iterator]().next(...)' are incompatible between these types.
+        Type 'IteratorResult<[string, number] | [string, boolean], any>' is not assignable to type 'IteratorResult<readonly [string, number], any>'.
+          Type 'IteratorYieldResult<[string, number] | [string, boolean]>' is not assignable to type 'IteratorResult<readonly [string, number], any>'.
+            Type 'IteratorYieldResult<[string, number] | [string, boolean]>' is not assignable to type 'IteratorYieldResult<readonly [string, number]>'.
+              Type '[string, number] | [string, boolean]' is not assignable to type 'readonly [string, number]'.
+                Type '[string, boolean]' is not assignable to type 'readonly [string, number]'.
+                  Type at position 1 in source is not compatible with type at position 1 in target.
+                    Type 'boolean' is not assignable to type 'number'.
+  Overload 2 of 4, '(entries?: readonly (readonly [string, number])[] | null | undefined): Map<string, number>', gave the following error.
+    Type 'boolean' is not assignable to type 'number'.
+
+
+==== iterableArrayPattern28.ts (1 errors) ====
+    function takeFirstTwoEntries(...[[k1, v1], [k2, v2]]: [string, number][]) { }
+    takeFirstTwoEntries(...new Map([["", 0], ["hello", true]]));
+                               ~~~
+!!! error TS2769: No overload matches this call.
+!!! error TS2769:   Overload 1 of 4, '(iterable?: Iterable<readonly [string, number]> | null | undefined): Map<string, number>', gave the following error.
+!!! error TS2769:     Argument of type '([string, number] | [string, boolean])[]' is not assignable to parameter of type 'Iterable<readonly [string, number]>'.
+!!! error TS2769:       The types returned by '[Symbol.iterator]().next(...)' are incompatible between these types.
+!!! error TS2769:         Type 'IteratorResult<[string, number] | [string, boolean], any>' is not assignable to type 'IteratorResult<readonly [string, number], any>'.
+!!! error TS2769:           Type 'IteratorYieldResult<[string, number] | [string, boolean]>' is not assignable to type 'IteratorResult<readonly [string, number], any>'.
+!!! error TS2769:             Type 'IteratorYieldResult<[string, number] | [string, boolean]>' is not assignable to type 'IteratorYieldResult<readonly [string, number]>'.
+!!! error TS2769:               Type '[string, number] | [string, boolean]' is not assignable to type 'readonly [string, number]'.
+!!! error TS2769:                 Type '[string, boolean]' is not assignable to type 'readonly [string, number]'.
+!!! error TS2769:                   Type at position 1 in source is not compatible with type at position 1 in target.
+!!! error TS2769:                     Type 'boolean' is not assignable to type 'number'.
+!!! error TS2769:   Overload 2 of 4, '(entries?: readonly (readonly [string, number])[] | null | undefined): Map<string, number>', gave the following error.
 !!! error TS2769:     Type 'boolean' is not assignable to type 'number'.