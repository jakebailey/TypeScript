//// [tests/cases/compiler/correctOrderOfPromiseMethod.ts] ////

=== correctOrderOfPromiseMethod.ts ===
interface A {
    id: string
>id : string
>   : ^^^^^^
}

interface B {
    id: string
>id : string
>   : ^^^^^^

    fieldB: string
>fieldB : string
>       : ^^^^^^
}

async function countEverything(): Promise<number> {
>countEverything : () => Promise<number>
>                : ^^^^^^               

    const providerA = async (): Promise<A[]> => { return [] }
>providerA : () => Promise<A[]>
>          : ^^^^^^            
>async (): Promise<A[]> => { return [] } : () => Promise<A[]>
<<<<<<< HEAD
>[] : never[]
=======
>                                        : ^^^^^^            
>[] : undefined[]
>   : ^^^^^^^^^^^
>>>>>>> 12402f26

    const providerB = async (): Promise<B[]> => { return [] }
>providerB : () => Promise<B[]>
>          : ^^^^^^            
>async (): Promise<B[]> => { return [] } : () => Promise<B[]>
<<<<<<< HEAD
>[] : never[]
=======
>                                        : ^^^^^^            
>[] : undefined[]
>   : ^^^^^^^^^^^
>>>>>>> 12402f26

    const [resultA, resultB] = await Promise.all([
>resultA : A[]
>        : ^^^
>resultB : B[]
>        : ^^^
>await Promise.all([        providerA(),        providerB(),    ]) : [A[], B[]]
>                                                                  : ^^^^^^^^^^
>Promise.all([        providerA(),        providerB(),    ]) : Promise<[A[], B[]]>
>                                                            : ^^^^^^^^^^^^^^^^^^^
>Promise.all : { <T>(values: Iterable<T | PromiseLike<T>>): Promise<Awaited<T>[]>; <T_1 extends readonly unknown[] | []>(values: T_1): Promise<{ -readonly [P in keyof T_1]: Awaited<T_1[P]>; }>; }
>            : ^^^^^^^^^^^^^^^^^^^^^^^^^^^^^^^^^^^^^^^^^^^^^^^^^^^^^^^^^^^^^^^^^^^^^^^^^^^^^^^^^^^^^^^^^^^^^^^^^^^^^^^^^^^^^^^^^^^^^^^^^^^^^^^^^^^^^^^^^^^^^^^^^^^^^^^^^^^^^^^^^^^^^^^^^^^^^^^^^^^^
>Promise : PromiseConstructor
>        : ^^^^^^^^^^^^^^^^^^
>all : { <T>(values: Iterable<T | PromiseLike<T>>): Promise<Awaited<T>[]>; <T_1 extends readonly unknown[] | []>(values: T_1): Promise<{ -readonly [P in keyof T_1]: Awaited<T_1[P]>; }>; }
>    : ^^^^^^^^^^^^^^^^^^^^^^^^^^^^^^^^^^^^^^^^^^^^^^^^^^^^^^^^^^^^^^^^^^^^^^^^^^^^^^^^^^^^^^^^^^^^^^^^^^^^^^^^^^^^^^^^^^^^^^^^^^^^^^^^^^^^^^^^^^^^^^^^^^^^^^^^^^^^^^^^^^^^^^^^^^^^^^^^^^^^
>[        providerA(),        providerB(),    ] : [Promise<A[]>, Promise<B[]>]
>                                               : ^^^^^^^^^^^^^^^^^^^^^^^^^^^^

        providerA(),
>providerA() : Promise<A[]>
>            : ^^^^^^^^^^^^
>providerA : () => Promise<A[]>
>          : ^^^^^^^^^^^^^^^^^^

        providerB(),
>providerB() : Promise<B[]>
>            : ^^^^^^^^^^^^
>providerB : () => Promise<B[]>
>          : ^^^^^^^^^^^^^^^^^^

    ]);

    const dataA: A[] = resultA;
>dataA : A[]
>      : ^^^
>resultA : A[]
>        : ^^^

    const dataB: B[] = resultB;
>dataB : B[]
>      : ^^^
>resultB : B[]
>        : ^^^

    if (dataA && dataB) {
>dataA && dataB : B[]
>               : ^^^
>dataA : A[]
>      : ^^^
>dataB : B[]
>      : ^^^

        return dataA.length + dataB.length;
>dataA.length + dataB.length : number
>                            : ^^^^^^
>dataA.length : number
>             : ^^^^^^
>dataA : A[]
>      : ^^^
>length : number
>       : ^^^^^^
>dataB.length : number
>             : ^^^^^^
>dataB : B[]
>      : ^^^
>length : number
>       : ^^^^^^
    }
    return 0;
>0 : 0
>  : ^
}

// #31179

const expected: Promise<["a", "b", "c"]> = Promise.all(undefined as readonly ["a", "b", "c"]);
>expected : Promise<["a", "b", "c"]>
>         : ^^^^^^^^^^^^^^^^^^^^^^^^
>Promise.all(undefined as readonly ["a", "b", "c"]) : Promise<["a", "b", "c"]>
>                                                   : ^^^^^^^^^^^^^^^^^^^^^^^^
>Promise.all : { <T>(values: Iterable<T | PromiseLike<T>>): Promise<Awaited<T>[]>; <T_1 extends readonly unknown[] | []>(values: T_1): Promise<{ -readonly [P in keyof T_1]: Awaited<T_1[P]>; }>; }
>            : ^^^^^^^^^^^^^^^^^^^^^^^^^^^^^^^^^^^^^^^^^^^^^^^^^^^^^^^^^^^^^^^^^^^^^^^^^^^^^^^^^^^^^^^^^^^^^^^^^^^^^^^^^^^^^^^^^^^^^^^^^^^^^^^^^^^^^^^^^^^^^^^^^^^^^^^^^^^^^^^^^^^^^^^^^^^^^^^^^^^^
>Promise : PromiseConstructor
>        : ^^^^^^^^^^^^^^^^^^
>all : { <T>(values: Iterable<T | PromiseLike<T>>): Promise<Awaited<T>[]>; <T_1 extends readonly unknown[] | []>(values: T_1): Promise<{ -readonly [P in keyof T_1]: Awaited<T_1[P]>; }>; }
>    : ^^^^^^^^^^^^^^^^^^^^^^^^^^^^^^^^^^^^^^^^^^^^^^^^^^^^^^^^^^^^^^^^^^^^^^^^^^^^^^^^^^^^^^^^^^^^^^^^^^^^^^^^^^^^^^^^^^^^^^^^^^^^^^^^^^^^^^^^^^^^^^^^^^^^^^^^^^^^^^^^^^^^^^^^^^^^^^^^^^^^
>undefined as readonly ["a", "b", "c"] : readonly ["a", "b", "c"]
>                                      : ^^^^^^^^^^^^^^^^^^^^^^^^
>undefined : undefined
>          : ^^^^^^^^^

<|MERGE_RESOLUTION|>--- conflicted
+++ resolved
@@ -1,138 +1,130 @@
-//// [tests/cases/compiler/correctOrderOfPromiseMethod.ts] ////
-
-=== correctOrderOfPromiseMethod.ts ===
-interface A {
-    id: string
->id : string
->   : ^^^^^^
-}
-
-interface B {
-    id: string
->id : string
->   : ^^^^^^
-
-    fieldB: string
->fieldB : string
->       : ^^^^^^
-}
-
-async function countEverything(): Promise<number> {
->countEverything : () => Promise<number>
->                : ^^^^^^               
-
-    const providerA = async (): Promise<A[]> => { return [] }
->providerA : () => Promise<A[]>
->          : ^^^^^^            
->async (): Promise<A[]> => { return [] } : () => Promise<A[]>
-<<<<<<< HEAD
->[] : never[]
-=======
->                                        : ^^^^^^            
->[] : undefined[]
->   : ^^^^^^^^^^^
->>>>>>> 12402f26
-
-    const providerB = async (): Promise<B[]> => { return [] }
->providerB : () => Promise<B[]>
->          : ^^^^^^            
->async (): Promise<B[]> => { return [] } : () => Promise<B[]>
-<<<<<<< HEAD
->[] : never[]
-=======
->                                        : ^^^^^^            
->[] : undefined[]
->   : ^^^^^^^^^^^
->>>>>>> 12402f26
-
-    const [resultA, resultB] = await Promise.all([
->resultA : A[]
->        : ^^^
->resultB : B[]
->        : ^^^
->await Promise.all([        providerA(),        providerB(),    ]) : [A[], B[]]
->                                                                  : ^^^^^^^^^^
->Promise.all([        providerA(),        providerB(),    ]) : Promise<[A[], B[]]>
->                                                            : ^^^^^^^^^^^^^^^^^^^
->Promise.all : { <T>(values: Iterable<T | PromiseLike<T>>): Promise<Awaited<T>[]>; <T_1 extends readonly unknown[] | []>(values: T_1): Promise<{ -readonly [P in keyof T_1]: Awaited<T_1[P]>; }>; }
->            : ^^^^^^^^^^^^^^^^^^^^^^^^^^^^^^^^^^^^^^^^^^^^^^^^^^^^^^^^^^^^^^^^^^^^^^^^^^^^^^^^^^^^^^^^^^^^^^^^^^^^^^^^^^^^^^^^^^^^^^^^^^^^^^^^^^^^^^^^^^^^^^^^^^^^^^^^^^^^^^^^^^^^^^^^^^^^^^^^^^^^
->Promise : PromiseConstructor
->        : ^^^^^^^^^^^^^^^^^^
->all : { <T>(values: Iterable<T | PromiseLike<T>>): Promise<Awaited<T>[]>; <T_1 extends readonly unknown[] | []>(values: T_1): Promise<{ -readonly [P in keyof T_1]: Awaited<T_1[P]>; }>; }
->    : ^^^^^^^^^^^^^^^^^^^^^^^^^^^^^^^^^^^^^^^^^^^^^^^^^^^^^^^^^^^^^^^^^^^^^^^^^^^^^^^^^^^^^^^^^^^^^^^^^^^^^^^^^^^^^^^^^^^^^^^^^^^^^^^^^^^^^^^^^^^^^^^^^^^^^^^^^^^^^^^^^^^^^^^^^^^^^^^^^^^^
->[        providerA(),        providerB(),    ] : [Promise<A[]>, Promise<B[]>]
->                                               : ^^^^^^^^^^^^^^^^^^^^^^^^^^^^
-
-        providerA(),
->providerA() : Promise<A[]>
->            : ^^^^^^^^^^^^
->providerA : () => Promise<A[]>
->          : ^^^^^^^^^^^^^^^^^^
-
-        providerB(),
->providerB() : Promise<B[]>
->            : ^^^^^^^^^^^^
->providerB : () => Promise<B[]>
->          : ^^^^^^^^^^^^^^^^^^
-
-    ]);
-
-    const dataA: A[] = resultA;
->dataA : A[]
->      : ^^^
->resultA : A[]
->        : ^^^
-
-    const dataB: B[] = resultB;
->dataB : B[]
->      : ^^^
->resultB : B[]
->        : ^^^
-
-    if (dataA && dataB) {
->dataA && dataB : B[]
->               : ^^^
->dataA : A[]
->      : ^^^
->dataB : B[]
->      : ^^^
-
-        return dataA.length + dataB.length;
->dataA.length + dataB.length : number
->                            : ^^^^^^
->dataA.length : number
->             : ^^^^^^
->dataA : A[]
->      : ^^^
->length : number
->       : ^^^^^^
->dataB.length : number
->             : ^^^^^^
->dataB : B[]
->      : ^^^
->length : number
->       : ^^^^^^
-    }
-    return 0;
->0 : 0
->  : ^
-}
-
-// #31179
-
-const expected: Promise<["a", "b", "c"]> = Promise.all(undefined as readonly ["a", "b", "c"]);
->expected : Promise<["a", "b", "c"]>
->         : ^^^^^^^^^^^^^^^^^^^^^^^^
->Promise.all(undefined as readonly ["a", "b", "c"]) : Promise<["a", "b", "c"]>
->                                                   : ^^^^^^^^^^^^^^^^^^^^^^^^
->Promise.all : { <T>(values: Iterable<T | PromiseLike<T>>): Promise<Awaited<T>[]>; <T_1 extends readonly unknown[] | []>(values: T_1): Promise<{ -readonly [P in keyof T_1]: Awaited<T_1[P]>; }>; }
->            : ^^^^^^^^^^^^^^^^^^^^^^^^^^^^^^^^^^^^^^^^^^^^^^^^^^^^^^^^^^^^^^^^^^^^^^^^^^^^^^^^^^^^^^^^^^^^^^^^^^^^^^^^^^^^^^^^^^^^^^^^^^^^^^^^^^^^^^^^^^^^^^^^^^^^^^^^^^^^^^^^^^^^^^^^^^^^^^^^^^^^
->Promise : PromiseConstructor
->        : ^^^^^^^^^^^^^^^^^^
->all : { <T>(values: Iterable<T | PromiseLike<T>>): Promise<Awaited<T>[]>; <T_1 extends readonly unknown[] | []>(values: T_1): Promise<{ -readonly [P in keyof T_1]: Awaited<T_1[P]>; }>; }
->    : ^^^^^^^^^^^^^^^^^^^^^^^^^^^^^^^^^^^^^^^^^^^^^^^^^^^^^^^^^^^^^^^^^^^^^^^^^^^^^^^^^^^^^^^^^^^^^^^^^^^^^^^^^^^^^^^^^^^^^^^^^^^^^^^^^^^^^^^^^^^^^^^^^^^^^^^^^^^^^^^^^^^^^^^^^^^^^^^^^^^^
->undefined as readonly ["a", "b", "c"] : readonly ["a", "b", "c"]
->                                      : ^^^^^^^^^^^^^^^^^^^^^^^^
->undefined : undefined
->          : ^^^^^^^^^
-
+//// [tests/cases/compiler/correctOrderOfPromiseMethod.ts] ////
+
+=== correctOrderOfPromiseMethod.ts ===
+interface A {
+    id: string
+>id : string
+>   : ^^^^^^
+}
+
+interface B {
+    id: string
+>id : string
+>   : ^^^^^^
+
+    fieldB: string
+>fieldB : string
+>       : ^^^^^^
+}
+
+async function countEverything(): Promise<number> {
+>countEverything : () => Promise<number>
+>                : ^^^^^^               
+
+    const providerA = async (): Promise<A[]> => { return [] }
+>providerA : () => Promise<A[]>
+>          : ^^^^^^            
+>async (): Promise<A[]> => { return [] } : () => Promise<A[]>
+>                                        : ^^^^^^            
+>[] : never[]
+>   : ^^^^^^^
+
+    const providerB = async (): Promise<B[]> => { return [] }
+>providerB : () => Promise<B[]>
+>          : ^^^^^^            
+>async (): Promise<B[]> => { return [] } : () => Promise<B[]>
+>                                        : ^^^^^^            
+>[] : never[]
+>   : ^^^^^^^
+
+    const [resultA, resultB] = await Promise.all([
+>resultA : A[]
+>        : ^^^
+>resultB : B[]
+>        : ^^^
+>await Promise.all([        providerA(),        providerB(),    ]) : [A[], B[]]
+>                                                                  : ^^^^^^^^^^
+>Promise.all([        providerA(),        providerB(),    ]) : Promise<[A[], B[]]>
+>                                                            : ^^^^^^^^^^^^^^^^^^^
+>Promise.all : { <T>(values: Iterable<T | PromiseLike<T>>): Promise<Awaited<T>[]>; <T_1 extends readonly unknown[] | []>(values: T_1): Promise<{ -readonly [P in keyof T_1]: Awaited<T_1[P]>; }>; }
+>            : ^^^^^^^^^^^^^^^^^^^^^^^^^^^^^^^^^^^^^^^^^^^^^^^^^^^^^^^^^^^^^^^^^^^^^^^^^^^^^^^^^^^^^^^^^^^^^^^^^^^^^^^^^^^^^^^^^^^^^^^^^^^^^^^^^^^^^^^^^^^^^^^^^^^^^^^^^^^^^^^^^^^^^^^^^^^^^^^^^^^^
+>Promise : PromiseConstructor
+>        : ^^^^^^^^^^^^^^^^^^
+>all : { <T>(values: Iterable<T | PromiseLike<T>>): Promise<Awaited<T>[]>; <T_1 extends readonly unknown[] | []>(values: T_1): Promise<{ -readonly [P in keyof T_1]: Awaited<T_1[P]>; }>; }
+>    : ^^^^^^^^^^^^^^^^^^^^^^^^^^^^^^^^^^^^^^^^^^^^^^^^^^^^^^^^^^^^^^^^^^^^^^^^^^^^^^^^^^^^^^^^^^^^^^^^^^^^^^^^^^^^^^^^^^^^^^^^^^^^^^^^^^^^^^^^^^^^^^^^^^^^^^^^^^^^^^^^^^^^^^^^^^^^^^^^^^^^
+>[        providerA(),        providerB(),    ] : [Promise<A[]>, Promise<B[]>]
+>                                               : ^^^^^^^^^^^^^^^^^^^^^^^^^^^^
+
+        providerA(),
+>providerA() : Promise<A[]>
+>            : ^^^^^^^^^^^^
+>providerA : () => Promise<A[]>
+>          : ^^^^^^^^^^^^^^^^^^
+
+        providerB(),
+>providerB() : Promise<B[]>
+>            : ^^^^^^^^^^^^
+>providerB : () => Promise<B[]>
+>          : ^^^^^^^^^^^^^^^^^^
+
+    ]);
+
+    const dataA: A[] = resultA;
+>dataA : A[]
+>      : ^^^
+>resultA : A[]
+>        : ^^^
+
+    const dataB: B[] = resultB;
+>dataB : B[]
+>      : ^^^
+>resultB : B[]
+>        : ^^^
+
+    if (dataA && dataB) {
+>dataA && dataB : B[]
+>               : ^^^
+>dataA : A[]
+>      : ^^^
+>dataB : B[]
+>      : ^^^
+
+        return dataA.length + dataB.length;
+>dataA.length + dataB.length : number
+>                            : ^^^^^^
+>dataA.length : number
+>             : ^^^^^^
+>dataA : A[]
+>      : ^^^
+>length : number
+>       : ^^^^^^
+>dataB.length : number
+>             : ^^^^^^
+>dataB : B[]
+>      : ^^^
+>length : number
+>       : ^^^^^^
+    }
+    return 0;
+>0 : 0
+>  : ^
+}
+
+// #31179
+
+const expected: Promise<["a", "b", "c"]> = Promise.all(undefined as readonly ["a", "b", "c"]);
+>expected : Promise<["a", "b", "c"]>
+>         : ^^^^^^^^^^^^^^^^^^^^^^^^
+>Promise.all(undefined as readonly ["a", "b", "c"]) : Promise<["a", "b", "c"]>
+>                                                   : ^^^^^^^^^^^^^^^^^^^^^^^^
+>Promise.all : { <T>(values: Iterable<T | PromiseLike<T>>): Promise<Awaited<T>[]>; <T_1 extends readonly unknown[] | []>(values: T_1): Promise<{ -readonly [P in keyof T_1]: Awaited<T_1[P]>; }>; }
+>            : ^^^^^^^^^^^^^^^^^^^^^^^^^^^^^^^^^^^^^^^^^^^^^^^^^^^^^^^^^^^^^^^^^^^^^^^^^^^^^^^^^^^^^^^^^^^^^^^^^^^^^^^^^^^^^^^^^^^^^^^^^^^^^^^^^^^^^^^^^^^^^^^^^^^^^^^^^^^^^^^^^^^^^^^^^^^^^^^^^^^^
+>Promise : PromiseConstructor
+>        : ^^^^^^^^^^^^^^^^^^
+>all : { <T>(values: Iterable<T | PromiseLike<T>>): Promise<Awaited<T>[]>; <T_1 extends readonly unknown[] | []>(values: T_1): Promise<{ -readonly [P in keyof T_1]: Awaited<T_1[P]>; }>; }
+>    : ^^^^^^^^^^^^^^^^^^^^^^^^^^^^^^^^^^^^^^^^^^^^^^^^^^^^^^^^^^^^^^^^^^^^^^^^^^^^^^^^^^^^^^^^^^^^^^^^^^^^^^^^^^^^^^^^^^^^^^^^^^^^^^^^^^^^^^^^^^^^^^^^^^^^^^^^^^^^^^^^^^^^^^^^^^^^^^^^^^^^
+>undefined as readonly ["a", "b", "c"] : readonly ["a", "b", "c"]
+>                                      : ^^^^^^^^^^^^^^^^^^^^^^^^
+>undefined : undefined
+>          : ^^^^^^^^^
+