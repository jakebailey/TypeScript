--- conflicted
+++ resolved
@@ -1,221 +1,186 @@
-//// [tests/cases/conformance/types/typeRelationships/subtypesAndSuperTypes/subtypingWithConstructSignaturesWithOptionalParameters.ts] ////
-
-=== subtypingWithConstructSignaturesWithOptionalParameters.ts ===
-// call signatures in derived types must have the same or fewer optional parameters as the base type
-
-interface Base { 
-    a: new () => number;
->a : new () => number
->  : ^^^^^^^^^^      
-
-    a2: new (x?: number) => number;
->a2 : new (x?: number) => number
-<<<<<<< HEAD
->x : number | undefined
-=======
->   : ^^^^^^^^^      ^^^^^      
->x : number
->  : ^^^^^^
->>>>>>> 12402f26
-
-    a3: new (x: number) => number;
->a3 : new (x: number) => number
->   : ^^^^^^^^      ^^^^^      
->x : number
->  : ^^^^^^
-
-    a4: new (x: number, y?: number) => number;
->a4 : new (x: number, y?: number) => number
->   : ^^^^^^^^      ^^^^^^      ^^^^^      
->x : number
-<<<<<<< HEAD
->y : number | undefined
-
-    a5: new (x?: number, y?: number) => number;
->a5 : new (x?: number, y?: number) => number
->x : number | undefined
->y : number | undefined
-=======
->  : ^^^^^^
->y : number
->  : ^^^^^^
-
-    a5: new (x?: number, y?: number) => number;
->a5 : new (x?: number, y?: number) => number
->   : ^^^^^^^^^      ^^^^^^      ^^^^^      
->x : number
->  : ^^^^^^
->y : number
->  : ^^^^^^
->>>>>>> 12402f26
-}
-
-interface I1 extends Base {
-    a: new () => number; // ok, same number of required params
->a : new () => number
->  : ^^^^^^^^^^      
-}
-
-interface I2 extends Base {
-    a: new (x?: number) => number; // ok, same number of required params
->a : new (x?: number) => number
-<<<<<<< HEAD
->x : number | undefined
-=======
->  : ^^^^^^^^^      ^^^^^      
->x : number
->  : ^^^^^^
->>>>>>> 12402f26
-}
-
-interface I3 extends Base {
-    a: new (x: number) => number; // error, too many required params
->a : new (x: number) => number
->  : ^^^^^^^^      ^^^^^      
->x : number
->  : ^^^^^^
-}
-
-
-interface I4 extends Base {
-    a2: new () => number; // ok, same number of required params
->a2 : new () => number
->   : ^^^^^^^^^^      
-}
-
-interface I5 extends Base {
-    a2: new (x?: number) => number; // ok, same number of required params
->a2 : new (x?: number) => number
-<<<<<<< HEAD
->x : number | undefined
-=======
->   : ^^^^^^^^^      ^^^^^      
->x : number
->  : ^^^^^^
->>>>>>> 12402f26
-}
-
-interface I6 extends Base {
-    a2: new (x: number) => number; // ok, same number of params
->a2 : new (x: number) => number
->   : ^^^^^^^^      ^^^^^      
->x : number
->  : ^^^^^^
-}
-
-
-interface I7 extends Base {
-    a3: new () => number; // ok, fewer required params
->a3 : new () => number
->   : ^^^^^^^^^^      
-}
-
-interface I8 extends Base {
-    a3: new (x?: number) => number; // ok, fewer required params
->a3 : new (x?: number) => number
-<<<<<<< HEAD
->x : number | undefined
-=======
->   : ^^^^^^^^^      ^^^^^      
->x : number
->  : ^^^^^^
->>>>>>> 12402f26
-}
-
-interface I9 extends Base {
-    a3: new (x: number) => number; // ok, same number of required params
->a3 : new (x: number) => number
->   : ^^^^^^^^      ^^^^^      
->x : number
->  : ^^^^^^
-}
-
-interface I10 extends Base {
-    a3: new (x: number, y: number) => number;  // error, too many required params
->a3 : new (x: number, y: number) => number
->   : ^^^^^^^^      ^^^^^      ^^^^^      
->x : number
->  : ^^^^^^
->y : number
->  : ^^^^^^
-}
-
-
-interface I11 extends Base {
-    a4: new () => number; // ok, fewer required params
->a4 : new () => number
->   : ^^^^^^^^^^      
-}
-
-interface I12 extends Base {
-    a4: new (x?: number, y?: number) => number; // ok, fewer required params
->a4 : new (x?: number, y?: number) => number
-<<<<<<< HEAD
->x : number | undefined
->y : number | undefined
-=======
->   : ^^^^^^^^^      ^^^^^^      ^^^^^      
->x : number
->  : ^^^^^^
->y : number
->  : ^^^^^^
->>>>>>> 12402f26
-}
-
-interface I13 extends Base {
-    a4: new (x: number) => number; // ok, same number of required params
->a4 : new (x: number) => number
->   : ^^^^^^^^      ^^^^^      
->x : number
->  : ^^^^^^
-}
-
-interface I14 extends Base {
-    a4: new (x: number, y: number) => number;  // ok, same number of params
->a4 : new (x: number, y: number) => number
->   : ^^^^^^^^      ^^^^^      ^^^^^      
->x : number
->  : ^^^^^^
->y : number
->  : ^^^^^^
-}
-
-
-interface I15 extends Base {
-    a5: new () => number; // ok, fewer required params
->a5 : new () => number
->   : ^^^^^^^^^^      
-}
-
-interface I16 extends Base {
-    a5: new (x?: number, y?: number) => number; // ok, fewer required params
->a5 : new (x?: number, y?: number) => number
-<<<<<<< HEAD
->x : number | undefined
->y : number | undefined
-=======
->   : ^^^^^^^^^      ^^^^^^      ^^^^^      
->x : number
->  : ^^^^^^
->y : number
->  : ^^^^^^
->>>>>>> 12402f26
-}
-
-interface I17 extends Base {
-    a5: new (x: number) => number; // ok, all present params match
->a5 : new (x: number) => number
->   : ^^^^^^^^      ^^^^^      
->x : number
->  : ^^^^^^
-}
-
-interface I18 extends Base {
-    a5: new (x: number, y: number) => number;  // ok, same number of params
->a5 : new (x: number, y: number) => number
->   : ^^^^^^^^      ^^^^^      ^^^^^      
->x : number
->  : ^^^^^^
->y : number
->  : ^^^^^^
-}
+//// [tests/cases/conformance/types/typeRelationships/subtypesAndSuperTypes/subtypingWithConstructSignaturesWithOptionalParameters.ts] ////
+
+=== subtypingWithConstructSignaturesWithOptionalParameters.ts ===
+// call signatures in derived types must have the same or fewer optional parameters as the base type
+
+interface Base { 
+    a: new () => number;
+>a : new () => number
+>  : ^^^^^^^^^^      
+
+    a2: new (x?: number) => number;
+>a2 : new (x?: number) => number
+>   : ^^^^^^^^^      ^^^^^      
+>x : number | undefined
+>  : ^^^^^^^^^^^^^^^^^^
+
+    a3: new (x: number) => number;
+>a3 : new (x: number) => number
+>   : ^^^^^^^^      ^^^^^      
+>x : number
+>  : ^^^^^^
+
+    a4: new (x: number, y?: number) => number;
+>a4 : new (x: number, y?: number) => number
+>   : ^^^^^^^^      ^^^^^^      ^^^^^      
+>x : number
+>  : ^^^^^^
+>y : number | undefined
+>  : ^^^^^^^^^^^^^^^^^^
+
+    a5: new (x?: number, y?: number) => number;
+>a5 : new (x?: number, y?: number) => number
+>   : ^^^^^^^^^      ^^^^^^      ^^^^^      
+>x : number | undefined
+>  : ^^^^^^^^^^^^^^^^^^
+>y : number | undefined
+>  : ^^^^^^^^^^^^^^^^^^
+}
+
+interface I1 extends Base {
+    a: new () => number; // ok, same number of required params
+>a : new () => number
+>  : ^^^^^^^^^^      
+}
+
+interface I2 extends Base {
+    a: new (x?: number) => number; // ok, same number of required params
+>a : new (x?: number) => number
+>  : ^^^^^^^^^      ^^^^^      
+>x : number | undefined
+>  : ^^^^^^^^^^^^^^^^^^
+}
+
+interface I3 extends Base {
+    a: new (x: number) => number; // error, too many required params
+>a : new (x: number) => number
+>  : ^^^^^^^^      ^^^^^      
+>x : number
+>  : ^^^^^^
+}
+
+
+interface I4 extends Base {
+    a2: new () => number; // ok, same number of required params
+>a2 : new () => number
+>   : ^^^^^^^^^^      
+}
+
+interface I5 extends Base {
+    a2: new (x?: number) => number; // ok, same number of required params
+>a2 : new (x?: number) => number
+>   : ^^^^^^^^^      ^^^^^      
+>x : number | undefined
+>  : ^^^^^^^^^^^^^^^^^^
+}
+
+interface I6 extends Base {
+    a2: new (x: number) => number; // ok, same number of params
+>a2 : new (x: number) => number
+>   : ^^^^^^^^      ^^^^^      
+>x : number
+>  : ^^^^^^
+}
+
+
+interface I7 extends Base {
+    a3: new () => number; // ok, fewer required params
+>a3 : new () => number
+>   : ^^^^^^^^^^      
+}
+
+interface I8 extends Base {
+    a3: new (x?: number) => number; // ok, fewer required params
+>a3 : new (x?: number) => number
+>   : ^^^^^^^^^      ^^^^^      
+>x : number | undefined
+>  : ^^^^^^^^^^^^^^^^^^
+}
+
+interface I9 extends Base {
+    a3: new (x: number) => number; // ok, same number of required params
+>a3 : new (x: number) => number
+>   : ^^^^^^^^      ^^^^^      
+>x : number
+>  : ^^^^^^
+}
+
+interface I10 extends Base {
+    a3: new (x: number, y: number) => number;  // error, too many required params
+>a3 : new (x: number, y: number) => number
+>   : ^^^^^^^^      ^^^^^      ^^^^^      
+>x : number
+>  : ^^^^^^
+>y : number
+>  : ^^^^^^
+}
+
+
+interface I11 extends Base {
+    a4: new () => number; // ok, fewer required params
+>a4 : new () => number
+>   : ^^^^^^^^^^      
+}
+
+interface I12 extends Base {
+    a4: new (x?: number, y?: number) => number; // ok, fewer required params
+>a4 : new (x?: number, y?: number) => number
+>   : ^^^^^^^^^      ^^^^^^      ^^^^^      
+>x : number | undefined
+>  : ^^^^^^^^^^^^^^^^^^
+>y : number | undefined
+>  : ^^^^^^^^^^^^^^^^^^
+}
+
+interface I13 extends Base {
+    a4: new (x: number) => number; // ok, same number of required params
+>a4 : new (x: number) => number
+>   : ^^^^^^^^      ^^^^^      
+>x : number
+>  : ^^^^^^
+}
+
+interface I14 extends Base {
+    a4: new (x: number, y: number) => number;  // ok, same number of params
+>a4 : new (x: number, y: number) => number
+>   : ^^^^^^^^      ^^^^^      ^^^^^      
+>x : number
+>  : ^^^^^^
+>y : number
+>  : ^^^^^^
+}
+
+
+interface I15 extends Base {
+    a5: new () => number; // ok, fewer required params
+>a5 : new () => number
+>   : ^^^^^^^^^^      
+}
+
+interface I16 extends Base {
+    a5: new (x?: number, y?: number) => number; // ok, fewer required params
+>a5 : new (x?: number, y?: number) => number
+>   : ^^^^^^^^^      ^^^^^^      ^^^^^      
+>x : number | undefined
+>  : ^^^^^^^^^^^^^^^^^^
+>y : number | undefined
+>  : ^^^^^^^^^^^^^^^^^^
+}
+
+interface I17 extends Base {
+    a5: new (x: number) => number; // ok, all present params match
+>a5 : new (x: number) => number
+>   : ^^^^^^^^      ^^^^^      
+>x : number
+>  : ^^^^^^
+}
+
+interface I18 extends Base {
+    a5: new (x: number, y: number) => number;  // ok, same number of params
+>a5 : new (x: number, y: number) => number
+>   : ^^^^^^^^      ^^^^^      ^^^^^      
+>x : number
+>  : ^^^^^^
+>y : number
+>  : ^^^^^^
+}