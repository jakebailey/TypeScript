//// [tests/cases/compiler/optionalPropertiesSyntax.ts] ////

=== optionalPropertiesSyntax.ts ===
interface fnSigs {
    //functions signatures can be optional
    fn(): void;
<<<<<<< HEAD
>fn : { (): void; (): void; } | undefined

    fn?(): void; //err
>fn : { (): void; (): void; } | undefined

    fn2?(): void;
>fn2 : (() => void) | undefined
=======
>fn : { (): void; (): void; }
>   : ^^^^^^    ^^^^^^^^^^^^^

    fn?(): void; //err
>fn : { (): void; (): void; }
>   : ^^^^^^^^^^^^^^^^    ^^^

    fn2?(): void;
>fn2 : () => void
>    : ^^^^^^    
>>>>>>> 12402f26
}

interface callSig {
    //Call signatures can't be optional
    (): any;
    ()?: any; //err
>any : any
>    : ^^^

    ?(): any; //err
}

interface constructSig {
    //Construct signatures can't be optional
    new (): any;
    new ()?: any; //err
>any : any
>    : ^^^

    new ?(): any; //err
<<<<<<< HEAD
>new : (() => any) | undefined
=======
>new : () => any
>    : ^^^^^^   
>>>>>>> 12402f26
}

interface propertySig {
    //Property signatures can be optional
    prop: any;
>prop : any
>     : ^^^

    prop?: any;
>prop : any
>     : ^^^

    prop2?: any;
>prop2 : any
>      : ^^^
}

interface indexSig {
    //Index signatures can't be optional
    [idx: number]: any;
>idx : number
>    : ^^^^^^

    [idx: number]?: any; //err
>idx : number
>    : ^^^^^^
>any : any
>    : ^^^

    ? [idx: number]: any; //err
>idx : number
>    : ^^^^^^

    [idx?: number]: any; //err
<<<<<<< HEAD
>idx : number | undefined
=======
>idx : number
>    : ^^^^^^
>>>>>>> 12402f26
}
<|MERGE_RESOLUTION|>--- conflicted
+++ resolved
@@ -1,93 +1,75 @@
-//// [tests/cases/compiler/optionalPropertiesSyntax.ts] ////
-
-=== optionalPropertiesSyntax.ts ===
-interface fnSigs {
-    //functions signatures can be optional
-    fn(): void;
-<<<<<<< HEAD
->fn : { (): void; (): void; } | undefined
-
-    fn?(): void; //err
->fn : { (): void; (): void; } | undefined
-
-    fn2?(): void;
->fn2 : (() => void) | undefined
-=======
->fn : { (): void; (): void; }
->   : ^^^^^^    ^^^^^^^^^^^^^
-
-    fn?(): void; //err
->fn : { (): void; (): void; }
->   : ^^^^^^^^^^^^^^^^    ^^^
-
-    fn2?(): void;
->fn2 : () => void
->    : ^^^^^^    
->>>>>>> 12402f26
-}
-
-interface callSig {
-    //Call signatures can't be optional
-    (): any;
-    ()?: any; //err
->any : any
->    : ^^^
-
-    ?(): any; //err
-}
-
-interface constructSig {
-    //Construct signatures can't be optional
-    new (): any;
-    new ()?: any; //err
->any : any
->    : ^^^
-
-    new ?(): any; //err
-<<<<<<< HEAD
->new : (() => any) | undefined
-=======
->new : () => any
->    : ^^^^^^   
->>>>>>> 12402f26
-}
-
-interface propertySig {
-    //Property signatures can be optional
-    prop: any;
->prop : any
->     : ^^^
-
-    prop?: any;
->prop : any
->     : ^^^
-
-    prop2?: any;
->prop2 : any
->      : ^^^
-}
-
-interface indexSig {
-    //Index signatures can't be optional
-    [idx: number]: any;
->idx : number
->    : ^^^^^^
-
-    [idx: number]?: any; //err
->idx : number
->    : ^^^^^^
->any : any
->    : ^^^
-
-    ? [idx: number]: any; //err
->idx : number
->    : ^^^^^^
-
-    [idx?: number]: any; //err
-<<<<<<< HEAD
->idx : number | undefined
-=======
->idx : number
->    : ^^^^^^
->>>>>>> 12402f26
-}
+//// [tests/cases/compiler/optionalPropertiesSyntax.ts] ////
+
+=== optionalPropertiesSyntax.ts ===
+interface fnSigs {
+    //functions signatures can be optional
+    fn(): void;
+>fn : { (): void; (): void; } | undefined
+>   : ^^^^^^    ^^^^^^^^^^^^^^^^^^^^^^^^^
+
+    fn?(): void; //err
+>fn : { (): void; (): void; } | undefined
+>   : ^^^^^^^^^^^^^^^^    ^^^^^^^^^^^^^^^
+
+    fn2?(): void;
+>fn2 : (() => void) | undefined
+>    : ^^^^^^^    ^^^^^^^^^^^^^
+}
+
+interface callSig {
+    //Call signatures can't be optional
+    (): any;
+    ()?: any; //err
+>any : any
+>    : ^^^
+
+    ?(): any; //err
+}
+
+interface constructSig {
+    //Construct signatures can't be optional
+    new (): any;
+    new ()?: any; //err
+>any : any
+>    : ^^^
+
+    new ?(): any; //err
+>new : (() => any) | undefined
+>    : ^^^^^^^   ^^^^^^^^^^^^^
+}
+
+interface propertySig {
+    //Property signatures can be optional
+    prop: any;
+>prop : any
+>     : ^^^
+
+    prop?: any;
+>prop : any
+>     : ^^^
+
+    prop2?: any;
+>prop2 : any
+>      : ^^^
+}
+
+interface indexSig {
+    //Index signatures can't be optional
+    [idx: number]: any;
+>idx : number
+>    : ^^^^^^
+
+    [idx: number]?: any; //err
+>idx : number
+>    : ^^^^^^
+>any : any
+>    : ^^^
+
+    ? [idx: number]: any; //err
+>idx : number
+>    : ^^^^^^
+
+    [idx?: number]: any; //err
+>idx : number | undefined
+>    : ^^^^^^^^^^^^^^^^^^
+}