//// [tests/cases/compiler/contextuallyTypedJsxAttribute.ts] ////

=== index.tsx ===
interface Elements {
  foo: { callback?: (value: number) => void };
<<<<<<< HEAD
>foo : { callback?: ((value: number) => void) | undefined; }
>callback : ((value: number) => void) | undefined
=======
>foo : { callback?: (value: number) => void; }
>    : ^^^^^^^^^^^^^                       ^^^
>callback : (value: number) => void
>         : ^^^^^^^^      ^^^^^    
>>>>>>> 12402f26
>value : number
>      : ^^^^^^

  bar: { callback?: (value: string) => void };
<<<<<<< HEAD
>bar : { callback?: ((value: string) => void) | undefined; }
>callback : ((value: string) => void) | undefined
=======
>bar : { callback?: (value: string) => void; }
>    : ^^^^^^^^^^^^^                       ^^^
>callback : (value: string) => void
>         : ^^^^^^^^      ^^^^^    
>>>>>>> 12402f26
>value : string
>      : ^^^^^^
}

type Props<C extends keyof Elements> = { as?: C } & Elements[C];
>Props : Props<C>
<<<<<<< HEAD
>as : C | undefined
=======
>      : ^^^^^^^^
>as : C
>   : ^
>>>>>>> 12402f26

declare function Test<C extends keyof Elements>(props: Props<C>): null;
>Test : <C extends keyof Elements>(props: Props<C>) => null
>     : ^ ^^^^^^^^^^^^^^^^^^^^^^^^^^^^^^^^        ^^^^^    
>props : Props<C>
>      : ^^^^^^^^

<Test
><Test  as="bar"  callback={(value) => {}}/> : error
>Test : <C extends keyof Elements>(props: Props<C>) => null
>     : ^^^^^^^^^^^^^^^^^^^^^^^^^^^^^^^^^^^^^^^^^^^^^^^^^^^

  as="bar"
>as : "bar"
>   : ^^^^^

  callback={(value) => {}}
>callback : (value: string) => void
>         : ^^^^^^^^^^^^^^^^^^^^^^^
>(value) => {} : (value: string) => void
>              : ^^^^^^^^^^^^^^^^^^^^^^^
>value : string
>      : ^^^^^^

/>;

Test({
>Test({  as: "bar",  callback: (value) => {},}) : null
>                                               : ^^^^
>Test : <C extends keyof Elements>(props: Props<C>) => null
>     : ^^^^^^^^^^^^^^^^^^^^^^^^^^^^^^^^^^^^^^^^^^^^^^^^^^^
>{  as: "bar",  callback: (value) => {},} : { as: "bar"; callback: (value: string) => void; }
>                                         : ^^^^^^^^^^^^^^^^^^^^^^^^^^^^^^^^^^^^^^^^^^^^^^^^^

  as: "bar",
>as : "bar"
>   : ^^^^^
>"bar" : "bar"
>      : ^^^^^

  callback: (value) => {},
>callback : (value: string) => void
>         : ^^^^^^^^^^^^^^^^^^^^^^^
>(value) => {} : (value: string) => void
>              : ^^^^^^^^^^^^^^^^^^^^^^^
>value : string
>      : ^^^^^^

});

<Test<'bar'>
><Test<'bar'>  as="bar"  callback={(value) => {}}/> : error
>Test : <C extends keyof Elements>(props: Props<C>) => null
>     : ^^^^^^^^^^^^^^^^^^^^^^^^^^^^^^^^^^^^^^^^^^^^^^^^^^^

  as="bar"
>as : "bar"
>   : ^^^^^

  callback={(value) => {}}
>callback : (value: string) => void
>         : ^^^^^^^^^^^^^^^^^^^^^^^
>(value) => {} : (value: string) => void
>              : ^^^^^^^^^^^^^^^^^^^^^^^
>value : string
>      : ^^^^^^

/>;

<|MERGE_RESOLUTION|>--- conflicted
+++ resolved
@@ -1,109 +1,95 @@
-//// [tests/cases/compiler/contextuallyTypedJsxAttribute.ts] ////
-
-=== index.tsx ===
-interface Elements {
-  foo: { callback?: (value: number) => void };
-<<<<<<< HEAD
->foo : { callback?: ((value: number) => void) | undefined; }
->callback : ((value: number) => void) | undefined
-=======
->foo : { callback?: (value: number) => void; }
->    : ^^^^^^^^^^^^^                       ^^^
->callback : (value: number) => void
->         : ^^^^^^^^      ^^^^^    
->>>>>>> 12402f26
->value : number
->      : ^^^^^^
-
-  bar: { callback?: (value: string) => void };
-<<<<<<< HEAD
->bar : { callback?: ((value: string) => void) | undefined; }
->callback : ((value: string) => void) | undefined
-=======
->bar : { callback?: (value: string) => void; }
->    : ^^^^^^^^^^^^^                       ^^^
->callback : (value: string) => void
->         : ^^^^^^^^      ^^^^^    
->>>>>>> 12402f26
->value : string
->      : ^^^^^^
-}
-
-type Props<C extends keyof Elements> = { as?: C } & Elements[C];
->Props : Props<C>
-<<<<<<< HEAD
->as : C | undefined
-=======
->      : ^^^^^^^^
->as : C
->   : ^
->>>>>>> 12402f26
-
-declare function Test<C extends keyof Elements>(props: Props<C>): null;
->Test : <C extends keyof Elements>(props: Props<C>) => null
->     : ^ ^^^^^^^^^^^^^^^^^^^^^^^^^^^^^^^^        ^^^^^    
->props : Props<C>
->      : ^^^^^^^^
-
-<Test
-><Test  as="bar"  callback={(value) => {}}/> : error
->Test : <C extends keyof Elements>(props: Props<C>) => null
->     : ^^^^^^^^^^^^^^^^^^^^^^^^^^^^^^^^^^^^^^^^^^^^^^^^^^^
-
-  as="bar"
->as : "bar"
->   : ^^^^^
-
-  callback={(value) => {}}
->callback : (value: string) => void
->         : ^^^^^^^^^^^^^^^^^^^^^^^
->(value) => {} : (value: string) => void
->              : ^^^^^^^^^^^^^^^^^^^^^^^
->value : string
->      : ^^^^^^
-
-/>;
-
-Test({
->Test({  as: "bar",  callback: (value) => {},}) : null
->                                               : ^^^^
->Test : <C extends keyof Elements>(props: Props<C>) => null
->     : ^^^^^^^^^^^^^^^^^^^^^^^^^^^^^^^^^^^^^^^^^^^^^^^^^^^
->{  as: "bar",  callback: (value) => {},} : { as: "bar"; callback: (value: string) => void; }
->                                         : ^^^^^^^^^^^^^^^^^^^^^^^^^^^^^^^^^^^^^^^^^^^^^^^^^
-
-  as: "bar",
->as : "bar"
->   : ^^^^^
->"bar" : "bar"
->      : ^^^^^
-
-  callback: (value) => {},
->callback : (value: string) => void
->         : ^^^^^^^^^^^^^^^^^^^^^^^
->(value) => {} : (value: string) => void
->              : ^^^^^^^^^^^^^^^^^^^^^^^
->value : string
->      : ^^^^^^
-
-});
-
-<Test<'bar'>
-><Test<'bar'>  as="bar"  callback={(value) => {}}/> : error
->Test : <C extends keyof Elements>(props: Props<C>) => null
->     : ^^^^^^^^^^^^^^^^^^^^^^^^^^^^^^^^^^^^^^^^^^^^^^^^^^^
-
-  as="bar"
->as : "bar"
->   : ^^^^^
-
-  callback={(value) => {}}
->callback : (value: string) => void
->         : ^^^^^^^^^^^^^^^^^^^^^^^
->(value) => {} : (value: string) => void
->              : ^^^^^^^^^^^^^^^^^^^^^^^
->value : string
->      : ^^^^^^
-
-/>;
-
+//// [tests/cases/compiler/contextuallyTypedJsxAttribute.ts] ////
+
+=== index.tsx ===
+interface Elements {
+  foo: { callback?: (value: number) => void };
+>foo : { callback?: ((value: number) => void) | undefined; }
+>    : ^^^^^^^^^^^^^^^^^^^^^^      ^^^^^    ^^^^^^^^^^^^^^^^
+>callback : ((value: number) => void) | undefined
+>         : ^^^^^^^^^      ^^^^^    ^^^^^^^^^^^^^
+>value : number
+>      : ^^^^^^
+
+  bar: { callback?: (value: string) => void };
+>bar : { callback?: ((value: string) => void) | undefined; }
+>    : ^^^^^^^^^^^^^^^^^^^^^^      ^^^^^    ^^^^^^^^^^^^^^^^
+>callback : ((value: string) => void) | undefined
+>         : ^^^^^^^^^      ^^^^^    ^^^^^^^^^^^^^
+>value : string
+>      : ^^^^^^
+}
+
+type Props<C extends keyof Elements> = { as?: C } & Elements[C];
+>Props : Props<C>
+>      : ^^^^^^^^
+>as : C | undefined
+>   : ^^^^^^^^^^^^^
+
+declare function Test<C extends keyof Elements>(props: Props<C>): null;
+>Test : <C extends keyof Elements>(props: Props<C>) => null
+>     : ^ ^^^^^^^^^^^^^^^^^^^^^^^^^^^^^^^^        ^^^^^    
+>props : Props<C>
+>      : ^^^^^^^^
+
+<Test
+><Test  as="bar"  callback={(value) => {}}/> : error
+>Test : <C extends keyof Elements>(props: Props<C>) => null
+>     : ^^^^^^^^^^^^^^^^^^^^^^^^^^^^^^^^^^^^^^^^^^^^^^^^^^^
+
+  as="bar"
+>as : "bar"
+>   : ^^^^^
+
+  callback={(value) => {}}
+>callback : (value: string) => void
+>         : ^^^^^^^^^^^^^^^^^^^^^^^
+>(value) => {} : (value: string) => void
+>              : ^^^^^^^^^^^^^^^^^^^^^^^
+>value : string
+>      : ^^^^^^
+
+/>;
+
+Test({
+>Test({  as: "bar",  callback: (value) => {},}) : null
+>                                               : ^^^^
+>Test : <C extends keyof Elements>(props: Props<C>) => null
+>     : ^^^^^^^^^^^^^^^^^^^^^^^^^^^^^^^^^^^^^^^^^^^^^^^^^^^
+>{  as: "bar",  callback: (value) => {},} : { as: "bar"; callback: (value: string) => void; }
+>                                         : ^^^^^^^^^^^^^^^^^^^^^^^^^^^^^^^^^^^^^^^^^^^^^^^^^
+
+  as: "bar",
+>as : "bar"
+>   : ^^^^^
+>"bar" : "bar"
+>      : ^^^^^
+
+  callback: (value) => {},
+>callback : (value: string) => void
+>         : ^^^^^^^^^^^^^^^^^^^^^^^
+>(value) => {} : (value: string) => void
+>              : ^^^^^^^^^^^^^^^^^^^^^^^
+>value : string
+>      : ^^^^^^
+
+});
+
+<Test<'bar'>
+><Test<'bar'>  as="bar"  callback={(value) => {}}/> : error
+>Test : <C extends keyof Elements>(props: Props<C>) => null
+>     : ^^^^^^^^^^^^^^^^^^^^^^^^^^^^^^^^^^^^^^^^^^^^^^^^^^^
+
+  as="bar"
+>as : "bar"
+>   : ^^^^^
+
+  callback={(value) => {}}
+>callback : (value: string) => void
+>         : ^^^^^^^^^^^^^^^^^^^^^^^
+>(value) => {} : (value: string) => void
+>              : ^^^^^^^^^^^^^^^^^^^^^^^
+>value : string
+>      : ^^^^^^
+
+/>;
+