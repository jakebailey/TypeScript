--- conflicted
+++ resolved
@@ -1,15 +1,11 @@
-//// [tests/cases/conformance/parser/ecmascript6/ComputedPropertyNames/parserComputedPropertyName18.ts] ////
-
-=== parserComputedPropertyName18.ts ===
-var v: { [e]?(): number };
->v : {}
-<<<<<<< HEAD
->[e] : (() => number) | undefined
-=======
->  : ^^
->[e] : () => number
->    : ^^^^^^      
->>>>>>> 12402f26
->e : any
->  : ^^^
-
+//// [tests/cases/conformance/parser/ecmascript6/ComputedPropertyNames/parserComputedPropertyName18.ts] ////
+
+=== parserComputedPropertyName18.ts ===
+var v: { [e]?(): number };
+>v : {}
+>  : ^^
+>[e] : (() => number) | undefined
+>    : ^^^^^^^      ^^^^^^^^^^^^^
+>e : any
+>  : ^^^
+