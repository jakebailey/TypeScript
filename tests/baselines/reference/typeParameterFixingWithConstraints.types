//// [tests/cases/compiler/typeParameterFixingWithConstraints.ts] ////

=== typeParameterFixingWithConstraints.ts ===
interface IBar {
    [barId: string]: any;
>barId : string
>      : ^^^^^^
}

interface IFoo {
    foo<TBar extends IBar>(bar: TBar, bar1: (bar: TBar) => TBar, bar2: (bar: TBar) => TBar): TBar;
>foo : <TBar extends IBar>(bar: TBar, bar1: (bar: TBar) => TBar, bar2: (bar: TBar) => TBar) => TBar
>    : ^    ^^^^^^^^^^^^^^^^^^^^    ^^^^^^^^                   ^^^^^^^^                   ^^^^^    
>bar : TBar
>    : ^^^^
>bar1 : (bar: TBar) => TBar
>     : ^^^^^^    ^^^^^    
>bar : TBar
>    : ^^^^
>bar2 : (bar: TBar) => TBar
>     : ^^^^^^    ^^^^^    
>bar : TBar
>    : ^^^^
}

var foo: IFoo;
>foo : IFoo
>    : ^^^^

foo.foo({ bar: null }, bar => null, bar => null);
<<<<<<< HEAD
>foo.foo({ bar: null }, bar => null, bar => null) : { bar: null; }
=======
>foo.foo({ bar: null }, bar => null, bar => null) : { bar: any; }
>                                                 : ^^^^^^^^^^^^^
>>>>>>> 12402f26
>foo.foo : <TBar extends IBar>(bar: TBar, bar1: (bar: TBar) => TBar, bar2: (bar: TBar) => TBar) => TBar
>        : ^^^^^^^^^^^^^^^^^^^^^^^^^^^^^^^^^^^^^^^^^^^^^^^^^^^^^^^^^^^^^^^^^^^^^^^^^^^^^^^^^^^^^^^^^^^^
>foo : IFoo
>    : ^^^^
>foo : <TBar extends IBar>(bar: TBar, bar1: (bar: TBar) => TBar, bar2: (bar: TBar) => TBar) => TBar
>    : ^^^^^^^^^^^^^^^^^^^^^^^^^^^^^^^^^^^^^^^^^^^^^^^^^^^^^^^^^^^^^^^^^^^^^^^^^^^^^^^^^^^^^^^^^^^^
>{ bar: null } : { bar: null; }
>              : ^^^^^^^^^^^^^^
>bar : null
<<<<<<< HEAD
>bar => null : (bar: { bar: null; }) => null
>bar : { bar: null; }
>bar => null : (bar: { bar: null; }) => null
>bar : { bar: null; }
=======
>    : ^^^^
>bar => null : (bar: { bar: any; }) => any
>            : ^^^^^^^^^^^^^^^^^^^^^^^^^^^
>bar : { bar: any; }
>    : ^^^^^^^^^^^^^
>bar => null : (bar: { bar: any; }) => any
>            : ^^^^^^^^^^^^^^^^^^^^^^^^^^^
>bar : { bar: any; }
>    : ^^^^^^^^^^^^^
>>>>>>> 12402f26

<|MERGE_RESOLUTION|>--- conflicted
+++ resolved
@@ -1,62 +1,51 @@
-//// [tests/cases/compiler/typeParameterFixingWithConstraints.ts] ////
-
-=== typeParameterFixingWithConstraints.ts ===
-interface IBar {
-    [barId: string]: any;
->barId : string
->      : ^^^^^^
-}
-
-interface IFoo {
-    foo<TBar extends IBar>(bar: TBar, bar1: (bar: TBar) => TBar, bar2: (bar: TBar) => TBar): TBar;
->foo : <TBar extends IBar>(bar: TBar, bar1: (bar: TBar) => TBar, bar2: (bar: TBar) => TBar) => TBar
->    : ^    ^^^^^^^^^^^^^^^^^^^^    ^^^^^^^^                   ^^^^^^^^                   ^^^^^    
->bar : TBar
->    : ^^^^
->bar1 : (bar: TBar) => TBar
->     : ^^^^^^    ^^^^^    
->bar : TBar
->    : ^^^^
->bar2 : (bar: TBar) => TBar
->     : ^^^^^^    ^^^^^    
->bar : TBar
->    : ^^^^
-}
-
-var foo: IFoo;
->foo : IFoo
->    : ^^^^
-
-foo.foo({ bar: null }, bar => null, bar => null);
-<<<<<<< HEAD
->foo.foo({ bar: null }, bar => null, bar => null) : { bar: null; }
-=======
->foo.foo({ bar: null }, bar => null, bar => null) : { bar: any; }
->                                                 : ^^^^^^^^^^^^^
->>>>>>> 12402f26
->foo.foo : <TBar extends IBar>(bar: TBar, bar1: (bar: TBar) => TBar, bar2: (bar: TBar) => TBar) => TBar
->        : ^^^^^^^^^^^^^^^^^^^^^^^^^^^^^^^^^^^^^^^^^^^^^^^^^^^^^^^^^^^^^^^^^^^^^^^^^^^^^^^^^^^^^^^^^^^^
->foo : IFoo
->    : ^^^^
->foo : <TBar extends IBar>(bar: TBar, bar1: (bar: TBar) => TBar, bar2: (bar: TBar) => TBar) => TBar
->    : ^^^^^^^^^^^^^^^^^^^^^^^^^^^^^^^^^^^^^^^^^^^^^^^^^^^^^^^^^^^^^^^^^^^^^^^^^^^^^^^^^^^^^^^^^^^^
->{ bar: null } : { bar: null; }
->              : ^^^^^^^^^^^^^^
->bar : null
-<<<<<<< HEAD
->bar => null : (bar: { bar: null; }) => null
->bar : { bar: null; }
->bar => null : (bar: { bar: null; }) => null
->bar : { bar: null; }
-=======
->    : ^^^^
->bar => null : (bar: { bar: any; }) => any
->            : ^^^^^^^^^^^^^^^^^^^^^^^^^^^
->bar : { bar: any; }
->    : ^^^^^^^^^^^^^
->bar => null : (bar: { bar: any; }) => any
->            : ^^^^^^^^^^^^^^^^^^^^^^^^^^^
->bar : { bar: any; }
->    : ^^^^^^^^^^^^^
->>>>>>> 12402f26
-
+//// [tests/cases/compiler/typeParameterFixingWithConstraints.ts] ////
+
+=== typeParameterFixingWithConstraints.ts ===
+interface IBar {
+    [barId: string]: any;
+>barId : string
+>      : ^^^^^^
+}
+
+interface IFoo {
+    foo<TBar extends IBar>(bar: TBar, bar1: (bar: TBar) => TBar, bar2: (bar: TBar) => TBar): TBar;
+>foo : <TBar extends IBar>(bar: TBar, bar1: (bar: TBar) => TBar, bar2: (bar: TBar) => TBar) => TBar
+>    : ^    ^^^^^^^^^^^^^^^^^^^^    ^^^^^^^^                   ^^^^^^^^                   ^^^^^    
+>bar : TBar
+>    : ^^^^
+>bar1 : (bar: TBar) => TBar
+>     : ^^^^^^    ^^^^^    
+>bar : TBar
+>    : ^^^^
+>bar2 : (bar: TBar) => TBar
+>     : ^^^^^^    ^^^^^    
+>bar : TBar
+>    : ^^^^
+}
+
+var foo: IFoo;
+>foo : IFoo
+>    : ^^^^
+
+foo.foo({ bar: null }, bar => null, bar => null);
+>foo.foo({ bar: null }, bar => null, bar => null) : { bar: null; }
+>                                                 : ^^^^^^^^^^^^^^
+>foo.foo : <TBar extends IBar>(bar: TBar, bar1: (bar: TBar) => TBar, bar2: (bar: TBar) => TBar) => TBar
+>        : ^^^^^^^^^^^^^^^^^^^^^^^^^^^^^^^^^^^^^^^^^^^^^^^^^^^^^^^^^^^^^^^^^^^^^^^^^^^^^^^^^^^^^^^^^^^^
+>foo : IFoo
+>    : ^^^^
+>foo : <TBar extends IBar>(bar: TBar, bar1: (bar: TBar) => TBar, bar2: (bar: TBar) => TBar) => TBar
+>    : ^^^^^^^^^^^^^^^^^^^^^^^^^^^^^^^^^^^^^^^^^^^^^^^^^^^^^^^^^^^^^^^^^^^^^^^^^^^^^^^^^^^^^^^^^^^^
+>{ bar: null } : { bar: null; }
+>              : ^^^^^^^^^^^^^^
+>bar : null
+>    : ^^^^
+>bar => null : (bar: { bar: null; }) => null
+>            : ^^^^^^^^^^^^^^^^^^^^^^^^^^^^^
+>bar : { bar: null; }
+>    : ^^^^^^^^^^^^^^
+>bar => null : (bar: { bar: null; }) => null
+>            : ^^^^^^^^^^^^^^^^^^^^^^^^^^^^^
+>bar : { bar: null; }
+>    : ^^^^^^^^^^^^^^
+