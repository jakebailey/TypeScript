import * as fakes from "../../_namespaces/fakes";
import * as Harness from "../../_namespaces/Harness";
import * as ts from "../../_namespaces/ts";
import * as vfs from "../../_namespaces/vfs";
import { jsonToReadableText } from "../helpers";
import {
    baselineParseConfig,
    baselineParseConfigHost,
} from "./helpers";

function createFileSystem(ignoreCase: boolean, cwd: string, root: string) {
    return new vfs.FileSystem(ignoreCase, {
        cwd,
        files: {
            [root]: {
                "dev/node_modules/@foo/tsconfig/package.json": jsonToReadableText({
                    name: "@foo/tsconfig",
                    version: "1.0.0",
                    exports: {
                        ".": "./src/tsconfig.json",
                    },
                }),
                "dev/node_modules/@foo/tsconfig/src/tsconfig.json": jsonToReadableText({
                    compilerOptions: {
                        strict: true,
                    },
                }),
                "dev/tsconfig.extendsFoo.json": jsonToReadableText({
                    extends: "@foo/tsconfig",
                    files: [
                        "main.ts",
                    ],
                }),
                "dev/node_modules/config-box/package.json": jsonToReadableText({
                    name: "config-box",
                    version: "1.0.0",
                    tsconfig: "./strict.json",
                }),
                "dev/node_modules/config-box/strict.json": jsonToReadableText({
                    compilerOptions: {
                        strict: true,
                    },
                }),
                "dev/node_modules/config-box/unstrict.json": jsonToReadableText({
                    compilerOptions: {
                        strict: false,
                    },
                }),
                "dev/tsconfig.extendsBox.json": jsonToReadableText({
                    extends: "config-box",
                    files: [
                        "main.ts",
                    ],
                }),
                "dev/tsconfig.extendsStrict.json": jsonToReadableText({
                    extends: "config-box/strict",
                    files: [
                        "main.ts",
                    ],
                }),
                "dev/tsconfig.extendsUnStrict.json": jsonToReadableText({
                    extends: "config-box/unstrict",
                    files: [
                        "main.ts",
                    ],
                }),
                "dev/tsconfig.extendsStrictExtension.json": jsonToReadableText({
                    extends: "config-box/strict.json",
                    files: [
                        "main.ts",
                    ],
                }),
                "dev/node_modules/config-box-implied/package.json": jsonToReadableText({
                    name: "config-box-implied",
                    version: "1.0.0",
                }),
                "dev/node_modules/config-box-implied/tsconfig.json": jsonToReadableText({
                    compilerOptions: {
                        strict: true,
                    },
                }),
                "dev/node_modules/config-box-implied/unstrict/tsconfig.json": jsonToReadableText({
                    compilerOptions: {
                        strict: false,
                    },
                }),
                "dev/tsconfig.extendsBoxImplied.json": jsonToReadableText({
                    extends: "config-box-implied",
                    files: [
                        "main.ts",
                    ],
                }),
                "dev/tsconfig.extendsBoxImpliedUnstrict.json": jsonToReadableText({
                    extends: "config-box-implied/unstrict",
                    files: [
                        "main.ts",
                    ],
                }),
                "dev/tsconfig.extendsBoxImpliedUnstrictExtension.json": jsonToReadableText({
                    extends: "config-box-implied/unstrict/tsconfig",
                    files: [
                        "main.ts",
                    ],
                }),
                "dev/tsconfig.extendsBoxImpliedPath.json": jsonToReadableText({
                    extends: "config-box-implied/tsconfig.json",
                    files: [
                        "main.ts",
                    ],
                }),
                "dev/tsconfig.json": jsonToReadableText({
                    extends: "./configs/base",
                    files: [
                        "main.ts",
                        "supplemental.ts",
                    ],
                }),
                "dev/tsconfig.nostrictnull.json": jsonToReadableText({
                    extends: "./tsconfig",
                    compilerOptions: {
                        strictNullChecks: false,
                    },
                }),
                "dev/configs/base.json": jsonToReadableText({
                    compilerOptions: {
                        allowJs: true,
                        noImplicitAny: true,
                        strictNullChecks: true,
                    },
                }),
                "dev/configs/tests.json": jsonToReadableText({
                    compilerOptions: {
                        preserveConstEnums: true,
                        removeComments: false,
                        sourceMap: true,
                    },
                    exclude: [
                        "../tests/baselines",
                        "../tests/scenarios",
                    ],
                    include: [
                        "../tests/**/*.ts",
                    ],
                }),
                "dev/circular.json": jsonToReadableText({
                    extends: "./circular2",
                    compilerOptions: {
                        module: "amd",
                    },
                }),
                "dev/circular2.json": jsonToReadableText({
                    extends: "./circular",
                    compilerOptions: {
                        module: "commonjs",
                    },
                }),
                "dev/missing.json": jsonToReadableText({
                    extends: "./missing2",
                    compilerOptions: {
                        types: [],
                    },
                }),
                "dev/failure.json": jsonToReadableText({
                    extends: "./failure2.json",
                    compilerOptions: {
                        typeRoots: [],
                    },
                }),
                "dev/failure2.json": jsonToReadableText({
                    excludes: ["*.js"],
                }),
                "dev/configs/first.json": jsonToReadableText({
                    extends: "./base",
                    compilerOptions: {
                        module: "commonjs",
                    },
                    files: ["../main.ts"],
                }),
                "dev/configs/second.json": jsonToReadableText({
                    extends: "./base",
                    compilerOptions: {
                        module: "amd",
                    },
                    include: ["../supplemental.*"],
                }),
                "dev/configs/third.json": jsonToReadableText({
                    extends: "./second",
                    compilerOptions: {
                        module: null, // eslint-disable-line no-restricted-syntax
                    },
                    include: ["../supplemental.*"],
                }),
                "dev/configs/fourth.json": jsonToReadableText({
                    extends: "./third",
                    compilerOptions: {
                        module: "system",
                    },
                    include: null, // eslint-disable-line no-restricted-syntax
                    files: ["../main.ts"],
                }),
                "dev/configs/fifth.json": jsonToReadableText({
                    extends: "./fourth",
                    include: ["../tests/utils.ts"],
                    files: [],
                }),
                "dev/extends.json": jsonToReadableText({ extends: 42 }),
                "dev/extends2.json": jsonToReadableText({ extends: "configs/base" }),
                "dev/extends3.json": jsonToReadableText({ extends: "" }),
                "dev/extends4.json": jsonToReadableText({ extends: [""] }),
                "dev/main.ts": "",
                "dev/supplemental.ts": "",
                "dev/tests/unit/spec.ts": "",
                "dev/tests/utils.ts": "",
                "dev/tests/scenarios/first.json": "",
                "dev/tests/baselines/first/output.ts": "",
                "dev/configs/extendsArrayFirst.json": jsonToReadableText({
                    compilerOptions: {
                        allowJs: true,
                        noImplicitAny: true,
                        strictNullChecks: true,
                    },
                }),
                "dev/configs/extendsArraySecond.json": jsonToReadableText({
                    compilerOptions: {
                        module: "amd",
                    },
                    include: ["../supplemental.*"],
                }),
                "dev/configs/extendsArrayThird.json": jsonToReadableText({
                    compilerOptions: {
                        module: null, // eslint-disable-line no-restricted-syntax
                        noImplicitAny: false,
                    },
                    extends: "./extendsArrayFirst",
                    include: ["../supplemental.*"],
                }),
                "dev/configs/extendsArrayFourth.json": jsonToReadableText({
                    compilerOptions: {
                        module: "system",
                        strictNullChecks: false,
                    },
                    include: null, // eslint-disable-line no-restricted-syntax
                    files: ["../main.ts"],
                }),
                "dev/configs/extendsArrayFifth.json": jsonToReadableText({
                    extends: ["./extendsArrayFirst", "./extendsArraySecond", "./extendsArrayThird", "./extendsArrayFourth"],
                    files: [],
                }),
                "dev/extendsArrayFails.json": jsonToReadableText({
                    extends: ["./missingFile"],
                    compilerOptions: {
                        types: [],
                    },
                }),
                "dev/extendsArrayFails2.json": jsonToReadableText({ extends: [42] }),
                "dev/configs/template.json": jsonToReadableText({
                    include: ["${configDir}/../supplemental.*"], // eslint-disable-line no-template-curly-in-string
                    files: ["${configDir}/main.ts"], // eslint-disable-line no-template-curly-in-string,
                    compilerOptions: {
                        declarationDir: "${configDir}/decls", // eslint-disable-line no-template-curly-in-string
                        rootDirs: ["root1", "${configDir}/root2", "root3"], // eslint-disable-line no-template-curly-in-string
                        paths: {
                            "something": ["${configDir}/something"], // eslint-disable-line no-template-curly-in-string
                            "something/*": ["${configDir}/something/*"], // eslint-disable-line no-template-curly-in-string
                            "other/*": ["./other/*"],
                        },
                    },
                }),

                "dev/configs/templateandextends.json": jsonToReadableText({
                    extends: "./first/templateextends.json",
                    compilerOptions: {
                        strict: true,
                        baseUrl: "./src",
                    },
                }),
                "dev/configs/first/templateextends.json": jsonToReadableText({
                    extends: "../second/templateextends.json",
                    include: ["${configDir}/../supplemental.*"], // eslint-disable-line no-template-curly-in-string
                    compilerOptions: {
                        rootDirs: ["root1", "${configDir}/root2", "root3"], // eslint-disable-line no-template-curly-in-string
                    },
                }),
                "dev/configs/second/templateextends.json": jsonToReadableText({
                    files: ["${configDir}/main.ts"], // eslint-disable-line no-template-curly-in-string,
                    compilerOptions: {
                        outDir: "./insecond",
                        declarationDir: "${configDir}/decls", // eslint-disable-line no-template-curly-in-string
                        paths: {
                            "something": ["${configDir}/something"], // eslint-disable-line no-template-curly-in-string
                            "something/*": ["${configDir}/something/*"], // eslint-disable-line no-template-curly-in-string
                            "other/*": ["./other/*"],
                        },
                    },
                }),
            },
        },
    });
}

const caseInsensitiveBasePath = "c:/dev/";
const caseInsensitiveHost = new fakes.ParseConfigHost(createFileSystem(/*ignoreCase*/ true, caseInsensitiveBasePath, "c:/"));

const caseSensitiveBasePath = "/dev/";
const caseSensitiveHost = new fakes.ParseConfigHost(createFileSystem(/*ignoreCase*/ false, caseSensitiveBasePath, "/"));

describe("unittests:: config:: configurationExtension", () => {
    ts.forEach<[string, string, fakes.ParseConfigHost], void>([
        ["under a case insensitive host", caseInsensitiveBasePath, caseInsensitiveHost],
        ["under a case sensitive host", caseSensitiveBasePath, caseSensitiveHost],
    ], ([testName, basePath, host]) => {
        const nameAndEntry: [name: string, entry: string][] = [];
        function baselineParsedCommandLine(name: string, entry: string) {
            nameAndEntry.push([name, entry]);
        }

        baselineParsedCommandLine("can resolve an extension with a base extension", "tsconfig.json");
        baselineParsedCommandLine("can resolve an extension with a base extension that overrides options", "tsconfig.nostrictnull.json");
        baselineParsedCommandLine("can report errors on circular imports", "circular.json");
        baselineParsedCommandLine("can report missing configurations", "missing.json");
        baselineParsedCommandLine("can report errors in extended configs", "failure.json");
        baselineParsedCommandLine("can error when 'extends' is not a string or Array", "extends.json");
        baselineParsedCommandLine("can error when 'extends' is given an empty string", "extends3.json");
        baselineParsedCommandLine("can error when 'extends' is given an empty string in an array", "extends4.json");
        baselineParsedCommandLine("can overwrite compiler options using extended 'null'", "configs/third.json");
        baselineParsedCommandLine("can overwrite top-level options using extended 'null'", "configs/fourth.json");
        baselineParsedCommandLine("can overwrite top-level files using extended []", "configs/fifth.json");
        baselineParsedCommandLine("can lookup via tsconfig field", "tsconfig.extendsBox.json");
        baselineParsedCommandLine("can lookup via package-relative path", "tsconfig.extendsStrict.json");
        baselineParsedCommandLine("can lookup via non-redirected-to package-relative path", "tsconfig.extendsUnStrict.json");
        baselineParsedCommandLine("can lookup via package-relative path with extension", "tsconfig.extendsStrictExtension.json");
        baselineParsedCommandLine("can lookup via an implicit tsconfig", "tsconfig.extendsBoxImplied.json");
        baselineParsedCommandLine("can lookup via an implicit tsconfig in a package-relative directory", "tsconfig.extendsBoxImpliedUnstrict.json");
        baselineParsedCommandLine("can lookup via an implicit tsconfig in a package-relative directory with name", "tsconfig.extendsBoxImpliedUnstrictExtension.json");
        baselineParsedCommandLine("can lookup via an implicit tsconfig in a package-relative directory with extension", "tsconfig.extendsBoxImpliedPath.json");
        baselineParsedCommandLine("can lookup via an package.json exports", "tsconfig.extendsFoo.json");

        baselineExtendsSourceFile("adds extendedSourceFiles only once", "configs/fourth.json");
        baselineExtendsSourceFile("adds extendedSourceFiles from an array only once", "configs/extendsArrayFifth.json");

        baselineParsedCommandLine("can overwrite top-level compilerOptions", "configs/extendsArrayFifth.json");
        baselineParsedCommandLine("can report missing configurations", "extendsArrayFails.json");
        baselineParsedCommandLine("can error when 'extends' is not a string or Array2", "extendsArrayFails2.json");

        baselineParsedCommandLine("handle configDir template", "configs/template.json");
        baselineParsedCommandLine("handle configDir template", "configs/templateandextends.json");

        baselineParseConfig({
            scenario: "configurationExtension",
            subScenario: testName,
            input: () =>
                nameAndEntry.map(([name, entry]) => ({
                    createHost: baseline => {
                        baseline.push(name);
                        return host;
                    },
                    jsonText: host.readFile(entry)!,
                    configFileName: entry,
                    baselineParsed: (baseline, parsed) => {
                        baseline.push("CompilerOptions::");
                        baseline.push(jsonToReadableText(parsed.options));
                        baseline.push("FileNames::");
<<<<<<< HEAD
                        baseline.push(parsed.fileNames.join(","));
=======
                        baseline.push(...parsed.fileNames);
>>>>>>> 21b5c962
                    },
                })),
            skipFs: true,
            header: baseline => baselineParseConfigHost(baseline, host),
        });

        function baselineExtendsSourceFile(name: string, entry: string) {
            it(name, () => {
                const baseline: string[] = [];
                baselineParseConfigHost(baseline, host);
                baseline.push(`configFileName:: ${name}`);
                const sourceFile = ts.readJsonConfigFile(entry, path => host.readFile(path));
                const dir = ts.combinePaths(basePath, "configs");
                ts.parseJsonSourceFileConfigFileContent(sourceFile, host, dir, {}, ts.getBaseFileName(entry));
                baseline.push("ExtendedSourceFiles::", ...sourceFile.extendedSourceFiles!);
                ts.parseJsonSourceFileConfigFileContent(sourceFile, host, dir, {}, ts.getBaseFileName(entry));
                baseline.push("After reusing sourceFile ExtendedSourceFiles::", ...sourceFile.extendedSourceFiles!);
                Harness.Baseline.runBaseline(`config/configurationExtension/${name} ${testName}.js`, baseline.join("\n"));
            });
        }
    });
});
<|MERGE_RESOLUTION|>--- conflicted
+++ resolved
@@ -1,389 +1,385 @@
-import * as fakes from "../../_namespaces/fakes";
-import * as Harness from "../../_namespaces/Harness";
-import * as ts from "../../_namespaces/ts";
-import * as vfs from "../../_namespaces/vfs";
-import { jsonToReadableText } from "../helpers";
-import {
-    baselineParseConfig,
-    baselineParseConfigHost,
-} from "./helpers";
-
-function createFileSystem(ignoreCase: boolean, cwd: string, root: string) {
-    return new vfs.FileSystem(ignoreCase, {
-        cwd,
-        files: {
-            [root]: {
-                "dev/node_modules/@foo/tsconfig/package.json": jsonToReadableText({
-                    name: "@foo/tsconfig",
-                    version: "1.0.0",
-                    exports: {
-                        ".": "./src/tsconfig.json",
-                    },
-                }),
-                "dev/node_modules/@foo/tsconfig/src/tsconfig.json": jsonToReadableText({
-                    compilerOptions: {
-                        strict: true,
-                    },
-                }),
-                "dev/tsconfig.extendsFoo.json": jsonToReadableText({
-                    extends: "@foo/tsconfig",
-                    files: [
-                        "main.ts",
-                    ],
-                }),
-                "dev/node_modules/config-box/package.json": jsonToReadableText({
-                    name: "config-box",
-                    version: "1.0.0",
-                    tsconfig: "./strict.json",
-                }),
-                "dev/node_modules/config-box/strict.json": jsonToReadableText({
-                    compilerOptions: {
-                        strict: true,
-                    },
-                }),
-                "dev/node_modules/config-box/unstrict.json": jsonToReadableText({
-                    compilerOptions: {
-                        strict: false,
-                    },
-                }),
-                "dev/tsconfig.extendsBox.json": jsonToReadableText({
-                    extends: "config-box",
-                    files: [
-                        "main.ts",
-                    ],
-                }),
-                "dev/tsconfig.extendsStrict.json": jsonToReadableText({
-                    extends: "config-box/strict",
-                    files: [
-                        "main.ts",
-                    ],
-                }),
-                "dev/tsconfig.extendsUnStrict.json": jsonToReadableText({
-                    extends: "config-box/unstrict",
-                    files: [
-                        "main.ts",
-                    ],
-                }),
-                "dev/tsconfig.extendsStrictExtension.json": jsonToReadableText({
-                    extends: "config-box/strict.json",
-                    files: [
-                        "main.ts",
-                    ],
-                }),
-                "dev/node_modules/config-box-implied/package.json": jsonToReadableText({
-                    name: "config-box-implied",
-                    version: "1.0.0",
-                }),
-                "dev/node_modules/config-box-implied/tsconfig.json": jsonToReadableText({
-                    compilerOptions: {
-                        strict: true,
-                    },
-                }),
-                "dev/node_modules/config-box-implied/unstrict/tsconfig.json": jsonToReadableText({
-                    compilerOptions: {
-                        strict: false,
-                    },
-                }),
-                "dev/tsconfig.extendsBoxImplied.json": jsonToReadableText({
-                    extends: "config-box-implied",
-                    files: [
-                        "main.ts",
-                    ],
-                }),
-                "dev/tsconfig.extendsBoxImpliedUnstrict.json": jsonToReadableText({
-                    extends: "config-box-implied/unstrict",
-                    files: [
-                        "main.ts",
-                    ],
-                }),
-                "dev/tsconfig.extendsBoxImpliedUnstrictExtension.json": jsonToReadableText({
-                    extends: "config-box-implied/unstrict/tsconfig",
-                    files: [
-                        "main.ts",
-                    ],
-                }),
-                "dev/tsconfig.extendsBoxImpliedPath.json": jsonToReadableText({
-                    extends: "config-box-implied/tsconfig.json",
-                    files: [
-                        "main.ts",
-                    ],
-                }),
-                "dev/tsconfig.json": jsonToReadableText({
-                    extends: "./configs/base",
-                    files: [
-                        "main.ts",
-                        "supplemental.ts",
-                    ],
-                }),
-                "dev/tsconfig.nostrictnull.json": jsonToReadableText({
-                    extends: "./tsconfig",
-                    compilerOptions: {
-                        strictNullChecks: false,
-                    },
-                }),
-                "dev/configs/base.json": jsonToReadableText({
-                    compilerOptions: {
-                        allowJs: true,
-                        noImplicitAny: true,
-                        strictNullChecks: true,
-                    },
-                }),
-                "dev/configs/tests.json": jsonToReadableText({
-                    compilerOptions: {
-                        preserveConstEnums: true,
-                        removeComments: false,
-                        sourceMap: true,
-                    },
-                    exclude: [
-                        "../tests/baselines",
-                        "../tests/scenarios",
-                    ],
-                    include: [
-                        "../tests/**/*.ts",
-                    ],
-                }),
-                "dev/circular.json": jsonToReadableText({
-                    extends: "./circular2",
-                    compilerOptions: {
-                        module: "amd",
-                    },
-                }),
-                "dev/circular2.json": jsonToReadableText({
-                    extends: "./circular",
-                    compilerOptions: {
-                        module: "commonjs",
-                    },
-                }),
-                "dev/missing.json": jsonToReadableText({
-                    extends: "./missing2",
-                    compilerOptions: {
-                        types: [],
-                    },
-                }),
-                "dev/failure.json": jsonToReadableText({
-                    extends: "./failure2.json",
-                    compilerOptions: {
-                        typeRoots: [],
-                    },
-                }),
-                "dev/failure2.json": jsonToReadableText({
-                    excludes: ["*.js"],
-                }),
-                "dev/configs/first.json": jsonToReadableText({
-                    extends: "./base",
-                    compilerOptions: {
-                        module: "commonjs",
-                    },
-                    files: ["../main.ts"],
-                }),
-                "dev/configs/second.json": jsonToReadableText({
-                    extends: "./base",
-                    compilerOptions: {
-                        module: "amd",
-                    },
-                    include: ["../supplemental.*"],
-                }),
-                "dev/configs/third.json": jsonToReadableText({
-                    extends: "./second",
-                    compilerOptions: {
-                        module: null, // eslint-disable-line no-restricted-syntax
-                    },
-                    include: ["../supplemental.*"],
-                }),
-                "dev/configs/fourth.json": jsonToReadableText({
-                    extends: "./third",
-                    compilerOptions: {
-                        module: "system",
-                    },
-                    include: null, // eslint-disable-line no-restricted-syntax
-                    files: ["../main.ts"],
-                }),
-                "dev/configs/fifth.json": jsonToReadableText({
-                    extends: "./fourth",
-                    include: ["../tests/utils.ts"],
-                    files: [],
-                }),
-                "dev/extends.json": jsonToReadableText({ extends: 42 }),
-                "dev/extends2.json": jsonToReadableText({ extends: "configs/base" }),
-                "dev/extends3.json": jsonToReadableText({ extends: "" }),
-                "dev/extends4.json": jsonToReadableText({ extends: [""] }),
-                "dev/main.ts": "",
-                "dev/supplemental.ts": "",
-                "dev/tests/unit/spec.ts": "",
-                "dev/tests/utils.ts": "",
-                "dev/tests/scenarios/first.json": "",
-                "dev/tests/baselines/first/output.ts": "",
-                "dev/configs/extendsArrayFirst.json": jsonToReadableText({
-                    compilerOptions: {
-                        allowJs: true,
-                        noImplicitAny: true,
-                        strictNullChecks: true,
-                    },
-                }),
-                "dev/configs/extendsArraySecond.json": jsonToReadableText({
-                    compilerOptions: {
-                        module: "amd",
-                    },
-                    include: ["../supplemental.*"],
-                }),
-                "dev/configs/extendsArrayThird.json": jsonToReadableText({
-                    compilerOptions: {
-                        module: null, // eslint-disable-line no-restricted-syntax
-                        noImplicitAny: false,
-                    },
-                    extends: "./extendsArrayFirst",
-                    include: ["../supplemental.*"],
-                }),
-                "dev/configs/extendsArrayFourth.json": jsonToReadableText({
-                    compilerOptions: {
-                        module: "system",
-                        strictNullChecks: false,
-                    },
-                    include: null, // eslint-disable-line no-restricted-syntax
-                    files: ["../main.ts"],
-                }),
-                "dev/configs/extendsArrayFifth.json": jsonToReadableText({
-                    extends: ["./extendsArrayFirst", "./extendsArraySecond", "./extendsArrayThird", "./extendsArrayFourth"],
-                    files: [],
-                }),
-                "dev/extendsArrayFails.json": jsonToReadableText({
-                    extends: ["./missingFile"],
-                    compilerOptions: {
-                        types: [],
-                    },
-                }),
-                "dev/extendsArrayFails2.json": jsonToReadableText({ extends: [42] }),
-                "dev/configs/template.json": jsonToReadableText({
-                    include: ["${configDir}/../supplemental.*"], // eslint-disable-line no-template-curly-in-string
-                    files: ["${configDir}/main.ts"], // eslint-disable-line no-template-curly-in-string,
-                    compilerOptions: {
-                        declarationDir: "${configDir}/decls", // eslint-disable-line no-template-curly-in-string
-                        rootDirs: ["root1", "${configDir}/root2", "root3"], // eslint-disable-line no-template-curly-in-string
-                        paths: {
-                            "something": ["${configDir}/something"], // eslint-disable-line no-template-curly-in-string
-                            "something/*": ["${configDir}/something/*"], // eslint-disable-line no-template-curly-in-string
-                            "other/*": ["./other/*"],
-                        },
-                    },
-                }),
-
-                "dev/configs/templateandextends.json": jsonToReadableText({
-                    extends: "./first/templateextends.json",
-                    compilerOptions: {
-                        strict: true,
-                        baseUrl: "./src",
-                    },
-                }),
-                "dev/configs/first/templateextends.json": jsonToReadableText({
-                    extends: "../second/templateextends.json",
-                    include: ["${configDir}/../supplemental.*"], // eslint-disable-line no-template-curly-in-string
-                    compilerOptions: {
-                        rootDirs: ["root1", "${configDir}/root2", "root3"], // eslint-disable-line no-template-curly-in-string
-                    },
-                }),
-                "dev/configs/second/templateextends.json": jsonToReadableText({
-                    files: ["${configDir}/main.ts"], // eslint-disable-line no-template-curly-in-string,
-                    compilerOptions: {
-                        outDir: "./insecond",
-                        declarationDir: "${configDir}/decls", // eslint-disable-line no-template-curly-in-string
-                        paths: {
-                            "something": ["${configDir}/something"], // eslint-disable-line no-template-curly-in-string
-                            "something/*": ["${configDir}/something/*"], // eslint-disable-line no-template-curly-in-string
-                            "other/*": ["./other/*"],
-                        },
-                    },
-                }),
-            },
-        },
-    });
-}
-
-const caseInsensitiveBasePath = "c:/dev/";
-const caseInsensitiveHost = new fakes.ParseConfigHost(createFileSystem(/*ignoreCase*/ true, caseInsensitiveBasePath, "c:/"));
-
-const caseSensitiveBasePath = "/dev/";
-const caseSensitiveHost = new fakes.ParseConfigHost(createFileSystem(/*ignoreCase*/ false, caseSensitiveBasePath, "/"));
-
-describe("unittests:: config:: configurationExtension", () => {
-    ts.forEach<[string, string, fakes.ParseConfigHost], void>([
-        ["under a case insensitive host", caseInsensitiveBasePath, caseInsensitiveHost],
-        ["under a case sensitive host", caseSensitiveBasePath, caseSensitiveHost],
-    ], ([testName, basePath, host]) => {
-        const nameAndEntry: [name: string, entry: string][] = [];
-        function baselineParsedCommandLine(name: string, entry: string) {
-            nameAndEntry.push([name, entry]);
-        }
-
-        baselineParsedCommandLine("can resolve an extension with a base extension", "tsconfig.json");
-        baselineParsedCommandLine("can resolve an extension with a base extension that overrides options", "tsconfig.nostrictnull.json");
-        baselineParsedCommandLine("can report errors on circular imports", "circular.json");
-        baselineParsedCommandLine("can report missing configurations", "missing.json");
-        baselineParsedCommandLine("can report errors in extended configs", "failure.json");
-        baselineParsedCommandLine("can error when 'extends' is not a string or Array", "extends.json");
-        baselineParsedCommandLine("can error when 'extends' is given an empty string", "extends3.json");
-        baselineParsedCommandLine("can error when 'extends' is given an empty string in an array", "extends4.json");
-        baselineParsedCommandLine("can overwrite compiler options using extended 'null'", "configs/third.json");
-        baselineParsedCommandLine("can overwrite top-level options using extended 'null'", "configs/fourth.json");
-        baselineParsedCommandLine("can overwrite top-level files using extended []", "configs/fifth.json");
-        baselineParsedCommandLine("can lookup via tsconfig field", "tsconfig.extendsBox.json");
-        baselineParsedCommandLine("can lookup via package-relative path", "tsconfig.extendsStrict.json");
-        baselineParsedCommandLine("can lookup via non-redirected-to package-relative path", "tsconfig.extendsUnStrict.json");
-        baselineParsedCommandLine("can lookup via package-relative path with extension", "tsconfig.extendsStrictExtension.json");
-        baselineParsedCommandLine("can lookup via an implicit tsconfig", "tsconfig.extendsBoxImplied.json");
-        baselineParsedCommandLine("can lookup via an implicit tsconfig in a package-relative directory", "tsconfig.extendsBoxImpliedUnstrict.json");
-        baselineParsedCommandLine("can lookup via an implicit tsconfig in a package-relative directory with name", "tsconfig.extendsBoxImpliedUnstrictExtension.json");
-        baselineParsedCommandLine("can lookup via an implicit tsconfig in a package-relative directory with extension", "tsconfig.extendsBoxImpliedPath.json");
-        baselineParsedCommandLine("can lookup via an package.json exports", "tsconfig.extendsFoo.json");
-
-        baselineExtendsSourceFile("adds extendedSourceFiles only once", "configs/fourth.json");
-        baselineExtendsSourceFile("adds extendedSourceFiles from an array only once", "configs/extendsArrayFifth.json");
-
-        baselineParsedCommandLine("can overwrite top-level compilerOptions", "configs/extendsArrayFifth.json");
-        baselineParsedCommandLine("can report missing configurations", "extendsArrayFails.json");
-        baselineParsedCommandLine("can error when 'extends' is not a string or Array2", "extendsArrayFails2.json");
-
-        baselineParsedCommandLine("handle configDir template", "configs/template.json");
-        baselineParsedCommandLine("handle configDir template", "configs/templateandextends.json");
-
-        baselineParseConfig({
-            scenario: "configurationExtension",
-            subScenario: testName,
-            input: () =>
-                nameAndEntry.map(([name, entry]) => ({
-                    createHost: baseline => {
-                        baseline.push(name);
-                        return host;
-                    },
-                    jsonText: host.readFile(entry)!,
-                    configFileName: entry,
-                    baselineParsed: (baseline, parsed) => {
-                        baseline.push("CompilerOptions::");
-                        baseline.push(jsonToReadableText(parsed.options));
-                        baseline.push("FileNames::");
-<<<<<<< HEAD
-                        baseline.push(parsed.fileNames.join(","));
-=======
-                        baseline.push(...parsed.fileNames);
->>>>>>> 21b5c962
-                    },
-                })),
-            skipFs: true,
-            header: baseline => baselineParseConfigHost(baseline, host),
-        });
-
-        function baselineExtendsSourceFile(name: string, entry: string) {
-            it(name, () => {
-                const baseline: string[] = [];
-                baselineParseConfigHost(baseline, host);
-                baseline.push(`configFileName:: ${name}`);
-                const sourceFile = ts.readJsonConfigFile(entry, path => host.readFile(path));
-                const dir = ts.combinePaths(basePath, "configs");
-                ts.parseJsonSourceFileConfigFileContent(sourceFile, host, dir, {}, ts.getBaseFileName(entry));
-                baseline.push("ExtendedSourceFiles::", ...sourceFile.extendedSourceFiles!);
-                ts.parseJsonSourceFileConfigFileContent(sourceFile, host, dir, {}, ts.getBaseFileName(entry));
-                baseline.push("After reusing sourceFile ExtendedSourceFiles::", ...sourceFile.extendedSourceFiles!);
-                Harness.Baseline.runBaseline(`config/configurationExtension/${name} ${testName}.js`, baseline.join("\n"));
-            });
-        }
-    });
-});
+import * as fakes from "../../_namespaces/fakes";
+import * as Harness from "../../_namespaces/Harness";
+import * as ts from "../../_namespaces/ts";
+import * as vfs from "../../_namespaces/vfs";
+import { jsonToReadableText } from "../helpers";
+import {
+    baselineParseConfig,
+    baselineParseConfigHost,
+} from "./helpers";
+
+function createFileSystem(ignoreCase: boolean, cwd: string, root: string) {
+    return new vfs.FileSystem(ignoreCase, {
+        cwd,
+        files: {
+            [root]: {
+                "dev/node_modules/@foo/tsconfig/package.json": jsonToReadableText({
+                    name: "@foo/tsconfig",
+                    version: "1.0.0",
+                    exports: {
+                        ".": "./src/tsconfig.json",
+                    },
+                }),
+                "dev/node_modules/@foo/tsconfig/src/tsconfig.json": jsonToReadableText({
+                    compilerOptions: {
+                        strict: true,
+                    },
+                }),
+                "dev/tsconfig.extendsFoo.json": jsonToReadableText({
+                    extends: "@foo/tsconfig",
+                    files: [
+                        "main.ts",
+                    ],
+                }),
+                "dev/node_modules/config-box/package.json": jsonToReadableText({
+                    name: "config-box",
+                    version: "1.0.0",
+                    tsconfig: "./strict.json",
+                }),
+                "dev/node_modules/config-box/strict.json": jsonToReadableText({
+                    compilerOptions: {
+                        strict: true,
+                    },
+                }),
+                "dev/node_modules/config-box/unstrict.json": jsonToReadableText({
+                    compilerOptions: {
+                        strict: false,
+                    },
+                }),
+                "dev/tsconfig.extendsBox.json": jsonToReadableText({
+                    extends: "config-box",
+                    files: [
+                        "main.ts",
+                    ],
+                }),
+                "dev/tsconfig.extendsStrict.json": jsonToReadableText({
+                    extends: "config-box/strict",
+                    files: [
+                        "main.ts",
+                    ],
+                }),
+                "dev/tsconfig.extendsUnStrict.json": jsonToReadableText({
+                    extends: "config-box/unstrict",
+                    files: [
+                        "main.ts",
+                    ],
+                }),
+                "dev/tsconfig.extendsStrictExtension.json": jsonToReadableText({
+                    extends: "config-box/strict.json",
+                    files: [
+                        "main.ts",
+                    ],
+                }),
+                "dev/node_modules/config-box-implied/package.json": jsonToReadableText({
+                    name: "config-box-implied",
+                    version: "1.0.0",
+                }),
+                "dev/node_modules/config-box-implied/tsconfig.json": jsonToReadableText({
+                    compilerOptions: {
+                        strict: true,
+                    },
+                }),
+                "dev/node_modules/config-box-implied/unstrict/tsconfig.json": jsonToReadableText({
+                    compilerOptions: {
+                        strict: false,
+                    },
+                }),
+                "dev/tsconfig.extendsBoxImplied.json": jsonToReadableText({
+                    extends: "config-box-implied",
+                    files: [
+                        "main.ts",
+                    ],
+                }),
+                "dev/tsconfig.extendsBoxImpliedUnstrict.json": jsonToReadableText({
+                    extends: "config-box-implied/unstrict",
+                    files: [
+                        "main.ts",
+                    ],
+                }),
+                "dev/tsconfig.extendsBoxImpliedUnstrictExtension.json": jsonToReadableText({
+                    extends: "config-box-implied/unstrict/tsconfig",
+                    files: [
+                        "main.ts",
+                    ],
+                }),
+                "dev/tsconfig.extendsBoxImpliedPath.json": jsonToReadableText({
+                    extends: "config-box-implied/tsconfig.json",
+                    files: [
+                        "main.ts",
+                    ],
+                }),
+                "dev/tsconfig.json": jsonToReadableText({
+                    extends: "./configs/base",
+                    files: [
+                        "main.ts",
+                        "supplemental.ts",
+                    ],
+                }),
+                "dev/tsconfig.nostrictnull.json": jsonToReadableText({
+                    extends: "./tsconfig",
+                    compilerOptions: {
+                        strictNullChecks: false,
+                    },
+                }),
+                "dev/configs/base.json": jsonToReadableText({
+                    compilerOptions: {
+                        allowJs: true,
+                        noImplicitAny: true,
+                        strictNullChecks: true,
+                    },
+                }),
+                "dev/configs/tests.json": jsonToReadableText({
+                    compilerOptions: {
+                        preserveConstEnums: true,
+                        removeComments: false,
+                        sourceMap: true,
+                    },
+                    exclude: [
+                        "../tests/baselines",
+                        "../tests/scenarios",
+                    ],
+                    include: [
+                        "../tests/**/*.ts",
+                    ],
+                }),
+                "dev/circular.json": jsonToReadableText({
+                    extends: "./circular2",
+                    compilerOptions: {
+                        module: "amd",
+                    },
+                }),
+                "dev/circular2.json": jsonToReadableText({
+                    extends: "./circular",
+                    compilerOptions: {
+                        module: "commonjs",
+                    },
+                }),
+                "dev/missing.json": jsonToReadableText({
+                    extends: "./missing2",
+                    compilerOptions: {
+                        types: [],
+                    },
+                }),
+                "dev/failure.json": jsonToReadableText({
+                    extends: "./failure2.json",
+                    compilerOptions: {
+                        typeRoots: [],
+                    },
+                }),
+                "dev/failure2.json": jsonToReadableText({
+                    excludes: ["*.js"],
+                }),
+                "dev/configs/first.json": jsonToReadableText({
+                    extends: "./base",
+                    compilerOptions: {
+                        module: "commonjs",
+                    },
+                    files: ["../main.ts"],
+                }),
+                "dev/configs/second.json": jsonToReadableText({
+                    extends: "./base",
+                    compilerOptions: {
+                        module: "amd",
+                    },
+                    include: ["../supplemental.*"],
+                }),
+                "dev/configs/third.json": jsonToReadableText({
+                    extends: "./second",
+                    compilerOptions: {
+                        module: null, // eslint-disable-line no-restricted-syntax
+                    },
+                    include: ["../supplemental.*"],
+                }),
+                "dev/configs/fourth.json": jsonToReadableText({
+                    extends: "./third",
+                    compilerOptions: {
+                        module: "system",
+                    },
+                    include: null, // eslint-disable-line no-restricted-syntax
+                    files: ["../main.ts"],
+                }),
+                "dev/configs/fifth.json": jsonToReadableText({
+                    extends: "./fourth",
+                    include: ["../tests/utils.ts"],
+                    files: [],
+                }),
+                "dev/extends.json": jsonToReadableText({ extends: 42 }),
+                "dev/extends2.json": jsonToReadableText({ extends: "configs/base" }),
+                "dev/extends3.json": jsonToReadableText({ extends: "" }),
+                "dev/extends4.json": jsonToReadableText({ extends: [""] }),
+                "dev/main.ts": "",
+                "dev/supplemental.ts": "",
+                "dev/tests/unit/spec.ts": "",
+                "dev/tests/utils.ts": "",
+                "dev/tests/scenarios/first.json": "",
+                "dev/tests/baselines/first/output.ts": "",
+                "dev/configs/extendsArrayFirst.json": jsonToReadableText({
+                    compilerOptions: {
+                        allowJs: true,
+                        noImplicitAny: true,
+                        strictNullChecks: true,
+                    },
+                }),
+                "dev/configs/extendsArraySecond.json": jsonToReadableText({
+                    compilerOptions: {
+                        module: "amd",
+                    },
+                    include: ["../supplemental.*"],
+                }),
+                "dev/configs/extendsArrayThird.json": jsonToReadableText({
+                    compilerOptions: {
+                        module: null, // eslint-disable-line no-restricted-syntax
+                        noImplicitAny: false,
+                    },
+                    extends: "./extendsArrayFirst",
+                    include: ["../supplemental.*"],
+                }),
+                "dev/configs/extendsArrayFourth.json": jsonToReadableText({
+                    compilerOptions: {
+                        module: "system",
+                        strictNullChecks: false,
+                    },
+                    include: null, // eslint-disable-line no-restricted-syntax
+                    files: ["../main.ts"],
+                }),
+                "dev/configs/extendsArrayFifth.json": jsonToReadableText({
+                    extends: ["./extendsArrayFirst", "./extendsArraySecond", "./extendsArrayThird", "./extendsArrayFourth"],
+                    files: [],
+                }),
+                "dev/extendsArrayFails.json": jsonToReadableText({
+                    extends: ["./missingFile"],
+                    compilerOptions: {
+                        types: [],
+                    },
+                }),
+                "dev/extendsArrayFails2.json": jsonToReadableText({ extends: [42] }),
+                "dev/configs/template.json": jsonToReadableText({
+                    include: ["${configDir}/../supplemental.*"], // eslint-disable-line no-template-curly-in-string
+                    files: ["${configDir}/main.ts"], // eslint-disable-line no-template-curly-in-string,
+                    compilerOptions: {
+                        declarationDir: "${configDir}/decls", // eslint-disable-line no-template-curly-in-string
+                        rootDirs: ["root1", "${configDir}/root2", "root3"], // eslint-disable-line no-template-curly-in-string
+                        paths: {
+                            "something": ["${configDir}/something"], // eslint-disable-line no-template-curly-in-string
+                            "something/*": ["${configDir}/something/*"], // eslint-disable-line no-template-curly-in-string
+                            "other/*": ["./other/*"],
+                        },
+                    },
+                }),
+
+                "dev/configs/templateandextends.json": jsonToReadableText({
+                    extends: "./first/templateextends.json",
+                    compilerOptions: {
+                        strict: true,
+                        baseUrl: "./src",
+                    },
+                }),
+                "dev/configs/first/templateextends.json": jsonToReadableText({
+                    extends: "../second/templateextends.json",
+                    include: ["${configDir}/../supplemental.*"], // eslint-disable-line no-template-curly-in-string
+                    compilerOptions: {
+                        rootDirs: ["root1", "${configDir}/root2", "root3"], // eslint-disable-line no-template-curly-in-string
+                    },
+                }),
+                "dev/configs/second/templateextends.json": jsonToReadableText({
+                    files: ["${configDir}/main.ts"], // eslint-disable-line no-template-curly-in-string,
+                    compilerOptions: {
+                        outDir: "./insecond",
+                        declarationDir: "${configDir}/decls", // eslint-disable-line no-template-curly-in-string
+                        paths: {
+                            "something": ["${configDir}/something"], // eslint-disable-line no-template-curly-in-string
+                            "something/*": ["${configDir}/something/*"], // eslint-disable-line no-template-curly-in-string
+                            "other/*": ["./other/*"],
+                        },
+                    },
+                }),
+            },
+        },
+    });
+}
+
+const caseInsensitiveBasePath = "c:/dev/";
+const caseInsensitiveHost = new fakes.ParseConfigHost(createFileSystem(/*ignoreCase*/ true, caseInsensitiveBasePath, "c:/"));
+
+const caseSensitiveBasePath = "/dev/";
+const caseSensitiveHost = new fakes.ParseConfigHost(createFileSystem(/*ignoreCase*/ false, caseSensitiveBasePath, "/"));
+
+describe("unittests:: config:: configurationExtension", () => {
+    ts.forEach<[string, string, fakes.ParseConfigHost], void>([
+        ["under a case insensitive host", caseInsensitiveBasePath, caseInsensitiveHost],
+        ["under a case sensitive host", caseSensitiveBasePath, caseSensitiveHost],
+    ], ([testName, basePath, host]) => {
+        const nameAndEntry: [name: string, entry: string][] = [];
+        function baselineParsedCommandLine(name: string, entry: string) {
+            nameAndEntry.push([name, entry]);
+        }
+
+        baselineParsedCommandLine("can resolve an extension with a base extension", "tsconfig.json");
+        baselineParsedCommandLine("can resolve an extension with a base extension that overrides options", "tsconfig.nostrictnull.json");
+        baselineParsedCommandLine("can report errors on circular imports", "circular.json");
+        baselineParsedCommandLine("can report missing configurations", "missing.json");
+        baselineParsedCommandLine("can report errors in extended configs", "failure.json");
+        baselineParsedCommandLine("can error when 'extends' is not a string or Array", "extends.json");
+        baselineParsedCommandLine("can error when 'extends' is given an empty string", "extends3.json");
+        baselineParsedCommandLine("can error when 'extends' is given an empty string in an array", "extends4.json");
+        baselineParsedCommandLine("can overwrite compiler options using extended 'null'", "configs/third.json");
+        baselineParsedCommandLine("can overwrite top-level options using extended 'null'", "configs/fourth.json");
+        baselineParsedCommandLine("can overwrite top-level files using extended []", "configs/fifth.json");
+        baselineParsedCommandLine("can lookup via tsconfig field", "tsconfig.extendsBox.json");
+        baselineParsedCommandLine("can lookup via package-relative path", "tsconfig.extendsStrict.json");
+        baselineParsedCommandLine("can lookup via non-redirected-to package-relative path", "tsconfig.extendsUnStrict.json");
+        baselineParsedCommandLine("can lookup via package-relative path with extension", "tsconfig.extendsStrictExtension.json");
+        baselineParsedCommandLine("can lookup via an implicit tsconfig", "tsconfig.extendsBoxImplied.json");
+        baselineParsedCommandLine("can lookup via an implicit tsconfig in a package-relative directory", "tsconfig.extendsBoxImpliedUnstrict.json");
+        baselineParsedCommandLine("can lookup via an implicit tsconfig in a package-relative directory with name", "tsconfig.extendsBoxImpliedUnstrictExtension.json");
+        baselineParsedCommandLine("can lookup via an implicit tsconfig in a package-relative directory with extension", "tsconfig.extendsBoxImpliedPath.json");
+        baselineParsedCommandLine("can lookup via an package.json exports", "tsconfig.extendsFoo.json");
+
+        baselineExtendsSourceFile("adds extendedSourceFiles only once", "configs/fourth.json");
+        baselineExtendsSourceFile("adds extendedSourceFiles from an array only once", "configs/extendsArrayFifth.json");
+
+        baselineParsedCommandLine("can overwrite top-level compilerOptions", "configs/extendsArrayFifth.json");
+        baselineParsedCommandLine("can report missing configurations", "extendsArrayFails.json");
+        baselineParsedCommandLine("can error when 'extends' is not a string or Array2", "extendsArrayFails2.json");
+
+        baselineParsedCommandLine("handle configDir template", "configs/template.json");
+        baselineParsedCommandLine("handle configDir template", "configs/templateandextends.json");
+
+        baselineParseConfig({
+            scenario: "configurationExtension",
+            subScenario: testName,
+            input: () =>
+                nameAndEntry.map(([name, entry]) => ({
+                    createHost: baseline => {
+                        baseline.push(name);
+                        return host;
+                    },
+                    jsonText: host.readFile(entry)!,
+                    configFileName: entry,
+                    baselineParsed: (baseline, parsed) => {
+                        baseline.push("CompilerOptions::");
+                        baseline.push(jsonToReadableText(parsed.options));
+                        baseline.push("FileNames::");
+                        baseline.push(...parsed.fileNames);
+                    },
+                })),
+            skipFs: true,
+            header: baseline => baselineParseConfigHost(baseline, host),
+        });
+
+        function baselineExtendsSourceFile(name: string, entry: string) {
+            it(name, () => {
+                const baseline: string[] = [];
+                baselineParseConfigHost(baseline, host);
+                baseline.push(`configFileName:: ${name}`);
+                const sourceFile = ts.readJsonConfigFile(entry, path => host.readFile(path));
+                const dir = ts.combinePaths(basePath, "configs");
+                ts.parseJsonSourceFileConfigFileContent(sourceFile, host, dir, {}, ts.getBaseFileName(entry));
+                baseline.push("ExtendedSourceFiles::", ...sourceFile.extendedSourceFiles!);
+                ts.parseJsonSourceFileConfigFileContent(sourceFile, host, dir, {}, ts.getBaseFileName(entry));
+                baseline.push("After reusing sourceFile ExtendedSourceFiles::", ...sourceFile.extendedSourceFiles!);
+                Harness.Baseline.runBaseline(`config/configurationExtension/${name} ${testName}.js`, baseline.join("\n"));
+            });
+        }
+    });
+});