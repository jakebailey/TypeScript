--- conflicted
+++ resolved
@@ -1,458 +1,453 @@
-import * as ts from "../../_namespaces/ts.js";
-import { jsonToReadableText } from "../helpers.js";
-import {
-    baselineTsserverLogs,
-    closeFilesForSession,
-    openFilesForSession,
-    TestSession,
-} from "../helpers/tsserver.js";
-import {
-    File,
-    TestServerHost,
-} from "../helpers/virtualFileSystemWithWatch.js";
-
-const angularFormsDts: File = {
-    path: "/user/username/projects/project/node_modules/@angular/forms/forms.d.ts",
-    content: "export declare class PatternValidator {}",
-};
-const angularFormsPackageJson: File = {
-    path: "/user/username/projects/project/node_modules/@angular/forms/package.json",
-    content: `{ "name": "@angular/forms", "typings": "./forms.d.ts" }`,
-};
-const angularCoreDts: File = {
-    path: "/user/username/projects/project/node_modules/@angular/core/core.d.ts",
-    content: "",
-};
-const angularCorePackageJson: File = {
-    path: "/user/username/projects/project/node_modules/@angular/core/package.json",
-    content: `{ "name": "@angular/core", "typings": "./core.d.ts" }`,
-};
-const tsconfig: File = {
-    path: "/user/username/projects/project/tsconfig.json",
-    content: `{ "compilerOptions": { "module": "commonjs" } }`,
-};
-const packageJson: File = {
-    path: "/user/username/projects/project/package.json",
-    content: `{ "dependencies": { "@angular/forms": "*", "@angular/core": "*" } }`,
-};
-const indexTs: File = {
-    path: "/user/username/projects/project/index.ts",
-    content: "",
-};
-
-describe("unittests:: tsserver:: autoImportProvider::", () => {
-    it("Auto import provider program is not created without dependencies listed in package.json", () => {
-        const { session } = setup([
-            angularFormsDts,
-            angularFormsPackageJson,
-            tsconfig,
-            { path: packageJson.path, content: `{ "dependencies": {} }` },
-            indexTs,
-        ]);
-        openFilesForSession([indexTs], session);
-        assert.isUndefined(session.getProjectService().configuredProjects.get(tsconfig.path)!.getLanguageService().getAutoImportProvider());
-        session.host.baselineHost("After getAutoImportProvider");
-        baselineTsserverLogs("autoImportProvider", "without dependencies listed", session);
-    });
-
-    it("Auto import provider program is not created if dependencies are already in main program", () => {
-        const { session } = setup([
-            angularFormsDts,
-            angularFormsPackageJson,
-            tsconfig,
-            packageJson,
-            { path: indexTs.path, content: "import '@angular/forms';" },
-        ]);
-        openFilesForSession([indexTs], session);
-        assert.isUndefined(session.getProjectService().configuredProjects.get(tsconfig.path)!.getLanguageService().getAutoImportProvider());
-        session.host.baselineHost("After getAutoImportProvider");
-        baselineTsserverLogs("autoImportProvider", "dependencies are already in main program", session);
-    });
-
-    it("Auto-import program is not created for projects already inside node_modules", () => {
-        // Simulate browsing typings files inside node_modules: no point creating auto import program
-        // for the InferredProject that gets created in there.
-        const { session } = setup([
-            angularFormsDts,
-            { path: angularFormsPackageJson.path, content: `{ "dependencies": { "@angular/core": "*" } }` },
-            { path: "/user/username/projects/project/node_modules/@angular/core/package.json", content: `{ "typings": "./core.d.ts" }` },
-            { path: "/user/username/projects/project/node_modules/@angular/core/core.d.ts", content: `export namespace angular {};` },
-        ]);
-
-        openFilesForSession([angularFormsDts], session);
-        assert.isUndefined(
-            session.getProjectService()
-                .getDefaultProjectForFile(angularFormsDts.path as ts.server.NormalizedPath, /*ensureProject*/ true)!
-                .getLanguageService()
-                .getAutoImportProvider(),
-        );
-        session.host.baselineHost("After getAutoImportProvider");
-        baselineTsserverLogs("autoImportProvider", "projects already inside node_modules", session);
-    });
-
-    it("Auto-importable file is in inferred project until imported", () => {
-        const { session, updateFile } = setup([angularFormsDts, angularFormsPackageJson, tsconfig, packageJson, indexTs]);
-        openFilesForSession([angularFormsDts], session);
-        updateFile(indexTs.path, "import '@angular/forms'");
-        assert.isUndefined(session.getProjectService().configuredProjects.get(tsconfig.path)!.getLanguageService().getAutoImportProvider());
-        session.host.baselineHost("After getAutoImportProvider");
-        baselineTsserverLogs("autoImportProvider", "Auto-importable file is in inferred project until imported", session);
-    });
-
-    it("Responds to package.json changes", () => {
-        const { session, host } = setup([
-            angularFormsDts,
-            angularFormsPackageJson,
-            tsconfig,
-            { path: "/user/username/projects/project/package.json", content: "{}" },
-            indexTs,
-        ]);
-
-        openFilesForSession([indexTs], session);
-        assert.isUndefined(session.getProjectService().configuredProjects.get(tsconfig.path)!.getLanguageService().getAutoImportProvider());
-        session.host.baselineHost("After getAutoImportProvider");
-
-        host.writeFile(packageJson.path, packageJson.content);
-        session.host.baselineHost("Before getAutoImportProvider");
-        host.runQueuedTimeoutCallbacks();
-        assert.ok(session.getProjectService().configuredProjects.get(tsconfig.path)!.getLanguageService().getAutoImportProvider());
-        session.host.baselineHost("After getAutoImportProvider");
-        baselineTsserverLogs("autoImportProvider", "Responds to package_json changes", session);
-    });
-
-    it("Reuses autoImportProvider when program structure is unchanged", () => {
-        const { session, updateFile } = setup([
-            angularFormsDts,
-            angularFormsPackageJson,
-            tsconfig,
-            packageJson,
-            indexTs,
-        ]);
-
-        openFilesForSession([indexTs], session);
-        const autoImportProvider = session.getProjectService().configuredProjects.get(tsconfig.path)!.getLanguageService().getAutoImportProvider();
-        assert.ok(autoImportProvider);
-        session.host.baselineHost("After getAutoImportProvider");
-
-        updateFile(indexTs.path, "console.log(0)");
-        assert.strictEqual(
-            session.getProjectService().configuredProjects.get(tsconfig.path)!.getLanguageService().getAutoImportProvider(),
-            autoImportProvider,
-        );
-        session.host.baselineHost("After getAutoImportProvider");
-        baselineTsserverLogs("autoImportProvider", "Reuses autoImportProvider when program structure is unchanged", session);
-    });
-
-    it("Closes AutoImportProviderProject when host project closes", () => {
-        const { session } = setup([
-            angularFormsDts,
-            angularFormsPackageJson,
-            tsconfig,
-            packageJson,
-            indexTs,
-        ]);
-
-        openFilesForSession([indexTs], session);
-        const hostProject = session.getProjectService().configuredProjects.get(tsconfig.path)!;
-        hostProject.getPackageJsonAutoImportProvider();
-        const autoImportProviderProject = hostProject.autoImportProviderHost;
-        assert.ok(autoImportProviderProject);
-        session.host.baselineHost("After getPackageJsonAutoImportProvider");
-
-        closeFilesForSession([indexTs], session);
-        openFilesForSession([{
-            file: "/user/username/projects/project/random/random.ts",
-            content: "export const y = 10;",
-            projectRootPath: "/user/username/projects/project/random",
-        }], session);
-        assert.isTrue(hostProject.isClosed());
-        assert.ok(autoImportProviderProject && autoImportProviderProject.isClosed());
-        assert.isUndefined(hostProject.autoImportProviderHost);
-        baselineTsserverLogs("autoImportProvider", "Closes AutoImportProviderProject when host project closes", session);
-    });
-
-    it("Does not schedule ensureProjectForOpenFiles on AutoImportProviderProject creation", () => {
-        const { session, host } = setup([
-            angularFormsDts,
-            angularFormsPackageJson,
-            tsconfig,
-            indexTs,
-        ]);
-
-        // Create configured project only, ensure !session.getProjectService().pendingEnsureProjectForOpenFiles
-        openFilesForSession([indexTs], session);
-        const hostProject = session.getProjectService().configuredProjects.get(tsconfig.path)!;
-        session.getProjectService().delayEnsureProjectForOpenFiles();
-        host.runQueuedTimeoutCallbacks();
-        assert.isFalse(session.getProjectService().pendingEnsureProjectForOpenFiles);
-
-        // Create auto import provider project, ensure still !session.getProjectService().pendingEnsureProjectForOpenFiles
-        host.writeFile(packageJson.path, packageJson.content);
-        session.host.baselineHost("Before getPackageJsonAutoImportProvider");
-        hostProject.getPackageJsonAutoImportProvider();
-        assert.isFalse(session.getProjectService().pendingEnsureProjectForOpenFiles);
-        session.host.baselineHost("After getPackageJsonAutoImportProvider");
-        baselineTsserverLogs("autoImportProvider", "Does not schedule ensureProjectForOpenFiles on AutoImportProviderProject creation", session);
-    });
-
-    it("Responds to automatic changes in node_modules", () => {
-        const { session, host } = setup([
-            angularFormsDts,
-            angularFormsPackageJson,
-            angularCoreDts,
-            angularCorePackageJson,
-            tsconfig,
-            packageJson,
-            indexTs,
-        ]);
-
-        openFilesForSession([indexTs], session);
-        const project = session.getProjectService().configuredProjects.get(tsconfig.path)!;
-        const completionsBefore = project.getLanguageService().getCompletionsAtPosition(indexTs.path, 0, { includeCompletionsForModuleExports: true });
-        assert.isTrue(completionsBefore?.entries.some(c => c.name === "PatternValidator"));
-        session.host.baselineHost("After completions");
-
-        // Directory watchers only fire for add/remove, not change.
-        // This is ok since a real `npm install` will always trigger add/remove events.
-        host.deleteFile(angularFormsDts.path);
-        host.writeFile(angularFormsDts.path, "");
-
-        session.host.baselineHost("Before getAutoImportProvider");
-        const autoImportProvider = project.getLanguageService().getAutoImportProvider();
-        session.host.baselineHost("After getAutoImportProvider");
-        const completionsAfter = project.getLanguageService().getCompletionsAtPosition(indexTs.path, 0, { includeCompletionsForModuleExports: true });
-        assert.equal(autoImportProvider!.getSourceFile(angularFormsDts.path)!.getText(), "");
-        assert.isFalse(completionsAfter?.entries.some(c => c.name === "PatternValidator"));
-        session.host.baselineHost("After Completions");
-        baselineTsserverLogs("autoImportProvider", "Responds to automatic changes in node_modules", session);
-    });
-
-    it("Responds to manual changes in node_modules", () => {
-        const { session, updateFile } = setup([
-            angularFormsDts,
-            angularFormsPackageJson,
-            angularCoreDts,
-            angularCorePackageJson,
-            tsconfig,
-            packageJson,
-            indexTs,
-        ]);
-
-        openFilesForSession([indexTs, angularFormsDts], session);
-        const project = session.getProjectService().configuredProjects.get(tsconfig.path)!;
-        const completionsBefore = project.getLanguageService().getCompletionsAtPosition(indexTs.path, 0, { includeCompletionsForModuleExports: true });
-        assert.isTrue(completionsBefore?.entries.some(c => c.name === "PatternValidator"));
-
-        updateFile(angularFormsDts.path, "export class ValidatorPattern {}");
-        const completionsAfter = project.getLanguageService().getCompletionsAtPosition(indexTs.path, 0, { includeCompletionsForModuleExports: true });
-        assert.isFalse(completionsAfter?.entries.some(c => c.name === "PatternValidator"));
-        assert.isTrue(completionsAfter?.entries.some(c => c.name === "ValidatorPattern"));
-        baselineTsserverLogs("autoImportProvider", "Responds to manual changes in node_modules", session);
-    });
-
-    it("Recovers from an unparseable package.json", () => {
-        const { session, host } = setup([
-            angularFormsDts,
-            angularFormsPackageJson,
-            tsconfig,
-            { path: packageJson.path, content: "{" },
-            indexTs,
-        ]);
-
-        openFilesForSession([indexTs], session);
-        assert.isUndefined(session.getProjectService().configuredProjects.get(tsconfig.path)!.getLanguageService().getAutoImportProvider());
-        session.host.baselineHost("After getAutoImportProvider");
-
-        host.writeFile(packageJson.path, packageJson.content);
-        session.host.baselineHost("Before getAutoImportProvider");
-        assert.ok(session.getProjectService().configuredProjects.get(tsconfig.path)!.getLanguageService().getAutoImportProvider());
-        session.host.baselineHost("After getAutoImportProvider");
-        baselineTsserverLogs("autoImportProvider", "Recovers from an unparseable package_json", session);
-    });
-
-    it("Does not create an auto import provider if there are too many dependencies", () => {
-        const createPackage = (i: number): File[] => [
-            { path: `/user/username/projects/project/node_modules/package${i}/package.json`, content: `{ "name": "package${i}" }` },
-            { path: `/user/username/projects/project/node_modules/package${i}/index.d.ts`, content: `` },
-        ];
-
-        const packages = [];
-        for (let i = 0; i < 10; i++) {
-            packages.push(createPackage(i));
-        }
-
-<<<<<<< HEAD
-        const dependencies = Object.fromEntries(packages.map(p => [JSON.parse(p[0].content).name, "*"]));
-        const packageJson: File = { path: "/package.json", content: jsonToReadableText(dependencies) };
-=======
-        const dependencies = packages.reduce((hash, p) => ({ ...hash, [JSON.parse(p[0].content).name]: "*" }), {});
-        const packageJson: File = { path: "/user/username/projects/project/package.json", content: jsonToReadableText(dependencies) };
->>>>>>> 7205eda4
-        const { session } = setup([...ts.flatten(packages), indexTs, tsconfig, packageJson]);
-
-        openFilesForSession([indexTs], session);
-        const project = session.getProjectService().configuredProjects.get(tsconfig.path)!;
-        assert.isUndefined(project.getPackageJsonAutoImportProvider());
-        session.host.baselineHost("After getPackageJsonAutoImportProvider");
-        baselineTsserverLogs("autoImportProvider", "Does not create an auto import provider if there are too many dependencies", session);
-    });
-
-    it("Shared source files between AutoImportProvider and main program do not cause duplicate entries in export info map", () => {
-        const files = [
-            // node_modules/memfs - AutoImportProvider only
-            { path: "/user/username/projects/project/node_modules/memfs/package.json", content: jsonToReadableText({ name: "memfs", version: "1.0.0", types: "lib/index.d.ts" }) },
-            { path: "/user/username/projects/project/node_modules/memfs/lib/index.d.ts", content: `/// <reference types="node" />\nexport declare class Volume {}` },
-
-            // node_modules/@types/node - AutoImportProvider and main program
-            { path: "/user/username/projects/project/node_modules/@types/node/package.json", content: jsonToReadableText({ name: "@types/node", version: "1.0.0" }) },
-            { path: "/user/username/projects/project/node_modules/@types/node/index.d.ts", content: `export declare class Stats {}` },
-
-            // root
-            { path: "/user/username/projects/project/package.json", content: `{ "dependencies": { "memfs": "*" }, "devDependencies": { "@types/node": "*" } }` },
-            { path: "/user/username/projects/project/tsconfig.json", content: `{ "compilerOptions": { "types": ["node"] }` },
-            { path: "/user/username/projects/project/index.ts", content: `export {};` },
-        ];
-
-        const { session, triggerCompletions } = setup(files);
-        openFilesForSession([files[files.length - 1]], session);
-        const project = session.getProjectService().configuredProjects.get("/user/username/projects/project/tsconfig.json")!;
-        const autoImportProvider = project.getPackageJsonAutoImportProvider()!;
-        assert.isDefined(autoImportProvider);
-        session.host.baselineHost("After getPackageJsonAutoImportProvider");
-
-        // Trigger completions to ensure export info map is populated
-        triggerCompletions("/user/username/projects/project/index.ts", 0, 0);
-        const exportInfoMap = project.getCachedExportInfoMap();
-        const seenSymbolNames = new Set<string>();
-        exportInfoMap.search("/user/username/projects/project/index.ts" as ts.Path, /*preferCapitalized*/ false, ts.returnTrue, (info, symbolName) => {
-            assert.lengthOf(info, 1);
-            seenSymbolNames.add(symbolName);
-        });
-        assert.equal(seenSymbolNames.size, 2);
-        assert.ok(seenSymbolNames.has("Stats"));
-        assert.ok(seenSymbolNames.has("Volume"));
-        baselineTsserverLogs("autoImportProvider", "Shared source files between AutoImportProvider and main program", session);
-    });
-});
-
-describe("unittests:: tsserver:: autoImportProvider:: monorepo", () => {
-    it("Does not create auto import providers upon opening projects for find-all-references", () => {
-        const files = [
-            // node_modules
-            angularFormsDts,
-            angularFormsPackageJson,
-
-            // root
-            { path: tsconfig.path, content: `{ "references": [{ "path": "packages/a" }, { "path": "packages/b" }] }` },
-            { path: packageJson.path, content: `{ "private": true }` },
-
-            // packages/a
-            { path: "/user/username/projects/project/packages/a/package.json", content: packageJson.content },
-            { path: "/user/username/projects/project/packages/a/tsconfig.json", content: `{ "compilerOptions": { "composite": true }, "references": [{ "path": "../b" }] }` },
-            { path: "/user/username/projects/project/packages/a/index.ts", content: "import { B } from '../b';" },
-
-            // packages/b
-            { path: "/user/username/projects/project/packages/b/package.json", content: packageJson.content },
-            { path: "/user/username/projects/project/packages/b/tsconfig.json", content: `{ "compilerOptions": { "composite": true } }` },
-            { path: "/user/username/projects/project/packages/b/index.ts", content: `export class B {}` },
-        ];
-
-        const { session, findAllReferences } = setup(files);
-
-        openFilesForSession([files.find(f => f.path === "/user/username/projects/project/packages/b/index.ts")!], session);
-        findAllReferences("/user/username/projects/project/packages/b/index.ts", 1, "export class B".length - 1);
-
-        // Project for A is created - ensure it doesn't have an autoImportProvider
-        assert.isUndefined(session.getProjectService().configuredProjects.get("/user/username/projects/project/packages/a/tsconfig.json")!.getLanguageService().getAutoImportProvider());
-        session.host.baselineHost("After getAutoImportProvider");
-        baselineTsserverLogs("autoImportProvider", "Does not create auto import providers upon opening projects for find-all-references", session);
-    });
-
-    it("Does not close when root files are redirects that don't actually exist", () => {
-        const files = [
-            // packages/a
-            { path: "/user/username/projects/project/packages/a/package.json", content: `{ "dependencies": { "b": "*" } }` },
-            { path: "/user/username/projects/project/packages/a/tsconfig.json", content: `{ "compilerOptions": { "composite": true }, "references": [{ "path": "./node_modules/b" }] }` },
-            { path: "/user/username/projects/project/packages/a/index.ts", content: "" },
-
-            // packages/b
-            { path: "/user/username/projects/project/packages/a/node_modules/b/package.json", content: `{ "types": "dist/index.d.ts" }` },
-            { path: "/user/username/projects/project/packages/a/node_modules/b/tsconfig.json", content: `{ "compilerOptions": { "composite": true, "outDir": "dist" } }` },
-            { path: "/user/username/projects/project/packages/a/node_modules/b/index.ts", content: `export class B {}` },
-        ];
-
-        const { session } = setup(files);
-        openFilesForSession([files[2]], session);
-        assert.isDefined(session.getProjectService().configuredProjects.get("/user/username/projects/project/packages/a/tsconfig.json")!.getPackageJsonAutoImportProvider());
-        session.host.baselineHost("After getPackageJsonAutoImportProvider");
-        assert.isDefined(session.getProjectService().configuredProjects.get("/user/username/projects/project/packages/a/tsconfig.json")!.getPackageJsonAutoImportProvider());
-        session.host.baselineHost("After getPackageJsonAutoImportProvider");
-        baselineTsserverLogs("autoImportProvider", "Does not close when root files are redirects that dont actually exist", session);
-    });
-
-    it("Can use the same document registry bucket key as main program", () => {
-        for (const option of ts.sourceFileAffectingCompilerOptions) {
-            assert(
-                !ts.hasProperty(ts.server.AutoImportProviderProject.compilerOptionsOverrides, option.name),
-                `'${option.name}' may cause AutoImportProviderProject not to share source files with main program`,
-            );
-        }
-    });
-});
-
-function setup(files: File[]) {
-    const host = TestServerHost.createServerHost(files);
-    const session = new TestSession(host);
-    session.executeCommandSeq<ts.server.protocol.ConfigureRequest>({
-        command: ts.server.protocol.CommandTypes.Configure,
-        arguments: {
-            preferences: {
-                includePackageJsonAutoImports: "auto",
-                includeCompletionsForModuleExports: true,
-            },
-        },
-    });
-    return {
-        host,
-        session,
-        updateFile,
-        findAllReferences,
-        triggerCompletions,
-    };
-
-    function updateFile(path: string, newText: string) {
-        ts.Debug.assertIsDefined(files.find(f => f.path === path));
-        session.executeCommandSeq<ts.server.protocol.ApplyChangedToOpenFilesRequest>({
-            command: ts.server.protocol.CommandTypes.ApplyChangedToOpenFiles,
-            arguments: {
-                openFiles: [{
-                    fileName: path,
-                    content: newText,
-                }],
-            },
-        });
-    }
-
-    function findAllReferences(file: string, line: number, offset: number) {
-        ts.Debug.assertIsDefined(files.find(f => f.path === file));
-        session.executeCommandSeq<ts.server.protocol.ReferencesRequest>({
-            command: ts.server.protocol.CommandTypes.References,
-            arguments: {
-                file,
-                line,
-                offset,
-            },
-        });
-    }
-
-    function triggerCompletions(file: string, line: number, offset: number) {
-        session.executeCommandSeq<ts.server.protocol.CompletionsRequest>({
-            command: ts.server.protocol.CommandTypes.CompletionInfo,
-            arguments: {
-                file,
-                line,
-                offset,
-            },
-        });
-    }
-}
+import * as ts from "../../_namespaces/ts.js";
+import { jsonToReadableText } from "../helpers.js";
+import {
+    baselineTsserverLogs,
+    closeFilesForSession,
+    openFilesForSession,
+    TestSession,
+} from "../helpers/tsserver.js";
+import {
+    File,
+    TestServerHost,
+} from "../helpers/virtualFileSystemWithWatch.js";
+
+const angularFormsDts: File = {
+    path: "/user/username/projects/project/node_modules/@angular/forms/forms.d.ts",
+    content: "export declare class PatternValidator {}",
+};
+const angularFormsPackageJson: File = {
+    path: "/user/username/projects/project/node_modules/@angular/forms/package.json",
+    content: `{ "name": "@angular/forms", "typings": "./forms.d.ts" }`,
+};
+const angularCoreDts: File = {
+    path: "/user/username/projects/project/node_modules/@angular/core/core.d.ts",
+    content: "",
+};
+const angularCorePackageJson: File = {
+    path: "/user/username/projects/project/node_modules/@angular/core/package.json",
+    content: `{ "name": "@angular/core", "typings": "./core.d.ts" }`,
+};
+const tsconfig: File = {
+    path: "/user/username/projects/project/tsconfig.json",
+    content: `{ "compilerOptions": { "module": "commonjs" } }`,
+};
+const packageJson: File = {
+    path: "/user/username/projects/project/package.json",
+    content: `{ "dependencies": { "@angular/forms": "*", "@angular/core": "*" } }`,
+};
+const indexTs: File = {
+    path: "/user/username/projects/project/index.ts",
+    content: "",
+};
+
+describe("unittests:: tsserver:: autoImportProvider::", () => {
+    it("Auto import provider program is not created without dependencies listed in package.json", () => {
+        const { session } = setup([
+            angularFormsDts,
+            angularFormsPackageJson,
+            tsconfig,
+            { path: packageJson.path, content: `{ "dependencies": {} }` },
+            indexTs,
+        ]);
+        openFilesForSession([indexTs], session);
+        assert.isUndefined(session.getProjectService().configuredProjects.get(tsconfig.path)!.getLanguageService().getAutoImportProvider());
+        session.host.baselineHost("After getAutoImportProvider");
+        baselineTsserverLogs("autoImportProvider", "without dependencies listed", session);
+    });
+
+    it("Auto import provider program is not created if dependencies are already in main program", () => {
+        const { session } = setup([
+            angularFormsDts,
+            angularFormsPackageJson,
+            tsconfig,
+            packageJson,
+            { path: indexTs.path, content: "import '@angular/forms';" },
+        ]);
+        openFilesForSession([indexTs], session);
+        assert.isUndefined(session.getProjectService().configuredProjects.get(tsconfig.path)!.getLanguageService().getAutoImportProvider());
+        session.host.baselineHost("After getAutoImportProvider");
+        baselineTsserverLogs("autoImportProvider", "dependencies are already in main program", session);
+    });
+
+    it("Auto-import program is not created for projects already inside node_modules", () => {
+        // Simulate browsing typings files inside node_modules: no point creating auto import program
+        // for the InferredProject that gets created in there.
+        const { session } = setup([
+            angularFormsDts,
+            { path: angularFormsPackageJson.path, content: `{ "dependencies": { "@angular/core": "*" } }` },
+            { path: "/user/username/projects/project/node_modules/@angular/core/package.json", content: `{ "typings": "./core.d.ts" }` },
+            { path: "/user/username/projects/project/node_modules/@angular/core/core.d.ts", content: `export namespace angular {};` },
+        ]);
+
+        openFilesForSession([angularFormsDts], session);
+        assert.isUndefined(
+            session.getProjectService()
+                .getDefaultProjectForFile(angularFormsDts.path as ts.server.NormalizedPath, /*ensureProject*/ true)!
+                .getLanguageService()
+                .getAutoImportProvider(),
+        );
+        session.host.baselineHost("After getAutoImportProvider");
+        baselineTsserverLogs("autoImportProvider", "projects already inside node_modules", session);
+    });
+
+    it("Auto-importable file is in inferred project until imported", () => {
+        const { session, updateFile } = setup([angularFormsDts, angularFormsPackageJson, tsconfig, packageJson, indexTs]);
+        openFilesForSession([angularFormsDts], session);
+        updateFile(indexTs.path, "import '@angular/forms'");
+        assert.isUndefined(session.getProjectService().configuredProjects.get(tsconfig.path)!.getLanguageService().getAutoImportProvider());
+        session.host.baselineHost("After getAutoImportProvider");
+        baselineTsserverLogs("autoImportProvider", "Auto-importable file is in inferred project until imported", session);
+    });
+
+    it("Responds to package.json changes", () => {
+        const { session, host } = setup([
+            angularFormsDts,
+            angularFormsPackageJson,
+            tsconfig,
+            { path: "/user/username/projects/project/package.json", content: "{}" },
+            indexTs,
+        ]);
+
+        openFilesForSession([indexTs], session);
+        assert.isUndefined(session.getProjectService().configuredProjects.get(tsconfig.path)!.getLanguageService().getAutoImportProvider());
+        session.host.baselineHost("After getAutoImportProvider");
+
+        host.writeFile(packageJson.path, packageJson.content);
+        session.host.baselineHost("Before getAutoImportProvider");
+        host.runQueuedTimeoutCallbacks();
+        assert.ok(session.getProjectService().configuredProjects.get(tsconfig.path)!.getLanguageService().getAutoImportProvider());
+        session.host.baselineHost("After getAutoImportProvider");
+        baselineTsserverLogs("autoImportProvider", "Responds to package_json changes", session);
+    });
+
+    it("Reuses autoImportProvider when program structure is unchanged", () => {
+        const { session, updateFile } = setup([
+            angularFormsDts,
+            angularFormsPackageJson,
+            tsconfig,
+            packageJson,
+            indexTs,
+        ]);
+
+        openFilesForSession([indexTs], session);
+        const autoImportProvider = session.getProjectService().configuredProjects.get(tsconfig.path)!.getLanguageService().getAutoImportProvider();
+        assert.ok(autoImportProvider);
+        session.host.baselineHost("After getAutoImportProvider");
+
+        updateFile(indexTs.path, "console.log(0)");
+        assert.strictEqual(
+            session.getProjectService().configuredProjects.get(tsconfig.path)!.getLanguageService().getAutoImportProvider(),
+            autoImportProvider,
+        );
+        session.host.baselineHost("After getAutoImportProvider");
+        baselineTsserverLogs("autoImportProvider", "Reuses autoImportProvider when program structure is unchanged", session);
+    });
+
+    it("Closes AutoImportProviderProject when host project closes", () => {
+        const { session } = setup([
+            angularFormsDts,
+            angularFormsPackageJson,
+            tsconfig,
+            packageJson,
+            indexTs,
+        ]);
+
+        openFilesForSession([indexTs], session);
+        const hostProject = session.getProjectService().configuredProjects.get(tsconfig.path)!;
+        hostProject.getPackageJsonAutoImportProvider();
+        const autoImportProviderProject = hostProject.autoImportProviderHost;
+        assert.ok(autoImportProviderProject);
+        session.host.baselineHost("After getPackageJsonAutoImportProvider");
+
+        closeFilesForSession([indexTs], session);
+        openFilesForSession([{
+            file: "/user/username/projects/project/random/random.ts",
+            content: "export const y = 10;",
+            projectRootPath: "/user/username/projects/project/random",
+        }], session);
+        assert.isTrue(hostProject.isClosed());
+        assert.ok(autoImportProviderProject && autoImportProviderProject.isClosed());
+        assert.isUndefined(hostProject.autoImportProviderHost);
+        baselineTsserverLogs("autoImportProvider", "Closes AutoImportProviderProject when host project closes", session);
+    });
+
+    it("Does not schedule ensureProjectForOpenFiles on AutoImportProviderProject creation", () => {
+        const { session, host } = setup([
+            angularFormsDts,
+            angularFormsPackageJson,
+            tsconfig,
+            indexTs,
+        ]);
+
+        // Create configured project only, ensure !session.getProjectService().pendingEnsureProjectForOpenFiles
+        openFilesForSession([indexTs], session);
+        const hostProject = session.getProjectService().configuredProjects.get(tsconfig.path)!;
+        session.getProjectService().delayEnsureProjectForOpenFiles();
+        host.runQueuedTimeoutCallbacks();
+        assert.isFalse(session.getProjectService().pendingEnsureProjectForOpenFiles);
+
+        // Create auto import provider project, ensure still !session.getProjectService().pendingEnsureProjectForOpenFiles
+        host.writeFile(packageJson.path, packageJson.content);
+        session.host.baselineHost("Before getPackageJsonAutoImportProvider");
+        hostProject.getPackageJsonAutoImportProvider();
+        assert.isFalse(session.getProjectService().pendingEnsureProjectForOpenFiles);
+        session.host.baselineHost("After getPackageJsonAutoImportProvider");
+        baselineTsserverLogs("autoImportProvider", "Does not schedule ensureProjectForOpenFiles on AutoImportProviderProject creation", session);
+    });
+
+    it("Responds to automatic changes in node_modules", () => {
+        const { session, host } = setup([
+            angularFormsDts,
+            angularFormsPackageJson,
+            angularCoreDts,
+            angularCorePackageJson,
+            tsconfig,
+            packageJson,
+            indexTs,
+        ]);
+
+        openFilesForSession([indexTs], session);
+        const project = session.getProjectService().configuredProjects.get(tsconfig.path)!;
+        const completionsBefore = project.getLanguageService().getCompletionsAtPosition(indexTs.path, 0, { includeCompletionsForModuleExports: true });
+        assert.isTrue(completionsBefore?.entries.some(c => c.name === "PatternValidator"));
+        session.host.baselineHost("After completions");
+
+        // Directory watchers only fire for add/remove, not change.
+        // This is ok since a real `npm install` will always trigger add/remove events.
+        host.deleteFile(angularFormsDts.path);
+        host.writeFile(angularFormsDts.path, "");
+
+        session.host.baselineHost("Before getAutoImportProvider");
+        const autoImportProvider = project.getLanguageService().getAutoImportProvider();
+        session.host.baselineHost("After getAutoImportProvider");
+        const completionsAfter = project.getLanguageService().getCompletionsAtPosition(indexTs.path, 0, { includeCompletionsForModuleExports: true });
+        assert.equal(autoImportProvider!.getSourceFile(angularFormsDts.path)!.getText(), "");
+        assert.isFalse(completionsAfter?.entries.some(c => c.name === "PatternValidator"));
+        session.host.baselineHost("After Completions");
+        baselineTsserverLogs("autoImportProvider", "Responds to automatic changes in node_modules", session);
+    });
+
+    it("Responds to manual changes in node_modules", () => {
+        const { session, updateFile } = setup([
+            angularFormsDts,
+            angularFormsPackageJson,
+            angularCoreDts,
+            angularCorePackageJson,
+            tsconfig,
+            packageJson,
+            indexTs,
+        ]);
+
+        openFilesForSession([indexTs, angularFormsDts], session);
+        const project = session.getProjectService().configuredProjects.get(tsconfig.path)!;
+        const completionsBefore = project.getLanguageService().getCompletionsAtPosition(indexTs.path, 0, { includeCompletionsForModuleExports: true });
+        assert.isTrue(completionsBefore?.entries.some(c => c.name === "PatternValidator"));
+
+        updateFile(angularFormsDts.path, "export class ValidatorPattern {}");
+        const completionsAfter = project.getLanguageService().getCompletionsAtPosition(indexTs.path, 0, { includeCompletionsForModuleExports: true });
+        assert.isFalse(completionsAfter?.entries.some(c => c.name === "PatternValidator"));
+        assert.isTrue(completionsAfter?.entries.some(c => c.name === "ValidatorPattern"));
+        baselineTsserverLogs("autoImportProvider", "Responds to manual changes in node_modules", session);
+    });
+
+    it("Recovers from an unparseable package.json", () => {
+        const { session, host } = setup([
+            angularFormsDts,
+            angularFormsPackageJson,
+            tsconfig,
+            { path: packageJson.path, content: "{" },
+            indexTs,
+        ]);
+
+        openFilesForSession([indexTs], session);
+        assert.isUndefined(session.getProjectService().configuredProjects.get(tsconfig.path)!.getLanguageService().getAutoImportProvider());
+        session.host.baselineHost("After getAutoImportProvider");
+
+        host.writeFile(packageJson.path, packageJson.content);
+        session.host.baselineHost("Before getAutoImportProvider");
+        assert.ok(session.getProjectService().configuredProjects.get(tsconfig.path)!.getLanguageService().getAutoImportProvider());
+        session.host.baselineHost("After getAutoImportProvider");
+        baselineTsserverLogs("autoImportProvider", "Recovers from an unparseable package_json", session);
+    });
+
+    it("Does not create an auto import provider if there are too many dependencies", () => {
+        const createPackage = (i: number): File[] => [
+            { path: `/user/username/projects/project/node_modules/package${i}/package.json`, content: `{ "name": "package${i}" }` },
+            { path: `/user/username/projects/project/node_modules/package${i}/index.d.ts`, content: `` },
+        ];
+
+        const packages = [];
+        for (let i = 0; i < 10; i++) {
+            packages.push(createPackage(i));
+        }
+
+        const dependencies = Object.fromEntries(packages.map(p => [JSON.parse(p[0].content).name, "*"]));
+        const packageJson: File = { path: "/user/username/projects/project/package.json", content: jsonToReadableText(dependencies) };
+        const { session } = setup([...ts.flatten(packages), indexTs, tsconfig, packageJson]);
+
+        openFilesForSession([indexTs], session);
+        const project = session.getProjectService().configuredProjects.get(tsconfig.path)!;
+        assert.isUndefined(project.getPackageJsonAutoImportProvider());
+        session.host.baselineHost("After getPackageJsonAutoImportProvider");
+        baselineTsserverLogs("autoImportProvider", "Does not create an auto import provider if there are too many dependencies", session);
+    });
+
+    it("Shared source files between AutoImportProvider and main program do not cause duplicate entries in export info map", () => {
+        const files = [
+            // node_modules/memfs - AutoImportProvider only
+            { path: "/user/username/projects/project/node_modules/memfs/package.json", content: jsonToReadableText({ name: "memfs", version: "1.0.0", types: "lib/index.d.ts" }) },
+            { path: "/user/username/projects/project/node_modules/memfs/lib/index.d.ts", content: `/// <reference types="node" />\nexport declare class Volume {}` },
+
+            // node_modules/@types/node - AutoImportProvider and main program
+            { path: "/user/username/projects/project/node_modules/@types/node/package.json", content: jsonToReadableText({ name: "@types/node", version: "1.0.0" }) },
+            { path: "/user/username/projects/project/node_modules/@types/node/index.d.ts", content: `export declare class Stats {}` },
+
+            // root
+            { path: "/user/username/projects/project/package.json", content: `{ "dependencies": { "memfs": "*" }, "devDependencies": { "@types/node": "*" } }` },
+            { path: "/user/username/projects/project/tsconfig.json", content: `{ "compilerOptions": { "types": ["node"] }` },
+            { path: "/user/username/projects/project/index.ts", content: `export {};` },
+        ];
+
+        const { session, triggerCompletions } = setup(files);
+        openFilesForSession([files[files.length - 1]], session);
+        const project = session.getProjectService().configuredProjects.get("/user/username/projects/project/tsconfig.json")!;
+        const autoImportProvider = project.getPackageJsonAutoImportProvider()!;
+        assert.isDefined(autoImportProvider);
+        session.host.baselineHost("After getPackageJsonAutoImportProvider");
+
+        // Trigger completions to ensure export info map is populated
+        triggerCompletions("/user/username/projects/project/index.ts", 0, 0);
+        const exportInfoMap = project.getCachedExportInfoMap();
+        const seenSymbolNames = new Set<string>();
+        exportInfoMap.search("/user/username/projects/project/index.ts" as ts.Path, /*preferCapitalized*/ false, ts.returnTrue, (info, symbolName) => {
+            assert.lengthOf(info, 1);
+            seenSymbolNames.add(symbolName);
+        });
+        assert.equal(seenSymbolNames.size, 2);
+        assert.ok(seenSymbolNames.has("Stats"));
+        assert.ok(seenSymbolNames.has("Volume"));
+        baselineTsserverLogs("autoImportProvider", "Shared source files between AutoImportProvider and main program", session);
+    });
+});
+
+describe("unittests:: tsserver:: autoImportProvider:: monorepo", () => {
+    it("Does not create auto import providers upon opening projects for find-all-references", () => {
+        const files = [
+            // node_modules
+            angularFormsDts,
+            angularFormsPackageJson,
+
+            // root
+            { path: tsconfig.path, content: `{ "references": [{ "path": "packages/a" }, { "path": "packages/b" }] }` },
+            { path: packageJson.path, content: `{ "private": true }` },
+
+            // packages/a
+            { path: "/user/username/projects/project/packages/a/package.json", content: packageJson.content },
+            { path: "/user/username/projects/project/packages/a/tsconfig.json", content: `{ "compilerOptions": { "composite": true }, "references": [{ "path": "../b" }] }` },
+            { path: "/user/username/projects/project/packages/a/index.ts", content: "import { B } from '../b';" },
+
+            // packages/b
+            { path: "/user/username/projects/project/packages/b/package.json", content: packageJson.content },
+            { path: "/user/username/projects/project/packages/b/tsconfig.json", content: `{ "compilerOptions": { "composite": true } }` },
+            { path: "/user/username/projects/project/packages/b/index.ts", content: `export class B {}` },
+        ];
+
+        const { session, findAllReferences } = setup(files);
+
+        openFilesForSession([files.find(f => f.path === "/user/username/projects/project/packages/b/index.ts")!], session);
+        findAllReferences("/user/username/projects/project/packages/b/index.ts", 1, "export class B".length - 1);
+
+        // Project for A is created - ensure it doesn't have an autoImportProvider
+        assert.isUndefined(session.getProjectService().configuredProjects.get("/user/username/projects/project/packages/a/tsconfig.json")!.getLanguageService().getAutoImportProvider());
+        session.host.baselineHost("After getAutoImportProvider");
+        baselineTsserverLogs("autoImportProvider", "Does not create auto import providers upon opening projects for find-all-references", session);
+    });
+
+    it("Does not close when root files are redirects that don't actually exist", () => {
+        const files = [
+            // packages/a
+            { path: "/user/username/projects/project/packages/a/package.json", content: `{ "dependencies": { "b": "*" } }` },
+            { path: "/user/username/projects/project/packages/a/tsconfig.json", content: `{ "compilerOptions": { "composite": true }, "references": [{ "path": "./node_modules/b" }] }` },
+            { path: "/user/username/projects/project/packages/a/index.ts", content: "" },
+
+            // packages/b
+            { path: "/user/username/projects/project/packages/a/node_modules/b/package.json", content: `{ "types": "dist/index.d.ts" }` },
+            { path: "/user/username/projects/project/packages/a/node_modules/b/tsconfig.json", content: `{ "compilerOptions": { "composite": true, "outDir": "dist" } }` },
+            { path: "/user/username/projects/project/packages/a/node_modules/b/index.ts", content: `export class B {}` },
+        ];
+
+        const { session } = setup(files);
+        openFilesForSession([files[2]], session);
+        assert.isDefined(session.getProjectService().configuredProjects.get("/user/username/projects/project/packages/a/tsconfig.json")!.getPackageJsonAutoImportProvider());
+        session.host.baselineHost("After getPackageJsonAutoImportProvider");
+        assert.isDefined(session.getProjectService().configuredProjects.get("/user/username/projects/project/packages/a/tsconfig.json")!.getPackageJsonAutoImportProvider());
+        session.host.baselineHost("After getPackageJsonAutoImportProvider");
+        baselineTsserverLogs("autoImportProvider", "Does not close when root files are redirects that dont actually exist", session);
+    });
+
+    it("Can use the same document registry bucket key as main program", () => {
+        for (const option of ts.sourceFileAffectingCompilerOptions) {
+            assert(
+                !ts.hasProperty(ts.server.AutoImportProviderProject.compilerOptionsOverrides, option.name),
+                `'${option.name}' may cause AutoImportProviderProject not to share source files with main program`,
+            );
+        }
+    });
+});
+
+function setup(files: File[]) {
+    const host = TestServerHost.createServerHost(files);
+    const session = new TestSession(host);
+    session.executeCommandSeq<ts.server.protocol.ConfigureRequest>({
+        command: ts.server.protocol.CommandTypes.Configure,
+        arguments: {
+            preferences: {
+                includePackageJsonAutoImports: "auto",
+                includeCompletionsForModuleExports: true,
+            },
+        },
+    });
+    return {
+        host,
+        session,
+        updateFile,
+        findAllReferences,
+        triggerCompletions,
+    };
+
+    function updateFile(path: string, newText: string) {
+        ts.Debug.assertIsDefined(files.find(f => f.path === path));
+        session.executeCommandSeq<ts.server.protocol.ApplyChangedToOpenFilesRequest>({
+            command: ts.server.protocol.CommandTypes.ApplyChangedToOpenFiles,
+            arguments: {
+                openFiles: [{
+                    fileName: path,
+                    content: newText,
+                }],
+            },
+        });
+    }
+
+    function findAllReferences(file: string, line: number, offset: number) {
+        ts.Debug.assertIsDefined(files.find(f => f.path === file));
+        session.executeCommandSeq<ts.server.protocol.ReferencesRequest>({
+            command: ts.server.protocol.CommandTypes.References,
+            arguments: {
+                file,
+                line,
+                offset,
+            },
+        });
+    }
+
+    function triggerCompletions(file: string, line: number, offset: number) {
+        session.executeCommandSeq<ts.server.protocol.CompletionsRequest>({
+            command: ts.server.protocol.CommandTypes.CompletionInfo,
+            arguments: {
+                file,
+                line,
+                offset,
+            },
+        });
+    }
+}