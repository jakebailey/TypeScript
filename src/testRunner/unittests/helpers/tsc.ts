--- conflicted
+++ resolved
@@ -1,648 +1,626 @@
-import * as fakes from "../../_namespaces/fakes.js";
-import * as Harness from "../../_namespaces/Harness.js";
-import * as ts from "../../_namespaces/ts.js";
-import * as vfs from "../../_namespaces/vfs.js";
-import { jsonToReadableText } from "../helpers.js";
-import {
-    baselinePrograms,
-    CommandLineCallbacks,
-    commandLineCallbacks,
-    CommandLineProgram,
-    generateSourceMapBaselineFiles,
-    isReadableIncrementalBuildInfo,
-    isReadableIncrementalBundleEmitBuildInfo,
-    isReadableIncrementalMultiFileEmitBuildInfo,
-    ReadableBuildInfo,
-    ReadableIncrementalBuildInfo,
-    ReadableIncrementalBuildInfoFileInfo,
-    ReadableIncrementalBundleEmitBuildInfo,
-    ReadableIncrementalMultiFileEmitBuildInfo,
-    sanitizeSysOutput,
-    toPathWithSystem,
-    tscBaselineName,
-} from "./baseline.js";
-
-export type TscCompileSystem = fakes.System & {
-    writtenFiles: Set<ts.Path>;
-    baseLine(): { file: string; text: string; };
-    dtsSignaures?: Map<ts.Path, Map<string, string>>;
-    storeSignatureInfo?: boolean;
-};
-
-export const noChangeRun: TestTscEdit = {
-    caption: "no-change-run",
-    edit: ts.noop,
-};
-export const noChangeOnlyRuns = [noChangeRun];
-
-export interface TestTscCompile extends TestTscCompileLikeBase {
-    baselineSourceMap?: boolean;
-    baselineReadFileCalls?: boolean;
-    baselinePrograms?: boolean;
-    baselineDependencies?: boolean;
-}
-
-export interface TestTscCompileLikeBase extends VerifyTscCompileLike {
-    diffWithInitial?: boolean;
-    modifyFs?: (fs: vfs.FileSystem) => void;
-    computeDtsSignatures?: boolean;
-    environmentVariables?: Record<string, string>;
-}
-
-export interface TestTscCompileLike extends TestTscCompileLikeBase {
-    compile: (sys: TscCompileSystem) => void;
-    additionalBaseline?: (sys: TscCompileSystem) => void;
-}
-/**
- * Initialize FS, run compile function and save baseline
- */
-export function testTscCompileLike(input: TestTscCompileLike) {
-    const initialFs = input.fs();
-    const inputFs = initialFs.shadow();
-    const {
-        scenario,
-        subScenario,
-        diffWithInitial,
-        commandLineArgs,
-        modifyFs,
-        environmentVariables,
-        compile: worker,
-        additionalBaseline,
-    } = input;
-    if (modifyFs) modifyFs(inputFs);
-    inputFs.makeReadonly();
-    const fs = inputFs.shadow();
-
-    // Create system
-    const sys = new fakes.System(fs, { executingFilePath: `${fs.meta.get("defaultLibLocation")}/tsc`, env: environmentVariables }) as TscCompileSystem;
-    sys.storeSignatureInfo = true;
-    sys.write(`${sys.getExecutingFilePath()} ${commandLineArgs.join(" ")}\n`);
-    sys.exit = exitCode => sys.exitCode = exitCode;
-    worker(sys);
-    sys.write(`exitCode:: ExitStatus.${ts.ExitStatus[sys.exitCode as ts.ExitStatus]}\n`);
-    additionalBaseline?.(sys);
-    fs.makeReadonly();
-    sys.baseLine = () => {
-        const baseFsPatch = diffWithInitial ?
-            inputFs.diff(initialFs, { includeChangedFileWithSameContent: true }) :
-            inputFs.diff(/*base*/ undefined, { baseIsNotShadowRoot: true });
-        const patch = fs.diff(inputFs, { includeChangedFileWithSameContent: true });
-        return {
-            file: tscBaselineName(scenario, subScenario, commandLineArgs),
-            text: `Input::
-${baseFsPatch ? vfs.formatPatch(baseFsPatch) : ""}
-
-Output::
-${sys.output.map(sanitizeSysOutput).join("")}
-
-${patch ? vfs.formatPatch(patch) : ""}`,
-        };
-    };
-    return sys;
-}
-
-export function makeSystemReadyForBaseline(sys: TscCompileSystem, versionToWrite?: string) {
-    if (versionToWrite) {
-        fakes.patchHostForBuildInfoWrite(sys, versionToWrite);
-    }
-    else {
-        fakes.patchHostForBuildInfoReadWrite(sys);
-    }
-    const writtenFiles = sys.writtenFiles = new Set();
-    const originalWriteFile = sys.writeFile;
-    sys.writeFile = (fileName, content, writeByteOrderMark) => {
-        const path = toPathWithSystem(sys, fileName);
-        // When buildinfo is same for two projects,
-        // it gives error and doesnt write buildinfo but because buildInfo is written for one project,
-        // readable baseline will be written two times for those two projects with same contents and is ok
-        ts.Debug.assert(!writtenFiles.has(path) || ts.endsWith(path, "baseline.txt"));
-        writtenFiles.add(path);
-        return originalWriteFile.call(sys, fileName, content, writeByteOrderMark);
-    };
-}
-
-/**
- * Initialize Fs, execute command line and save baseline
- */
-export function testTscCompile(input: TestTscCompile) {
-    let actualReadFileMap: ts.MapLike<number> | undefined;
-    let getPrograms: CommandLineCallbacks["getPrograms"] | undefined;
-    return testTscCompileLike({
-        ...input,
-        compile: commandLineCompile,
-        additionalBaseline,
-    });
-
-    function commandLineCompile(sys: TscCompileSystem) {
-        makeSystemReadyForBaseline(sys);
-        actualReadFileMap = {};
-        const originalReadFile = sys.readFile;
-        if (input.baselineReadFileCalls) {
-            sys.readFile = path => {
-                // Dont record libs
-                if (!path.startsWith(ts.getDirectoryPath(sys.getExecutingFilePath()))) {
-                    actualReadFileMap![path] = (ts.getProperty(actualReadFileMap!, path) || 0) + 1;
-                }
-                return originalReadFile.call(sys, path);
-            };
-        }
-
-        const result = commandLineCallbacks(sys, originalReadFile);
-        ts.executeCommandLine(
-            sys,
-            result.cb,
-            input.commandLineArgs,
-        );
-        sys.readFile = originalReadFile;
-        getPrograms = result.getPrograms;
-    }
-
-    function additionalBaseline(sys: TscCompileSystem) {
-        const { baselineSourceMap, baselineReadFileCalls, baselinePrograms: shouldBaselinePrograms, baselineDependencies } = input;
-        const programs = getPrograms!();
-        if (input.computeDtsSignatures) storeDtsSignatures(sys, programs);
-        if (shouldBaselinePrograms) {
-            const baseline: string[] = [];
-            baselinePrograms(baseline, programs, ts.emptyArray, baselineDependencies);
-            sys.write(baseline.join("\n"));
-        }
-        if (baselineReadFileCalls) {
-            sys.write(`readFiles:: ${jsonToReadableText(actualReadFileMap)} `);
-        }
-        if (baselineSourceMap) generateSourceMapBaselineFiles(sys);
-        actualReadFileMap = undefined;
-        getPrograms = undefined;
-    }
-}
-
-function storeDtsSignatures(sys: TscCompileSystem, programs: readonly CommandLineProgram[]) {
-    for (const [program, builderProgram] of programs) {
-        if (!builderProgram) continue;
-        const buildInfoPath = ts.getTsBuildInfoEmitOutputFilePath(program.getCompilerOptions());
-        if (!buildInfoPath) continue;
-        sys.dtsSignaures ??= new Map();
-        const dtsSignatureData = new Map<string, string>();
-        sys.dtsSignaures.set(`${toPathWithSystem(sys, buildInfoPath)}.readable.baseline.txt` as ts.Path, dtsSignatureData);
-        builderProgram.state.hasCalledUpdateShapeSignature?.forEach(resolvedPath => {
-            const file = program.getSourceFileByPath(resolvedPath);
-            if (!file || file.isDeclarationFile) return;
-            // Compute dts and exported map and store it
-            ts.BuilderState.computeDtsSignature(
-                program,
-                file,
-                /*cancellationToken*/ undefined,
-                sys,
-                signature => dtsSignatureData.set(relativeToBuildInfo(resolvedPath), signature),
-            );
-        });
-
-        function relativeToBuildInfo(path: string) {
-            const currentDirectory = program.getCurrentDirectory();
-            const getCanonicalFileName = ts.createGetCanonicalFileName(program.useCaseSensitiveFileNames());
-            const buildInfoDirectory = ts.getDirectoryPath(ts.getNormalizedAbsolutePath(buildInfoPath!, currentDirectory));
-            return ts.ensurePathIsNonModuleName(ts.getRelativePathFromDirectory(buildInfoDirectory, path, getCanonicalFileName));
-        }
-    }
-}
-
-export function verifyTscBaseline(sys: () => { baseLine: TscCompileSystem["baseLine"]; }) {
-    it(`Generates files matching the baseline`, () => {
-        const { file, text } = sys().baseLine();
-        Harness.Baseline.runBaseline(file, text);
-    });
-}
-export interface VerifyTscCompileLike {
-    scenario: string;
-    subScenario: string;
-    commandLineArgs: readonly string[];
-    fs: () => vfs.FileSystem;
-}
-
-/**
- * Verify by baselining after initializing FS and custom compile
- */
-export function verifyTscCompileLike<T extends VerifyTscCompileLike>(verifier: (input: T) => { baseLine: TscCompileSystem["baseLine"]; }, input: T) {
-    describe(`tsc ${input.commandLineArgs.join(" ")} ${input.scenario}:: ${input.subScenario}`, () => {
-        describe(input.scenario, () => {
-            describe(input.subScenario, () => {
-                verifyTscBaseline(() =>
-                    verifier({
-                        ...input,
-                        fs: () => input.fs().makeReadonly(),
-                    })
-                );
-            });
-        });
-    });
-}
-
-interface VerifyTscEditDiscrepanciesInput {
-    index: number;
-    edits: readonly TestTscEdit[];
-    scenario: TestTscCompile["scenario"];
-    baselines: string[] | undefined;
-    commandLineArgs: TestTscCompile["commandLineArgs"];
-    modifyFs: TestTscCompile["modifyFs"];
-    baseFs: vfs.FileSystem;
-    newSys: TscCompileSystem;
-    environmentVariables: TestTscCompile["environmentVariables"];
-}
-function verifyTscEditDiscrepancies({
-    index,
-    edits,
-    scenario,
-    commandLineArgs,
-    environmentVariables,
-    baselines,
-    modifyFs,
-    baseFs,
-    newSys,
-}: VerifyTscEditDiscrepanciesInput): string[] | undefined {
-    const { caption, discrepancyExplanation } = edits[index];
-    const sys = testTscCompile({
-        scenario,
-        subScenario: caption,
-        fs: () => baseFs.makeReadonly(),
-        commandLineArgs: edits[index].commandLineArgs || commandLineArgs,
-        modifyFs: fs => {
-            if (modifyFs) modifyFs(fs);
-            for (let i = 0; i <= index; i++) {
-                edits[i].edit(fs);
-            }
-        },
-        environmentVariables,
-        computeDtsSignatures: true,
-    });
-    let headerAdded = false;
-    for (const outputFile of sys.writtenFiles.keys()) {
-        const cleanBuildText = sys.readFile(outputFile);
-        const incrementalBuildText = newSys.readFile(outputFile);
-        if (ts.isBuildInfoFile(outputFile)) {
-            // Check only presence and absence and not text as we will do that for readable baseline
-            if (!sys.fileExists(`${outputFile}.readable.baseline.txt`)) addBaseline(`Readable baseline not present in clean build:: File:: ${outputFile}`);
-            if (!newSys.fileExists(`${outputFile}.readable.baseline.txt`)) addBaseline(`Readable baseline not present in incremental build:: File:: ${outputFile}`);
-            verifyPresenceAbsence(incrementalBuildText, cleanBuildText, `Incremental and clean tsbuildinfo file presence differs:: File:: ${outputFile}`);
-        }
-        else if (!ts.fileExtensionIs(outputFile, ".tsbuildinfo.readable.baseline.txt")) {
-            verifyTextEqual(incrementalBuildText, cleanBuildText, `File: ${outputFile}`);
-        }
-        else if (incrementalBuildText !== cleanBuildText) {
-            // Verify build info without affectedFilesPendingEmit
-            const { buildInfo: incrementalBuildInfo, readableBuildInfo: incrementalReadableBuildInfo } = getBuildInfoForIncrementalCorrectnessCheck(incrementalBuildText);
-            const { buildInfo: cleanBuildInfo, readableBuildInfo: cleanReadableBuildInfo } = getBuildInfoForIncrementalCorrectnessCheck(cleanBuildText);
-            const dtsSignaures = sys.dtsSignaures?.get(outputFile);
-            verifyTextEqual(incrementalBuildInfo, cleanBuildInfo, `TsBuild info text without affectedFilesPendingEmit:: ${outputFile}::`);
-            // Verify file info sigantures
-            verifyMapLike(
-                (incrementalReadableBuildInfo as ReadableIncrementalMultiFileEmitBuildInfo)?.fileInfos,
-                (cleanReadableBuildInfo as ReadableIncrementalMultiFileEmitBuildInfo)?.fileInfos,
-                (key, incrementalFileInfo, cleanFileInfo) => {
-                    const dtsForKey = dtsSignaures?.get(key);
-                    if (!incrementalFileInfo || !cleanFileInfo || incrementalFileInfo.signature !== cleanFileInfo.signature && (dtsForKey === undefined || incrementalFileInfo.signature !== dtsForKey)) {
-                        return [
-                            `Incremental signature is neither dts signature nor file version for File:: ${key}`,
-                            `Incremental:: ${jsonToReadableText(incrementalFileInfo)}`,
-                            `Clean:: ${jsonToReadableText(cleanFileInfo)}`,
-                            `Dts Signature:: $${jsonToReadableText(dtsForKey)}`,
-                        ];
-                    }
-                },
-                `FileInfos:: File:: ${outputFile}`,
-            );
-            if (isReadableIncrementalMultiFileEmitBuildInfo(incrementalReadableBuildInfo)) {
-                ts.Debug.assert(!isReadableIncrementalBundleEmitBuildInfo(cleanReadableBuildInfo));
-                // Verify that incrementally pending affected file emit are in clean build since clean build can contain more files compared to incremental depending of noEmitOnError option
-                if (incrementalReadableBuildInfo.affectedFilesPendingEmit) {
-                    if ((cleanReadableBuildInfo as ReadableIncrementalMultiFileEmitBuildInfo)?.affectedFilesPendingEmit === undefined) {
-                        addBaseline(
-                            `Incremental build contains affectedFilesPendingEmit, clean build does not have it: ${outputFile}::`,
-                            `Incremental buildInfoText:: ${incrementalBuildText}`,
-                            `Clean buildInfoText:: ${cleanBuildText}`,
-                        );
-                    }
-                    let expectedIndex = 0;
-                    incrementalReadableBuildInfo.affectedFilesPendingEmit.forEach(([actualFileOrArray]) => {
-                        const actualFile = ts.isString(actualFileOrArray) ? actualFileOrArray : actualFileOrArray[0];
-                        expectedIndex = ts.findIndex(
-                            (cleanReadableBuildInfo as ReadableIncrementalMultiFileEmitBuildInfo)?.affectedFilesPendingEmit,
-                            ([expectedFileOrArray]) => actualFile === (ts.isString(expectedFileOrArray) ? expectedFileOrArray : expectedFileOrArray[0]),
-                            expectedIndex,
-                        );
-                        if (expectedIndex === -1) {
-                            addBaseline(
-                                `Incremental build contains ${actualFile} file as pending emit, clean build does not have it: ${outputFile}::`,
-                                `Incremental buildInfoText:: ${incrementalBuildText}`,
-                                `Clean buildInfoText:: ${cleanBuildText}`,
-                            );
-                        }
-                        expectedIndex++;
-                    });
-                }
-<<<<<<< HEAD
-                if (incrementalReadableBuildInfo?.program?.emitDiagnosticsPerFile) {
-                    incrementalReadableBuildInfo.program.emitDiagnosticsPerFile.forEach(([actualFileOrArray]) => {
-                        const actualFile = ts.isString(actualFileOrArray) ? actualFileOrArray : actualFileOrArray[0];
-                        if (
-                            !ts.some(
-                                (cleanReadableBuildInfo!.program! as ReadableProgramMultiFileEmitBuildInfo).emitDiagnosticsPerFile,
-                                ([expectedFileOrArray]) => actualFile === (ts.isString(expectedFileOrArray) ? expectedFileOrArray : expectedFileOrArray[0]),
-                            ) && !ts.some(
-                                (cleanReadableBuildInfo!.program! as ReadableProgramMultiFileEmitBuildInfo).affectedFilesPendingEmit,
-                                ([expectedFileOrArray]) => actualFile === (ts.isString(expectedFileOrArray) ? expectedFileOrArray : expectedFileOrArray[0]),
-                            )
-                        ) {
-                            addBaseline(
-                                `Incremental build contains ${actualFile} file has errors, clean build does not have errors or does not mark is as pending emit: ${outputFile}::`,
-                                `Incremental buildInfoText:: ${incrementalBuildText}`,
-                                `Clean buildInfoText:: ${cleanBuildText}`,
-                            );
-                        }
-                    });
-=======
-            }
-            else {
-                ts.Debug.assert(!isReadableIncrementalMultiFileEmitBuildInfo(cleanReadableBuildInfo));
-                // Verify that incrementally pending affected file emit are in clean build since clean build can contain more files compared to incremental depending of noEmitOnError option
-                if ((incrementalReadableBuildInfo as ReadableIncrementalBundleEmitBuildInfo)?.pendingEmit) {
-                    if ((cleanReadableBuildInfo as ReadableIncrementalBundleEmitBuildInfo)?.pendingEmit === undefined) {
-                        addBaseline(
-                            `Incremental build contains pendingEmit, clean build does not have it: ${outputFile}::`,
-                            `Incremental buildInfoText:: ${incrementalBuildText}`,
-                            `Clean buildInfoText:: ${cleanBuildText}`,
-                        );
-                    }
->>>>>>> 9a23924d
-                }
-            }
-            const readableIncrementalBuildInfo = incrementalReadableBuildInfo as ReadableIncrementalBuildInfo | undefined;
-            const readableCleanBuildInfo = cleanReadableBuildInfo as ReadableIncrementalBuildInfo | undefined;
-            readableIncrementalBuildInfo?.semanticDiagnosticsPerFile?.forEach((
-                [actualFile, notCachedORDiagnostics],
-            ) => {
-                const cleanFileDiagnostics = ts.find(
-                    readableCleanBuildInfo?.semanticDiagnosticsPerFile,
-                    ([expectedFile]) => actualFile === expectedFile,
-                );
-                // Incremental build should have same diagnostics as clean build
-                if (cleanFileDiagnostics && JSON.stringify(notCachedORDiagnostics) === JSON.stringify(cleanFileDiagnostics[1])) return;
-                // Otherwise marked as "not Cached" in clean build with errors in incremental build is ok
-                if (
-                    ts.isString(cleanFileDiagnostics?.[1]) &&
-                    !ts.isString(notCachedORDiagnostics)
-                ) return;
-                addBaseline(
-                    `Incremental build contains ${actualFile} file ${!ts.isString(notCachedORDiagnostics) ? "has" : "does not have"} semantic errors, it does not match with clean build: ${outputFile}::`,
-                    `Incremental buildInfoText:: ${incrementalBuildText}`,
-                    `Clean buildInfoText:: ${cleanBuildText}`,
-                );
-            });
-            readableCleanBuildInfo?.semanticDiagnosticsPerFile?.forEach((
-                [expectedFile, cleanFileDiagnostics],
-            ) => {
-                if (
-                    // if there are errors in the file
-                    !ts.isString(cleanFileDiagnostics?.[1]) &&
-                    // and its not already verified, its issue with the error caching
-                    !ts.find(
-                        readableIncrementalBuildInfo?.semanticDiagnosticsPerFile,
-                        ([actualFile]) => actualFile === expectedFile,
-                    )
-                ) {
-                    addBaseline(
-                        `Incremental build does not contain ${expectedFile} file for semantic errors, clean build has semantic errors: ${outputFile}::`,
-                        `Incremental buildInfoText:: ${incrementalBuildText}`,
-                        `Clean buildInfoText:: ${cleanBuildText}`,
-                    );
-                }
-            });
-            readableIncrementalBuildInfo?.emitDiagnosticsPerFile?.forEach(([actualFile]) => {
-                if (
-                    // Does not have emit diagnostics in clean buildInfo
-                    !ts.find(
-                        readableCleanBuildInfo!.emitDiagnosticsPerFile,
-                        ([expectedFile]) => actualFile === expectedFile,
-                    ) &&
-                    // Is not marked as affectedFilesPendingEmit in clean buildInfo
-                    (!ts.find(
-                        (readableCleanBuildInfo as ReadableIncrementalMultiFileEmitBuildInfo).affectedFilesPendingEmit,
-                        ([expectedFileOrArray]) => actualFile === (ts.isString(expectedFileOrArray) ? expectedFileOrArray : expectedFileOrArray[0]),
-                    )) &&
-                    // Program emit is not pending in clean buildInfo
-                    !(readableCleanBuildInfo as ReadableIncrementalBundleEmitBuildInfo).pendingEmit
-                ) {
-                    addBaseline(
-                        `Incremental build contains ${actualFile} file has emit errors, clean build does not have errors or does not mark is as pending emit: ${outputFile}::`,
-                        `Incremental buildInfoText:: ${incrementalBuildText}`,
-                        `Clean buildInfoText:: ${cleanBuildText}`,
-                    );
-                }
-            });
-        }
-    }
-    if (!headerAdded && discrepancyExplanation) addBaseline("*** Supplied discrepancy explanation but didnt find any difference");
-    return baselines;
-
-    function verifyTextEqual(incrementalText: string | undefined, cleanText: string | undefined, message: string) {
-        if (incrementalText !== cleanText) writeNotEqual(incrementalText, cleanText, message);
-    }
-
-    function verifyMapLike<T>(
-        incremental: ts.MapLike<T> | undefined,
-        clean: ts.MapLike<T> | undefined,
-        verifyValue: (key: string, incrementalValue: T | undefined, cleanValue: T | undefined) => string[] | undefined,
-        message: string,
-    ) {
-        verifyPresenceAbsence(incremental, clean, `Incremental and clean do not match:: ${message}`);
-        if (!incremental || !clean) return;
-        const incrementalMap = new Map(Object.entries(incremental));
-        const cleanMap = new Map(Object.entries(clean));
-        cleanMap.forEach((cleanValue, key) => {
-            const result = verifyValue(key, incrementalMap.get(key), cleanValue);
-            if (result) addBaseline(...result);
-        });
-        incrementalMap.forEach((incremetnalValue, key) => {
-            if (cleanMap.has(key)) return;
-            // This is value only in incremental Map
-            const result = verifyValue(key, incremetnalValue, /*cleanValue*/ undefined);
-            if (result) addBaseline(...result);
-        });
-    }
-
-    function verifyPresenceAbsence<T>(actual: T | undefined, expected: T | undefined, message: string) {
-        if (expected === undefined) {
-            if (actual === undefined) return;
-        }
-        else {
-            if (actual !== undefined) return;
-        }
-        writeNotEqual(actual, expected, message);
-    }
-
-    function writeNotEqual<T>(actual: T | undefined, expected: T | undefined, message: string) {
-        addBaseline(
-            message,
-            "CleanBuild:",
-            ts.isString(expected) ? expected : jsonToReadableText(expected),
-            "IncrementalBuild:",
-            ts.isString(actual) ? actual : jsonToReadableText(actual),
-        );
-    }
-
-    function addBaseline(...text: string[]) {
-        if (!baselines || !headerAdded) {
-            (baselines ||= []).push(`${index}:: ${caption}`, ...(discrepancyExplanation?.() || ["*** Needs explanation"]));
-            headerAdded = true;
-        }
-        baselines.push(...text);
-    }
-}
-
-function getBuildInfoForIncrementalCorrectnessCheck(text: string | undefined): {
-    buildInfo: string | undefined;
-    readableBuildInfo?: ReadableBuildInfo;
-} {
-    if (!text) return { buildInfo: text };
-    const readableBuildInfo = JSON.parse(text) as ReadableBuildInfo;
-    let sanitizedFileInfos: ts.MapLike<string | Omit<ReadableIncrementalBuildInfoFileInfo<ts.IncrementalMultiFileEmitBuildInfoFileInfo> | ReadableIncrementalBuildInfoFileInfo<ts.BuilderState.FileInfo>, "signature" | "original"> & { signature: undefined; original: undefined; }> | undefined;
-    if (isReadableIncrementalBuildInfo(readableBuildInfo)) {
-        sanitizedFileInfos = {};
-        for (const id in readableBuildInfo.fileInfos) {
-            if (ts.hasProperty(readableBuildInfo.fileInfos, id)) {
-                const info = readableBuildInfo.fileInfos[id];
-                sanitizedFileInfos[id] = ts.isString(info) ? info : { ...info, signature: undefined, original: undefined };
-            }
-        }
-    }
-    return {
-        buildInfo: jsonToReadableText({
-            ...readableBuildInfo,
-            ...(isReadableIncrementalBuildInfo(readableBuildInfo) ?
-                {
-                    fileNames: undefined,
-                    fileIdsList: undefined,
-                    fileInfos: sanitizedFileInfos,
-                    // Ignore noEmit since that shouldnt be reason to emit the tsbuild info and presence of it in the buildinfo file does not matter
-                    options: readableBuildInfo.options && {
-                        ...readableBuildInfo.options,
-                        noEmit: undefined,
-                    },
-                    affectedFilesPendingEmit: undefined,
-                    pendingEmit: undefined,
-                    emitDiagnosticsPerFile: undefined,
-                    latestChangedDtsFile: readableBuildInfo.latestChangedDtsFile ? "FakeFileName" : undefined,
-                    semanticDiagnosticsPerFile: undefined,
-                } : undefined),
-            size: undefined, // Size doesnt need to be equal
-        }),
-        readableBuildInfo,
-    };
-}
-
-export interface TestTscEdit {
-    edit: (fs: vfs.FileSystem) => void;
-    caption: string;
-    commandLineArgs?: readonly string[];
-    /** An array of lines to be printed in order when a discrepancy is detected */
-    discrepancyExplanation?: () => readonly string[];
-}
-
-export interface VerifyTscWithEditsInput extends TestTscCompile {
-    edits?: readonly TestTscEdit[];
-}
-
-/**
- * Verify non watch tsc invokcation after each edit
- */
-export function verifyTsc({
-    subScenario,
-    fs,
-    scenario,
-    commandLineArgs,
-    environmentVariables,
-    baselineSourceMap,
-    modifyFs,
-    baselineReadFileCalls,
-    baselinePrograms,
-    edits,
-}: VerifyTscWithEditsInput) {
-    describe(`tsc ${commandLineArgs.join(" ")} ${scenario}:: ${subScenario}`, () => {
-        let sys: TscCompileSystem;
-        let baseFs: vfs.FileSystem;
-        let editsSys: TscCompileSystem[] | undefined;
-        before(() => {
-            baseFs = fs().makeReadonly();
-            sys = testTscCompile({
-                scenario,
-                subScenario,
-                fs: () => baseFs,
-                commandLineArgs,
-                modifyFs,
-                baselineSourceMap,
-                baselineReadFileCalls,
-                baselinePrograms,
-                environmentVariables,
-            });
-            edits?.forEach((
-                { edit, caption, commandLineArgs: editCommandLineArgs },
-                index,
-            ) => {
-                (editsSys || (editsSys = [])).push(testTscCompile({
-                    scenario,
-                    subScenario: caption,
-                    diffWithInitial: true,
-                    fs: () => index === 0 ? sys.vfs : editsSys![index - 1].vfs,
-                    commandLineArgs: editCommandLineArgs || commandLineArgs,
-                    modifyFs: edit,
-                    baselineSourceMap,
-                    baselineReadFileCalls,
-                    baselinePrograms,
-                    environmentVariables,
-                }));
-            });
-        });
-        after(() => {
-            baseFs = undefined!;
-            sys = undefined!;
-            editsSys = undefined!;
-        });
-        verifyTscBaseline(() => ({
-            baseLine: () => {
-                const { file, text } = sys.baseLine();
-                const texts: string[] = [text];
-                editsSys?.forEach((sys, index) => {
-                    const incrementalScenario = edits![index];
-                    texts.push("");
-                    texts.push(`Change:: ${incrementalScenario.caption}`);
-                    texts.push(sys.baseLine().text);
-                });
-                return {
-                    file,
-                    text: `currentDirectory:: ${sys.getCurrentDirectory()} useCaseSensitiveFileNames: ${sys.useCaseSensitiveFileNames}\r\n` +
-                        texts.join("\r\n"),
-                };
-            },
-        }));
-        if (edits?.length) {
-            it("tsc invocation after edit and clean build correctness", () => {
-                let baselines: string[] | undefined;
-                for (let index = 0; index < edits.length; index++) {
-                    baselines = verifyTscEditDiscrepancies({
-                        index,
-                        edits,
-                        scenario,
-                        baselines,
-                        baseFs,
-                        newSys: editsSys![index],
-                        commandLineArgs,
-                        modifyFs,
-                        environmentVariables,
-                    });
-                }
-                Harness.Baseline.runBaseline(
-                    tscBaselineName(scenario, subScenario, commandLineArgs, /*isWatch*/ undefined, "-discrepancies"),
-                    baselines ? baselines.join("\r\n") : null, // eslint-disable-line no-restricted-syntax
-                );
-            });
-        }
-    });
-}
+import * as fakes from "../../_namespaces/fakes.js";
+import * as Harness from "../../_namespaces/Harness.js";
+import * as ts from "../../_namespaces/ts.js";
+import * as vfs from "../../_namespaces/vfs.js";
+import { jsonToReadableText } from "../helpers.js";
+import {
+    baselinePrograms,
+    CommandLineCallbacks,
+    commandLineCallbacks,
+    CommandLineProgram,
+    generateSourceMapBaselineFiles,
+    isReadableIncrementalBuildInfo,
+    isReadableIncrementalBundleEmitBuildInfo,
+    isReadableIncrementalMultiFileEmitBuildInfo,
+    ReadableBuildInfo,
+    ReadableIncrementalBuildInfo,
+    ReadableIncrementalBuildInfoFileInfo,
+    ReadableIncrementalBundleEmitBuildInfo,
+    ReadableIncrementalMultiFileEmitBuildInfo,
+    sanitizeSysOutput,
+    toPathWithSystem,
+    tscBaselineName,
+} from "./baseline.js";
+
+export type TscCompileSystem = fakes.System & {
+    writtenFiles: Set<ts.Path>;
+    baseLine(): { file: string; text: string; };
+    dtsSignaures?: Map<ts.Path, Map<string, string>>;
+    storeSignatureInfo?: boolean;
+};
+
+export const noChangeRun: TestTscEdit = {
+    caption: "no-change-run",
+    edit: ts.noop,
+};
+export const noChangeOnlyRuns = [noChangeRun];
+
+export interface TestTscCompile extends TestTscCompileLikeBase {
+    baselineSourceMap?: boolean;
+    baselineReadFileCalls?: boolean;
+    baselinePrograms?: boolean;
+    baselineDependencies?: boolean;
+}
+
+export interface TestTscCompileLikeBase extends VerifyTscCompileLike {
+    diffWithInitial?: boolean;
+    modifyFs?: (fs: vfs.FileSystem) => void;
+    computeDtsSignatures?: boolean;
+    environmentVariables?: Record<string, string>;
+}
+
+export interface TestTscCompileLike extends TestTscCompileLikeBase {
+    compile: (sys: TscCompileSystem) => void;
+    additionalBaseline?: (sys: TscCompileSystem) => void;
+}
+/**
+ * Initialize FS, run compile function and save baseline
+ */
+export function testTscCompileLike(input: TestTscCompileLike) {
+    const initialFs = input.fs();
+    const inputFs = initialFs.shadow();
+    const {
+        scenario,
+        subScenario,
+        diffWithInitial,
+        commandLineArgs,
+        modifyFs,
+        environmentVariables,
+        compile: worker,
+        additionalBaseline,
+    } = input;
+    if (modifyFs) modifyFs(inputFs);
+    inputFs.makeReadonly();
+    const fs = inputFs.shadow();
+
+    // Create system
+    const sys = new fakes.System(fs, { executingFilePath: `${fs.meta.get("defaultLibLocation")}/tsc`, env: environmentVariables }) as TscCompileSystem;
+    sys.storeSignatureInfo = true;
+    sys.write(`${sys.getExecutingFilePath()} ${commandLineArgs.join(" ")}\n`);
+    sys.exit = exitCode => sys.exitCode = exitCode;
+    worker(sys);
+    sys.write(`exitCode:: ExitStatus.${ts.ExitStatus[sys.exitCode as ts.ExitStatus]}\n`);
+    additionalBaseline?.(sys);
+    fs.makeReadonly();
+    sys.baseLine = () => {
+        const baseFsPatch = diffWithInitial ?
+            inputFs.diff(initialFs, { includeChangedFileWithSameContent: true }) :
+            inputFs.diff(/*base*/ undefined, { baseIsNotShadowRoot: true });
+        const patch = fs.diff(inputFs, { includeChangedFileWithSameContent: true });
+        return {
+            file: tscBaselineName(scenario, subScenario, commandLineArgs),
+            text: `Input::
+${baseFsPatch ? vfs.formatPatch(baseFsPatch) : ""}
+
+Output::
+${sys.output.map(sanitizeSysOutput).join("")}
+
+${patch ? vfs.formatPatch(patch) : ""}`,
+        };
+    };
+    return sys;
+}
+
+export function makeSystemReadyForBaseline(sys: TscCompileSystem, versionToWrite?: string) {
+    if (versionToWrite) {
+        fakes.patchHostForBuildInfoWrite(sys, versionToWrite);
+    }
+    else {
+        fakes.patchHostForBuildInfoReadWrite(sys);
+    }
+    const writtenFiles = sys.writtenFiles = new Set();
+    const originalWriteFile = sys.writeFile;
+    sys.writeFile = (fileName, content, writeByteOrderMark) => {
+        const path = toPathWithSystem(sys, fileName);
+        // When buildinfo is same for two projects,
+        // it gives error and doesnt write buildinfo but because buildInfo is written for one project,
+        // readable baseline will be written two times for those two projects with same contents and is ok
+        ts.Debug.assert(!writtenFiles.has(path) || ts.endsWith(path, "baseline.txt"));
+        writtenFiles.add(path);
+        return originalWriteFile.call(sys, fileName, content, writeByteOrderMark);
+    };
+}
+
+/**
+ * Initialize Fs, execute command line and save baseline
+ */
+export function testTscCompile(input: TestTscCompile) {
+    let actualReadFileMap: ts.MapLike<number> | undefined;
+    let getPrograms: CommandLineCallbacks["getPrograms"] | undefined;
+    return testTscCompileLike({
+        ...input,
+        compile: commandLineCompile,
+        additionalBaseline,
+    });
+
+    function commandLineCompile(sys: TscCompileSystem) {
+        makeSystemReadyForBaseline(sys);
+        actualReadFileMap = {};
+        const originalReadFile = sys.readFile;
+        if (input.baselineReadFileCalls) {
+            sys.readFile = path => {
+                // Dont record libs
+                if (!path.startsWith(ts.getDirectoryPath(sys.getExecutingFilePath()))) {
+                    actualReadFileMap![path] = (ts.getProperty(actualReadFileMap!, path) || 0) + 1;
+                }
+                return originalReadFile.call(sys, path);
+            };
+        }
+
+        const result = commandLineCallbacks(sys, originalReadFile);
+        ts.executeCommandLine(
+            sys,
+            result.cb,
+            input.commandLineArgs,
+        );
+        sys.readFile = originalReadFile;
+        getPrograms = result.getPrograms;
+    }
+
+    function additionalBaseline(sys: TscCompileSystem) {
+        const { baselineSourceMap, baselineReadFileCalls, baselinePrograms: shouldBaselinePrograms, baselineDependencies } = input;
+        const programs = getPrograms!();
+        if (input.computeDtsSignatures) storeDtsSignatures(sys, programs);
+        if (shouldBaselinePrograms) {
+            const baseline: string[] = [];
+            baselinePrograms(baseline, programs, ts.emptyArray, baselineDependencies);
+            sys.write(baseline.join("\n"));
+        }
+        if (baselineReadFileCalls) {
+            sys.write(`readFiles:: ${jsonToReadableText(actualReadFileMap)} `);
+        }
+        if (baselineSourceMap) generateSourceMapBaselineFiles(sys);
+        actualReadFileMap = undefined;
+        getPrograms = undefined;
+    }
+}
+
+function storeDtsSignatures(sys: TscCompileSystem, programs: readonly CommandLineProgram[]) {
+    for (const [program, builderProgram] of programs) {
+        if (!builderProgram) continue;
+        const buildInfoPath = ts.getTsBuildInfoEmitOutputFilePath(program.getCompilerOptions());
+        if (!buildInfoPath) continue;
+        sys.dtsSignaures ??= new Map();
+        const dtsSignatureData = new Map<string, string>();
+        sys.dtsSignaures.set(`${toPathWithSystem(sys, buildInfoPath)}.readable.baseline.txt` as ts.Path, dtsSignatureData);
+        builderProgram.state.hasCalledUpdateShapeSignature?.forEach(resolvedPath => {
+            const file = program.getSourceFileByPath(resolvedPath);
+            if (!file || file.isDeclarationFile) return;
+            // Compute dts and exported map and store it
+            ts.BuilderState.computeDtsSignature(
+                program,
+                file,
+                /*cancellationToken*/ undefined,
+                sys,
+                signature => dtsSignatureData.set(relativeToBuildInfo(resolvedPath), signature),
+            );
+        });
+
+        function relativeToBuildInfo(path: string) {
+            const currentDirectory = program.getCurrentDirectory();
+            const getCanonicalFileName = ts.createGetCanonicalFileName(program.useCaseSensitiveFileNames());
+            const buildInfoDirectory = ts.getDirectoryPath(ts.getNormalizedAbsolutePath(buildInfoPath!, currentDirectory));
+            return ts.ensurePathIsNonModuleName(ts.getRelativePathFromDirectory(buildInfoDirectory, path, getCanonicalFileName));
+        }
+    }
+}
+
+export function verifyTscBaseline(sys: () => { baseLine: TscCompileSystem["baseLine"]; }) {
+    it(`Generates files matching the baseline`, () => {
+        const { file, text } = sys().baseLine();
+        Harness.Baseline.runBaseline(file, text);
+    });
+}
+export interface VerifyTscCompileLike {
+    scenario: string;
+    subScenario: string;
+    commandLineArgs: readonly string[];
+    fs: () => vfs.FileSystem;
+}
+
+/**
+ * Verify by baselining after initializing FS and custom compile
+ */
+export function verifyTscCompileLike<T extends VerifyTscCompileLike>(verifier: (input: T) => { baseLine: TscCompileSystem["baseLine"]; }, input: T) {
+    describe(`tsc ${input.commandLineArgs.join(" ")} ${input.scenario}:: ${input.subScenario}`, () => {
+        describe(input.scenario, () => {
+            describe(input.subScenario, () => {
+                verifyTscBaseline(() =>
+                    verifier({
+                        ...input,
+                        fs: () => input.fs().makeReadonly(),
+                    })
+                );
+            });
+        });
+    });
+}
+
+interface VerifyTscEditDiscrepanciesInput {
+    index: number;
+    edits: readonly TestTscEdit[];
+    scenario: TestTscCompile["scenario"];
+    baselines: string[] | undefined;
+    commandLineArgs: TestTscCompile["commandLineArgs"];
+    modifyFs: TestTscCompile["modifyFs"];
+    baseFs: vfs.FileSystem;
+    newSys: TscCompileSystem;
+    environmentVariables: TestTscCompile["environmentVariables"];
+}
+function verifyTscEditDiscrepancies({
+    index,
+    edits,
+    scenario,
+    commandLineArgs,
+    environmentVariables,
+    baselines,
+    modifyFs,
+    baseFs,
+    newSys,
+}: VerifyTscEditDiscrepanciesInput): string[] | undefined {
+    const { caption, discrepancyExplanation } = edits[index];
+    const sys = testTscCompile({
+        scenario,
+        subScenario: caption,
+        fs: () => baseFs.makeReadonly(),
+        commandLineArgs: edits[index].commandLineArgs || commandLineArgs,
+        modifyFs: fs => {
+            if (modifyFs) modifyFs(fs);
+            for (let i = 0; i <= index; i++) {
+                edits[i].edit(fs);
+            }
+        },
+        environmentVariables,
+        computeDtsSignatures: true,
+    });
+    let headerAdded = false;
+    for (const outputFile of sys.writtenFiles.keys()) {
+        const cleanBuildText = sys.readFile(outputFile);
+        const incrementalBuildText = newSys.readFile(outputFile);
+        if (ts.isBuildInfoFile(outputFile)) {
+            // Check only presence and absence and not text as we will do that for readable baseline
+            if (!sys.fileExists(`${outputFile}.readable.baseline.txt`)) addBaseline(`Readable baseline not present in clean build:: File:: ${outputFile}`);
+            if (!newSys.fileExists(`${outputFile}.readable.baseline.txt`)) addBaseline(`Readable baseline not present in incremental build:: File:: ${outputFile}`);
+            verifyPresenceAbsence(incrementalBuildText, cleanBuildText, `Incremental and clean tsbuildinfo file presence differs:: File:: ${outputFile}`);
+        }
+        else if (!ts.fileExtensionIs(outputFile, ".tsbuildinfo.readable.baseline.txt")) {
+            verifyTextEqual(incrementalBuildText, cleanBuildText, `File: ${outputFile}`);
+        }
+        else if (incrementalBuildText !== cleanBuildText) {
+            // Verify build info without affectedFilesPendingEmit
+            const { buildInfo: incrementalBuildInfo, readableBuildInfo: incrementalReadableBuildInfo } = getBuildInfoForIncrementalCorrectnessCheck(incrementalBuildText);
+            const { buildInfo: cleanBuildInfo, readableBuildInfo: cleanReadableBuildInfo } = getBuildInfoForIncrementalCorrectnessCheck(cleanBuildText);
+            const dtsSignaures = sys.dtsSignaures?.get(outputFile);
+            verifyTextEqual(incrementalBuildInfo, cleanBuildInfo, `TsBuild info text without affectedFilesPendingEmit:: ${outputFile}::`);
+            // Verify file info sigantures
+            verifyMapLike(
+                (incrementalReadableBuildInfo as ReadableIncrementalMultiFileEmitBuildInfo)?.fileInfos,
+                (cleanReadableBuildInfo as ReadableIncrementalMultiFileEmitBuildInfo)?.fileInfos,
+                (key, incrementalFileInfo, cleanFileInfo) => {
+                    const dtsForKey = dtsSignaures?.get(key);
+                    if (!incrementalFileInfo || !cleanFileInfo || incrementalFileInfo.signature !== cleanFileInfo.signature && (dtsForKey === undefined || incrementalFileInfo.signature !== dtsForKey)) {
+                        return [
+                            `Incremental signature is neither dts signature nor file version for File:: ${key}`,
+                            `Incremental:: ${jsonToReadableText(incrementalFileInfo)}`,
+                            `Clean:: ${jsonToReadableText(cleanFileInfo)}`,
+                            `Dts Signature:: $${jsonToReadableText(dtsForKey)}`,
+                        ];
+                    }
+                },
+                `FileInfos:: File:: ${outputFile}`,
+            );
+            if (isReadableIncrementalMultiFileEmitBuildInfo(incrementalReadableBuildInfo)) {
+                ts.Debug.assert(!isReadableIncrementalBundleEmitBuildInfo(cleanReadableBuildInfo));
+                // Verify that incrementally pending affected file emit are in clean build since clean build can contain more files compared to incremental depending of noEmitOnError option
+                if (incrementalReadableBuildInfo.affectedFilesPendingEmit) {
+                    if ((cleanReadableBuildInfo as ReadableIncrementalMultiFileEmitBuildInfo)?.affectedFilesPendingEmit === undefined) {
+                        addBaseline(
+                            `Incremental build contains affectedFilesPendingEmit, clean build does not have it: ${outputFile}::`,
+                            `Incremental buildInfoText:: ${incrementalBuildText}`,
+                            `Clean buildInfoText:: ${cleanBuildText}`,
+                        );
+                    }
+                    let expectedIndex = 0;
+                    incrementalReadableBuildInfo.affectedFilesPendingEmit.forEach(([actualFileOrArray]) => {
+                        const actualFile = ts.isString(actualFileOrArray) ? actualFileOrArray : actualFileOrArray[0];
+                        expectedIndex = ts.findIndex(
+                            (cleanReadableBuildInfo as ReadableIncrementalMultiFileEmitBuildInfo)?.affectedFilesPendingEmit,
+                            ([expectedFileOrArray]) => actualFile === (ts.isString(expectedFileOrArray) ? expectedFileOrArray : expectedFileOrArray[0]),
+                            expectedIndex,
+                        );
+                        if (expectedIndex === -1) {
+                            addBaseline(
+                                `Incremental build contains ${actualFile} file as pending emit, clean build does not have it: ${outputFile}::`,
+                                `Incremental buildInfoText:: ${incrementalBuildText}`,
+                                `Clean buildInfoText:: ${cleanBuildText}`,
+                            );
+                        }
+                        expectedIndex++;
+                    });
+                }
+            }
+            else {
+                ts.Debug.assert(!isReadableIncrementalMultiFileEmitBuildInfo(cleanReadableBuildInfo));
+                // Verify that incrementally pending affected file emit are in clean build since clean build can contain more files compared to incremental depending of noEmitOnError option
+                if ((incrementalReadableBuildInfo as ReadableIncrementalBundleEmitBuildInfo)?.pendingEmit) {
+                    if ((cleanReadableBuildInfo as ReadableIncrementalBundleEmitBuildInfo)?.pendingEmit === undefined) {
+                        addBaseline(
+                            `Incremental build contains pendingEmit, clean build does not have it: ${outputFile}::`,
+                            `Incremental buildInfoText:: ${incrementalBuildText}`,
+                            `Clean buildInfoText:: ${cleanBuildText}`,
+                        );
+                    }
+                }
+            }
+            const readableIncrementalBuildInfo = incrementalReadableBuildInfo as ReadableIncrementalBuildInfo | undefined;
+            const readableCleanBuildInfo = cleanReadableBuildInfo as ReadableIncrementalBuildInfo | undefined;
+            readableIncrementalBuildInfo?.semanticDiagnosticsPerFile?.forEach((
+                [actualFile, notCachedORDiagnostics],
+            ) => {
+                const cleanFileDiagnostics = ts.find(
+                    readableCleanBuildInfo?.semanticDiagnosticsPerFile,
+                    ([expectedFile]) => actualFile === expectedFile,
+                );
+                // Incremental build should have same diagnostics as clean build
+                if (cleanFileDiagnostics && JSON.stringify(notCachedORDiagnostics) === JSON.stringify(cleanFileDiagnostics[1])) return;
+                // Otherwise marked as "not Cached" in clean build with errors in incremental build is ok
+                if (
+                    ts.isString(cleanFileDiagnostics?.[1]) &&
+                    !ts.isString(notCachedORDiagnostics)
+                ) return;
+                addBaseline(
+                    `Incremental build contains ${actualFile} file ${!ts.isString(notCachedORDiagnostics) ? "has" : "does not have"} semantic errors, it does not match with clean build: ${outputFile}::`,
+                    `Incremental buildInfoText:: ${incrementalBuildText}`,
+                    `Clean buildInfoText:: ${cleanBuildText}`,
+                );
+            });
+            readableCleanBuildInfo?.semanticDiagnosticsPerFile?.forEach((
+                [expectedFile, cleanFileDiagnostics],
+            ) => {
+                if (
+                    // if there are errors in the file
+                    !ts.isString(cleanFileDiagnostics?.[1]) &&
+                    // and its not already verified, its issue with the error caching
+                    !ts.find(
+                        readableIncrementalBuildInfo?.semanticDiagnosticsPerFile,
+                        ([actualFile]) => actualFile === expectedFile,
+                    )
+                ) {
+                    addBaseline(
+                        `Incremental build does not contain ${expectedFile} file for semantic errors, clean build has semantic errors: ${outputFile}::`,
+                        `Incremental buildInfoText:: ${incrementalBuildText}`,
+                        `Clean buildInfoText:: ${cleanBuildText}`,
+                    );
+                }
+            });
+            readableIncrementalBuildInfo?.emitDiagnosticsPerFile?.forEach(([actualFile]) => {
+                if (
+                    // Does not have emit diagnostics in clean buildInfo
+                    !ts.find(
+                        readableCleanBuildInfo!.emitDiagnosticsPerFile,
+                        ([expectedFile]) => actualFile === expectedFile,
+                    ) &&
+                    // Is not marked as affectedFilesPendingEmit in clean buildInfo
+                    (!ts.find(
+                        (readableCleanBuildInfo as ReadableIncrementalMultiFileEmitBuildInfo).affectedFilesPendingEmit,
+                        ([expectedFileOrArray]) => actualFile === (ts.isString(expectedFileOrArray) ? expectedFileOrArray : expectedFileOrArray[0]),
+                    )) &&
+                    // Program emit is not pending in clean buildInfo
+                    !(readableCleanBuildInfo as ReadableIncrementalBundleEmitBuildInfo).pendingEmit
+                ) {
+                    addBaseline(
+                        `Incremental build contains ${actualFile} file has emit errors, clean build does not have errors or does not mark is as pending emit: ${outputFile}::`,
+                        `Incremental buildInfoText:: ${incrementalBuildText}`,
+                        `Clean buildInfoText:: ${cleanBuildText}`,
+                    );
+                }
+            });
+        }
+    }
+    if (!headerAdded && discrepancyExplanation) addBaseline("*** Supplied discrepancy explanation but didnt find any difference");
+    return baselines;
+
+    function verifyTextEqual(incrementalText: string | undefined, cleanText: string | undefined, message: string) {
+        if (incrementalText !== cleanText) writeNotEqual(incrementalText, cleanText, message);
+    }
+
+    function verifyMapLike<T>(
+        incremental: ts.MapLike<T> | undefined,
+        clean: ts.MapLike<T> | undefined,
+        verifyValue: (key: string, incrementalValue: T | undefined, cleanValue: T | undefined) => string[] | undefined,
+        message: string,
+    ) {
+        verifyPresenceAbsence(incremental, clean, `Incremental and clean do not match:: ${message}`);
+        if (!incremental || !clean) return;
+        const incrementalMap = new Map(Object.entries(incremental));
+        const cleanMap = new Map(Object.entries(clean));
+        cleanMap.forEach((cleanValue, key) => {
+            const result = verifyValue(key, incrementalMap.get(key), cleanValue);
+            if (result) addBaseline(...result);
+        });
+        incrementalMap.forEach((incremetnalValue, key) => {
+            if (cleanMap.has(key)) return;
+            // This is value only in incremental Map
+            const result = verifyValue(key, incremetnalValue, /*cleanValue*/ undefined);
+            if (result) addBaseline(...result);
+        });
+    }
+
+    function verifyPresenceAbsence<T>(actual: T | undefined, expected: T | undefined, message: string) {
+        if (expected === undefined) {
+            if (actual === undefined) return;
+        }
+        else {
+            if (actual !== undefined) return;
+        }
+        writeNotEqual(actual, expected, message);
+    }
+
+    function writeNotEqual<T>(actual: T | undefined, expected: T | undefined, message: string) {
+        addBaseline(
+            message,
+            "CleanBuild:",
+            ts.isString(expected) ? expected : jsonToReadableText(expected),
+            "IncrementalBuild:",
+            ts.isString(actual) ? actual : jsonToReadableText(actual),
+        );
+    }
+
+    function addBaseline(...text: string[]) {
+        if (!baselines || !headerAdded) {
+            (baselines ||= []).push(`${index}:: ${caption}`, ...(discrepancyExplanation?.() || ["*** Needs explanation"]));
+            headerAdded = true;
+        }
+        baselines.push(...text);
+    }
+}
+
+function getBuildInfoForIncrementalCorrectnessCheck(text: string | undefined): {
+    buildInfo: string | undefined;
+    readableBuildInfo?: ReadableBuildInfo;
+} {
+    if (!text) return { buildInfo: text };
+    const readableBuildInfo = JSON.parse(text) as ReadableBuildInfo;
+    let sanitizedFileInfos: ts.MapLike<string | Omit<ReadableIncrementalBuildInfoFileInfo<ts.IncrementalMultiFileEmitBuildInfoFileInfo> | ReadableIncrementalBuildInfoFileInfo<ts.BuilderState.FileInfo>, "signature" | "original"> & { signature: undefined; original: undefined; }> | undefined;
+    if (isReadableIncrementalBuildInfo(readableBuildInfo)) {
+        sanitizedFileInfos = {};
+        for (const id in readableBuildInfo.fileInfos) {
+            if (ts.hasProperty(readableBuildInfo.fileInfos, id)) {
+                const info = readableBuildInfo.fileInfos[id];
+                sanitizedFileInfos[id] = ts.isString(info) ? info : { ...info, signature: undefined, original: undefined };
+            }
+        }
+    }
+    return {
+        buildInfo: jsonToReadableText({
+            ...readableBuildInfo,
+            ...(isReadableIncrementalBuildInfo(readableBuildInfo) ?
+                {
+                    fileNames: undefined,
+                    fileIdsList: undefined,
+                    fileInfos: sanitizedFileInfos,
+                    // Ignore noEmit since that shouldnt be reason to emit the tsbuild info and presence of it in the buildinfo file does not matter
+                    options: readableBuildInfo.options && {
+                        ...readableBuildInfo.options,
+                        noEmit: undefined,
+                    },
+                    affectedFilesPendingEmit: undefined,
+                    pendingEmit: undefined,
+                    emitDiagnosticsPerFile: undefined,
+                    latestChangedDtsFile: readableBuildInfo.latestChangedDtsFile ? "FakeFileName" : undefined,
+                    semanticDiagnosticsPerFile: undefined,
+                } : undefined),
+            size: undefined, // Size doesnt need to be equal
+        }),
+        readableBuildInfo,
+    };
+}
+
+export interface TestTscEdit {
+    edit: (fs: vfs.FileSystem) => void;
+    caption: string;
+    commandLineArgs?: readonly string[];
+    /** An array of lines to be printed in order when a discrepancy is detected */
+    discrepancyExplanation?: () => readonly string[];
+}
+
+export interface VerifyTscWithEditsInput extends TestTscCompile {
+    edits?: readonly TestTscEdit[];
+}
+
+/**
+ * Verify non watch tsc invokcation after each edit
+ */
+export function verifyTsc({
+    subScenario,
+    fs,
+    scenario,
+    commandLineArgs,
+    environmentVariables,
+    baselineSourceMap,
+    modifyFs,
+    baselineReadFileCalls,
+    baselinePrograms,
+    edits,
+}: VerifyTscWithEditsInput) {
+    describe(`tsc ${commandLineArgs.join(" ")} ${scenario}:: ${subScenario}`, () => {
+        let sys: TscCompileSystem;
+        let baseFs: vfs.FileSystem;
+        let editsSys: TscCompileSystem[] | undefined;
+        before(() => {
+            baseFs = fs().makeReadonly();
+            sys = testTscCompile({
+                scenario,
+                subScenario,
+                fs: () => baseFs,
+                commandLineArgs,
+                modifyFs,
+                baselineSourceMap,
+                baselineReadFileCalls,
+                baselinePrograms,
+                environmentVariables,
+            });
+            edits?.forEach((
+                { edit, caption, commandLineArgs: editCommandLineArgs },
+                index,
+            ) => {
+                (editsSys || (editsSys = [])).push(testTscCompile({
+                    scenario,
+                    subScenario: caption,
+                    diffWithInitial: true,
+                    fs: () => index === 0 ? sys.vfs : editsSys![index - 1].vfs,
+                    commandLineArgs: editCommandLineArgs || commandLineArgs,
+                    modifyFs: edit,
+                    baselineSourceMap,
+                    baselineReadFileCalls,
+                    baselinePrograms,
+                    environmentVariables,
+                }));
+            });
+        });
+        after(() => {
+            baseFs = undefined!;
+            sys = undefined!;
+            editsSys = undefined!;
+        });
+        verifyTscBaseline(() => ({
+            baseLine: () => {
+                const { file, text } = sys.baseLine();
+                const texts: string[] = [text];
+                editsSys?.forEach((sys, index) => {
+                    const incrementalScenario = edits![index];
+                    texts.push("");
+                    texts.push(`Change:: ${incrementalScenario.caption}`);
+                    texts.push(sys.baseLine().text);
+                });
+                return {
+                    file,
+                    text: `currentDirectory:: ${sys.getCurrentDirectory()} useCaseSensitiveFileNames: ${sys.useCaseSensitiveFileNames}\r\n` +
+                        texts.join("\r\n"),
+                };
+            },
+        }));
+        if (edits?.length) {
+            it("tsc invocation after edit and clean build correctness", () => {
+                let baselines: string[] | undefined;
+                for (let index = 0; index < edits.length; index++) {
+                    baselines = verifyTscEditDiscrepancies({
+                        index,
+                        edits,
+                        scenario,
+                        baselines,
+                        baseFs,
+                        newSys: editsSys![index],
+                        commandLineArgs,
+                        modifyFs,
+                        environmentVariables,
+                    });
+                }
+                Harness.Baseline.runBaseline(
+                    tscBaselineName(scenario, subScenario, commandLineArgs, /*isWatch*/ undefined, "-discrepancies"),
+                    baselines ? baselines.join("\r\n") : null, // eslint-disable-line no-restricted-syntax
+                );
+            });
+        }
+    });
+}