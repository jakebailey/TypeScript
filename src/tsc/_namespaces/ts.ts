--- conflicted
+++ resolved
@@ -1,13 +1,6 @@
-/* Generated file to emulate the ts namespace. */
-
-<<<<<<< HEAD
-export * from "../../compiler/_namespaces/ts";
-export * from "../../executeCommandLine/_namespaces/ts";
-
-import * as ts from "./ts";
-ts.setTypeScriptNamespace("tsc", ts);
-
-=======
-export * from "../../compiler/_namespaces/ts.js";
-
->>>>>>> 7bd7dfc0
+/* Generated file to emulate the ts namespace. */
+
+export * from "../../compiler/_namespaces/ts.js";
+
+import * as ts from "./ts.js";
+ts.setTypeScriptNamespace("tsc", ts);