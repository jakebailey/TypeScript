import { readConfigFile } from "../compiler/commandLineParser";
import {
    compareStringsCaseSensitive,
    deduplicate,
    equateStringsCaseSensitive,
    flatMap,
    forEach,
    getEntries,
    getOwnKeys,
    getProperty,
    mapDefined,
    removeMinAndVersionNumbers,
    some,
} from "../compiler/core";
import {
    MapLike,
    versionMajorMinor,
} from "../compiler/corePublic";
import { Debug } from "../compiler/debug";
import {
    combinePaths,
    fileExtensionIs,
    getBaseFileName,
    getDirectoryPath,
    getNormalizedAbsolutePath,
    getPathComponents,
    normalizePath,
} from "../compiler/path";
import { Version } from "../compiler/semver";
import {
    CharacterCodes,
    CompilerOptions,
    Extension,
    Path,
<<<<<<< HEAD
=======
    readConfigFile,
    removeFileExtension,
    removeMinAndVersionNumbers,
    some,
    toFileNameLowerCase,
>>>>>>> f6628a45
    TypeAcquisition,
} from "../compiler/types";
import {
    hasJSFileExtension,
    removeFileExtension,
} from "../compiler/utilities";

/** @internal */
export interface TypingResolutionHost {
    directoryExists(path: string): boolean;
    fileExists(fileName: string): boolean;
    readFile(path: string, encoding?: string): string | undefined;
    readDirectory(rootDir: string, extensions: readonly string[], excludes: readonly string[] | undefined, includes: readonly string[] | undefined, depth?: number): string[];
}

interface PackageJson {
    dependencies?: MapLike<string>;
    devDependencies?: MapLike<string>;
    name?: string;
    optionalDependencies?: MapLike<string>;
    peerDependencies?: MapLike<string>;
    types?: string;
    typings?: string;
}

/** @internal */
export interface CachedTyping {
    typingLocation: string;
    version: Version;
}

/** @internal */
export function isTypingUpToDate(cachedTyping: CachedTyping, availableTypingVersions: MapLike<string>) {
    const availableVersion = new Version(getProperty(availableTypingVersions, `ts${versionMajorMinor}`) || getProperty(availableTypingVersions, "latest")!);
    return availableVersion.compareTo(cachedTyping.version) <= 0;
}

const unprefixedNodeCoreModuleList = [
    "assert",
    "assert/strict",
    "async_hooks",
    "buffer",
    "child_process",
    "cluster",
    "console",
    "constants",
    "crypto",
    "dgram",
    "diagnostics_channel",
    "dns",
    "dns/promises",
    "domain",
    "events",
    "fs",
    "fs/promises",
    "http",
    "https",
    "http2",
    "inspector",
    "module",
    "net",
    "os",
    "path",
    "perf_hooks",
    "process",
    "punycode",
    "querystring",
    "readline",
    "repl",
    "stream",
    "stream/promises",
    "string_decoder",
    "timers",
    "timers/promises",
    "tls",
    "trace_events",
    "tty",
    "url",
    "util",
    "util/types",
    "v8",
    "vm",
    "wasi",
    "worker_threads",
    "zlib"
];

/** @internal */
export const prefixedNodeCoreModuleList = unprefixedNodeCoreModuleList.map(name => `node:${name}`);

/** @internal */
export const nodeCoreModuleList: readonly string[] = [...unprefixedNodeCoreModuleList, ...prefixedNodeCoreModuleList];

/** @internal */
export const nodeCoreModules = new Set(nodeCoreModuleList);

/** @internal */
export function nonRelativeModuleNameForTypingCache(moduleName: string) {
    return nodeCoreModules.has(moduleName) ? "node" : moduleName;
}

/**
 * A map of loose file names to library names that we are confident require typings
 *
 * @internal
 */
export type SafeList = ReadonlyMap<string, string>;

/** @internal */
export function loadSafeList(host: TypingResolutionHost, safeListPath: Path): SafeList {
    const result = readConfigFile(safeListPath, path => host.readFile(path));
    return new Map(getEntries<string>(result.config));
}

/** @internal */
export function loadTypesMap(host: TypingResolutionHost, typesMapPath: Path): SafeList | undefined {
    const result = readConfigFile(typesMapPath, path => host.readFile(path));
    if (result.config) {
        return new Map(getEntries<string>(result.config.simpleMap));
    }
    return undefined;
}

/**
 * @param host is the object providing I/O related operations.
 * @param fileNames are the file names that belong to the same project
 * @param projectRootPath is the path to the project root directory
 * @param safeListPath is the path used to retrieve the safe list
 * @param packageNameToTypingLocation is the map of package names to their cached typing locations and installed versions
 * @param typeAcquisition is used to customize the typing acquisition process
 * @param compilerOptions are used as a source for typing inference
 *
 * @internal
 */
export function discoverTypings(
    host: TypingResolutionHost,
    log: ((message: string) => void) | undefined,
    fileNames: string[],
    projectRootPath: Path,
    safeList: SafeList,
    packageNameToTypingLocation: ReadonlyMap<string, CachedTyping>,
    typeAcquisition: TypeAcquisition,
    unresolvedImports: readonly string[],
    typesRegistry: ReadonlyMap<string, MapLike<string>>,
    compilerOptions: CompilerOptions):
    { cachedTypingPaths: string[], newTypingNames: string[], filesToWatch: string[] } {

    if (!typeAcquisition || !typeAcquisition.enable) {
        return { cachedTypingPaths: [], newTypingNames: [], filesToWatch: [] };
    }

    // A typing name to typing file path mapping
    const inferredTypings = new Map<string, string>();

    // Only infer typings for .js and .jsx files
    fileNames = mapDefined(fileNames, fileName => {
        const path = normalizePath(fileName);
        if (hasJSFileExtension(path)) {
            return path;
        }
    });

    const filesToWatch: string[] = [];

    if (typeAcquisition.include) addInferredTypings(typeAcquisition.include, "Explicitly included types");
    const exclude = typeAcquisition.exclude || [];

    // Directories to search for package.json, bower.json and other typing information
    if (!compilerOptions.types) {
        const possibleSearchDirs = new Set(fileNames.map(getDirectoryPath));
        possibleSearchDirs.add(projectRootPath);
        possibleSearchDirs.forEach((searchDir) => {
            getTypingNames(searchDir, "bower.json", "bower_components", filesToWatch);
            getTypingNames(searchDir, "package.json", "node_modules", filesToWatch);
        });
    }

    if(!typeAcquisition.disableFilenameBasedTypeAcquisition) {
        getTypingNamesFromSourceFileNames(fileNames);
    }
    // add typings for unresolved imports
    if (unresolvedImports) {
        const module = deduplicate<string>(
            unresolvedImports.map(nonRelativeModuleNameForTypingCache),
            equateStringsCaseSensitive,
            compareStringsCaseSensitive);
        addInferredTypings(module, "Inferred typings from unresolved imports");
    }
    // Add the cached typing locations for inferred typings that are already installed
    packageNameToTypingLocation.forEach((typing, name) => {
        const registryEntry = typesRegistry.get(name);
        if (inferredTypings.has(name) && inferredTypings.get(name) === undefined && registryEntry !== undefined && isTypingUpToDate(typing, registryEntry)) {
            inferredTypings.set(name, typing.typingLocation);
        }
    });

    // Remove typings that the user has added to the exclude list
    for (const excludeTypingName of exclude) {
        const didDelete = inferredTypings.delete(excludeTypingName);
        if (didDelete && log) log(`Typing for ${excludeTypingName} is in exclude list, will be ignored.`);
    }

    const newTypingNames: string[] = [];
    const cachedTypingPaths: string[] = [];
    inferredTypings.forEach((inferred, typing) => {
        if (inferred !== undefined) {
            cachedTypingPaths.push(inferred);
        }
        else {
            newTypingNames.push(typing);
        }
    });
    const result = { cachedTypingPaths, newTypingNames, filesToWatch };
    if (log) log(`Result: ${JSON.stringify(result)}`);
    return result;

    function addInferredTyping(typingName: string) {
        if (!inferredTypings.has(typingName)) {
            inferredTypings.set(typingName, undefined!); // TODO: GH#18217
        }
    }
    function addInferredTypings(typingNames: readonly string[], message: string) {
        if (log) log(`${message}: ${JSON.stringify(typingNames)}`);
        forEach(typingNames, addInferredTyping);
    }

    /**
     * Adds inferred typings from manifest/module pairs (think package.json + node_modules)
     *
     * @param projectRootPath is the path to the directory where to look for package.json, bower.json and other typing information
     * @param manifestName is the name of the manifest (package.json or bower.json)
     * @param modulesDirName is the directory name for modules (node_modules or bower_components). Should be lowercase!
     * @param filesToWatch are the files to watch for changes. We will push things into this array.
     */
    function getTypingNames(projectRootPath: string, manifestName: string, modulesDirName: string, filesToWatch: string[]): void {
        // First, we check the manifests themselves. They're not
        // _required_, but they allow us to do some filtering when dealing
        // with big flat dep directories.
        const manifestPath = combinePaths(projectRootPath, manifestName);
        let manifest;
        let manifestTypingNames;
        if (host.fileExists(manifestPath)) {
            filesToWatch.push(manifestPath);
            manifest = readConfigFile(manifestPath, path => host.readFile(path)).config;
            manifestTypingNames = flatMap([manifest.dependencies, manifest.devDependencies, manifest.optionalDependencies, manifest.peerDependencies], getOwnKeys);
            addInferredTypings(manifestTypingNames, `Typing names in '${manifestPath}' dependencies`);
        }

        // Now we scan the directories for typing information in
        // already-installed dependencies (if present). Note that this
        // step happens regardless of whether a manifest was present,
        // which is certainly a valid configuration, if an unusual one.
        const packagesFolderPath = combinePaths(projectRootPath, modulesDirName);
        filesToWatch.push(packagesFolderPath);
        if (!host.directoryExists(packagesFolderPath)) {
            return;
        }

        // There's two cases we have to take into account here:
        // 1. If manifest is undefined, then we're not using a manifest.
        //    That means that we should scan _all_ dependencies at the top
        //    level of the modulesDir.
        // 2. If manifest is defined, then we can do some special
        //    filtering to reduce the amount of scanning we need to do.
        //
        // Previous versions of this algorithm checked for a `_requiredBy`
        // field in the package.json, but that field is only present in
        // `npm@>=3 <7`.

        // Package names that do **not** provide their own typings, so
        // we'll look them up.
        const packageNames: string[] = [];

        const dependencyManifestNames = manifestTypingNames
            // This is #1 described above.
            ? manifestTypingNames.map(typingName => combinePaths(packagesFolderPath, typingName, manifestName))
            // And #2. Depth = 3 because scoped packages look like `node_modules/@foo/bar/package.json`
            : host.readDirectory(packagesFolderPath, [Extension.Json], /*excludes*/ undefined, /*includes*/ undefined, /*depth*/ 3)
                .filter(manifestPath => {
                    if (getBaseFileName(manifestPath) !== manifestName) {
                        return false;
                    }
                    // It's ok to treat
                    // `node_modules/@foo/bar/package.json` as a manifest,
                    // but not `node_modules/jquery/nested/package.json`.
                    // We only assume depth 3 is ok for formally scoped
                    // packages. So that needs this dance here.
                    const pathComponents = getPathComponents(normalizePath(manifestPath));
                    const isScoped = pathComponents[pathComponents.length - 3][0] === "@";
                    return isScoped && toFileNameLowerCase(pathComponents[pathComponents.length - 4]) === modulesDirName || // `node_modules/@foo/bar`
                        !isScoped && toFileNameLowerCase(pathComponents[pathComponents.length - 3]) === modulesDirName; // `node_modules/foo`
                });

        if (log) log(`Searching for typing names in ${packagesFolderPath}; all files: ${JSON.stringify(dependencyManifestNames)}`);

        // Once we have the names of things to look up, we iterate over
        // and either collect their included typings, or add them to the
        // list of typings we need to look up separately.
        for (const manifestPath of dependencyManifestNames) {
            const normalizedFileName = normalizePath(manifestPath);
            const result = readConfigFile(normalizedFileName, (path: string) => host.readFile(path));
            const manifest: PackageJson = result.config;

            // If the package has its own d.ts typings, those will take precedence. Otherwise the package name will be used
            // to download d.ts files from DefinitelyTyped
            if (!manifest.name) {
                continue;
            }
            const ownTypes = manifest.types || manifest.typings;
            if (ownTypes) {
                const absolutePath = getNormalizedAbsolutePath(ownTypes, getDirectoryPath(normalizedFileName));
                if (host.fileExists(absolutePath)) {
                    if (log) log(`    Package '${manifest.name}' provides its own types.`);
                    inferredTypings.set(manifest.name, absolutePath);
                }
                else {
                    if (log) log(`    Package '${manifest.name}' provides its own types but they are missing.`);
                }
            }
            else {
                packageNames.push(manifest.name);
            }
        }

        addInferredTypings(packageNames, "    Found package names");
    }

    /**
     * Infer typing names from given file names. For example, the file name "jquery-min.2.3.4.js"
     * should be inferred to the 'jquery' typing name; and "angular-route.1.2.3.js" should be inferred
     * to the 'angular-route' typing name.
     * @param fileNames are the names for source files in the project
     */
    function getTypingNamesFromSourceFileNames(fileNames: string[]) {
        const fromFileNames = mapDefined(fileNames, j => {
            if (!hasJSFileExtension(j)) return undefined;

            const inferredTypingName = removeFileExtension(toFileNameLowerCase(getBaseFileName(j)));
            const cleanedTypingName = removeMinAndVersionNumbers(inferredTypingName);
            return safeList.get(cleanedTypingName);
        });
        if (fromFileNames.length) {
            addInferredTypings(fromFileNames, "Inferred typings from file names");
        }

        const hasJsxFile = some(fileNames, f => fileExtensionIs(f, Extension.Jsx));
        if (hasJsxFile) {
            if (log) log(`Inferred 'react' typings due to presence of '.jsx' extension`);
            addInferredTyping("react");
        }
    }
}

/** @internal */
export const enum NameValidationResult {
    Ok,
    EmptyName,
    NameTooLong,
    NameStartsWithDot,
    NameStartsWithUnderscore,
    NameContainsNonURISafeCharacters
}

const maxPackageNameLength = 214;

/** @internal */
export interface ScopedPackageNameValidationResult {
    name: string;
    isScopeName: boolean;
    result: NameValidationResult;
}
/** @internal */
export type PackageNameValidationResult = NameValidationResult | ScopedPackageNameValidationResult;

/**
 * Validates package name using rules defined at https://docs.npmjs.com/files/package.json
 *
 * @internal
 */
export function validatePackageName(packageName: string): PackageNameValidationResult {
    return validatePackageNameWorker(packageName, /*supportScopedPackage*/ true);
}

function validatePackageNameWorker(packageName: string, supportScopedPackage: false): NameValidationResult;
function validatePackageNameWorker(packageName: string, supportScopedPackage: true): PackageNameValidationResult;
function validatePackageNameWorker(packageName: string, supportScopedPackage: boolean): PackageNameValidationResult {
    if (!packageName) {
        return NameValidationResult.EmptyName;
    }
    if (packageName.length > maxPackageNameLength) {
        return NameValidationResult.NameTooLong;
    }
    if (packageName.charCodeAt(0) === CharacterCodes.dot) {
        return NameValidationResult.NameStartsWithDot;
    }
    if (packageName.charCodeAt(0) === CharacterCodes._) {
        return NameValidationResult.NameStartsWithUnderscore;
    }
    // check if name is scope package like: starts with @ and has one '/' in the middle
    // scoped packages are not currently supported
    if (supportScopedPackage) {
        const matches = /^@([^/]+)\/([^/]+)$/.exec(packageName);
        if (matches) {
            const scopeResult = validatePackageNameWorker(matches[1], /*supportScopedPackage*/ false);
            if (scopeResult !== NameValidationResult.Ok) {
                return { name: matches[1], isScopeName: true, result: scopeResult };
            }
            const packageResult = validatePackageNameWorker(matches[2], /*supportScopedPackage*/ false);
            if (packageResult !== NameValidationResult.Ok) {
                return { name: matches[2], isScopeName: false, result: packageResult };
            }
            return NameValidationResult.Ok;
        }
    }
    if (encodeURIComponent(packageName) !== packageName) {
        return NameValidationResult.NameContainsNonURISafeCharacters;
    }
    return NameValidationResult.Ok;
}

/** @internal */
export function renderPackageNameValidationFailure(result: PackageNameValidationResult, typing: string): string {
    return typeof result === "object" ?
        renderPackageNameValidationFailureWorker(typing, result.result, result.name, result.isScopeName) :
        renderPackageNameValidationFailureWorker(typing, result, typing, /*isScopeName*/ false);
}

function renderPackageNameValidationFailureWorker(typing: string, result: NameValidationResult, name: string, isScopeName: boolean): string {
    const kind = isScopeName ? "Scope" : "Package";
    switch (result) {
        case NameValidationResult.EmptyName:
            return `'${typing}':: ${kind} name '${name}' cannot be empty`;
        case NameValidationResult.NameTooLong:
            return `'${typing}':: ${kind} name '${name}' should be less than ${maxPackageNameLength} characters`;
        case NameValidationResult.NameStartsWithDot:
            return `'${typing}':: ${kind} name '${name}' cannot start with '.'`;
        case NameValidationResult.NameStartsWithUnderscore:
            return `'${typing}':: ${kind} name '${name}' cannot start with '_'`;
        case NameValidationResult.NameContainsNonURISafeCharacters:
            return `'${typing}':: ${kind} name '${name}' contains non URI safe characters`;
        case NameValidationResult.Ok:
            return Debug.fail(); // Shouldn't have called this.
        default:
            throw Debug.assertNever(result);
    }
}
<|MERGE_RESOLUTION|>--- conflicted
+++ resolved
@@ -1,488 +1,481 @@
-import { readConfigFile } from "../compiler/commandLineParser";
-import {
-    compareStringsCaseSensitive,
-    deduplicate,
-    equateStringsCaseSensitive,
-    flatMap,
-    forEach,
-    getEntries,
-    getOwnKeys,
-    getProperty,
-    mapDefined,
-    removeMinAndVersionNumbers,
-    some,
-} from "../compiler/core";
-import {
-    MapLike,
-    versionMajorMinor,
-} from "../compiler/corePublic";
-import { Debug } from "../compiler/debug";
-import {
-    combinePaths,
-    fileExtensionIs,
-    getBaseFileName,
-    getDirectoryPath,
-    getNormalizedAbsolutePath,
-    getPathComponents,
-    normalizePath,
-} from "../compiler/path";
-import { Version } from "../compiler/semver";
-import {
-    CharacterCodes,
-    CompilerOptions,
-    Extension,
-    Path,
-<<<<<<< HEAD
-=======
-    readConfigFile,
-    removeFileExtension,
-    removeMinAndVersionNumbers,
-    some,
-    toFileNameLowerCase,
->>>>>>> f6628a45
-    TypeAcquisition,
-} from "../compiler/types";
-import {
-    hasJSFileExtension,
-    removeFileExtension,
-} from "../compiler/utilities";
-
-/** @internal */
-export interface TypingResolutionHost {
-    directoryExists(path: string): boolean;
-    fileExists(fileName: string): boolean;
-    readFile(path: string, encoding?: string): string | undefined;
-    readDirectory(rootDir: string, extensions: readonly string[], excludes: readonly string[] | undefined, includes: readonly string[] | undefined, depth?: number): string[];
-}
-
-interface PackageJson {
-    dependencies?: MapLike<string>;
-    devDependencies?: MapLike<string>;
-    name?: string;
-    optionalDependencies?: MapLike<string>;
-    peerDependencies?: MapLike<string>;
-    types?: string;
-    typings?: string;
-}
-
-/** @internal */
-export interface CachedTyping {
-    typingLocation: string;
-    version: Version;
-}
-
-/** @internal */
-export function isTypingUpToDate(cachedTyping: CachedTyping, availableTypingVersions: MapLike<string>) {
-    const availableVersion = new Version(getProperty(availableTypingVersions, `ts${versionMajorMinor}`) || getProperty(availableTypingVersions, "latest")!);
-    return availableVersion.compareTo(cachedTyping.version) <= 0;
-}
-
-const unprefixedNodeCoreModuleList = [
-    "assert",
-    "assert/strict",
-    "async_hooks",
-    "buffer",
-    "child_process",
-    "cluster",
-    "console",
-    "constants",
-    "crypto",
-    "dgram",
-    "diagnostics_channel",
-    "dns",
-    "dns/promises",
-    "domain",
-    "events",
-    "fs",
-    "fs/promises",
-    "http",
-    "https",
-    "http2",
-    "inspector",
-    "module",
-    "net",
-    "os",
-    "path",
-    "perf_hooks",
-    "process",
-    "punycode",
-    "querystring",
-    "readline",
-    "repl",
-    "stream",
-    "stream/promises",
-    "string_decoder",
-    "timers",
-    "timers/promises",
-    "tls",
-    "trace_events",
-    "tty",
-    "url",
-    "util",
-    "util/types",
-    "v8",
-    "vm",
-    "wasi",
-    "worker_threads",
-    "zlib"
-];
-
-/** @internal */
-export const prefixedNodeCoreModuleList = unprefixedNodeCoreModuleList.map(name => `node:${name}`);
-
-/** @internal */
-export const nodeCoreModuleList: readonly string[] = [...unprefixedNodeCoreModuleList, ...prefixedNodeCoreModuleList];
-
-/** @internal */
-export const nodeCoreModules = new Set(nodeCoreModuleList);
-
-/** @internal */
-export function nonRelativeModuleNameForTypingCache(moduleName: string) {
-    return nodeCoreModules.has(moduleName) ? "node" : moduleName;
-}
-
-/**
- * A map of loose file names to library names that we are confident require typings
- *
- * @internal
- */
-export type SafeList = ReadonlyMap<string, string>;
-
-/** @internal */
-export function loadSafeList(host: TypingResolutionHost, safeListPath: Path): SafeList {
-    const result = readConfigFile(safeListPath, path => host.readFile(path));
-    return new Map(getEntries<string>(result.config));
-}
-
-/** @internal */
-export function loadTypesMap(host: TypingResolutionHost, typesMapPath: Path): SafeList | undefined {
-    const result = readConfigFile(typesMapPath, path => host.readFile(path));
-    if (result.config) {
-        return new Map(getEntries<string>(result.config.simpleMap));
-    }
-    return undefined;
-}
-
-/**
- * @param host is the object providing I/O related operations.
- * @param fileNames are the file names that belong to the same project
- * @param projectRootPath is the path to the project root directory
- * @param safeListPath is the path used to retrieve the safe list
- * @param packageNameToTypingLocation is the map of package names to their cached typing locations and installed versions
- * @param typeAcquisition is used to customize the typing acquisition process
- * @param compilerOptions are used as a source for typing inference
- *
- * @internal
- */
-export function discoverTypings(
-    host: TypingResolutionHost,
-    log: ((message: string) => void) | undefined,
-    fileNames: string[],
-    projectRootPath: Path,
-    safeList: SafeList,
-    packageNameToTypingLocation: ReadonlyMap<string, CachedTyping>,
-    typeAcquisition: TypeAcquisition,
-    unresolvedImports: readonly string[],
-    typesRegistry: ReadonlyMap<string, MapLike<string>>,
-    compilerOptions: CompilerOptions):
-    { cachedTypingPaths: string[], newTypingNames: string[], filesToWatch: string[] } {
-
-    if (!typeAcquisition || !typeAcquisition.enable) {
-        return { cachedTypingPaths: [], newTypingNames: [], filesToWatch: [] };
-    }
-
-    // A typing name to typing file path mapping
-    const inferredTypings = new Map<string, string>();
-
-    // Only infer typings for .js and .jsx files
-    fileNames = mapDefined(fileNames, fileName => {
-        const path = normalizePath(fileName);
-        if (hasJSFileExtension(path)) {
-            return path;
-        }
-    });
-
-    const filesToWatch: string[] = [];
-
-    if (typeAcquisition.include) addInferredTypings(typeAcquisition.include, "Explicitly included types");
-    const exclude = typeAcquisition.exclude || [];
-
-    // Directories to search for package.json, bower.json and other typing information
-    if (!compilerOptions.types) {
-        const possibleSearchDirs = new Set(fileNames.map(getDirectoryPath));
-        possibleSearchDirs.add(projectRootPath);
-        possibleSearchDirs.forEach((searchDir) => {
-            getTypingNames(searchDir, "bower.json", "bower_components", filesToWatch);
-            getTypingNames(searchDir, "package.json", "node_modules", filesToWatch);
-        });
-    }
-
-    if(!typeAcquisition.disableFilenameBasedTypeAcquisition) {
-        getTypingNamesFromSourceFileNames(fileNames);
-    }
-    // add typings for unresolved imports
-    if (unresolvedImports) {
-        const module = deduplicate<string>(
-            unresolvedImports.map(nonRelativeModuleNameForTypingCache),
-            equateStringsCaseSensitive,
-            compareStringsCaseSensitive);
-        addInferredTypings(module, "Inferred typings from unresolved imports");
-    }
-    // Add the cached typing locations for inferred typings that are already installed
-    packageNameToTypingLocation.forEach((typing, name) => {
-        const registryEntry = typesRegistry.get(name);
-        if (inferredTypings.has(name) && inferredTypings.get(name) === undefined && registryEntry !== undefined && isTypingUpToDate(typing, registryEntry)) {
-            inferredTypings.set(name, typing.typingLocation);
-        }
-    });
-
-    // Remove typings that the user has added to the exclude list
-    for (const excludeTypingName of exclude) {
-        const didDelete = inferredTypings.delete(excludeTypingName);
-        if (didDelete && log) log(`Typing for ${excludeTypingName} is in exclude list, will be ignored.`);
-    }
-
-    const newTypingNames: string[] = [];
-    const cachedTypingPaths: string[] = [];
-    inferredTypings.forEach((inferred, typing) => {
-        if (inferred !== undefined) {
-            cachedTypingPaths.push(inferred);
-        }
-        else {
-            newTypingNames.push(typing);
-        }
-    });
-    const result = { cachedTypingPaths, newTypingNames, filesToWatch };
-    if (log) log(`Result: ${JSON.stringify(result)}`);
-    return result;
-
-    function addInferredTyping(typingName: string) {
-        if (!inferredTypings.has(typingName)) {
-            inferredTypings.set(typingName, undefined!); // TODO: GH#18217
-        }
-    }
-    function addInferredTypings(typingNames: readonly string[], message: string) {
-        if (log) log(`${message}: ${JSON.stringify(typingNames)}`);
-        forEach(typingNames, addInferredTyping);
-    }
-
-    /**
-     * Adds inferred typings from manifest/module pairs (think package.json + node_modules)
-     *
-     * @param projectRootPath is the path to the directory where to look for package.json, bower.json and other typing information
-     * @param manifestName is the name of the manifest (package.json or bower.json)
-     * @param modulesDirName is the directory name for modules (node_modules or bower_components). Should be lowercase!
-     * @param filesToWatch are the files to watch for changes. We will push things into this array.
-     */
-    function getTypingNames(projectRootPath: string, manifestName: string, modulesDirName: string, filesToWatch: string[]): void {
-        // First, we check the manifests themselves. They're not
-        // _required_, but they allow us to do some filtering when dealing
-        // with big flat dep directories.
-        const manifestPath = combinePaths(projectRootPath, manifestName);
-        let manifest;
-        let manifestTypingNames;
-        if (host.fileExists(manifestPath)) {
-            filesToWatch.push(manifestPath);
-            manifest = readConfigFile(manifestPath, path => host.readFile(path)).config;
-            manifestTypingNames = flatMap([manifest.dependencies, manifest.devDependencies, manifest.optionalDependencies, manifest.peerDependencies], getOwnKeys);
-            addInferredTypings(manifestTypingNames, `Typing names in '${manifestPath}' dependencies`);
-        }
-
-        // Now we scan the directories for typing information in
-        // already-installed dependencies (if present). Note that this
-        // step happens regardless of whether a manifest was present,
-        // which is certainly a valid configuration, if an unusual one.
-        const packagesFolderPath = combinePaths(projectRootPath, modulesDirName);
-        filesToWatch.push(packagesFolderPath);
-        if (!host.directoryExists(packagesFolderPath)) {
-            return;
-        }
-
-        // There's two cases we have to take into account here:
-        // 1. If manifest is undefined, then we're not using a manifest.
-        //    That means that we should scan _all_ dependencies at the top
-        //    level of the modulesDir.
-        // 2. If manifest is defined, then we can do some special
-        //    filtering to reduce the amount of scanning we need to do.
-        //
-        // Previous versions of this algorithm checked for a `_requiredBy`
-        // field in the package.json, but that field is only present in
-        // `npm@>=3 <7`.
-
-        // Package names that do **not** provide their own typings, so
-        // we'll look them up.
-        const packageNames: string[] = [];
-
-        const dependencyManifestNames = manifestTypingNames
-            // This is #1 described above.
-            ? manifestTypingNames.map(typingName => combinePaths(packagesFolderPath, typingName, manifestName))
-            // And #2. Depth = 3 because scoped packages look like `node_modules/@foo/bar/package.json`
-            : host.readDirectory(packagesFolderPath, [Extension.Json], /*excludes*/ undefined, /*includes*/ undefined, /*depth*/ 3)
-                .filter(manifestPath => {
-                    if (getBaseFileName(manifestPath) !== manifestName) {
-                        return false;
-                    }
-                    // It's ok to treat
-                    // `node_modules/@foo/bar/package.json` as a manifest,
-                    // but not `node_modules/jquery/nested/package.json`.
-                    // We only assume depth 3 is ok for formally scoped
-                    // packages. So that needs this dance here.
-                    const pathComponents = getPathComponents(normalizePath(manifestPath));
-                    const isScoped = pathComponents[pathComponents.length - 3][0] === "@";
-                    return isScoped && toFileNameLowerCase(pathComponents[pathComponents.length - 4]) === modulesDirName || // `node_modules/@foo/bar`
-                        !isScoped && toFileNameLowerCase(pathComponents[pathComponents.length - 3]) === modulesDirName; // `node_modules/foo`
-                });
-
-        if (log) log(`Searching for typing names in ${packagesFolderPath}; all files: ${JSON.stringify(dependencyManifestNames)}`);
-
-        // Once we have the names of things to look up, we iterate over
-        // and either collect their included typings, or add them to the
-        // list of typings we need to look up separately.
-        for (const manifestPath of dependencyManifestNames) {
-            const normalizedFileName = normalizePath(manifestPath);
-            const result = readConfigFile(normalizedFileName, (path: string) => host.readFile(path));
-            const manifest: PackageJson = result.config;
-
-            // If the package has its own d.ts typings, those will take precedence. Otherwise the package name will be used
-            // to download d.ts files from DefinitelyTyped
-            if (!manifest.name) {
-                continue;
-            }
-            const ownTypes = manifest.types || manifest.typings;
-            if (ownTypes) {
-                const absolutePath = getNormalizedAbsolutePath(ownTypes, getDirectoryPath(normalizedFileName));
-                if (host.fileExists(absolutePath)) {
-                    if (log) log(`    Package '${manifest.name}' provides its own types.`);
-                    inferredTypings.set(manifest.name, absolutePath);
-                }
-                else {
-                    if (log) log(`    Package '${manifest.name}' provides its own types but they are missing.`);
-                }
-            }
-            else {
-                packageNames.push(manifest.name);
-            }
-        }
-
-        addInferredTypings(packageNames, "    Found package names");
-    }
-
-    /**
-     * Infer typing names from given file names. For example, the file name "jquery-min.2.3.4.js"
-     * should be inferred to the 'jquery' typing name; and "angular-route.1.2.3.js" should be inferred
-     * to the 'angular-route' typing name.
-     * @param fileNames are the names for source files in the project
-     */
-    function getTypingNamesFromSourceFileNames(fileNames: string[]) {
-        const fromFileNames = mapDefined(fileNames, j => {
-            if (!hasJSFileExtension(j)) return undefined;
-
-            const inferredTypingName = removeFileExtension(toFileNameLowerCase(getBaseFileName(j)));
-            const cleanedTypingName = removeMinAndVersionNumbers(inferredTypingName);
-            return safeList.get(cleanedTypingName);
-        });
-        if (fromFileNames.length) {
-            addInferredTypings(fromFileNames, "Inferred typings from file names");
-        }
-
-        const hasJsxFile = some(fileNames, f => fileExtensionIs(f, Extension.Jsx));
-        if (hasJsxFile) {
-            if (log) log(`Inferred 'react' typings due to presence of '.jsx' extension`);
-            addInferredTyping("react");
-        }
-    }
-}
-
-/** @internal */
-export const enum NameValidationResult {
-    Ok,
-    EmptyName,
-    NameTooLong,
-    NameStartsWithDot,
-    NameStartsWithUnderscore,
-    NameContainsNonURISafeCharacters
-}
-
-const maxPackageNameLength = 214;
-
-/** @internal */
-export interface ScopedPackageNameValidationResult {
-    name: string;
-    isScopeName: boolean;
-    result: NameValidationResult;
-}
-/** @internal */
-export type PackageNameValidationResult = NameValidationResult | ScopedPackageNameValidationResult;
-
-/**
- * Validates package name using rules defined at https://docs.npmjs.com/files/package.json
- *
- * @internal
- */
-export function validatePackageName(packageName: string): PackageNameValidationResult {
-    return validatePackageNameWorker(packageName, /*supportScopedPackage*/ true);
-}
-
-function validatePackageNameWorker(packageName: string, supportScopedPackage: false): NameValidationResult;
-function validatePackageNameWorker(packageName: string, supportScopedPackage: true): PackageNameValidationResult;
-function validatePackageNameWorker(packageName: string, supportScopedPackage: boolean): PackageNameValidationResult {
-    if (!packageName) {
-        return NameValidationResult.EmptyName;
-    }
-    if (packageName.length > maxPackageNameLength) {
-        return NameValidationResult.NameTooLong;
-    }
-    if (packageName.charCodeAt(0) === CharacterCodes.dot) {
-        return NameValidationResult.NameStartsWithDot;
-    }
-    if (packageName.charCodeAt(0) === CharacterCodes._) {
-        return NameValidationResult.NameStartsWithUnderscore;
-    }
-    // check if name is scope package like: starts with @ and has one '/' in the middle
-    // scoped packages are not currently supported
-    if (supportScopedPackage) {
-        const matches = /^@([^/]+)\/([^/]+)$/.exec(packageName);
-        if (matches) {
-            const scopeResult = validatePackageNameWorker(matches[1], /*supportScopedPackage*/ false);
-            if (scopeResult !== NameValidationResult.Ok) {
-                return { name: matches[1], isScopeName: true, result: scopeResult };
-            }
-            const packageResult = validatePackageNameWorker(matches[2], /*supportScopedPackage*/ false);
-            if (packageResult !== NameValidationResult.Ok) {
-                return { name: matches[2], isScopeName: false, result: packageResult };
-            }
-            return NameValidationResult.Ok;
-        }
-    }
-    if (encodeURIComponent(packageName) !== packageName) {
-        return NameValidationResult.NameContainsNonURISafeCharacters;
-    }
-    return NameValidationResult.Ok;
-}
-
-/** @internal */
-export function renderPackageNameValidationFailure(result: PackageNameValidationResult, typing: string): string {
-    return typeof result === "object" ?
-        renderPackageNameValidationFailureWorker(typing, result.result, result.name, result.isScopeName) :
-        renderPackageNameValidationFailureWorker(typing, result, typing, /*isScopeName*/ false);
-}
-
-function renderPackageNameValidationFailureWorker(typing: string, result: NameValidationResult, name: string, isScopeName: boolean): string {
-    const kind = isScopeName ? "Scope" : "Package";
-    switch (result) {
-        case NameValidationResult.EmptyName:
-            return `'${typing}':: ${kind} name '${name}' cannot be empty`;
-        case NameValidationResult.NameTooLong:
-            return `'${typing}':: ${kind} name '${name}' should be less than ${maxPackageNameLength} characters`;
-        case NameValidationResult.NameStartsWithDot:
-            return `'${typing}':: ${kind} name '${name}' cannot start with '.'`;
-        case NameValidationResult.NameStartsWithUnderscore:
-            return `'${typing}':: ${kind} name '${name}' cannot start with '_'`;
-        case NameValidationResult.NameContainsNonURISafeCharacters:
-            return `'${typing}':: ${kind} name '${name}' contains non URI safe characters`;
-        case NameValidationResult.Ok:
-            return Debug.fail(); // Shouldn't have called this.
-        default:
-            throw Debug.assertNever(result);
-    }
-}
+import { readConfigFile } from "../compiler/commandLineParser";
+import {
+    compareStringsCaseSensitive,
+    deduplicate,
+    equateStringsCaseSensitive,
+    flatMap,
+    forEach,
+    getEntries,
+    getOwnKeys,
+    getProperty,
+    mapDefined,
+    removeMinAndVersionNumbers,
+    some,
+    toFileNameLowerCase,
+} from "../compiler/core";
+import {
+    MapLike,
+    versionMajorMinor,
+} from "../compiler/corePublic";
+import { Debug } from "../compiler/debug";
+import {
+    combinePaths,
+    fileExtensionIs,
+    getBaseFileName,
+    getDirectoryPath,
+    getNormalizedAbsolutePath,
+    getPathComponents,
+    normalizePath,
+} from "../compiler/path";
+import { Version } from "../compiler/semver";
+import {
+    CharacterCodes,
+    CompilerOptions,
+    Extension,
+    Path,
+    TypeAcquisition,
+} from "../compiler/types";
+import {
+    hasJSFileExtension,
+    removeFileExtension,
+} from "../compiler/utilities";
+
+/** @internal */
+export interface TypingResolutionHost {
+    directoryExists(path: string): boolean;
+    fileExists(fileName: string): boolean;
+    readFile(path: string, encoding?: string): string | undefined;
+    readDirectory(rootDir: string, extensions: readonly string[], excludes: readonly string[] | undefined, includes: readonly string[] | undefined, depth?: number): string[];
+}
+
+interface PackageJson {
+    dependencies?: MapLike<string>;
+    devDependencies?: MapLike<string>;
+    name?: string;
+    optionalDependencies?: MapLike<string>;
+    peerDependencies?: MapLike<string>;
+    types?: string;
+    typings?: string;
+}
+
+/** @internal */
+export interface CachedTyping {
+    typingLocation: string;
+    version: Version;
+}
+
+/** @internal */
+export function isTypingUpToDate(cachedTyping: CachedTyping, availableTypingVersions: MapLike<string>) {
+    const availableVersion = new Version(getProperty(availableTypingVersions, `ts${versionMajorMinor}`) || getProperty(availableTypingVersions, "latest")!);
+    return availableVersion.compareTo(cachedTyping.version) <= 0;
+}
+
+const unprefixedNodeCoreModuleList = [
+    "assert",
+    "assert/strict",
+    "async_hooks",
+    "buffer",
+    "child_process",
+    "cluster",
+    "console",
+    "constants",
+    "crypto",
+    "dgram",
+    "diagnostics_channel",
+    "dns",
+    "dns/promises",
+    "domain",
+    "events",
+    "fs",
+    "fs/promises",
+    "http",
+    "https",
+    "http2",
+    "inspector",
+    "module",
+    "net",
+    "os",
+    "path",
+    "perf_hooks",
+    "process",
+    "punycode",
+    "querystring",
+    "readline",
+    "repl",
+    "stream",
+    "stream/promises",
+    "string_decoder",
+    "timers",
+    "timers/promises",
+    "tls",
+    "trace_events",
+    "tty",
+    "url",
+    "util",
+    "util/types",
+    "v8",
+    "vm",
+    "wasi",
+    "worker_threads",
+    "zlib"
+];
+
+/** @internal */
+export const prefixedNodeCoreModuleList = unprefixedNodeCoreModuleList.map(name => `node:${name}`);
+
+/** @internal */
+export const nodeCoreModuleList: readonly string[] = [...unprefixedNodeCoreModuleList, ...prefixedNodeCoreModuleList];
+
+/** @internal */
+export const nodeCoreModules = new Set(nodeCoreModuleList);
+
+/** @internal */
+export function nonRelativeModuleNameForTypingCache(moduleName: string) {
+    return nodeCoreModules.has(moduleName) ? "node" : moduleName;
+}
+
+/**
+ * A map of loose file names to library names that we are confident require typings
+ *
+ * @internal
+ */
+export type SafeList = ReadonlyMap<string, string>;
+
+/** @internal */
+export function loadSafeList(host: TypingResolutionHost, safeListPath: Path): SafeList {
+    const result = readConfigFile(safeListPath, path => host.readFile(path));
+    return new Map(getEntries<string>(result.config));
+}
+
+/** @internal */
+export function loadTypesMap(host: TypingResolutionHost, typesMapPath: Path): SafeList | undefined {
+    const result = readConfigFile(typesMapPath, path => host.readFile(path));
+    if (result.config) {
+        return new Map(getEntries<string>(result.config.simpleMap));
+    }
+    return undefined;
+}
+
+/**
+ * @param host is the object providing I/O related operations.
+ * @param fileNames are the file names that belong to the same project
+ * @param projectRootPath is the path to the project root directory
+ * @param safeListPath is the path used to retrieve the safe list
+ * @param packageNameToTypingLocation is the map of package names to their cached typing locations and installed versions
+ * @param typeAcquisition is used to customize the typing acquisition process
+ * @param compilerOptions are used as a source for typing inference
+ *
+ * @internal
+ */
+export function discoverTypings(
+    host: TypingResolutionHost,
+    log: ((message: string) => void) | undefined,
+    fileNames: string[],
+    projectRootPath: Path,
+    safeList: SafeList,
+    packageNameToTypingLocation: ReadonlyMap<string, CachedTyping>,
+    typeAcquisition: TypeAcquisition,
+    unresolvedImports: readonly string[],
+    typesRegistry: ReadonlyMap<string, MapLike<string>>,
+    compilerOptions: CompilerOptions):
+    { cachedTypingPaths: string[], newTypingNames: string[], filesToWatch: string[] } {
+
+    if (!typeAcquisition || !typeAcquisition.enable) {
+        return { cachedTypingPaths: [], newTypingNames: [], filesToWatch: [] };
+    }
+
+    // A typing name to typing file path mapping
+    const inferredTypings = new Map<string, string>();
+
+    // Only infer typings for .js and .jsx files
+    fileNames = mapDefined(fileNames, fileName => {
+        const path = normalizePath(fileName);
+        if (hasJSFileExtension(path)) {
+            return path;
+        }
+    });
+
+    const filesToWatch: string[] = [];
+
+    if (typeAcquisition.include) addInferredTypings(typeAcquisition.include, "Explicitly included types");
+    const exclude = typeAcquisition.exclude || [];
+
+    // Directories to search for package.json, bower.json and other typing information
+    if (!compilerOptions.types) {
+        const possibleSearchDirs = new Set(fileNames.map(getDirectoryPath));
+        possibleSearchDirs.add(projectRootPath);
+        possibleSearchDirs.forEach((searchDir) => {
+            getTypingNames(searchDir, "bower.json", "bower_components", filesToWatch);
+            getTypingNames(searchDir, "package.json", "node_modules", filesToWatch);
+        });
+    }
+
+    if(!typeAcquisition.disableFilenameBasedTypeAcquisition) {
+        getTypingNamesFromSourceFileNames(fileNames);
+    }
+    // add typings for unresolved imports
+    if (unresolvedImports) {
+        const module = deduplicate<string>(
+            unresolvedImports.map(nonRelativeModuleNameForTypingCache),
+            equateStringsCaseSensitive,
+            compareStringsCaseSensitive);
+        addInferredTypings(module, "Inferred typings from unresolved imports");
+    }
+    // Add the cached typing locations for inferred typings that are already installed
+    packageNameToTypingLocation.forEach((typing, name) => {
+        const registryEntry = typesRegistry.get(name);
+        if (inferredTypings.has(name) && inferredTypings.get(name) === undefined && registryEntry !== undefined && isTypingUpToDate(typing, registryEntry)) {
+            inferredTypings.set(name, typing.typingLocation);
+        }
+    });
+
+    // Remove typings that the user has added to the exclude list
+    for (const excludeTypingName of exclude) {
+        const didDelete = inferredTypings.delete(excludeTypingName);
+        if (didDelete && log) log(`Typing for ${excludeTypingName} is in exclude list, will be ignored.`);
+    }
+
+    const newTypingNames: string[] = [];
+    const cachedTypingPaths: string[] = [];
+    inferredTypings.forEach((inferred, typing) => {
+        if (inferred !== undefined) {
+            cachedTypingPaths.push(inferred);
+        }
+        else {
+            newTypingNames.push(typing);
+        }
+    });
+    const result = { cachedTypingPaths, newTypingNames, filesToWatch };
+    if (log) log(`Result: ${JSON.stringify(result)}`);
+    return result;
+
+    function addInferredTyping(typingName: string) {
+        if (!inferredTypings.has(typingName)) {
+            inferredTypings.set(typingName, undefined!); // TODO: GH#18217
+        }
+    }
+    function addInferredTypings(typingNames: readonly string[], message: string) {
+        if (log) log(`${message}: ${JSON.stringify(typingNames)}`);
+        forEach(typingNames, addInferredTyping);
+    }
+
+    /**
+     * Adds inferred typings from manifest/module pairs (think package.json + node_modules)
+     *
+     * @param projectRootPath is the path to the directory where to look for package.json, bower.json and other typing information
+     * @param manifestName is the name of the manifest (package.json or bower.json)
+     * @param modulesDirName is the directory name for modules (node_modules or bower_components). Should be lowercase!
+     * @param filesToWatch are the files to watch for changes. We will push things into this array.
+     */
+    function getTypingNames(projectRootPath: string, manifestName: string, modulesDirName: string, filesToWatch: string[]): void {
+        // First, we check the manifests themselves. They're not
+        // _required_, but they allow us to do some filtering when dealing
+        // with big flat dep directories.
+        const manifestPath = combinePaths(projectRootPath, manifestName);
+        let manifest;
+        let manifestTypingNames;
+        if (host.fileExists(manifestPath)) {
+            filesToWatch.push(manifestPath);
+            manifest = readConfigFile(manifestPath, path => host.readFile(path)).config;
+            manifestTypingNames = flatMap([manifest.dependencies, manifest.devDependencies, manifest.optionalDependencies, manifest.peerDependencies], getOwnKeys);
+            addInferredTypings(manifestTypingNames, `Typing names in '${manifestPath}' dependencies`);
+        }
+
+        // Now we scan the directories for typing information in
+        // already-installed dependencies (if present). Note that this
+        // step happens regardless of whether a manifest was present,
+        // which is certainly a valid configuration, if an unusual one.
+        const packagesFolderPath = combinePaths(projectRootPath, modulesDirName);
+        filesToWatch.push(packagesFolderPath);
+        if (!host.directoryExists(packagesFolderPath)) {
+            return;
+        }
+
+        // There's two cases we have to take into account here:
+        // 1. If manifest is undefined, then we're not using a manifest.
+        //    That means that we should scan _all_ dependencies at the top
+        //    level of the modulesDir.
+        // 2. If manifest is defined, then we can do some special
+        //    filtering to reduce the amount of scanning we need to do.
+        //
+        // Previous versions of this algorithm checked for a `_requiredBy`
+        // field in the package.json, but that field is only present in
+        // `npm@>=3 <7`.
+
+        // Package names that do **not** provide their own typings, so
+        // we'll look them up.
+        const packageNames: string[] = [];
+
+        const dependencyManifestNames = manifestTypingNames
+            // This is #1 described above.
+            ? manifestTypingNames.map(typingName => combinePaths(packagesFolderPath, typingName, manifestName))
+            // And #2. Depth = 3 because scoped packages look like `node_modules/@foo/bar/package.json`
+            : host.readDirectory(packagesFolderPath, [Extension.Json], /*excludes*/ undefined, /*includes*/ undefined, /*depth*/ 3)
+                .filter(manifestPath => {
+                    if (getBaseFileName(manifestPath) !== manifestName) {
+                        return false;
+                    }
+                    // It's ok to treat
+                    // `node_modules/@foo/bar/package.json` as a manifest,
+                    // but not `node_modules/jquery/nested/package.json`.
+                    // We only assume depth 3 is ok for formally scoped
+                    // packages. So that needs this dance here.
+                    const pathComponents = getPathComponents(normalizePath(manifestPath));
+                    const isScoped = pathComponents[pathComponents.length - 3][0] === "@";
+                    return isScoped && toFileNameLowerCase(pathComponents[pathComponents.length - 4]) === modulesDirName || // `node_modules/@foo/bar`
+                        !isScoped && toFileNameLowerCase(pathComponents[pathComponents.length - 3]) === modulesDirName; // `node_modules/foo`
+                });
+
+        if (log) log(`Searching for typing names in ${packagesFolderPath}; all files: ${JSON.stringify(dependencyManifestNames)}`);
+
+        // Once we have the names of things to look up, we iterate over
+        // and either collect their included typings, or add them to the
+        // list of typings we need to look up separately.
+        for (const manifestPath of dependencyManifestNames) {
+            const normalizedFileName = normalizePath(manifestPath);
+            const result = readConfigFile(normalizedFileName, (path: string) => host.readFile(path));
+            const manifest: PackageJson = result.config;
+
+            // If the package has its own d.ts typings, those will take precedence. Otherwise the package name will be used
+            // to download d.ts files from DefinitelyTyped
+            if (!manifest.name) {
+                continue;
+            }
+            const ownTypes = manifest.types || manifest.typings;
+            if (ownTypes) {
+                const absolutePath = getNormalizedAbsolutePath(ownTypes, getDirectoryPath(normalizedFileName));
+                if (host.fileExists(absolutePath)) {
+                    if (log) log(`    Package '${manifest.name}' provides its own types.`);
+                    inferredTypings.set(manifest.name, absolutePath);
+                }
+                else {
+                    if (log) log(`    Package '${manifest.name}' provides its own types but they are missing.`);
+                }
+            }
+            else {
+                packageNames.push(manifest.name);
+            }
+        }
+
+        addInferredTypings(packageNames, "    Found package names");
+    }
+
+    /**
+     * Infer typing names from given file names. For example, the file name "jquery-min.2.3.4.js"
+     * should be inferred to the 'jquery' typing name; and "angular-route.1.2.3.js" should be inferred
+     * to the 'angular-route' typing name.
+     * @param fileNames are the names for source files in the project
+     */
+    function getTypingNamesFromSourceFileNames(fileNames: string[]) {
+        const fromFileNames = mapDefined(fileNames, j => {
+            if (!hasJSFileExtension(j)) return undefined;
+
+            const inferredTypingName = removeFileExtension(toFileNameLowerCase(getBaseFileName(j)));
+            const cleanedTypingName = removeMinAndVersionNumbers(inferredTypingName);
+            return safeList.get(cleanedTypingName);
+        });
+        if (fromFileNames.length) {
+            addInferredTypings(fromFileNames, "Inferred typings from file names");
+        }
+
+        const hasJsxFile = some(fileNames, f => fileExtensionIs(f, Extension.Jsx));
+        if (hasJsxFile) {
+            if (log) log(`Inferred 'react' typings due to presence of '.jsx' extension`);
+            addInferredTyping("react");
+        }
+    }
+}
+
+/** @internal */
+export const enum NameValidationResult {
+    Ok,
+    EmptyName,
+    NameTooLong,
+    NameStartsWithDot,
+    NameStartsWithUnderscore,
+    NameContainsNonURISafeCharacters
+}
+
+const maxPackageNameLength = 214;
+
+/** @internal */
+export interface ScopedPackageNameValidationResult {
+    name: string;
+    isScopeName: boolean;
+    result: NameValidationResult;
+}
+/** @internal */
+export type PackageNameValidationResult = NameValidationResult | ScopedPackageNameValidationResult;
+
+/**
+ * Validates package name using rules defined at https://docs.npmjs.com/files/package.json
+ *
+ * @internal
+ */
+export function validatePackageName(packageName: string): PackageNameValidationResult {
+    return validatePackageNameWorker(packageName, /*supportScopedPackage*/ true);
+}
+
+function validatePackageNameWorker(packageName: string, supportScopedPackage: false): NameValidationResult;
+function validatePackageNameWorker(packageName: string, supportScopedPackage: true): PackageNameValidationResult;
+function validatePackageNameWorker(packageName: string, supportScopedPackage: boolean): PackageNameValidationResult {
+    if (!packageName) {
+        return NameValidationResult.EmptyName;
+    }
+    if (packageName.length > maxPackageNameLength) {
+        return NameValidationResult.NameTooLong;
+    }
+    if (packageName.charCodeAt(0) === CharacterCodes.dot) {
+        return NameValidationResult.NameStartsWithDot;
+    }
+    if (packageName.charCodeAt(0) === CharacterCodes._) {
+        return NameValidationResult.NameStartsWithUnderscore;
+    }
+    // check if name is scope package like: starts with @ and has one '/' in the middle
+    // scoped packages are not currently supported
+    if (supportScopedPackage) {
+        const matches = /^@([^/]+)\/([^/]+)$/.exec(packageName);
+        if (matches) {
+            const scopeResult = validatePackageNameWorker(matches[1], /*supportScopedPackage*/ false);
+            if (scopeResult !== NameValidationResult.Ok) {
+                return { name: matches[1], isScopeName: true, result: scopeResult };
+            }
+            const packageResult = validatePackageNameWorker(matches[2], /*supportScopedPackage*/ false);
+            if (packageResult !== NameValidationResult.Ok) {
+                return { name: matches[2], isScopeName: false, result: packageResult };
+            }
+            return NameValidationResult.Ok;
+        }
+    }
+    if (encodeURIComponent(packageName) !== packageName) {
+        return NameValidationResult.NameContainsNonURISafeCharacters;
+    }
+    return NameValidationResult.Ok;
+}
+
+/** @internal */
+export function renderPackageNameValidationFailure(result: PackageNameValidationResult, typing: string): string {
+    return typeof result === "object" ?
+        renderPackageNameValidationFailureWorker(typing, result.result, result.name, result.isScopeName) :
+        renderPackageNameValidationFailureWorker(typing, result, typing, /*isScopeName*/ false);
+}
+
+function renderPackageNameValidationFailureWorker(typing: string, result: NameValidationResult, name: string, isScopeName: boolean): string {
+    const kind = isScopeName ? "Scope" : "Package";
+    switch (result) {
+        case NameValidationResult.EmptyName:
+            return `'${typing}':: ${kind} name '${name}' cannot be empty`;
+        case NameValidationResult.NameTooLong:
+            return `'${typing}':: ${kind} name '${name}' should be less than ${maxPackageNameLength} characters`;
+        case NameValidationResult.NameStartsWithDot:
+            return `'${typing}':: ${kind} name '${name}' cannot start with '.'`;
+        case NameValidationResult.NameStartsWithUnderscore:
+            return `'${typing}':: ${kind} name '${name}' cannot start with '_'`;
+        case NameValidationResult.NameContainsNonURISafeCharacters:
+            return `'${typing}':: ${kind} name '${name}' contains non URI safe characters`;
+        case NameValidationResult.Ok:
+            return Debug.fail(); // Shouldn't have called this.
+        default:
+            throw Debug.assertNever(result);
+    }
+}