<<<<<<< HEAD
/* Generated file to emulate the ts namespace. */

export * from "../../compiler/_namespaces/ts";
export * from "../../services/_namespaces/ts";
export * from "../../jsTyping/_namespaces/ts";
export * from "../../server/_namespaces/ts";
import * as server from "./ts.server";
export { server };

import * as ts from "./ts";
ts.setTypeScriptNamespace("tsserver", ts);

=======
export * from "../../typescript/typescript";

>>>>>>> e37df042
<|MERGE_RESOLUTION|>--- conflicted
+++ resolved
@@ -1,17 +1,4 @@
-<<<<<<< HEAD
-/* Generated file to emulate the ts namespace. */
-
-export * from "../../compiler/_namespaces/ts";
-export * from "../../services/_namespaces/ts";
-export * from "../../jsTyping/_namespaces/ts";
-export * from "../../server/_namespaces/ts";
-import * as server from "./ts.server";
-export { server };
-
-import * as ts from "./ts";
-ts.setTypeScriptNamespace("tsserver", ts);
-
-=======
-export * from "../../typescript/typescript";
-
->>>>>>> e37df042
+export * from "../../typescript/typescript";
+
+import * as ts from "./ts";
+ts.setTypeScriptNamespace("tsserver", ts);