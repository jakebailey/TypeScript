--- conflicted
+++ resolved
@@ -1,751 +1,716 @@
-import {
-    arrayIsSorted,
-    binarySearch,
-    compareBooleans,
-    compareStringsCaseInsensitiveEslintCompatible,
-    compareStringsCaseSensitive,
-    compareValues,
-<<<<<<< HEAD
-    emptyArray,
-=======
-    Comparison,
-    createScanner,
-    detectSortCaseSensitivity,
-    EmitFlags,
-    emptyArray,
-    ExportDeclaration,
-    ExportSpecifier,
-    Expression,
-    factory,
-    FileTextChanges,
-    find,
-    FindAllReferences,
->>>>>>> b9aa8a40
-    flatMap,
-    group,
-    identity,
-    isString,
-    length,
-    map,
-    some,
-    stableSort,
-    tryCast,
-} from "../compiler/core";
-import {
-    Comparison,
-    SortedReadonlyArray,
-} from "../compiler/corePublic";
-import { setEmitFlags } from "../compiler/factory/emitNode";
-import { factory } from "../compiler/factory/nodeFactory";
-import {
-    isExportDeclaration,
-    isExternalModuleReference,
-    isImportDeclaration,
-    isNamedExports,
-    isNamedImports,
-    isNamespaceImport,
-    isStringLiteral,
-<<<<<<< HEAD
-} from "../compiler/factory/nodeTests";
-import {
-    createScanner,
-    Scanner,
-} from "../compiler/scanner";
-import {
-    AnyImportOrRequireStatement,
-    EmitFlags,
-    ExportDeclaration,
-    ExportSpecifier,
-    Expression,
-    Identifier,
-    ImportDeclaration,
-    ImportOrExportSpecifier,
-    ImportSpecifier,
-=======
-    isStringLiteralLike,
-    jsxModeNeedsExplicitImport,
-    LanguageServiceHost,
-    length,
-    map,
-    memoizeWeak,
->>>>>>> b9aa8a40
-    NamedImportBindings,
-    NamedImports,
-    NamespaceImport,
-    Program,
-<<<<<<< HEAD
-=======
-    rangeIsOnSingleLine,
-    Scanner,
-    setEmitFlags,
-    some,
-    SortKind,
->>>>>>> b9aa8a40
-    SourceFile,
-    SyntaxKind,
-    TransformFlags,
-    UserPreferences,
-} from "../compiler/types";
-import { isAmbientModule, rangeIsOnSingleLine } from "../compiler/utilities";
-import {
-    isExternalModuleNameRelative,
-    isStringLiteralLike,
-} from "../compiler/utilitiesPublic";
-import { Core as FindAllReferences } from "./findAllReferences";
-import {
-    ChangeTracker,
-    LeadingTriviaOption,
-    TrailingTriviaOption,
-} from "./textChanges";
-import {
-    FileTextChanges,
-    FormatContext,
-    LanguageServiceHost,
-    OrganizeImportsMode,
-} from "./types";
-import {
-    getNewLineOrDefaultFromHost,
-    jsxModeNeedsExplicitImport,
-    suppressLeadingTrivia,
-} from "./utilities";
-
-/**
- * Organize imports by:
- *   1) Removing unused imports
- *   2) Coalescing imports from the same module
- *   3) Sorting imports
- *
- * @internal
- */
-export function organizeImports(
-    sourceFile: SourceFile,
-    formatContext: FormatContext,
-    host: LanguageServiceHost,
-    program: Program,
-    preferences: UserPreferences,
-    mode: OrganizeImportsMode,
-): FileTextChanges[] {
-    const changeTracker = ChangeTracker.fromContext({ host, formatContext, preferences });
-    const shouldSort = mode === OrganizeImportsMode.SortAndCombine || mode === OrganizeImportsMode.All;
-    const shouldCombine = shouldSort; // These are currently inseparable, but I draw a distinction for clarity and in case we add modes in the future.
-    const shouldRemove = mode === OrganizeImportsMode.RemoveUnused || mode === OrganizeImportsMode.All;
-    const maybeRemove = shouldRemove ? removeUnusedImports : identity;
-    const maybeCoalesce = shouldCombine ? coalesceImports : identity;
-    // All of the old ImportDeclarations in the file, in syntactic order.
-    const topLevelImportGroupDecls = groupImportsByNewlineContiguous(sourceFile, sourceFile.statements.filter(isImportDeclaration));
-    const ignoreCase = typeof preferences.organizeImportsIgnoreCase === "boolean"
-        ? preferences.organizeImportsIgnoreCase
-        : shouldSort && detectSortingWorker(topLevelImportGroupDecls) === SortKind.CaseInsensitive;
-
-    const processImportsOfSameModuleSpecifier = (importGroup: readonly ImportDeclaration[]) => {
-        const processedDeclarations = maybeCoalesce(maybeRemove(importGroup, sourceFile, program), ignoreCase, sourceFile);
-        return shouldSort
-            ? stableSort(processedDeclarations, (s1, s2) => compareImportsOrRequireStatements(s1, s2))
-            : processedDeclarations;
-    };
-
-    topLevelImportGroupDecls.forEach(importGroupDecl => organizeImportsWorker(importGroupDecl, processImportsOfSameModuleSpecifier));
-
-    // Exports are always used
-    if (mode !== OrganizeImportsMode.RemoveUnused) {
-        // All of the old ExportDeclarations in the file, in syntactic order.
-        const topLevelExportDecls = sourceFile.statements.filter(isExportDeclaration);
-        organizeImportsWorker(topLevelExportDecls, group => coalesceExports(group, ignoreCase));
-    }
-
-    for (const ambientModule of sourceFile.statements.filter(isAmbientModule)) {
-        if (!ambientModule.body) continue;
-
-        const ambientModuleImportGroupDecls = groupImportsByNewlineContiguous(sourceFile, ambientModule.body.statements.filter(isImportDeclaration));
-        ambientModuleImportGroupDecls.forEach(importGroupDecl => organizeImportsWorker(importGroupDecl, processImportsOfSameModuleSpecifier));
-
-        // Exports are always used
-        if (mode !== OrganizeImportsMode.RemoveUnused) {
-            const ambientModuleExportDecls = ambientModule.body.statements.filter(isExportDeclaration);
-            organizeImportsWorker(ambientModuleExportDecls, group => coalesceExports(group, ignoreCase));
-        }
-    }
-
-    return changeTracker.getChanges();
-
-    function organizeImportsWorker<T extends ImportDeclaration | ExportDeclaration>(
-        oldImportDecls: readonly T[],
-        coalesce: (group: readonly T[]) => readonly T[],
-    ) {
-        if (length(oldImportDecls) === 0) {
-            return;
-        }
-
-        // Special case: normally, we'd expect leading and trailing trivia to follow each import
-        // around as it's sorted.  However, we do not want this to happen for leading trivia
-        // on the first import because it is probably the header comment for the file.
-        // Consider: we could do a more careful check that this trivia is actually a header,
-        // but the consequences of being wrong are very minor.
-        suppressLeadingTrivia(oldImportDecls[0]);
-
-        const oldImportGroups = shouldCombine
-            ? group(oldImportDecls, importDecl => getExternalModuleName(importDecl.moduleSpecifier)!)
-            : [oldImportDecls];
-        const sortedImportGroups = shouldSort
-            ? stableSort(oldImportGroups, (group1, group2) => compareModuleSpecifiers(group1[0].moduleSpecifier, group2[0].moduleSpecifier))
-            : oldImportGroups;
-        const newImportDecls = flatMap(sortedImportGroups, importGroup =>
-            getExternalModuleName(importGroup[0].moduleSpecifier)
-                ? coalesce(importGroup)
-                : importGroup);
-
-        // Delete all nodes if there are no imports.
-        if (newImportDecls.length === 0) {
-            // Consider the first node to have trailingTrivia as we want to exclude the
-            // "header" comment.
-            changeTracker.deleteNodes(sourceFile, oldImportDecls, {
-<<<<<<< HEAD
-                trailingTriviaOption: TrailingTriviaOption.Include,
-=======
-                leadingTriviaOption: textChanges.LeadingTriviaOption.Exclude,
-                trailingTriviaOption: textChanges.TrailingTriviaOption.Include,
->>>>>>> b9aa8a40
-            }, /*hasTrailingComment*/ true);
-        }
-        else {
-            // Note: Delete the surrounding trivia because it will have been retained in newImportDecls.
-            const replaceOptions = {
-                leadingTriviaOption: LeadingTriviaOption.Exclude, // Leave header comment in place
-                trailingTriviaOption: TrailingTriviaOption.Include,
-                suffix: getNewLineOrDefaultFromHost(host, formatContext.options),
-            };
-            changeTracker.replaceNodeWithNodes(sourceFile, oldImportDecls[0], newImportDecls, replaceOptions);
-            const hasTrailingComment = changeTracker.nodeHasTrailingComment(sourceFile, oldImportDecls[0], replaceOptions);
-            changeTracker.deleteNodes(sourceFile, oldImportDecls.slice(1), {
-                trailingTriviaOption: TrailingTriviaOption.Include,
-            }, hasTrailingComment);
-        }
-    }
-}
-
-function groupImportsByNewlineContiguous(sourceFile: SourceFile, importDecls: ImportDeclaration[]): ImportDeclaration[][] {
-    const scanner = createScanner(sourceFile.languageVersion, /*skipTrivia*/ false, sourceFile.languageVariant);
-    const groupImports: ImportDeclaration[][] = [];
-    let groupIndex = 0;
-    for (const topLevelImportDecl of importDecls) {
-        if (groupImports[groupIndex] && isNewGroup(sourceFile, topLevelImportDecl, scanner)) {
-            groupIndex++;
-        }
-
-        if (!groupImports[groupIndex]) {
-            groupImports[groupIndex] = [];
-        }
-
-        groupImports[groupIndex].push(topLevelImportDecl);
-    }
-
-    return groupImports;
-}
-
-// a new group is created if an import includes at least two new line
-// new line from multi-line comment doesn't count
-function isNewGroup(sourceFile: SourceFile, topLevelImportDecl: ImportDeclaration, scanner: Scanner) {
-    const startPos = topLevelImportDecl.getFullStart();
-    const endPos = topLevelImportDecl.getStart();
-    scanner.setText(sourceFile.text, startPos, endPos - startPos);
-
-    let numberOfNewLines = 0;
-    while (scanner.getTokenPos() < endPos) {
-        const tokenKind = scanner.scan();
-
-        if (tokenKind === SyntaxKind.NewLineTrivia) {
-            numberOfNewLines++;
-
-            if (numberOfNewLines >= 2) {
-                return true;
-            }
-        }
-    }
-
-    return false;
-}
-
-function removeUnusedImports(oldImports: readonly ImportDeclaration[], sourceFile: SourceFile, program: Program) {
-    const typeChecker = program.getTypeChecker();
-    const compilerOptions = program.getCompilerOptions();
-    const jsxNamespace = typeChecker.getJsxNamespace(sourceFile);
-    const jsxFragmentFactory = typeChecker.getJsxFragmentFactory(sourceFile);
-    const jsxElementsPresent = !!(sourceFile.transformFlags & TransformFlags.ContainsJsx);
-
-    const usedImports: ImportDeclaration[] = [];
-
-    for (const importDecl of oldImports) {
-        const { importClause, moduleSpecifier } = importDecl;
-
-        if (!importClause) {
-            // Imports without import clauses are assumed to be included for their side effects and are not removed.
-            usedImports.push(importDecl);
-            continue;
-        }
-
-        let { name, namedBindings } = importClause;
-
-        // Default import
-        if (name && !isDeclarationUsed(name)) {
-            name = undefined;
-        }
-
-        if (namedBindings) {
-            if (isNamespaceImport(namedBindings)) {
-                // Namespace import
-                if (!isDeclarationUsed(namedBindings.name)) {
-                    namedBindings = undefined;
-                }
-            }
-            else {
-                // List of named imports
-                const newElements = namedBindings.elements.filter(e => isDeclarationUsed(e.name));
-                if (newElements.length < namedBindings.elements.length) {
-                    namedBindings = newElements.length
-                        ? factory.updateNamedImports(namedBindings, newElements)
-                        : undefined;
-                }
-            }
-        }
-
-        if (name || namedBindings) {
-            usedImports.push(updateImportDeclarationAndClause(importDecl, name, namedBindings));
-        }
-        // If a module is imported to be augmented, it’s used
-        else if (hasModuleDeclarationMatchingSpecifier(sourceFile, moduleSpecifier)) {
-            // If we’re in a declaration file, it’s safe to remove the import clause from it
-            if (sourceFile.isDeclarationFile) {
-                usedImports.push(factory.createImportDeclaration(
-                    importDecl.modifiers,
-                    /*importClause*/ undefined,
-                    moduleSpecifier,
-                    /*assertClause*/ undefined));
-            }
-            // If we’re not in a declaration file, we can’t remove the import clause even though
-            // the imported symbols are unused, because removing them makes it look like the import
-            // declaration has side effects, which will cause it to be preserved in the JS emit.
-            else {
-                usedImports.push(importDecl);
-            }
-        }
-    }
-
-    return usedImports;
-
-    function isDeclarationUsed(identifier: Identifier) {
-        // The JSX factory symbol is always used if JSX elements are present - even if they are not allowed.
-        return jsxElementsPresent && (identifier.text === jsxNamespace || jsxFragmentFactory && identifier.text === jsxFragmentFactory) && jsxModeNeedsExplicitImport(compilerOptions.jsx) ||
-            FindAllReferences.isSymbolReferencedInFile(identifier, typeChecker, sourceFile);
-    }
-}
-
-function hasModuleDeclarationMatchingSpecifier(sourceFile: SourceFile, moduleSpecifier: Expression) {
-    const moduleSpecifierText = isStringLiteral(moduleSpecifier) && moduleSpecifier.text;
-    return isString(moduleSpecifierText) && some(sourceFile.moduleAugmentations, moduleName =>
-        isStringLiteral(moduleName)
-        && moduleName.text === moduleSpecifierText);
-}
-
-function getExternalModuleName(specifier: Expression | undefined) {
-    return specifier !== undefined && isStringLiteralLike(specifier)
-        ? specifier.text
-        : undefined;
-}
-
-// Internal for testing
-/**
- * @param importGroup a list of ImportDeclarations, all with the same module name.
- *
- * @internal
- */
-export function coalesceImports(importGroup: readonly ImportDeclaration[], ignoreCase?: boolean, sourceFile?: SourceFile): readonly ImportDeclaration[] {
-    if (importGroup.length === 0) {
-        return importGroup;
-    }
-
-    const { importWithoutClause, typeOnlyImports, regularImports } = getCategorizedImports(importGroup);
-    const compareIdentifiers = ignoreCase ? compareIdentifiersCaseInsensitive : compareIdentifiersCaseSensitive;
-    const coalescedImports: ImportDeclaration[] = [];
-
-    if (importWithoutClause) {
-        coalescedImports.push(importWithoutClause);
-    }
-
-    for (const group of [regularImports, typeOnlyImports]) {
-        const isTypeOnly = group === typeOnlyImports;
-        const { defaultImports, namespaceImports, namedImports } = group;
-        // Normally, we don't combine default and namespace imports, but it would be silly to
-        // produce two import declarations in this special case.
-        if (!isTypeOnly && defaultImports.length === 1 && namespaceImports.length === 1 && namedImports.length === 0) {
-            // Add the namespace import to the existing default ImportDeclaration.
-            const defaultImport = defaultImports[0];
-            coalescedImports.push(
-                updateImportDeclarationAndClause(defaultImport, defaultImport.importClause!.name, namespaceImports[0].importClause!.namedBindings)); // TODO: GH#18217
-
-            continue;
-        }
-
-        const sortedNamespaceImports = stableSort(namespaceImports, (i1, i2) =>
-            compareIdentifiers((i1.importClause!.namedBindings as NamespaceImport).name, (i2.importClause!.namedBindings as NamespaceImport).name)); // TODO: GH#18217
-
-        for (const namespaceImport of sortedNamespaceImports) {
-            // Drop the name, if any
-            coalescedImports.push(
-                updateImportDeclarationAndClause(namespaceImport, /*name*/ undefined, namespaceImport.importClause!.namedBindings)); // TODO: GH#18217
-        }
-
-        if (defaultImports.length === 0 && namedImports.length === 0) {
-            continue;
-        }
-
-        let newDefaultImport: Identifier | undefined;
-        const newImportSpecifiers: ImportSpecifier[] = [];
-        if (defaultImports.length === 1) {
-            newDefaultImport = defaultImports[0].importClause!.name;
-        }
-        else {
-            for (const defaultImport of defaultImports) {
-                newImportSpecifiers.push(
-                    factory.createImportSpecifier(/*isTypeOnly*/ false, factory.createIdentifier("default"), defaultImport.importClause!.name!)); // TODO: GH#18217
-            }
-        }
-
-        newImportSpecifiers.push(...getNewImportSpecifiers(namedImports));
-
-        const sortedImportSpecifiers = factory.createNodeArray(
-            sortSpecifiers(newImportSpecifiers, ignoreCase),
-            (namedImports[0]?.importClause!.namedBindings as NamedImports)?.elements.hasTrailingComma
-        );
-
-        const importDecl = defaultImports.length > 0
-            ? defaultImports[0]
-            : namedImports[0];
-
-        const newNamedImports = sortedImportSpecifiers.length === 0
-            ? newDefaultImport
-                ? undefined
-                : factory.createNamedImports(emptyArray)
-            : namedImports.length === 0
-                ? factory.createNamedImports(sortedImportSpecifiers)
-                : factory.updateNamedImports(namedImports[0].importClause!.namedBindings as NamedImports, sortedImportSpecifiers); // TODO: GH#18217
-
-        if (sourceFile &&
-            newNamedImports &&
-            namedImports[0]?.importClause!.namedBindings &&
-            !rangeIsOnSingleLine(namedImports[0].importClause.namedBindings, sourceFile)
-        ) {
-            setEmitFlags(newNamedImports, EmitFlags.MultiLine);
-        }
-
-        // Type-only imports are not allowed to mix default, namespace, and named imports in any combination.
-        // We could rewrite a default import as a named import (`import { default as name }`), but we currently
-        // choose not to as a stylistic preference.
-        if (isTypeOnly && newDefaultImport && newNamedImports) {
-            coalescedImports.push(
-                updateImportDeclarationAndClause(importDecl, newDefaultImport, /*namedBindings*/ undefined));
-            coalescedImports.push(
-                updateImportDeclarationAndClause(namedImports[0] ?? importDecl, /*name*/ undefined, newNamedImports));
-        }
-        else {
-            coalescedImports.push(
-                updateImportDeclarationAndClause(importDecl, newDefaultImport, newNamedImports));
-        }
-    }
-
-    return coalescedImports;
-
-}
-
-interface ImportGroup {
-    defaultImports: ImportDeclaration[];
-    namespaceImports: ImportDeclaration[];
-    namedImports: ImportDeclaration[];
-}
-
-/*
- * Returns entire import declarations because they may already have been rewritten and
- * may lack parent pointers.  The desired parts can easily be recovered based on the
- * categorization.
- *
- * NB: There may be overlap between `defaultImports` and `namespaceImports`/`namedImports`.
- */
-function getCategorizedImports(importGroup: readonly ImportDeclaration[]) {
-    let importWithoutClause: ImportDeclaration | undefined;
-    const typeOnlyImports: ImportGroup = { defaultImports: [], namespaceImports: [], namedImports: [] };
-    const regularImports: ImportGroup = { defaultImports: [], namespaceImports: [], namedImports: [] };
-
-    for (const importDeclaration of importGroup) {
-        if (importDeclaration.importClause === undefined) {
-            // Only the first such import is interesting - the others are redundant.
-            // Note: Unfortunately, we will lose trivia that was on this node.
-            importWithoutClause = importWithoutClause || importDeclaration;
-            continue;
-        }
-
-        const group = importDeclaration.importClause.isTypeOnly ? typeOnlyImports : regularImports;
-        const { name, namedBindings } = importDeclaration.importClause;
-
-        if (name) {
-            group.defaultImports.push(importDeclaration);
-        }
-
-        if (namedBindings) {
-            if (isNamespaceImport(namedBindings)) {
-                group.namespaceImports.push(importDeclaration);
-            }
-            else {
-                group.namedImports.push(importDeclaration);
-            }
-        }
-    }
-
-    return {
-        importWithoutClause,
-        typeOnlyImports,
-        regularImports,
-    };
-}
-
-// Internal for testing
-/**
- * @param exportGroup a list of ExportDeclarations, all with the same module name.
- *
- * @internal
- */
-export function coalesceExports(exportGroup: readonly ExportDeclaration[], ignoreCase: boolean) {
-    if (exportGroup.length === 0) {
-        return exportGroup;
-    }
-
-    const { exportWithoutClause, namedExports, typeOnlyExports } = getCategorizedExports(exportGroup);
-
-    const coalescedExports: ExportDeclaration[] = [];
-
-    if (exportWithoutClause) {
-        coalescedExports.push(exportWithoutClause);
-    }
-
-    for (const exportGroup of [namedExports, typeOnlyExports]) {
-        if (exportGroup.length === 0) {
-            continue;
-        }
-        const newExportSpecifiers: ExportSpecifier[] = [];
-        newExportSpecifiers.push(...flatMap(exportGroup, i => i.exportClause && isNamedExports(i.exportClause) ? i.exportClause.elements : emptyArray));
-
-        const sortedExportSpecifiers = sortSpecifiers(newExportSpecifiers, ignoreCase);
-
-        const exportDecl = exportGroup[0];
-        coalescedExports.push(
-            factory.updateExportDeclaration(
-                exportDecl,
-                exportDecl.modifiers,
-                exportDecl.isTypeOnly,
-                exportDecl.exportClause && (
-                    isNamedExports(exportDecl.exportClause) ?
-                        factory.updateNamedExports(exportDecl.exportClause, sortedExportSpecifiers) :
-                        factory.updateNamespaceExport(exportDecl.exportClause, exportDecl.exportClause.name)
-                ),
-                exportDecl.moduleSpecifier,
-                exportDecl.assertClause));
-    }
-
-    return coalescedExports;
-
-    /*
-     * Returns entire export declarations because they may already have been rewritten and
-     * may lack parent pointers.  The desired parts can easily be recovered based on the
-     * categorization.
-     */
-    function getCategorizedExports(exportGroup: readonly ExportDeclaration[]) {
-        let exportWithoutClause: ExportDeclaration | undefined;
-        const namedExports: ExportDeclaration[] = [];
-        const typeOnlyExports: ExportDeclaration[] = [];
-
-        for (const exportDeclaration of exportGroup) {
-            if (exportDeclaration.exportClause === undefined) {
-                // Only the first such export is interesting - the others are redundant.
-                // Note: Unfortunately, we will lose trivia that was on this node.
-                exportWithoutClause = exportWithoutClause || exportDeclaration;
-            }
-            else if (exportDeclaration.isTypeOnly) {
-                typeOnlyExports.push(exportDeclaration);
-            }
-            else {
-                namedExports.push(exportDeclaration);
-            }
-        }
-
-        return {
-            exportWithoutClause,
-            namedExports,
-            typeOnlyExports,
-        };
-    }
-}
-
-function updateImportDeclarationAndClause(
-    importDeclaration: ImportDeclaration,
-    name: Identifier | undefined,
-    namedBindings: NamedImportBindings | undefined) {
-
-    return factory.updateImportDeclaration(
-        importDeclaration,
-        importDeclaration.modifiers,
-        factory.updateImportClause(importDeclaration.importClause!, importDeclaration.importClause!.isTypeOnly, name, namedBindings), // TODO: GH#18217
-        importDeclaration.moduleSpecifier,
-        importDeclaration.assertClause);
-}
-
-function sortSpecifiers<T extends ImportOrExportSpecifier>(specifiers: readonly T[], ignoreCase?: boolean) {
-    return stableSort(specifiers, (s1, s2) => compareImportOrExportSpecifiers(s1, s2, ignoreCase));
-}
-
-/** @internal */
-export function compareImportOrExportSpecifiers<T extends ImportOrExportSpecifier>(s1: T, s2: T, ignoreCase?: boolean): Comparison {
-    const compareIdentifiers = ignoreCase ? compareIdentifiersCaseInsensitive : compareIdentifiersCaseSensitive;
-    return compareBooleans(s1.isTypeOnly, s2.isTypeOnly) || compareIdentifiers(s1.name, s2.name);
-}
-
-function compareIdentifiersCaseSensitive(s1: Identifier, s2: Identifier) {
-    return compareStringsCaseSensitive(s1.text, s2.text);
-}
-
-function compareIdentifiersCaseInsensitive(s1: Identifier, s2: Identifier) {
-    return compareStringsCaseInsensitiveEslintCompatible(s1.text, s2.text);
-}
-
-/**
- * Exported for testing
- *
- * @internal
- */
-export function compareModuleSpecifiers(m1: Expression | undefined, m2: Expression | undefined, ignoreCase?: boolean) {
-    const name1 = m1 === undefined ? undefined : getExternalModuleName(m1);
-    const name2 = m2 === undefined ? undefined : getExternalModuleName(m2);
-    const compareStrings = ignoreCase ? compareStringsCaseInsensitiveEslintCompatible : compareStringsCaseSensitive;
-    return compareBooleans(name1 === undefined, name2 === undefined) ||
-        compareBooleans(isExternalModuleNameRelative(name1!), isExternalModuleNameRelative(name2!)) ||
-        // eslint-disable-next-line @typescript-eslint/no-unnecessary-type-assertion
-        compareStrings(name1!, name2!); // I don't know why eslint is wrong but this one is necessary
-}
-
-function getModuleSpecifierExpression(declaration: AnyImportOrRequireStatement): Expression | undefined {
-    switch (declaration.kind) {
-        case SyntaxKind.ImportEqualsDeclaration:
-            return tryCast(declaration.moduleReference, isExternalModuleReference)?.expression;
-        case SyntaxKind.ImportDeclaration:
-            return declaration.moduleSpecifier;
-        case SyntaxKind.VariableStatement:
-            return declaration.declarationList.declarations[0].initializer.arguments[0];
-    }
-}
-
-/** @internal */
-export function detectSorting(sourceFile: SourceFile): SortKind {
-    return detectSortingWorker(
-        groupImportsByNewlineContiguous(sourceFile, sourceFile.statements.filter(isImportDeclaration)));
-}
-
-function detectSortingWorker(importGroups: ImportDeclaration[][]): SortKind {
-    let sortState = SortKind.Both;
-    for (const importGroup of importGroups) {
-        // Check module specifiers
-        if (importGroup.length > 1) {
-            sortState &= detectSortCaseSensitivity(importGroup, /*useEslintOrdering*/ true, i => tryCast(i.moduleSpecifier, isStringLiteral)?.text ?? "");
-            if (!sortState) {
-                return sortState;
-            }
-        }
-
-        // Check import specifiers
-        const declarationWithNamedImports = find(
-            importGroup,
-            i => tryCast(i.importClause?.namedBindings, isNamedImports)?.elements.length! > 1);
-        if (declarationWithNamedImports) {
-            sortState &= detectImportSpecifierSorting((declarationWithNamedImports.importClause!.namedBindings as NamedImports).elements);
-            if (!sortState) {
-                return sortState;
-            }
-        }
-
-        // Quit as soon as we've disambiguated. There's a chance that something later will disagree with what we've
-        // found so far, but this function is only intended to infer a preference, not validate the whole file for
-        // consistent and correct sorting.
-        if (sortState !== SortKind.Both) {
-            return sortState;
-        }
-    }
-    return sortState;
-}
-
-/** @internal */
-export function detectImportDeclarationSorting(imports: readonly AnyImportOrRequireStatement[]): SortKind {
-    return detectSortCaseSensitivity(imports, /*useEslintOrdering*/ true, s => getExternalModuleName(getModuleSpecifierExpression(s)) || "");
-}
-
-/** @internal */
-export const detectImportSpecifierSorting = memoizeWeak((specifiers: readonly ImportSpecifier[]): SortKind => {
-    if (!arrayIsSorted(specifiers, (s1, s2) => compareBooleans(s1.isTypeOnly, s2.isTypeOnly))) {
-        return SortKind.None;
-    }
-    return detectSortCaseSensitivity(specifiers, /*useEslintOrdering*/ true, specifier => specifier.name.text);
-});
-
-/** @internal */
-export function getImportDeclarationInsertionIndex(sortedImports: readonly AnyImportOrRequireStatement[], newImport: AnyImportOrRequireStatement, ignoreCase?: boolean) {
-    const index = binarySearch(sortedImports, newImport, identity, (a, b) => compareImportsOrRequireStatements(a, b, ignoreCase));
-    return index < 0 ? ~index : index;
-}
-
-/** @internal */
-export function getImportSpecifierInsertionIndex(sortedImports: readonly ImportSpecifier[], newImport: ImportSpecifier, ignoreCase?: boolean) {
-    const index = binarySearch(sortedImports, newImport, identity, (s1, s2) => compareImportOrExportSpecifiers(s1, s2, ignoreCase));
-    return index < 0 ? ~index : index;
-}
-
-/** @internal */
-export function compareImportsOrRequireStatements(s1: AnyImportOrRequireStatement, s2: AnyImportOrRequireStatement, ignoreCase?: boolean) {
-    return compareModuleSpecifiers(getModuleSpecifierExpression(s1), getModuleSpecifierExpression(s2), ignoreCase) || compareImportKind(s1, s2);
-}
-
-function compareImportKind(s1: AnyImportOrRequireStatement, s2: AnyImportOrRequireStatement) {
-    return compareValues(getImportKindOrder(s1), getImportKindOrder(s2));
-}
-
-// 1. Side-effect imports
-// 2. Type-only imports
-// 3. Namespace imports
-// 4. Default imports
-// 5. Named imports
-// 6. ImportEqualsDeclarations
-// 7. Require variable statements
-function getImportKindOrder(s1: AnyImportOrRequireStatement) {
-    switch (s1.kind) {
-        case SyntaxKind.ImportDeclaration:
-            if (!s1.importClause) return 0;
-            if (s1.importClause.isTypeOnly) return 1;
-            if (s1.importClause.namedBindings?.kind === SyntaxKind.NamespaceImport) return 2;
-            if (s1.importClause.name) return 3;
-            return 4;
-        case SyntaxKind.ImportEqualsDeclaration:
-            return 5;
-        case SyntaxKind.VariableStatement:
-            return 6;
-    }
-}
-
-function getNewImportSpecifiers(namedImports: ImportDeclaration[]) {
-    return flatMap(namedImports, namedImport =>
-        map(tryGetNamedBindingElements(namedImport), importSpecifier =>
-            importSpecifier.name && importSpecifier.propertyName && importSpecifier.name.escapedText === importSpecifier.propertyName.escapedText
-                ? factory.updateImportSpecifier(importSpecifier, importSpecifier.isTypeOnly, /*propertyName*/ undefined, importSpecifier.name)
-                : importSpecifier
-        )
-    );
-}
-
-function tryGetNamedBindingElements(namedImport: ImportDeclaration) {
-    return namedImport.importClause?.namedBindings && isNamedImports(namedImport.importClause.namedBindings)
-        ? namedImport.importClause.namedBindings.elements
-        : undefined;
-}
+import {
+    arrayIsSorted,
+    binarySearch,
+    compareBooleans,
+    compareStringsCaseInsensitiveEslintCompatible,
+    compareStringsCaseSensitive,
+    compareValues,
+    detectSortCaseSensitivity,
+    emptyArray,
+    find,
+    flatMap,
+    group,
+    identity,
+    isString,
+    length,
+    map,
+    memoizeWeak,
+    some,
+    SortKind,
+    stableSort,
+    tryCast,
+} from "../compiler/core";
+import { Comparison } from "../compiler/corePublic";
+import { setEmitFlags } from "../compiler/factory/emitNode";
+import { factory } from "../compiler/factory/nodeFactory";
+import {
+    isExportDeclaration,
+    isExternalModuleReference,
+    isImportDeclaration,
+    isNamedExports,
+    isNamedImports,
+    isNamespaceImport,
+    isStringLiteral,
+} from "../compiler/factory/nodeTests";
+import {
+    createScanner,
+    Scanner,
+} from "../compiler/scanner";
+import {
+    AnyImportOrRequireStatement,
+    EmitFlags,
+    ExportDeclaration,
+    ExportSpecifier,
+    Expression,
+    Identifier,
+    ImportDeclaration,
+    ImportOrExportSpecifier,
+    ImportSpecifier,
+    NamedImportBindings,
+    NamedImports,
+    NamespaceImport,
+    Program,
+    SourceFile,
+    SyntaxKind,
+    TransformFlags,
+    UserPreferences,
+} from "../compiler/types";
+import { isAmbientModule, rangeIsOnSingleLine } from "../compiler/utilities";
+import {
+    isExternalModuleNameRelative,
+    isStringLiteralLike,
+} from "../compiler/utilitiesPublic";
+import { Core as FindAllReferences } from "./findAllReferences";
+import {
+    ChangeTracker,
+    LeadingTriviaOption,
+    TrailingTriviaOption,
+} from "./textChanges";
+import {
+    FileTextChanges,
+    FormatContext,
+    LanguageServiceHost,
+    OrganizeImportsMode,
+} from "./types";
+import {
+    getNewLineOrDefaultFromHost,
+    jsxModeNeedsExplicitImport,
+    suppressLeadingTrivia,
+} from "./utilities";
+
+/**
+ * Organize imports by:
+ *   1) Removing unused imports
+ *   2) Coalescing imports from the same module
+ *   3) Sorting imports
+ *
+ * @internal
+ */
+export function organizeImports(
+    sourceFile: SourceFile,
+    formatContext: FormatContext,
+    host: LanguageServiceHost,
+    program: Program,
+    preferences: UserPreferences,
+    mode: OrganizeImportsMode,
+): FileTextChanges[] {
+    const changeTracker = ChangeTracker.fromContext({ host, formatContext, preferences });
+    const shouldSort = mode === OrganizeImportsMode.SortAndCombine || mode === OrganizeImportsMode.All;
+    const shouldCombine = shouldSort; // These are currently inseparable, but I draw a distinction for clarity and in case we add modes in the future.
+    const shouldRemove = mode === OrganizeImportsMode.RemoveUnused || mode === OrganizeImportsMode.All;
+    const maybeRemove = shouldRemove ? removeUnusedImports : identity;
+    const maybeCoalesce = shouldCombine ? coalesceImports : identity;
+    // All of the old ImportDeclarations in the file, in syntactic order.
+    const topLevelImportGroupDecls = groupImportsByNewlineContiguous(sourceFile, sourceFile.statements.filter(isImportDeclaration));
+    const ignoreCase = typeof preferences.organizeImportsIgnoreCase === "boolean"
+        ? preferences.organizeImportsIgnoreCase
+        : shouldSort && detectSortingWorker(topLevelImportGroupDecls) === SortKind.CaseInsensitive;
+
+    const processImportsOfSameModuleSpecifier = (importGroup: readonly ImportDeclaration[]) => {
+        const processedDeclarations = maybeCoalesce(maybeRemove(importGroup, sourceFile, program), ignoreCase, sourceFile);
+        return shouldSort
+            ? stableSort(processedDeclarations, (s1, s2) => compareImportsOrRequireStatements(s1, s2))
+            : processedDeclarations;
+    };
+
+    topLevelImportGroupDecls.forEach(importGroupDecl => organizeImportsWorker(importGroupDecl, processImportsOfSameModuleSpecifier));
+
+    // Exports are always used
+    if (mode !== OrganizeImportsMode.RemoveUnused) {
+        // All of the old ExportDeclarations in the file, in syntactic order.
+        const topLevelExportDecls = sourceFile.statements.filter(isExportDeclaration);
+        organizeImportsWorker(topLevelExportDecls, group => coalesceExports(group, ignoreCase));
+    }
+
+    for (const ambientModule of sourceFile.statements.filter(isAmbientModule)) {
+        if (!ambientModule.body) continue;
+
+        const ambientModuleImportGroupDecls = groupImportsByNewlineContiguous(sourceFile, ambientModule.body.statements.filter(isImportDeclaration));
+        ambientModuleImportGroupDecls.forEach(importGroupDecl => organizeImportsWorker(importGroupDecl, processImportsOfSameModuleSpecifier));
+
+        // Exports are always used
+        if (mode !== OrganizeImportsMode.RemoveUnused) {
+            const ambientModuleExportDecls = ambientModule.body.statements.filter(isExportDeclaration);
+            organizeImportsWorker(ambientModuleExportDecls, group => coalesceExports(group, ignoreCase));
+        }
+    }
+
+    return changeTracker.getChanges();
+
+    function organizeImportsWorker<T extends ImportDeclaration | ExportDeclaration>(
+        oldImportDecls: readonly T[],
+        coalesce: (group: readonly T[]) => readonly T[],
+    ) {
+        if (length(oldImportDecls) === 0) {
+            return;
+        }
+
+        // Special case: normally, we'd expect leading and trailing trivia to follow each import
+        // around as it's sorted.  However, we do not want this to happen for leading trivia
+        // on the first import because it is probably the header comment for the file.
+        // Consider: we could do a more careful check that this trivia is actually a header,
+        // but the consequences of being wrong are very minor.
+        suppressLeadingTrivia(oldImportDecls[0]);
+
+        const oldImportGroups = shouldCombine
+            ? group(oldImportDecls, importDecl => getExternalModuleName(importDecl.moduleSpecifier)!)
+            : [oldImportDecls];
+        const sortedImportGroups = shouldSort
+            ? stableSort(oldImportGroups, (group1, group2) => compareModuleSpecifiers(group1[0].moduleSpecifier, group2[0].moduleSpecifier))
+            : oldImportGroups;
+        const newImportDecls = flatMap(sortedImportGroups, importGroup =>
+            getExternalModuleName(importGroup[0].moduleSpecifier)
+                ? coalesce(importGroup)
+                : importGroup);
+
+        // Delete all nodes if there are no imports.
+        if (newImportDecls.length === 0) {
+            // Consider the first node to have trailingTrivia as we want to exclude the
+            // "header" comment.
+            changeTracker.deleteNodes(sourceFile, oldImportDecls, {
+                leadingTriviaOption: LeadingTriviaOption.Exclude,
+                trailingTriviaOption: TrailingTriviaOption.Include,
+            }, /*hasTrailingComment*/ true);
+        }
+        else {
+            // Note: Delete the surrounding trivia because it will have been retained in newImportDecls.
+            const replaceOptions = {
+                leadingTriviaOption: LeadingTriviaOption.Exclude, // Leave header comment in place
+                trailingTriviaOption: TrailingTriviaOption.Include,
+                suffix: getNewLineOrDefaultFromHost(host, formatContext.options),
+            };
+            changeTracker.replaceNodeWithNodes(sourceFile, oldImportDecls[0], newImportDecls, replaceOptions);
+            const hasTrailingComment = changeTracker.nodeHasTrailingComment(sourceFile, oldImportDecls[0], replaceOptions);
+            changeTracker.deleteNodes(sourceFile, oldImportDecls.slice(1), {
+                trailingTriviaOption: TrailingTriviaOption.Include,
+            }, hasTrailingComment);
+        }
+    }
+}
+
+function groupImportsByNewlineContiguous(sourceFile: SourceFile, importDecls: ImportDeclaration[]): ImportDeclaration[][] {
+    const scanner = createScanner(sourceFile.languageVersion, /*skipTrivia*/ false, sourceFile.languageVariant);
+    const groupImports: ImportDeclaration[][] = [];
+    let groupIndex = 0;
+    for (const topLevelImportDecl of importDecls) {
+        if (groupImports[groupIndex] && isNewGroup(sourceFile, topLevelImportDecl, scanner)) {
+            groupIndex++;
+        }
+
+        if (!groupImports[groupIndex]) {
+            groupImports[groupIndex] = [];
+        }
+
+        groupImports[groupIndex].push(topLevelImportDecl);
+    }
+
+    return groupImports;
+}
+
+// a new group is created if an import includes at least two new line
+// new line from multi-line comment doesn't count
+function isNewGroup(sourceFile: SourceFile, topLevelImportDecl: ImportDeclaration, scanner: Scanner) {
+    const startPos = topLevelImportDecl.getFullStart();
+    const endPos = topLevelImportDecl.getStart();
+    scanner.setText(sourceFile.text, startPos, endPos - startPos);
+
+    let numberOfNewLines = 0;
+    while (scanner.getTokenPos() < endPos) {
+        const tokenKind = scanner.scan();
+
+        if (tokenKind === SyntaxKind.NewLineTrivia) {
+            numberOfNewLines++;
+
+            if (numberOfNewLines >= 2) {
+                return true;
+            }
+        }
+    }
+
+    return false;
+}
+
+function removeUnusedImports(oldImports: readonly ImportDeclaration[], sourceFile: SourceFile, program: Program) {
+    const typeChecker = program.getTypeChecker();
+    const compilerOptions = program.getCompilerOptions();
+    const jsxNamespace = typeChecker.getJsxNamespace(sourceFile);
+    const jsxFragmentFactory = typeChecker.getJsxFragmentFactory(sourceFile);
+    const jsxElementsPresent = !!(sourceFile.transformFlags & TransformFlags.ContainsJsx);
+
+    const usedImports: ImportDeclaration[] = [];
+
+    for (const importDecl of oldImports) {
+        const { importClause, moduleSpecifier } = importDecl;
+
+        if (!importClause) {
+            // Imports without import clauses are assumed to be included for their side effects and are not removed.
+            usedImports.push(importDecl);
+            continue;
+        }
+
+        let { name, namedBindings } = importClause;
+
+        // Default import
+        if (name && !isDeclarationUsed(name)) {
+            name = undefined;
+        }
+
+        if (namedBindings) {
+            if (isNamespaceImport(namedBindings)) {
+                // Namespace import
+                if (!isDeclarationUsed(namedBindings.name)) {
+                    namedBindings = undefined;
+                }
+            }
+            else {
+                // List of named imports
+                const newElements = namedBindings.elements.filter(e => isDeclarationUsed(e.name));
+                if (newElements.length < namedBindings.elements.length) {
+                    namedBindings = newElements.length
+                        ? factory.updateNamedImports(namedBindings, newElements)
+                        : undefined;
+                }
+            }
+        }
+
+        if (name || namedBindings) {
+            usedImports.push(updateImportDeclarationAndClause(importDecl, name, namedBindings));
+        }
+        // If a module is imported to be augmented, it’s used
+        else if (hasModuleDeclarationMatchingSpecifier(sourceFile, moduleSpecifier)) {
+            // If we’re in a declaration file, it’s safe to remove the import clause from it
+            if (sourceFile.isDeclarationFile) {
+                usedImports.push(factory.createImportDeclaration(
+                    importDecl.modifiers,
+                    /*importClause*/ undefined,
+                    moduleSpecifier,
+                    /*assertClause*/ undefined));
+            }
+            // If we’re not in a declaration file, we can’t remove the import clause even though
+            // the imported symbols are unused, because removing them makes it look like the import
+            // declaration has side effects, which will cause it to be preserved in the JS emit.
+            else {
+                usedImports.push(importDecl);
+            }
+        }
+    }
+
+    return usedImports;
+
+    function isDeclarationUsed(identifier: Identifier) {
+        // The JSX factory symbol is always used if JSX elements are present - even if they are not allowed.
+        return jsxElementsPresent && (identifier.text === jsxNamespace || jsxFragmentFactory && identifier.text === jsxFragmentFactory) && jsxModeNeedsExplicitImport(compilerOptions.jsx) ||
+            FindAllReferences.isSymbolReferencedInFile(identifier, typeChecker, sourceFile);
+    }
+}
+
+function hasModuleDeclarationMatchingSpecifier(sourceFile: SourceFile, moduleSpecifier: Expression) {
+    const moduleSpecifierText = isStringLiteral(moduleSpecifier) && moduleSpecifier.text;
+    return isString(moduleSpecifierText) && some(sourceFile.moduleAugmentations, moduleName =>
+        isStringLiteral(moduleName)
+        && moduleName.text === moduleSpecifierText);
+}
+
+function getExternalModuleName(specifier: Expression | undefined) {
+    return specifier !== undefined && isStringLiteralLike(specifier)
+        ? specifier.text
+        : undefined;
+}
+
+// Internal for testing
+/**
+ * @param importGroup a list of ImportDeclarations, all with the same module name.
+ *
+ * @internal
+ */
+export function coalesceImports(importGroup: readonly ImportDeclaration[], ignoreCase?: boolean, sourceFile?: SourceFile): readonly ImportDeclaration[] {
+    if (importGroup.length === 0) {
+        return importGroup;
+    }
+
+    const { importWithoutClause, typeOnlyImports, regularImports } = getCategorizedImports(importGroup);
+    const compareIdentifiers = ignoreCase ? compareIdentifiersCaseInsensitive : compareIdentifiersCaseSensitive;
+    const coalescedImports: ImportDeclaration[] = [];
+
+    if (importWithoutClause) {
+        coalescedImports.push(importWithoutClause);
+    }
+
+    for (const group of [regularImports, typeOnlyImports]) {
+        const isTypeOnly = group === typeOnlyImports;
+        const { defaultImports, namespaceImports, namedImports } = group;
+        // Normally, we don't combine default and namespace imports, but it would be silly to
+        // produce two import declarations in this special case.
+        if (!isTypeOnly && defaultImports.length === 1 && namespaceImports.length === 1 && namedImports.length === 0) {
+            // Add the namespace import to the existing default ImportDeclaration.
+            const defaultImport = defaultImports[0];
+            coalescedImports.push(
+                updateImportDeclarationAndClause(defaultImport, defaultImport.importClause!.name, namespaceImports[0].importClause!.namedBindings)); // TODO: GH#18217
+
+            continue;
+        }
+
+        const sortedNamespaceImports = stableSort(namespaceImports, (i1, i2) =>
+            compareIdentifiers((i1.importClause!.namedBindings as NamespaceImport).name, (i2.importClause!.namedBindings as NamespaceImport).name)); // TODO: GH#18217
+
+        for (const namespaceImport of sortedNamespaceImports) {
+            // Drop the name, if any
+            coalescedImports.push(
+                updateImportDeclarationAndClause(namespaceImport, /*name*/ undefined, namespaceImport.importClause!.namedBindings)); // TODO: GH#18217
+        }
+
+        if (defaultImports.length === 0 && namedImports.length === 0) {
+            continue;
+        }
+
+        let newDefaultImport: Identifier | undefined;
+        const newImportSpecifiers: ImportSpecifier[] = [];
+        if (defaultImports.length === 1) {
+            newDefaultImport = defaultImports[0].importClause!.name;
+        }
+        else {
+            for (const defaultImport of defaultImports) {
+                newImportSpecifiers.push(
+                    factory.createImportSpecifier(/*isTypeOnly*/ false, factory.createIdentifier("default"), defaultImport.importClause!.name!)); // TODO: GH#18217
+            }
+        }
+
+        newImportSpecifiers.push(...getNewImportSpecifiers(namedImports));
+
+        const sortedImportSpecifiers = factory.createNodeArray(
+            sortSpecifiers(newImportSpecifiers, ignoreCase),
+            (namedImports[0]?.importClause!.namedBindings as NamedImports)?.elements.hasTrailingComma
+        );
+
+        const importDecl = defaultImports.length > 0
+            ? defaultImports[0]
+            : namedImports[0];
+
+        const newNamedImports = sortedImportSpecifiers.length === 0
+            ? newDefaultImport
+                ? undefined
+                : factory.createNamedImports(emptyArray)
+            : namedImports.length === 0
+                ? factory.createNamedImports(sortedImportSpecifiers)
+                : factory.updateNamedImports(namedImports[0].importClause!.namedBindings as NamedImports, sortedImportSpecifiers); // TODO: GH#18217
+
+        if (sourceFile &&
+            newNamedImports &&
+            namedImports[0]?.importClause!.namedBindings &&
+            !rangeIsOnSingleLine(namedImports[0].importClause.namedBindings, sourceFile)
+        ) {
+            setEmitFlags(newNamedImports, EmitFlags.MultiLine);
+        }
+
+        // Type-only imports are not allowed to mix default, namespace, and named imports in any combination.
+        // We could rewrite a default import as a named import (`import { default as name }`), but we currently
+        // choose not to as a stylistic preference.
+        if (isTypeOnly && newDefaultImport && newNamedImports) {
+            coalescedImports.push(
+                updateImportDeclarationAndClause(importDecl, newDefaultImport, /*namedBindings*/ undefined));
+            coalescedImports.push(
+                updateImportDeclarationAndClause(namedImports[0] ?? importDecl, /*name*/ undefined, newNamedImports));
+        }
+        else {
+            coalescedImports.push(
+                updateImportDeclarationAndClause(importDecl, newDefaultImport, newNamedImports));
+        }
+    }
+
+    return coalescedImports;
+
+}
+
+interface ImportGroup {
+    defaultImports: ImportDeclaration[];
+    namespaceImports: ImportDeclaration[];
+    namedImports: ImportDeclaration[];
+}
+
+/*
+ * Returns entire import declarations because they may already have been rewritten and
+ * may lack parent pointers.  The desired parts can easily be recovered based on the
+ * categorization.
+ *
+ * NB: There may be overlap between `defaultImports` and `namespaceImports`/`namedImports`.
+ */
+function getCategorizedImports(importGroup: readonly ImportDeclaration[]) {
+    let importWithoutClause: ImportDeclaration | undefined;
+    const typeOnlyImports: ImportGroup = { defaultImports: [], namespaceImports: [], namedImports: [] };
+    const regularImports: ImportGroup = { defaultImports: [], namespaceImports: [], namedImports: [] };
+
+    for (const importDeclaration of importGroup) {
+        if (importDeclaration.importClause === undefined) {
+            // Only the first such import is interesting - the others are redundant.
+            // Note: Unfortunately, we will lose trivia that was on this node.
+            importWithoutClause = importWithoutClause || importDeclaration;
+            continue;
+        }
+
+        const group = importDeclaration.importClause.isTypeOnly ? typeOnlyImports : regularImports;
+        const { name, namedBindings } = importDeclaration.importClause;
+
+        if (name) {
+            group.defaultImports.push(importDeclaration);
+        }
+
+        if (namedBindings) {
+            if (isNamespaceImport(namedBindings)) {
+                group.namespaceImports.push(importDeclaration);
+            }
+            else {
+                group.namedImports.push(importDeclaration);
+            }
+        }
+    }
+
+    return {
+        importWithoutClause,
+        typeOnlyImports,
+        regularImports,
+    };
+}
+
+// Internal for testing
+/**
+ * @param exportGroup a list of ExportDeclarations, all with the same module name.
+ *
+ * @internal
+ */
+export function coalesceExports(exportGroup: readonly ExportDeclaration[], ignoreCase: boolean) {
+    if (exportGroup.length === 0) {
+        return exportGroup;
+    }
+
+    const { exportWithoutClause, namedExports, typeOnlyExports } = getCategorizedExports(exportGroup);
+
+    const coalescedExports: ExportDeclaration[] = [];
+
+    if (exportWithoutClause) {
+        coalescedExports.push(exportWithoutClause);
+    }
+
+    for (const exportGroup of [namedExports, typeOnlyExports]) {
+        if (exportGroup.length === 0) {
+            continue;
+        }
+        const newExportSpecifiers: ExportSpecifier[] = [];
+        newExportSpecifiers.push(...flatMap(exportGroup, i => i.exportClause && isNamedExports(i.exportClause) ? i.exportClause.elements : emptyArray));
+
+        const sortedExportSpecifiers = sortSpecifiers(newExportSpecifiers, ignoreCase);
+
+        const exportDecl = exportGroup[0];
+        coalescedExports.push(
+            factory.updateExportDeclaration(
+                exportDecl,
+                exportDecl.modifiers,
+                exportDecl.isTypeOnly,
+                exportDecl.exportClause && (
+                    isNamedExports(exportDecl.exportClause) ?
+                        factory.updateNamedExports(exportDecl.exportClause, sortedExportSpecifiers) :
+                        factory.updateNamespaceExport(exportDecl.exportClause, exportDecl.exportClause.name)
+                ),
+                exportDecl.moduleSpecifier,
+                exportDecl.assertClause));
+    }
+
+    return coalescedExports;
+
+    /*
+     * Returns entire export declarations because they may already have been rewritten and
+     * may lack parent pointers.  The desired parts can easily be recovered based on the
+     * categorization.
+     */
+    function getCategorizedExports(exportGroup: readonly ExportDeclaration[]) {
+        let exportWithoutClause: ExportDeclaration | undefined;
+        const namedExports: ExportDeclaration[] = [];
+        const typeOnlyExports: ExportDeclaration[] = [];
+
+        for (const exportDeclaration of exportGroup) {
+            if (exportDeclaration.exportClause === undefined) {
+                // Only the first such export is interesting - the others are redundant.
+                // Note: Unfortunately, we will lose trivia that was on this node.
+                exportWithoutClause = exportWithoutClause || exportDeclaration;
+            }
+            else if (exportDeclaration.isTypeOnly) {
+                typeOnlyExports.push(exportDeclaration);
+            }
+            else {
+                namedExports.push(exportDeclaration);
+            }
+        }
+
+        return {
+            exportWithoutClause,
+            namedExports,
+            typeOnlyExports,
+        };
+    }
+}
+
+function updateImportDeclarationAndClause(
+    importDeclaration: ImportDeclaration,
+    name: Identifier | undefined,
+    namedBindings: NamedImportBindings | undefined) {
+
+    return factory.updateImportDeclaration(
+        importDeclaration,
+        importDeclaration.modifiers,
+        factory.updateImportClause(importDeclaration.importClause!, importDeclaration.importClause!.isTypeOnly, name, namedBindings), // TODO: GH#18217
+        importDeclaration.moduleSpecifier,
+        importDeclaration.assertClause);
+}
+
+function sortSpecifiers<T extends ImportOrExportSpecifier>(specifiers: readonly T[], ignoreCase?: boolean) {
+    return stableSort(specifiers, (s1, s2) => compareImportOrExportSpecifiers(s1, s2, ignoreCase));
+}
+
+/** @internal */
+export function compareImportOrExportSpecifiers<T extends ImportOrExportSpecifier>(s1: T, s2: T, ignoreCase?: boolean): Comparison {
+    const compareIdentifiers = ignoreCase ? compareIdentifiersCaseInsensitive : compareIdentifiersCaseSensitive;
+    return compareBooleans(s1.isTypeOnly, s2.isTypeOnly) || compareIdentifiers(s1.name, s2.name);
+}
+
+function compareIdentifiersCaseSensitive(s1: Identifier, s2: Identifier) {
+    return compareStringsCaseSensitive(s1.text, s2.text);
+}
+
+function compareIdentifiersCaseInsensitive(s1: Identifier, s2: Identifier) {
+    return compareStringsCaseInsensitiveEslintCompatible(s1.text, s2.text);
+}
+
+/**
+ * Exported for testing
+ *
+ * @internal
+ */
+export function compareModuleSpecifiers(m1: Expression | undefined, m2: Expression | undefined, ignoreCase?: boolean) {
+    const name1 = m1 === undefined ? undefined : getExternalModuleName(m1);
+    const name2 = m2 === undefined ? undefined : getExternalModuleName(m2);
+    const compareStrings = ignoreCase ? compareStringsCaseInsensitiveEslintCompatible : compareStringsCaseSensitive;
+    return compareBooleans(name1 === undefined, name2 === undefined) ||
+        compareBooleans(isExternalModuleNameRelative(name1!), isExternalModuleNameRelative(name2!)) ||
+        // eslint-disable-next-line @typescript-eslint/no-unnecessary-type-assertion
+        compareStrings(name1!, name2!); // I don't know why eslint is wrong but this one is necessary
+}
+
+function getModuleSpecifierExpression(declaration: AnyImportOrRequireStatement): Expression | undefined {
+    switch (declaration.kind) {
+        case SyntaxKind.ImportEqualsDeclaration:
+            return tryCast(declaration.moduleReference, isExternalModuleReference)?.expression;
+        case SyntaxKind.ImportDeclaration:
+            return declaration.moduleSpecifier;
+        case SyntaxKind.VariableStatement:
+            return declaration.declarationList.declarations[0].initializer.arguments[0];
+    }
+}
+
+/** @internal */
+export function detectSorting(sourceFile: SourceFile): SortKind {
+    return detectSortingWorker(
+        groupImportsByNewlineContiguous(sourceFile, sourceFile.statements.filter(isImportDeclaration)));
+}
+
+function detectSortingWorker(importGroups: ImportDeclaration[][]): SortKind {
+    let sortState = SortKind.Both;
+    for (const importGroup of importGroups) {
+        // Check module specifiers
+        if (importGroup.length > 1) {
+            sortState &= detectSortCaseSensitivity(importGroup, /*useEslintOrdering*/ true, i => tryCast(i.moduleSpecifier, isStringLiteral)?.text ?? "");
+            if (!sortState) {
+                return sortState;
+            }
+        }
+
+        // Check import specifiers
+        const declarationWithNamedImports = find(
+            importGroup,
+            i => tryCast(i.importClause?.namedBindings, isNamedImports)?.elements.length! > 1);
+        if (declarationWithNamedImports) {
+            sortState &= detectImportSpecifierSorting((declarationWithNamedImports.importClause!.namedBindings as NamedImports).elements);
+            if (!sortState) {
+                return sortState;
+            }
+        }
+
+        // Quit as soon as we've disambiguated. There's a chance that something later will disagree with what we've
+        // found so far, but this function is only intended to infer a preference, not validate the whole file for
+        // consistent and correct sorting.
+        if (sortState !== SortKind.Both) {
+            return sortState;
+        }
+    }
+    return sortState;
+}
+
+/** @internal */
+export function detectImportDeclarationSorting(imports: readonly AnyImportOrRequireStatement[]): SortKind {
+    return detectSortCaseSensitivity(imports, /*useEslintOrdering*/ true, s => getExternalModuleName(getModuleSpecifierExpression(s)) || "");
+}
+
+/** @internal */
+export const detectImportSpecifierSorting = memoizeWeak((specifiers: readonly ImportSpecifier[]): SortKind => {
+    if (!arrayIsSorted(specifiers, (s1, s2) => compareBooleans(s1.isTypeOnly, s2.isTypeOnly))) {
+        return SortKind.None;
+    }
+    return detectSortCaseSensitivity(specifiers, /*useEslintOrdering*/ true, specifier => specifier.name.text);
+});
+
+/** @internal */
+export function getImportDeclarationInsertionIndex(sortedImports: readonly AnyImportOrRequireStatement[], newImport: AnyImportOrRequireStatement, ignoreCase?: boolean) {
+    const index = binarySearch(sortedImports, newImport, identity, (a, b) => compareImportsOrRequireStatements(a, b, ignoreCase));
+    return index < 0 ? ~index : index;
+}
+
+/** @internal */
+export function getImportSpecifierInsertionIndex(sortedImports: readonly ImportSpecifier[], newImport: ImportSpecifier, ignoreCase?: boolean) {
+    const index = binarySearch(sortedImports, newImport, identity, (s1, s2) => compareImportOrExportSpecifiers(s1, s2, ignoreCase));
+    return index < 0 ? ~index : index;
+}
+
+/** @internal */
+export function compareImportsOrRequireStatements(s1: AnyImportOrRequireStatement, s2: AnyImportOrRequireStatement, ignoreCase?: boolean) {
+    return compareModuleSpecifiers(getModuleSpecifierExpression(s1), getModuleSpecifierExpression(s2), ignoreCase) || compareImportKind(s1, s2);
+}
+
+function compareImportKind(s1: AnyImportOrRequireStatement, s2: AnyImportOrRequireStatement) {
+    return compareValues(getImportKindOrder(s1), getImportKindOrder(s2));
+}
+
+// 1. Side-effect imports
+// 2. Type-only imports
+// 3. Namespace imports
+// 4. Default imports
+// 5. Named imports
+// 6. ImportEqualsDeclarations
+// 7. Require variable statements
+function getImportKindOrder(s1: AnyImportOrRequireStatement) {
+    switch (s1.kind) {
+        case SyntaxKind.ImportDeclaration:
+            if (!s1.importClause) return 0;
+            if (s1.importClause.isTypeOnly) return 1;
+            if (s1.importClause.namedBindings?.kind === SyntaxKind.NamespaceImport) return 2;
+            if (s1.importClause.name) return 3;
+            return 4;
+        case SyntaxKind.ImportEqualsDeclaration:
+            return 5;
+        case SyntaxKind.VariableStatement:
+            return 6;
+    }
+}
+
+function getNewImportSpecifiers(namedImports: ImportDeclaration[]) {
+    return flatMap(namedImports, namedImport =>
+        map(tryGetNamedBindingElements(namedImport), importSpecifier =>
+            importSpecifier.name && importSpecifier.propertyName && importSpecifier.name.escapedText === importSpecifier.propertyName.escapedText
+                ? factory.updateImportSpecifier(importSpecifier, importSpecifier.isTypeOnly, /*propertyName*/ undefined, importSpecifier.name)
+                : importSpecifier
+        )
+    );
+}
+
+function tryGetNamedBindingElements(namedImport: ImportDeclaration) {
+    return namedImport.importClause?.namedBindings && isNamedImports(namedImport.importClause.namedBindings)
+        ? namedImport.importClause.namedBindings.elements
+        : undefined;
+}