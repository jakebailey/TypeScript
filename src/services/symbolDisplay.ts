import {
    addRange,
    arrayFrom,
    contains,
    emptyArray,
    find,
    first,
    firstDefined,
    forEach,
    length,
    some,
} from "../compiler/core";
import { Debug } from "../compiler/debug";
import { createPrinter } from "../compiler/emitter";
import {
    isArrowFunction,
    isBindingElement,
    isCallExpression,
    isClassExpression,
    isEnumDeclaration,
    isFunctionExpression,
<<<<<<< HEAD
=======
    isFunctionLike,
>>>>>>> b9aa8a40
    isIdentifier,
    isObjectBindingPattern,
    isTaggedTemplateExpression,
<<<<<<< HEAD
} from "../compiler/factory/nodeTests";
import {
    BinaryExpression,
    CallExpression,
    CheckFlags,
    EmitHint,
    EnumMember,
    ExportAssignment,
    GetAccessorDeclaration,
    ImportEqualsDeclaration,
=======
    isThisInTypeQuery,
    isTypeAliasDeclaration,
    isVarConst,
    JSDocTagInfo,
>>>>>>> b9aa8a40
    JsxOpeningLikeElement,
    ListFormat,
    ModifierFlags,
    ModuleDeclaration,
    NewExpression,
    Node,
    NodeBuilderFlags,
    ObjectFlags,
    Printer,
    PropertyAccessExpression,
    PropertyDeclaration,
    SetAccessorDeclaration,
    Signature,
    SignatureDeclaration,
    SignatureFlags,
    SourceFile,
    Symbol,
    SymbolFlags,
    SymbolFormatFlags,
    SyntaxKind,
    TaggedTemplateExpression,
    TransientSymbol,
    Type,
    TypeChecker,
    TypeFormatFlags,
    TypeParameter,
    VariableDeclaration,
} from "../compiler/types";
import {
    getCombinedLocalAndExportSymbolFlags,
    getDeclarationOfKind,
    getExternalModuleImportEqualsDeclarationExpression,
    getObjectFlags,
    getSourceFileOfNode,
    getTextOfConstantValue,
    getTextOfIdentifierOrLiteral,
    getTextOfNode,
    hasSyntacticModifier,
    isEnumConst,
    isExternalModuleImportEqualsDeclaration,
    isFunctionBlock,
    isInExpressionContext,
    isLet,
    isModuleWithStringLiteralName,
    isThisInTypeQuery,
    isVarConst,
} from "../compiler/utilities";
import {
    getNameOfDeclaration,
    getParseTreeNode,
    idText,
    isCallOrNewExpression,
    isConstTypeReference,
    isExpression,
    isFunctionLike,
    isFunctionLikeKind,
    isJsxOpeningLikeElement,
} from "../compiler/utilitiesPublic";
import {
    JSDocTagInfo,
    ScriptElementKind,
    ScriptElementKindModifier,
    SymbolDisplayPart,
    SymbolDisplayPartKind,
} from "./types";
import {
    displayPart,
    getMeaningFromLocation,
    getNodeModifiers,
    isCallExpressionTarget,
    isDeprecatedDeclaration,
    isFirstDeclarationOfSymbolParameter,
    isNameOfFunctionDeclaration,
    isNewExpressionTarget,
    keywordPart,
    lineBreakPart,
    mapToDisplayParts,
    operatorPart,
    punctuationPart,
    SemanticMeaning,
    signatureToDisplayParts,
    spacePart,
    symbolToDisplayParts,
    textOrKeywordPart,
    textPart,
    typeToDisplayParts,
} from "./utilities";

const symbolDisplayNodeBuilderFlags = NodeBuilderFlags.OmitParameterModifiers | NodeBuilderFlags.IgnoreErrors | NodeBuilderFlags.UseAliasDefinedOutsideCurrentScope;

// TODO(drosen): use contextual SemanticMeaning.
/** @internal */
export function getSymbolKind(typeChecker: TypeChecker, symbol: Symbol, location: Node): ScriptElementKind {
    const result = getSymbolKindOfConstructorPropertyMethodAccessorFunctionOrVar(typeChecker, symbol, location);
    if (result !== ScriptElementKind.unknown) {
        return result;
    }

    const flags = getCombinedLocalAndExportSymbolFlags(symbol);
    if (flags & SymbolFlags.Class) {
        return getDeclarationOfKind(symbol, SyntaxKind.ClassExpression) ?
            ScriptElementKind.localClassElement : ScriptElementKind.classElement;
    }
    if (flags & SymbolFlags.Enum) return ScriptElementKind.enumElement;
    if (flags & SymbolFlags.TypeAlias) return ScriptElementKind.typeElement;
    if (flags & SymbolFlags.Interface) return ScriptElementKind.interfaceElement;
    if (flags & SymbolFlags.TypeParameter) return ScriptElementKind.typeParameterElement;
    if (flags & SymbolFlags.EnumMember) return ScriptElementKind.enumMemberElement;
    if (flags & SymbolFlags.Alias) return ScriptElementKind.alias;
    if (flags & SymbolFlags.Module) return ScriptElementKind.moduleElement;

    return result;
}

function getSymbolKindOfConstructorPropertyMethodAccessorFunctionOrVar(typeChecker: TypeChecker, symbol: Symbol, location: Node): ScriptElementKind {
    const roots = typeChecker.getRootSymbols(symbol);
    // If this is a method from a mapped type, leave as a method so long as it still has a call signature.
    if (roots.length === 1
        && first(roots).flags & SymbolFlags.Method
        // Ensure the mapped version is still a method, as opposed to `{ [K in keyof I]: number }`.
        && typeChecker.getTypeOfSymbolAtLocation(symbol, location).getNonNullableType().getCallSignatures().length !== 0) {
        return ScriptElementKind.memberFunctionElement;
    }

    if (typeChecker.isUndefinedSymbol(symbol)) {
        return ScriptElementKind.variableElement;
    }
    if (typeChecker.isArgumentsSymbol(symbol)) {
        return ScriptElementKind.localVariableElement;
    }
    if (location.kind === SyntaxKind.ThisKeyword && isExpression(location) || isThisInTypeQuery(location)) {
        return ScriptElementKind.parameterElement;
    }
    const flags = getCombinedLocalAndExportSymbolFlags(symbol);
    if (flags & SymbolFlags.Variable) {
        if (isFirstDeclarationOfSymbolParameter(symbol)) {
            return ScriptElementKind.parameterElement;
        }
        else if (symbol.valueDeclaration && isVarConst(symbol.valueDeclaration as VariableDeclaration)) {
            return ScriptElementKind.constElement;
        }
        else if (forEach(symbol.declarations, isLet)) {
            return ScriptElementKind.letElement;
        }
        return isLocalVariableOrFunction(symbol) ? ScriptElementKind.localVariableElement : ScriptElementKind.variableElement;
    }
    if (flags & SymbolFlags.Function) return isLocalVariableOrFunction(symbol) ? ScriptElementKind.localFunctionElement : ScriptElementKind.functionElement;
    // FIXME: getter and setter use the same symbol. And it is rare to use only setter without getter, so in most cases the symbol always has getter flag.
    // So, even when the location is just on the declaration of setter, this function returns getter.
    if (flags & SymbolFlags.GetAccessor) return ScriptElementKind.memberGetAccessorElement;
    if (flags & SymbolFlags.SetAccessor) return ScriptElementKind.memberSetAccessorElement;
    if (flags & SymbolFlags.Method) return ScriptElementKind.memberFunctionElement;
    if (flags & SymbolFlags.Constructor) return ScriptElementKind.constructorImplementationElement;
    if (flags & SymbolFlags.Signature) return ScriptElementKind.indexSignatureElement;

    if (flags & SymbolFlags.Property) {
        if (flags & SymbolFlags.Transient && (symbol as TransientSymbol).checkFlags & CheckFlags.Synthetic) {
            // If union property is result of union of non method (property/accessors/variables), it is labeled as property
            const unionPropertyKind = forEach(typeChecker.getRootSymbols(symbol), rootSymbol => {
                const rootSymbolFlags = rootSymbol.getFlags();
                if (rootSymbolFlags & (SymbolFlags.PropertyOrAccessor | SymbolFlags.Variable)) {
                    return ScriptElementKind.memberVariableElement;
                }
            });
            if (!unionPropertyKind) {
                // If this was union of all methods,
                // make sure it has call signatures before we can label it as method
                const typeOfUnionProperty = typeChecker.getTypeOfSymbolAtLocation(symbol, location);
                if (typeOfUnionProperty.getCallSignatures().length) {
                    return ScriptElementKind.memberFunctionElement;
                }
                return ScriptElementKind.memberVariableElement;
            }
            return unionPropertyKind;
        }

        return ScriptElementKind.memberVariableElement;
    }

    return ScriptElementKind.unknown;
}

function getNormalizedSymbolModifiers(symbol: Symbol) {
    if (symbol.declarations && symbol.declarations.length) {
        const [declaration, ...declarations] = symbol.declarations;
        // omit deprecated flag if some declarations are not deprecated
        const excludeFlags = length(declarations) && isDeprecatedDeclaration(declaration) && some(declarations, d => !isDeprecatedDeclaration(d))
            ? ModifierFlags.Deprecated
            : ModifierFlags.None;
        const modifiers = getNodeModifiers(declaration, excludeFlags);
        if (modifiers) {
            return modifiers.split(",");
        }
    }
    return [];
}

/** @internal */
export function getSymbolModifiers(typeChecker: TypeChecker, symbol: Symbol): string {
    if (!symbol) {
        return ScriptElementKindModifier.none;
    }

    const modifiers = new Set(getNormalizedSymbolModifiers(symbol));
    if (symbol.flags & SymbolFlags.Alias) {
        const resolvedSymbol = typeChecker.getAliasedSymbol(symbol);
        if (resolvedSymbol !== symbol) {
            forEach(getNormalizedSymbolModifiers(resolvedSymbol), modifier => {
                modifiers.add(modifier);
            });
        }
    }
    if (symbol.flags & SymbolFlags.Optional) {
        modifiers.add(ScriptElementKindModifier.optionalModifier);
    }
    return modifiers.size > 0 ? arrayFrom(modifiers.values()).join(",") : ScriptElementKindModifier.none;
}

/** @internal */
export interface SymbolDisplayPartsDocumentationAndSymbolKind {
    displayParts: SymbolDisplayPart[];
    documentation: SymbolDisplayPart[];
    symbolKind: ScriptElementKind;
    tags: JSDocTagInfo[] | undefined;
}

// TODO(drosen): Currently completion entry details passes the SemanticMeaning.All instead of using semanticMeaning of location
/** @internal */
export function getSymbolDisplayPartsDocumentationAndSymbolKind(typeChecker: TypeChecker, symbol: Symbol, sourceFile: SourceFile, enclosingDeclaration: Node | undefined,
    location: Node, semanticMeaning = getMeaningFromLocation(location), alias?: Symbol): SymbolDisplayPartsDocumentationAndSymbolKind {
    const displayParts: SymbolDisplayPart[] = [];
    let documentation: SymbolDisplayPart[] = [];
    let tags: JSDocTagInfo[] = [];
    const symbolFlags = getCombinedLocalAndExportSymbolFlags(symbol);
    let symbolKind = semanticMeaning & SemanticMeaning.Value ? getSymbolKindOfConstructorPropertyMethodAccessorFunctionOrVar(typeChecker, symbol, location) : ScriptElementKind.unknown;
    let hasAddedSymbolInfo = false;
    const isThisExpression = location.kind === SyntaxKind.ThisKeyword && isInExpressionContext(location) || isThisInTypeQuery(location);
    let type: Type | undefined;
    let printer: Printer;
    let documentationFromAlias: SymbolDisplayPart[] | undefined;
    let tagsFromAlias: JSDocTagInfo[] | undefined;
    let hasMultipleSignatures = false;

    if (location.kind === SyntaxKind.ThisKeyword && !isThisExpression) {
        return { displayParts: [keywordPart(SyntaxKind.ThisKeyword)], documentation: [], symbolKind: ScriptElementKind.primitiveType, tags: undefined };
    }

    // Class at constructor site need to be shown as constructor apart from property,method, vars
    if (symbolKind !== ScriptElementKind.unknown || symbolFlags & SymbolFlags.Class || symbolFlags & SymbolFlags.Alias) {
        // If symbol is accessor, they are allowed only if location is at declaration identifier of the accessor
        if (symbolKind === ScriptElementKind.memberGetAccessorElement || symbolKind === ScriptElementKind.memberSetAccessorElement) {
            const declaration = find(symbol.declarations as ((GetAccessorDeclaration | SetAccessorDeclaration | PropertyDeclaration)[]), declaration => declaration.name === location);
            if (declaration) {
                switch(declaration.kind){
                    case SyntaxKind.GetAccessor:
                        symbolKind = ScriptElementKind.memberGetAccessorElement;
                        break;
                    case SyntaxKind.SetAccessor:
                        symbolKind = ScriptElementKind.memberSetAccessorElement;
                        break;
                    case SyntaxKind.PropertyDeclaration:
                        symbolKind = ScriptElementKind.memberAccessorVariableElement;
                        break;
                    default:
                        Debug.assertNever(declaration);
                    }
            }
            else {
                symbolKind = ScriptElementKind.memberVariableElement;
            }
        }

        let signature: Signature | undefined;
        type = isThisExpression ? typeChecker.getTypeAtLocation(location) : typeChecker.getTypeOfSymbolAtLocation(symbol, location);

        if (location.parent && location.parent.kind === SyntaxKind.PropertyAccessExpression) {
            const right = (location.parent as PropertyAccessExpression).name;
            // Either the location is on the right of a property access, or on the left and the right is missing
            if (right === location || (right && right.getFullWidth() === 0)) {
                location = location.parent;
            }
        }

        // try get the call/construct signature from the type if it matches
        let callExpressionLike: CallExpression | NewExpression | JsxOpeningLikeElement | TaggedTemplateExpression | undefined;
        if (isCallOrNewExpression(location)) {
            callExpressionLike = location;
        }
        else if (isCallExpressionTarget(location) || isNewExpressionTarget(location)) {
            callExpressionLike = location.parent as CallExpression | NewExpression;
        }
        else if (location.parent && (isJsxOpeningLikeElement(location.parent) || isTaggedTemplateExpression(location.parent)) && isFunctionLike(symbol.valueDeclaration)) {
            callExpressionLike = location.parent;
        }

        if (callExpressionLike) {
            signature = typeChecker.getResolvedSignature(callExpressionLike); // TODO: GH#18217

            const useConstructSignatures = callExpressionLike.kind === SyntaxKind.NewExpression || (isCallExpression(callExpressionLike) && callExpressionLike.expression.kind === SyntaxKind.SuperKeyword);

            const allSignatures = useConstructSignatures ? type.getConstructSignatures() : type.getCallSignatures();

            if (signature && !contains(allSignatures, signature.target) && !contains(allSignatures, signature)) {
                // Get the first signature if there is one -- allSignatures may contain
                // either the original signature or its target, so check for either
                signature = allSignatures.length ? allSignatures[0] : undefined;
            }

            if (signature) {
                if (useConstructSignatures && (symbolFlags & SymbolFlags.Class)) {
                    // Constructor
                    symbolKind = ScriptElementKind.constructorImplementationElement;
                    addPrefixForAnyFunctionOrVar(type.symbol, symbolKind);
                }
                else if (symbolFlags & SymbolFlags.Alias) {
                    symbolKind = ScriptElementKind.alias;
                    pushSymbolKind(symbolKind);
                    displayParts.push(spacePart());
                    if (useConstructSignatures) {
                        if (signature.flags & SignatureFlags.Abstract) {
                            displayParts.push(keywordPart(SyntaxKind.AbstractKeyword));
                            displayParts.push(spacePart());
                        }
                        displayParts.push(keywordPart(SyntaxKind.NewKeyword));
                        displayParts.push(spacePart());
                    }
                    addFullSymbolName(symbol);
                }
                else {
                    addPrefixForAnyFunctionOrVar(symbol, symbolKind);
                }

                switch (symbolKind) {
                    case ScriptElementKind.jsxAttribute:
                    case ScriptElementKind.memberVariableElement:
                    case ScriptElementKind.variableElement:
                    case ScriptElementKind.constElement:
                    case ScriptElementKind.letElement:
                    case ScriptElementKind.parameterElement:
                    case ScriptElementKind.localVariableElement:
                        // If it is call or construct signature of lambda's write type name
                        displayParts.push(punctuationPart(SyntaxKind.ColonToken));
                        displayParts.push(spacePart());
                        if (!(getObjectFlags(type) & ObjectFlags.Anonymous) && type.symbol) {
                            addRange(displayParts, symbolToDisplayParts(typeChecker, type.symbol, enclosingDeclaration, /*meaning*/ undefined, SymbolFormatFlags.AllowAnyNodeKind | SymbolFormatFlags.WriteTypeParametersOrArguments));
                            displayParts.push(lineBreakPart());
                        }
                        if (useConstructSignatures) {
                            if (signature.flags & SignatureFlags.Abstract) {
                                displayParts.push(keywordPart(SyntaxKind.AbstractKeyword));
                                displayParts.push(spacePart());
                            }
                            displayParts.push(keywordPart(SyntaxKind.NewKeyword));
                            displayParts.push(spacePart());
                        }
                        addSignatureDisplayParts(signature, allSignatures, TypeFormatFlags.WriteArrowStyleSignature);
                        break;

                    default:
                        // Just signature
                        addSignatureDisplayParts(signature, allSignatures);
                }
                hasAddedSymbolInfo = true;
                hasMultipleSignatures = allSignatures.length > 1;
            }
        }
        else if ((isNameOfFunctionDeclaration(location) && !(symbolFlags & SymbolFlags.Accessor)) || // name of function declaration
            (location.kind === SyntaxKind.ConstructorKeyword && location.parent.kind === SyntaxKind.Constructor)) { // At constructor keyword of constructor declaration
            // get the signature from the declaration and write it
            const functionDeclaration = location.parent as SignatureDeclaration;
            // Use function declaration to write the signatures only if the symbol corresponding to this declaration
            const locationIsSymbolDeclaration = symbol.declarations && find(symbol.declarations, declaration =>
                declaration === (location.kind === SyntaxKind.ConstructorKeyword ? functionDeclaration.parent : functionDeclaration));

            if (locationIsSymbolDeclaration) {
                const allSignatures = functionDeclaration.kind === SyntaxKind.Constructor ? type.getNonNullableType().getConstructSignatures() : type.getNonNullableType().getCallSignatures();
                if (!typeChecker.isImplementationOfOverload(functionDeclaration)) {
                    signature = typeChecker.getSignatureFromDeclaration(functionDeclaration); // TODO: GH#18217
                }
                else {
                    signature = allSignatures[0];
                }

                if (functionDeclaration.kind === SyntaxKind.Constructor) {
                    // show (constructor) Type(...) signature
                    symbolKind = ScriptElementKind.constructorImplementationElement;
                    addPrefixForAnyFunctionOrVar(type.symbol, symbolKind);
                }
                else {
                    // (function/method) symbol(..signature)
                    addPrefixForAnyFunctionOrVar(functionDeclaration.kind === SyntaxKind.CallSignature &&
                        !(type.symbol.flags & SymbolFlags.TypeLiteral || type.symbol.flags & SymbolFlags.ObjectLiteral) ? type.symbol : symbol, symbolKind);
                }
                if (signature) {
                    addSignatureDisplayParts(signature, allSignatures);
                }
                hasAddedSymbolInfo = true;
                hasMultipleSignatures = allSignatures.length > 1;
            }
        }
    }
    if (symbolFlags & SymbolFlags.Class && !hasAddedSymbolInfo && !isThisExpression) {
        addAliasPrefixIfNecessary();
        if (getDeclarationOfKind(symbol, SyntaxKind.ClassExpression)) {
            // Special case for class expressions because we would like to indicate that
            // the class name is local to the class body (similar to function expression)
            //      (local class) class <className>
            pushSymbolKind(ScriptElementKind.localClassElement);
        }
        else {
            // Class declaration has name which is not local.
            displayParts.push(keywordPart(SyntaxKind.ClassKeyword));
        }
        displayParts.push(spacePart());
        addFullSymbolName(symbol);
        writeTypeParametersOfSymbol(symbol, sourceFile);
    }
    if ((symbolFlags & SymbolFlags.Interface) && (semanticMeaning & SemanticMeaning.Type)) {
        prefixNextMeaning();
        displayParts.push(keywordPart(SyntaxKind.InterfaceKeyword));
        displayParts.push(spacePart());
        addFullSymbolName(symbol);
        writeTypeParametersOfSymbol(symbol, sourceFile);
    }
    if ((symbolFlags & SymbolFlags.TypeAlias) && (semanticMeaning & SemanticMeaning.Type)) {
        prefixNextMeaning();
        displayParts.push(keywordPart(SyntaxKind.TypeKeyword));
        displayParts.push(spacePart());
        addFullSymbolName(symbol);
        writeTypeParametersOfSymbol(symbol, sourceFile);
        displayParts.push(spacePart());
        displayParts.push(operatorPart(SyntaxKind.EqualsToken));
        displayParts.push(spacePart());
        addRange(displayParts, typeToDisplayParts(typeChecker, isConstTypeReference(location.parent) ? typeChecker.getTypeAtLocation(location.parent) : typeChecker.getDeclaredTypeOfSymbol(symbol), enclosingDeclaration, TypeFormatFlags.InTypeAlias));
    }
    if (symbolFlags & SymbolFlags.Enum) {
        prefixNextMeaning();
        if (some(symbol.declarations, d => isEnumDeclaration(d) && isEnumConst(d))) {
            displayParts.push(keywordPart(SyntaxKind.ConstKeyword));
            displayParts.push(spacePart());
        }
        displayParts.push(keywordPart(SyntaxKind.EnumKeyword));
        displayParts.push(spacePart());
        addFullSymbolName(symbol);
    }
    if (symbolFlags & SymbolFlags.Module && !isThisExpression) {
        prefixNextMeaning();
        const declaration = getDeclarationOfKind<ModuleDeclaration>(symbol, SyntaxKind.ModuleDeclaration);
        const isNamespace = declaration && declaration.name && declaration.name.kind === SyntaxKind.Identifier;
        displayParts.push(keywordPart(isNamespace ? SyntaxKind.NamespaceKeyword : SyntaxKind.ModuleKeyword));
        displayParts.push(spacePart());
        addFullSymbolName(symbol);
    }
    if ((symbolFlags & SymbolFlags.TypeParameter) && (semanticMeaning & SemanticMeaning.Type)) {
        prefixNextMeaning();
        displayParts.push(punctuationPart(SyntaxKind.OpenParenToken));
        displayParts.push(textPart("type parameter"));
        displayParts.push(punctuationPart(SyntaxKind.CloseParenToken));
        displayParts.push(spacePart());
        addFullSymbolName(symbol);
        if (symbol.parent) {
            // Class/Interface type parameter
            addInPrefix();
            addFullSymbolName(symbol.parent, enclosingDeclaration);
            writeTypeParametersOfSymbol(symbol.parent, enclosingDeclaration);
        }
        else {
            // Method/function type parameter
            const decl = getDeclarationOfKind(symbol, SyntaxKind.TypeParameter);
            if (decl === undefined) return Debug.fail();
            const declaration = decl.parent;

            if (declaration) {
                if (isFunctionLike(declaration)) {
                    addInPrefix();
                    const signature = typeChecker.getSignatureFromDeclaration(declaration)!; // TODO: GH#18217
                    if (declaration.kind === SyntaxKind.ConstructSignature) {
                        displayParts.push(keywordPart(SyntaxKind.NewKeyword));
                        displayParts.push(spacePart());
                    }
                    else if (declaration.kind !== SyntaxKind.CallSignature && declaration.name) {
                        addFullSymbolName(declaration.symbol);
                    }
                    addRange(displayParts, signatureToDisplayParts(typeChecker, signature, sourceFile, TypeFormatFlags.WriteTypeArgumentsOfSignature));
                }
                else if (isTypeAliasDeclaration(declaration)) {
                    // Type alias type parameter
                    // For example
                    //      type list<T> = T[]; // Both T will go through same code path
                    addInPrefix();
                    displayParts.push(keywordPart(SyntaxKind.TypeKeyword));
                    displayParts.push(spacePart());
                    addFullSymbolName(declaration.symbol);
                    writeTypeParametersOfSymbol(declaration.symbol, sourceFile);
                }
            }
        }
    }
    if (symbolFlags & SymbolFlags.EnumMember) {
        symbolKind = ScriptElementKind.enumMemberElement;
        addPrefixForAnyFunctionOrVar(symbol, "enum member");
        const declaration = symbol.declarations?.[0];
        if (declaration?.kind === SyntaxKind.EnumMember) {
            const constantValue = typeChecker.getConstantValue(declaration as EnumMember);
            if (constantValue !== undefined) {
                displayParts.push(spacePart());
                displayParts.push(operatorPart(SyntaxKind.EqualsToken));
                displayParts.push(spacePart());
                displayParts.push(displayPart(getTextOfConstantValue(constantValue),
                    typeof constantValue === "number" ? SymbolDisplayPartKind.numericLiteral : SymbolDisplayPartKind.stringLiteral));
            }
        }
    }
    // don't use symbolFlags since getAliasedSymbol requires the flag on the symbol itself
    if (symbol.flags & SymbolFlags.Alias) {
        prefixNextMeaning();
        if (!hasAddedSymbolInfo) {
            const resolvedSymbol = typeChecker.getAliasedSymbol(symbol);
            if (resolvedSymbol !== symbol && resolvedSymbol.declarations && resolvedSymbol.declarations.length > 0) {
                const resolvedNode = resolvedSymbol.declarations[0];
                const declarationName = getNameOfDeclaration(resolvedNode);
                if (declarationName) {
                    const isExternalModuleDeclaration =
                        isModuleWithStringLiteralName(resolvedNode) &&
                        hasSyntacticModifier(resolvedNode, ModifierFlags.Ambient);
                    const shouldUseAliasName = symbol.name !== "default" && !isExternalModuleDeclaration;
                    const resolvedInfo = getSymbolDisplayPartsDocumentationAndSymbolKind(
                        typeChecker,
                        resolvedSymbol,
                        getSourceFileOfNode(resolvedNode),
                        resolvedNode,
                        declarationName,
                        semanticMeaning,
                        shouldUseAliasName ? symbol : resolvedSymbol);
                    displayParts.push(...resolvedInfo.displayParts);
                    displayParts.push(lineBreakPart());
                    documentationFromAlias = resolvedInfo.documentation;
                    tagsFromAlias = resolvedInfo.tags;
                }
                else {
                    documentationFromAlias = resolvedSymbol.getContextualDocumentationComment(resolvedNode, typeChecker);
                    tagsFromAlias = resolvedSymbol.getJsDocTags(typeChecker);
                }
            }
        }

        if (symbol.declarations) {
            switch (symbol.declarations[0].kind) {
                case SyntaxKind.NamespaceExportDeclaration:
                    displayParts.push(keywordPart(SyntaxKind.ExportKeyword));
                    displayParts.push(spacePart());
                    displayParts.push(keywordPart(SyntaxKind.NamespaceKeyword));
                    break;
                case SyntaxKind.ExportAssignment:
                    displayParts.push(keywordPart(SyntaxKind.ExportKeyword));
                    displayParts.push(spacePart());
                    displayParts.push(keywordPart((symbol.declarations[0] as ExportAssignment).isExportEquals ? SyntaxKind.EqualsToken : SyntaxKind.DefaultKeyword));
                    break;
                case SyntaxKind.ExportSpecifier:
                    displayParts.push(keywordPart(SyntaxKind.ExportKeyword));
                    break;
                default:
                    displayParts.push(keywordPart(SyntaxKind.ImportKeyword));
            }
        }
        displayParts.push(spacePart());
        addFullSymbolName(symbol);
        forEach(symbol.declarations, declaration => {
            if (declaration.kind === SyntaxKind.ImportEqualsDeclaration) {
                const importEqualsDeclaration = declaration as ImportEqualsDeclaration;
                if (isExternalModuleImportEqualsDeclaration(importEqualsDeclaration)) {
                    displayParts.push(spacePart());
                    displayParts.push(operatorPart(SyntaxKind.EqualsToken));
                    displayParts.push(spacePart());
                    displayParts.push(keywordPart(SyntaxKind.RequireKeyword));
                    displayParts.push(punctuationPart(SyntaxKind.OpenParenToken));
                    displayParts.push(displayPart(getTextOfNode(getExternalModuleImportEqualsDeclarationExpression(importEqualsDeclaration)), SymbolDisplayPartKind.stringLiteral));
                    displayParts.push(punctuationPart(SyntaxKind.CloseParenToken));
                }
                else {
                    const internalAliasSymbol = typeChecker.getSymbolAtLocation(importEqualsDeclaration.moduleReference);
                    if (internalAliasSymbol) {
                        displayParts.push(spacePart());
                        displayParts.push(operatorPart(SyntaxKind.EqualsToken));
                        displayParts.push(spacePart());
                        addFullSymbolName(internalAliasSymbol, enclosingDeclaration);
                    }
                }
                return true;
            }
        });
    }
    if (!hasAddedSymbolInfo) {
        if (symbolKind !== ScriptElementKind.unknown) {
            if (type) {
                if (isThisExpression) {
                    prefixNextMeaning();
                    displayParts.push(keywordPart(SyntaxKind.ThisKeyword));
                }
                else {
                    addPrefixForAnyFunctionOrVar(symbol, symbolKind);
                }
                // For properties, variables and local vars: show the type
                if (symbolKind === ScriptElementKind.memberVariableElement ||
                    symbolKind === ScriptElementKind.memberAccessorVariableElement ||
                    symbolKind === ScriptElementKind.memberGetAccessorElement ||
                    symbolKind === ScriptElementKind.memberSetAccessorElement ||
                    symbolKind === ScriptElementKind.jsxAttribute ||
                    symbolFlags & SymbolFlags.Variable ||
                    symbolKind === ScriptElementKind.localVariableElement ||
                    symbolKind === ScriptElementKind.indexSignatureElement ||
                    isThisExpression) {
                    displayParts.push(punctuationPart(SyntaxKind.ColonToken));
                    displayParts.push(spacePart());
                    // If the type is type parameter, format it specially
                    if (type.symbol && type.symbol.flags & SymbolFlags.TypeParameter && symbolKind !== ScriptElementKind.indexSignatureElement) {
                        const typeParameterParts = mapToDisplayParts(writer => {
                            const param = typeChecker.typeParameterToDeclaration(type as TypeParameter, enclosingDeclaration, symbolDisplayNodeBuilderFlags)!;
                            getPrinter().writeNode(EmitHint.Unspecified, param, getSourceFileOfNode(getParseTreeNode(enclosingDeclaration)), writer);
                        });
                        addRange(displayParts, typeParameterParts);
                    }
                    else {
                        addRange(displayParts, typeToDisplayParts(typeChecker, type, enclosingDeclaration));
                    }
                    if ((symbol as TransientSymbol).target && ((symbol as TransientSymbol).target as TransientSymbol).tupleLabelDeclaration) {
                        const labelDecl = ((symbol as TransientSymbol).target as TransientSymbol).tupleLabelDeclaration!;
                        Debug.assertNode(labelDecl.name, isIdentifier);
                        displayParts.push(spacePart());
                        displayParts.push(punctuationPart(SyntaxKind.OpenParenToken));
                        displayParts.push(textPart(idText(labelDecl.name)));
                        displayParts.push(punctuationPart(SyntaxKind.CloseParenToken));
                    }
                }
                else if (symbolFlags & SymbolFlags.Function ||
                    symbolFlags & SymbolFlags.Method ||
                    symbolFlags & SymbolFlags.Constructor ||
                    symbolFlags & SymbolFlags.Signature ||
                    symbolFlags & SymbolFlags.Accessor ||
                    symbolKind === ScriptElementKind.memberFunctionElement) {
                    const allSignatures = type.getNonNullableType().getCallSignatures();
                    if (allSignatures.length) {
                        addSignatureDisplayParts(allSignatures[0], allSignatures);
                        hasMultipleSignatures = allSignatures.length > 1;
                    }
                }
            }
        }
        else {
            symbolKind = getSymbolKind(typeChecker, symbol, location);
        }
    }

    if (documentation.length === 0 && !hasMultipleSignatures) {
        documentation = symbol.getContextualDocumentationComment(enclosingDeclaration, typeChecker);
    }

    if (documentation.length === 0 && symbolFlags & SymbolFlags.Property) {
        // For some special property access expressions like `exports.foo = foo` or `module.exports.foo = foo`
        // there documentation comments might be attached to the right hand side symbol of their declarations.
        // The pattern of such special property access is that the parent symbol is the symbol of the file.
        if (symbol.parent && symbol.declarations && forEach(symbol.parent.declarations, declaration => declaration.kind === SyntaxKind.SourceFile)) {
            for (const declaration of symbol.declarations) {
                if (!declaration.parent || declaration.parent.kind !== SyntaxKind.BinaryExpression) {
                    continue;
                }

                const rhsSymbol = typeChecker.getSymbolAtLocation((declaration.parent as BinaryExpression).right);
                if (!rhsSymbol) {
                    continue;
                }

                documentation = rhsSymbol.getDocumentationComment(typeChecker);
                tags = rhsSymbol.getJsDocTags(typeChecker);
                if (documentation.length > 0) {
                    break;
                }
            }
        }
    }

    if (documentation.length === 0 && isIdentifier(location) && symbol.valueDeclaration && isBindingElement(symbol.valueDeclaration)) {
        const declaration = symbol.valueDeclaration;
        const parent = declaration.parent;
        if (isIdentifier(declaration.name) && isObjectBindingPattern(parent)) {
            const name = getTextOfIdentifierOrLiteral(declaration.name);
            const objectType = typeChecker.getTypeAtLocation(parent);
            documentation = firstDefined(objectType.isUnion() ? objectType.types : [objectType], t => {
                const prop = t.getProperty(name);
                return prop ? prop.getDocumentationComment(typeChecker) : undefined;
            }) || emptyArray;
        }
    }

    if (tags.length === 0 && !hasMultipleSignatures) {
        tags = symbol.getContextualJsDocTags(enclosingDeclaration, typeChecker);
    }

    if (documentation.length === 0 && documentationFromAlias) {
        documentation = documentationFromAlias;
    }

    if (tags.length === 0 && tagsFromAlias) {
        tags = tagsFromAlias;
    }

    return { displayParts, documentation, symbolKind, tags: tags.length === 0 ? undefined : tags };

    function getPrinter() {
        if (!printer) {
            printer = createPrinter({ removeComments: true });
        }
        return printer;
    }

    function prefixNextMeaning() {
        if (displayParts.length) {
            displayParts.push(lineBreakPart());
        }
        addAliasPrefixIfNecessary();
    }

    function addAliasPrefixIfNecessary() {
        if (alias) {
            pushSymbolKind(ScriptElementKind.alias);
            displayParts.push(spacePart());
        }
    }

    function addInPrefix() {
        displayParts.push(spacePart());
        displayParts.push(keywordPart(SyntaxKind.InKeyword));
        displayParts.push(spacePart());
    }

    function addFullSymbolName(symbolToDisplay: Symbol, enclosingDeclaration?: Node) {
        let indexInfos;

        if (alias && symbolToDisplay === symbol) {
            symbolToDisplay = alias;
        }
        if (symbolKind === ScriptElementKind.indexSignatureElement) {
            indexInfos = typeChecker.getIndexInfosOfIndexSymbol(symbolToDisplay);
        }

        let fullSymbolDisplayParts: SymbolDisplayPart[] = [];
        if (symbolToDisplay.flags & SymbolFlags.Signature && indexInfos) {
            if (symbolToDisplay.parent) {
                fullSymbolDisplayParts = symbolToDisplayParts(typeChecker, symbolToDisplay.parent);
            }
            fullSymbolDisplayParts.push(punctuationPart(SyntaxKind.OpenBracketToken));
            //Needed to handle more than one type of index
            indexInfos.forEach((info, i) => {
                //Needed to handle template literals
                fullSymbolDisplayParts.push(...typeToDisplayParts(typeChecker, info.keyType));
                if (i !== indexInfos.length - 1) {
                    fullSymbolDisplayParts.push(spacePart());
                    fullSymbolDisplayParts.push(punctuationPart(SyntaxKind.BarToken));
                    fullSymbolDisplayParts.push(spacePart());
                }
            });
            fullSymbolDisplayParts.push(punctuationPart(SyntaxKind.CloseBracketToken));
        }
        else {
            fullSymbolDisplayParts = symbolToDisplayParts(typeChecker, symbolToDisplay, enclosingDeclaration || sourceFile, /*meaning*/ undefined,
                SymbolFormatFlags.WriteTypeParametersOrArguments | SymbolFormatFlags.UseOnlyExternalAliasing | SymbolFormatFlags.AllowAnyNodeKind);
        }
        addRange(displayParts, fullSymbolDisplayParts);
        if (symbol.flags & SymbolFlags.Optional) {
            displayParts.push(punctuationPart(SyntaxKind.QuestionToken));
        }
    }

    function addPrefixForAnyFunctionOrVar(symbol: Symbol, symbolKind: string) {
        prefixNextMeaning();
        if (symbolKind) {
            pushSymbolKind(symbolKind);
            if (symbol && !some(symbol.declarations, d => isArrowFunction(d) || (isFunctionExpression(d) || isClassExpression(d)) && !d.name)) {
                displayParts.push(spacePart());
                addFullSymbolName(symbol);
            }
        }
    }

    function pushSymbolKind(symbolKind: string) {
        switch (symbolKind) {
            case ScriptElementKind.variableElement:
            case ScriptElementKind.functionElement:
            case ScriptElementKind.letElement:
            case ScriptElementKind.constElement:
            case ScriptElementKind.constructorImplementationElement:
                displayParts.push(textOrKeywordPart(symbolKind));
                return;
            default:
                displayParts.push(punctuationPart(SyntaxKind.OpenParenToken));
                displayParts.push(textOrKeywordPart(symbolKind));
                displayParts.push(punctuationPart(SyntaxKind.CloseParenToken));
                return;
        }
    }

    function addSignatureDisplayParts(signature: Signature, allSignatures: readonly Signature[], flags = TypeFormatFlags.None) {
        addRange(displayParts, signatureToDisplayParts(typeChecker, signature, enclosingDeclaration, flags | TypeFormatFlags.WriteTypeArgumentsOfSignature));
        if (allSignatures.length > 1) {
            displayParts.push(spacePart());
            displayParts.push(punctuationPart(SyntaxKind.OpenParenToken));
            displayParts.push(operatorPart(SyntaxKind.PlusToken));
            displayParts.push(displayPart((allSignatures.length - 1).toString(), SymbolDisplayPartKind.numericLiteral));
            displayParts.push(spacePart());
            displayParts.push(textPart(allSignatures.length === 2 ? "overload" : "overloads"));
            displayParts.push(punctuationPart(SyntaxKind.CloseParenToken));
        }
        documentation = signature.getDocumentationComment(typeChecker);
        tags = signature.getJsDocTags();

        if (allSignatures.length > 1 && documentation.length === 0 && tags.length === 0) {
            documentation = allSignatures[0].getDocumentationComment(typeChecker);
            tags = allSignatures[0].getJsDocTags().filter(tag => tag.name !== "deprecated"); // should only include @deprecated JSDoc tag on the first overload (#49368)
        }

    }

    function writeTypeParametersOfSymbol(symbol: Symbol, enclosingDeclaration: Node | undefined) {
        const typeParameterParts = mapToDisplayParts(writer => {
            const params = typeChecker.symbolToTypeParameterDeclarations(symbol, enclosingDeclaration, symbolDisplayNodeBuilderFlags);
            getPrinter().writeList(ListFormat.TypeParameters, params, getSourceFileOfNode(getParseTreeNode(enclosingDeclaration)), writer);
        });
        addRange(displayParts, typeParameterParts);
    }
}

function isLocalVariableOrFunction(symbol: Symbol) {
    if (symbol.parent) {
        return false; // This is exported symbol
    }

    return forEach(symbol.declarations, declaration => {
        // Function expressions are local
        if (declaration.kind === SyntaxKind.FunctionExpression) {
            return true;
        }

        if (declaration.kind !== SyntaxKind.VariableDeclaration && declaration.kind !== SyntaxKind.FunctionDeclaration) {
            return false;
        }

        // If the parent is not sourceFile or module block it is local variable
        for (let parent = declaration.parent; !isFunctionBlock(parent); parent = parent.parent) {
            // Reached source file or module block
            if (parent.kind === SyntaxKind.SourceFile || parent.kind === SyntaxKind.ModuleBlock) {
                return false;
            }
        }

        // parent is in function block
        return true;
    });
}
<|MERGE_RESOLUTION|>--- conflicted
+++ resolved
@@ -1,903 +1,892 @@
-import {
-    addRange,
-    arrayFrom,
-    contains,
-    emptyArray,
-    find,
-    first,
-    firstDefined,
-    forEach,
-    length,
-    some,
-} from "../compiler/core";
-import { Debug } from "../compiler/debug";
-import { createPrinter } from "../compiler/emitter";
-import {
-    isArrowFunction,
-    isBindingElement,
-    isCallExpression,
-    isClassExpression,
-    isEnumDeclaration,
-    isFunctionExpression,
-<<<<<<< HEAD
-=======
-    isFunctionLike,
->>>>>>> b9aa8a40
-    isIdentifier,
-    isObjectBindingPattern,
-    isTaggedTemplateExpression,
-<<<<<<< HEAD
-} from "../compiler/factory/nodeTests";
-import {
-    BinaryExpression,
-    CallExpression,
-    CheckFlags,
-    EmitHint,
-    EnumMember,
-    ExportAssignment,
-    GetAccessorDeclaration,
-    ImportEqualsDeclaration,
-=======
-    isThisInTypeQuery,
-    isTypeAliasDeclaration,
-    isVarConst,
-    JSDocTagInfo,
->>>>>>> b9aa8a40
-    JsxOpeningLikeElement,
-    ListFormat,
-    ModifierFlags,
-    ModuleDeclaration,
-    NewExpression,
-    Node,
-    NodeBuilderFlags,
-    ObjectFlags,
-    Printer,
-    PropertyAccessExpression,
-    PropertyDeclaration,
-    SetAccessorDeclaration,
-    Signature,
-    SignatureDeclaration,
-    SignatureFlags,
-    SourceFile,
-    Symbol,
-    SymbolFlags,
-    SymbolFormatFlags,
-    SyntaxKind,
-    TaggedTemplateExpression,
-    TransientSymbol,
-    Type,
-    TypeChecker,
-    TypeFormatFlags,
-    TypeParameter,
-    VariableDeclaration,
-} from "../compiler/types";
-import {
-    getCombinedLocalAndExportSymbolFlags,
-    getDeclarationOfKind,
-    getExternalModuleImportEqualsDeclarationExpression,
-    getObjectFlags,
-    getSourceFileOfNode,
-    getTextOfConstantValue,
-    getTextOfIdentifierOrLiteral,
-    getTextOfNode,
-    hasSyntacticModifier,
-    isEnumConst,
-    isExternalModuleImportEqualsDeclaration,
-    isFunctionBlock,
-    isInExpressionContext,
-    isLet,
-    isModuleWithStringLiteralName,
-    isThisInTypeQuery,
-    isVarConst,
-} from "../compiler/utilities";
-import {
-    getNameOfDeclaration,
-    getParseTreeNode,
-    idText,
-    isCallOrNewExpression,
-    isConstTypeReference,
-    isExpression,
-    isFunctionLike,
-    isFunctionLikeKind,
-    isJsxOpeningLikeElement,
-} from "../compiler/utilitiesPublic";
-import {
-    JSDocTagInfo,
-    ScriptElementKind,
-    ScriptElementKindModifier,
-    SymbolDisplayPart,
-    SymbolDisplayPartKind,
-} from "./types";
-import {
-    displayPart,
-    getMeaningFromLocation,
-    getNodeModifiers,
-    isCallExpressionTarget,
-    isDeprecatedDeclaration,
-    isFirstDeclarationOfSymbolParameter,
-    isNameOfFunctionDeclaration,
-    isNewExpressionTarget,
-    keywordPart,
-    lineBreakPart,
-    mapToDisplayParts,
-    operatorPart,
-    punctuationPart,
-    SemanticMeaning,
-    signatureToDisplayParts,
-    spacePart,
-    symbolToDisplayParts,
-    textOrKeywordPart,
-    textPart,
-    typeToDisplayParts,
-} from "./utilities";
-
-const symbolDisplayNodeBuilderFlags = NodeBuilderFlags.OmitParameterModifiers | NodeBuilderFlags.IgnoreErrors | NodeBuilderFlags.UseAliasDefinedOutsideCurrentScope;
-
-// TODO(drosen): use contextual SemanticMeaning.
-/** @internal */
-export function getSymbolKind(typeChecker: TypeChecker, symbol: Symbol, location: Node): ScriptElementKind {
-    const result = getSymbolKindOfConstructorPropertyMethodAccessorFunctionOrVar(typeChecker, symbol, location);
-    if (result !== ScriptElementKind.unknown) {
-        return result;
-    }
-
-    const flags = getCombinedLocalAndExportSymbolFlags(symbol);
-    if (flags & SymbolFlags.Class) {
-        return getDeclarationOfKind(symbol, SyntaxKind.ClassExpression) ?
-            ScriptElementKind.localClassElement : ScriptElementKind.classElement;
-    }
-    if (flags & SymbolFlags.Enum) return ScriptElementKind.enumElement;
-    if (flags & SymbolFlags.TypeAlias) return ScriptElementKind.typeElement;
-    if (flags & SymbolFlags.Interface) return ScriptElementKind.interfaceElement;
-    if (flags & SymbolFlags.TypeParameter) return ScriptElementKind.typeParameterElement;
-    if (flags & SymbolFlags.EnumMember) return ScriptElementKind.enumMemberElement;
-    if (flags & SymbolFlags.Alias) return ScriptElementKind.alias;
-    if (flags & SymbolFlags.Module) return ScriptElementKind.moduleElement;
-
-    return result;
-}
-
-function getSymbolKindOfConstructorPropertyMethodAccessorFunctionOrVar(typeChecker: TypeChecker, symbol: Symbol, location: Node): ScriptElementKind {
-    const roots = typeChecker.getRootSymbols(symbol);
-    // If this is a method from a mapped type, leave as a method so long as it still has a call signature.
-    if (roots.length === 1
-        && first(roots).flags & SymbolFlags.Method
-        // Ensure the mapped version is still a method, as opposed to `{ [K in keyof I]: number }`.
-        && typeChecker.getTypeOfSymbolAtLocation(symbol, location).getNonNullableType().getCallSignatures().length !== 0) {
-        return ScriptElementKind.memberFunctionElement;
-    }
-
-    if (typeChecker.isUndefinedSymbol(symbol)) {
-        return ScriptElementKind.variableElement;
-    }
-    if (typeChecker.isArgumentsSymbol(symbol)) {
-        return ScriptElementKind.localVariableElement;
-    }
-    if (location.kind === SyntaxKind.ThisKeyword && isExpression(location) || isThisInTypeQuery(location)) {
-        return ScriptElementKind.parameterElement;
-    }
-    const flags = getCombinedLocalAndExportSymbolFlags(symbol);
-    if (flags & SymbolFlags.Variable) {
-        if (isFirstDeclarationOfSymbolParameter(symbol)) {
-            return ScriptElementKind.parameterElement;
-        }
-        else if (symbol.valueDeclaration && isVarConst(symbol.valueDeclaration as VariableDeclaration)) {
-            return ScriptElementKind.constElement;
-        }
-        else if (forEach(symbol.declarations, isLet)) {
-            return ScriptElementKind.letElement;
-        }
-        return isLocalVariableOrFunction(symbol) ? ScriptElementKind.localVariableElement : ScriptElementKind.variableElement;
-    }
-    if (flags & SymbolFlags.Function) return isLocalVariableOrFunction(symbol) ? ScriptElementKind.localFunctionElement : ScriptElementKind.functionElement;
-    // FIXME: getter and setter use the same symbol. And it is rare to use only setter without getter, so in most cases the symbol always has getter flag.
-    // So, even when the location is just on the declaration of setter, this function returns getter.
-    if (flags & SymbolFlags.GetAccessor) return ScriptElementKind.memberGetAccessorElement;
-    if (flags & SymbolFlags.SetAccessor) return ScriptElementKind.memberSetAccessorElement;
-    if (flags & SymbolFlags.Method) return ScriptElementKind.memberFunctionElement;
-    if (flags & SymbolFlags.Constructor) return ScriptElementKind.constructorImplementationElement;
-    if (flags & SymbolFlags.Signature) return ScriptElementKind.indexSignatureElement;
-
-    if (flags & SymbolFlags.Property) {
-        if (flags & SymbolFlags.Transient && (symbol as TransientSymbol).checkFlags & CheckFlags.Synthetic) {
-            // If union property is result of union of non method (property/accessors/variables), it is labeled as property
-            const unionPropertyKind = forEach(typeChecker.getRootSymbols(symbol), rootSymbol => {
-                const rootSymbolFlags = rootSymbol.getFlags();
-                if (rootSymbolFlags & (SymbolFlags.PropertyOrAccessor | SymbolFlags.Variable)) {
-                    return ScriptElementKind.memberVariableElement;
-                }
-            });
-            if (!unionPropertyKind) {
-                // If this was union of all methods,
-                // make sure it has call signatures before we can label it as method
-                const typeOfUnionProperty = typeChecker.getTypeOfSymbolAtLocation(symbol, location);
-                if (typeOfUnionProperty.getCallSignatures().length) {
-                    return ScriptElementKind.memberFunctionElement;
-                }
-                return ScriptElementKind.memberVariableElement;
-            }
-            return unionPropertyKind;
-        }
-
-        return ScriptElementKind.memberVariableElement;
-    }
-
-    return ScriptElementKind.unknown;
-}
-
-function getNormalizedSymbolModifiers(symbol: Symbol) {
-    if (symbol.declarations && symbol.declarations.length) {
-        const [declaration, ...declarations] = symbol.declarations;
-        // omit deprecated flag if some declarations are not deprecated
-        const excludeFlags = length(declarations) && isDeprecatedDeclaration(declaration) && some(declarations, d => !isDeprecatedDeclaration(d))
-            ? ModifierFlags.Deprecated
-            : ModifierFlags.None;
-        const modifiers = getNodeModifiers(declaration, excludeFlags);
-        if (modifiers) {
-            return modifiers.split(",");
-        }
-    }
-    return [];
-}
-
-/** @internal */
-export function getSymbolModifiers(typeChecker: TypeChecker, symbol: Symbol): string {
-    if (!symbol) {
-        return ScriptElementKindModifier.none;
-    }
-
-    const modifiers = new Set(getNormalizedSymbolModifiers(symbol));
-    if (symbol.flags & SymbolFlags.Alias) {
-        const resolvedSymbol = typeChecker.getAliasedSymbol(symbol);
-        if (resolvedSymbol !== symbol) {
-            forEach(getNormalizedSymbolModifiers(resolvedSymbol), modifier => {
-                modifiers.add(modifier);
-            });
-        }
-    }
-    if (symbol.flags & SymbolFlags.Optional) {
-        modifiers.add(ScriptElementKindModifier.optionalModifier);
-    }
-    return modifiers.size > 0 ? arrayFrom(modifiers.values()).join(",") : ScriptElementKindModifier.none;
-}
-
-/** @internal */
-export interface SymbolDisplayPartsDocumentationAndSymbolKind {
-    displayParts: SymbolDisplayPart[];
-    documentation: SymbolDisplayPart[];
-    symbolKind: ScriptElementKind;
-    tags: JSDocTagInfo[] | undefined;
-}
-
-// TODO(drosen): Currently completion entry details passes the SemanticMeaning.All instead of using semanticMeaning of location
-/** @internal */
-export function getSymbolDisplayPartsDocumentationAndSymbolKind(typeChecker: TypeChecker, symbol: Symbol, sourceFile: SourceFile, enclosingDeclaration: Node | undefined,
-    location: Node, semanticMeaning = getMeaningFromLocation(location), alias?: Symbol): SymbolDisplayPartsDocumentationAndSymbolKind {
-    const displayParts: SymbolDisplayPart[] = [];
-    let documentation: SymbolDisplayPart[] = [];
-    let tags: JSDocTagInfo[] = [];
-    const symbolFlags = getCombinedLocalAndExportSymbolFlags(symbol);
-    let symbolKind = semanticMeaning & SemanticMeaning.Value ? getSymbolKindOfConstructorPropertyMethodAccessorFunctionOrVar(typeChecker, symbol, location) : ScriptElementKind.unknown;
-    let hasAddedSymbolInfo = false;
-    const isThisExpression = location.kind === SyntaxKind.ThisKeyword && isInExpressionContext(location) || isThisInTypeQuery(location);
-    let type: Type | undefined;
-    let printer: Printer;
-    let documentationFromAlias: SymbolDisplayPart[] | undefined;
-    let tagsFromAlias: JSDocTagInfo[] | undefined;
-    let hasMultipleSignatures = false;
-
-    if (location.kind === SyntaxKind.ThisKeyword && !isThisExpression) {
-        return { displayParts: [keywordPart(SyntaxKind.ThisKeyword)], documentation: [], symbolKind: ScriptElementKind.primitiveType, tags: undefined };
-    }
-
-    // Class at constructor site need to be shown as constructor apart from property,method, vars
-    if (symbolKind !== ScriptElementKind.unknown || symbolFlags & SymbolFlags.Class || symbolFlags & SymbolFlags.Alias) {
-        // If symbol is accessor, they are allowed only if location is at declaration identifier of the accessor
-        if (symbolKind === ScriptElementKind.memberGetAccessorElement || symbolKind === ScriptElementKind.memberSetAccessorElement) {
-            const declaration = find(symbol.declarations as ((GetAccessorDeclaration | SetAccessorDeclaration | PropertyDeclaration)[]), declaration => declaration.name === location);
-            if (declaration) {
-                switch(declaration.kind){
-                    case SyntaxKind.GetAccessor:
-                        symbolKind = ScriptElementKind.memberGetAccessorElement;
-                        break;
-                    case SyntaxKind.SetAccessor:
-                        symbolKind = ScriptElementKind.memberSetAccessorElement;
-                        break;
-                    case SyntaxKind.PropertyDeclaration:
-                        symbolKind = ScriptElementKind.memberAccessorVariableElement;
-                        break;
-                    default:
-                        Debug.assertNever(declaration);
-                    }
-            }
-            else {
-                symbolKind = ScriptElementKind.memberVariableElement;
-            }
-        }
-
-        let signature: Signature | undefined;
-        type = isThisExpression ? typeChecker.getTypeAtLocation(location) : typeChecker.getTypeOfSymbolAtLocation(symbol, location);
-
-        if (location.parent && location.parent.kind === SyntaxKind.PropertyAccessExpression) {
-            const right = (location.parent as PropertyAccessExpression).name;
-            // Either the location is on the right of a property access, or on the left and the right is missing
-            if (right === location || (right && right.getFullWidth() === 0)) {
-                location = location.parent;
-            }
-        }
-
-        // try get the call/construct signature from the type if it matches
-        let callExpressionLike: CallExpression | NewExpression | JsxOpeningLikeElement | TaggedTemplateExpression | undefined;
-        if (isCallOrNewExpression(location)) {
-            callExpressionLike = location;
-        }
-        else if (isCallExpressionTarget(location) || isNewExpressionTarget(location)) {
-            callExpressionLike = location.parent as CallExpression | NewExpression;
-        }
-        else if (location.parent && (isJsxOpeningLikeElement(location.parent) || isTaggedTemplateExpression(location.parent)) && isFunctionLike(symbol.valueDeclaration)) {
-            callExpressionLike = location.parent;
-        }
-
-        if (callExpressionLike) {
-            signature = typeChecker.getResolvedSignature(callExpressionLike); // TODO: GH#18217
-
-            const useConstructSignatures = callExpressionLike.kind === SyntaxKind.NewExpression || (isCallExpression(callExpressionLike) && callExpressionLike.expression.kind === SyntaxKind.SuperKeyword);
-
-            const allSignatures = useConstructSignatures ? type.getConstructSignatures() : type.getCallSignatures();
-
-            if (signature && !contains(allSignatures, signature.target) && !contains(allSignatures, signature)) {
-                // Get the first signature if there is one -- allSignatures may contain
-                // either the original signature or its target, so check for either
-                signature = allSignatures.length ? allSignatures[0] : undefined;
-            }
-
-            if (signature) {
-                if (useConstructSignatures && (symbolFlags & SymbolFlags.Class)) {
-                    // Constructor
-                    symbolKind = ScriptElementKind.constructorImplementationElement;
-                    addPrefixForAnyFunctionOrVar(type.symbol, symbolKind);
-                }
-                else if (symbolFlags & SymbolFlags.Alias) {
-                    symbolKind = ScriptElementKind.alias;
-                    pushSymbolKind(symbolKind);
-                    displayParts.push(spacePart());
-                    if (useConstructSignatures) {
-                        if (signature.flags & SignatureFlags.Abstract) {
-                            displayParts.push(keywordPart(SyntaxKind.AbstractKeyword));
-                            displayParts.push(spacePart());
-                        }
-                        displayParts.push(keywordPart(SyntaxKind.NewKeyword));
-                        displayParts.push(spacePart());
-                    }
-                    addFullSymbolName(symbol);
-                }
-                else {
-                    addPrefixForAnyFunctionOrVar(symbol, symbolKind);
-                }
-
-                switch (symbolKind) {
-                    case ScriptElementKind.jsxAttribute:
-                    case ScriptElementKind.memberVariableElement:
-                    case ScriptElementKind.variableElement:
-                    case ScriptElementKind.constElement:
-                    case ScriptElementKind.letElement:
-                    case ScriptElementKind.parameterElement:
-                    case ScriptElementKind.localVariableElement:
-                        // If it is call or construct signature of lambda's write type name
-                        displayParts.push(punctuationPart(SyntaxKind.ColonToken));
-                        displayParts.push(spacePart());
-                        if (!(getObjectFlags(type) & ObjectFlags.Anonymous) && type.symbol) {
-                            addRange(displayParts, symbolToDisplayParts(typeChecker, type.symbol, enclosingDeclaration, /*meaning*/ undefined, SymbolFormatFlags.AllowAnyNodeKind | SymbolFormatFlags.WriteTypeParametersOrArguments));
-                            displayParts.push(lineBreakPart());
-                        }
-                        if (useConstructSignatures) {
-                            if (signature.flags & SignatureFlags.Abstract) {
-                                displayParts.push(keywordPart(SyntaxKind.AbstractKeyword));
-                                displayParts.push(spacePart());
-                            }
-                            displayParts.push(keywordPart(SyntaxKind.NewKeyword));
-                            displayParts.push(spacePart());
-                        }
-                        addSignatureDisplayParts(signature, allSignatures, TypeFormatFlags.WriteArrowStyleSignature);
-                        break;
-
-                    default:
-                        // Just signature
-                        addSignatureDisplayParts(signature, allSignatures);
-                }
-                hasAddedSymbolInfo = true;
-                hasMultipleSignatures = allSignatures.length > 1;
-            }
-        }
-        else if ((isNameOfFunctionDeclaration(location) && !(symbolFlags & SymbolFlags.Accessor)) || // name of function declaration
-            (location.kind === SyntaxKind.ConstructorKeyword && location.parent.kind === SyntaxKind.Constructor)) { // At constructor keyword of constructor declaration
-            // get the signature from the declaration and write it
-            const functionDeclaration = location.parent as SignatureDeclaration;
-            // Use function declaration to write the signatures only if the symbol corresponding to this declaration
-            const locationIsSymbolDeclaration = symbol.declarations && find(symbol.declarations, declaration =>
-                declaration === (location.kind === SyntaxKind.ConstructorKeyword ? functionDeclaration.parent : functionDeclaration));
-
-            if (locationIsSymbolDeclaration) {
-                const allSignatures = functionDeclaration.kind === SyntaxKind.Constructor ? type.getNonNullableType().getConstructSignatures() : type.getNonNullableType().getCallSignatures();
-                if (!typeChecker.isImplementationOfOverload(functionDeclaration)) {
-                    signature = typeChecker.getSignatureFromDeclaration(functionDeclaration); // TODO: GH#18217
-                }
-                else {
-                    signature = allSignatures[0];
-                }
-
-                if (functionDeclaration.kind === SyntaxKind.Constructor) {
-                    // show (constructor) Type(...) signature
-                    symbolKind = ScriptElementKind.constructorImplementationElement;
-                    addPrefixForAnyFunctionOrVar(type.symbol, symbolKind);
-                }
-                else {
-                    // (function/method) symbol(..signature)
-                    addPrefixForAnyFunctionOrVar(functionDeclaration.kind === SyntaxKind.CallSignature &&
-                        !(type.symbol.flags & SymbolFlags.TypeLiteral || type.symbol.flags & SymbolFlags.ObjectLiteral) ? type.symbol : symbol, symbolKind);
-                }
-                if (signature) {
-                    addSignatureDisplayParts(signature, allSignatures);
-                }
-                hasAddedSymbolInfo = true;
-                hasMultipleSignatures = allSignatures.length > 1;
-            }
-        }
-    }
-    if (symbolFlags & SymbolFlags.Class && !hasAddedSymbolInfo && !isThisExpression) {
-        addAliasPrefixIfNecessary();
-        if (getDeclarationOfKind(symbol, SyntaxKind.ClassExpression)) {
-            // Special case for class expressions because we would like to indicate that
-            // the class name is local to the class body (similar to function expression)
-            //      (local class) class <className>
-            pushSymbolKind(ScriptElementKind.localClassElement);
-        }
-        else {
-            // Class declaration has name which is not local.
-            displayParts.push(keywordPart(SyntaxKind.ClassKeyword));
-        }
-        displayParts.push(spacePart());
-        addFullSymbolName(symbol);
-        writeTypeParametersOfSymbol(symbol, sourceFile);
-    }
-    if ((symbolFlags & SymbolFlags.Interface) && (semanticMeaning & SemanticMeaning.Type)) {
-        prefixNextMeaning();
-        displayParts.push(keywordPart(SyntaxKind.InterfaceKeyword));
-        displayParts.push(spacePart());
-        addFullSymbolName(symbol);
-        writeTypeParametersOfSymbol(symbol, sourceFile);
-    }
-    if ((symbolFlags & SymbolFlags.TypeAlias) && (semanticMeaning & SemanticMeaning.Type)) {
-        prefixNextMeaning();
-        displayParts.push(keywordPart(SyntaxKind.TypeKeyword));
-        displayParts.push(spacePart());
-        addFullSymbolName(symbol);
-        writeTypeParametersOfSymbol(symbol, sourceFile);
-        displayParts.push(spacePart());
-        displayParts.push(operatorPart(SyntaxKind.EqualsToken));
-        displayParts.push(spacePart());
-        addRange(displayParts, typeToDisplayParts(typeChecker, isConstTypeReference(location.parent) ? typeChecker.getTypeAtLocation(location.parent) : typeChecker.getDeclaredTypeOfSymbol(symbol), enclosingDeclaration, TypeFormatFlags.InTypeAlias));
-    }
-    if (symbolFlags & SymbolFlags.Enum) {
-        prefixNextMeaning();
-        if (some(symbol.declarations, d => isEnumDeclaration(d) && isEnumConst(d))) {
-            displayParts.push(keywordPart(SyntaxKind.ConstKeyword));
-            displayParts.push(spacePart());
-        }
-        displayParts.push(keywordPart(SyntaxKind.EnumKeyword));
-        displayParts.push(spacePart());
-        addFullSymbolName(symbol);
-    }
-    if (symbolFlags & SymbolFlags.Module && !isThisExpression) {
-        prefixNextMeaning();
-        const declaration = getDeclarationOfKind<ModuleDeclaration>(symbol, SyntaxKind.ModuleDeclaration);
-        const isNamespace = declaration && declaration.name && declaration.name.kind === SyntaxKind.Identifier;
-        displayParts.push(keywordPart(isNamespace ? SyntaxKind.NamespaceKeyword : SyntaxKind.ModuleKeyword));
-        displayParts.push(spacePart());
-        addFullSymbolName(symbol);
-    }
-    if ((symbolFlags & SymbolFlags.TypeParameter) && (semanticMeaning & SemanticMeaning.Type)) {
-        prefixNextMeaning();
-        displayParts.push(punctuationPart(SyntaxKind.OpenParenToken));
-        displayParts.push(textPart("type parameter"));
-        displayParts.push(punctuationPart(SyntaxKind.CloseParenToken));
-        displayParts.push(spacePart());
-        addFullSymbolName(symbol);
-        if (symbol.parent) {
-            // Class/Interface type parameter
-            addInPrefix();
-            addFullSymbolName(symbol.parent, enclosingDeclaration);
-            writeTypeParametersOfSymbol(symbol.parent, enclosingDeclaration);
-        }
-        else {
-            // Method/function type parameter
-            const decl = getDeclarationOfKind(symbol, SyntaxKind.TypeParameter);
-            if (decl === undefined) return Debug.fail();
-            const declaration = decl.parent;
-
-            if (declaration) {
-                if (isFunctionLike(declaration)) {
-                    addInPrefix();
-                    const signature = typeChecker.getSignatureFromDeclaration(declaration)!; // TODO: GH#18217
-                    if (declaration.kind === SyntaxKind.ConstructSignature) {
-                        displayParts.push(keywordPart(SyntaxKind.NewKeyword));
-                        displayParts.push(spacePart());
-                    }
-                    else if (declaration.kind !== SyntaxKind.CallSignature && declaration.name) {
-                        addFullSymbolName(declaration.symbol);
-                    }
-                    addRange(displayParts, signatureToDisplayParts(typeChecker, signature, sourceFile, TypeFormatFlags.WriteTypeArgumentsOfSignature));
-                }
-                else if (isTypeAliasDeclaration(declaration)) {
-                    // Type alias type parameter
-                    // For example
-                    //      type list<T> = T[]; // Both T will go through same code path
-                    addInPrefix();
-                    displayParts.push(keywordPart(SyntaxKind.TypeKeyword));
-                    displayParts.push(spacePart());
-                    addFullSymbolName(declaration.symbol);
-                    writeTypeParametersOfSymbol(declaration.symbol, sourceFile);
-                }
-            }
-        }
-    }
-    if (symbolFlags & SymbolFlags.EnumMember) {
-        symbolKind = ScriptElementKind.enumMemberElement;
-        addPrefixForAnyFunctionOrVar(symbol, "enum member");
-        const declaration = symbol.declarations?.[0];
-        if (declaration?.kind === SyntaxKind.EnumMember) {
-            const constantValue = typeChecker.getConstantValue(declaration as EnumMember);
-            if (constantValue !== undefined) {
-                displayParts.push(spacePart());
-                displayParts.push(operatorPart(SyntaxKind.EqualsToken));
-                displayParts.push(spacePart());
-                displayParts.push(displayPart(getTextOfConstantValue(constantValue),
-                    typeof constantValue === "number" ? SymbolDisplayPartKind.numericLiteral : SymbolDisplayPartKind.stringLiteral));
-            }
-        }
-    }
-    // don't use symbolFlags since getAliasedSymbol requires the flag on the symbol itself
-    if (symbol.flags & SymbolFlags.Alias) {
-        prefixNextMeaning();
-        if (!hasAddedSymbolInfo) {
-            const resolvedSymbol = typeChecker.getAliasedSymbol(symbol);
-            if (resolvedSymbol !== symbol && resolvedSymbol.declarations && resolvedSymbol.declarations.length > 0) {
-                const resolvedNode = resolvedSymbol.declarations[0];
-                const declarationName = getNameOfDeclaration(resolvedNode);
-                if (declarationName) {
-                    const isExternalModuleDeclaration =
-                        isModuleWithStringLiteralName(resolvedNode) &&
-                        hasSyntacticModifier(resolvedNode, ModifierFlags.Ambient);
-                    const shouldUseAliasName = symbol.name !== "default" && !isExternalModuleDeclaration;
-                    const resolvedInfo = getSymbolDisplayPartsDocumentationAndSymbolKind(
-                        typeChecker,
-                        resolvedSymbol,
-                        getSourceFileOfNode(resolvedNode),
-                        resolvedNode,
-                        declarationName,
-                        semanticMeaning,
-                        shouldUseAliasName ? symbol : resolvedSymbol);
-                    displayParts.push(...resolvedInfo.displayParts);
-                    displayParts.push(lineBreakPart());
-                    documentationFromAlias = resolvedInfo.documentation;
-                    tagsFromAlias = resolvedInfo.tags;
-                }
-                else {
-                    documentationFromAlias = resolvedSymbol.getContextualDocumentationComment(resolvedNode, typeChecker);
-                    tagsFromAlias = resolvedSymbol.getJsDocTags(typeChecker);
-                }
-            }
-        }
-
-        if (symbol.declarations) {
-            switch (symbol.declarations[0].kind) {
-                case SyntaxKind.NamespaceExportDeclaration:
-                    displayParts.push(keywordPart(SyntaxKind.ExportKeyword));
-                    displayParts.push(spacePart());
-                    displayParts.push(keywordPart(SyntaxKind.NamespaceKeyword));
-                    break;
-                case SyntaxKind.ExportAssignment:
-                    displayParts.push(keywordPart(SyntaxKind.ExportKeyword));
-                    displayParts.push(spacePart());
-                    displayParts.push(keywordPart((symbol.declarations[0] as ExportAssignment).isExportEquals ? SyntaxKind.EqualsToken : SyntaxKind.DefaultKeyword));
-                    break;
-                case SyntaxKind.ExportSpecifier:
-                    displayParts.push(keywordPart(SyntaxKind.ExportKeyword));
-                    break;
-                default:
-                    displayParts.push(keywordPart(SyntaxKind.ImportKeyword));
-            }
-        }
-        displayParts.push(spacePart());
-        addFullSymbolName(symbol);
-        forEach(symbol.declarations, declaration => {
-            if (declaration.kind === SyntaxKind.ImportEqualsDeclaration) {
-                const importEqualsDeclaration = declaration as ImportEqualsDeclaration;
-                if (isExternalModuleImportEqualsDeclaration(importEqualsDeclaration)) {
-                    displayParts.push(spacePart());
-                    displayParts.push(operatorPart(SyntaxKind.EqualsToken));
-                    displayParts.push(spacePart());
-                    displayParts.push(keywordPart(SyntaxKind.RequireKeyword));
-                    displayParts.push(punctuationPart(SyntaxKind.OpenParenToken));
-                    displayParts.push(displayPart(getTextOfNode(getExternalModuleImportEqualsDeclarationExpression(importEqualsDeclaration)), SymbolDisplayPartKind.stringLiteral));
-                    displayParts.push(punctuationPart(SyntaxKind.CloseParenToken));
-                }
-                else {
-                    const internalAliasSymbol = typeChecker.getSymbolAtLocation(importEqualsDeclaration.moduleReference);
-                    if (internalAliasSymbol) {
-                        displayParts.push(spacePart());
-                        displayParts.push(operatorPart(SyntaxKind.EqualsToken));
-                        displayParts.push(spacePart());
-                        addFullSymbolName(internalAliasSymbol, enclosingDeclaration);
-                    }
-                }
-                return true;
-            }
-        });
-    }
-    if (!hasAddedSymbolInfo) {
-        if (symbolKind !== ScriptElementKind.unknown) {
-            if (type) {
-                if (isThisExpression) {
-                    prefixNextMeaning();
-                    displayParts.push(keywordPart(SyntaxKind.ThisKeyword));
-                }
-                else {
-                    addPrefixForAnyFunctionOrVar(symbol, symbolKind);
-                }
-                // For properties, variables and local vars: show the type
-                if (symbolKind === ScriptElementKind.memberVariableElement ||
-                    symbolKind === ScriptElementKind.memberAccessorVariableElement ||
-                    symbolKind === ScriptElementKind.memberGetAccessorElement ||
-                    symbolKind === ScriptElementKind.memberSetAccessorElement ||
-                    symbolKind === ScriptElementKind.jsxAttribute ||
-                    symbolFlags & SymbolFlags.Variable ||
-                    symbolKind === ScriptElementKind.localVariableElement ||
-                    symbolKind === ScriptElementKind.indexSignatureElement ||
-                    isThisExpression) {
-                    displayParts.push(punctuationPart(SyntaxKind.ColonToken));
-                    displayParts.push(spacePart());
-                    // If the type is type parameter, format it specially
-                    if (type.symbol && type.symbol.flags & SymbolFlags.TypeParameter && symbolKind !== ScriptElementKind.indexSignatureElement) {
-                        const typeParameterParts = mapToDisplayParts(writer => {
-                            const param = typeChecker.typeParameterToDeclaration(type as TypeParameter, enclosingDeclaration, symbolDisplayNodeBuilderFlags)!;
-                            getPrinter().writeNode(EmitHint.Unspecified, param, getSourceFileOfNode(getParseTreeNode(enclosingDeclaration)), writer);
-                        });
-                        addRange(displayParts, typeParameterParts);
-                    }
-                    else {
-                        addRange(displayParts, typeToDisplayParts(typeChecker, type, enclosingDeclaration));
-                    }
-                    if ((symbol as TransientSymbol).target && ((symbol as TransientSymbol).target as TransientSymbol).tupleLabelDeclaration) {
-                        const labelDecl = ((symbol as TransientSymbol).target as TransientSymbol).tupleLabelDeclaration!;
-                        Debug.assertNode(labelDecl.name, isIdentifier);
-                        displayParts.push(spacePart());
-                        displayParts.push(punctuationPart(SyntaxKind.OpenParenToken));
-                        displayParts.push(textPart(idText(labelDecl.name)));
-                        displayParts.push(punctuationPart(SyntaxKind.CloseParenToken));
-                    }
-                }
-                else if (symbolFlags & SymbolFlags.Function ||
-                    symbolFlags & SymbolFlags.Method ||
-                    symbolFlags & SymbolFlags.Constructor ||
-                    symbolFlags & SymbolFlags.Signature ||
-                    symbolFlags & SymbolFlags.Accessor ||
-                    symbolKind === ScriptElementKind.memberFunctionElement) {
-                    const allSignatures = type.getNonNullableType().getCallSignatures();
-                    if (allSignatures.length) {
-                        addSignatureDisplayParts(allSignatures[0], allSignatures);
-                        hasMultipleSignatures = allSignatures.length > 1;
-                    }
-                }
-            }
-        }
-        else {
-            symbolKind = getSymbolKind(typeChecker, symbol, location);
-        }
-    }
-
-    if (documentation.length === 0 && !hasMultipleSignatures) {
-        documentation = symbol.getContextualDocumentationComment(enclosingDeclaration, typeChecker);
-    }
-
-    if (documentation.length === 0 && symbolFlags & SymbolFlags.Property) {
-        // For some special property access expressions like `exports.foo = foo` or `module.exports.foo = foo`
-        // there documentation comments might be attached to the right hand side symbol of their declarations.
-        // The pattern of such special property access is that the parent symbol is the symbol of the file.
-        if (symbol.parent && symbol.declarations && forEach(symbol.parent.declarations, declaration => declaration.kind === SyntaxKind.SourceFile)) {
-            for (const declaration of symbol.declarations) {
-                if (!declaration.parent || declaration.parent.kind !== SyntaxKind.BinaryExpression) {
-                    continue;
-                }
-
-                const rhsSymbol = typeChecker.getSymbolAtLocation((declaration.parent as BinaryExpression).right);
-                if (!rhsSymbol) {
-                    continue;
-                }
-
-                documentation = rhsSymbol.getDocumentationComment(typeChecker);
-                tags = rhsSymbol.getJsDocTags(typeChecker);
-                if (documentation.length > 0) {
-                    break;
-                }
-            }
-        }
-    }
-
-    if (documentation.length === 0 && isIdentifier(location) && symbol.valueDeclaration && isBindingElement(symbol.valueDeclaration)) {
-        const declaration = symbol.valueDeclaration;
-        const parent = declaration.parent;
-        if (isIdentifier(declaration.name) && isObjectBindingPattern(parent)) {
-            const name = getTextOfIdentifierOrLiteral(declaration.name);
-            const objectType = typeChecker.getTypeAtLocation(parent);
-            documentation = firstDefined(objectType.isUnion() ? objectType.types : [objectType], t => {
-                const prop = t.getProperty(name);
-                return prop ? prop.getDocumentationComment(typeChecker) : undefined;
-            }) || emptyArray;
-        }
-    }
-
-    if (tags.length === 0 && !hasMultipleSignatures) {
-        tags = symbol.getContextualJsDocTags(enclosingDeclaration, typeChecker);
-    }
-
-    if (documentation.length === 0 && documentationFromAlias) {
-        documentation = documentationFromAlias;
-    }
-
-    if (tags.length === 0 && tagsFromAlias) {
-        tags = tagsFromAlias;
-    }
-
-    return { displayParts, documentation, symbolKind, tags: tags.length === 0 ? undefined : tags };
-
-    function getPrinter() {
-        if (!printer) {
-            printer = createPrinter({ removeComments: true });
-        }
-        return printer;
-    }
-
-    function prefixNextMeaning() {
-        if (displayParts.length) {
-            displayParts.push(lineBreakPart());
-        }
-        addAliasPrefixIfNecessary();
-    }
-
-    function addAliasPrefixIfNecessary() {
-        if (alias) {
-            pushSymbolKind(ScriptElementKind.alias);
-            displayParts.push(spacePart());
-        }
-    }
-
-    function addInPrefix() {
-        displayParts.push(spacePart());
-        displayParts.push(keywordPart(SyntaxKind.InKeyword));
-        displayParts.push(spacePart());
-    }
-
-    function addFullSymbolName(symbolToDisplay: Symbol, enclosingDeclaration?: Node) {
-        let indexInfos;
-
-        if (alias && symbolToDisplay === symbol) {
-            symbolToDisplay = alias;
-        }
-        if (symbolKind === ScriptElementKind.indexSignatureElement) {
-            indexInfos = typeChecker.getIndexInfosOfIndexSymbol(symbolToDisplay);
-        }
-
-        let fullSymbolDisplayParts: SymbolDisplayPart[] = [];
-        if (symbolToDisplay.flags & SymbolFlags.Signature && indexInfos) {
-            if (symbolToDisplay.parent) {
-                fullSymbolDisplayParts = symbolToDisplayParts(typeChecker, symbolToDisplay.parent);
-            }
-            fullSymbolDisplayParts.push(punctuationPart(SyntaxKind.OpenBracketToken));
-            //Needed to handle more than one type of index
-            indexInfos.forEach((info, i) => {
-                //Needed to handle template literals
-                fullSymbolDisplayParts.push(...typeToDisplayParts(typeChecker, info.keyType));
-                if (i !== indexInfos.length - 1) {
-                    fullSymbolDisplayParts.push(spacePart());
-                    fullSymbolDisplayParts.push(punctuationPart(SyntaxKind.BarToken));
-                    fullSymbolDisplayParts.push(spacePart());
-                }
-            });
-            fullSymbolDisplayParts.push(punctuationPart(SyntaxKind.CloseBracketToken));
-        }
-        else {
-            fullSymbolDisplayParts = symbolToDisplayParts(typeChecker, symbolToDisplay, enclosingDeclaration || sourceFile, /*meaning*/ undefined,
-                SymbolFormatFlags.WriteTypeParametersOrArguments | SymbolFormatFlags.UseOnlyExternalAliasing | SymbolFormatFlags.AllowAnyNodeKind);
-        }
-        addRange(displayParts, fullSymbolDisplayParts);
-        if (symbol.flags & SymbolFlags.Optional) {
-            displayParts.push(punctuationPart(SyntaxKind.QuestionToken));
-        }
-    }
-
-    function addPrefixForAnyFunctionOrVar(symbol: Symbol, symbolKind: string) {
-        prefixNextMeaning();
-        if (symbolKind) {
-            pushSymbolKind(symbolKind);
-            if (symbol && !some(symbol.declarations, d => isArrowFunction(d) || (isFunctionExpression(d) || isClassExpression(d)) && !d.name)) {
-                displayParts.push(spacePart());
-                addFullSymbolName(symbol);
-            }
-        }
-    }
-
-    function pushSymbolKind(symbolKind: string) {
-        switch (symbolKind) {
-            case ScriptElementKind.variableElement:
-            case ScriptElementKind.functionElement:
-            case ScriptElementKind.letElement:
-            case ScriptElementKind.constElement:
-            case ScriptElementKind.constructorImplementationElement:
-                displayParts.push(textOrKeywordPart(symbolKind));
-                return;
-            default:
-                displayParts.push(punctuationPart(SyntaxKind.OpenParenToken));
-                displayParts.push(textOrKeywordPart(symbolKind));
-                displayParts.push(punctuationPart(SyntaxKind.CloseParenToken));
-                return;
-        }
-    }
-
-    function addSignatureDisplayParts(signature: Signature, allSignatures: readonly Signature[], flags = TypeFormatFlags.None) {
-        addRange(displayParts, signatureToDisplayParts(typeChecker, signature, enclosingDeclaration, flags | TypeFormatFlags.WriteTypeArgumentsOfSignature));
-        if (allSignatures.length > 1) {
-            displayParts.push(spacePart());
-            displayParts.push(punctuationPart(SyntaxKind.OpenParenToken));
-            displayParts.push(operatorPart(SyntaxKind.PlusToken));
-            displayParts.push(displayPart((allSignatures.length - 1).toString(), SymbolDisplayPartKind.numericLiteral));
-            displayParts.push(spacePart());
-            displayParts.push(textPart(allSignatures.length === 2 ? "overload" : "overloads"));
-            displayParts.push(punctuationPart(SyntaxKind.CloseParenToken));
-        }
-        documentation = signature.getDocumentationComment(typeChecker);
-        tags = signature.getJsDocTags();
-
-        if (allSignatures.length > 1 && documentation.length === 0 && tags.length === 0) {
-            documentation = allSignatures[0].getDocumentationComment(typeChecker);
-            tags = allSignatures[0].getJsDocTags().filter(tag => tag.name !== "deprecated"); // should only include @deprecated JSDoc tag on the first overload (#49368)
-        }
-
-    }
-
-    function writeTypeParametersOfSymbol(symbol: Symbol, enclosingDeclaration: Node | undefined) {
-        const typeParameterParts = mapToDisplayParts(writer => {
-            const params = typeChecker.symbolToTypeParameterDeclarations(symbol, enclosingDeclaration, symbolDisplayNodeBuilderFlags);
-            getPrinter().writeList(ListFormat.TypeParameters, params, getSourceFileOfNode(getParseTreeNode(enclosingDeclaration)), writer);
-        });
-        addRange(displayParts, typeParameterParts);
-    }
-}
-
-function isLocalVariableOrFunction(symbol: Symbol) {
-    if (symbol.parent) {
-        return false; // This is exported symbol
-    }
-
-    return forEach(symbol.declarations, declaration => {
-        // Function expressions are local
-        if (declaration.kind === SyntaxKind.FunctionExpression) {
-            return true;
-        }
-
-        if (declaration.kind !== SyntaxKind.VariableDeclaration && declaration.kind !== SyntaxKind.FunctionDeclaration) {
-            return false;
-        }
-
-        // If the parent is not sourceFile or module block it is local variable
-        for (let parent = declaration.parent; !isFunctionBlock(parent); parent = parent.parent) {
-            // Reached source file or module block
-            if (parent.kind === SyntaxKind.SourceFile || parent.kind === SyntaxKind.ModuleBlock) {
-                return false;
-            }
-        }
-
-        // parent is in function block
-        return true;
-    });
-}
+import {
+    addRange,
+    arrayFrom,
+    contains,
+    emptyArray,
+    find,
+    first,
+    firstDefined,
+    forEach,
+    length,
+    some,
+} from "../compiler/core";
+import { Debug } from "../compiler/debug";
+import { createPrinter } from "../compiler/emitter";
+import {
+    isArrowFunction,
+    isBindingElement,
+    isCallExpression,
+    isClassExpression,
+    isEnumDeclaration,
+    isFunctionExpression,
+    isIdentifier,
+    isObjectBindingPattern,
+    isTaggedTemplateExpression,
+    isTypeAliasDeclaration,
+} from "../compiler/factory/nodeTests";
+import {
+    BinaryExpression,
+    CallExpression,
+    CheckFlags,
+    EmitHint,
+    EnumMember,
+    ExportAssignment,
+    GetAccessorDeclaration,
+    ImportEqualsDeclaration,
+    JsxOpeningLikeElement,
+    ListFormat,
+    ModifierFlags,
+    ModuleDeclaration,
+    NewExpression,
+    Node,
+    NodeBuilderFlags,
+    ObjectFlags,
+    Printer,
+    PropertyAccessExpression,
+    PropertyDeclaration,
+    SetAccessorDeclaration,
+    Signature,
+    SignatureDeclaration,
+    SignatureFlags,
+    SourceFile,
+    Symbol,
+    SymbolFlags,
+    SymbolFormatFlags,
+    SyntaxKind,
+    TaggedTemplateExpression,
+    TransientSymbol,
+    Type,
+    TypeChecker,
+    TypeFormatFlags,
+    TypeParameter,
+    VariableDeclaration,
+} from "../compiler/types";
+import {
+    getCombinedLocalAndExportSymbolFlags,
+    getDeclarationOfKind,
+    getExternalModuleImportEqualsDeclarationExpression,
+    getObjectFlags,
+    getSourceFileOfNode,
+    getTextOfConstantValue,
+    getTextOfIdentifierOrLiteral,
+    getTextOfNode,
+    hasSyntacticModifier,
+    isEnumConst,
+    isExternalModuleImportEqualsDeclaration,
+    isFunctionBlock,
+    isInExpressionContext,
+    isLet,
+    isModuleWithStringLiteralName,
+    isThisInTypeQuery,
+    isVarConst,
+} from "../compiler/utilities";
+import {
+    getNameOfDeclaration,
+    getParseTreeNode,
+    idText,
+    isCallOrNewExpression,
+    isConstTypeReference,
+    isExpression,
+    isFunctionLike,
+    isJsxOpeningLikeElement,
+} from "../compiler/utilitiesPublic";
+import {
+    JSDocTagInfo,
+    ScriptElementKind,
+    ScriptElementKindModifier,
+    SymbolDisplayPart,
+    SymbolDisplayPartKind,
+} from "./types";
+import {
+    displayPart,
+    getMeaningFromLocation,
+    getNodeModifiers,
+    isCallExpressionTarget,
+    isDeprecatedDeclaration,
+    isFirstDeclarationOfSymbolParameter,
+    isNameOfFunctionDeclaration,
+    isNewExpressionTarget,
+    keywordPart,
+    lineBreakPart,
+    mapToDisplayParts,
+    operatorPart,
+    punctuationPart,
+    SemanticMeaning,
+    signatureToDisplayParts,
+    spacePart,
+    symbolToDisplayParts,
+    textOrKeywordPart,
+    textPart,
+    typeToDisplayParts,
+} from "./utilities";
+
+const symbolDisplayNodeBuilderFlags = NodeBuilderFlags.OmitParameterModifiers | NodeBuilderFlags.IgnoreErrors | NodeBuilderFlags.UseAliasDefinedOutsideCurrentScope;
+
+// TODO(drosen): use contextual SemanticMeaning.
+/** @internal */
+export function getSymbolKind(typeChecker: TypeChecker, symbol: Symbol, location: Node): ScriptElementKind {
+    const result = getSymbolKindOfConstructorPropertyMethodAccessorFunctionOrVar(typeChecker, symbol, location);
+    if (result !== ScriptElementKind.unknown) {
+        return result;
+    }
+
+    const flags = getCombinedLocalAndExportSymbolFlags(symbol);
+    if (flags & SymbolFlags.Class) {
+        return getDeclarationOfKind(symbol, SyntaxKind.ClassExpression) ?
+            ScriptElementKind.localClassElement : ScriptElementKind.classElement;
+    }
+    if (flags & SymbolFlags.Enum) return ScriptElementKind.enumElement;
+    if (flags & SymbolFlags.TypeAlias) return ScriptElementKind.typeElement;
+    if (flags & SymbolFlags.Interface) return ScriptElementKind.interfaceElement;
+    if (flags & SymbolFlags.TypeParameter) return ScriptElementKind.typeParameterElement;
+    if (flags & SymbolFlags.EnumMember) return ScriptElementKind.enumMemberElement;
+    if (flags & SymbolFlags.Alias) return ScriptElementKind.alias;
+    if (flags & SymbolFlags.Module) return ScriptElementKind.moduleElement;
+
+    return result;
+}
+
+function getSymbolKindOfConstructorPropertyMethodAccessorFunctionOrVar(typeChecker: TypeChecker, symbol: Symbol, location: Node): ScriptElementKind {
+    const roots = typeChecker.getRootSymbols(symbol);
+    // If this is a method from a mapped type, leave as a method so long as it still has a call signature.
+    if (roots.length === 1
+        && first(roots).flags & SymbolFlags.Method
+        // Ensure the mapped version is still a method, as opposed to `{ [K in keyof I]: number }`.
+        && typeChecker.getTypeOfSymbolAtLocation(symbol, location).getNonNullableType().getCallSignatures().length !== 0) {
+        return ScriptElementKind.memberFunctionElement;
+    }
+
+    if (typeChecker.isUndefinedSymbol(symbol)) {
+        return ScriptElementKind.variableElement;
+    }
+    if (typeChecker.isArgumentsSymbol(symbol)) {
+        return ScriptElementKind.localVariableElement;
+    }
+    if (location.kind === SyntaxKind.ThisKeyword && isExpression(location) || isThisInTypeQuery(location)) {
+        return ScriptElementKind.parameterElement;
+    }
+    const flags = getCombinedLocalAndExportSymbolFlags(symbol);
+    if (flags & SymbolFlags.Variable) {
+        if (isFirstDeclarationOfSymbolParameter(symbol)) {
+            return ScriptElementKind.parameterElement;
+        }
+        else if (symbol.valueDeclaration && isVarConst(symbol.valueDeclaration as VariableDeclaration)) {
+            return ScriptElementKind.constElement;
+        }
+        else if (forEach(symbol.declarations, isLet)) {
+            return ScriptElementKind.letElement;
+        }
+        return isLocalVariableOrFunction(symbol) ? ScriptElementKind.localVariableElement : ScriptElementKind.variableElement;
+    }
+    if (flags & SymbolFlags.Function) return isLocalVariableOrFunction(symbol) ? ScriptElementKind.localFunctionElement : ScriptElementKind.functionElement;
+    // FIXME: getter and setter use the same symbol. And it is rare to use only setter without getter, so in most cases the symbol always has getter flag.
+    // So, even when the location is just on the declaration of setter, this function returns getter.
+    if (flags & SymbolFlags.GetAccessor) return ScriptElementKind.memberGetAccessorElement;
+    if (flags & SymbolFlags.SetAccessor) return ScriptElementKind.memberSetAccessorElement;
+    if (flags & SymbolFlags.Method) return ScriptElementKind.memberFunctionElement;
+    if (flags & SymbolFlags.Constructor) return ScriptElementKind.constructorImplementationElement;
+    if (flags & SymbolFlags.Signature) return ScriptElementKind.indexSignatureElement;
+
+    if (flags & SymbolFlags.Property) {
+        if (flags & SymbolFlags.Transient && (symbol as TransientSymbol).checkFlags & CheckFlags.Synthetic) {
+            // If union property is result of union of non method (property/accessors/variables), it is labeled as property
+            const unionPropertyKind = forEach(typeChecker.getRootSymbols(symbol), rootSymbol => {
+                const rootSymbolFlags = rootSymbol.getFlags();
+                if (rootSymbolFlags & (SymbolFlags.PropertyOrAccessor | SymbolFlags.Variable)) {
+                    return ScriptElementKind.memberVariableElement;
+                }
+            });
+            if (!unionPropertyKind) {
+                // If this was union of all methods,
+                // make sure it has call signatures before we can label it as method
+                const typeOfUnionProperty = typeChecker.getTypeOfSymbolAtLocation(symbol, location);
+                if (typeOfUnionProperty.getCallSignatures().length) {
+                    return ScriptElementKind.memberFunctionElement;
+                }
+                return ScriptElementKind.memberVariableElement;
+            }
+            return unionPropertyKind;
+        }
+
+        return ScriptElementKind.memberVariableElement;
+    }
+
+    return ScriptElementKind.unknown;
+}
+
+function getNormalizedSymbolModifiers(symbol: Symbol) {
+    if (symbol.declarations && symbol.declarations.length) {
+        const [declaration, ...declarations] = symbol.declarations;
+        // omit deprecated flag if some declarations are not deprecated
+        const excludeFlags = length(declarations) && isDeprecatedDeclaration(declaration) && some(declarations, d => !isDeprecatedDeclaration(d))
+            ? ModifierFlags.Deprecated
+            : ModifierFlags.None;
+        const modifiers = getNodeModifiers(declaration, excludeFlags);
+        if (modifiers) {
+            return modifiers.split(",");
+        }
+    }
+    return [];
+}
+
+/** @internal */
+export function getSymbolModifiers(typeChecker: TypeChecker, symbol: Symbol): string {
+    if (!symbol) {
+        return ScriptElementKindModifier.none;
+    }
+
+    const modifiers = new Set(getNormalizedSymbolModifiers(symbol));
+    if (symbol.flags & SymbolFlags.Alias) {
+        const resolvedSymbol = typeChecker.getAliasedSymbol(symbol);
+        if (resolvedSymbol !== symbol) {
+            forEach(getNormalizedSymbolModifiers(resolvedSymbol), modifier => {
+                modifiers.add(modifier);
+            });
+        }
+    }
+    if (symbol.flags & SymbolFlags.Optional) {
+        modifiers.add(ScriptElementKindModifier.optionalModifier);
+    }
+    return modifiers.size > 0 ? arrayFrom(modifiers.values()).join(",") : ScriptElementKindModifier.none;
+}
+
+/** @internal */
+export interface SymbolDisplayPartsDocumentationAndSymbolKind {
+    displayParts: SymbolDisplayPart[];
+    documentation: SymbolDisplayPart[];
+    symbolKind: ScriptElementKind;
+    tags: JSDocTagInfo[] | undefined;
+}
+
+// TODO(drosen): Currently completion entry details passes the SemanticMeaning.All instead of using semanticMeaning of location
+/** @internal */
+export function getSymbolDisplayPartsDocumentationAndSymbolKind(typeChecker: TypeChecker, symbol: Symbol, sourceFile: SourceFile, enclosingDeclaration: Node | undefined,
+    location: Node, semanticMeaning = getMeaningFromLocation(location), alias?: Symbol): SymbolDisplayPartsDocumentationAndSymbolKind {
+    const displayParts: SymbolDisplayPart[] = [];
+    let documentation: SymbolDisplayPart[] = [];
+    let tags: JSDocTagInfo[] = [];
+    const symbolFlags = getCombinedLocalAndExportSymbolFlags(symbol);
+    let symbolKind = semanticMeaning & SemanticMeaning.Value ? getSymbolKindOfConstructorPropertyMethodAccessorFunctionOrVar(typeChecker, symbol, location) : ScriptElementKind.unknown;
+    let hasAddedSymbolInfo = false;
+    const isThisExpression = location.kind === SyntaxKind.ThisKeyword && isInExpressionContext(location) || isThisInTypeQuery(location);
+    let type: Type | undefined;
+    let printer: Printer;
+    let documentationFromAlias: SymbolDisplayPart[] | undefined;
+    let tagsFromAlias: JSDocTagInfo[] | undefined;
+    let hasMultipleSignatures = false;
+
+    if (location.kind === SyntaxKind.ThisKeyword && !isThisExpression) {
+        return { displayParts: [keywordPart(SyntaxKind.ThisKeyword)], documentation: [], symbolKind: ScriptElementKind.primitiveType, tags: undefined };
+    }
+
+    // Class at constructor site need to be shown as constructor apart from property,method, vars
+    if (symbolKind !== ScriptElementKind.unknown || symbolFlags & SymbolFlags.Class || symbolFlags & SymbolFlags.Alias) {
+        // If symbol is accessor, they are allowed only if location is at declaration identifier of the accessor
+        if (symbolKind === ScriptElementKind.memberGetAccessorElement || symbolKind === ScriptElementKind.memberSetAccessorElement) {
+            const declaration = find(symbol.declarations as ((GetAccessorDeclaration | SetAccessorDeclaration | PropertyDeclaration)[]), declaration => declaration.name === location);
+            if (declaration) {
+                switch(declaration.kind){
+                    case SyntaxKind.GetAccessor:
+                        symbolKind = ScriptElementKind.memberGetAccessorElement;
+                        break;
+                    case SyntaxKind.SetAccessor:
+                        symbolKind = ScriptElementKind.memberSetAccessorElement;
+                        break;
+                    case SyntaxKind.PropertyDeclaration:
+                        symbolKind = ScriptElementKind.memberAccessorVariableElement;
+                        break;
+                    default:
+                        Debug.assertNever(declaration);
+                    }
+            }
+            else {
+                symbolKind = ScriptElementKind.memberVariableElement;
+            }
+        }
+
+        let signature: Signature | undefined;
+        type = isThisExpression ? typeChecker.getTypeAtLocation(location) : typeChecker.getTypeOfSymbolAtLocation(symbol, location);
+
+        if (location.parent && location.parent.kind === SyntaxKind.PropertyAccessExpression) {
+            const right = (location.parent as PropertyAccessExpression).name;
+            // Either the location is on the right of a property access, or on the left and the right is missing
+            if (right === location || (right && right.getFullWidth() === 0)) {
+                location = location.parent;
+            }
+        }
+
+        // try get the call/construct signature from the type if it matches
+        let callExpressionLike: CallExpression | NewExpression | JsxOpeningLikeElement | TaggedTemplateExpression | undefined;
+        if (isCallOrNewExpression(location)) {
+            callExpressionLike = location;
+        }
+        else if (isCallExpressionTarget(location) || isNewExpressionTarget(location)) {
+            callExpressionLike = location.parent as CallExpression | NewExpression;
+        }
+        else if (location.parent && (isJsxOpeningLikeElement(location.parent) || isTaggedTemplateExpression(location.parent)) && isFunctionLike(symbol.valueDeclaration)) {
+            callExpressionLike = location.parent;
+        }
+
+        if (callExpressionLike) {
+            signature = typeChecker.getResolvedSignature(callExpressionLike); // TODO: GH#18217
+
+            const useConstructSignatures = callExpressionLike.kind === SyntaxKind.NewExpression || (isCallExpression(callExpressionLike) && callExpressionLike.expression.kind === SyntaxKind.SuperKeyword);
+
+            const allSignatures = useConstructSignatures ? type.getConstructSignatures() : type.getCallSignatures();
+
+            if (signature && !contains(allSignatures, signature.target) && !contains(allSignatures, signature)) {
+                // Get the first signature if there is one -- allSignatures may contain
+                // either the original signature or its target, so check for either
+                signature = allSignatures.length ? allSignatures[0] : undefined;
+            }
+
+            if (signature) {
+                if (useConstructSignatures && (symbolFlags & SymbolFlags.Class)) {
+                    // Constructor
+                    symbolKind = ScriptElementKind.constructorImplementationElement;
+                    addPrefixForAnyFunctionOrVar(type.symbol, symbolKind);
+                }
+                else if (symbolFlags & SymbolFlags.Alias) {
+                    symbolKind = ScriptElementKind.alias;
+                    pushSymbolKind(symbolKind);
+                    displayParts.push(spacePart());
+                    if (useConstructSignatures) {
+                        if (signature.flags & SignatureFlags.Abstract) {
+                            displayParts.push(keywordPart(SyntaxKind.AbstractKeyword));
+                            displayParts.push(spacePart());
+                        }
+                        displayParts.push(keywordPart(SyntaxKind.NewKeyword));
+                        displayParts.push(spacePart());
+                    }
+                    addFullSymbolName(symbol);
+                }
+                else {
+                    addPrefixForAnyFunctionOrVar(symbol, symbolKind);
+                }
+
+                switch (symbolKind) {
+                    case ScriptElementKind.jsxAttribute:
+                    case ScriptElementKind.memberVariableElement:
+                    case ScriptElementKind.variableElement:
+                    case ScriptElementKind.constElement:
+                    case ScriptElementKind.letElement:
+                    case ScriptElementKind.parameterElement:
+                    case ScriptElementKind.localVariableElement:
+                        // If it is call or construct signature of lambda's write type name
+                        displayParts.push(punctuationPart(SyntaxKind.ColonToken));
+                        displayParts.push(spacePart());
+                        if (!(getObjectFlags(type) & ObjectFlags.Anonymous) && type.symbol) {
+                            addRange(displayParts, symbolToDisplayParts(typeChecker, type.symbol, enclosingDeclaration, /*meaning*/ undefined, SymbolFormatFlags.AllowAnyNodeKind | SymbolFormatFlags.WriteTypeParametersOrArguments));
+                            displayParts.push(lineBreakPart());
+                        }
+                        if (useConstructSignatures) {
+                            if (signature.flags & SignatureFlags.Abstract) {
+                                displayParts.push(keywordPart(SyntaxKind.AbstractKeyword));
+                                displayParts.push(spacePart());
+                            }
+                            displayParts.push(keywordPart(SyntaxKind.NewKeyword));
+                            displayParts.push(spacePart());
+                        }
+                        addSignatureDisplayParts(signature, allSignatures, TypeFormatFlags.WriteArrowStyleSignature);
+                        break;
+
+                    default:
+                        // Just signature
+                        addSignatureDisplayParts(signature, allSignatures);
+                }
+                hasAddedSymbolInfo = true;
+                hasMultipleSignatures = allSignatures.length > 1;
+            }
+        }
+        else if ((isNameOfFunctionDeclaration(location) && !(symbolFlags & SymbolFlags.Accessor)) || // name of function declaration
+            (location.kind === SyntaxKind.ConstructorKeyword && location.parent.kind === SyntaxKind.Constructor)) { // At constructor keyword of constructor declaration
+            // get the signature from the declaration and write it
+            const functionDeclaration = location.parent as SignatureDeclaration;
+            // Use function declaration to write the signatures only if the symbol corresponding to this declaration
+            const locationIsSymbolDeclaration = symbol.declarations && find(symbol.declarations, declaration =>
+                declaration === (location.kind === SyntaxKind.ConstructorKeyword ? functionDeclaration.parent : functionDeclaration));
+
+            if (locationIsSymbolDeclaration) {
+                const allSignatures = functionDeclaration.kind === SyntaxKind.Constructor ? type.getNonNullableType().getConstructSignatures() : type.getNonNullableType().getCallSignatures();
+                if (!typeChecker.isImplementationOfOverload(functionDeclaration)) {
+                    signature = typeChecker.getSignatureFromDeclaration(functionDeclaration); // TODO: GH#18217
+                }
+                else {
+                    signature = allSignatures[0];
+                }
+
+                if (functionDeclaration.kind === SyntaxKind.Constructor) {
+                    // show (constructor) Type(...) signature
+                    symbolKind = ScriptElementKind.constructorImplementationElement;
+                    addPrefixForAnyFunctionOrVar(type.symbol, symbolKind);
+                }
+                else {
+                    // (function/method) symbol(..signature)
+                    addPrefixForAnyFunctionOrVar(functionDeclaration.kind === SyntaxKind.CallSignature &&
+                        !(type.symbol.flags & SymbolFlags.TypeLiteral || type.symbol.flags & SymbolFlags.ObjectLiteral) ? type.symbol : symbol, symbolKind);
+                }
+                if (signature) {
+                    addSignatureDisplayParts(signature, allSignatures);
+                }
+                hasAddedSymbolInfo = true;
+                hasMultipleSignatures = allSignatures.length > 1;
+            }
+        }
+    }
+    if (symbolFlags & SymbolFlags.Class && !hasAddedSymbolInfo && !isThisExpression) {
+        addAliasPrefixIfNecessary();
+        if (getDeclarationOfKind(symbol, SyntaxKind.ClassExpression)) {
+            // Special case for class expressions because we would like to indicate that
+            // the class name is local to the class body (similar to function expression)
+            //      (local class) class <className>
+            pushSymbolKind(ScriptElementKind.localClassElement);
+        }
+        else {
+            // Class declaration has name which is not local.
+            displayParts.push(keywordPart(SyntaxKind.ClassKeyword));
+        }
+        displayParts.push(spacePart());
+        addFullSymbolName(symbol);
+        writeTypeParametersOfSymbol(symbol, sourceFile);
+    }
+    if ((symbolFlags & SymbolFlags.Interface) && (semanticMeaning & SemanticMeaning.Type)) {
+        prefixNextMeaning();
+        displayParts.push(keywordPart(SyntaxKind.InterfaceKeyword));
+        displayParts.push(spacePart());
+        addFullSymbolName(symbol);
+        writeTypeParametersOfSymbol(symbol, sourceFile);
+    }
+    if ((symbolFlags & SymbolFlags.TypeAlias) && (semanticMeaning & SemanticMeaning.Type)) {
+        prefixNextMeaning();
+        displayParts.push(keywordPart(SyntaxKind.TypeKeyword));
+        displayParts.push(spacePart());
+        addFullSymbolName(symbol);
+        writeTypeParametersOfSymbol(symbol, sourceFile);
+        displayParts.push(spacePart());
+        displayParts.push(operatorPart(SyntaxKind.EqualsToken));
+        displayParts.push(spacePart());
+        addRange(displayParts, typeToDisplayParts(typeChecker, isConstTypeReference(location.parent) ? typeChecker.getTypeAtLocation(location.parent) : typeChecker.getDeclaredTypeOfSymbol(symbol), enclosingDeclaration, TypeFormatFlags.InTypeAlias));
+    }
+    if (symbolFlags & SymbolFlags.Enum) {
+        prefixNextMeaning();
+        if (some(symbol.declarations, d => isEnumDeclaration(d) && isEnumConst(d))) {
+            displayParts.push(keywordPart(SyntaxKind.ConstKeyword));
+            displayParts.push(spacePart());
+        }
+        displayParts.push(keywordPart(SyntaxKind.EnumKeyword));
+        displayParts.push(spacePart());
+        addFullSymbolName(symbol);
+    }
+    if (symbolFlags & SymbolFlags.Module && !isThisExpression) {
+        prefixNextMeaning();
+        const declaration = getDeclarationOfKind<ModuleDeclaration>(symbol, SyntaxKind.ModuleDeclaration);
+        const isNamespace = declaration && declaration.name && declaration.name.kind === SyntaxKind.Identifier;
+        displayParts.push(keywordPart(isNamespace ? SyntaxKind.NamespaceKeyword : SyntaxKind.ModuleKeyword));
+        displayParts.push(spacePart());
+        addFullSymbolName(symbol);
+    }
+    if ((symbolFlags & SymbolFlags.TypeParameter) && (semanticMeaning & SemanticMeaning.Type)) {
+        prefixNextMeaning();
+        displayParts.push(punctuationPart(SyntaxKind.OpenParenToken));
+        displayParts.push(textPart("type parameter"));
+        displayParts.push(punctuationPart(SyntaxKind.CloseParenToken));
+        displayParts.push(spacePart());
+        addFullSymbolName(symbol);
+        if (symbol.parent) {
+            // Class/Interface type parameter
+            addInPrefix();
+            addFullSymbolName(symbol.parent, enclosingDeclaration);
+            writeTypeParametersOfSymbol(symbol.parent, enclosingDeclaration);
+        }
+        else {
+            // Method/function type parameter
+            const decl = getDeclarationOfKind(symbol, SyntaxKind.TypeParameter);
+            if (decl === undefined) return Debug.fail();
+            const declaration = decl.parent;
+
+            if (declaration) {
+                if (isFunctionLike(declaration)) {
+                    addInPrefix();
+                    const signature = typeChecker.getSignatureFromDeclaration(declaration)!; // TODO: GH#18217
+                    if (declaration.kind === SyntaxKind.ConstructSignature) {
+                        displayParts.push(keywordPart(SyntaxKind.NewKeyword));
+                        displayParts.push(spacePart());
+                    }
+                    else if (declaration.kind !== SyntaxKind.CallSignature && declaration.name) {
+                        addFullSymbolName(declaration.symbol);
+                    }
+                    addRange(displayParts, signatureToDisplayParts(typeChecker, signature, sourceFile, TypeFormatFlags.WriteTypeArgumentsOfSignature));
+                }
+                else if (isTypeAliasDeclaration(declaration)) {
+                    // Type alias type parameter
+                    // For example
+                    //      type list<T> = T[]; // Both T will go through same code path
+                    addInPrefix();
+                    displayParts.push(keywordPart(SyntaxKind.TypeKeyword));
+                    displayParts.push(spacePart());
+                    addFullSymbolName(declaration.symbol);
+                    writeTypeParametersOfSymbol(declaration.symbol, sourceFile);
+                }
+            }
+        }
+    }
+    if (symbolFlags & SymbolFlags.EnumMember) {
+        symbolKind = ScriptElementKind.enumMemberElement;
+        addPrefixForAnyFunctionOrVar(symbol, "enum member");
+        const declaration = symbol.declarations?.[0];
+        if (declaration?.kind === SyntaxKind.EnumMember) {
+            const constantValue = typeChecker.getConstantValue(declaration as EnumMember);
+            if (constantValue !== undefined) {
+                displayParts.push(spacePart());
+                displayParts.push(operatorPart(SyntaxKind.EqualsToken));
+                displayParts.push(spacePart());
+                displayParts.push(displayPart(getTextOfConstantValue(constantValue),
+                    typeof constantValue === "number" ? SymbolDisplayPartKind.numericLiteral : SymbolDisplayPartKind.stringLiteral));
+            }
+        }
+    }
+    // don't use symbolFlags since getAliasedSymbol requires the flag on the symbol itself
+    if (symbol.flags & SymbolFlags.Alias) {
+        prefixNextMeaning();
+        if (!hasAddedSymbolInfo) {
+            const resolvedSymbol = typeChecker.getAliasedSymbol(symbol);
+            if (resolvedSymbol !== symbol && resolvedSymbol.declarations && resolvedSymbol.declarations.length > 0) {
+                const resolvedNode = resolvedSymbol.declarations[0];
+                const declarationName = getNameOfDeclaration(resolvedNode);
+                if (declarationName) {
+                    const isExternalModuleDeclaration =
+                        isModuleWithStringLiteralName(resolvedNode) &&
+                        hasSyntacticModifier(resolvedNode, ModifierFlags.Ambient);
+                    const shouldUseAliasName = symbol.name !== "default" && !isExternalModuleDeclaration;
+                    const resolvedInfo = getSymbolDisplayPartsDocumentationAndSymbolKind(
+                        typeChecker,
+                        resolvedSymbol,
+                        getSourceFileOfNode(resolvedNode),
+                        resolvedNode,
+                        declarationName,
+                        semanticMeaning,
+                        shouldUseAliasName ? symbol : resolvedSymbol);
+                    displayParts.push(...resolvedInfo.displayParts);
+                    displayParts.push(lineBreakPart());
+                    documentationFromAlias = resolvedInfo.documentation;
+                    tagsFromAlias = resolvedInfo.tags;
+                }
+                else {
+                    documentationFromAlias = resolvedSymbol.getContextualDocumentationComment(resolvedNode, typeChecker);
+                    tagsFromAlias = resolvedSymbol.getJsDocTags(typeChecker);
+                }
+            }
+        }
+
+        if (symbol.declarations) {
+            switch (symbol.declarations[0].kind) {
+                case SyntaxKind.NamespaceExportDeclaration:
+                    displayParts.push(keywordPart(SyntaxKind.ExportKeyword));
+                    displayParts.push(spacePart());
+                    displayParts.push(keywordPart(SyntaxKind.NamespaceKeyword));
+                    break;
+                case SyntaxKind.ExportAssignment:
+                    displayParts.push(keywordPart(SyntaxKind.ExportKeyword));
+                    displayParts.push(spacePart());
+                    displayParts.push(keywordPart((symbol.declarations[0] as ExportAssignment).isExportEquals ? SyntaxKind.EqualsToken : SyntaxKind.DefaultKeyword));
+                    break;
+                case SyntaxKind.ExportSpecifier:
+                    displayParts.push(keywordPart(SyntaxKind.ExportKeyword));
+                    break;
+                default:
+                    displayParts.push(keywordPart(SyntaxKind.ImportKeyword));
+            }
+        }
+        displayParts.push(spacePart());
+        addFullSymbolName(symbol);
+        forEach(symbol.declarations, declaration => {
+            if (declaration.kind === SyntaxKind.ImportEqualsDeclaration) {
+                const importEqualsDeclaration = declaration as ImportEqualsDeclaration;
+                if (isExternalModuleImportEqualsDeclaration(importEqualsDeclaration)) {
+                    displayParts.push(spacePart());
+                    displayParts.push(operatorPart(SyntaxKind.EqualsToken));
+                    displayParts.push(spacePart());
+                    displayParts.push(keywordPart(SyntaxKind.RequireKeyword));
+                    displayParts.push(punctuationPart(SyntaxKind.OpenParenToken));
+                    displayParts.push(displayPart(getTextOfNode(getExternalModuleImportEqualsDeclarationExpression(importEqualsDeclaration)), SymbolDisplayPartKind.stringLiteral));
+                    displayParts.push(punctuationPart(SyntaxKind.CloseParenToken));
+                }
+                else {
+                    const internalAliasSymbol = typeChecker.getSymbolAtLocation(importEqualsDeclaration.moduleReference);
+                    if (internalAliasSymbol) {
+                        displayParts.push(spacePart());
+                        displayParts.push(operatorPart(SyntaxKind.EqualsToken));
+                        displayParts.push(spacePart());
+                        addFullSymbolName(internalAliasSymbol, enclosingDeclaration);
+                    }
+                }
+                return true;
+            }
+        });
+    }
+    if (!hasAddedSymbolInfo) {
+        if (symbolKind !== ScriptElementKind.unknown) {
+            if (type) {
+                if (isThisExpression) {
+                    prefixNextMeaning();
+                    displayParts.push(keywordPart(SyntaxKind.ThisKeyword));
+                }
+                else {
+                    addPrefixForAnyFunctionOrVar(symbol, symbolKind);
+                }
+                // For properties, variables and local vars: show the type
+                if (symbolKind === ScriptElementKind.memberVariableElement ||
+                    symbolKind === ScriptElementKind.memberAccessorVariableElement ||
+                    symbolKind === ScriptElementKind.memberGetAccessorElement ||
+                    symbolKind === ScriptElementKind.memberSetAccessorElement ||
+                    symbolKind === ScriptElementKind.jsxAttribute ||
+                    symbolFlags & SymbolFlags.Variable ||
+                    symbolKind === ScriptElementKind.localVariableElement ||
+                    symbolKind === ScriptElementKind.indexSignatureElement ||
+                    isThisExpression) {
+                    displayParts.push(punctuationPart(SyntaxKind.ColonToken));
+                    displayParts.push(spacePart());
+                    // If the type is type parameter, format it specially
+                    if (type.symbol && type.symbol.flags & SymbolFlags.TypeParameter && symbolKind !== ScriptElementKind.indexSignatureElement) {
+                        const typeParameterParts = mapToDisplayParts(writer => {
+                            const param = typeChecker.typeParameterToDeclaration(type as TypeParameter, enclosingDeclaration, symbolDisplayNodeBuilderFlags)!;
+                            getPrinter().writeNode(EmitHint.Unspecified, param, getSourceFileOfNode(getParseTreeNode(enclosingDeclaration)), writer);
+                        });
+                        addRange(displayParts, typeParameterParts);
+                    }
+                    else {
+                        addRange(displayParts, typeToDisplayParts(typeChecker, type, enclosingDeclaration));
+                    }
+                    if ((symbol as TransientSymbol).target && ((symbol as TransientSymbol).target as TransientSymbol).tupleLabelDeclaration) {
+                        const labelDecl = ((symbol as TransientSymbol).target as TransientSymbol).tupleLabelDeclaration!;
+                        Debug.assertNode(labelDecl.name, isIdentifier);
+                        displayParts.push(spacePart());
+                        displayParts.push(punctuationPart(SyntaxKind.OpenParenToken));
+                        displayParts.push(textPart(idText(labelDecl.name)));
+                        displayParts.push(punctuationPart(SyntaxKind.CloseParenToken));
+                    }
+                }
+                else if (symbolFlags & SymbolFlags.Function ||
+                    symbolFlags & SymbolFlags.Method ||
+                    symbolFlags & SymbolFlags.Constructor ||
+                    symbolFlags & SymbolFlags.Signature ||
+                    symbolFlags & SymbolFlags.Accessor ||
+                    symbolKind === ScriptElementKind.memberFunctionElement) {
+                    const allSignatures = type.getNonNullableType().getCallSignatures();
+                    if (allSignatures.length) {
+                        addSignatureDisplayParts(allSignatures[0], allSignatures);
+                        hasMultipleSignatures = allSignatures.length > 1;
+                    }
+                }
+            }
+        }
+        else {
+            symbolKind = getSymbolKind(typeChecker, symbol, location);
+        }
+    }
+
+    if (documentation.length === 0 && !hasMultipleSignatures) {
+        documentation = symbol.getContextualDocumentationComment(enclosingDeclaration, typeChecker);
+    }
+
+    if (documentation.length === 0 && symbolFlags & SymbolFlags.Property) {
+        // For some special property access expressions like `exports.foo = foo` or `module.exports.foo = foo`
+        // there documentation comments might be attached to the right hand side symbol of their declarations.
+        // The pattern of such special property access is that the parent symbol is the symbol of the file.
+        if (symbol.parent && symbol.declarations && forEach(symbol.parent.declarations, declaration => declaration.kind === SyntaxKind.SourceFile)) {
+            for (const declaration of symbol.declarations) {
+                if (!declaration.parent || declaration.parent.kind !== SyntaxKind.BinaryExpression) {
+                    continue;
+                }
+
+                const rhsSymbol = typeChecker.getSymbolAtLocation((declaration.parent as BinaryExpression).right);
+                if (!rhsSymbol) {
+                    continue;
+                }
+
+                documentation = rhsSymbol.getDocumentationComment(typeChecker);
+                tags = rhsSymbol.getJsDocTags(typeChecker);
+                if (documentation.length > 0) {
+                    break;
+                }
+            }
+        }
+    }
+
+    if (documentation.length === 0 && isIdentifier(location) && symbol.valueDeclaration && isBindingElement(symbol.valueDeclaration)) {
+        const declaration = symbol.valueDeclaration;
+        const parent = declaration.parent;
+        if (isIdentifier(declaration.name) && isObjectBindingPattern(parent)) {
+            const name = getTextOfIdentifierOrLiteral(declaration.name);
+            const objectType = typeChecker.getTypeAtLocation(parent);
+            documentation = firstDefined(objectType.isUnion() ? objectType.types : [objectType], t => {
+                const prop = t.getProperty(name);
+                return prop ? prop.getDocumentationComment(typeChecker) : undefined;
+            }) || emptyArray;
+        }
+    }
+
+    if (tags.length === 0 && !hasMultipleSignatures) {
+        tags = symbol.getContextualJsDocTags(enclosingDeclaration, typeChecker);
+    }
+
+    if (documentation.length === 0 && documentationFromAlias) {
+        documentation = documentationFromAlias;
+    }
+
+    if (tags.length === 0 && tagsFromAlias) {
+        tags = tagsFromAlias;
+    }
+
+    return { displayParts, documentation, symbolKind, tags: tags.length === 0 ? undefined : tags };
+
+    function getPrinter() {
+        if (!printer) {
+            printer = createPrinter({ removeComments: true });
+        }
+        return printer;
+    }
+
+    function prefixNextMeaning() {
+        if (displayParts.length) {
+            displayParts.push(lineBreakPart());
+        }
+        addAliasPrefixIfNecessary();
+    }
+
+    function addAliasPrefixIfNecessary() {
+        if (alias) {
+            pushSymbolKind(ScriptElementKind.alias);
+            displayParts.push(spacePart());
+        }
+    }
+
+    function addInPrefix() {
+        displayParts.push(spacePart());
+        displayParts.push(keywordPart(SyntaxKind.InKeyword));
+        displayParts.push(spacePart());
+    }
+
+    function addFullSymbolName(symbolToDisplay: Symbol, enclosingDeclaration?: Node) {
+        let indexInfos;
+
+        if (alias && symbolToDisplay === symbol) {
+            symbolToDisplay = alias;
+        }
+        if (symbolKind === ScriptElementKind.indexSignatureElement) {
+            indexInfos = typeChecker.getIndexInfosOfIndexSymbol(symbolToDisplay);
+        }
+
+        let fullSymbolDisplayParts: SymbolDisplayPart[] = [];
+        if (symbolToDisplay.flags & SymbolFlags.Signature && indexInfos) {
+            if (symbolToDisplay.parent) {
+                fullSymbolDisplayParts = symbolToDisplayParts(typeChecker, symbolToDisplay.parent);
+            }
+            fullSymbolDisplayParts.push(punctuationPart(SyntaxKind.OpenBracketToken));
+            //Needed to handle more than one type of index
+            indexInfos.forEach((info, i) => {
+                //Needed to handle template literals
+                fullSymbolDisplayParts.push(...typeToDisplayParts(typeChecker, info.keyType));
+                if (i !== indexInfos.length - 1) {
+                    fullSymbolDisplayParts.push(spacePart());
+                    fullSymbolDisplayParts.push(punctuationPart(SyntaxKind.BarToken));
+                    fullSymbolDisplayParts.push(spacePart());
+                }
+            });
+            fullSymbolDisplayParts.push(punctuationPart(SyntaxKind.CloseBracketToken));
+        }
+        else {
+            fullSymbolDisplayParts = symbolToDisplayParts(typeChecker, symbolToDisplay, enclosingDeclaration || sourceFile, /*meaning*/ undefined,
+                SymbolFormatFlags.WriteTypeParametersOrArguments | SymbolFormatFlags.UseOnlyExternalAliasing | SymbolFormatFlags.AllowAnyNodeKind);
+        }
+        addRange(displayParts, fullSymbolDisplayParts);
+        if (symbol.flags & SymbolFlags.Optional) {
+            displayParts.push(punctuationPart(SyntaxKind.QuestionToken));
+        }
+    }
+
+    function addPrefixForAnyFunctionOrVar(symbol: Symbol, symbolKind: string) {
+        prefixNextMeaning();
+        if (symbolKind) {
+            pushSymbolKind(symbolKind);
+            if (symbol && !some(symbol.declarations, d => isArrowFunction(d) || (isFunctionExpression(d) || isClassExpression(d)) && !d.name)) {
+                displayParts.push(spacePart());
+                addFullSymbolName(symbol);
+            }
+        }
+    }
+
+    function pushSymbolKind(symbolKind: string) {
+        switch (symbolKind) {
+            case ScriptElementKind.variableElement:
+            case ScriptElementKind.functionElement:
+            case ScriptElementKind.letElement:
+            case ScriptElementKind.constElement:
+            case ScriptElementKind.constructorImplementationElement:
+                displayParts.push(textOrKeywordPart(symbolKind));
+                return;
+            default:
+                displayParts.push(punctuationPart(SyntaxKind.OpenParenToken));
+                displayParts.push(textOrKeywordPart(symbolKind));
+                displayParts.push(punctuationPart(SyntaxKind.CloseParenToken));
+                return;
+        }
+    }
+
+    function addSignatureDisplayParts(signature: Signature, allSignatures: readonly Signature[], flags = TypeFormatFlags.None) {
+        addRange(displayParts, signatureToDisplayParts(typeChecker, signature, enclosingDeclaration, flags | TypeFormatFlags.WriteTypeArgumentsOfSignature));
+        if (allSignatures.length > 1) {
+            displayParts.push(spacePart());
+            displayParts.push(punctuationPart(SyntaxKind.OpenParenToken));
+            displayParts.push(operatorPart(SyntaxKind.PlusToken));
+            displayParts.push(displayPart((allSignatures.length - 1).toString(), SymbolDisplayPartKind.numericLiteral));
+            displayParts.push(spacePart());
+            displayParts.push(textPart(allSignatures.length === 2 ? "overload" : "overloads"));
+            displayParts.push(punctuationPart(SyntaxKind.CloseParenToken));
+        }
+        documentation = signature.getDocumentationComment(typeChecker);
+        tags = signature.getJsDocTags();
+
+        if (allSignatures.length > 1 && documentation.length === 0 && tags.length === 0) {
+            documentation = allSignatures[0].getDocumentationComment(typeChecker);
+            tags = allSignatures[0].getJsDocTags().filter(tag => tag.name !== "deprecated"); // should only include @deprecated JSDoc tag on the first overload (#49368)
+        }
+
+    }
+
+    function writeTypeParametersOfSymbol(symbol: Symbol, enclosingDeclaration: Node | undefined) {
+        const typeParameterParts = mapToDisplayParts(writer => {
+            const params = typeChecker.symbolToTypeParameterDeclarations(symbol, enclosingDeclaration, symbolDisplayNodeBuilderFlags);
+            getPrinter().writeList(ListFormat.TypeParameters, params, getSourceFileOfNode(getParseTreeNode(enclosingDeclaration)), writer);
+        });
+        addRange(displayParts, typeParameterParts);
+    }
+}
+
+function isLocalVariableOrFunction(symbol: Symbol) {
+    if (symbol.parent) {
+        return false; // This is exported symbol
+    }
+
+    return forEach(symbol.declarations, declaration => {
+        // Function expressions are local
+        if (declaration.kind === SyntaxKind.FunctionExpression) {
+            return true;
+        }
+
+        if (declaration.kind !== SyntaxKind.VariableDeclaration && declaration.kind !== SyntaxKind.FunctionDeclaration) {
+            return false;
+        }
+
+        // If the parent is not sourceFile or module block it is local variable
+        for (let parent = declaration.parent; !isFunctionBlock(parent); parent = parent.parent) {
+            // Reached source file or module block
+            if (parent.kind === SyntaxKind.SourceFile || parent.kind === SyntaxKind.ModuleBlock) {
+                return false;
+            }
+        }
+
+        // parent is in function block
+        return true;
+    });
+}