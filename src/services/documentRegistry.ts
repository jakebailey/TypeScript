import {
    sourceFileAffectingCompilerOptions,
} from "../compiler/commandLineParser";
import {
    arrayFrom,
    createGetCanonicalFileName,
    firstDefinedIterator,
<<<<<<< HEAD
    getOrUpdate,
    hasProperty,
    identity,
    isArray,
    map,
} from "../compiler/core";
import { Debug } from "../compiler/debug";
import {
    CreateSourceFileOptions,
    isDeclarationFileName,
} from "../compiler/parser";
import { toPath } from "../compiler/path";
import { getImpliedNodeFormatForFile } from "../compiler/program";
import { tracing } from "../compiler/tracing";
import {
    CompilerOptions,
=======
    forEachEntry,
    getEmitScriptTarget,
    getImpliedNodeFormatForFile,
    getKeyForCompilerOptions,
    getOrUpdate,
    getSetExternalModuleIndicator,
    identity,
    IScriptSnapshot,
    isDeclarationFileName,
>>>>>>> 6a3c9ea1
    MinimalResolutionCacheHost,
    Path,
    ResolutionMode,
    ScriptKind,
    ScriptTarget,
    SourceFile,
} from "../compiler/types";
import {
    ensureScriptKind,
    forEachEntry,
    getCompilerOptionValue,
    getEmitScriptTarget,
    getSetExternalModuleIndicator,
} from "../compiler/utilities";
import {
    createLanguageServiceSourceFile,
    updateLanguageServiceSourceFile,
} from "./services";
import { IScriptSnapshot } from "./types";

/**
 * The document registry represents a store of SourceFile objects that can be shared between
 * multiple LanguageService instances. A LanguageService instance holds on the SourceFile (AST)
 * of files in the context.
 * SourceFile objects account for most of the memory usage by the language service. Sharing
 * the same DocumentRegistry instance between different instances of LanguageService allow
 * for more efficient memory utilization since all projects will share at least the library
 * file (lib.d.ts).
 *
 * A more advanced use of the document registry is to serialize sourceFile objects to disk
 * and re-hydrate them when needed.
 *
 * To create a default DocumentRegistry, use createDocumentRegistry to create one, and pass it
 * to all subsequent createLanguageService calls.
 */
export interface DocumentRegistry {
    /**
     * Request a stored SourceFile with a given fileName and compilationSettings.
     * The first call to acquire will call createLanguageServiceSourceFile to generate
     * the SourceFile if was not found in the registry.
     *
     * @param fileName The name of the file requested
     * @param compilationSettingsOrHost Some compilation settings like target affects the
     * shape of a the resulting SourceFile. This allows the DocumentRegistry to store
     * multiple copies of the same file for different compilation settings. A minimal
     * resolution cache is needed to fully define a source file's shape when
     * the compilation settings include `module: node16`+, so providing a cache host
     * object should be preferred. A common host is a language service `ConfiguredProject`.
     * @param scriptSnapshot Text of the file. Only used if the file was not found
     * in the registry and a new one was created.
     * @param version Current version of the file. Only used if the file was not found
     * in the registry and a new one was created.
     */
    acquireDocument(
        fileName: string,
        compilationSettingsOrHost: CompilerOptions | MinimalResolutionCacheHost,
        scriptSnapshot: IScriptSnapshot,
        version: string,
        scriptKind?: ScriptKind,
        sourceFileOptions?: CreateSourceFileOptions | ScriptTarget,
    ): SourceFile;

    acquireDocumentWithKey(
        fileName: string,
        path: Path,
        compilationSettingsOrHost: CompilerOptions | MinimalResolutionCacheHost,
        key: DocumentRegistryBucketKey,
        scriptSnapshot: IScriptSnapshot,
        version: string,
        scriptKind?: ScriptKind,
        sourceFileOptions?: CreateSourceFileOptions | ScriptTarget,
    ): SourceFile;

    /**
     * Request an updated version of an already existing SourceFile with a given fileName
     * and compilationSettings. The update will in-turn call updateLanguageServiceSourceFile
     * to get an updated SourceFile.
     *
     * @param fileName The name of the file requested
     * @param compilationSettingsOrHost Some compilation settings like target affects the
     * shape of a the resulting SourceFile. This allows the DocumentRegistry to store
     * multiple copies of the same file for different compilation settings. A minimal
     * resolution cache is needed to fully define a source file's shape when
     * the compilation settings include `module: node16`+, so providing a cache host
     * object should be preferred. A common host is a language service `ConfiguredProject`.
     * @param scriptSnapshot Text of the file.
     * @param version Current version of the file.
     */
    updateDocument(
        fileName: string,
        compilationSettingsOrHost: CompilerOptions | MinimalResolutionCacheHost,
        scriptSnapshot: IScriptSnapshot,
        version: string,
        scriptKind?: ScriptKind,
        sourceFileOptions?: CreateSourceFileOptions | ScriptTarget,
    ): SourceFile;

    updateDocumentWithKey(
        fileName: string,
        path: Path,
        compilationSettingsOrHost: CompilerOptions | MinimalResolutionCacheHost,
        key: DocumentRegistryBucketKey,
        scriptSnapshot: IScriptSnapshot,
        version: string,
        scriptKind?: ScriptKind,
        sourceFileOptions?: CreateSourceFileOptions | ScriptTarget,
    ): SourceFile;

    getKeyForCompilationSettings(settings: CompilerOptions): DocumentRegistryBucketKey;
    /**
     * Informs the DocumentRegistry that a file is not needed any longer.
     *
     * Note: It is not allowed to call release on a SourceFile that was not acquired from
     * this registry originally.
     *
     * @param fileName The name of the file to be released
     * @param compilationSettings The compilation settings used to acquire the file
     * @param scriptKind The script kind of the file to be released
     *
     * @deprecated pass scriptKind and impliedNodeFormat for correctness
     */
    releaseDocument(fileName: string, compilationSettings: CompilerOptions, scriptKind?: ScriptKind): void;
    /**
     * Informs the DocumentRegistry that a file is not needed any longer.
     *
     * Note: It is not allowed to call release on a SourceFile that was not acquired from
     * this registry originally.
     *
     * @param fileName The name of the file to be released
     * @param compilationSettings The compilation settings used to acquire the file
     * @param scriptKind The script kind of the file to be released
     * @param impliedNodeFormat The implied source file format of the file to be released
     */
    releaseDocument(fileName: string, compilationSettings: CompilerOptions, scriptKind: ScriptKind, impliedNodeFormat: ResolutionMode): void; // eslint-disable-line @typescript-eslint/unified-signatures
    /**
     * @deprecated pass scriptKind for and impliedNodeFormat correctness */
    releaseDocumentWithKey(path: Path, key: DocumentRegistryBucketKey, scriptKind?: ScriptKind): void;
    releaseDocumentWithKey(path: Path, key: DocumentRegistryBucketKey, scriptKind: ScriptKind, impliedNodeFormat: ResolutionMode): void; // eslint-disable-line @typescript-eslint/unified-signatures

    /** @internal */
    getLanguageServiceRefCounts(path: Path, scriptKind: ScriptKind): [string, number | undefined][];

    reportStats(): string;
}

/** @internal */
export interface ExternalDocumentCache {
    setDocument(key: DocumentRegistryBucketKeyWithMode, path: Path, sourceFile: SourceFile): void;
    getDocument(key: DocumentRegistryBucketKeyWithMode, path: Path): SourceFile | undefined;
}

export type DocumentRegistryBucketKey = string & { __bucketKey: any };

interface DocumentRegistryEntry {
    sourceFile: SourceFile;

    // The number of language services that this source file is referenced in.   When no more
    // language services are referencing the file, then the file can be removed from the
    // registry.
    languageServiceRefCount: number;
}

type BucketEntry = DocumentRegistryEntry | Map<ScriptKind, DocumentRegistryEntry>;
function isDocumentRegistryEntry(entry: BucketEntry): entry is DocumentRegistryEntry {
    return !!(entry as DocumentRegistryEntry).sourceFile;
}

export function createDocumentRegistry(useCaseSensitiveFileNames?: boolean, currentDirectory?: string): DocumentRegistry {
    return createDocumentRegistryInternal(useCaseSensitiveFileNames, currentDirectory);
}

/** @internal */
export type DocumentRegistryBucketKeyWithMode = string & { __documentRegistryBucketKeyWithMode: any; };
/** @internal */
export function createDocumentRegistryInternal(useCaseSensitiveFileNames?: boolean, currentDirectory = "", externalCache?: ExternalDocumentCache): DocumentRegistry {
    // Maps from compiler setting target (ES3, ES5, etc.) to all the cached documents we have
    // for those settings.
    const buckets = new Map<DocumentRegistryBucketKeyWithMode, Map<Path, BucketEntry>>();
    const getCanonicalFileName = createGetCanonicalFileName(!!useCaseSensitiveFileNames);

    function reportStats() {
        const bucketInfoArray = arrayFrom(buckets.keys()).filter(name => name && name.charAt(0) === "_").map(name => {
            const entries = buckets.get(name)!;
            const sourceFiles: { name: string; scriptKind: ScriptKind, refCount: number; }[] = [];
            entries.forEach((entry, name) => {
                if (isDocumentRegistryEntry(entry)) {
                    sourceFiles.push({
                        name,
                        scriptKind: entry.sourceFile.scriptKind,
                        refCount: entry.languageServiceRefCount
                    });
                }
                else {
                    entry.forEach((value, scriptKind) => sourceFiles.push({ name, scriptKind, refCount: value.languageServiceRefCount }));
                }
            });
            sourceFiles.sort((x, y) => y.refCount - x.refCount);
            return {
                bucket: name,
                sourceFiles
            };
        });
        return JSON.stringify(bucketInfoArray, undefined, 2);
    }

    function getCompilationSettings(settingsOrHost: CompilerOptions | MinimalResolutionCacheHost) {
        if (typeof settingsOrHost.getCompilationSettings === "function") {
            return (settingsOrHost as MinimalResolutionCacheHost).getCompilationSettings();
        }
        return settingsOrHost as CompilerOptions;
    }

    function acquireDocument(fileName: string, compilationSettings: CompilerOptions | MinimalResolutionCacheHost, scriptSnapshot: IScriptSnapshot, version: string, scriptKind?: ScriptKind, languageVersionOrOptions?: CreateSourceFileOptions | ScriptTarget): SourceFile {
        const path = toPath(fileName, currentDirectory, getCanonicalFileName);
        const key = getKeyForCompilationSettings(getCompilationSettings(compilationSettings));
        return acquireDocumentWithKey(fileName, path, compilationSettings, key, scriptSnapshot, version, scriptKind, languageVersionOrOptions);
    }

    function acquireDocumentWithKey(fileName: string, path: Path, compilationSettings: CompilerOptions | MinimalResolutionCacheHost, key: DocumentRegistryBucketKey, scriptSnapshot: IScriptSnapshot, version: string, scriptKind?: ScriptKind, languageVersionOrOptions?: CreateSourceFileOptions | ScriptTarget): SourceFile {
        return acquireOrUpdateDocument(fileName, path, compilationSettings, key, scriptSnapshot, version, /*acquiring*/ true, scriptKind, languageVersionOrOptions);
    }

    function updateDocument(fileName: string, compilationSettings: CompilerOptions | MinimalResolutionCacheHost, scriptSnapshot: IScriptSnapshot, version: string, scriptKind?: ScriptKind, languageVersionOrOptions?: CreateSourceFileOptions | ScriptTarget): SourceFile {
        const path = toPath(fileName, currentDirectory, getCanonicalFileName);
        const key = getKeyForCompilationSettings(getCompilationSettings(compilationSettings));
        return updateDocumentWithKey(fileName, path, compilationSettings, key, scriptSnapshot, version, scriptKind, languageVersionOrOptions);
    }

    function updateDocumentWithKey(fileName: string, path: Path, compilationSettings: CompilerOptions | MinimalResolutionCacheHost, key: DocumentRegistryBucketKey, scriptSnapshot: IScriptSnapshot, version: string, scriptKind?: ScriptKind, languageVersionOrOptions?: CreateSourceFileOptions | ScriptTarget): SourceFile {
        return acquireOrUpdateDocument(fileName, path, getCompilationSettings(compilationSettings), key, scriptSnapshot, version, /*acquiring*/ false, scriptKind, languageVersionOrOptions);
    }

    function getDocumentRegistryEntry(bucketEntry: BucketEntry, scriptKind: ScriptKind | undefined) {
        const entry = isDocumentRegistryEntry(bucketEntry) ? bucketEntry : bucketEntry.get(Debug.checkDefined(scriptKind, "If there are more than one scriptKind's for same document the scriptKind should be provided"));
        Debug.assert(scriptKind === undefined || !entry || entry.sourceFile.scriptKind === scriptKind, `Script kind should match provided ScriptKind:${scriptKind} and sourceFile.scriptKind: ${entry?.sourceFile.scriptKind}, !entry: ${!entry}`);
        return entry;
    }

    function acquireOrUpdateDocument(
        fileName: string,
        path: Path,
        compilationSettingsOrHost: CompilerOptions | MinimalResolutionCacheHost,
        key: DocumentRegistryBucketKey,
        scriptSnapshot: IScriptSnapshot,
        version: string,
        acquiring: boolean,
        scriptKind: ScriptKind | undefined,
        languageVersionOrOptions: CreateSourceFileOptions | ScriptTarget | undefined,
    ): SourceFile {
        scriptKind = ensureScriptKind(fileName, scriptKind);
        const compilationSettings = getCompilationSettings(compilationSettingsOrHost);
        const host: MinimalResolutionCacheHost | undefined = compilationSettingsOrHost === compilationSettings ? undefined : compilationSettingsOrHost as MinimalResolutionCacheHost;
        const scriptTarget = scriptKind === ScriptKind.JSON ? ScriptTarget.JSON : getEmitScriptTarget(compilationSettings);
        const sourceFileOptions: CreateSourceFileOptions = typeof languageVersionOrOptions === "object" ?
            languageVersionOrOptions :
            {
                languageVersion: scriptTarget,
                impliedNodeFormat: host && getImpliedNodeFormatForFile(path, host.getCompilerHost?.()?.getModuleResolutionCache?.()?.getPackageJsonInfoCache(), host, compilationSettings),
                setExternalModuleIndicator: getSetExternalModuleIndicator(compilationSettings)
            };
        sourceFileOptions.languageVersion = scriptTarget;
        const oldBucketCount = buckets.size;
        const keyWithMode = getDocumentRegistryBucketKeyWithMode(key, sourceFileOptions.impliedNodeFormat);
        const bucket = getOrUpdate(buckets, keyWithMode, () => new Map());
        if (tracing) {
            if (buckets.size > oldBucketCount) {
                // It is interesting, but not definitively problematic if a build requires multiple document registry buckets -
                // perhaps they are for two projects that don't have any overlap.
                // Bonus: these events can help us interpret the more interesting event below.
                tracing.instant(tracing.Phase.Session, "createdDocumentRegistryBucket", { configFilePath: compilationSettings.configFilePath, key: keyWithMode });
            }

            // It is fairly suspicious to have one path in two buckets - you'd expect dependencies to have similar configurations.
            // If this occurs unexpectedly, the fix is likely to synchronize the project settings.
            // Skip .d.ts files to reduce noise (should also cover most of node_modules).
            const otherBucketKey = !isDeclarationFileName(path) &&
                forEachEntry(buckets, (bucket, bucketKey) => bucketKey !== keyWithMode && bucket.has(path) && bucketKey);
            if (otherBucketKey) {
                tracing.instant(tracing.Phase.Session, "documentRegistryBucketOverlap", { path, key1: otherBucketKey, key2: keyWithMode });
            }
        }

        const bucketEntry = bucket.get(path);
        let entry = bucketEntry && getDocumentRegistryEntry(bucketEntry, scriptKind);
        if (!entry && externalCache) {
            const sourceFile = externalCache.getDocument(keyWithMode, path);
            if (sourceFile) {
                Debug.assert(acquiring);
                entry = {
                    sourceFile,
                    languageServiceRefCount: 0
                };
                setBucketEntry();
            }
        }

        if (!entry) {
            // Have never seen this file with these settings.  Create a new source file for it.
            const sourceFile = createLanguageServiceSourceFile(fileName, scriptSnapshot, sourceFileOptions, version, /*setNodeParents*/ false, scriptKind);
            if (externalCache) {
                externalCache.setDocument(keyWithMode, path, sourceFile);
            }
            entry = {
                sourceFile,
                languageServiceRefCount: 1,
            };
            setBucketEntry();
        }
        else {
            // We have an entry for this file.  However, it may be for a different version of
            // the script snapshot.  If so, update it appropriately.  Otherwise, we can just
            // return it as is.
            if (entry.sourceFile.version !== version) {
                entry.sourceFile = updateLanguageServiceSourceFile(entry.sourceFile, scriptSnapshot, version,
                    scriptSnapshot.getChangeRange(entry.sourceFile.scriptSnapshot!)); // TODO: GH#18217
                if (externalCache) {
                    externalCache.setDocument(keyWithMode, path, entry.sourceFile);
                }
            }

            // If we're acquiring, then this is the first time this LS is asking for this document.
            // Increase our ref count so we know there's another LS using the document.  If we're
            // not acquiring, then that means the LS is 'updating' the file instead, and that means
            // it has already acquired the document previously.  As such, we do not need to increase
            // the ref count.
            if (acquiring) {
                entry.languageServiceRefCount++;
            }
        }
        Debug.assert(entry.languageServiceRefCount !== 0);

        return entry.sourceFile;

        function setBucketEntry() {
            if (!bucketEntry) {
                bucket.set(path, entry);
            }
            else if (isDocumentRegistryEntry(bucketEntry)) {
                const scriptKindMap = new Map<ScriptKind, DocumentRegistryEntry>();
                scriptKindMap.set(bucketEntry.sourceFile.scriptKind, bucketEntry);
                scriptKindMap.set(scriptKind!, entry);
                bucket.set(path, scriptKindMap);
            }
            else {
                bucketEntry.set(scriptKind!, entry);
            }
        }
    }

    function releaseDocument(fileName: string, compilationSettings: CompilerOptions, scriptKind?: ScriptKind, impliedNodeFormat?: ResolutionMode): void {
        const path = toPath(fileName, currentDirectory, getCanonicalFileName);
        const key = getKeyForCompilationSettings(compilationSettings);
        return releaseDocumentWithKey(path, key, scriptKind, impliedNodeFormat);
    }

    function releaseDocumentWithKey(path: Path, key: DocumentRegistryBucketKey, scriptKind?: ScriptKind, impliedNodeFormat?: ResolutionMode): void {
        const bucket = Debug.checkDefined(buckets.get(getDocumentRegistryBucketKeyWithMode(key, impliedNodeFormat)));
        const bucketEntry = bucket.get(path)!;
        const entry = getDocumentRegistryEntry(bucketEntry, scriptKind)!;
        entry.languageServiceRefCount--;

        Debug.assert(entry.languageServiceRefCount >= 0);
        if (entry.languageServiceRefCount === 0) {
            if (isDocumentRegistryEntry(bucketEntry)) {
                bucket.delete(path);
            }
            else {
                bucketEntry.delete(scriptKind!);
                if (bucketEntry.size === 1) {
                    bucket.set(path, firstDefinedIterator(bucketEntry.values(), identity)!);
                }
            }
        }
    }

    function getLanguageServiceRefCounts(path: Path, scriptKind: ScriptKind) {
        return arrayFrom(buckets.entries(), ([key, bucket]): [string, number | undefined] => {
            const bucketEntry = bucket.get(path);
            const entry = bucketEntry && getDocumentRegistryEntry(bucketEntry, scriptKind);
            return [key, entry && entry.languageServiceRefCount];
        });
    }

    return {
        acquireDocument,
        acquireDocumentWithKey,
        updateDocument,
        updateDocumentWithKey,
        releaseDocument,
        releaseDocumentWithKey,
        getLanguageServiceRefCounts,
        reportStats,
        getKeyForCompilationSettings
    };
}

function getKeyForCompilationSettings(settings: CompilerOptions): DocumentRegistryBucketKey {
    return getKeyForCompilerOptions(settings, sourceFileAffectingCompilerOptions) as DocumentRegistryBucketKey;
}

function getDocumentRegistryBucketKeyWithMode(key: DocumentRegistryBucketKey, mode: ResolutionMode) {
    return (mode ? `${key}|${mode}` : key) as DocumentRegistryBucketKeyWithMode;
}
<|MERGE_RESOLUTION|>--- conflicted
+++ resolved
@@ -1,438 +1,423 @@
-import {
-    sourceFileAffectingCompilerOptions,
-} from "../compiler/commandLineParser";
-import {
-    arrayFrom,
-    createGetCanonicalFileName,
-    firstDefinedIterator,
-<<<<<<< HEAD
-    getOrUpdate,
-    hasProperty,
-    identity,
-    isArray,
-    map,
-} from "../compiler/core";
-import { Debug } from "../compiler/debug";
-import {
-    CreateSourceFileOptions,
-    isDeclarationFileName,
-} from "../compiler/parser";
-import { toPath } from "../compiler/path";
-import { getImpliedNodeFormatForFile } from "../compiler/program";
-import { tracing } from "../compiler/tracing";
-import {
-    CompilerOptions,
-=======
-    forEachEntry,
-    getEmitScriptTarget,
-    getImpliedNodeFormatForFile,
-    getKeyForCompilerOptions,
-    getOrUpdate,
-    getSetExternalModuleIndicator,
-    identity,
-    IScriptSnapshot,
-    isDeclarationFileName,
->>>>>>> 6a3c9ea1
-    MinimalResolutionCacheHost,
-    Path,
-    ResolutionMode,
-    ScriptKind,
-    ScriptTarget,
-    SourceFile,
-} from "../compiler/types";
-import {
-    ensureScriptKind,
-    forEachEntry,
-    getCompilerOptionValue,
-    getEmitScriptTarget,
-    getSetExternalModuleIndicator,
-} from "../compiler/utilities";
-import {
-    createLanguageServiceSourceFile,
-    updateLanguageServiceSourceFile,
-} from "./services";
-import { IScriptSnapshot } from "./types";
-
-/**
- * The document registry represents a store of SourceFile objects that can be shared between
- * multiple LanguageService instances. A LanguageService instance holds on the SourceFile (AST)
- * of files in the context.
- * SourceFile objects account for most of the memory usage by the language service. Sharing
- * the same DocumentRegistry instance between different instances of LanguageService allow
- * for more efficient memory utilization since all projects will share at least the library
- * file (lib.d.ts).
- *
- * A more advanced use of the document registry is to serialize sourceFile objects to disk
- * and re-hydrate them when needed.
- *
- * To create a default DocumentRegistry, use createDocumentRegistry to create one, and pass it
- * to all subsequent createLanguageService calls.
- */
-export interface DocumentRegistry {
-    /**
-     * Request a stored SourceFile with a given fileName and compilationSettings.
-     * The first call to acquire will call createLanguageServiceSourceFile to generate
-     * the SourceFile if was not found in the registry.
-     *
-     * @param fileName The name of the file requested
-     * @param compilationSettingsOrHost Some compilation settings like target affects the
-     * shape of a the resulting SourceFile. This allows the DocumentRegistry to store
-     * multiple copies of the same file for different compilation settings. A minimal
-     * resolution cache is needed to fully define a source file's shape when
-     * the compilation settings include `module: node16`+, so providing a cache host
-     * object should be preferred. A common host is a language service `ConfiguredProject`.
-     * @param scriptSnapshot Text of the file. Only used if the file was not found
-     * in the registry and a new one was created.
-     * @param version Current version of the file. Only used if the file was not found
-     * in the registry and a new one was created.
-     */
-    acquireDocument(
-        fileName: string,
-        compilationSettingsOrHost: CompilerOptions | MinimalResolutionCacheHost,
-        scriptSnapshot: IScriptSnapshot,
-        version: string,
-        scriptKind?: ScriptKind,
-        sourceFileOptions?: CreateSourceFileOptions | ScriptTarget,
-    ): SourceFile;
-
-    acquireDocumentWithKey(
-        fileName: string,
-        path: Path,
-        compilationSettingsOrHost: CompilerOptions | MinimalResolutionCacheHost,
-        key: DocumentRegistryBucketKey,
-        scriptSnapshot: IScriptSnapshot,
-        version: string,
-        scriptKind?: ScriptKind,
-        sourceFileOptions?: CreateSourceFileOptions | ScriptTarget,
-    ): SourceFile;
-
-    /**
-     * Request an updated version of an already existing SourceFile with a given fileName
-     * and compilationSettings. The update will in-turn call updateLanguageServiceSourceFile
-     * to get an updated SourceFile.
-     *
-     * @param fileName The name of the file requested
-     * @param compilationSettingsOrHost Some compilation settings like target affects the
-     * shape of a the resulting SourceFile. This allows the DocumentRegistry to store
-     * multiple copies of the same file for different compilation settings. A minimal
-     * resolution cache is needed to fully define a source file's shape when
-     * the compilation settings include `module: node16`+, so providing a cache host
-     * object should be preferred. A common host is a language service `ConfiguredProject`.
-     * @param scriptSnapshot Text of the file.
-     * @param version Current version of the file.
-     */
-    updateDocument(
-        fileName: string,
-        compilationSettingsOrHost: CompilerOptions | MinimalResolutionCacheHost,
-        scriptSnapshot: IScriptSnapshot,
-        version: string,
-        scriptKind?: ScriptKind,
-        sourceFileOptions?: CreateSourceFileOptions | ScriptTarget,
-    ): SourceFile;
-
-    updateDocumentWithKey(
-        fileName: string,
-        path: Path,
-        compilationSettingsOrHost: CompilerOptions | MinimalResolutionCacheHost,
-        key: DocumentRegistryBucketKey,
-        scriptSnapshot: IScriptSnapshot,
-        version: string,
-        scriptKind?: ScriptKind,
-        sourceFileOptions?: CreateSourceFileOptions | ScriptTarget,
-    ): SourceFile;
-
-    getKeyForCompilationSettings(settings: CompilerOptions): DocumentRegistryBucketKey;
-    /**
-     * Informs the DocumentRegistry that a file is not needed any longer.
-     *
-     * Note: It is not allowed to call release on a SourceFile that was not acquired from
-     * this registry originally.
-     *
-     * @param fileName The name of the file to be released
-     * @param compilationSettings The compilation settings used to acquire the file
-     * @param scriptKind The script kind of the file to be released
-     *
-     * @deprecated pass scriptKind and impliedNodeFormat for correctness
-     */
-    releaseDocument(fileName: string, compilationSettings: CompilerOptions, scriptKind?: ScriptKind): void;
-    /**
-     * Informs the DocumentRegistry that a file is not needed any longer.
-     *
-     * Note: It is not allowed to call release on a SourceFile that was not acquired from
-     * this registry originally.
-     *
-     * @param fileName The name of the file to be released
-     * @param compilationSettings The compilation settings used to acquire the file
-     * @param scriptKind The script kind of the file to be released
-     * @param impliedNodeFormat The implied source file format of the file to be released
-     */
-    releaseDocument(fileName: string, compilationSettings: CompilerOptions, scriptKind: ScriptKind, impliedNodeFormat: ResolutionMode): void; // eslint-disable-line @typescript-eslint/unified-signatures
-    /**
-     * @deprecated pass scriptKind for and impliedNodeFormat correctness */
-    releaseDocumentWithKey(path: Path, key: DocumentRegistryBucketKey, scriptKind?: ScriptKind): void;
-    releaseDocumentWithKey(path: Path, key: DocumentRegistryBucketKey, scriptKind: ScriptKind, impliedNodeFormat: ResolutionMode): void; // eslint-disable-line @typescript-eslint/unified-signatures
-
-    /** @internal */
-    getLanguageServiceRefCounts(path: Path, scriptKind: ScriptKind): [string, number | undefined][];
-
-    reportStats(): string;
-}
-
-/** @internal */
-export interface ExternalDocumentCache {
-    setDocument(key: DocumentRegistryBucketKeyWithMode, path: Path, sourceFile: SourceFile): void;
-    getDocument(key: DocumentRegistryBucketKeyWithMode, path: Path): SourceFile | undefined;
-}
-
-export type DocumentRegistryBucketKey = string & { __bucketKey: any };
-
-interface DocumentRegistryEntry {
-    sourceFile: SourceFile;
-
-    // The number of language services that this source file is referenced in.   When no more
-    // language services are referencing the file, then the file can be removed from the
-    // registry.
-    languageServiceRefCount: number;
-}
-
-type BucketEntry = DocumentRegistryEntry | Map<ScriptKind, DocumentRegistryEntry>;
-function isDocumentRegistryEntry(entry: BucketEntry): entry is DocumentRegistryEntry {
-    return !!(entry as DocumentRegistryEntry).sourceFile;
-}
-
-export function createDocumentRegistry(useCaseSensitiveFileNames?: boolean, currentDirectory?: string): DocumentRegistry {
-    return createDocumentRegistryInternal(useCaseSensitiveFileNames, currentDirectory);
-}
-
-/** @internal */
-export type DocumentRegistryBucketKeyWithMode = string & { __documentRegistryBucketKeyWithMode: any; };
-/** @internal */
-export function createDocumentRegistryInternal(useCaseSensitiveFileNames?: boolean, currentDirectory = "", externalCache?: ExternalDocumentCache): DocumentRegistry {
-    // Maps from compiler setting target (ES3, ES5, etc.) to all the cached documents we have
-    // for those settings.
-    const buckets = new Map<DocumentRegistryBucketKeyWithMode, Map<Path, BucketEntry>>();
-    const getCanonicalFileName = createGetCanonicalFileName(!!useCaseSensitiveFileNames);
-
-    function reportStats() {
-        const bucketInfoArray = arrayFrom(buckets.keys()).filter(name => name && name.charAt(0) === "_").map(name => {
-            const entries = buckets.get(name)!;
-            const sourceFiles: { name: string; scriptKind: ScriptKind, refCount: number; }[] = [];
-            entries.forEach((entry, name) => {
-                if (isDocumentRegistryEntry(entry)) {
-                    sourceFiles.push({
-                        name,
-                        scriptKind: entry.sourceFile.scriptKind,
-                        refCount: entry.languageServiceRefCount
-                    });
-                }
-                else {
-                    entry.forEach((value, scriptKind) => sourceFiles.push({ name, scriptKind, refCount: value.languageServiceRefCount }));
-                }
-            });
-            sourceFiles.sort((x, y) => y.refCount - x.refCount);
-            return {
-                bucket: name,
-                sourceFiles
-            };
-        });
-        return JSON.stringify(bucketInfoArray, undefined, 2);
-    }
-
-    function getCompilationSettings(settingsOrHost: CompilerOptions | MinimalResolutionCacheHost) {
-        if (typeof settingsOrHost.getCompilationSettings === "function") {
-            return (settingsOrHost as MinimalResolutionCacheHost).getCompilationSettings();
-        }
-        return settingsOrHost as CompilerOptions;
-    }
-
-    function acquireDocument(fileName: string, compilationSettings: CompilerOptions | MinimalResolutionCacheHost, scriptSnapshot: IScriptSnapshot, version: string, scriptKind?: ScriptKind, languageVersionOrOptions?: CreateSourceFileOptions | ScriptTarget): SourceFile {
-        const path = toPath(fileName, currentDirectory, getCanonicalFileName);
-        const key = getKeyForCompilationSettings(getCompilationSettings(compilationSettings));
-        return acquireDocumentWithKey(fileName, path, compilationSettings, key, scriptSnapshot, version, scriptKind, languageVersionOrOptions);
-    }
-
-    function acquireDocumentWithKey(fileName: string, path: Path, compilationSettings: CompilerOptions | MinimalResolutionCacheHost, key: DocumentRegistryBucketKey, scriptSnapshot: IScriptSnapshot, version: string, scriptKind?: ScriptKind, languageVersionOrOptions?: CreateSourceFileOptions | ScriptTarget): SourceFile {
-        return acquireOrUpdateDocument(fileName, path, compilationSettings, key, scriptSnapshot, version, /*acquiring*/ true, scriptKind, languageVersionOrOptions);
-    }
-
-    function updateDocument(fileName: string, compilationSettings: CompilerOptions | MinimalResolutionCacheHost, scriptSnapshot: IScriptSnapshot, version: string, scriptKind?: ScriptKind, languageVersionOrOptions?: CreateSourceFileOptions | ScriptTarget): SourceFile {
-        const path = toPath(fileName, currentDirectory, getCanonicalFileName);
-        const key = getKeyForCompilationSettings(getCompilationSettings(compilationSettings));
-        return updateDocumentWithKey(fileName, path, compilationSettings, key, scriptSnapshot, version, scriptKind, languageVersionOrOptions);
-    }
-
-    function updateDocumentWithKey(fileName: string, path: Path, compilationSettings: CompilerOptions | MinimalResolutionCacheHost, key: DocumentRegistryBucketKey, scriptSnapshot: IScriptSnapshot, version: string, scriptKind?: ScriptKind, languageVersionOrOptions?: CreateSourceFileOptions | ScriptTarget): SourceFile {
-        return acquireOrUpdateDocument(fileName, path, getCompilationSettings(compilationSettings), key, scriptSnapshot, version, /*acquiring*/ false, scriptKind, languageVersionOrOptions);
-    }
-
-    function getDocumentRegistryEntry(bucketEntry: BucketEntry, scriptKind: ScriptKind | undefined) {
-        const entry = isDocumentRegistryEntry(bucketEntry) ? bucketEntry : bucketEntry.get(Debug.checkDefined(scriptKind, "If there are more than one scriptKind's for same document the scriptKind should be provided"));
-        Debug.assert(scriptKind === undefined || !entry || entry.sourceFile.scriptKind === scriptKind, `Script kind should match provided ScriptKind:${scriptKind} and sourceFile.scriptKind: ${entry?.sourceFile.scriptKind}, !entry: ${!entry}`);
-        return entry;
-    }
-
-    function acquireOrUpdateDocument(
-        fileName: string,
-        path: Path,
-        compilationSettingsOrHost: CompilerOptions | MinimalResolutionCacheHost,
-        key: DocumentRegistryBucketKey,
-        scriptSnapshot: IScriptSnapshot,
-        version: string,
-        acquiring: boolean,
-        scriptKind: ScriptKind | undefined,
-        languageVersionOrOptions: CreateSourceFileOptions | ScriptTarget | undefined,
-    ): SourceFile {
-        scriptKind = ensureScriptKind(fileName, scriptKind);
-        const compilationSettings = getCompilationSettings(compilationSettingsOrHost);
-        const host: MinimalResolutionCacheHost | undefined = compilationSettingsOrHost === compilationSettings ? undefined : compilationSettingsOrHost as MinimalResolutionCacheHost;
-        const scriptTarget = scriptKind === ScriptKind.JSON ? ScriptTarget.JSON : getEmitScriptTarget(compilationSettings);
-        const sourceFileOptions: CreateSourceFileOptions = typeof languageVersionOrOptions === "object" ?
-            languageVersionOrOptions :
-            {
-                languageVersion: scriptTarget,
-                impliedNodeFormat: host && getImpliedNodeFormatForFile(path, host.getCompilerHost?.()?.getModuleResolutionCache?.()?.getPackageJsonInfoCache(), host, compilationSettings),
-                setExternalModuleIndicator: getSetExternalModuleIndicator(compilationSettings)
-            };
-        sourceFileOptions.languageVersion = scriptTarget;
-        const oldBucketCount = buckets.size;
-        const keyWithMode = getDocumentRegistryBucketKeyWithMode(key, sourceFileOptions.impliedNodeFormat);
-        const bucket = getOrUpdate(buckets, keyWithMode, () => new Map());
-        if (tracing) {
-            if (buckets.size > oldBucketCount) {
-                // It is interesting, but not definitively problematic if a build requires multiple document registry buckets -
-                // perhaps they are for two projects that don't have any overlap.
-                // Bonus: these events can help us interpret the more interesting event below.
-                tracing.instant(tracing.Phase.Session, "createdDocumentRegistryBucket", { configFilePath: compilationSettings.configFilePath, key: keyWithMode });
-            }
-
-            // It is fairly suspicious to have one path in two buckets - you'd expect dependencies to have similar configurations.
-            // If this occurs unexpectedly, the fix is likely to synchronize the project settings.
-            // Skip .d.ts files to reduce noise (should also cover most of node_modules).
-            const otherBucketKey = !isDeclarationFileName(path) &&
-                forEachEntry(buckets, (bucket, bucketKey) => bucketKey !== keyWithMode && bucket.has(path) && bucketKey);
-            if (otherBucketKey) {
-                tracing.instant(tracing.Phase.Session, "documentRegistryBucketOverlap", { path, key1: otherBucketKey, key2: keyWithMode });
-            }
-        }
-
-        const bucketEntry = bucket.get(path);
-        let entry = bucketEntry && getDocumentRegistryEntry(bucketEntry, scriptKind);
-        if (!entry && externalCache) {
-            const sourceFile = externalCache.getDocument(keyWithMode, path);
-            if (sourceFile) {
-                Debug.assert(acquiring);
-                entry = {
-                    sourceFile,
-                    languageServiceRefCount: 0
-                };
-                setBucketEntry();
-            }
-        }
-
-        if (!entry) {
-            // Have never seen this file with these settings.  Create a new source file for it.
-            const sourceFile = createLanguageServiceSourceFile(fileName, scriptSnapshot, sourceFileOptions, version, /*setNodeParents*/ false, scriptKind);
-            if (externalCache) {
-                externalCache.setDocument(keyWithMode, path, sourceFile);
-            }
-            entry = {
-                sourceFile,
-                languageServiceRefCount: 1,
-            };
-            setBucketEntry();
-        }
-        else {
-            // We have an entry for this file.  However, it may be for a different version of
-            // the script snapshot.  If so, update it appropriately.  Otherwise, we can just
-            // return it as is.
-            if (entry.sourceFile.version !== version) {
-                entry.sourceFile = updateLanguageServiceSourceFile(entry.sourceFile, scriptSnapshot, version,
-                    scriptSnapshot.getChangeRange(entry.sourceFile.scriptSnapshot!)); // TODO: GH#18217
-                if (externalCache) {
-                    externalCache.setDocument(keyWithMode, path, entry.sourceFile);
-                }
-            }
-
-            // If we're acquiring, then this is the first time this LS is asking for this document.
-            // Increase our ref count so we know there's another LS using the document.  If we're
-            // not acquiring, then that means the LS is 'updating' the file instead, and that means
-            // it has already acquired the document previously.  As such, we do not need to increase
-            // the ref count.
-            if (acquiring) {
-                entry.languageServiceRefCount++;
-            }
-        }
-        Debug.assert(entry.languageServiceRefCount !== 0);
-
-        return entry.sourceFile;
-
-        function setBucketEntry() {
-            if (!bucketEntry) {
-                bucket.set(path, entry);
-            }
-            else if (isDocumentRegistryEntry(bucketEntry)) {
-                const scriptKindMap = new Map<ScriptKind, DocumentRegistryEntry>();
-                scriptKindMap.set(bucketEntry.sourceFile.scriptKind, bucketEntry);
-                scriptKindMap.set(scriptKind!, entry);
-                bucket.set(path, scriptKindMap);
-            }
-            else {
-                bucketEntry.set(scriptKind!, entry);
-            }
-        }
-    }
-
-    function releaseDocument(fileName: string, compilationSettings: CompilerOptions, scriptKind?: ScriptKind, impliedNodeFormat?: ResolutionMode): void {
-        const path = toPath(fileName, currentDirectory, getCanonicalFileName);
-        const key = getKeyForCompilationSettings(compilationSettings);
-        return releaseDocumentWithKey(path, key, scriptKind, impliedNodeFormat);
-    }
-
-    function releaseDocumentWithKey(path: Path, key: DocumentRegistryBucketKey, scriptKind?: ScriptKind, impliedNodeFormat?: ResolutionMode): void {
-        const bucket = Debug.checkDefined(buckets.get(getDocumentRegistryBucketKeyWithMode(key, impliedNodeFormat)));
-        const bucketEntry = bucket.get(path)!;
-        const entry = getDocumentRegistryEntry(bucketEntry, scriptKind)!;
-        entry.languageServiceRefCount--;
-
-        Debug.assert(entry.languageServiceRefCount >= 0);
-        if (entry.languageServiceRefCount === 0) {
-            if (isDocumentRegistryEntry(bucketEntry)) {
-                bucket.delete(path);
-            }
-            else {
-                bucketEntry.delete(scriptKind!);
-                if (bucketEntry.size === 1) {
-                    bucket.set(path, firstDefinedIterator(bucketEntry.values(), identity)!);
-                }
-            }
-        }
-    }
-
-    function getLanguageServiceRefCounts(path: Path, scriptKind: ScriptKind) {
-        return arrayFrom(buckets.entries(), ([key, bucket]): [string, number | undefined] => {
-            const bucketEntry = bucket.get(path);
-            const entry = bucketEntry && getDocumentRegistryEntry(bucketEntry, scriptKind);
-            return [key, entry && entry.languageServiceRefCount];
-        });
-    }
-
-    return {
-        acquireDocument,
-        acquireDocumentWithKey,
-        updateDocument,
-        updateDocumentWithKey,
-        releaseDocument,
-        releaseDocumentWithKey,
-        getLanguageServiceRefCounts,
-        reportStats,
-        getKeyForCompilationSettings
-    };
-}
-
-function getKeyForCompilationSettings(settings: CompilerOptions): DocumentRegistryBucketKey {
-    return getKeyForCompilerOptions(settings, sourceFileAffectingCompilerOptions) as DocumentRegistryBucketKey;
-}
-
-function getDocumentRegistryBucketKeyWithMode(key: DocumentRegistryBucketKey, mode: ResolutionMode) {
-    return (mode ? `${key}|${mode}` : key) as DocumentRegistryBucketKeyWithMode;
-}
+import {
+    sourceFileAffectingCompilerOptions,
+} from "../compiler/commandLineParser";
+import {
+    arrayFrom,
+    createGetCanonicalFileName,
+    firstDefinedIterator,
+    getOrUpdate,
+    identity,
+} from "../compiler/core";
+import { Debug } from "../compiler/debug";
+import { getKeyForCompilerOptions } from "../compiler/moduleNameResolver";
+import {
+    CreateSourceFileOptions,
+    isDeclarationFileName,
+} from "../compiler/parser";
+import { toPath } from "../compiler/path";
+import { getImpliedNodeFormatForFile } from "../compiler/program";
+import { tracing } from "../compiler/tracing";
+import {
+    CompilerOptions,
+    MinimalResolutionCacheHost,
+    Path,
+    ResolutionMode,
+    ScriptKind,
+    ScriptTarget,
+    SourceFile,
+} from "../compiler/types";
+import {
+    ensureScriptKind,
+    forEachEntry,
+    getEmitScriptTarget,
+    getSetExternalModuleIndicator,
+} from "../compiler/utilities";
+import {
+    createLanguageServiceSourceFile,
+    updateLanguageServiceSourceFile,
+} from "./services";
+import { IScriptSnapshot } from "./types";
+
+/**
+ * The document registry represents a store of SourceFile objects that can be shared between
+ * multiple LanguageService instances. A LanguageService instance holds on the SourceFile (AST)
+ * of files in the context.
+ * SourceFile objects account for most of the memory usage by the language service. Sharing
+ * the same DocumentRegistry instance between different instances of LanguageService allow
+ * for more efficient memory utilization since all projects will share at least the library
+ * file (lib.d.ts).
+ *
+ * A more advanced use of the document registry is to serialize sourceFile objects to disk
+ * and re-hydrate them when needed.
+ *
+ * To create a default DocumentRegistry, use createDocumentRegistry to create one, and pass it
+ * to all subsequent createLanguageService calls.
+ */
+export interface DocumentRegistry {
+    /**
+     * Request a stored SourceFile with a given fileName and compilationSettings.
+     * The first call to acquire will call createLanguageServiceSourceFile to generate
+     * the SourceFile if was not found in the registry.
+     *
+     * @param fileName The name of the file requested
+     * @param compilationSettingsOrHost Some compilation settings like target affects the
+     * shape of a the resulting SourceFile. This allows the DocumentRegistry to store
+     * multiple copies of the same file for different compilation settings. A minimal
+     * resolution cache is needed to fully define a source file's shape when
+     * the compilation settings include `module: node16`+, so providing a cache host
+     * object should be preferred. A common host is a language service `ConfiguredProject`.
+     * @param scriptSnapshot Text of the file. Only used if the file was not found
+     * in the registry and a new one was created.
+     * @param version Current version of the file. Only used if the file was not found
+     * in the registry and a new one was created.
+     */
+    acquireDocument(
+        fileName: string,
+        compilationSettingsOrHost: CompilerOptions | MinimalResolutionCacheHost,
+        scriptSnapshot: IScriptSnapshot,
+        version: string,
+        scriptKind?: ScriptKind,
+        sourceFileOptions?: CreateSourceFileOptions | ScriptTarget,
+    ): SourceFile;
+
+    acquireDocumentWithKey(
+        fileName: string,
+        path: Path,
+        compilationSettingsOrHost: CompilerOptions | MinimalResolutionCacheHost,
+        key: DocumentRegistryBucketKey,
+        scriptSnapshot: IScriptSnapshot,
+        version: string,
+        scriptKind?: ScriptKind,
+        sourceFileOptions?: CreateSourceFileOptions | ScriptTarget,
+    ): SourceFile;
+
+    /**
+     * Request an updated version of an already existing SourceFile with a given fileName
+     * and compilationSettings. The update will in-turn call updateLanguageServiceSourceFile
+     * to get an updated SourceFile.
+     *
+     * @param fileName The name of the file requested
+     * @param compilationSettingsOrHost Some compilation settings like target affects the
+     * shape of a the resulting SourceFile. This allows the DocumentRegistry to store
+     * multiple copies of the same file for different compilation settings. A minimal
+     * resolution cache is needed to fully define a source file's shape when
+     * the compilation settings include `module: node16`+, so providing a cache host
+     * object should be preferred. A common host is a language service `ConfiguredProject`.
+     * @param scriptSnapshot Text of the file.
+     * @param version Current version of the file.
+     */
+    updateDocument(
+        fileName: string,
+        compilationSettingsOrHost: CompilerOptions | MinimalResolutionCacheHost,
+        scriptSnapshot: IScriptSnapshot,
+        version: string,
+        scriptKind?: ScriptKind,
+        sourceFileOptions?: CreateSourceFileOptions | ScriptTarget,
+    ): SourceFile;
+
+    updateDocumentWithKey(
+        fileName: string,
+        path: Path,
+        compilationSettingsOrHost: CompilerOptions | MinimalResolutionCacheHost,
+        key: DocumentRegistryBucketKey,
+        scriptSnapshot: IScriptSnapshot,
+        version: string,
+        scriptKind?: ScriptKind,
+        sourceFileOptions?: CreateSourceFileOptions | ScriptTarget,
+    ): SourceFile;
+
+    getKeyForCompilationSettings(settings: CompilerOptions): DocumentRegistryBucketKey;
+    /**
+     * Informs the DocumentRegistry that a file is not needed any longer.
+     *
+     * Note: It is not allowed to call release on a SourceFile that was not acquired from
+     * this registry originally.
+     *
+     * @param fileName The name of the file to be released
+     * @param compilationSettings The compilation settings used to acquire the file
+     * @param scriptKind The script kind of the file to be released
+     *
+     * @deprecated pass scriptKind and impliedNodeFormat for correctness
+     */
+    releaseDocument(fileName: string, compilationSettings: CompilerOptions, scriptKind?: ScriptKind): void;
+    /**
+     * Informs the DocumentRegistry that a file is not needed any longer.
+     *
+     * Note: It is not allowed to call release on a SourceFile that was not acquired from
+     * this registry originally.
+     *
+     * @param fileName The name of the file to be released
+     * @param compilationSettings The compilation settings used to acquire the file
+     * @param scriptKind The script kind of the file to be released
+     * @param impliedNodeFormat The implied source file format of the file to be released
+     */
+    releaseDocument(fileName: string, compilationSettings: CompilerOptions, scriptKind: ScriptKind, impliedNodeFormat: ResolutionMode): void; // eslint-disable-line @typescript-eslint/unified-signatures
+    /**
+     * @deprecated pass scriptKind for and impliedNodeFormat correctness */
+    releaseDocumentWithKey(path: Path, key: DocumentRegistryBucketKey, scriptKind?: ScriptKind): void;
+    releaseDocumentWithKey(path: Path, key: DocumentRegistryBucketKey, scriptKind: ScriptKind, impliedNodeFormat: ResolutionMode): void; // eslint-disable-line @typescript-eslint/unified-signatures
+
+    /** @internal */
+    getLanguageServiceRefCounts(path: Path, scriptKind: ScriptKind): [string, number | undefined][];
+
+    reportStats(): string;
+}
+
+/** @internal */
+export interface ExternalDocumentCache {
+    setDocument(key: DocumentRegistryBucketKeyWithMode, path: Path, sourceFile: SourceFile): void;
+    getDocument(key: DocumentRegistryBucketKeyWithMode, path: Path): SourceFile | undefined;
+}
+
+export type DocumentRegistryBucketKey = string & { __bucketKey: any };
+
+interface DocumentRegistryEntry {
+    sourceFile: SourceFile;
+
+    // The number of language services that this source file is referenced in.   When no more
+    // language services are referencing the file, then the file can be removed from the
+    // registry.
+    languageServiceRefCount: number;
+}
+
+type BucketEntry = DocumentRegistryEntry | Map<ScriptKind, DocumentRegistryEntry>;
+function isDocumentRegistryEntry(entry: BucketEntry): entry is DocumentRegistryEntry {
+    return !!(entry as DocumentRegistryEntry).sourceFile;
+}
+
+export function createDocumentRegistry(useCaseSensitiveFileNames?: boolean, currentDirectory?: string): DocumentRegistry {
+    return createDocumentRegistryInternal(useCaseSensitiveFileNames, currentDirectory);
+}
+
+/** @internal */
+export type DocumentRegistryBucketKeyWithMode = string & { __documentRegistryBucketKeyWithMode: any; };
+/** @internal */
+export function createDocumentRegistryInternal(useCaseSensitiveFileNames?: boolean, currentDirectory = "", externalCache?: ExternalDocumentCache): DocumentRegistry {
+    // Maps from compiler setting target (ES3, ES5, etc.) to all the cached documents we have
+    // for those settings.
+    const buckets = new Map<DocumentRegistryBucketKeyWithMode, Map<Path, BucketEntry>>();
+    const getCanonicalFileName = createGetCanonicalFileName(!!useCaseSensitiveFileNames);
+
+    function reportStats() {
+        const bucketInfoArray = arrayFrom(buckets.keys()).filter(name => name && name.charAt(0) === "_").map(name => {
+            const entries = buckets.get(name)!;
+            const sourceFiles: { name: string; scriptKind: ScriptKind, refCount: number; }[] = [];
+            entries.forEach((entry, name) => {
+                if (isDocumentRegistryEntry(entry)) {
+                    sourceFiles.push({
+                        name,
+                        scriptKind: entry.sourceFile.scriptKind,
+                        refCount: entry.languageServiceRefCount
+                    });
+                }
+                else {
+                    entry.forEach((value, scriptKind) => sourceFiles.push({ name, scriptKind, refCount: value.languageServiceRefCount }));
+                }
+            });
+            sourceFiles.sort((x, y) => y.refCount - x.refCount);
+            return {
+                bucket: name,
+                sourceFiles
+            };
+        });
+        return JSON.stringify(bucketInfoArray, undefined, 2);
+    }
+
+    function getCompilationSettings(settingsOrHost: CompilerOptions | MinimalResolutionCacheHost) {
+        if (typeof settingsOrHost.getCompilationSettings === "function") {
+            return (settingsOrHost as MinimalResolutionCacheHost).getCompilationSettings();
+        }
+        return settingsOrHost as CompilerOptions;
+    }
+
+    function acquireDocument(fileName: string, compilationSettings: CompilerOptions | MinimalResolutionCacheHost, scriptSnapshot: IScriptSnapshot, version: string, scriptKind?: ScriptKind, languageVersionOrOptions?: CreateSourceFileOptions | ScriptTarget): SourceFile {
+        const path = toPath(fileName, currentDirectory, getCanonicalFileName);
+        const key = getKeyForCompilationSettings(getCompilationSettings(compilationSettings));
+        return acquireDocumentWithKey(fileName, path, compilationSettings, key, scriptSnapshot, version, scriptKind, languageVersionOrOptions);
+    }
+
+    function acquireDocumentWithKey(fileName: string, path: Path, compilationSettings: CompilerOptions | MinimalResolutionCacheHost, key: DocumentRegistryBucketKey, scriptSnapshot: IScriptSnapshot, version: string, scriptKind?: ScriptKind, languageVersionOrOptions?: CreateSourceFileOptions | ScriptTarget): SourceFile {
+        return acquireOrUpdateDocument(fileName, path, compilationSettings, key, scriptSnapshot, version, /*acquiring*/ true, scriptKind, languageVersionOrOptions);
+    }
+
+    function updateDocument(fileName: string, compilationSettings: CompilerOptions | MinimalResolutionCacheHost, scriptSnapshot: IScriptSnapshot, version: string, scriptKind?: ScriptKind, languageVersionOrOptions?: CreateSourceFileOptions | ScriptTarget): SourceFile {
+        const path = toPath(fileName, currentDirectory, getCanonicalFileName);
+        const key = getKeyForCompilationSettings(getCompilationSettings(compilationSettings));
+        return updateDocumentWithKey(fileName, path, compilationSettings, key, scriptSnapshot, version, scriptKind, languageVersionOrOptions);
+    }
+
+    function updateDocumentWithKey(fileName: string, path: Path, compilationSettings: CompilerOptions | MinimalResolutionCacheHost, key: DocumentRegistryBucketKey, scriptSnapshot: IScriptSnapshot, version: string, scriptKind?: ScriptKind, languageVersionOrOptions?: CreateSourceFileOptions | ScriptTarget): SourceFile {
+        return acquireOrUpdateDocument(fileName, path, getCompilationSettings(compilationSettings), key, scriptSnapshot, version, /*acquiring*/ false, scriptKind, languageVersionOrOptions);
+    }
+
+    function getDocumentRegistryEntry(bucketEntry: BucketEntry, scriptKind: ScriptKind | undefined) {
+        const entry = isDocumentRegistryEntry(bucketEntry) ? bucketEntry : bucketEntry.get(Debug.checkDefined(scriptKind, "If there are more than one scriptKind's for same document the scriptKind should be provided"));
+        Debug.assert(scriptKind === undefined || !entry || entry.sourceFile.scriptKind === scriptKind, `Script kind should match provided ScriptKind:${scriptKind} and sourceFile.scriptKind: ${entry?.sourceFile.scriptKind}, !entry: ${!entry}`);
+        return entry;
+    }
+
+    function acquireOrUpdateDocument(
+        fileName: string,
+        path: Path,
+        compilationSettingsOrHost: CompilerOptions | MinimalResolutionCacheHost,
+        key: DocumentRegistryBucketKey,
+        scriptSnapshot: IScriptSnapshot,
+        version: string,
+        acquiring: boolean,
+        scriptKind: ScriptKind | undefined,
+        languageVersionOrOptions: CreateSourceFileOptions | ScriptTarget | undefined,
+    ): SourceFile {
+        scriptKind = ensureScriptKind(fileName, scriptKind);
+        const compilationSettings = getCompilationSettings(compilationSettingsOrHost);
+        const host: MinimalResolutionCacheHost | undefined = compilationSettingsOrHost === compilationSettings ? undefined : compilationSettingsOrHost as MinimalResolutionCacheHost;
+        const scriptTarget = scriptKind === ScriptKind.JSON ? ScriptTarget.JSON : getEmitScriptTarget(compilationSettings);
+        const sourceFileOptions: CreateSourceFileOptions = typeof languageVersionOrOptions === "object" ?
+            languageVersionOrOptions :
+            {
+                languageVersion: scriptTarget,
+                impliedNodeFormat: host && getImpliedNodeFormatForFile(path, host.getCompilerHost?.()?.getModuleResolutionCache?.()?.getPackageJsonInfoCache(), host, compilationSettings),
+                setExternalModuleIndicator: getSetExternalModuleIndicator(compilationSettings)
+            };
+        sourceFileOptions.languageVersion = scriptTarget;
+        const oldBucketCount = buckets.size;
+        const keyWithMode = getDocumentRegistryBucketKeyWithMode(key, sourceFileOptions.impliedNodeFormat);
+        const bucket = getOrUpdate(buckets, keyWithMode, () => new Map());
+        if (tracing) {
+            if (buckets.size > oldBucketCount) {
+                // It is interesting, but not definitively problematic if a build requires multiple document registry buckets -
+                // perhaps they are for two projects that don't have any overlap.
+                // Bonus: these events can help us interpret the more interesting event below.
+                tracing.instant(tracing.Phase.Session, "createdDocumentRegistryBucket", { configFilePath: compilationSettings.configFilePath, key: keyWithMode });
+            }
+
+            // It is fairly suspicious to have one path in two buckets - you'd expect dependencies to have similar configurations.
+            // If this occurs unexpectedly, the fix is likely to synchronize the project settings.
+            // Skip .d.ts files to reduce noise (should also cover most of node_modules).
+            const otherBucketKey = !isDeclarationFileName(path) &&
+                forEachEntry(buckets, (bucket, bucketKey) => bucketKey !== keyWithMode && bucket.has(path) && bucketKey);
+            if (otherBucketKey) {
+                tracing.instant(tracing.Phase.Session, "documentRegistryBucketOverlap", { path, key1: otherBucketKey, key2: keyWithMode });
+            }
+        }
+
+        const bucketEntry = bucket.get(path);
+        let entry = bucketEntry && getDocumentRegistryEntry(bucketEntry, scriptKind);
+        if (!entry && externalCache) {
+            const sourceFile = externalCache.getDocument(keyWithMode, path);
+            if (sourceFile) {
+                Debug.assert(acquiring);
+                entry = {
+                    sourceFile,
+                    languageServiceRefCount: 0
+                };
+                setBucketEntry();
+            }
+        }
+
+        if (!entry) {
+            // Have never seen this file with these settings.  Create a new source file for it.
+            const sourceFile = createLanguageServiceSourceFile(fileName, scriptSnapshot, sourceFileOptions, version, /*setNodeParents*/ false, scriptKind);
+            if (externalCache) {
+                externalCache.setDocument(keyWithMode, path, sourceFile);
+            }
+            entry = {
+                sourceFile,
+                languageServiceRefCount: 1,
+            };
+            setBucketEntry();
+        }
+        else {
+            // We have an entry for this file.  However, it may be for a different version of
+            // the script snapshot.  If so, update it appropriately.  Otherwise, we can just
+            // return it as is.
+            if (entry.sourceFile.version !== version) {
+                entry.sourceFile = updateLanguageServiceSourceFile(entry.sourceFile, scriptSnapshot, version,
+                    scriptSnapshot.getChangeRange(entry.sourceFile.scriptSnapshot!)); // TODO: GH#18217
+                if (externalCache) {
+                    externalCache.setDocument(keyWithMode, path, entry.sourceFile);
+                }
+            }
+
+            // If we're acquiring, then this is the first time this LS is asking for this document.
+            // Increase our ref count so we know there's another LS using the document.  If we're
+            // not acquiring, then that means the LS is 'updating' the file instead, and that means
+            // it has already acquired the document previously.  As such, we do not need to increase
+            // the ref count.
+            if (acquiring) {
+                entry.languageServiceRefCount++;
+            }
+        }
+        Debug.assert(entry.languageServiceRefCount !== 0);
+
+        return entry.sourceFile;
+
+        function setBucketEntry() {
+            if (!bucketEntry) {
+                bucket.set(path, entry);
+            }
+            else if (isDocumentRegistryEntry(bucketEntry)) {
+                const scriptKindMap = new Map<ScriptKind, DocumentRegistryEntry>();
+                scriptKindMap.set(bucketEntry.sourceFile.scriptKind, bucketEntry);
+                scriptKindMap.set(scriptKind!, entry);
+                bucket.set(path, scriptKindMap);
+            }
+            else {
+                bucketEntry.set(scriptKind!, entry);
+            }
+        }
+    }
+
+    function releaseDocument(fileName: string, compilationSettings: CompilerOptions, scriptKind?: ScriptKind, impliedNodeFormat?: ResolutionMode): void {
+        const path = toPath(fileName, currentDirectory, getCanonicalFileName);
+        const key = getKeyForCompilationSettings(compilationSettings);
+        return releaseDocumentWithKey(path, key, scriptKind, impliedNodeFormat);
+    }
+
+    function releaseDocumentWithKey(path: Path, key: DocumentRegistryBucketKey, scriptKind?: ScriptKind, impliedNodeFormat?: ResolutionMode): void {
+        const bucket = Debug.checkDefined(buckets.get(getDocumentRegistryBucketKeyWithMode(key, impliedNodeFormat)));
+        const bucketEntry = bucket.get(path)!;
+        const entry = getDocumentRegistryEntry(bucketEntry, scriptKind)!;
+        entry.languageServiceRefCount--;
+
+        Debug.assert(entry.languageServiceRefCount >= 0);
+        if (entry.languageServiceRefCount === 0) {
+            if (isDocumentRegistryEntry(bucketEntry)) {
+                bucket.delete(path);
+            }
+            else {
+                bucketEntry.delete(scriptKind!);
+                if (bucketEntry.size === 1) {
+                    bucket.set(path, firstDefinedIterator(bucketEntry.values(), identity)!);
+                }
+            }
+        }
+    }
+
+    function getLanguageServiceRefCounts(path: Path, scriptKind: ScriptKind) {
+        return arrayFrom(buckets.entries(), ([key, bucket]): [string, number | undefined] => {
+            const bucketEntry = bucket.get(path);
+            const entry = bucketEntry && getDocumentRegistryEntry(bucketEntry, scriptKind);
+            return [key, entry && entry.languageServiceRefCount];
+        });
+    }
+
+    return {
+        acquireDocument,
+        acquireDocumentWithKey,
+        updateDocument,
+        updateDocumentWithKey,
+        releaseDocument,
+        releaseDocumentWithKey,
+        getLanguageServiceRefCounts,
+        reportStats,
+        getKeyForCompilationSettings
+    };
+}
+
+function getKeyForCompilationSettings(settings: CompilerOptions): DocumentRegistryBucketKey {
+    return getKeyForCompilerOptions(settings, sourceFileAffectingCompilerOptions) as DocumentRegistryBucketKey;
+}
+
+function getDocumentRegistryBucketKeyWithMode(key: DocumentRegistryBucketKey, mode: ResolutionMode) {
+    return (mode ? `${key}|${mode}` : key) as DocumentRegistryBucketKeyWithMode;
+}