--- conflicted
+++ resolved
@@ -1,210 +1,194 @@
-import {
-    createCompilerDiagnosticForInvalidCustomType,
-    optionDeclarations,
-    parseCustomTypeOption,
-    transpileOptionValueCompilerOptions,
-} from "../compiler/commandLineParser";
-import {
-    addRange,
-    filter,
-    getEntries,
-    hasProperty,
-    isString,
-} from "../compiler/core";
-import { MapLike } from "../compiler/corePublic";
-import { Debug } from "../compiler/debug";
-import { createSourceFile } from "../compiler/parser";
-import {
-    fileExtensionIs,
-    normalizePath,
-    toPath,
-} from "../compiler/path";
-import {
-    createProgram,
-    getImpliedNodeFormatForFile,
-    getSetExternalModuleIndicator,
-} from "../compiler/program";
-import { getNewLineCharacter } from "../compiler/sysUtilities";
-import {
-    CommandLineOptionOfCustomType,
-    CompilerHost,
-    CompilerOptions,
-    CustomTransformers,
-    Diagnostic,
-} from "../compiler/types";
-import {
-    forEachEntry,
-    getEmitScriptTarget,
-<<<<<<< HEAD
-} from "../compiler/utilities";
-import { getDefaultCompilerOptions } from "./services";
-import { cloneCompilerOptions } from "./utilities";
-=======
-    getImpliedNodeFormatForFile,
-    getNewLineCharacter,
-    getSetExternalModuleIndicator,
-    hasProperty,
-    isString,
-    MapLike,
-    normalizePath,
-    optionDeclarations,
-    parseCustomTypeOption,
-    toPath,
-    transpileOptionValueCompilerOptions,
-} from "./_namespaces/ts";
->>>>>>> 8586c995
-
-export interface TranspileOptions {
-    compilerOptions?: CompilerOptions;
-    fileName?: string;
-    reportDiagnostics?: boolean;
-    moduleName?: string;
-    renamedDependencies?: MapLike<string>;
-    transformers?: CustomTransformers;
-}
-
-export interface TranspileOutput {
-    outputText: string;
-    diagnostics?: Diagnostic[];
-    sourceMapText?: string;
-}
-
-/*
- * This function will compile source text from 'input' argument using specified compiler options.
- * If not options are provided - it will use a set of default compiler options.
- * Extra compiler options that will unconditionally be used by this function are:
- * - isolatedModules = true
- * - allowNonTsExtensions = true
- * - noLib = true
- * - noResolve = true
- */
-export function transpileModule(input: string, transpileOptions: TranspileOptions): TranspileOutput {
-    const diagnostics: Diagnostic[] = [];
-
-    const options: CompilerOptions = transpileOptions.compilerOptions ? fixupCompilerOptions(transpileOptions.compilerOptions, diagnostics) : {};
-
-    // mix in default options
-    const defaultOptions = getDefaultCompilerOptions();
-    for (const key in defaultOptions) {
-        if (hasProperty(defaultOptions, key) && options[key] === undefined) {
-            options[key] = defaultOptions[key];
-        }
-    }
-
-    for (const option of transpileOptionValueCompilerOptions) {
-        options[option.name] = option.transpileOptionValue;
-    }
-
-    // transpileModule does not write anything to disk so there is no need to verify that there are no conflicts between input and output paths.
-    options.suppressOutputPathCheck = true;
-
-    // Filename can be non-ts file.
-    options.allowNonTsExtensions = true;
-
-    const newLine = getNewLineCharacter(options);
-    // Create a compilerHost object to allow the compiler to read and write files
-    const compilerHost: CompilerHost = {
-        getSourceFile: (fileName) => fileName === normalizePath(inputFileName) ? sourceFile : undefined,
-        writeFile: (name, text) => {
-            if (fileExtensionIs(name, ".map")) {
-                Debug.assertEqual(sourceMapText, undefined, "Unexpected multiple source map outputs, file:", name);
-                sourceMapText = text;
-            }
-            else {
-                Debug.assertEqual(outputText, undefined, "Unexpected multiple outputs, file:", name);
-                outputText = text;
-            }
-        },
-        getDefaultLibFileName: () => "lib.d.ts",
-        useCaseSensitiveFileNames: () => false,
-        getCanonicalFileName: fileName => fileName,
-        getCurrentDirectory: () => "",
-        getNewLine: () => newLine,
-        fileExists: (fileName): boolean => fileName === inputFileName,
-        readFile: () => "",
-        directoryExists: () => true,
-        getDirectories: () => []
-    };
-
-    // if jsx is specified then treat file as .tsx
-    const inputFileName = transpileOptions.fileName || (transpileOptions.compilerOptions && transpileOptions.compilerOptions.jsx ? "module.tsx" : "module.ts");
-    const sourceFile = createSourceFile(
-        inputFileName,
-        input,
-        {
-            languageVersion: getEmitScriptTarget(options),
-            impliedNodeFormat: getImpliedNodeFormatForFile(toPath(inputFileName, "", compilerHost.getCanonicalFileName), /*cache*/ undefined, compilerHost, options),
-            setExternalModuleIndicator: getSetExternalModuleIndicator(options)
-        }
-    );
-    if (transpileOptions.moduleName) {
-        sourceFile.moduleName = transpileOptions.moduleName;
-    }
-
-    if (transpileOptions.renamedDependencies) {
-        sourceFile.renamedDependencies = new Map(Object.entries(transpileOptions.renamedDependencies));
-    }
-
-    // Output
-    let outputText: string | undefined;
-    let sourceMapText: string | undefined;
-
-    const program = createProgram([inputFileName], options, compilerHost);
-
-    if (transpileOptions.reportDiagnostics) {
-        addRange(/*to*/ diagnostics, /*from*/ program.getSyntacticDiagnostics(sourceFile));
-        addRange(/*to*/ diagnostics, /*from*/ program.getOptionsDiagnostics());
-    }
-    // Emit
-    program.emit(/*targetSourceFile*/ undefined, /*writeFile*/ undefined, /*cancellationToken*/ undefined, /*emitOnlyDtsFiles*/ undefined, transpileOptions.transformers);
-
-    if (outputText === undefined) return Debug.fail("Output generation failed");
-
-    return { outputText, diagnostics, sourceMapText };
-}
-
-/*
- * This is a shortcut function for transpileModule - it accepts transpileOptions as parameters and returns only outputText part of the result.
- */
-export function transpile(input: string, compilerOptions?: CompilerOptions, fileName?: string, diagnostics?: Diagnostic[], moduleName?: string): string {
-    const output = transpileModule(input, { compilerOptions, fileName, reportDiagnostics: !!diagnostics, moduleName });
-    // addRange correctly handles cases when wither 'from' or 'to' argument is missing
-    addRange(diagnostics, output.diagnostics);
-    return output.outputText;
-}
-
-let commandLineOptionsStringToEnum: CommandLineOptionOfCustomType[];
-
-/**
- * JS users may pass in string values for enum compiler options (such as ModuleKind), so convert.
- *
- * @internal
- */
-export function fixupCompilerOptions(options: CompilerOptions, diagnostics: Diagnostic[]): CompilerOptions {
-    // Lazily create this value to fix module loading errors.
-    commandLineOptionsStringToEnum = commandLineOptionsStringToEnum ||
-        filter(optionDeclarations, o => typeof o.type === "object" && !forEachEntry(o.type, v => typeof v !== "number")) as CommandLineOptionOfCustomType[];
-
-    options = cloneCompilerOptions(options);
-
-    for (const opt of commandLineOptionsStringToEnum) {
-        if (!hasProperty(options, opt.name)) {
-            continue;
-        }
-
-        const value = options[opt.name];
-        // Value should be a key of opt.type
-        if (isString(value)) {
-            // If value is not a string, this will fail
-            options[opt.name] = parseCustomTypeOption(opt, value, diagnostics);
-        }
-        else {
-            if (!forEachEntry(opt.type, v => v === value)) {
-                // Supplied value isn't a valid enum value.
-                diagnostics.push(createCompilerDiagnosticForInvalidCustomType(opt));
-            }
-        }
-    }
-
-    return options;
-}
+import {
+    createCompilerDiagnosticForInvalidCustomType,
+    optionDeclarations,
+    parseCustomTypeOption,
+    transpileOptionValueCompilerOptions,
+} from "../compiler/commandLineParser";
+import {
+    addRange,
+    filter,
+    hasProperty,
+    isString,
+} from "../compiler/core";
+import { MapLike } from "../compiler/corePublic";
+import { Debug } from "../compiler/debug";
+import { createSourceFile } from "../compiler/parser";
+import {
+    fileExtensionIs,
+    normalizePath,
+    toPath,
+} from "../compiler/path";
+import {
+    createProgram,
+    getImpliedNodeFormatForFile,
+    getSetExternalModuleIndicator,
+} from "../compiler/program";
+import { getNewLineCharacter } from "../compiler/sysUtilities";
+import {
+    CommandLineOptionOfCustomType,
+    CompilerHost,
+    CompilerOptions,
+    CustomTransformers,
+    Diagnostic,
+} from "../compiler/types";
+import {
+    forEachEntry,
+    getEmitScriptTarget,
+} from "../compiler/utilities";
+import { getDefaultCompilerOptions } from "./services";
+import { cloneCompilerOptions } from "./utilities";
+
+export interface TranspileOptions {
+    compilerOptions?: CompilerOptions;
+    fileName?: string;
+    reportDiagnostics?: boolean;
+    moduleName?: string;
+    renamedDependencies?: MapLike<string>;
+    transformers?: CustomTransformers;
+}
+
+export interface TranspileOutput {
+    outputText: string;
+    diagnostics?: Diagnostic[];
+    sourceMapText?: string;
+}
+
+/*
+ * This function will compile source text from 'input' argument using specified compiler options.
+ * If not options are provided - it will use a set of default compiler options.
+ * Extra compiler options that will unconditionally be used by this function are:
+ * - isolatedModules = true
+ * - allowNonTsExtensions = true
+ * - noLib = true
+ * - noResolve = true
+ */
+export function transpileModule(input: string, transpileOptions: TranspileOptions): TranspileOutput {
+    const diagnostics: Diagnostic[] = [];
+
+    const options: CompilerOptions = transpileOptions.compilerOptions ? fixupCompilerOptions(transpileOptions.compilerOptions, diagnostics) : {};
+
+    // mix in default options
+    const defaultOptions = getDefaultCompilerOptions();
+    for (const key in defaultOptions) {
+        if (hasProperty(defaultOptions, key) && options[key] === undefined) {
+            options[key] = defaultOptions[key];
+        }
+    }
+
+    for (const option of transpileOptionValueCompilerOptions) {
+        options[option.name] = option.transpileOptionValue;
+    }
+
+    // transpileModule does not write anything to disk so there is no need to verify that there are no conflicts between input and output paths.
+    options.suppressOutputPathCheck = true;
+
+    // Filename can be non-ts file.
+    options.allowNonTsExtensions = true;
+
+    const newLine = getNewLineCharacter(options);
+    // Create a compilerHost object to allow the compiler to read and write files
+    const compilerHost: CompilerHost = {
+        getSourceFile: (fileName) => fileName === normalizePath(inputFileName) ? sourceFile : undefined,
+        writeFile: (name, text) => {
+            if (fileExtensionIs(name, ".map")) {
+                Debug.assertEqual(sourceMapText, undefined, "Unexpected multiple source map outputs, file:", name);
+                sourceMapText = text;
+            }
+            else {
+                Debug.assertEqual(outputText, undefined, "Unexpected multiple outputs, file:", name);
+                outputText = text;
+            }
+        },
+        getDefaultLibFileName: () => "lib.d.ts",
+        useCaseSensitiveFileNames: () => false,
+        getCanonicalFileName: fileName => fileName,
+        getCurrentDirectory: () => "",
+        getNewLine: () => newLine,
+        fileExists: (fileName): boolean => fileName === inputFileName,
+        readFile: () => "",
+        directoryExists: () => true,
+        getDirectories: () => []
+    };
+
+    // if jsx is specified then treat file as .tsx
+    const inputFileName = transpileOptions.fileName || (transpileOptions.compilerOptions && transpileOptions.compilerOptions.jsx ? "module.tsx" : "module.ts");
+    const sourceFile = createSourceFile(
+        inputFileName,
+        input,
+        {
+            languageVersion: getEmitScriptTarget(options),
+            impliedNodeFormat: getImpliedNodeFormatForFile(toPath(inputFileName, "", compilerHost.getCanonicalFileName), /*cache*/ undefined, compilerHost, options),
+            setExternalModuleIndicator: getSetExternalModuleIndicator(options)
+        }
+    );
+    if (transpileOptions.moduleName) {
+        sourceFile.moduleName = transpileOptions.moduleName;
+    }
+
+    if (transpileOptions.renamedDependencies) {
+        sourceFile.renamedDependencies = new Map(Object.entries(transpileOptions.renamedDependencies));
+    }
+
+    // Output
+    let outputText: string | undefined;
+    let sourceMapText: string | undefined;
+
+    const program = createProgram([inputFileName], options, compilerHost);
+
+    if (transpileOptions.reportDiagnostics) {
+        addRange(/*to*/ diagnostics, /*from*/ program.getSyntacticDiagnostics(sourceFile));
+        addRange(/*to*/ diagnostics, /*from*/ program.getOptionsDiagnostics());
+    }
+    // Emit
+    program.emit(/*targetSourceFile*/ undefined, /*writeFile*/ undefined, /*cancellationToken*/ undefined, /*emitOnlyDtsFiles*/ undefined, transpileOptions.transformers);
+
+    if (outputText === undefined) return Debug.fail("Output generation failed");
+
+    return { outputText, diagnostics, sourceMapText };
+}
+
+/*
+ * This is a shortcut function for transpileModule - it accepts transpileOptions as parameters and returns only outputText part of the result.
+ */
+export function transpile(input: string, compilerOptions?: CompilerOptions, fileName?: string, diagnostics?: Diagnostic[], moduleName?: string): string {
+    const output = transpileModule(input, { compilerOptions, fileName, reportDiagnostics: !!diagnostics, moduleName });
+    // addRange correctly handles cases when wither 'from' or 'to' argument is missing
+    addRange(diagnostics, output.diagnostics);
+    return output.outputText;
+}
+
+let commandLineOptionsStringToEnum: CommandLineOptionOfCustomType[];
+
+/**
+ * JS users may pass in string values for enum compiler options (such as ModuleKind), so convert.
+ *
+ * @internal
+ */
+export function fixupCompilerOptions(options: CompilerOptions, diagnostics: Diagnostic[]): CompilerOptions {
+    // Lazily create this value to fix module loading errors.
+    commandLineOptionsStringToEnum = commandLineOptionsStringToEnum ||
+        filter(optionDeclarations, o => typeof o.type === "object" && !forEachEntry(o.type, v => typeof v !== "number")) as CommandLineOptionOfCustomType[];
+
+    options = cloneCompilerOptions(options);
+
+    for (const opt of commandLineOptionsStringToEnum) {
+        if (!hasProperty(options, opt.name)) {
+            continue;
+        }
+
+        const value = options[opt.name];
+        // Value should be a key of opt.type
+        if (isString(value)) {
+            // If value is not a string, this will fail
+            options[opt.name] = parseCustomTypeOption(opt, value, diagnostics);
+        }
+        else {
+            if (!forEachEntry(opt.type, v => v === value)) {
+                // Supplied value isn't a valid enum value.
+                diagnostics.push(createCompilerDiagnosticForInvalidCustomType(opt));
+            }
+        }
+    }
+
+    return options;
+}