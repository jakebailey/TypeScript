--- conflicted
+++ resolved
@@ -1,1222 +1,1187 @@
-import {
-    arrayFrom,
-    compareStringsCaseSensitive,
-    compareValues,
-    contains,
-    createSortedArray,
-    deduplicate,
-    emptyArray,
-    endsWith,
-    equateStringsCaseSensitive,
-    filter,
-    find,
-    firstDefined,
-    firstOrUndefined,
-    flatMap,
-    flatten,
-<<<<<<< HEAD
-    getOwnKeys,
-=======
-    forEachAncestorDirectory,
-    getBaseFileName,
-    getContextualTypeFromParent,
-    getDirectoryPath,
-    getEffectiveTypeRoots,
-    getEmitModuleResolutionKind,
-    getLeadingCommentRanges,
-    getModeForUsageLocation,
-    getModuleSpecifierEndingPreference,
-    getOwnKeys,
-    getPackageJsonTypesVersionsPaths,
-    getPathComponents,
-    getReplacementSpanForContextToken,
-    getResolvePackageJsonExports,
-    getSupportedExtensions,
-    getSupportedExtensionsWithJsonIfResolveJsonModule,
-    getTokenAtPosition,
-    hasIndexSignature,
->>>>>>> b9aa8a40
-    hasProperty,
-    isArray,
-    isPatternMatch,
-    isString,
-    length,
-    mapDefined,
-    removePrefix,
-    singleElementArray,
-    startsWith,
-    stringContains,
-    tryRemovePrefix,
-} from "../compiler/core";
-import {
-    Comparison,
-    MapLike,
-} from "../compiler/corePublic";
-import { Debug } from "../compiler/debug";
-import {
-    isCallExpression,
-    isIdentifier,
-    isJsxAttribute,
-    isLiteralTypeNode,
-    isObjectLiteralExpression,
-    isStringLiteral,
-    isTypeReferenceNode,
-} from "../compiler/factory/nodeTests";
-import {
-    comparePatternKeys,
-    getEffectiveTypeRoots,
-    getPackageJsonTypesVersionsPaths,
-    isApplicableVersionedTypesKey,
-    unmangleScopedPackageName,
-} from "../compiler/moduleNameResolver";
-import { tryGetJSExtensionForFile } from "../compiler/moduleSpecifiers";
-import {
-    altDirectorySeparator,
-    combinePaths,
-    comparePaths,
-    containsPath,
-    directorySeparator,
-    ensureTrailingDirectorySeparator,
-    fileExtensionIsOneOf,
-    forEachAncestorDirectory,
-    getBaseFileName,
-    getDirectoryPath,
-    getPathComponents,
-    hasTrailingDirectorySeparator,
-    isRootedDiskPath,
-    isUrl,
-    normalizePath,
-    normalizeSlashes,
-    removeTrailingDirectorySeparator,
-    resolvePath,
-} from "../compiler/path";
-import { getModeForUsageLocation } from "../compiler/program";
-import {
-    getLeadingCommentRanges,
-    isIdentifierText,
-} from "../compiler/scanner";
-import {
-    CallLikeExpression,
-    CancellationToken,
-    CharacterCodes,
-    CompilerOptions,
-    ContextFlags,
-    ElementAccessExpression,
-    Extension,
-    IndexedAccessTypeNode,
-    JsxAttribute,
-    LiteralExpression,
-    LiteralTypeNode,
-    ModuleKind,
-<<<<<<< HEAD
-    ModuleResolutionKind,
-=======
-    moduleResolutionUsesNodeModules,
-    ModuleSpecifierEnding,
-    moduleSpecifiers,
->>>>>>> b9aa8a40
-    Node,
-    ObjectLiteralExpression,
-    Path,
-    Program,
-    PropertyAssignment,
-    ResolutionMode,
-    ScriptTarget,
-    Signature,
-    SourceFile,
-    StringLiteralLike,
-    StringLiteralType,
-<<<<<<< HEAD
-=======
-    stripQuotes,
-    supportedTSImplementationExtensions,
->>>>>>> b9aa8a40
-    Symbol,
-    SyntaxKind,
-    TextSpan,
-    Type,
-    TypeChecker,
-    TypeFlags,
-    UnionTypeNode,
-    UserPreferences,
-} from "../compiler/types";
-import {
-    addToSeen,
-    changeExtension,
-    getEmitModuleResolutionKind,
-    getSupportedExtensions,
-    getSupportedExtensionsWithJsonIfResolveJsonModule,
-    hostGetCanonicalFileName,
-    isImportCall,
-    readJson,
-    removeFileExtension,
-    signatureHasRestParameter,
-    skipParentheses,
-    stripQuotes,
-    tryGetExtensionFromPath,
-    tryParsePattern,
-    tryRemoveDirectoryPrefix,
-    walkUpParenthesizedExpressions,
-    walkUpParenthesizedTypes,
-} from "../compiler/utilities";
-import {
-    createTextSpan,
-    findAncestor,
-    isJsxOpeningLikeElement,
-    isPrivateIdentifierClassElementDeclaration,
-    isStringLiteralLike,
-} from "../compiler/utilitiesPublic";
-import {
-    CompletionKind,
-    createCompletionDetails,
-    createCompletionDetailsForSymbol,
-    getCompletionEntriesFromSymbols,
-    getPropertiesForObjectExpression,
-    Log,
-    SortText,
-} from "./completions";
-import {
-    ArgumentInfoForCompletions,
-    getArgumentInfoForCompletions,
-} from "./signatureHelp";
-import {
-    CompletionEntry,
-    CompletionEntryDetails,
-    CompletionInfo,
-    LanguageServiceHost,
-    ScriptElementKind,
-    ScriptElementKindModifier,
-} from "./types";
-import {
-    createTextSpanFromStringLiteralLikeContent,
-    findPackageJson,
-    findPackageJsons,
-    getContextualTypeFromParent,
-    getReplacementSpanForContextToken,
-    getTokenAtPosition,
-    hasIndexSignature,
-    isInReferenceComment,
-    isInString,
-    rangeContainsPosition,
-    skipConstraint,
-    textPart,
-    tryAndIgnoreErrors,
-    tryDirectoryExists,
-    tryFileExists,
-    tryGetDirectories,
-    tryReadDirectory,
-} from "./utilities";
-
-interface NameAndKindSet {
-    add(value: NameAndKind): void;
-    has(name: string): boolean;
-    values(): Iterator<NameAndKind>;
-}
-const kindPrecedence = {
-    [ScriptElementKind.directory]: 0,
-    [ScriptElementKind.scriptElement]: 1,
-    [ScriptElementKind.externalModuleName]: 2,
-};
-function createNameAndKindSet(): NameAndKindSet {
-    const map = new Map<string, NameAndKind>();
-    function add(value: NameAndKind) {
-        const existing = map.get(value.name);
-        if (!existing || kindPrecedence[existing.kind] < kindPrecedence[value.kind]) {
-            map.set(value.name, value);
-        }
-    }
-    return {
-        add,
-        has: map.has.bind(map),
-        values: map.values.bind(map),
-    };
-}
-
-/** @internal */
-export function getStringLiteralCompletions(
-    sourceFile: SourceFile,
-    position: number,
-    contextToken: Node | undefined,
-    options: CompilerOptions,
-    host: LanguageServiceHost,
-    program: Program,
-    log: Log,
-    preferences: UserPreferences): CompletionInfo | undefined {
-    if (isInReferenceComment(sourceFile, position)) {
-        const entries = getTripleSlashReferenceCompletion(sourceFile, position, options, host);
-        return entries && convertPathCompletions(entries);
-    }
-    if (isInString(sourceFile, position, contextToken)) {
-        if (!contextToken || !isStringLiteralLike(contextToken)) return undefined;
-        const entries = getStringLiteralCompletionEntries(sourceFile, contextToken, position, program.getTypeChecker(), options, host, preferences);
-        return convertStringLiteralCompletions(entries, contextToken, sourceFile, host, program, log, options, preferences);
-    }
-}
-
-function convertStringLiteralCompletions(
-    completion: StringLiteralCompletion | undefined,
-    contextToken: StringLiteralLike,
-    sourceFile: SourceFile,
-    host: LanguageServiceHost,
-    program: Program,
-    log: Log,
-    options: CompilerOptions,
-    preferences: UserPreferences,
-): CompletionInfo | undefined {
-    if (completion === undefined) {
-        return undefined;
-    }
-
-    const optionalReplacementSpan = createTextSpanFromStringLiteralLikeContent(contextToken);
-    switch (completion.kind) {
-        case StringLiteralCompletionKind.Paths:
-            return convertPathCompletions(completion.paths);
-        case StringLiteralCompletionKind.Properties: {
-            const entries = createSortedArray<CompletionEntry>();
-            getCompletionEntriesFromSymbols(
-                completion.symbols,
-                entries,
-                contextToken,
-                contextToken,
-                sourceFile,
-                sourceFile,
-                host,
-                program,
-                ScriptTarget.ESNext,
-                log,
-                CompletionKind.String,
-                preferences,
-                options,
-                /*formatContext*/ undefined,
-            ); // Target will not be used, so arbitrary
-            return { isGlobalCompletion: false, isMemberCompletion: true, isNewIdentifierLocation: completion.hasIndexSignature, optionalReplacementSpan, entries };
-        }
-        case StringLiteralCompletionKind.Types: {
-            const entries = completion.types.map(type => ({
-                name: type.value,
-                kindModifiers: ScriptElementKindModifier.none,
-                kind: ScriptElementKind.string,
-                sortText: SortText.LocationPriority,
-                replacementSpan: getReplacementSpanForContextToken(contextToken)
-            }));
-            return { isGlobalCompletion: false, isMemberCompletion: false, isNewIdentifierLocation: completion.isNewIdentifier, optionalReplacementSpan, entries };
-        }
-        default:
-            return Debug.assertNever(completion);
-    }
-}
-
-/** @internal */
-export function getStringLiteralCompletionDetails(name: string, sourceFile: SourceFile, position: number, contextToken: Node | undefined, checker: TypeChecker, options: CompilerOptions, host: LanguageServiceHost, cancellationToken: CancellationToken, preferences: UserPreferences) {
-    if (!contextToken || !isStringLiteralLike(contextToken)) return undefined;
-    const completions = getStringLiteralCompletionEntries(sourceFile, contextToken, position, checker, options, host, preferences);
-    return completions && stringLiteralCompletionDetails(name, contextToken, completions, sourceFile, checker, cancellationToken);
-}
-
-function stringLiteralCompletionDetails(name: string, location: Node, completion: StringLiteralCompletion, sourceFile: SourceFile, checker: TypeChecker, cancellationToken: CancellationToken): CompletionEntryDetails | undefined {
-    switch (completion.kind) {
-        case StringLiteralCompletionKind.Paths: {
-            const match = find(completion.paths, p => p.name === name);
-            return match && createCompletionDetails(name, kindModifiersFromExtension(match.extension), match.kind, [textPart(name)]);
-        }
-        case StringLiteralCompletionKind.Properties: {
-            const match = find(completion.symbols, s => s.name === name);
-            return match && createCompletionDetailsForSymbol(match, checker, sourceFile, location, cancellationToken);
-        }
-        case StringLiteralCompletionKind.Types:
-            return find(completion.types, t => t.value === name) ? createCompletionDetails(name, ScriptElementKindModifier.none, ScriptElementKind.typeElement, [textPart(name)]) : undefined;
-        default:
-            return Debug.assertNever(completion);
-    }
-}
-
-function convertPathCompletions(pathCompletions: readonly PathCompletion[]): CompletionInfo {
-    const isGlobalCompletion = false; // We don't want the editor to offer any other completions, such as snippets, inside a comment.
-    const isNewIdentifierLocation = true; // The user may type in a path that doesn't yet exist, creating a "new identifier" with respect to the collection of identifiers the server is aware of.
-    const entries = pathCompletions.map(({ name, kind, span, extension }): CompletionEntry =>
-        ({ name, kind, kindModifiers: kindModifiersFromExtension(extension), sortText: SortText.LocationPriority, replacementSpan: span }));
-    return { isGlobalCompletion, isMemberCompletion: false, isNewIdentifierLocation, entries };
-}
-function kindModifiersFromExtension(extension: Extension | undefined): ScriptElementKindModifier {
-    switch (extension) {
-        case Extension.Dts: return ScriptElementKindModifier.dtsModifier;
-        case Extension.Js: return ScriptElementKindModifier.jsModifier;
-        case Extension.Json: return ScriptElementKindModifier.jsonModifier;
-        case Extension.Jsx: return ScriptElementKindModifier.jsxModifier;
-        case Extension.Ts: return ScriptElementKindModifier.tsModifier;
-        case Extension.Tsx: return ScriptElementKindModifier.tsxModifier;
-        case Extension.Dmts: return ScriptElementKindModifier.dmtsModifier;
-        case Extension.Mjs: return ScriptElementKindModifier.mjsModifier;
-        case Extension.Mts: return ScriptElementKindModifier.mtsModifier;
-        case Extension.Dcts: return ScriptElementKindModifier.dctsModifier;
-        case Extension.Cjs: return ScriptElementKindModifier.cjsModifier;
-        case Extension.Cts: return ScriptElementKindModifier.ctsModifier;
-        case Extension.TsBuildInfo: return Debug.fail(`Extension ${Extension.TsBuildInfo} is unsupported.`);
-        case undefined: return ScriptElementKindModifier.none;
-        default:
-            return Debug.assertNever(extension);
-    }
-}
-
-const enum StringLiteralCompletionKind { Paths, Properties, Types }
-interface StringLiteralCompletionsFromProperties {
-    readonly kind: StringLiteralCompletionKind.Properties;
-    readonly symbols: readonly Symbol[];
-    readonly hasIndexSignature: boolean;
-}
-interface StringLiteralCompletionsFromTypes {
-    readonly kind: StringLiteralCompletionKind.Types;
-    readonly types: readonly StringLiteralType[];
-    readonly isNewIdentifier: boolean;
-}
-type StringLiteralCompletion = { readonly kind: StringLiteralCompletionKind.Paths, readonly paths: readonly PathCompletion[] } | StringLiteralCompletionsFromProperties | StringLiteralCompletionsFromTypes;
-function getStringLiteralCompletionEntries(sourceFile: SourceFile, node: StringLiteralLike, position: number, typeChecker: TypeChecker, compilerOptions: CompilerOptions, host: LanguageServiceHost, preferences: UserPreferences): StringLiteralCompletion | undefined {
-    const parent = walkUpParentheses(node.parent);
-    switch (parent.kind) {
-        case SyntaxKind.LiteralType: {
-            const grandParent = walkUpParentheses(parent.parent);
-            switch (grandParent.kind) {
-                case SyntaxKind.ExpressionWithTypeArguments:
-                case SyntaxKind.TypeReference: {
-                    const typeArgument = findAncestor(parent, n => n.parent === grandParent) as LiteralTypeNode;
-                    if (typeArgument) {
-                        return { kind: StringLiteralCompletionKind.Types, types: getStringLiteralTypes(typeChecker.getTypeArgumentConstraint(typeArgument)), isNewIdentifier: false };
-                    }
-                    return undefined;
-                }
-                case SyntaxKind.IndexedAccessType:
-                    // Get all apparent property names
-                    // i.e. interface Foo {
-                    //          foo: string;
-                    //          bar: string;
-                    //      }
-                    //      let x: Foo["/*completion position*/"]
-                    const { indexType, objectType } = grandParent as IndexedAccessTypeNode;
-                    if (!rangeContainsPosition(indexType, position)) {
-                        return undefined;
-                    }
-                    return stringLiteralCompletionsFromProperties(typeChecker.getTypeFromTypeNode(objectType));
-                case SyntaxKind.ImportType:
-                    return { kind: StringLiteralCompletionKind.Paths, paths: getStringLiteralCompletionsFromModuleNames(sourceFile, node, compilerOptions, host, typeChecker, preferences) };
-                case SyntaxKind.UnionType: {
-                    if (!isTypeReferenceNode(grandParent.parent)) {
-                        return undefined;
-                    }
-                    const alreadyUsedTypes = getAlreadyUsedTypesInStringLiteralUnion(grandParent as UnionTypeNode, parent as LiteralTypeNode);
-                    const types = getStringLiteralTypes(typeChecker.getTypeArgumentConstraint(grandParent as UnionTypeNode)).filter(t => !contains(alreadyUsedTypes, t.value));
-                    return { kind: StringLiteralCompletionKind.Types, types, isNewIdentifier: false };
-                }
-                default:
-                    return undefined;
-            }
-        }
-        case SyntaxKind.PropertyAssignment:
-            if (isObjectLiteralExpression(parent.parent) && (parent as PropertyAssignment).name === node) {
-                // Get quoted name of properties of the object literal expression
-                // i.e. interface ConfigFiles {
-                //          'jspm:dev': string
-                //      }
-                //      let files: ConfigFiles = {
-                //          '/*completion position*/'
-                //      }
-                //
-                //      function foo(c: ConfigFiles) {}
-                //      foo({
-                //          '/*completion position*/'
-                //      });
-                return stringLiteralCompletionsForObjectLiteral(typeChecker, parent.parent);
-            }
-            return fromContextualType();
-
-        case SyntaxKind.ElementAccessExpression: {
-            const { expression, argumentExpression } = parent as ElementAccessExpression;
-            if (node === skipParentheses(argumentExpression)) {
-                // Get all names of properties on the expression
-                // i.e. interface A {
-                //      'prop1': string
-                // }
-                // let a: A;
-                // a['/*completion position*/']
-                return stringLiteralCompletionsFromProperties(typeChecker.getTypeAtLocation(expression));
-            }
-            return undefined;
-        }
-
-        case SyntaxKind.CallExpression:
-        case SyntaxKind.NewExpression:
-        case SyntaxKind.JsxAttribute:
-            if (!isRequireCallArgument(node) && !isImportCall(parent)) {
-                const argumentInfo = getArgumentInfoForCompletions(parent.kind === SyntaxKind.JsxAttribute ? parent.parent : node, position, sourceFile);
-                // Get string literal completions from specialized signatures of the target
-                // i.e. declare function f(a: 'A');
-                // f("/*completion position*/")
-                return argumentInfo && getStringLiteralCompletionsFromSignature(argumentInfo.invocation, node, argumentInfo, typeChecker) || fromContextualType();
-            }
-            // falls through (is `require("")` or `require(""` or `import("")`)
-
-        case SyntaxKind.ImportDeclaration:
-        case SyntaxKind.ExportDeclaration:
-        case SyntaxKind.ExternalModuleReference:
-            // Get all known external module names or complete a path to a module
-            // i.e. import * as ns from "/*completion position*/";
-            //      var y = import("/*completion position*/");
-            //      import x = require("/*completion position*/");
-            //      var y = require("/*completion position*/");
-            //      export * from "/*completion position*/";
-            return { kind: StringLiteralCompletionKind.Paths, paths: getStringLiteralCompletionsFromModuleNames(sourceFile, node, compilerOptions, host, typeChecker, preferences) };
-
-        default:
-            return fromContextualType();
-    }
-
-    function fromContextualType(): StringLiteralCompletion {
-        // Get completion for string literal from string literal type
-        // i.e. var x: "hi" | "hello" = "/*completion position*/"
-        return { kind: StringLiteralCompletionKind.Types, types: getStringLiteralTypes(getContextualTypeFromParent(node, typeChecker)), isNewIdentifier: false };
-    }
-}
-
-function walkUpParentheses(node: Node) {
-    switch (node.kind) {
-        case SyntaxKind.ParenthesizedType:
-            return walkUpParenthesizedTypes(node);
-        case SyntaxKind.ParenthesizedExpression:
-            return walkUpParenthesizedExpressions(node);
-        default:
-            return node;
-    }
-}
-
-function getAlreadyUsedTypesInStringLiteralUnion(union: UnionTypeNode, current: LiteralTypeNode): readonly string[] {
-    return mapDefined(union.types, type =>
-        type !== current && isLiteralTypeNode(type) && isStringLiteral(type.literal) ? type.literal.text : undefined);
-}
-
-function getStringLiteralCompletionsFromSignature(call: CallLikeExpression, arg: StringLiteralLike, argumentInfo: ArgumentInfoForCompletions, checker: TypeChecker): StringLiteralCompletionsFromTypes | undefined {
-    let isNewIdentifier = false;
-    const uniques = new Map<string, true>();
-    const candidates: Signature[] = [];
-    const editingArgument = isJsxOpeningLikeElement(call) ? Debug.checkDefined(findAncestor(arg.parent, isJsxAttribute)) : arg;
-    checker.getResolvedSignatureForStringLiteralCompletions(call, editingArgument, candidates);
-    const types = flatMap(candidates, candidate => {
-        if (!signatureHasRestParameter(candidate) && argumentInfo.argumentCount > candidate.parameters.length) return;
-        let type = candidate.getTypeParameterAtPosition(argumentInfo.argumentIndex);
-        if (isJsxOpeningLikeElement(call)) {
-            const propType = checker.getTypeOfPropertyOfType(type, (editingArgument as JsxAttribute).name.text);
-            if (propType) {
-                type = propType;
-            }
-        }
-        isNewIdentifier = isNewIdentifier || !!(type.flags & TypeFlags.String);
-        return getStringLiteralTypes(type, uniques);
-    });
-    return length(types) ? { kind: StringLiteralCompletionKind.Types, types, isNewIdentifier } : undefined;
-}
-
-function stringLiteralCompletionsFromProperties(type: Type | undefined): StringLiteralCompletionsFromProperties | undefined {
-    return type && {
-        kind: StringLiteralCompletionKind.Properties,
-        symbols: filter(type.getApparentProperties(), prop => !(prop.valueDeclaration && isPrivateIdentifierClassElementDeclaration(prop.valueDeclaration))),
-        hasIndexSignature: hasIndexSignature(type)
-    };
-}
-
-function stringLiteralCompletionsForObjectLiteral(checker: TypeChecker, objectLiteralExpression: ObjectLiteralExpression): StringLiteralCompletionsFromProperties | undefined {
-    const contextualType = checker.getContextualType(objectLiteralExpression);
-    if (!contextualType) return undefined;
-
-    const completionsType = checker.getContextualType(objectLiteralExpression, ContextFlags.Completions);
-    const symbols = getPropertiesForObjectExpression(
-        contextualType,
-        completionsType,
-        objectLiteralExpression,
-        checker
-    );
-
-    return {
-        kind: StringLiteralCompletionKind.Properties,
-        symbols,
-        hasIndexSignature: hasIndexSignature(contextualType)
-    };
-}
-
-function getStringLiteralTypes(type: Type | undefined, uniques = new Map<string, true>()): readonly StringLiteralType[] {
-    if (!type) return emptyArray;
-    type = skipConstraint(type);
-    return type.isUnion() ? flatMap(type.types, t => getStringLiteralTypes(t, uniques)) :
-        type.isStringLiteral() && !(type.flags & TypeFlags.EnumLiteral) && addToSeen(uniques, type.value) ? [type] : emptyArray;
-}
-
-interface NameAndKind {
-    readonly name: string;
-    readonly kind: ScriptElementKind.scriptElement | ScriptElementKind.directory | ScriptElementKind.externalModuleName;
-    readonly extension: Extension | undefined;
-}
-interface PathCompletion extends NameAndKind {
-    readonly span: TextSpan | undefined;
-}
-
-function nameAndKind(name: string, kind: NameAndKind["kind"], extension: Extension | undefined): NameAndKind {
-    return { name, kind, extension };
-}
-function directoryResult(name: string): NameAndKind {
-    return nameAndKind(name, ScriptElementKind.directory, /*extension*/ undefined);
-}
-
-function addReplacementSpans(text: string, textStart: number, names: readonly NameAndKind[]): readonly PathCompletion[] {
-    const span = getDirectoryFragmentTextSpan(text, textStart);
-    const wholeSpan = text.length === 0 ? undefined : createTextSpan(textStart, text.length);
-    return names.map(({ name, kind, extension }): PathCompletion =>
-        Math.max(name.indexOf(directorySeparator), name.indexOf(altDirectorySeparator)) !== -1 ? { name, kind, extension, span: wholeSpan } : { name, kind, extension, span });
-}
-
-function getStringLiteralCompletionsFromModuleNames(sourceFile: SourceFile, node: LiteralExpression, compilerOptions: CompilerOptions, host: LanguageServiceHost, typeChecker: TypeChecker, preferences: UserPreferences): readonly PathCompletion[] {
-    return addReplacementSpans(node.text, node.getStart(sourceFile) + 1, getStringLiteralCompletionsFromModuleNamesWorker(sourceFile, node, compilerOptions, host, typeChecker, preferences));
-}
-
-function getStringLiteralCompletionsFromModuleNamesWorker(sourceFile: SourceFile, node: LiteralExpression, compilerOptions: CompilerOptions, host: LanguageServiceHost, typeChecker: TypeChecker, preferences: UserPreferences): readonly NameAndKind[] {
-    const literalValue = normalizeSlashes(node.text);
-    const mode = isStringLiteralLike(node) ? getModeForUsageLocation(sourceFile, node) : undefined;
-
-    const scriptPath = sourceFile.path;
-    const scriptDirectory = getDirectoryPath(scriptPath);
-    const extensionOptions = getExtensionOptions(compilerOptions, ReferenceKind.ModuleSpecifier, sourceFile, preferences, mode);
-
-    return isPathRelativeToScript(literalValue) || !compilerOptions.baseUrl && (isRootedDiskPath(literalValue) || isUrl(literalValue))
-        ? getCompletionEntriesForRelativeModules(literalValue, scriptDirectory, compilerOptions, host, scriptPath, extensionOptions)
-        : getCompletionEntriesForNonRelativeModules(literalValue, scriptDirectory, mode, compilerOptions, host, extensionOptions, typeChecker);
-}
-
-interface ExtensionOptions {
-    readonly extensionsToSearch: readonly Extension[];
-    readonly referenceKind: ReferenceKind;
-    readonly importingSourceFile: SourceFile;
-    readonly endingPreference?: UserPreferences["importModuleSpecifierEnding"];
-    readonly resolutionMode?: ResolutionMode;
-}
-
-function getExtensionOptions(compilerOptions: CompilerOptions, referenceKind: ReferenceKind, importingSourceFile: SourceFile, preferences?: UserPreferences, resolutionMode?: ResolutionMode): ExtensionOptions {
-    return {
-        extensionsToSearch: flatten(getSupportedExtensionsForModuleResolution(compilerOptions)),
-        referenceKind,
-        importingSourceFile,
-        endingPreference: preferences?.importModuleSpecifierEnding,
-        resolutionMode,
-    };
-}
-function getCompletionEntriesForRelativeModules(literalValue: string, scriptDirectory: string, compilerOptions: CompilerOptions, host: LanguageServiceHost, scriptPath: Path, extensionOptions: ExtensionOptions) {
-    if (compilerOptions.rootDirs) {
-        return getCompletionEntriesForDirectoryFragmentWithRootDirs(
-            compilerOptions.rootDirs, literalValue, scriptDirectory, extensionOptions, compilerOptions, host, scriptPath);
-    }
-    else {
-        return arrayFrom(getCompletionEntriesForDirectoryFragment(literalValue, scriptDirectory, extensionOptions, host, /*moduleSpecifierIsRelative*/ false, scriptPath).values());
-    }
-}
-
-function getSupportedExtensionsForModuleResolution(compilerOptions: CompilerOptions): readonly Extension[][] {
-    const extensions = getSupportedExtensions(compilerOptions);
-    const moduleResolution = getEmitModuleResolutionKind(compilerOptions);
-    return moduleResolutionUsesNodeModules(moduleResolution) ?
-        getSupportedExtensionsWithJsonIfResolveJsonModule(compilerOptions, extensions) :
-        extensions;
-}
-
-/**
- * Takes a script path and returns paths for all potential folders that could be merged with its
- * containing folder via the "rootDirs" compiler option
- */
-function getBaseDirectoriesFromRootDirs(rootDirs: string[], basePath: string, scriptDirectory: string, ignoreCase: boolean): readonly string[] {
-    // Make all paths absolute/normalized if they are not already
-    rootDirs = rootDirs.map(rootDirectory => normalizePath(isRootedDiskPath(rootDirectory) ? rootDirectory : combinePaths(basePath, rootDirectory)));
-
-    // Determine the path to the directory containing the script relative to the root directory it is contained within
-    const relativeDirectory = firstDefined(rootDirs, rootDirectory =>
-        containsPath(rootDirectory, scriptDirectory, basePath, ignoreCase) ? scriptDirectory.substr(rootDirectory.length) : undefined)!; // TODO: GH#18217
-
-    // Now find a path for each potential directory that is to be merged with the one containing the script
-    return deduplicate<string>(
-        [...rootDirs.map(rootDirectory => combinePaths(rootDirectory, relativeDirectory)), scriptDirectory],
-        equateStringsCaseSensitive,
-        compareStringsCaseSensitive);
-}
-
-function getCompletionEntriesForDirectoryFragmentWithRootDirs(rootDirs: string[], fragment: string, scriptDirectory: string, extensionOptions: ExtensionOptions, compilerOptions: CompilerOptions, host: LanguageServiceHost, exclude: string): readonly NameAndKind[] {
-    const basePath = compilerOptions.project || host.getCurrentDirectory();
-    const ignoreCase = !(host.useCaseSensitiveFileNames && host.useCaseSensitiveFileNames());
-    const baseDirectories = getBaseDirectoriesFromRootDirs(rootDirs, basePath, scriptDirectory, ignoreCase);
-    return flatMap(baseDirectories, baseDirectory => arrayFrom(getCompletionEntriesForDirectoryFragment(fragment, baseDirectory, extensionOptions, host, /*moduleSpecifierIsRelative*/ true, exclude).values()));
-}
-
-const enum ReferenceKind {
-    Filename,
-    ModuleSpecifier,
-}
-/**
- * Given a path ending at a directory, gets the completions for the path, and filters for those entries containing the basename.
- */
-function getCompletionEntriesForDirectoryFragment(
-    fragment: string,
-    scriptDirectory: string,
-    extensionOptions: ExtensionOptions,
-    host: LanguageServiceHost,
-    moduleSpecifierIsRelative: boolean,
-    exclude?: string,
-    result = createNameAndKindSet()
-): NameAndKindSet {
-    if (fragment === undefined) {
-        fragment = "";
-    }
-
-    fragment = normalizeSlashes(fragment);
-
-    /**
-     * Remove the basename from the path. Note that we don't use the basename to filter completions;
-     * the client is responsible for refining completions.
-     */
-    if (!hasTrailingDirectorySeparator(fragment)) {
-        fragment = getDirectoryPath(fragment);
-    }
-
-    if (fragment === "") {
-        fragment = "." + directorySeparator;
-    }
-
-    fragment = ensureTrailingDirectorySeparator(fragment);
-
-    const absolutePath = resolvePath(scriptDirectory, fragment);
-    const baseDirectory = hasTrailingDirectorySeparator(absolutePath) ? absolutePath : getDirectoryPath(absolutePath);
-
-    if (!moduleSpecifierIsRelative) {
-        // check for a version redirect
-        const packageJsonPath = findPackageJson(baseDirectory, host);
-        if (packageJsonPath) {
-            const packageJson = readJson(packageJsonPath, host as { readFile: (filename: string) => string | undefined });
-            const typesVersions = (packageJson as any).typesVersions;
-            if (typeof typesVersions === "object") {
-                const versionPaths = getPackageJsonTypesVersionsPaths(typesVersions)?.paths;
-                if (versionPaths) {
-                    const packageDirectory = getDirectoryPath(packageJsonPath);
-                    const pathInPackage = absolutePath.slice(ensureTrailingDirectorySeparator(packageDirectory).length);
-                    if (addCompletionEntriesFromPaths(result, pathInPackage, packageDirectory, extensionOptions, host, versionPaths)) {
-                        // A true result means one of the `versionPaths` was matched, which will block relative resolution
-                        // to files and folders from here. All reachable paths given the pattern match are already added.
-                        return result;
-                    }
-                }
-            }
-        }
-    }
-
-    const ignoreCase = !(host.useCaseSensitiveFileNames && host.useCaseSensitiveFileNames());
-    if (!tryDirectoryExists(host, baseDirectory)) return result;
-
-    // Enumerate the available files if possible
-    const files = tryReadDirectory(host, baseDirectory, extensionOptions.extensionsToSearch, /*exclude*/ undefined, /*include*/ ["./*"]);
-
-    if (files) {
-        for (let filePath of files) {
-            filePath = normalizePath(filePath);
-            if (exclude && comparePaths(filePath, exclude, scriptDirectory, ignoreCase) === Comparison.EqualTo) {
-                continue;
-            }
-
-            const { name, extension } = getFilenameWithExtensionOption(getBaseFileName(filePath), host.getCompilationSettings(), extensionOptions);
-            result.add(nameAndKind(name, ScriptElementKind.scriptElement, extension));
-        }
-    }
-
-    // If possible, get folder completion as well
-    const directories = tryGetDirectories(host, baseDirectory);
-
-    if (directories) {
-        for (const directory of directories) {
-            const directoryName = getBaseFileName(normalizePath(directory));
-            if (directoryName !== "@types") {
-                result.add(directoryResult(directoryName));
-            }
-        }
-    }
-
-    return result;
-}
-
-<<<<<<< HEAD
-function getFilenameWithExtensionOption(name: string, compilerOptions: CompilerOptions, includeExtensionsOption: IncludeExtensionsOption): { name: string, extension: Extension | undefined } {
-    const outputExtension = tryGetJSExtensionForFile(name, compilerOptions);
-    if (includeExtensionsOption === IncludeExtensionsOption.Exclude && !fileExtensionIsOneOf(name, [Extension.Json, Extension.Mts, Extension.Cts, Extension.Dmts, Extension.Dcts, Extension.Mjs, Extension.Cjs])) {
-        return { name: removeFileExtension(name), extension: tryGetExtensionFromPath(name) };
-=======
-function getFilenameWithExtensionOption(name: string, compilerOptions: CompilerOptions, extensionOptions: ExtensionOptions): { name: string, extension: Extension | undefined } {
-    if (extensionOptions.referenceKind === ReferenceKind.Filename) {
-        return { name, extension: tryGetExtensionFromPath(name) };
->>>>>>> b9aa8a40
-    }
-
-    const endingPreference = getModuleSpecifierEndingPreference(extensionOptions.endingPreference, extensionOptions.resolutionMode, compilerOptions, extensionOptions.importingSourceFile);
-    if (endingPreference === ModuleSpecifierEnding.TsExtension) {
-        if (fileExtensionIsOneOf(name, supportedTSImplementationExtensions)) {
-            return { name, extension: tryGetExtensionFromPath(name) };
-        }
-        const outputExtension = moduleSpecifiers.tryGetJSExtensionForFile(name, compilerOptions);
-        return outputExtension
-            ? { name: changeExtension(name, outputExtension), extension: outputExtension }
-            : { name, extension: tryGetExtensionFromPath(name) };
-    }
-
-    if ((endingPreference === ModuleSpecifierEnding.Minimal || endingPreference === ModuleSpecifierEnding.Index) &&
-        fileExtensionIsOneOf(name, [Extension.Js, Extension.Jsx, Extension.Ts, Extension.Tsx, Extension.Dts])
-    ) {
-        return { name: removeFileExtension(name), extension: tryGetExtensionFromPath(name) };
-    }
-
-    const outputExtension = moduleSpecifiers.tryGetJSExtensionForFile(name, compilerOptions);
-    return outputExtension
-        ? { name: changeExtension(name, outputExtension), extension: outputExtension }
-        : { name, extension: tryGetExtensionFromPath(name) };
-}
-
-/** @returns whether `fragment` was a match for any `paths` (which should indicate whether any other path completions should be offered) */
-function addCompletionEntriesFromPaths(
-    result: NameAndKindSet,
-    fragment: string,
-    baseDirectory: string,
-    extensionOptions: ExtensionOptions,
-    host: LanguageServiceHost,
-    paths: MapLike<string[]>
-) {
-    const getPatternsForKey = (key: string) => paths[key];
-    const comparePaths = (a: string, b: string): Comparison => {
-        const patternA = tryParsePattern(a);
-        const patternB = tryParsePattern(b);
-        const lengthA = typeof patternA === "object" ? patternA.prefix.length : a.length;
-        const lengthB = typeof patternB === "object" ? patternB.prefix.length : b.length;
-        return compareValues(lengthB, lengthA);
-    };
-    return addCompletionEntriesFromPathsOrExports(result, fragment, baseDirectory, extensionOptions, host, getOwnKeys(paths), getPatternsForKey, comparePaths);
-}
-
-/** @returns whether `fragment` was a match for any `paths` (which should indicate whether any other path completions should be offered) */
-function addCompletionEntriesFromPathsOrExports(
-    result: NameAndKindSet,
-    fragment: string,
-    baseDirectory: string,
-    extensionOptions: ExtensionOptions,
-    host: LanguageServiceHost,
-    keys: readonly string[],
-    getPatternsForKey: (key: string) => string[] | undefined,
-    comparePaths: (a: string, b: string) => Comparison,
-) {
-    let pathResults: { results: NameAndKind[], matchedPattern: boolean }[] = [];
-    let matchedPath: string | undefined;
-    for (const key of keys) {
-        if (key === ".") continue;
-        const keyWithoutLeadingDotSlash = key.replace(/^\.\//, ""); // remove leading "./"
-        const patterns = getPatternsForKey(key);
-        if (patterns) {
-            const pathPattern = tryParsePattern(keyWithoutLeadingDotSlash);
-            if (!pathPattern) continue;
-            const isMatch = typeof pathPattern === "object" && isPatternMatch(pathPattern, fragment);
-            const isLongestMatch = isMatch && (matchedPath === undefined || comparePaths(key, matchedPath) === Comparison.LessThan);
-            if (isLongestMatch) {
-                // If this is a higher priority match than anything we've seen so far, previous results from matches are invalid, e.g.
-                // for `import {} from "some-package/|"` with a typesVersions:
-                // {
-                //   "bar/*": ["bar/*"], // <-- 1. We add 'bar', but 'bar/*' doesn't match yet.
-                //   "*": ["dist/*"],    // <-- 2. We match here and add files from dist. 'bar' is still ok because it didn't come from a match.
-                //   "foo/*": ["foo/*"]  // <-- 3. We matched '*' earlier and added results from dist, but if 'foo/*' also matched,
-                // }                               results in dist would not be visible. 'bar' still stands because it didn't come from a match.
-                //                                 This is especially important if `dist/foo` is a folder, because if we fail to clear results
-                //                                 added by the '*' match, after typing `"some-package/foo/|"` we would get file results from both
-                //                                 ./dist/foo and ./foo, when only the latter will actually be resolvable.
-                //                                 See pathCompletionsTypesVersionsWildcard6.ts.
-                matchedPath = key;
-                pathResults = pathResults.filter(r => !r.matchedPattern);
-            }
-            if (typeof pathPattern === "string" || matchedPath === undefined || comparePaths(key, matchedPath) !== Comparison.GreaterThan) {
-                pathResults.push({
-                    matchedPattern: isMatch,
-                    results: getCompletionsForPathMapping(keyWithoutLeadingDotSlash, patterns, fragment, baseDirectory, extensionOptions, host)
-                        .map(({ name, kind, extension }) => nameAndKind(name, kind, extension)),
-                });
-            }
-        }
-    }
-
-    pathResults.forEach(pathResult => pathResult.results.forEach(r => result.add(r)));
-    return matchedPath !== undefined;
-}
-
-/**
- * Check all of the declared modules and those in node modules. Possible sources of modules:
- *      Modules that are found by the type checker
- *      Modules found relative to "baseUrl" compliler options (including patterns from "paths" compiler option)
- *      Modules from node_modules (i.e. those listed in package.json)
- *          This includes all files that are found in node_modules/moduleName/ with acceptable file extensions
- */
-function getCompletionEntriesForNonRelativeModules(
-    fragment: string,
-    scriptPath: string,
-    mode: ResolutionMode,
-    compilerOptions: CompilerOptions,
-    host: LanguageServiceHost,
-    extensionOptions: ExtensionOptions,
-    typeChecker: TypeChecker,
-): readonly NameAndKind[] {
-    const { baseUrl, paths } = compilerOptions;
-
-    const result = createNameAndKindSet();
-    const moduleResolution = getEmitModuleResolutionKind(compilerOptions);
-    if (baseUrl) {
-        const projectDir = compilerOptions.project || host.getCurrentDirectory();
-        const absolute = normalizePath(combinePaths(projectDir, baseUrl));
-        getCompletionEntriesForDirectoryFragment(fragment, absolute, extensionOptions, host, /*moduleSpecifierIsRelative*/ false, /*exclude*/ undefined, result);
-        if (paths) {
-            addCompletionEntriesFromPaths(result, fragment, absolute, extensionOptions, host, paths);
-        }
-    }
-
-    const fragmentDirectory = getFragmentDirectory(fragment);
-    for (const ambientName of getAmbientModuleCompletions(fragment, fragmentDirectory, typeChecker)) {
-        result.add(nameAndKind(ambientName, ScriptElementKind.externalModuleName, /*extension*/ undefined));
-    }
-
-    getCompletionEntriesFromTypings(host, compilerOptions, scriptPath, fragmentDirectory, extensionOptions, result);
-
-    if (moduleResolutionUsesNodeModules(moduleResolution)) {
-        // If looking for a global package name, don't just include everything in `node_modules` because that includes dependencies' own dependencies.
-        // (But do if we didn't find anything, e.g. 'package.json' missing.)
-        let foundGlobal = false;
-        if (fragmentDirectory === undefined) {
-            for (const moduleName of enumerateNodeModulesVisibleToScript(host, scriptPath)) {
-                const moduleResult = nameAndKind(moduleName, ScriptElementKind.externalModuleName, /*extension*/ undefined);
-                if (!result.has(moduleResult.name)) {
-                    foundGlobal = true;
-                    result.add(moduleResult);
-                }
-            }
-        }
-        if (!foundGlobal) {
-            let ancestorLookup: (directory: string) => void | undefined = ancestor => {
-                const nodeModules = combinePaths(ancestor, "node_modules");
-                if (tryDirectoryExists(host, nodeModules)) {
-                    getCompletionEntriesForDirectoryFragment(fragment, nodeModules, extensionOptions, host, /*moduleSpecifierIsRelative*/ false, /*exclude*/ undefined, result);
-                }
-            };
-            if (fragmentDirectory && getResolvePackageJsonExports(compilerOptions)) {
-                const nodeModulesDirectoryLookup = ancestorLookup;
-                ancestorLookup = ancestor => {
-                    const components = getPathComponents(fragment);
-                    components.shift(); // shift off empty root
-                    let packagePath = components.shift();
-                    if (!packagePath) {
-                        return nodeModulesDirectoryLookup(ancestor);
-                    }
-                    if (startsWith(packagePath, "@")) {
-                        const subName = components.shift();
-                        if (!subName) {
-                            return nodeModulesDirectoryLookup(ancestor);
-                        }
-                        packagePath = combinePaths(packagePath, subName);
-                    }
-                    const packageDirectory = combinePaths(ancestor, "node_modules", packagePath);
-                    const packageFile = combinePaths(packageDirectory, "package.json");
-                    if (tryFileExists(host, packageFile)) {
-                        const packageJson = readJson(packageFile, host);
-                        const exports = (packageJson as any).exports;
-                        if (exports) {
-                            if (typeof exports !== "object" || exports === null) { // eslint-disable-line no-null/no-null
-                                return; // null exports or entrypoint only, no sub-modules available
-                            }
-                            const keys = getOwnKeys(exports);
-                            const fragmentSubpath = components.join("/") + (components.length && hasTrailingDirectorySeparator(fragment) ? "/" : "");
-                            const conditions = mode === ModuleKind.ESNext ? ["node", "import", "types"] : ["node", "require", "types"];
-                            addCompletionEntriesFromPathsOrExports(
-                                result,
-                                fragmentSubpath,
-                                packageDirectory,
-                                extensionOptions,
-                                host,
-                                keys,
-                                key => singleElementArray(getPatternFromFirstMatchingCondition(exports[key], conditions)),
-                                comparePatternKeys);
-                            return;
-                        }
-                    }
-                    return nodeModulesDirectoryLookup(ancestor);
-                };
-            }
-            forEachAncestorDirectory(scriptPath, ancestorLookup);
-        }
-    }
-
-    return arrayFrom(result.values());
-}
-
-function getPatternFromFirstMatchingCondition(target: unknown, conditions: readonly string[]): string | undefined {
-    if (typeof target === "string") {
-        return target;
-    }
-    if (target && typeof target === "object" && !isArray(target)) {
-        for (const condition in target) {
-            if (condition === "default" || conditions.indexOf(condition) > -1 || isApplicableVersionedTypesKey(conditions, condition)) {
-                const pattern = (target as MapLike<unknown>)[condition];
-                return getPatternFromFirstMatchingCondition(pattern, conditions);
-            }
-        }
-    }
-}
-
-function getFragmentDirectory(fragment: string): string | undefined {
-    return containsSlash(fragment) ? hasTrailingDirectorySeparator(fragment) ? fragment : getDirectoryPath(fragment) : undefined;
-}
-
-function getCompletionsForPathMapping(
-    path: string,
-    patterns: readonly string[],
-    fragment: string,
-    packageDirectory: string,
-    extensionOptions: ExtensionOptions,
-    host: LanguageServiceHost,
-): readonly NameAndKind[] {
-    if (!endsWith(path, "*")) {
-        // For a path mapping "foo": ["/x/y/z.ts"], add "foo" itself as a completion.
-        return !stringContains(path, "*") ? justPathMappingName(path, ScriptElementKind.scriptElement) : emptyArray;
-    }
-
-    const pathPrefix = path.slice(0, path.length - 1);
-    const remainingFragment = tryRemovePrefix(fragment, pathPrefix);
-    if (remainingFragment === undefined) {
-        const starIsFullPathComponent = path[path.length - 2] === "/";
-        return starIsFullPathComponent ? justPathMappingName(pathPrefix, ScriptElementKind.directory) : flatMap(patterns, pattern =>
-            getModulesForPathsPattern("", packageDirectory, pattern, extensionOptions, host)?.map(({ name, ...rest }) => ({ name: pathPrefix + name, ...rest })));
-    }
-    return flatMap(patterns, pattern => getModulesForPathsPattern(remainingFragment, packageDirectory, pattern, extensionOptions, host));
-
-    function justPathMappingName(name: string, kind: ScriptElementKind.directory | ScriptElementKind.scriptElement): readonly NameAndKind[] {
-        return startsWith(name, fragment) ? [{ name: removeTrailingDirectorySeparator(name), kind, extension: undefined }] : emptyArray;
-    }
-}
-
-function getModulesForPathsPattern(
-    fragment: string,
-    packageDirectory: string,
-    pattern: string,
-    extensionOptions: ExtensionOptions,
-    host: LanguageServiceHost,
-): readonly NameAndKind[] | undefined {
-    if (!host.readDirectory) {
-        return undefined;
-    }
-
-    const parsed = tryParsePattern(pattern);
-    if (parsed === undefined || isString(parsed)) {
-        return undefined;
-    }
-
-    // The prefix has two effective parts: the directory path and the base component after the filepath that is not a
-    // full directory component. For example: directory/path/of/prefix/base*
-    const normalizedPrefix = resolvePath(parsed.prefix);
-    const normalizedPrefixDirectory = hasTrailingDirectorySeparator(parsed.prefix) ? normalizedPrefix : getDirectoryPath(normalizedPrefix);
-    const normalizedPrefixBase = hasTrailingDirectorySeparator(parsed.prefix) ? "" : getBaseFileName(normalizedPrefix);
-
-    const fragmentHasPath = containsSlash(fragment);
-    const fragmentDirectory = fragmentHasPath ? hasTrailingDirectorySeparator(fragment) ? fragment : getDirectoryPath(fragment) : undefined;
-
-    // Try and expand the prefix to include any path from the fragment so that we can limit the readDirectory call
-    const expandedPrefixDirectory = fragmentHasPath ? combinePaths(normalizedPrefixDirectory, normalizedPrefixBase + fragmentDirectory) : normalizedPrefixDirectory;
-
-    const normalizedSuffix = normalizePath(parsed.suffix);
-    // Need to normalize after combining: If we combinePaths("a", "../b"), we want "b" and not "a/../b".
-    const baseDirectory = normalizePath(combinePaths(packageDirectory, expandedPrefixDirectory));
-    const completePrefix = fragmentHasPath ? baseDirectory : ensureTrailingDirectorySeparator(baseDirectory) + normalizedPrefixBase;
-
-    // If we have a suffix, then we read the directory all the way down to avoid returning completions for
-    // directories that don't contain files that would match the suffix. A previous comment here was concerned
-    // about the case where `normalizedSuffix` includes a `?` character, which should be interpreted literally,
-    // but will match any single character as part of the `include` pattern in `tryReadDirectory`. This is not
-    // a problem, because (in the extremely unusual circumstance where the suffix has a `?` in it) a `?`
-    // interpreted as "any character" can only return *too many* results as compared to the literal
-    // interpretation, so we can filter those superfluous results out via `trimPrefixAndSuffix` as we've always
-    // done.
-    const includeGlob = normalizedSuffix ? "**/*" + normalizedSuffix : "./*";
-
-    const matches = mapDefined(tryReadDirectory(host, baseDirectory, extensionOptions.extensionsToSearch, /*exclude*/ undefined, [includeGlob]), match => {
-        const trimmedWithPattern = trimPrefixAndSuffix(match);
-        if (trimmedWithPattern) {
-            if (containsSlash(trimmedWithPattern)) {
-                return directoryResult(getPathComponents(removeLeadingDirectorySeparator(trimmedWithPattern))[1]);
-            }
-            const { name, extension } = getFilenameWithExtensionOption(trimmedWithPattern, host.getCompilationSettings(), extensionOptions);
-            return nameAndKind(name, ScriptElementKind.scriptElement, extension);
-        }
-    });
-
-    // If we had a suffix, we already recursively searched for all possible files that could match
-    // it and returned the directories leading to those files. Otherwise, assume any directory could
-    // have something valid to import.
-    const directories = normalizedSuffix
-        ? emptyArray
-        : mapDefined(tryGetDirectories(host, baseDirectory), dir => dir === "node_modules" ? undefined : directoryResult(dir));
-    return [...matches, ...directories];
-
-    function trimPrefixAndSuffix(path: string): string | undefined {
-        const inner = withoutStartAndEnd(normalizePath(path), completePrefix, normalizedSuffix);
-        return inner === undefined ? undefined : removeLeadingDirectorySeparator(inner);
-    }
-}
-
-function withoutStartAndEnd(s: string, start: string, end: string): string | undefined {
-    return startsWith(s, start) && endsWith(s, end) ? s.slice(start.length, s.length - end.length) : undefined;
-}
-
-function removeLeadingDirectorySeparator(path: string): string {
-    return path[0] === directorySeparator ? path.slice(1) : path;
-}
-
-function getAmbientModuleCompletions(fragment: string, fragmentDirectory: string | undefined, checker: TypeChecker): readonly string[] {
-    // Get modules that the type checker picked up
-    const ambientModules = checker.getAmbientModules().map(sym => stripQuotes(sym.name));
-    const nonRelativeModuleNames = ambientModules.filter(moduleName => startsWith(moduleName, fragment));
-
-    // Nested modules of the form "module-name/sub" need to be adjusted to only return the string
-    // after the last '/' that appears in the fragment because that's where the replacement span
-    // starts
-    if (fragmentDirectory !== undefined) {
-        const moduleNameWithSeparator = ensureTrailingDirectorySeparator(fragmentDirectory);
-        return nonRelativeModuleNames.map(nonRelativeModuleName => removePrefix(nonRelativeModuleName, moduleNameWithSeparator));
-    }
-    return nonRelativeModuleNames;
-}
-
-function getTripleSlashReferenceCompletion(sourceFile: SourceFile, position: number, compilerOptions: CompilerOptions, host: LanguageServiceHost): readonly PathCompletion[] | undefined {
-    const token = getTokenAtPosition(sourceFile, position);
-    const commentRanges = getLeadingCommentRanges(sourceFile.text, token.pos);
-    const range = commentRanges && find(commentRanges, commentRange => position >= commentRange.pos && position <= commentRange.end);
-    if (!range) {
-        return undefined;
-    }
-    const text = sourceFile.text.slice(range.pos, position);
-    const match = tripleSlashDirectiveFragmentRegex.exec(text);
-    if (!match) {
-        return undefined;
-    }
-
-    const [, prefix, kind, toComplete] = match;
-    const scriptPath = getDirectoryPath(sourceFile.path);
-    const names = kind === "path" ? getCompletionEntriesForDirectoryFragment(toComplete, scriptPath, getExtensionOptions(compilerOptions, ReferenceKind.Filename, sourceFile), host, /*moduleSpecifierIsRelative*/ true, sourceFile.path)
-        : kind === "types" ? getCompletionEntriesFromTypings(host, compilerOptions, scriptPath, getFragmentDirectory(toComplete), getExtensionOptions(compilerOptions, ReferenceKind.ModuleSpecifier, sourceFile))
-        : Debug.fail();
-    return addReplacementSpans(toComplete, range.pos + prefix.length, arrayFrom(names.values()));
-}
-
-function getCompletionEntriesFromTypings(host: LanguageServiceHost, options: CompilerOptions, scriptPath: string, fragmentDirectory: string | undefined, extensionOptions: ExtensionOptions, result = createNameAndKindSet()): NameAndKindSet {
-    // Check for typings specified in compiler options
-    const seen = new Map<string, true>();
-
-    const typeRoots = tryAndIgnoreErrors(() => getEffectiveTypeRoots(options, host)) || emptyArray;
-
-    for (const root of typeRoots) {
-        getCompletionEntriesFromDirectories(root);
-    }
-
-    // Also get all @types typings installed in visible node_modules directories
-    for (const packageJson of findPackageJsons(scriptPath, host)) {
-        const typesDir = combinePaths(getDirectoryPath(packageJson), "node_modules/@types");
-        getCompletionEntriesFromDirectories(typesDir);
-    }
-
-    return result;
-
-    function getCompletionEntriesFromDirectories(directory: string): void {
-        if (!tryDirectoryExists(host, directory)) return;
-
-        for (const typeDirectoryName of tryGetDirectories(host, directory)) {
-            const packageName = unmangleScopedPackageName(typeDirectoryName);
-            if (options.types && !contains(options.types, packageName)) continue;
-
-            if (fragmentDirectory === undefined) {
-                if (!seen.has(packageName)) {
-                    result.add(nameAndKind(packageName, ScriptElementKind.externalModuleName, /*extension*/ undefined));
-                    seen.set(packageName, true);
-                }
-            }
-            else {
-                const baseDirectory = combinePaths(directory, typeDirectoryName);
-                const remainingFragment = tryRemoveDirectoryPrefix(fragmentDirectory, packageName, hostGetCanonicalFileName(host));
-                if (remainingFragment !== undefined) {
-                    getCompletionEntriesForDirectoryFragment(remainingFragment, baseDirectory, extensionOptions, host, /*moduleSpecifierIsRelative*/ false, /*exclude*/ undefined, result);
-                }
-            }
-        }
-    }
-}
-
-function enumerateNodeModulesVisibleToScript(host: LanguageServiceHost, scriptPath: string): readonly string[] {
-    if (!host.readFile || !host.fileExists) return emptyArray;
-
-    const result: string[] = [];
-    for (const packageJson of findPackageJsons(scriptPath, host)) {
-        const contents = readJson(packageJson, host as { readFile: (filename: string) => string | undefined }); // Cast to assert that readFile is defined
-        // Provide completions for all non @types dependencies
-        for (const key of nodeModulesDependencyKeys) {
-            const dependencies: object | undefined = (contents as any)[key];
-            if (!dependencies) continue;
-            for (const dep in dependencies) {
-                if (hasProperty(dependencies, dep) && !startsWith(dep, "@types/")) {
-                    result.push(dep);
-                }
-            }
-        }
-    }
-    return result;
-}
-
-// Replace everything after the last directory separator that appears
-function getDirectoryFragmentTextSpan(text: string, textStart: number): TextSpan | undefined {
-    const index = Math.max(text.lastIndexOf(directorySeparator), text.lastIndexOf(altDirectorySeparator));
-    const offset = index !== -1 ? index + 1 : 0;
-    // If the range is an identifier, span is unnecessary.
-    const length = text.length - offset;
-    return length === 0 || isIdentifierText(text.substr(offset, length), ScriptTarget.ESNext) ? undefined : createTextSpan(textStart + offset, length);
-}
-
-// Returns true if the path is explicitly relative to the script (i.e. relative to . or ..)
-function isPathRelativeToScript(path: string) {
-    if (path && path.length >= 2 && path.charCodeAt(0) === CharacterCodes.dot) {
-        const slashIndex = path.length >= 3 && path.charCodeAt(1) === CharacterCodes.dot ? 2 : 1;
-        const slashCharCode = path.charCodeAt(slashIndex);
-        return slashCharCode === CharacterCodes.slash || slashCharCode === CharacterCodes.backslash;
-    }
-    return false;
-}
-
-/**
- * Matches a triple slash reference directive with an incomplete string literal for its path. Used
- * to determine if the caret is currently within the string literal and capture the literal fragment
- * for completions.
- * For example, this matches
- *
- * /// <reference path="fragment
- *
- * but not
- *
- * /// <reference path="fragment"
- */
-const tripleSlashDirectiveFragmentRegex = /^(\/\/\/\s*<reference\s+(path|types)\s*=\s*(?:'|"))([^\3"]*)$/;
-
-const nodeModulesDependencyKeys: readonly string[] = ["dependencies", "devDependencies", "peerDependencies", "optionalDependencies"];
-
-function containsSlash(fragment: string) {
-    return stringContains(fragment, directorySeparator);
-}
-
-/**
- * Matches
- *   require(""
- *   require("")
- */
-function isRequireCallArgument(node: Node) {
-    return isCallExpression(node.parent) && firstOrUndefined(node.parent.arguments) === node
-        && isIdentifier(node.parent.expression) && node.parent.expression.escapedText === "require";
-}
+import {
+    arrayFrom,
+    compareStringsCaseSensitive,
+    compareValues,
+    contains,
+    createSortedArray,
+    deduplicate,
+    emptyArray,
+    endsWith,
+    equateStringsCaseSensitive,
+    filter,
+    find,
+    firstDefined,
+    firstOrUndefined,
+    flatMap,
+    flatten,
+    getOwnKeys,
+    hasProperty,
+    isArray,
+    isPatternMatch,
+    isString,
+    length,
+    mapDefined,
+    removePrefix,
+    singleElementArray,
+    startsWith,
+    stringContains,
+    tryRemovePrefix,
+} from "../compiler/core";
+import {
+    Comparison,
+    MapLike,
+} from "../compiler/corePublic";
+import { Debug } from "../compiler/debug";
+import {
+    isCallExpression,
+    isIdentifier,
+    isJsxAttribute,
+    isLiteralTypeNode,
+    isObjectLiteralExpression,
+    isStringLiteral,
+    isTypeReferenceNode,
+} from "../compiler/factory/nodeTests";
+import {
+    comparePatternKeys,
+    getEffectiveTypeRoots,
+    getPackageJsonTypesVersionsPaths,
+    isApplicableVersionedTypesKey,
+    unmangleScopedPackageName,
+} from "../compiler/moduleNameResolver";
+import { tryGetJSExtensionForFile } from "../compiler/moduleSpecifiers";
+import {
+    altDirectorySeparator,
+    combinePaths,
+    comparePaths,
+    containsPath,
+    directorySeparator,
+    ensureTrailingDirectorySeparator,
+    fileExtensionIsOneOf,
+    forEachAncestorDirectory,
+    getBaseFileName,
+    getDirectoryPath,
+    getPathComponents,
+    hasTrailingDirectorySeparator,
+    isRootedDiskPath,
+    isUrl,
+    normalizePath,
+    normalizeSlashes,
+    removeTrailingDirectorySeparator,
+    resolvePath,
+} from "../compiler/path";
+import { getModeForUsageLocation } from "../compiler/program";
+import {
+    getLeadingCommentRanges,
+    isIdentifierText,
+} from "../compiler/scanner";
+import {
+    CallLikeExpression,
+    CancellationToken,
+    CharacterCodes,
+    CompilerOptions,
+    ContextFlags,
+    ElementAccessExpression,
+    Extension,
+    IndexedAccessTypeNode,
+    JsxAttribute,
+    LiteralExpression,
+    LiteralTypeNode,
+    ModuleKind,
+    Node,
+    ObjectLiteralExpression,
+    Path,
+    Program,
+    PropertyAssignment,
+    ResolutionMode,
+    ScriptTarget,
+    Signature,
+    SourceFile,
+    StringLiteralLike,
+    StringLiteralType,
+    Symbol,
+    SyntaxKind,
+    TextSpan,
+    Type,
+    TypeChecker,
+    TypeFlags,
+    UnionTypeNode,
+    UserPreferences,
+} from "../compiler/types";
+import {
+    addToSeen,
+    changeExtension,
+    getEmitModuleResolutionKind,
+    getModuleSpecifierEndingPreference,
+    getResolvePackageJsonExports,
+    getSupportedExtensions,
+    getSupportedExtensionsWithJsonIfResolveJsonModule,
+    hostGetCanonicalFileName,
+    isImportCall,
+    ModuleSpecifierEnding,
+    readJson,
+    removeFileExtension,
+    signatureHasRestParameter,
+    skipParentheses,
+    stripQuotes,
+    supportedTSImplementationExtensions,
+    tryGetExtensionFromPath,
+    tryParsePattern,
+    tryRemoveDirectoryPrefix,
+    walkUpParenthesizedExpressions,
+    walkUpParenthesizedTypes,
+} from "../compiler/utilities";
+import {
+    createTextSpan,
+    findAncestor,
+    isJsxOpeningLikeElement,
+    isPrivateIdentifierClassElementDeclaration,
+    isStringLiteralLike,
+} from "../compiler/utilitiesPublic";
+import {
+    CompletionKind,
+    createCompletionDetails,
+    createCompletionDetailsForSymbol,
+    getCompletionEntriesFromSymbols,
+    getPropertiesForObjectExpression,
+    Log,
+    SortText,
+} from "./completions";
+import {
+    ArgumentInfoForCompletions,
+    getArgumentInfoForCompletions,
+} from "./signatureHelp";
+import {
+    CompletionEntry,
+    CompletionEntryDetails,
+    CompletionInfo,
+    LanguageServiceHost,
+    ScriptElementKind,
+    ScriptElementKindModifier,
+} from "./types";
+import {
+    createTextSpanFromStringLiteralLikeContent,
+    findPackageJson,
+    findPackageJsons,
+    getContextualTypeFromParent,
+    getReplacementSpanForContextToken,
+    getTokenAtPosition,
+    hasIndexSignature,
+    isInReferenceComment,
+    isInString,
+    moduleResolutionUsesNodeModules,
+    rangeContainsPosition,
+    skipConstraint,
+    textPart,
+    tryAndIgnoreErrors,
+    tryDirectoryExists,
+    tryFileExists,
+    tryGetDirectories,
+    tryReadDirectory,
+} from "./utilities";
+
+interface NameAndKindSet {
+    add(value: NameAndKind): void;
+    has(name: string): boolean;
+    values(): Iterator<NameAndKind>;
+}
+const kindPrecedence = {
+    [ScriptElementKind.directory]: 0,
+    [ScriptElementKind.scriptElement]: 1,
+    [ScriptElementKind.externalModuleName]: 2,
+};
+function createNameAndKindSet(): NameAndKindSet {
+    const map = new Map<string, NameAndKind>();
+    function add(value: NameAndKind) {
+        const existing = map.get(value.name);
+        if (!existing || kindPrecedence[existing.kind] < kindPrecedence[value.kind]) {
+            map.set(value.name, value);
+        }
+    }
+    return {
+        add,
+        has: map.has.bind(map),
+        values: map.values.bind(map),
+    };
+}
+
+/** @internal */
+export function getStringLiteralCompletions(
+    sourceFile: SourceFile,
+    position: number,
+    contextToken: Node | undefined,
+    options: CompilerOptions,
+    host: LanguageServiceHost,
+    program: Program,
+    log: Log,
+    preferences: UserPreferences): CompletionInfo | undefined {
+    if (isInReferenceComment(sourceFile, position)) {
+        const entries = getTripleSlashReferenceCompletion(sourceFile, position, options, host);
+        return entries && convertPathCompletions(entries);
+    }
+    if (isInString(sourceFile, position, contextToken)) {
+        if (!contextToken || !isStringLiteralLike(contextToken)) return undefined;
+        const entries = getStringLiteralCompletionEntries(sourceFile, contextToken, position, program.getTypeChecker(), options, host, preferences);
+        return convertStringLiteralCompletions(entries, contextToken, sourceFile, host, program, log, options, preferences);
+    }
+}
+
+function convertStringLiteralCompletions(
+    completion: StringLiteralCompletion | undefined,
+    contextToken: StringLiteralLike,
+    sourceFile: SourceFile,
+    host: LanguageServiceHost,
+    program: Program,
+    log: Log,
+    options: CompilerOptions,
+    preferences: UserPreferences,
+): CompletionInfo | undefined {
+    if (completion === undefined) {
+        return undefined;
+    }
+
+    const optionalReplacementSpan = createTextSpanFromStringLiteralLikeContent(contextToken);
+    switch (completion.kind) {
+        case StringLiteralCompletionKind.Paths:
+            return convertPathCompletions(completion.paths);
+        case StringLiteralCompletionKind.Properties: {
+            const entries = createSortedArray<CompletionEntry>();
+            getCompletionEntriesFromSymbols(
+                completion.symbols,
+                entries,
+                contextToken,
+                contextToken,
+                sourceFile,
+                sourceFile,
+                host,
+                program,
+                ScriptTarget.ESNext,
+                log,
+                CompletionKind.String,
+                preferences,
+                options,
+                /*formatContext*/ undefined,
+            ); // Target will not be used, so arbitrary
+            return { isGlobalCompletion: false, isMemberCompletion: true, isNewIdentifierLocation: completion.hasIndexSignature, optionalReplacementSpan, entries };
+        }
+        case StringLiteralCompletionKind.Types: {
+            const entries = completion.types.map(type => ({
+                name: type.value,
+                kindModifiers: ScriptElementKindModifier.none,
+                kind: ScriptElementKind.string,
+                sortText: SortText.LocationPriority,
+                replacementSpan: getReplacementSpanForContextToken(contextToken)
+            }));
+            return { isGlobalCompletion: false, isMemberCompletion: false, isNewIdentifierLocation: completion.isNewIdentifier, optionalReplacementSpan, entries };
+        }
+        default:
+            return Debug.assertNever(completion);
+    }
+}
+
+/** @internal */
+export function getStringLiteralCompletionDetails(name: string, sourceFile: SourceFile, position: number, contextToken: Node | undefined, checker: TypeChecker, options: CompilerOptions, host: LanguageServiceHost, cancellationToken: CancellationToken, preferences: UserPreferences) {
+    if (!contextToken || !isStringLiteralLike(contextToken)) return undefined;
+    const completions = getStringLiteralCompletionEntries(sourceFile, contextToken, position, checker, options, host, preferences);
+    return completions && stringLiteralCompletionDetails(name, contextToken, completions, sourceFile, checker, cancellationToken);
+}
+
+function stringLiteralCompletionDetails(name: string, location: Node, completion: StringLiteralCompletion, sourceFile: SourceFile, checker: TypeChecker, cancellationToken: CancellationToken): CompletionEntryDetails | undefined {
+    switch (completion.kind) {
+        case StringLiteralCompletionKind.Paths: {
+            const match = find(completion.paths, p => p.name === name);
+            return match && createCompletionDetails(name, kindModifiersFromExtension(match.extension), match.kind, [textPart(name)]);
+        }
+        case StringLiteralCompletionKind.Properties: {
+            const match = find(completion.symbols, s => s.name === name);
+            return match && createCompletionDetailsForSymbol(match, checker, sourceFile, location, cancellationToken);
+        }
+        case StringLiteralCompletionKind.Types:
+            return find(completion.types, t => t.value === name) ? createCompletionDetails(name, ScriptElementKindModifier.none, ScriptElementKind.typeElement, [textPart(name)]) : undefined;
+        default:
+            return Debug.assertNever(completion);
+    }
+}
+
+function convertPathCompletions(pathCompletions: readonly PathCompletion[]): CompletionInfo {
+    const isGlobalCompletion = false; // We don't want the editor to offer any other completions, such as snippets, inside a comment.
+    const isNewIdentifierLocation = true; // The user may type in a path that doesn't yet exist, creating a "new identifier" with respect to the collection of identifiers the server is aware of.
+    const entries = pathCompletions.map(({ name, kind, span, extension }): CompletionEntry =>
+        ({ name, kind, kindModifiers: kindModifiersFromExtension(extension), sortText: SortText.LocationPriority, replacementSpan: span }));
+    return { isGlobalCompletion, isMemberCompletion: false, isNewIdentifierLocation, entries };
+}
+function kindModifiersFromExtension(extension: Extension | undefined): ScriptElementKindModifier {
+    switch (extension) {
+        case Extension.Dts: return ScriptElementKindModifier.dtsModifier;
+        case Extension.Js: return ScriptElementKindModifier.jsModifier;
+        case Extension.Json: return ScriptElementKindModifier.jsonModifier;
+        case Extension.Jsx: return ScriptElementKindModifier.jsxModifier;
+        case Extension.Ts: return ScriptElementKindModifier.tsModifier;
+        case Extension.Tsx: return ScriptElementKindModifier.tsxModifier;
+        case Extension.Dmts: return ScriptElementKindModifier.dmtsModifier;
+        case Extension.Mjs: return ScriptElementKindModifier.mjsModifier;
+        case Extension.Mts: return ScriptElementKindModifier.mtsModifier;
+        case Extension.Dcts: return ScriptElementKindModifier.dctsModifier;
+        case Extension.Cjs: return ScriptElementKindModifier.cjsModifier;
+        case Extension.Cts: return ScriptElementKindModifier.ctsModifier;
+        case Extension.TsBuildInfo: return Debug.fail(`Extension ${Extension.TsBuildInfo} is unsupported.`);
+        case undefined: return ScriptElementKindModifier.none;
+        default:
+            return Debug.assertNever(extension);
+    }
+}
+
+const enum StringLiteralCompletionKind { Paths, Properties, Types }
+interface StringLiteralCompletionsFromProperties {
+    readonly kind: StringLiteralCompletionKind.Properties;
+    readonly symbols: readonly Symbol[];
+    readonly hasIndexSignature: boolean;
+}
+interface StringLiteralCompletionsFromTypes {
+    readonly kind: StringLiteralCompletionKind.Types;
+    readonly types: readonly StringLiteralType[];
+    readonly isNewIdentifier: boolean;
+}
+type StringLiteralCompletion = { readonly kind: StringLiteralCompletionKind.Paths, readonly paths: readonly PathCompletion[] } | StringLiteralCompletionsFromProperties | StringLiteralCompletionsFromTypes;
+function getStringLiteralCompletionEntries(sourceFile: SourceFile, node: StringLiteralLike, position: number, typeChecker: TypeChecker, compilerOptions: CompilerOptions, host: LanguageServiceHost, preferences: UserPreferences): StringLiteralCompletion | undefined {
+    const parent = walkUpParentheses(node.parent);
+    switch (parent.kind) {
+        case SyntaxKind.LiteralType: {
+            const grandParent = walkUpParentheses(parent.parent);
+            switch (grandParent.kind) {
+                case SyntaxKind.ExpressionWithTypeArguments:
+                case SyntaxKind.TypeReference: {
+                    const typeArgument = findAncestor(parent, n => n.parent === grandParent) as LiteralTypeNode;
+                    if (typeArgument) {
+                        return { kind: StringLiteralCompletionKind.Types, types: getStringLiteralTypes(typeChecker.getTypeArgumentConstraint(typeArgument)), isNewIdentifier: false };
+                    }
+                    return undefined;
+                }
+                case SyntaxKind.IndexedAccessType:
+                    // Get all apparent property names
+                    // i.e. interface Foo {
+                    //          foo: string;
+                    //          bar: string;
+                    //      }
+                    //      let x: Foo["/*completion position*/"]
+                    const { indexType, objectType } = grandParent as IndexedAccessTypeNode;
+                    if (!rangeContainsPosition(indexType, position)) {
+                        return undefined;
+                    }
+                    return stringLiteralCompletionsFromProperties(typeChecker.getTypeFromTypeNode(objectType));
+                case SyntaxKind.ImportType:
+                    return { kind: StringLiteralCompletionKind.Paths, paths: getStringLiteralCompletionsFromModuleNames(sourceFile, node, compilerOptions, host, typeChecker, preferences) };
+                case SyntaxKind.UnionType: {
+                    if (!isTypeReferenceNode(grandParent.parent)) {
+                        return undefined;
+                    }
+                    const alreadyUsedTypes = getAlreadyUsedTypesInStringLiteralUnion(grandParent as UnionTypeNode, parent as LiteralTypeNode);
+                    const types = getStringLiteralTypes(typeChecker.getTypeArgumentConstraint(grandParent as UnionTypeNode)).filter(t => !contains(alreadyUsedTypes, t.value));
+                    return { kind: StringLiteralCompletionKind.Types, types, isNewIdentifier: false };
+                }
+                default:
+                    return undefined;
+            }
+        }
+        case SyntaxKind.PropertyAssignment:
+            if (isObjectLiteralExpression(parent.parent) && (parent as PropertyAssignment).name === node) {
+                // Get quoted name of properties of the object literal expression
+                // i.e. interface ConfigFiles {
+                //          'jspm:dev': string
+                //      }
+                //      let files: ConfigFiles = {
+                //          '/*completion position*/'
+                //      }
+                //
+                //      function foo(c: ConfigFiles) {}
+                //      foo({
+                //          '/*completion position*/'
+                //      });
+                return stringLiteralCompletionsForObjectLiteral(typeChecker, parent.parent);
+            }
+            return fromContextualType();
+
+        case SyntaxKind.ElementAccessExpression: {
+            const { expression, argumentExpression } = parent as ElementAccessExpression;
+            if (node === skipParentheses(argumentExpression)) {
+                // Get all names of properties on the expression
+                // i.e. interface A {
+                //      'prop1': string
+                // }
+                // let a: A;
+                // a['/*completion position*/']
+                return stringLiteralCompletionsFromProperties(typeChecker.getTypeAtLocation(expression));
+            }
+            return undefined;
+        }
+
+        case SyntaxKind.CallExpression:
+        case SyntaxKind.NewExpression:
+        case SyntaxKind.JsxAttribute:
+            if (!isRequireCallArgument(node) && !isImportCall(parent)) {
+                const argumentInfo = getArgumentInfoForCompletions(parent.kind === SyntaxKind.JsxAttribute ? parent.parent : node, position, sourceFile);
+                // Get string literal completions from specialized signatures of the target
+                // i.e. declare function f(a: 'A');
+                // f("/*completion position*/")
+                return argumentInfo && getStringLiteralCompletionsFromSignature(argumentInfo.invocation, node, argumentInfo, typeChecker) || fromContextualType();
+            }
+            // falls through (is `require("")` or `require(""` or `import("")`)
+
+        case SyntaxKind.ImportDeclaration:
+        case SyntaxKind.ExportDeclaration:
+        case SyntaxKind.ExternalModuleReference:
+            // Get all known external module names or complete a path to a module
+            // i.e. import * as ns from "/*completion position*/";
+            //      var y = import("/*completion position*/");
+            //      import x = require("/*completion position*/");
+            //      var y = require("/*completion position*/");
+            //      export * from "/*completion position*/";
+            return { kind: StringLiteralCompletionKind.Paths, paths: getStringLiteralCompletionsFromModuleNames(sourceFile, node, compilerOptions, host, typeChecker, preferences) };
+
+        default:
+            return fromContextualType();
+    }
+
+    function fromContextualType(): StringLiteralCompletion {
+        // Get completion for string literal from string literal type
+        // i.e. var x: "hi" | "hello" = "/*completion position*/"
+        return { kind: StringLiteralCompletionKind.Types, types: getStringLiteralTypes(getContextualTypeFromParent(node, typeChecker)), isNewIdentifier: false };
+    }
+}
+
+function walkUpParentheses(node: Node) {
+    switch (node.kind) {
+        case SyntaxKind.ParenthesizedType:
+            return walkUpParenthesizedTypes(node);
+        case SyntaxKind.ParenthesizedExpression:
+            return walkUpParenthesizedExpressions(node);
+        default:
+            return node;
+    }
+}
+
+function getAlreadyUsedTypesInStringLiteralUnion(union: UnionTypeNode, current: LiteralTypeNode): readonly string[] {
+    return mapDefined(union.types, type =>
+        type !== current && isLiteralTypeNode(type) && isStringLiteral(type.literal) ? type.literal.text : undefined);
+}
+
+function getStringLiteralCompletionsFromSignature(call: CallLikeExpression, arg: StringLiteralLike, argumentInfo: ArgumentInfoForCompletions, checker: TypeChecker): StringLiteralCompletionsFromTypes | undefined {
+    let isNewIdentifier = false;
+    const uniques = new Map<string, true>();
+    const candidates: Signature[] = [];
+    const editingArgument = isJsxOpeningLikeElement(call) ? Debug.checkDefined(findAncestor(arg.parent, isJsxAttribute)) : arg;
+    checker.getResolvedSignatureForStringLiteralCompletions(call, editingArgument, candidates);
+    const types = flatMap(candidates, candidate => {
+        if (!signatureHasRestParameter(candidate) && argumentInfo.argumentCount > candidate.parameters.length) return;
+        let type = candidate.getTypeParameterAtPosition(argumentInfo.argumentIndex);
+        if (isJsxOpeningLikeElement(call)) {
+            const propType = checker.getTypeOfPropertyOfType(type, (editingArgument as JsxAttribute).name.text);
+            if (propType) {
+                type = propType;
+            }
+        }
+        isNewIdentifier = isNewIdentifier || !!(type.flags & TypeFlags.String);
+        return getStringLiteralTypes(type, uniques);
+    });
+    return length(types) ? { kind: StringLiteralCompletionKind.Types, types, isNewIdentifier } : undefined;
+}
+
+function stringLiteralCompletionsFromProperties(type: Type | undefined): StringLiteralCompletionsFromProperties | undefined {
+    return type && {
+        kind: StringLiteralCompletionKind.Properties,
+        symbols: filter(type.getApparentProperties(), prop => !(prop.valueDeclaration && isPrivateIdentifierClassElementDeclaration(prop.valueDeclaration))),
+        hasIndexSignature: hasIndexSignature(type)
+    };
+}
+
+function stringLiteralCompletionsForObjectLiteral(checker: TypeChecker, objectLiteralExpression: ObjectLiteralExpression): StringLiteralCompletionsFromProperties | undefined {
+    const contextualType = checker.getContextualType(objectLiteralExpression);
+    if (!contextualType) return undefined;
+
+    const completionsType = checker.getContextualType(objectLiteralExpression, ContextFlags.Completions);
+    const symbols = getPropertiesForObjectExpression(
+        contextualType,
+        completionsType,
+        objectLiteralExpression,
+        checker
+    );
+
+    return {
+        kind: StringLiteralCompletionKind.Properties,
+        symbols,
+        hasIndexSignature: hasIndexSignature(contextualType)
+    };
+}
+
+function getStringLiteralTypes(type: Type | undefined, uniques = new Map<string, true>()): readonly StringLiteralType[] {
+    if (!type) return emptyArray;
+    type = skipConstraint(type);
+    return type.isUnion() ? flatMap(type.types, t => getStringLiteralTypes(t, uniques)) :
+        type.isStringLiteral() && !(type.flags & TypeFlags.EnumLiteral) && addToSeen(uniques, type.value) ? [type] : emptyArray;
+}
+
+interface NameAndKind {
+    readonly name: string;
+    readonly kind: ScriptElementKind.scriptElement | ScriptElementKind.directory | ScriptElementKind.externalModuleName;
+    readonly extension: Extension | undefined;
+}
+interface PathCompletion extends NameAndKind {
+    readonly span: TextSpan | undefined;
+}
+
+function nameAndKind(name: string, kind: NameAndKind["kind"], extension: Extension | undefined): NameAndKind {
+    return { name, kind, extension };
+}
+function directoryResult(name: string): NameAndKind {
+    return nameAndKind(name, ScriptElementKind.directory, /*extension*/ undefined);
+}
+
+function addReplacementSpans(text: string, textStart: number, names: readonly NameAndKind[]): readonly PathCompletion[] {
+    const span = getDirectoryFragmentTextSpan(text, textStart);
+    const wholeSpan = text.length === 0 ? undefined : createTextSpan(textStart, text.length);
+    return names.map(({ name, kind, extension }): PathCompletion =>
+        Math.max(name.indexOf(directorySeparator), name.indexOf(altDirectorySeparator)) !== -1 ? { name, kind, extension, span: wholeSpan } : { name, kind, extension, span });
+}
+
+function getStringLiteralCompletionsFromModuleNames(sourceFile: SourceFile, node: LiteralExpression, compilerOptions: CompilerOptions, host: LanguageServiceHost, typeChecker: TypeChecker, preferences: UserPreferences): readonly PathCompletion[] {
+    return addReplacementSpans(node.text, node.getStart(sourceFile) + 1, getStringLiteralCompletionsFromModuleNamesWorker(sourceFile, node, compilerOptions, host, typeChecker, preferences));
+}
+
+function getStringLiteralCompletionsFromModuleNamesWorker(sourceFile: SourceFile, node: LiteralExpression, compilerOptions: CompilerOptions, host: LanguageServiceHost, typeChecker: TypeChecker, preferences: UserPreferences): readonly NameAndKind[] {
+    const literalValue = normalizeSlashes(node.text);
+    const mode = isStringLiteralLike(node) ? getModeForUsageLocation(sourceFile, node) : undefined;
+
+    const scriptPath = sourceFile.path;
+    const scriptDirectory = getDirectoryPath(scriptPath);
+    const extensionOptions = getExtensionOptions(compilerOptions, ReferenceKind.ModuleSpecifier, sourceFile, preferences, mode);
+
+    return isPathRelativeToScript(literalValue) || !compilerOptions.baseUrl && (isRootedDiskPath(literalValue) || isUrl(literalValue))
+        ? getCompletionEntriesForRelativeModules(literalValue, scriptDirectory, compilerOptions, host, scriptPath, extensionOptions)
+        : getCompletionEntriesForNonRelativeModules(literalValue, scriptDirectory, mode, compilerOptions, host, extensionOptions, typeChecker);
+}
+
+interface ExtensionOptions {
+    readonly extensionsToSearch: readonly Extension[];
+    readonly referenceKind: ReferenceKind;
+    readonly importingSourceFile: SourceFile;
+    readonly endingPreference?: UserPreferences["importModuleSpecifierEnding"];
+    readonly resolutionMode?: ResolutionMode;
+}
+
+function getExtensionOptions(compilerOptions: CompilerOptions, referenceKind: ReferenceKind, importingSourceFile: SourceFile, preferences?: UserPreferences, resolutionMode?: ResolutionMode): ExtensionOptions {
+    return {
+        extensionsToSearch: flatten(getSupportedExtensionsForModuleResolution(compilerOptions)),
+        referenceKind,
+        importingSourceFile,
+        endingPreference: preferences?.importModuleSpecifierEnding,
+        resolutionMode,
+    };
+}
+function getCompletionEntriesForRelativeModules(literalValue: string, scriptDirectory: string, compilerOptions: CompilerOptions, host: LanguageServiceHost, scriptPath: Path, extensionOptions: ExtensionOptions) {
+    if (compilerOptions.rootDirs) {
+        return getCompletionEntriesForDirectoryFragmentWithRootDirs(
+            compilerOptions.rootDirs, literalValue, scriptDirectory, extensionOptions, compilerOptions, host, scriptPath);
+    }
+    else {
+        return arrayFrom(getCompletionEntriesForDirectoryFragment(literalValue, scriptDirectory, extensionOptions, host, /*moduleSpecifierIsRelative*/ false, scriptPath).values());
+    }
+}
+
+function getSupportedExtensionsForModuleResolution(compilerOptions: CompilerOptions): readonly Extension[][] {
+    const extensions = getSupportedExtensions(compilerOptions);
+    const moduleResolution = getEmitModuleResolutionKind(compilerOptions);
+    return moduleResolutionUsesNodeModules(moduleResolution) ?
+        getSupportedExtensionsWithJsonIfResolveJsonModule(compilerOptions, extensions) :
+        extensions;
+}
+
+/**
+ * Takes a script path and returns paths for all potential folders that could be merged with its
+ * containing folder via the "rootDirs" compiler option
+ */
+function getBaseDirectoriesFromRootDirs(rootDirs: string[], basePath: string, scriptDirectory: string, ignoreCase: boolean): readonly string[] {
+    // Make all paths absolute/normalized if they are not already
+    rootDirs = rootDirs.map(rootDirectory => normalizePath(isRootedDiskPath(rootDirectory) ? rootDirectory : combinePaths(basePath, rootDirectory)));
+
+    // Determine the path to the directory containing the script relative to the root directory it is contained within
+    const relativeDirectory = firstDefined(rootDirs, rootDirectory =>
+        containsPath(rootDirectory, scriptDirectory, basePath, ignoreCase) ? scriptDirectory.substr(rootDirectory.length) : undefined)!; // TODO: GH#18217
+
+    // Now find a path for each potential directory that is to be merged with the one containing the script
+    return deduplicate<string>(
+        [...rootDirs.map(rootDirectory => combinePaths(rootDirectory, relativeDirectory)), scriptDirectory],
+        equateStringsCaseSensitive,
+        compareStringsCaseSensitive);
+}
+
+function getCompletionEntriesForDirectoryFragmentWithRootDirs(rootDirs: string[], fragment: string, scriptDirectory: string, extensionOptions: ExtensionOptions, compilerOptions: CompilerOptions, host: LanguageServiceHost, exclude: string): readonly NameAndKind[] {
+    const basePath = compilerOptions.project || host.getCurrentDirectory();
+    const ignoreCase = !(host.useCaseSensitiveFileNames && host.useCaseSensitiveFileNames());
+    const baseDirectories = getBaseDirectoriesFromRootDirs(rootDirs, basePath, scriptDirectory, ignoreCase);
+    return flatMap(baseDirectories, baseDirectory => arrayFrom(getCompletionEntriesForDirectoryFragment(fragment, baseDirectory, extensionOptions, host, /*moduleSpecifierIsRelative*/ true, exclude).values()));
+}
+
+const enum ReferenceKind {
+    Filename,
+    ModuleSpecifier,
+}
+/**
+ * Given a path ending at a directory, gets the completions for the path, and filters for those entries containing the basename.
+ */
+function getCompletionEntriesForDirectoryFragment(
+    fragment: string,
+    scriptDirectory: string,
+    extensionOptions: ExtensionOptions,
+    host: LanguageServiceHost,
+    moduleSpecifierIsRelative: boolean,
+    exclude?: string,
+    result = createNameAndKindSet()
+): NameAndKindSet {
+    if (fragment === undefined) {
+        fragment = "";
+    }
+
+    fragment = normalizeSlashes(fragment);
+
+    /**
+     * Remove the basename from the path. Note that we don't use the basename to filter completions;
+     * the client is responsible for refining completions.
+     */
+    if (!hasTrailingDirectorySeparator(fragment)) {
+        fragment = getDirectoryPath(fragment);
+    }
+
+    if (fragment === "") {
+        fragment = "." + directorySeparator;
+    }
+
+    fragment = ensureTrailingDirectorySeparator(fragment);
+
+    const absolutePath = resolvePath(scriptDirectory, fragment);
+    const baseDirectory = hasTrailingDirectorySeparator(absolutePath) ? absolutePath : getDirectoryPath(absolutePath);
+
+    if (!moduleSpecifierIsRelative) {
+        // check for a version redirect
+        const packageJsonPath = findPackageJson(baseDirectory, host);
+        if (packageJsonPath) {
+            const packageJson = readJson(packageJsonPath, host as { readFile: (filename: string) => string | undefined });
+            const typesVersions = (packageJson as any).typesVersions;
+            if (typeof typesVersions === "object") {
+                const versionPaths = getPackageJsonTypesVersionsPaths(typesVersions)?.paths;
+                if (versionPaths) {
+                    const packageDirectory = getDirectoryPath(packageJsonPath);
+                    const pathInPackage = absolutePath.slice(ensureTrailingDirectorySeparator(packageDirectory).length);
+                    if (addCompletionEntriesFromPaths(result, pathInPackage, packageDirectory, extensionOptions, host, versionPaths)) {
+                        // A true result means one of the `versionPaths` was matched, which will block relative resolution
+                        // to files and folders from here. All reachable paths given the pattern match are already added.
+                        return result;
+                    }
+                }
+            }
+        }
+    }
+
+    const ignoreCase = !(host.useCaseSensitiveFileNames && host.useCaseSensitiveFileNames());
+    if (!tryDirectoryExists(host, baseDirectory)) return result;
+
+    // Enumerate the available files if possible
+    const files = tryReadDirectory(host, baseDirectory, extensionOptions.extensionsToSearch, /*exclude*/ undefined, /*include*/ ["./*"]);
+
+    if (files) {
+        for (let filePath of files) {
+            filePath = normalizePath(filePath);
+            if (exclude && comparePaths(filePath, exclude, scriptDirectory, ignoreCase) === Comparison.EqualTo) {
+                continue;
+            }
+
+            const { name, extension } = getFilenameWithExtensionOption(getBaseFileName(filePath), host.getCompilationSettings(), extensionOptions);
+            result.add(nameAndKind(name, ScriptElementKind.scriptElement, extension));
+        }
+    }
+
+    // If possible, get folder completion as well
+    const directories = tryGetDirectories(host, baseDirectory);
+
+    if (directories) {
+        for (const directory of directories) {
+            const directoryName = getBaseFileName(normalizePath(directory));
+            if (directoryName !== "@types") {
+                result.add(directoryResult(directoryName));
+            }
+        }
+    }
+
+    return result;
+}
+
+function getFilenameWithExtensionOption(name: string, compilerOptions: CompilerOptions, extensionOptions: ExtensionOptions): { name: string, extension: Extension | undefined } {
+    if (extensionOptions.referenceKind === ReferenceKind.Filename) {
+        return { name, extension: tryGetExtensionFromPath(name) };
+    }
+
+    const endingPreference = getModuleSpecifierEndingPreference(extensionOptions.endingPreference, extensionOptions.resolutionMode, compilerOptions, extensionOptions.importingSourceFile);
+    if (endingPreference === ModuleSpecifierEnding.TsExtension) {
+        if (fileExtensionIsOneOf(name, supportedTSImplementationExtensions)) {
+            return { name, extension: tryGetExtensionFromPath(name) };
+        }
+        const outputExtension = tryGetJSExtensionForFile(name, compilerOptions);
+        return outputExtension
+            ? { name: changeExtension(name, outputExtension), extension: outputExtension }
+            : { name, extension: tryGetExtensionFromPath(name) };
+    }
+
+    if ((endingPreference === ModuleSpecifierEnding.Minimal || endingPreference === ModuleSpecifierEnding.Index) &&
+        fileExtensionIsOneOf(name, [Extension.Js, Extension.Jsx, Extension.Ts, Extension.Tsx, Extension.Dts])
+    ) {
+        return { name: removeFileExtension(name), extension: tryGetExtensionFromPath(name) };
+    }
+
+    const outputExtension = tryGetJSExtensionForFile(name, compilerOptions);
+    return outputExtension
+        ? { name: changeExtension(name, outputExtension), extension: outputExtension }
+        : { name, extension: tryGetExtensionFromPath(name) };
+}
+
+/** @returns whether `fragment` was a match for any `paths` (which should indicate whether any other path completions should be offered) */
+function addCompletionEntriesFromPaths(
+    result: NameAndKindSet,
+    fragment: string,
+    baseDirectory: string,
+    extensionOptions: ExtensionOptions,
+    host: LanguageServiceHost,
+    paths: MapLike<string[]>
+) {
+    const getPatternsForKey = (key: string) => paths[key];
+    const comparePaths = (a: string, b: string): Comparison => {
+        const patternA = tryParsePattern(a);
+        const patternB = tryParsePattern(b);
+        const lengthA = typeof patternA === "object" ? patternA.prefix.length : a.length;
+        const lengthB = typeof patternB === "object" ? patternB.prefix.length : b.length;
+        return compareValues(lengthB, lengthA);
+    };
+    return addCompletionEntriesFromPathsOrExports(result, fragment, baseDirectory, extensionOptions, host, getOwnKeys(paths), getPatternsForKey, comparePaths);
+}
+
+/** @returns whether `fragment` was a match for any `paths` (which should indicate whether any other path completions should be offered) */
+function addCompletionEntriesFromPathsOrExports(
+    result: NameAndKindSet,
+    fragment: string,
+    baseDirectory: string,
+    extensionOptions: ExtensionOptions,
+    host: LanguageServiceHost,
+    keys: readonly string[],
+    getPatternsForKey: (key: string) => string[] | undefined,
+    comparePaths: (a: string, b: string) => Comparison,
+) {
+    let pathResults: { results: NameAndKind[], matchedPattern: boolean }[] = [];
+    let matchedPath: string | undefined;
+    for (const key of keys) {
+        if (key === ".") continue;
+        const keyWithoutLeadingDotSlash = key.replace(/^\.\//, ""); // remove leading "./"
+        const patterns = getPatternsForKey(key);
+        if (patterns) {
+            const pathPattern = tryParsePattern(keyWithoutLeadingDotSlash);
+            if (!pathPattern) continue;
+            const isMatch = typeof pathPattern === "object" && isPatternMatch(pathPattern, fragment);
+            const isLongestMatch = isMatch && (matchedPath === undefined || comparePaths(key, matchedPath) === Comparison.LessThan);
+            if (isLongestMatch) {
+                // If this is a higher priority match than anything we've seen so far, previous results from matches are invalid, e.g.
+                // for `import {} from "some-package/|"` with a typesVersions:
+                // {
+                //   "bar/*": ["bar/*"], // <-- 1. We add 'bar', but 'bar/*' doesn't match yet.
+                //   "*": ["dist/*"],    // <-- 2. We match here and add files from dist. 'bar' is still ok because it didn't come from a match.
+                //   "foo/*": ["foo/*"]  // <-- 3. We matched '*' earlier and added results from dist, but if 'foo/*' also matched,
+                // }                               results in dist would not be visible. 'bar' still stands because it didn't come from a match.
+                //                                 This is especially important if `dist/foo` is a folder, because if we fail to clear results
+                //                                 added by the '*' match, after typing `"some-package/foo/|"` we would get file results from both
+                //                                 ./dist/foo and ./foo, when only the latter will actually be resolvable.
+                //                                 See pathCompletionsTypesVersionsWildcard6.ts.
+                matchedPath = key;
+                pathResults = pathResults.filter(r => !r.matchedPattern);
+            }
+            if (typeof pathPattern === "string" || matchedPath === undefined || comparePaths(key, matchedPath) !== Comparison.GreaterThan) {
+                pathResults.push({
+                    matchedPattern: isMatch,
+                    results: getCompletionsForPathMapping(keyWithoutLeadingDotSlash, patterns, fragment, baseDirectory, extensionOptions, host)
+                        .map(({ name, kind, extension }) => nameAndKind(name, kind, extension)),
+                });
+            }
+        }
+    }
+
+    pathResults.forEach(pathResult => pathResult.results.forEach(r => result.add(r)));
+    return matchedPath !== undefined;
+}
+
+/**
+ * Check all of the declared modules and those in node modules. Possible sources of modules:
+ *      Modules that are found by the type checker
+ *      Modules found relative to "baseUrl" compliler options (including patterns from "paths" compiler option)
+ *      Modules from node_modules (i.e. those listed in package.json)
+ *          This includes all files that are found in node_modules/moduleName/ with acceptable file extensions
+ */
+function getCompletionEntriesForNonRelativeModules(
+    fragment: string,
+    scriptPath: string,
+    mode: ResolutionMode,
+    compilerOptions: CompilerOptions,
+    host: LanguageServiceHost,
+    extensionOptions: ExtensionOptions,
+    typeChecker: TypeChecker,
+): readonly NameAndKind[] {
+    const { baseUrl, paths } = compilerOptions;
+
+    const result = createNameAndKindSet();
+    const moduleResolution = getEmitModuleResolutionKind(compilerOptions);
+    if (baseUrl) {
+        const projectDir = compilerOptions.project || host.getCurrentDirectory();
+        const absolute = normalizePath(combinePaths(projectDir, baseUrl));
+        getCompletionEntriesForDirectoryFragment(fragment, absolute, extensionOptions, host, /*moduleSpecifierIsRelative*/ false, /*exclude*/ undefined, result);
+        if (paths) {
+            addCompletionEntriesFromPaths(result, fragment, absolute, extensionOptions, host, paths);
+        }
+    }
+
+    const fragmentDirectory = getFragmentDirectory(fragment);
+    for (const ambientName of getAmbientModuleCompletions(fragment, fragmentDirectory, typeChecker)) {
+        result.add(nameAndKind(ambientName, ScriptElementKind.externalModuleName, /*extension*/ undefined));
+    }
+
+    getCompletionEntriesFromTypings(host, compilerOptions, scriptPath, fragmentDirectory, extensionOptions, result);
+
+    if (moduleResolutionUsesNodeModules(moduleResolution)) {
+        // If looking for a global package name, don't just include everything in `node_modules` because that includes dependencies' own dependencies.
+        // (But do if we didn't find anything, e.g. 'package.json' missing.)
+        let foundGlobal = false;
+        if (fragmentDirectory === undefined) {
+            for (const moduleName of enumerateNodeModulesVisibleToScript(host, scriptPath)) {
+                const moduleResult = nameAndKind(moduleName, ScriptElementKind.externalModuleName, /*extension*/ undefined);
+                if (!result.has(moduleResult.name)) {
+                    foundGlobal = true;
+                    result.add(moduleResult);
+                }
+            }
+        }
+        if (!foundGlobal) {
+            let ancestorLookup: (directory: string) => void | undefined = ancestor => {
+                const nodeModules = combinePaths(ancestor, "node_modules");
+                if (tryDirectoryExists(host, nodeModules)) {
+                    getCompletionEntriesForDirectoryFragment(fragment, nodeModules, extensionOptions, host, /*moduleSpecifierIsRelative*/ false, /*exclude*/ undefined, result);
+                }
+            };
+            if (fragmentDirectory && getResolvePackageJsonExports(compilerOptions)) {
+                const nodeModulesDirectoryLookup = ancestorLookup;
+                ancestorLookup = ancestor => {
+                    const components = getPathComponents(fragment);
+                    components.shift(); // shift off empty root
+                    let packagePath = components.shift();
+                    if (!packagePath) {
+                        return nodeModulesDirectoryLookup(ancestor);
+                    }
+                    if (startsWith(packagePath, "@")) {
+                        const subName = components.shift();
+                        if (!subName) {
+                            return nodeModulesDirectoryLookup(ancestor);
+                        }
+                        packagePath = combinePaths(packagePath, subName);
+                    }
+                    const packageDirectory = combinePaths(ancestor, "node_modules", packagePath);
+                    const packageFile = combinePaths(packageDirectory, "package.json");
+                    if (tryFileExists(host, packageFile)) {
+                        const packageJson = readJson(packageFile, host);
+                        const exports = (packageJson as any).exports;
+                        if (exports) {
+                            if (typeof exports !== "object" || exports === null) { // eslint-disable-line no-null/no-null
+                                return; // null exports or entrypoint only, no sub-modules available
+                            }
+                            const keys = getOwnKeys(exports);
+                            const fragmentSubpath = components.join("/") + (components.length && hasTrailingDirectorySeparator(fragment) ? "/" : "");
+                            const conditions = mode === ModuleKind.ESNext ? ["node", "import", "types"] : ["node", "require", "types"];
+                            addCompletionEntriesFromPathsOrExports(
+                                result,
+                                fragmentSubpath,
+                                packageDirectory,
+                                extensionOptions,
+                                host,
+                                keys,
+                                key => singleElementArray(getPatternFromFirstMatchingCondition(exports[key], conditions)),
+                                comparePatternKeys);
+                            return;
+                        }
+                    }
+                    return nodeModulesDirectoryLookup(ancestor);
+                };
+            }
+            forEachAncestorDirectory(scriptPath, ancestorLookup);
+        }
+    }
+
+    return arrayFrom(result.values());
+}
+
+function getPatternFromFirstMatchingCondition(target: unknown, conditions: readonly string[]): string | undefined {
+    if (typeof target === "string") {
+        return target;
+    }
+    if (target && typeof target === "object" && !isArray(target)) {
+        for (const condition in target) {
+            if (condition === "default" || conditions.indexOf(condition) > -1 || isApplicableVersionedTypesKey(conditions, condition)) {
+                const pattern = (target as MapLike<unknown>)[condition];
+                return getPatternFromFirstMatchingCondition(pattern, conditions);
+            }
+        }
+    }
+}
+
+function getFragmentDirectory(fragment: string): string | undefined {
+    return containsSlash(fragment) ? hasTrailingDirectorySeparator(fragment) ? fragment : getDirectoryPath(fragment) : undefined;
+}
+
+function getCompletionsForPathMapping(
+    path: string,
+    patterns: readonly string[],
+    fragment: string,
+    packageDirectory: string,
+    extensionOptions: ExtensionOptions,
+    host: LanguageServiceHost,
+): readonly NameAndKind[] {
+    if (!endsWith(path, "*")) {
+        // For a path mapping "foo": ["/x/y/z.ts"], add "foo" itself as a completion.
+        return !stringContains(path, "*") ? justPathMappingName(path, ScriptElementKind.scriptElement) : emptyArray;
+    }
+
+    const pathPrefix = path.slice(0, path.length - 1);
+    const remainingFragment = tryRemovePrefix(fragment, pathPrefix);
+    if (remainingFragment === undefined) {
+        const starIsFullPathComponent = path[path.length - 2] === "/";
+        return starIsFullPathComponent ? justPathMappingName(pathPrefix, ScriptElementKind.directory) : flatMap(patterns, pattern =>
+            getModulesForPathsPattern("", packageDirectory, pattern, extensionOptions, host)?.map(({ name, ...rest }) => ({ name: pathPrefix + name, ...rest })));
+    }
+    return flatMap(patterns, pattern => getModulesForPathsPattern(remainingFragment, packageDirectory, pattern, extensionOptions, host));
+
+    function justPathMappingName(name: string, kind: ScriptElementKind.directory | ScriptElementKind.scriptElement): readonly NameAndKind[] {
+        return startsWith(name, fragment) ? [{ name: removeTrailingDirectorySeparator(name), kind, extension: undefined }] : emptyArray;
+    }
+}
+
+function getModulesForPathsPattern(
+    fragment: string,
+    packageDirectory: string,
+    pattern: string,
+    extensionOptions: ExtensionOptions,
+    host: LanguageServiceHost,
+): readonly NameAndKind[] | undefined {
+    if (!host.readDirectory) {
+        return undefined;
+    }
+
+    const parsed = tryParsePattern(pattern);
+    if (parsed === undefined || isString(parsed)) {
+        return undefined;
+    }
+
+    // The prefix has two effective parts: the directory path and the base component after the filepath that is not a
+    // full directory component. For example: directory/path/of/prefix/base*
+    const normalizedPrefix = resolvePath(parsed.prefix);
+    const normalizedPrefixDirectory = hasTrailingDirectorySeparator(parsed.prefix) ? normalizedPrefix : getDirectoryPath(normalizedPrefix);
+    const normalizedPrefixBase = hasTrailingDirectorySeparator(parsed.prefix) ? "" : getBaseFileName(normalizedPrefix);
+
+    const fragmentHasPath = containsSlash(fragment);
+    const fragmentDirectory = fragmentHasPath ? hasTrailingDirectorySeparator(fragment) ? fragment : getDirectoryPath(fragment) : undefined;
+
+    // Try and expand the prefix to include any path from the fragment so that we can limit the readDirectory call
+    const expandedPrefixDirectory = fragmentHasPath ? combinePaths(normalizedPrefixDirectory, normalizedPrefixBase + fragmentDirectory) : normalizedPrefixDirectory;
+
+    const normalizedSuffix = normalizePath(parsed.suffix);
+    // Need to normalize after combining: If we combinePaths("a", "../b"), we want "b" and not "a/../b".
+    const baseDirectory = normalizePath(combinePaths(packageDirectory, expandedPrefixDirectory));
+    const completePrefix = fragmentHasPath ? baseDirectory : ensureTrailingDirectorySeparator(baseDirectory) + normalizedPrefixBase;
+
+    // If we have a suffix, then we read the directory all the way down to avoid returning completions for
+    // directories that don't contain files that would match the suffix. A previous comment here was concerned
+    // about the case where `normalizedSuffix` includes a `?` character, which should be interpreted literally,
+    // but will match any single character as part of the `include` pattern in `tryReadDirectory`. This is not
+    // a problem, because (in the extremely unusual circumstance where the suffix has a `?` in it) a `?`
+    // interpreted as "any character" can only return *too many* results as compared to the literal
+    // interpretation, so we can filter those superfluous results out via `trimPrefixAndSuffix` as we've always
+    // done.
+    const includeGlob = normalizedSuffix ? "**/*" + normalizedSuffix : "./*";
+
+    const matches = mapDefined(tryReadDirectory(host, baseDirectory, extensionOptions.extensionsToSearch, /*exclude*/ undefined, [includeGlob]), match => {
+        const trimmedWithPattern = trimPrefixAndSuffix(match);
+        if (trimmedWithPattern) {
+            if (containsSlash(trimmedWithPattern)) {
+                return directoryResult(getPathComponents(removeLeadingDirectorySeparator(trimmedWithPattern))[1]);
+            }
+            const { name, extension } = getFilenameWithExtensionOption(trimmedWithPattern, host.getCompilationSettings(), extensionOptions);
+            return nameAndKind(name, ScriptElementKind.scriptElement, extension);
+        }
+    });
+
+    // If we had a suffix, we already recursively searched for all possible files that could match
+    // it and returned the directories leading to those files. Otherwise, assume any directory could
+    // have something valid to import.
+    const directories = normalizedSuffix
+        ? emptyArray
+        : mapDefined(tryGetDirectories(host, baseDirectory), dir => dir === "node_modules" ? undefined : directoryResult(dir));
+    return [...matches, ...directories];
+
+    function trimPrefixAndSuffix(path: string): string | undefined {
+        const inner = withoutStartAndEnd(normalizePath(path), completePrefix, normalizedSuffix);
+        return inner === undefined ? undefined : removeLeadingDirectorySeparator(inner);
+    }
+}
+
+function withoutStartAndEnd(s: string, start: string, end: string): string | undefined {
+    return startsWith(s, start) && endsWith(s, end) ? s.slice(start.length, s.length - end.length) : undefined;
+}
+
+function removeLeadingDirectorySeparator(path: string): string {
+    return path[0] === directorySeparator ? path.slice(1) : path;
+}
+
+function getAmbientModuleCompletions(fragment: string, fragmentDirectory: string | undefined, checker: TypeChecker): readonly string[] {
+    // Get modules that the type checker picked up
+    const ambientModules = checker.getAmbientModules().map(sym => stripQuotes(sym.name));
+    const nonRelativeModuleNames = ambientModules.filter(moduleName => startsWith(moduleName, fragment));
+
+    // Nested modules of the form "module-name/sub" need to be adjusted to only return the string
+    // after the last '/' that appears in the fragment because that's where the replacement span
+    // starts
+    if (fragmentDirectory !== undefined) {
+        const moduleNameWithSeparator = ensureTrailingDirectorySeparator(fragmentDirectory);
+        return nonRelativeModuleNames.map(nonRelativeModuleName => removePrefix(nonRelativeModuleName, moduleNameWithSeparator));
+    }
+    return nonRelativeModuleNames;
+}
+
+function getTripleSlashReferenceCompletion(sourceFile: SourceFile, position: number, compilerOptions: CompilerOptions, host: LanguageServiceHost): readonly PathCompletion[] | undefined {
+    const token = getTokenAtPosition(sourceFile, position);
+    const commentRanges = getLeadingCommentRanges(sourceFile.text, token.pos);
+    const range = commentRanges && find(commentRanges, commentRange => position >= commentRange.pos && position <= commentRange.end);
+    if (!range) {
+        return undefined;
+    }
+    const text = sourceFile.text.slice(range.pos, position);
+    const match = tripleSlashDirectiveFragmentRegex.exec(text);
+    if (!match) {
+        return undefined;
+    }
+
+    const [, prefix, kind, toComplete] = match;
+    const scriptPath = getDirectoryPath(sourceFile.path);
+    const names = kind === "path" ? getCompletionEntriesForDirectoryFragment(toComplete, scriptPath, getExtensionOptions(compilerOptions, ReferenceKind.Filename, sourceFile), host, /*moduleSpecifierIsRelative*/ true, sourceFile.path)
+        : kind === "types" ? getCompletionEntriesFromTypings(host, compilerOptions, scriptPath, getFragmentDirectory(toComplete), getExtensionOptions(compilerOptions, ReferenceKind.ModuleSpecifier, sourceFile))
+        : Debug.fail();
+    return addReplacementSpans(toComplete, range.pos + prefix.length, arrayFrom(names.values()));
+}
+
+function getCompletionEntriesFromTypings(host: LanguageServiceHost, options: CompilerOptions, scriptPath: string, fragmentDirectory: string | undefined, extensionOptions: ExtensionOptions, result = createNameAndKindSet()): NameAndKindSet {
+    // Check for typings specified in compiler options
+    const seen = new Map<string, true>();
+
+    const typeRoots = tryAndIgnoreErrors(() => getEffectiveTypeRoots(options, host)) || emptyArray;
+
+    for (const root of typeRoots) {
+        getCompletionEntriesFromDirectories(root);
+    }
+
+    // Also get all @types typings installed in visible node_modules directories
+    for (const packageJson of findPackageJsons(scriptPath, host)) {
+        const typesDir = combinePaths(getDirectoryPath(packageJson), "node_modules/@types");
+        getCompletionEntriesFromDirectories(typesDir);
+    }
+
+    return result;
+
+    function getCompletionEntriesFromDirectories(directory: string): void {
+        if (!tryDirectoryExists(host, directory)) return;
+
+        for (const typeDirectoryName of tryGetDirectories(host, directory)) {
+            const packageName = unmangleScopedPackageName(typeDirectoryName);
+            if (options.types && !contains(options.types, packageName)) continue;
+
+            if (fragmentDirectory === undefined) {
+                if (!seen.has(packageName)) {
+                    result.add(nameAndKind(packageName, ScriptElementKind.externalModuleName, /*extension*/ undefined));
+                    seen.set(packageName, true);
+                }
+            }
+            else {
+                const baseDirectory = combinePaths(directory, typeDirectoryName);
+                const remainingFragment = tryRemoveDirectoryPrefix(fragmentDirectory, packageName, hostGetCanonicalFileName(host));
+                if (remainingFragment !== undefined) {
+                    getCompletionEntriesForDirectoryFragment(remainingFragment, baseDirectory, extensionOptions, host, /*moduleSpecifierIsRelative*/ false, /*exclude*/ undefined, result);
+                }
+            }
+        }
+    }
+}
+
+function enumerateNodeModulesVisibleToScript(host: LanguageServiceHost, scriptPath: string): readonly string[] {
+    if (!host.readFile || !host.fileExists) return emptyArray;
+
+    const result: string[] = [];
+    for (const packageJson of findPackageJsons(scriptPath, host)) {
+        const contents = readJson(packageJson, host as { readFile: (filename: string) => string | undefined }); // Cast to assert that readFile is defined
+        // Provide completions for all non @types dependencies
+        for (const key of nodeModulesDependencyKeys) {
+            const dependencies: object | undefined = (contents as any)[key];
+            if (!dependencies) continue;
+            for (const dep in dependencies) {
+                if (hasProperty(dependencies, dep) && !startsWith(dep, "@types/")) {
+                    result.push(dep);
+                }
+            }
+        }
+    }
+    return result;
+}
+
+// Replace everything after the last directory separator that appears
+function getDirectoryFragmentTextSpan(text: string, textStart: number): TextSpan | undefined {
+    const index = Math.max(text.lastIndexOf(directorySeparator), text.lastIndexOf(altDirectorySeparator));
+    const offset = index !== -1 ? index + 1 : 0;
+    // If the range is an identifier, span is unnecessary.
+    const length = text.length - offset;
+    return length === 0 || isIdentifierText(text.substr(offset, length), ScriptTarget.ESNext) ? undefined : createTextSpan(textStart + offset, length);
+}
+
+// Returns true if the path is explicitly relative to the script (i.e. relative to . or ..)
+function isPathRelativeToScript(path: string) {
+    if (path && path.length >= 2 && path.charCodeAt(0) === CharacterCodes.dot) {
+        const slashIndex = path.length >= 3 && path.charCodeAt(1) === CharacterCodes.dot ? 2 : 1;
+        const slashCharCode = path.charCodeAt(slashIndex);
+        return slashCharCode === CharacterCodes.slash || slashCharCode === CharacterCodes.backslash;
+    }
+    return false;
+}
+
+/**
+ * Matches a triple slash reference directive with an incomplete string literal for its path. Used
+ * to determine if the caret is currently within the string literal and capture the literal fragment
+ * for completions.
+ * For example, this matches
+ *
+ * /// <reference path="fragment
+ *
+ * but not
+ *
+ * /// <reference path="fragment"
+ */
+const tripleSlashDirectiveFragmentRegex = /^(\/\/\/\s*<reference\s+(path|types)\s*=\s*(?:'|"))([^\3"]*)$/;
+
+const nodeModulesDependencyKeys: readonly string[] = ["dependencies", "devDependencies", "peerDependencies", "optionalDependencies"];
+
+function containsSlash(fragment: string) {
+    return stringContains(fragment, directorySeparator);
+}
+
+/**
+ * Matches
+ *   require(""
+ *   require("")
+ */
+function isRequireCallArgument(node: Node) {
+    return isCallExpression(node.parent) && firstOrUndefined(node.parent.arguments) === node
+        && isIdentifier(node.parent.expression) && node.parent.expression.escapedText === "require";
+}