import { EmitOutput } from "../compiler/builderStatePublic";
import { ModuleResolutionCache } from "../compiler/moduleNameResolver";
import {
    __String,
    CancellationToken,
    CompilerHost,
    CompilerOptions,
    CustomTransformers,
    Diagnostic,
    DiagnosticWithLocation,
    DocumentPositionMapper,
    FileReference,
    GetEffectiveTypeRootsHost,
    HasChangedAutomaticTypeDirectiveNames,
    HasInvalidatedResolutions,
    LineAndCharacter,
    MinimalResolutionCacheHost,
<<<<<<< HEAD
    ModuleResolutionInfo,
=======
    ModuleResolutionCache,
>>>>>>> b9aa8a40
    ModuleSpecifierCache,
    Node,
    ParsedCommandLine,
    Path,
    Program,
    ProjectReference,
    ResolutionMode,
    ResolvedModule,
    ResolvedModuleWithFailedLookupLocations,
    ResolvedProjectReference,
    ResolvedTypeReferenceDirective,
    ResolvedTypeReferenceDirectiveWithFailedLookupLocations,
    ScriptKind,
    SourceFile,
    SourceFileLike,
<<<<<<< HEAD
=======
    SourceMapper,
    StringLiteralLike,
>>>>>>> b9aa8a40
    Symbol,
    SymbolFlags,
    SyntaxKind,
    TextChangeRange,
    TextRange,
    TextSpan,
<<<<<<< HEAD
    TriviaSyntaxKind,
    TypeChecker,
    TypeReferenceDirectiveResolutionInfo,
=======
>>>>>>> b9aa8a40
    UserPreferences,
} from "../compiler/types";
import { SymlinkCache } from "../compiler/utilities";
import { RulesMap } from "./formatting/rulesMap";
import { SourceMapper } from "./sourcemaps";

declare module "../compiler/types" {
    // Module transform: converted from interface augmentation
    export interface Node {
        getSourceFile(): SourceFile;
        getChildCount(sourceFile?: SourceFile): number;
        getChildAt(index: number, sourceFile?: SourceFile): Node;
        getChildren(sourceFile?: SourceFile): Node[];
        /** @internal */
        getChildren(sourceFile?: SourceFileLike): Node[]; // eslint-disable-line @typescript-eslint/unified-signatures
        getStart(sourceFile?: SourceFile, includeJsDocComment?: boolean): number;
        /** @internal */
        getStart(sourceFile?: SourceFileLike, includeJsDocComment?: boolean): number; // eslint-disable-line @typescript-eslint/unified-signatures
        getFullStart(): number;
        getEnd(): number;
        getWidth(sourceFile?: SourceFileLike): number;
        getFullWidth(): number;
        getLeadingTriviaWidth(sourceFile?: SourceFile): number;
        getFullText(sourceFile?: SourceFile): string;
        getText(sourceFile?: SourceFile): string;
        getFirstToken(sourceFile?: SourceFile): Node | undefined;
        /** @internal */
        getFirstToken(sourceFile?: SourceFileLike): Node | undefined; // eslint-disable-line @typescript-eslint/unified-signatures
        getLastToken(sourceFile?: SourceFile): Node | undefined;
        /** @internal */
        getLastToken(sourceFile?: SourceFileLike): Node | undefined; // eslint-disable-line @typescript-eslint/unified-signatures
        // See ts.forEachChild for documentation.
        forEachChild<T>(cbNode: (node: Node) => T | undefined, cbNodeArray?: (nodes: NodeArray<Node>) => T | undefined): T | undefined;
    }
}

declare module "../compiler/types" {
    // Module transform: converted from interface augmentation
    export interface Identifier {
        readonly text: string;
    }
}

declare module "../compiler/types" {
    // Module transform: converted from interface augmentation
    export interface PrivateIdentifier {
        readonly text: string;
    }
}

declare module "../compiler/types" {
    // Module transform: converted from interface augmentation
    export interface Symbol {
        readonly name: string;
        getFlags(): SymbolFlags;
        getEscapedName(): __String;
        getName(): string;
        getDeclarations(): Declaration[] | undefined;
        getDocumentationComment(typeChecker: TypeChecker | undefined): SymbolDisplayPart[];
        /** @internal */
        getContextualDocumentationComment(context: Node | undefined, checker: TypeChecker | undefined): SymbolDisplayPart[]
        getJsDocTags(checker?: TypeChecker): JSDocTagInfo[];
        /** @internal */
        getContextualJsDocTags(context: Node | undefined, checker: TypeChecker | undefined): JSDocTagInfo[];
    }
}

declare module "../compiler/types" {
    // Module transform: converted from interface augmentation
    export interface Type {
        getFlags(): TypeFlags;
        getSymbol(): Symbol | undefined;
        getProperties(): Symbol[];
        getProperty(propertyName: string): Symbol | undefined;
        getApparentProperties(): Symbol[];
        getCallSignatures(): readonly Signature[];
        getConstructSignatures(): readonly Signature[];
        getStringIndexType(): Type | undefined;
        getNumberIndexType(): Type | undefined;
        getBaseTypes(): BaseType[] | undefined;
        getNonNullableType(): Type;
        /** @internal */ getNonOptionalType(): Type;
        /** @internal */ isNullableType(): boolean;
        getConstraint(): Type | undefined;
        getDefault(): Type | undefined;

        isUnion(): this is UnionType;
        isIntersection(): this is IntersectionType;
        isUnionOrIntersection(): this is UnionOrIntersectionType;
        isLiteral(): this is LiteralType;
        isStringLiteral(): this is StringLiteralType;
        isNumberLiteral(): this is NumberLiteralType;
        isTypeParameter(): this is TypeParameter;
        isClassOrInterface(): this is InterfaceType;
        isClass(): this is InterfaceType;
        isIndexType(): this is IndexType;
    }
}

declare module "../compiler/types" {
    // Module transform: converted from interface augmentation
    export interface TypeReference {
        typeArguments?: readonly Type[];
    }
}

declare module "../compiler/types" {
    // Module transform: converted from interface augmentation
    export interface Signature {
        getDeclaration(): SignatureDeclaration;
        getTypeParameters(): TypeParameter[] | undefined;
        getParameters(): Symbol[];
        getTypeParameterAtPosition(pos: number): Type;
        getReturnType(): Type;
        getDocumentationComment(typeChecker: TypeChecker | undefined): SymbolDisplayPart[];
        getJsDocTags(): JSDocTagInfo[];
    }
}

declare module "../compiler/types" {
    // Module transform: converted from interface augmentation
    export interface SourceFile {
        /** @internal */ version: string;
        /** @internal */ scriptSnapshot: IScriptSnapshot | undefined;
        /** @internal */ nameTable: UnderscoreEscapedMap<number> | undefined;

        /** @internal */ getNamedDeclarations(): Map<string, readonly Declaration[]>;

        getLineAndCharacterOfPosition(pos: number): LineAndCharacter;
        getLineEndOfPosition(pos: number): number;
        getLineStarts(): readonly number[];
        getPositionOfLineAndCharacter(line: number, character: number): number;
        update(newText: string, textChangeRange: TextChangeRange): SourceFile;

        /** @internal */ sourceMapper?: DocumentPositionMapper;
    }
}

declare module "../compiler/types" {
    // Module transform: converted from interface augmentation
    export interface SourceFileLike {
        getLineAndCharacterOfPosition(pos: number): LineAndCharacter;
    }
}

declare module "../compiler/types" {
    // Module transform: converted from interface augmentation
    export interface SourceMapSource {
        getLineAndCharacterOfPosition(pos: number): LineAndCharacter;
    }
}

/**
 * Represents an immutable snapshot of a script at a specified time.Once acquired, the
 * snapshot is observably immutable. i.e. the same calls with the same parameters will return
 * the same values.
 */
// eslint-disable-next-line @typescript-eslint/naming-convention
export interface IScriptSnapshot {
    /** Gets a portion of the script snapshot specified by [start, end). */
    getText(start: number, end: number): string;

    /** Gets the length of this script snapshot. */
    getLength(): number;

    /**
     * Gets the TextChangeRange that describe how the text changed between this text and
     * an older version.  This information is used by the incremental parser to determine
     * what sections of the script need to be re-parsed.  'undefined' can be returned if the
     * change range cannot be determined.  However, in that case, incremental parsing will
     * not happen and the entire document will be re - parsed.
     */
    getChangeRange(oldSnapshot: IScriptSnapshot): TextChangeRange | undefined;

    /** Releases all resources held by this script snapshot */
    dispose?(): void;
}

export namespace ScriptSnapshot {
    class StringScriptSnapshot implements IScriptSnapshot {

        constructor(private text: string) {
        }

        public getText(start: number, end: number): string {
            return start === 0 && end === this.text.length
                ? this.text
                : this.text.substring(start, end);
        }

        public getLength(): number {
            return this.text.length;
        }

        public getChangeRange(): TextChangeRange | undefined {
            // Text-based snapshots do not support incremental parsing. Return undefined
            // to signal that to the caller.
            return undefined;
        }
    }

    export function fromString(text: string): IScriptSnapshot {
        return new StringScriptSnapshot(text);
    }
}

export interface PreProcessedFileInfo {
    referencedFiles: FileReference[];
    typeReferenceDirectives: FileReference[];
    libReferenceDirectives: FileReference[];
    importedFiles: FileReference[];
    ambientExternalModules?: string[];
    isLibFile: boolean;
}

export interface HostCancellationToken {
    isCancellationRequested(): boolean;
}

export interface InstallPackageOptions {
    fileName: Path;
    packageName: string;
}

/** @internal */
export const enum PackageJsonDependencyGroup {
    Dependencies = 1 << 0,
    DevDependencies = 1 << 1,
    PeerDependencies = 1 << 2,
    OptionalDependencies = 1 << 3,
    All = Dependencies | DevDependencies | PeerDependencies | OptionalDependencies,
}

/** @internal */
export interface ProjectPackageJsonInfo {
    fileName: string;
    parseable: boolean;
    dependencies?: Map<string, string>;
    devDependencies?: Map<string, string>;
    peerDependencies?: Map<string, string>;
    optionalDependencies?: Map<string, string>;
    get(dependencyName: string, inGroups?: PackageJsonDependencyGroup): string | undefined;
    has(dependencyName: string, inGroups?: PackageJsonDependencyGroup): boolean;
}

/** @internal */
export const enum PackageJsonAutoImportPreference {
    Off,
    On,
    Auto,
}

export interface PerformanceEvent {
    kind: "UpdateGraph" | "CreatePackageJsonAutoImportProvider";
    durationMs: number;
}

export enum LanguageServiceMode {
    Semantic,
    PartialSemantic,
    Syntactic,
}

export interface IncompleteCompletionsCache {
    get(): CompletionInfo | undefined;
    set(response: CompletionInfo): void;
    clear(): void;
}

//
// Public interface of the host of a language service instance.
//
export interface LanguageServiceHost extends GetEffectiveTypeRootsHost, MinimalResolutionCacheHost {
    getCompilationSettings(): CompilerOptions;
    getNewLine?(): string;
    getProjectVersion?(): string;
    getScriptFileNames(): string[];
    getScriptKind?(fileName: string): ScriptKind;
    getScriptVersion(fileName: string): string;
    getScriptSnapshot(fileName: string): IScriptSnapshot | undefined;
    getProjectReferences?(): readonly ProjectReference[] | undefined;
    getLocalizedDiagnosticMessages?(): any;
    getCancellationToken?(): HostCancellationToken;
    getCurrentDirectory(): string;
    getDefaultLibFileName(options: CompilerOptions): string;
    log?(s: string): void;
    trace?(s: string): void;
    error?(s: string): void;
    useCaseSensitiveFileNames?(): boolean;

    /*
     * LS host can optionally implement these methods to support completions for module specifiers.
     * Without these methods, only completions for ambient modules will be provided.
     */
    readDirectory?(path: string, extensions?: readonly string[], exclude?: readonly string[], include?: readonly string[], depth?: number): string[];
    realpath?(path: string): string;
    /** @internal */ createHash?(data: string): string;

    /*
     * Unlike `realpath and `readDirectory`, `readFile` and `fileExists` are now _required_
     * to properly acquire and setup source files under module: node16+ modes.
     */
    readFile(path: string, encoding?: string): string | undefined;
    fileExists(path: string): boolean;

    /*
     * LS host can optionally implement these methods to support automatic updating when new type libraries are installed
     */
    getTypeRootsVersion?(): number;

    /*
     * LS host can optionally implement this method if it wants to be completely in charge of module name resolution.
     * if implementation is omitted then language service will use built-in module resolution logic and get answers to
     * host specific questions using 'getScriptSnapshot'.
     *
     * If this is implemented, `getResolvedModuleWithFailedLookupLocationsFromCache` should be too.
     */
    /** @deprecated supply resolveModuleNameLiterals instead for resolution that can handle newer resolution modes like nodenext */
    resolveModuleNames?(moduleNames: string[], containingFile: string, reusedNames: string[] | undefined, redirectedReference: ResolvedProjectReference | undefined, options: CompilerOptions, containingSourceFile?: SourceFile): (ResolvedModule | undefined)[];
    getResolvedModuleWithFailedLookupLocationsFromCache?(modulename: string, containingFile: string, resolutionMode?: ResolutionMode): ResolvedModuleWithFailedLookupLocations | undefined;
    /** @deprecated supply resolveTypeReferenceDirectiveReferences instead for resolution that can handle newer resolution modes like nodenext */
    resolveTypeReferenceDirectives?(typeDirectiveNames: string[] | FileReference[], containingFile: string, redirectedReference: ResolvedProjectReference | undefined, options: CompilerOptions, containingFileMode?: ResolutionMode): (ResolvedTypeReferenceDirective | undefined)[];
    resolveModuleNameLiterals?(
        moduleLiterals: readonly StringLiteralLike[],
        containingFile: string,
        redirectedReference: ResolvedProjectReference | undefined,
        options: CompilerOptions,
        containingSourceFile: SourceFile,
        reusedNames: readonly StringLiteralLike[] | undefined,
    ): readonly ResolvedModuleWithFailedLookupLocations[];
    resolveTypeReferenceDirectiveReferences?<T extends FileReference | string>(
        typeDirectiveReferences: readonly T[],
        containingFile: string,
        redirectedReference: ResolvedProjectReference | undefined,
        options: CompilerOptions,
        containingSourceFile: SourceFile | undefined,
        reusedNames: readonly T[] | undefined
    ): readonly ResolvedTypeReferenceDirectiveWithFailedLookupLocations[];
    /** @internal */ hasInvalidatedResolutions?: HasInvalidatedResolutions;
    /** @internal */ hasChangedAutomaticTypeDirectiveNames?: HasChangedAutomaticTypeDirectiveNames;
    /** @internal */ getGlobalTypingsCacheLocation?(): string | undefined;
    /** @internal */ getSymlinkCache?(files?: readonly SourceFile[]): SymlinkCache;
    /* Lets the Program from a AutoImportProviderProject use its host project's ModuleResolutionCache */
    /** @internal */ getModuleResolutionCache?(): ModuleResolutionCache | undefined;

    /*
     * Required for full import and type reference completions.
     * These should be unprefixed names. E.g. `getDirectories("/foo/bar")` should return `["a", "b"]`, not `["/foo/bar/a", "/foo/bar/b"]`.
     */
    getDirectories?(directoryName: string): string[];

    /**
     * Gets a set of custom transformers to use during emit.
     */
    getCustomTransformers?(): CustomTransformers | undefined;

    isKnownTypesPackageName?(name: string): boolean;
    installPackage?(options: InstallPackageOptions): Promise<ApplyCodeActionCommandResult>;
    writeFile?(fileName: string, content: string): void;

    /** @internal */ getDocumentPositionMapper?(generatedFileName: string, sourceFileName?: string): DocumentPositionMapper | undefined;
    /** @internal */ getSourceFileLike?(fileName: string): SourceFileLike | undefined;
    /** @internal */ getPackageJsonsVisibleToFile?(fileName: string, rootDir?: string): readonly ProjectPackageJsonInfo[];
    /** @internal */ getNearestAncestorDirectoryWithPackageJson?(fileName: string): string | undefined;
    /** @internal */ getPackageJsonsForAutoImport?(rootDir?: string): readonly ProjectPackageJsonInfo[];
    /** @internal */ getCachedExportInfoMap?(): ExportInfoMap;
    /** @internal */ getModuleSpecifierCache?(): ModuleSpecifierCache;
    /** @internal */ setCompilerHost?(host: CompilerHost): void;
    /** @internal */ useSourceOfProjectReferenceRedirect?(): boolean;
    /** @internal */ getPackageJsonAutoImportProvider?(): Program | undefined;
    /** @internal */ sendPerformanceEvent?(kind: PerformanceEvent["kind"], durationMs: number): void;
    getParsedCommandLine?(fileName: string): ParsedCommandLine | undefined;
    /** @internal */ onReleaseParsedCommandLine?(configFileName: string, oldResolvedRef: ResolvedProjectReference | undefined, optionOptions: CompilerOptions): void;
    /** @internal */ getIncompleteCompletionsCache?(): IncompleteCompletionsCache;
}

/** @internal */
export interface ExportInfoMap {
    isUsableByFile(importingFile: Path): boolean;
    clear(): void;
    add(importingFile: Path, symbol: Symbol, key: __String, moduleSymbol: Symbol, moduleFile: SourceFile | undefined, exportKind: ExportKind, isFromPackageJson: boolean, checker: TypeChecker): void;
    get(importingFile: Path, key: string): readonly SymbolExportInfo[] | undefined;
    search<T>(importingFile: Path, preferCapitalized: boolean, matches: (name: string, targetFlags: SymbolFlags) => boolean, action: (info: readonly SymbolExportInfo[], symbolName: string, isFromAmbientModule: boolean, key: string) => T | undefined): T | undefined;
    releaseSymbols(): void;
    isEmpty(): boolean;
    /** @returns Whether the change resulted in the cache being cleared */
    onFileChanged(oldSourceFile: SourceFile, newSourceFile: SourceFile, typeAcquisitionEnabled: boolean): boolean;
}

/** @internal */
export const enum ExportKind {
    Named,
    Default,
    ExportEquals,
    UMD,
}

/** @internal */
export interface SymbolExportInfo {
    readonly symbol: Symbol;
    readonly moduleSymbol: Symbol;
    /** Set if `moduleSymbol` is an external module, not an ambient module */
    moduleFileName: string | undefined;
    exportKind: ExportKind;
    targetFlags: SymbolFlags;
    /** True if export was only found via the package.json AutoImportProvider (for telemetry). */
    isFromPackageJson: boolean;
}

/** @internal */
export const emptyOptions = {};

export type WithMetadata<T> = T & { metadata?: unknown; };

export const enum SemanticClassificationFormat {
    Original = "original",
    TwentyTwenty = "2020"
}

//
// Public services of a language service instance associated
// with a language service host instance
//
export interface LanguageService {
    /** This is used as a part of restarting the language service. */
    cleanupSemanticCache(): void;

    /**
     * Gets errors indicating invalid syntax in a file.
     *
     * In English, "this cdeo have, erorrs" is syntactically invalid because it has typos,
     * grammatical errors, and misplaced punctuation. Likewise, examples of syntax
     * errors in TypeScript are missing parentheses in an `if` statement, mismatched
     * curly braces, and using a reserved keyword as a variable name.
     *
     * These diagnostics are inexpensive to compute and don't require knowledge of
     * other files. Note that a non-empty result increases the likelihood of false positives
     * from `getSemanticDiagnostics`.
     *
     * While these represent the majority of syntax-related diagnostics, there are some
     * that require the type system, which will be present in `getSemanticDiagnostics`.
     *
     * @param fileName A path to the file you want syntactic diagnostics for
     */
    getSyntacticDiagnostics(fileName: string): DiagnosticWithLocation[];

    /**
     * Gets warnings or errors indicating type system issues in a given file.
     * Requesting semantic diagnostics may start up the type system and
     * run deferred work, so the first call may take longer than subsequent calls.
     *
     * Unlike the other get*Diagnostics functions, these diagnostics can potentially not
     * include a reference to a source file. Specifically, the first time this is called,
     * it will return global diagnostics with no associated location.
     *
     * To contrast the differences between semantic and syntactic diagnostics, consider the
     * sentence: "The sun is green." is syntactically correct; those are real English words with
     * correct sentence structure. However, it is semantically invalid, because it is not true.
     *
     * @param fileName A path to the file you want semantic diagnostics for
     */
    getSemanticDiagnostics(fileName: string): Diagnostic[];

    /**
     * Gets suggestion diagnostics for a specific file. These diagnostics tend to
     * proactively suggest refactors, as opposed to diagnostics that indicate
     * potentially incorrect runtime behavior.
     *
     * @param fileName A path to the file you want semantic diagnostics for
     */
    getSuggestionDiagnostics(fileName: string): DiagnosticWithLocation[];

    // TODO: Rename this to getProgramDiagnostics to better indicate that these are any
    // diagnostics present for the program level, and not just 'options' diagnostics.

    /**
     * Gets global diagnostics related to the program configuration and compiler options.
     */
    getCompilerOptionsDiagnostics(): Diagnostic[];

    /** @deprecated Use getEncodedSyntacticClassifications instead. */
    getSyntacticClassifications(fileName: string, span: TextSpan): ClassifiedSpan[];
    getSyntacticClassifications(fileName: string, span: TextSpan, format: SemanticClassificationFormat): ClassifiedSpan[] | ClassifiedSpan2020[];

    /** @deprecated Use getEncodedSemanticClassifications instead. */
    getSemanticClassifications(fileName: string, span: TextSpan): ClassifiedSpan[];
    getSemanticClassifications(fileName: string, span: TextSpan, format: SemanticClassificationFormat): ClassifiedSpan[] | ClassifiedSpan2020[];

    /** Encoded as triples of [start, length, ClassificationType]. */
    getEncodedSyntacticClassifications(fileName: string, span: TextSpan): Classifications;

    /**
     * Gets semantic highlights information for a particular file. Has two formats, an older
     * version used by VS and a format used by VS Code.
     *
     * @param fileName The path to the file
     * @param position A text span to return results within
     * @param format Which format to use, defaults to "original"
     * @returns a number array encoded as triples of [start, length, ClassificationType, ...].
     */
    getEncodedSemanticClassifications(fileName: string, span: TextSpan, format?: SemanticClassificationFormat): Classifications;

    /**
     * Gets completion entries at a particular position in a file.
     *
     * @param fileName The path to the file
     * @param position A zero-based index of the character where you want the entries
     * @param options An object describing how the request was triggered and what kinds
     * of code actions can be returned with the completions.
     * @param formattingSettings settings needed for calling formatting functions.
     */
    getCompletionsAtPosition(fileName: string, position: number, options: GetCompletionsAtPositionOptions | undefined, formattingSettings?: FormatCodeSettings): WithMetadata<CompletionInfo> | undefined;

    /**
     * Gets the extended details for a completion entry retrieved from `getCompletionsAtPosition`.
     *
     * @param fileName The path to the file
     * @param position A zero based index of the character where you want the entries
     * @param entryName The `name` from an existing completion which came from `getCompletionsAtPosition`
     * @param formatOptions How should code samples in the completions be formatted, can be undefined for backwards compatibility
     * @param source `source` property from the completion entry
     * @param preferences User settings, can be undefined for backwards compatibility
     * @param data `data` property from the completion entry
     */
    getCompletionEntryDetails(
        fileName: string,
        position: number,
        entryName: string,
        formatOptions: FormatCodeOptions | FormatCodeSettings | undefined,
        source: string | undefined,
        preferences: UserPreferences | undefined,
        data: CompletionEntryData | undefined,
    ): CompletionEntryDetails | undefined;

    getCompletionEntrySymbol(fileName: string, position: number, name: string, source: string | undefined): Symbol | undefined;

    /**
     * Gets semantic information about the identifier at a particular position in a
     * file. Quick info is what you typically see when you hover in an editor.
     *
     * @param fileName The path to the file
     * @param position A zero-based index of the character where you want the quick info
     */
    getQuickInfoAtPosition(fileName: string, position: number): QuickInfo | undefined;

    getNameOrDottedNameSpan(fileName: string, startPos: number, endPos: number): TextSpan | undefined;

    getBreakpointStatementAtPosition(fileName: string, position: number): TextSpan | undefined;

    getSignatureHelpItems(fileName: string, position: number, options: SignatureHelpItemsOptions | undefined): SignatureHelpItems | undefined;

    getRenameInfo(fileName: string, position: number, preferences: UserPreferences): RenameInfo;
    /** @deprecated Use the signature with `UserPreferences` instead. */
    getRenameInfo(fileName: string, position: number, options?: RenameInfoOptions): RenameInfo;

    findRenameLocations(fileName: string, position: number, findInStrings: boolean, findInComments: boolean, providePrefixAndSuffixTextForRename?: boolean): readonly RenameLocation[] | undefined;

    getSmartSelectionRange(fileName: string, position: number): SelectionRange;

    /** @internal */
    // eslint-disable-next-line @typescript-eslint/unified-signatures
    getDefinitionAtPosition(fileName: string, position: number, searchOtherFilesOnly: false, stopAtAlias: boolean): readonly DefinitionInfo[] | undefined;
    /** @internal */
    // eslint-disable-next-line @typescript-eslint/unified-signatures
    getDefinitionAtPosition(fileName: string, position: number, searchOtherFilesOnly: boolean, stopAtAlias: false): readonly DefinitionInfo[] | undefined;
    getDefinitionAtPosition(fileName: string, position: number): readonly DefinitionInfo[] | undefined;
    getDefinitionAndBoundSpan(fileName: string, position: number): DefinitionInfoAndBoundSpan | undefined;
    getTypeDefinitionAtPosition(fileName: string, position: number): readonly DefinitionInfo[] | undefined;
    getImplementationAtPosition(fileName: string, position: number): readonly ImplementationLocation[] | undefined;

    getReferencesAtPosition(fileName: string, position: number): ReferenceEntry[] | undefined;
    findReferences(fileName: string, position: number): ReferencedSymbol[] | undefined;
    getDocumentHighlights(fileName: string, position: number, filesToSearch: string[]): DocumentHighlights[] | undefined;
    getFileReferences(fileName: string): ReferenceEntry[];

    /** @deprecated */
    getOccurrencesAtPosition(fileName: string, position: number): readonly ReferenceEntry[] | undefined;

    getNavigateToItems(searchValue: string, maxResultCount?: number, fileName?: string, excludeDtsFiles?: boolean): NavigateToItem[];
    getNavigationBarItems(fileName: string): NavigationBarItem[];
    getNavigationTree(fileName: string): NavigationTree;

    prepareCallHierarchy(fileName: string, position: number): CallHierarchyItem | CallHierarchyItem[] | undefined;
    provideCallHierarchyIncomingCalls(fileName: string, position: number): CallHierarchyIncomingCall[];
    provideCallHierarchyOutgoingCalls(fileName: string, position: number): CallHierarchyOutgoingCall[];

    provideInlayHints(fileName: string, span: TextSpan, preferences: UserPreferences | undefined): InlayHint[]

    getOutliningSpans(fileName: string): OutliningSpan[];
    getTodoComments(fileName: string, descriptors: TodoCommentDescriptor[]): TodoComment[];
    getBraceMatchingAtPosition(fileName: string, position: number): TextSpan[];
    getIndentationAtPosition(fileName: string, position: number, options: EditorOptions | EditorSettings): number;

    getFormattingEditsForRange(fileName: string, start: number, end: number, options: FormatCodeOptions | FormatCodeSettings): TextChange[];
    getFormattingEditsForDocument(fileName: string, options: FormatCodeOptions | FormatCodeSettings): TextChange[];
    getFormattingEditsAfterKeystroke(fileName: string, position: number, key: string, options: FormatCodeOptions | FormatCodeSettings): TextChange[];

    getDocCommentTemplateAtPosition(fileName: string, position: number, options?: DocCommentTemplateOptions): TextInsertion | undefined;

    isValidBraceCompletionAtPosition(fileName: string, position: number, openingBrace: number): boolean;
    /**
     * This will return a defined result if the position is after the `>` of the opening tag, or somewhere in the text, of a JSXElement with no closing tag.
     * Editors should call this after `>` is typed.
     */
    getJsxClosingTagAtPosition(fileName: string, position: number): JsxClosingTagInfo | undefined;

    getSpanOfEnclosingComment(fileName: string, position: number, onlyMultiLine: boolean): TextSpan | undefined;

    toLineColumnOffset?(fileName: string, position: number): LineAndCharacter;
    /** @internal */
    getSourceMapper(): SourceMapper;
    /** @internal */
    clearSourceMapperCache(): void;

    getCodeFixesAtPosition(fileName: string, start: number, end: number, errorCodes: readonly number[], formatOptions: FormatCodeSettings, preferences: UserPreferences): readonly CodeFixAction[];
    getCombinedCodeFix(scope: CombinedCodeFixScope, fixId: {}, formatOptions: FormatCodeSettings, preferences: UserPreferences): CombinedCodeActions;

    applyCodeActionCommand(action: CodeActionCommand, formatSettings?: FormatCodeSettings): Promise<ApplyCodeActionCommandResult>;
    applyCodeActionCommand(action: CodeActionCommand[], formatSettings?: FormatCodeSettings): Promise<ApplyCodeActionCommandResult[]>;
    applyCodeActionCommand(action: CodeActionCommand | CodeActionCommand[], formatSettings?: FormatCodeSettings): Promise<ApplyCodeActionCommandResult | ApplyCodeActionCommandResult[]>;
    /** @deprecated `fileName` will be ignored */
    applyCodeActionCommand(fileName: string, action: CodeActionCommand): Promise<ApplyCodeActionCommandResult>;
    /** @deprecated `fileName` will be ignored */
    applyCodeActionCommand(fileName: string, action: CodeActionCommand[]): Promise<ApplyCodeActionCommandResult[]>;
    /** @deprecated `fileName` will be ignored */
    applyCodeActionCommand(fileName: string, action: CodeActionCommand | CodeActionCommand[]): Promise<ApplyCodeActionCommandResult | ApplyCodeActionCommandResult[]>;

    getApplicableRefactors(fileName: string, positionOrRange: number | TextRange, preferences: UserPreferences | undefined, triggerReason?: RefactorTriggerReason, kind?: string): ApplicableRefactorInfo[];
    getEditsForRefactor(fileName: string, formatOptions: FormatCodeSettings, positionOrRange: number | TextRange, refactorName: string, actionName: string, preferences: UserPreferences | undefined): RefactorEditInfo | undefined;
    organizeImports(args: OrganizeImportsArgs, formatOptions: FormatCodeSettings, preferences: UserPreferences | undefined): readonly FileTextChanges[];
    getEditsForFileRename(oldFilePath: string, newFilePath: string, formatOptions: FormatCodeSettings, preferences: UserPreferences | undefined): readonly FileTextChanges[];

    getEmitOutput(fileName: string, emitOnlyDtsFiles?: boolean, forceDtsEmit?: boolean): EmitOutput;

    getProgram(): Program | undefined;
    /** @internal */ getCurrentProgram(): Program | undefined;

    /** @internal */ getNonBoundSourceFile(fileName: string): SourceFile;
    /** @internal */ getAutoImportProvider(): Program | undefined;

    /// Returns true if a suitable symbol was found in the project.
    /// May set isDefinition properties in `referencedSymbols` to false.
    /// May add elements to `knownSymbolSpans`.
    /** @internal */ updateIsDefinitionOfReferencedSymbols(referencedSymbols: readonly ReferencedSymbol[], knownSymbolSpans: Set<DocumentSpan>): boolean;

    toggleLineComment(fileName: string, textRange: TextRange): TextChange[];
    toggleMultilineComment(fileName: string, textRange: TextRange): TextChange[];
    commentSelection(fileName: string, textRange: TextRange): TextChange[];
    uncommentSelection(fileName: string, textRange: TextRange): TextChange[];

    getSupportedCodeFixes(fileName?: string): readonly string[];

    dispose(): void;
}

export interface JsxClosingTagInfo {
    readonly newText: string;
}

export interface CombinedCodeFixScope { type: "file"; fileName: string; }

export const enum OrganizeImportsMode {
    All = "All",
    SortAndCombine = "SortAndCombine",
    RemoveUnused = "RemoveUnused",
}

export interface OrganizeImportsArgs extends CombinedCodeFixScope {
    /** @deprecated Use `mode` instead */
    skipDestructiveCodeActions?: boolean;
    mode?: OrganizeImportsMode;
}

export type CompletionsTriggerCharacter = "." | '"' | "'" | "`" | "/" | "@" | "<" | "#" | " ";

export const enum CompletionTriggerKind {
    /** Completion was triggered by typing an identifier, manual invocation (e.g Ctrl+Space) or via API. */
    Invoked = 1,

    /** Completion was triggered by a trigger character. */
    TriggerCharacter = 2,

    /** Completion was re-triggered as the current completion list is incomplete. */
    TriggerForIncompleteCompletions = 3,
}

export interface GetCompletionsAtPositionOptions extends UserPreferences {
    /**
     * If the editor is asking for completions because a certain character was typed
     * (as opposed to when the user explicitly requested them) this should be set.
     */
    triggerCharacter?: CompletionsTriggerCharacter;
    triggerKind?: CompletionTriggerKind;
    /** @deprecated Use includeCompletionsForModuleExports */
    includeExternalModuleExports?: boolean;
    /** @deprecated Use includeCompletionsWithInsertText */
    includeInsertTextCompletions?: boolean;
}

export type SignatureHelpTriggerCharacter = "," | "(" | "<";
export type SignatureHelpRetriggerCharacter = SignatureHelpTriggerCharacter | ")";

export interface SignatureHelpItemsOptions {
    triggerReason?: SignatureHelpTriggerReason;
}

export type SignatureHelpTriggerReason =
    | SignatureHelpInvokedReason
    | SignatureHelpCharacterTypedReason
    | SignatureHelpRetriggeredReason;

/**
 * Signals that the user manually requested signature help.
 * The language service will unconditionally attempt to provide a result.
 */
export interface SignatureHelpInvokedReason {
    kind: "invoked";
    triggerCharacter?: undefined;
}

/**
 * Signals that the signature help request came from a user typing a character.
 * Depending on the character and the syntactic context, the request may or may not be served a result.
 */
export interface SignatureHelpCharacterTypedReason {
    kind: "characterTyped";
    /**
     * Character that was responsible for triggering signature help.
     */
    triggerCharacter: SignatureHelpTriggerCharacter;
}

/**
 * Signals that this signature help request came from typing a character or moving the cursor.
 * This should only occur if a signature help session was already active and the editor needs to see if it should adjust.
 * The language service will unconditionally attempt to provide a result.
 * `triggerCharacter` can be `undefined` for a retrigger caused by a cursor move.
 */
export interface SignatureHelpRetriggeredReason {
    kind: "retrigger";
    /**
     * Character that was responsible for triggering signature help.
     */
    triggerCharacter?: SignatureHelpRetriggerCharacter;
}

export interface ApplyCodeActionCommandResult {
    successMessage: string;
}

export interface Classifications {
    spans: number[];
    endOfLineState: EndOfLineState;
}

export interface ClassifiedSpan {
    textSpan: TextSpan;
    classificationType: ClassificationTypeNames;
}

export interface ClassifiedSpan2020 {
    textSpan: TextSpan;
    classificationType: number;
}

/**
 * Navigation bar interface designed for visual studio's dual-column layout.
 * This does not form a proper tree.
 * The navbar is returned as a list of top-level items, each of which has a list of child items.
 * Child items always have an empty array for their `childItems`.
 */
export interface NavigationBarItem {
    text: string;
    kind: ScriptElementKind;
    kindModifiers: string;
    spans: TextSpan[];
    childItems: NavigationBarItem[];
    indent: number;
    bolded: boolean;
    grayed: boolean;
}

/**
 * Node in a tree of nested declarations in a file.
 * The top node is always a script or module node.
 */
export interface NavigationTree {
    /** Name of the declaration, or a short description, e.g. "<class>". */
    text: string;
    kind: ScriptElementKind;
    /** ScriptElementKindModifier separated by commas, e.g. "public,abstract" */
    kindModifiers: string;
    /**
     * Spans of the nodes that generated this declaration.
     * There will be more than one if this is the result of merging.
     */
    spans: TextSpan[];
    nameSpan: TextSpan | undefined;
    /** Present if non-empty */
    childItems?: NavigationTree[];
}

export interface CallHierarchyItem {
    name: string;
    kind: ScriptElementKind;
    kindModifiers?: string;
    file: string;
    span: TextSpan;
    selectionSpan: TextSpan;
    containerName?: string;
}

export interface CallHierarchyIncomingCall {
    from: CallHierarchyItem;
    fromSpans: TextSpan[];
}

export interface CallHierarchyOutgoingCall {
    to: CallHierarchyItem;
    fromSpans: TextSpan[];
}

export const enum InlayHintKind {
    Type = "Type",
    Parameter = "Parameter",
    Enum = "Enum",
}

export interface InlayHint {
    text: string;
    position: number;
    kind: InlayHintKind;
    whitespaceBefore?: boolean;
    whitespaceAfter?: boolean;
}

export interface TodoCommentDescriptor {
    text: string;
    priority: number;
}

export interface TodoComment {
    descriptor: TodoCommentDescriptor;
    message: string;
    position: number;
}

export interface TextChange {
    span: TextSpan;
    newText: string;
}

export interface FileTextChanges {
    fileName: string;
    textChanges: readonly TextChange[];
    isNewFile?: boolean;
}

export interface CodeAction {
    /** Description of the code action to display in the UI of the editor */
    description: string;
    /** Text changes to apply to each file as part of the code action */
    changes: FileTextChanges[];
    /**
     * If the user accepts the code fix, the editor should send the action back in a `applyAction` request.
     * This allows the language service to have side effects (e.g. installing dependencies) upon a code fix.
     */
    commands?: CodeActionCommand[];
}

export interface CodeFixAction extends CodeAction {
    /** Short name to identify the fix, for use by telemetry. */
    fixName: string;
    /**
     * If present, one may call 'getCombinedCodeFix' with this fixId.
     * This may be omitted to indicate that the code fix can't be applied in a group.
     */
    fixId?: {};
    fixAllDescription?: string;
}

export interface CombinedCodeActions {
    changes: readonly FileTextChanges[];
    commands?: readonly CodeActionCommand[];
}

// Publicly, this type is just `{}`. Internally it is a union of all the actions we use.
// See `commands?: {}[]` in protocol.ts
export type CodeActionCommand = InstallPackageAction;

export interface InstallPackageAction {
    /** @internal */ readonly type: "install package";
    /** @internal */ readonly file: string;
    /** @internal */ readonly packageName: string;
}

/**
 * A set of one or more available refactoring actions, grouped under a parent refactoring.
 */
export interface ApplicableRefactorInfo {
    /**
     * The programmatic name of the refactoring
     */
    name: string;
    /**
     * A description of this refactoring category to show to the user.
     * If the refactoring gets inlined (see below), this text will not be visible.
     */
    description: string;
    /**
     * Inlineable refactorings can have their actions hoisted out to the top level
     * of a context menu. Non-inlineanable refactorings should always be shown inside
     * their parent grouping.
     *
     * If not specified, this value is assumed to be 'true'
     */
    inlineable?: boolean;

    actions: RefactorActionInfo[];
}

/**
 * Represents a single refactoring action - for example, the "Extract Method..." refactor might
 * offer several actions, each corresponding to a surround class or closure to extract into.
 */
export interface RefactorActionInfo {
    /**
     * The programmatic name of the refactoring action
     */
    name: string;

    /**
     * A description of this refactoring action to show to the user.
     * If the parent refactoring is inlined away, this will be the only text shown,
     * so this description should make sense by itself if the parent is inlineable=true
     */
    description: string;

    /**
     * A message to show to the user if the refactoring cannot be applied in
     * the current context.
     */
    notApplicableReason?: string;

    /**
     * The hierarchical dotted name of the refactor action.
     */
    kind?: string;
}

/**
 * A set of edits to make in response to a refactor action, plus an optional
 * location where renaming should be invoked from
 */
export interface RefactorEditInfo {
    edits: FileTextChanges[];
    renameFilename?: string;
    renameLocation?: number;
    commands?: CodeActionCommand[];
}

export type RefactorTriggerReason = "implicit" | "invoked";

export interface TextInsertion {
    newText: string;
    /** The position in newText the caret should point to after the insertion. */
    caretOffset: number;
}

export interface DocumentSpan {
    textSpan: TextSpan;
    fileName: string;

    /**
     * If the span represents a location that was remapped (e.g. via a .d.ts.map file),
     * then the original filename and span will be specified here
     */
    originalTextSpan?: TextSpan;
    originalFileName?: string;

    /**
     * If DocumentSpan.textSpan is the span for name of the declaration,
     * then this is the span for relevant declaration
     */
    contextSpan?: TextSpan;
    originalContextSpan?: TextSpan;
}

export interface RenameLocation extends DocumentSpan {
    readonly prefixText?: string;
    readonly suffixText?: string;
}

export interface ReferenceEntry extends DocumentSpan {
    isWriteAccess: boolean;
    isInString?: true;
}

export interface ImplementationLocation extends DocumentSpan {
    kind: ScriptElementKind;
    displayParts: SymbolDisplayPart[];
}

export const enum HighlightSpanKind {
    none = "none",
    definition = "definition",
    reference = "reference",
    writtenReference = "writtenReference",
}

export interface HighlightSpan {
    fileName?: string;
    isInString?: true;
    textSpan: TextSpan;
    contextSpan?: TextSpan;
    kind: HighlightSpanKind;
}

export interface DocumentHighlights {
    fileName: string;
    highlightSpans: HighlightSpan[];
}

export interface NavigateToItem {
    name: string;
    kind: ScriptElementKind;
    kindModifiers: string;
    matchKind: "exact" | "prefix" | "substring" | "camelCase";
    isCaseSensitive: boolean;
    fileName: string;
    textSpan: TextSpan;
    containerName: string;
    containerKind: ScriptElementKind;
}

export enum IndentStyle {
    None = 0,
    Block = 1,
    Smart = 2,
}

export enum SemicolonPreference {
    Ignore = "ignore",
    Insert = "insert",
    Remove = "remove",
}

/** @deprecated - consider using EditorSettings instead */
export interface EditorOptions {
    BaseIndentSize?: number;
    IndentSize: number;
    TabSize: number;
    NewLineCharacter: string;
    ConvertTabsToSpaces: boolean;
    IndentStyle: IndentStyle;
}

// TODO: GH#18217 These are frequently asserted as defined
export interface EditorSettings {
    baseIndentSize?: number;
    indentSize?: number;
    tabSize?: number;
    newLineCharacter?: string;
    convertTabsToSpaces?: boolean;
    indentStyle?: IndentStyle;
    trimTrailingWhitespace?: boolean;
}

/** @deprecated - consider using FormatCodeSettings instead */
export interface FormatCodeOptions extends EditorOptions {
    InsertSpaceAfterCommaDelimiter: boolean;
    InsertSpaceAfterSemicolonInForStatements: boolean;
    InsertSpaceBeforeAndAfterBinaryOperators: boolean;
    InsertSpaceAfterConstructor?: boolean;
    InsertSpaceAfterKeywordsInControlFlowStatements: boolean;
    InsertSpaceAfterFunctionKeywordForAnonymousFunctions: boolean;
    InsertSpaceAfterOpeningAndBeforeClosingNonemptyParenthesis: boolean;
    InsertSpaceAfterOpeningAndBeforeClosingNonemptyBrackets: boolean;
    InsertSpaceAfterOpeningAndBeforeClosingNonemptyBraces?: boolean;
    InsertSpaceAfterOpeningAndBeforeClosingTemplateStringBraces: boolean;
    InsertSpaceAfterOpeningAndBeforeClosingJsxExpressionBraces?: boolean;
    InsertSpaceAfterTypeAssertion?: boolean;
    InsertSpaceBeforeFunctionParenthesis?: boolean;
    PlaceOpenBraceOnNewLineForFunctions: boolean;
    PlaceOpenBraceOnNewLineForControlBlocks: boolean;
    insertSpaceBeforeTypeAnnotation?: boolean;
}

export interface FormatCodeSettings extends EditorSettings {
    readonly insertSpaceAfterCommaDelimiter?: boolean;
    readonly insertSpaceAfterSemicolonInForStatements?: boolean;
    readonly insertSpaceBeforeAndAfterBinaryOperators?: boolean;
    readonly insertSpaceAfterConstructor?: boolean;
    readonly insertSpaceAfterKeywordsInControlFlowStatements?: boolean;
    readonly insertSpaceAfterFunctionKeywordForAnonymousFunctions?: boolean;
    readonly insertSpaceAfterOpeningAndBeforeClosingNonemptyParenthesis?: boolean;
    readonly insertSpaceAfterOpeningAndBeforeClosingNonemptyBrackets?: boolean;
    readonly insertSpaceAfterOpeningAndBeforeClosingNonemptyBraces?: boolean;
    readonly insertSpaceAfterOpeningAndBeforeClosingEmptyBraces?: boolean;
    readonly insertSpaceAfterOpeningAndBeforeClosingTemplateStringBraces?: boolean;
    readonly insertSpaceAfterOpeningAndBeforeClosingJsxExpressionBraces?: boolean;
    readonly insertSpaceAfterTypeAssertion?: boolean;
    readonly insertSpaceBeforeFunctionParenthesis?: boolean;
    readonly placeOpenBraceOnNewLineForFunctions?: boolean;
    readonly placeOpenBraceOnNewLineForControlBlocks?: boolean;
    readonly insertSpaceBeforeTypeAnnotation?: boolean;
    readonly indentMultiLineObjectLiteralBeginningOnBlankLine?: boolean;
    readonly semicolons?: SemicolonPreference;
}

/** @internal */
export interface FormattingHost {
    getNewLine?(): string;
}


export function getDefaultFormatCodeSettings(newLineCharacter?: string): FormatCodeSettings {
    return {
        indentSize: 4,
        tabSize: 4,
        newLineCharacter: newLineCharacter || "\n",
        convertTabsToSpaces: true,
        indentStyle: IndentStyle.Smart,
        insertSpaceAfterConstructor: false,
        insertSpaceAfterCommaDelimiter: true,
        insertSpaceAfterSemicolonInForStatements: true,
        insertSpaceBeforeAndAfterBinaryOperators: true,
        insertSpaceAfterKeywordsInControlFlowStatements: true,
        insertSpaceAfterFunctionKeywordForAnonymousFunctions: false,
        insertSpaceAfterOpeningAndBeforeClosingNonemptyParenthesis: false,
        insertSpaceAfterOpeningAndBeforeClosingNonemptyBrackets: false,
        insertSpaceAfterOpeningAndBeforeClosingNonemptyBraces: true,
        insertSpaceAfterOpeningAndBeforeClosingTemplateStringBraces: false,
        insertSpaceAfterOpeningAndBeforeClosingJsxExpressionBraces: false,
        insertSpaceBeforeFunctionParenthesis: false,
        placeOpenBraceOnNewLineForFunctions: false,
        placeOpenBraceOnNewLineForControlBlocks: false,
        semicolons: SemicolonPreference.Ignore,
        trimTrailingWhitespace: true
    };
}

/** @internal */
export const testFormatSettings = getDefaultFormatCodeSettings("\n");

export interface DefinitionInfo extends DocumentSpan {
    kind: ScriptElementKind;
    name: string;
    containerKind: ScriptElementKind;
    containerName: string;
    unverified?: boolean;
    /** @internal
     * Initially, this value is determined syntactically, but it is updated by the checker to cover
     * cases like declarations that are exported in subsequent statements.  As a result, the value
     * may be "incomplete" if this span has yet to be checked.
     */
    isLocal?: boolean;
    /** @internal */ isAmbient?: boolean;
    /** @internal */ failedAliasResolution?: boolean;
}

export interface DefinitionInfoAndBoundSpan {
    definitions?: readonly DefinitionInfo[];
    textSpan: TextSpan;
}

export interface ReferencedSymbolDefinitionInfo extends DefinitionInfo {
    displayParts: SymbolDisplayPart[];
}

export interface ReferencedSymbol {
    definition: ReferencedSymbolDefinitionInfo;
    references: ReferencedSymbolEntry[];
}

export interface ReferencedSymbolEntry extends ReferenceEntry {
    isDefinition?: boolean;
}

export enum SymbolDisplayPartKind {
    aliasName,
    className,
    enumName,
    fieldName,
    interfaceName,
    keyword,
    lineBreak,
    numericLiteral,
    stringLiteral,
    localName,
    methodName,
    moduleName,
    operator,
    parameterName,
    propertyName,
    punctuation,
    space,
    text,
    typeParameterName,
    enumMemberName,
    functionName,
    regularExpressionLiteral,
    link,
    linkName,
    linkText,
}

export interface SymbolDisplayPart {
    text: string;
    kind: string;
}

export interface JSDocLinkDisplayPart extends SymbolDisplayPart {
    target: DocumentSpan;
}

export interface JSDocTagInfo {
    name: string;
    text?: SymbolDisplayPart[];
}

export interface QuickInfo {
    kind: ScriptElementKind;
    kindModifiers: string;
    textSpan: TextSpan;
    displayParts?: SymbolDisplayPart[];
    documentation?: SymbolDisplayPart[];
    tags?: JSDocTagInfo[];
}

export type RenameInfo = RenameInfoSuccess | RenameInfoFailure;
export interface RenameInfoSuccess {
    canRename: true;
    /**
     * File or directory to rename.
     * If set, `getEditsForFileRename` should be called instead of `findRenameLocations`.
     */
    fileToRename?: string;
    displayName: string;
    fullDisplayName: string;
    kind: ScriptElementKind;
    kindModifiers: string;
    triggerSpan: TextSpan;
}
export interface RenameInfoFailure {
    canRename: false;
    localizedErrorMessage: string;
}

/**
 * @deprecated Use `UserPreferences` instead.
 */
export interface RenameInfoOptions {
    readonly allowRenameOfImportPath?: boolean;
}

export interface DocCommentTemplateOptions {
    readonly generateReturnInDocTemplate?: boolean;
}

export interface SignatureHelpParameter {
    name: string;
    documentation: SymbolDisplayPart[];
    displayParts: SymbolDisplayPart[];
    isOptional: boolean;
    isRest?: boolean;
}

export interface SelectionRange {
    textSpan: TextSpan;
    parent?: SelectionRange;
}

/**
 * Represents a single signature to show in signature help.
 * The id is used for subsequent calls into the language service to ask questions about the
 * signature help item in the context of any documents that have been updated.  i.e. after
 * an edit has happened, while signature help is still active, the host can ask important
 * questions like 'what parameter is the user currently contained within?'.
 */
export interface SignatureHelpItem {
    isVariadic: boolean;
    prefixDisplayParts: SymbolDisplayPart[];
    suffixDisplayParts: SymbolDisplayPart[];
    separatorDisplayParts: SymbolDisplayPart[];
    parameters: SignatureHelpParameter[];
    documentation: SymbolDisplayPart[];
    tags: JSDocTagInfo[];
}

/**
 * Represents a set of signature help items, and the preferred item that should be selected.
 */
export interface SignatureHelpItems {
    items: SignatureHelpItem[];
    applicableSpan: TextSpan;
    selectedItemIndex: number;
    argumentIndex: number;
    argumentCount: number;
}

// Do not change existing values, as they exist in telemetry.
export const enum CompletionInfoFlags {
    None = 0,
    MayIncludeAutoImports = 1 << 0,
    IsImportStatementCompletion = 1 << 1,
    IsContinuation = 1 << 2,
    ResolvedModuleSpecifiers = 1 << 3,
    ResolvedModuleSpecifiersBeyondLimit = 1 << 4,
    MayIncludeMethodSnippets = 1 << 5,
}

export interface CompletionInfo {
    /** For performance telemetry. */
    flags?: CompletionInfoFlags;
    /** Not true for all global completions. This will be true if the enclosing scope matches a few syntax kinds. See `isSnippetScope`. */
    isGlobalCompletion: boolean;
    isMemberCompletion: boolean;
    /**
     * In the absence of `CompletionEntry["replacementSpan"]`, the editor may choose whether to use
     * this span or its default one. If `CompletionEntry["replacementSpan"]` is defined, that span
     * must be used to commit that completion entry.
     */
    optionalReplacementSpan?: TextSpan;
    /**
     * true when the current location also allows for a new identifier
     */
    isNewIdentifierLocation: boolean;
    /**
     * Indicates to client to continue requesting completions on subsequent keystrokes.
     */
    isIncomplete?: true;
    entries: CompletionEntry[];
}

export interface CompletionEntryDataAutoImport {
    /**
     * The name of the property or export in the module's symbol table. Differs from the completion name
     * in the case of InternalSymbolName.ExportEquals and InternalSymbolName.Default.
     */
    exportName: string;
    moduleSpecifier?: string;
    /** The file name declaring the export's module symbol, if it was an external module */
    fileName?: string;
    /** The module name (with quotes stripped) of the export's module symbol, if it was an ambient module */
    ambientModuleName?: string;
    /** True if the export was found in the package.json AutoImportProvider */
    isPackageJsonImport?: true;
}

export interface CompletionEntryDataUnresolved extends CompletionEntryDataAutoImport {
    /** The key in the `ExportMapCache` where the completion entry's `SymbolExportInfo[]` is found */
    exportMapKey: string;
}

export interface CompletionEntryDataResolved extends CompletionEntryDataAutoImport {
    moduleSpecifier: string;
}

export type CompletionEntryData = CompletionEntryDataUnresolved | CompletionEntryDataResolved;

// see comments in protocol.ts
export interface CompletionEntry {
    name: string;
    kind: ScriptElementKind;
    kindModifiers?: string; // see ScriptElementKindModifier, comma separated
    sortText: string;
    insertText?: string;
    isSnippet?: true;
    /**
     * An optional span that indicates the text to be replaced by this completion item.
     * If present, this span should be used instead of the default one.
     * It will be set if the required span differs from the one generated by the default replacement behavior.
     */
    replacementSpan?: TextSpan;
    hasAction?: true;
    source?: string;
    sourceDisplay?: SymbolDisplayPart[];
    labelDetails?: CompletionEntryLabelDetails;
    isRecommended?: true;
    isFromUncheckedFile?: true;
    isPackageJsonImport?: true;
    isImportStatementCompletion?: true;
    /**
     * A property to be sent back to TS Server in the CompletionDetailsRequest, along with `name`,
     * that allows TS Server to look up the symbol represented by the completion item, disambiguating
     * items with the same name. Currently only defined for auto-import completions, but the type is
     * `unknown` in the protocol, so it can be changed as needed to support other kinds of completions.
     * The presence of this property should generally not be used to assume that this completion entry
     * is an auto-import.
     */
    data?: CompletionEntryData;
}

export interface CompletionEntryLabelDetails {
    detail?: string;
    description?: string;
}

export interface CompletionEntryDetails {
    name: string;
    kind: ScriptElementKind;
    kindModifiers: string;   // see ScriptElementKindModifier, comma separated
    displayParts: SymbolDisplayPart[];
    documentation?: SymbolDisplayPart[];
    tags?: JSDocTagInfo[];
    codeActions?: CodeAction[];
    /** @deprecated Use `sourceDisplay` instead. */
    source?: SymbolDisplayPart[];
    sourceDisplay?: SymbolDisplayPart[];
}

export interface OutliningSpan {
    /** The span of the document to actually collapse. */
    textSpan: TextSpan;

    /** The span of the document to display when the user hovers over the collapsed span. */
    hintSpan: TextSpan;

    /** The text to display in the editor for the collapsed region. */
    bannerText: string;

    /**
     * Whether or not this region should be automatically collapsed when
     * the 'Collapse to Definitions' command is invoked.
     */
    autoCollapse: boolean;

    /**
     * Classification of the contents of the span
     */
    kind: OutliningSpanKind;
}

export const enum OutliningSpanKind {
    /** Single or multi-line comments */
    Comment = "comment",

    /** Sections marked by '// #region' and '// #endregion' comments */
    Region = "region",

    /** Declarations and expressions */
    Code = "code",

    /** Contiguous blocks of import declarations */
    Imports = "imports"
}

export const enum OutputFileType {
    JavaScript,
    SourceMap,
    Declaration
}

export const enum EndOfLineState {
    None,
    InMultiLineCommentTrivia,
    InSingleQuoteStringLiteral,
    InDoubleQuoteStringLiteral,
    InTemplateHeadOrNoSubstitutionTemplate,
    InTemplateMiddleOrTail,
    InTemplateSubstitutionPosition,
}

export enum TokenClass {
    Punctuation,
    Keyword,
    Operator,
    Comment,
    Whitespace,
    Identifier,
    NumberLiteral,
    BigIntLiteral,
    StringLiteral,
    RegExpLiteral,
}

export interface ClassificationResult {
    finalLexState: EndOfLineState;
    entries: ClassificationInfo[];
}

export interface ClassificationInfo {
    length: number;
    classification: TokenClass;
}

export interface Classifier {
    /**
     * Gives lexical classifications of tokens on a line without any syntactic context.
     * For instance, a token consisting of the text 'string' can be either an identifier
     * named 'string' or the keyword 'string', however, because this classifier is not aware,
     * it relies on certain heuristics to give acceptable results. For classifications where
     * speed trumps accuracy, this function is preferable; however, for true accuracy, the
     * syntactic classifier is ideal. In fact, in certain editing scenarios, combining the
     * lexical, syntactic, and semantic classifiers may issue the best user experience.
     *
     * @param text                      The text of a line to classify.
     * @param lexState                  The state of the lexical classifier at the end of the previous line.
     * @param syntacticClassifierAbsent Whether the client is *not* using a syntactic classifier.
     *                                  If there is no syntactic classifier (syntacticClassifierAbsent=true),
     *                                  certain heuristics may be used in its place; however, if there is a
     *                                  syntactic classifier (syntacticClassifierAbsent=false), certain
     *                                  classifications which may be incorrectly categorized will be given
     *                                  back as Identifiers in order to allow the syntactic classifier to
     *                                  subsume the classification.
     * @deprecated Use getLexicalClassifications instead.
     */
    getClassificationsForLine(text: string, lexState: EndOfLineState, syntacticClassifierAbsent: boolean): ClassificationResult;
    getEncodedLexicalClassifications(text: string, endOfLineState: EndOfLineState, syntacticClassifierAbsent: boolean): Classifications;
}

export const enum ScriptElementKind {
    unknown = "",
    warning = "warning",

    /** predefined type (void) or keyword (class) */
    keyword = "keyword",

    /** top level script node */
    scriptElement = "script",

    /** module foo {} */
    moduleElement = "module",

    /** class X {} */
    classElement = "class",

    /** var x = class X {} */
    localClassElement = "local class",

    /** interface Y {} */
    interfaceElement = "interface",

    /** type T = ... */
    typeElement = "type",

    /** enum E */
    enumElement = "enum",
    enumMemberElement = "enum member",

    /**
     * Inside module and script only
     * const v = ..
     */
    variableElement = "var",

    /** Inside function */
    localVariableElement = "local var",

    /**
     * Inside module and script only
     * function f() { }
     */
    functionElement = "function",

    /** Inside function */
    localFunctionElement = "local function",

    /** class X { [public|private]* foo() {} } */
    memberFunctionElement = "method",

    /** class X { [public|private]* [get|set] foo:number; } */
    memberGetAccessorElement = "getter",
    memberSetAccessorElement = "setter",

    /**
     * class X { [public|private]* foo:number; }
     * interface Y { foo:number; }
     */
    memberVariableElement = "property",

    /** class X { [public|private]* accessor foo: number; } */
    memberAccessorVariableElement = "accessor",

    /**
     * class X { constructor() { } }
     * class X { static { } }
     */
    constructorImplementationElement = "constructor",

    /** interface Y { ():number; } */
    callSignatureElement = "call",

    /** interface Y { []:number; } */
    indexSignatureElement = "index",

    /** interface Y { new():Y; } */
    constructSignatureElement = "construct",

    /** function foo(*Y*: string) */
    parameterElement = "parameter",

    typeParameterElement = "type parameter",

    primitiveType = "primitive type",

    label = "label",

    alias = "alias",

    constElement = "const",

    letElement = "let",

    directory = "directory",

    externalModuleName = "external module name",

    /**
     * <JsxTagName attribute1 attribute2={0} />
     * @deprecated
     */
    jsxAttribute = "JSX attribute",

    /** String literal */
    string = "string",

    /** Jsdoc @link: in `{@link C link text}`, the before and after text "{@link " and "}" */
    link = "link",

    /** Jsdoc @link: in `{@link C link text}`, the entity name "C" */
    linkName = "link name",

    /** Jsdoc @link: in `{@link C link text}`, the link text "link text" */
    linkText = "link text",
}

export const enum ScriptElementKindModifier {
    none = "",
    publicMemberModifier = "public",
    privateMemberModifier = "private",
    protectedMemberModifier = "protected",
    exportedModifier = "export",
    ambientModifier = "declare",
    staticModifier = "static",
    abstractModifier = "abstract",
    optionalModifier = "optional",

    deprecatedModifier = "deprecated",

    dtsModifier = ".d.ts",
    tsModifier = ".ts",
    tsxModifier = ".tsx",
    jsModifier = ".js",
    jsxModifier = ".jsx",
    jsonModifier = ".json",
    dmtsModifier = ".d.mts",
    mtsModifier = ".mts",
    mjsModifier = ".mjs",
    dctsModifier = ".d.cts",
    ctsModifier = ".cts",
    cjsModifier = ".cjs",
}

export const enum ClassificationTypeNames {
    comment = "comment",
    identifier = "identifier",
    keyword = "keyword",
    numericLiteral = "number",
    bigintLiteral = "bigint",
    operator = "operator",
    stringLiteral = "string",
    whiteSpace = "whitespace",
    text = "text",

    punctuation = "punctuation",

    className = "class name",
    enumName = "enum name",
    interfaceName = "interface name",
    moduleName = "module name",
    typeParameterName = "type parameter name",
    typeAliasName = "type alias name",
    parameterName = "parameter name",
    docCommentTagName = "doc comment tag name",
    jsxOpenTagName = "jsx open tag name",
    jsxCloseTagName = "jsx close tag name",
    jsxSelfClosingTagName = "jsx self closing tag name",
    jsxAttribute = "jsx attribute",
    jsxText = "jsx text",
    jsxAttributeStringLiteralValue = "jsx attribute string literal value",
}

export const enum ClassificationType {
    comment = 1,
    identifier = 2,
    keyword = 3,
    numericLiteral = 4,
    operator = 5,
    stringLiteral = 6,
    regularExpressionLiteral = 7,
    whiteSpace = 8,
    text = 9,
    punctuation = 10,
    className = 11,
    enumName = 12,
    interfaceName = 13,
    moduleName = 14,
    typeParameterName = 15,
    typeAliasName = 16,
    parameterName = 17,
    docCommentTagName = 18,
    jsxOpenTagName = 19,
    jsxCloseTagName = 20,
    jsxSelfClosingTagName = 21,
    jsxAttribute = 22,
    jsxText = 23,
    jsxAttributeStringLiteralValue = 24,
    bigintLiteral = 25,
}

/** @internal */
export interface CodeFixRegistration {
    errorCodes: readonly number[];
    getCodeActions(context: CodeFixContext): CodeFixAction[] | undefined;
    fixIds?: readonly string[];
    getAllCodeActions?(context: CodeFixAllContext): CombinedCodeActions;
}

/** @internal */
export interface CodeFixContextBase extends TextChangesContext {
    sourceFile: SourceFile;
    program: Program;
    cancellationToken: CancellationToken;
    preferences: UserPreferences;
}

/** @internal */
export interface FormatContext {
    readonly options: FormatCodeSettings;
    readonly host: FormattingHost;
    readonly getRules: RulesMap;
}

/** @internal */
export interface TextChangesContext {
    host: LanguageServiceHost;
    formatContext: FormatContext;
    preferences: UserPreferences;
}

/** @internal */
export interface CodeFixAllContext extends CodeFixContextBase {
    fixId: {};
}

/** @internal */
export interface CodeFixContext extends CodeFixContextBase {
    errorCode: number;
    span: TextSpan;
}

/** @internal */
export interface Refactor {
    /** List of action kinds a refactor can provide.
     * Used to skip unnecessary calculation when specific refactors are requested. */
    kinds?: string[];

    /** Compute the associated code actions */
    getEditsForAction(context: RefactorContext, actionName: string): RefactorEditInfo | undefined;

    /** Compute (quickly) which actions are available here */
    getAvailableActions(context: RefactorContext): readonly ApplicableRefactorInfo[];
}

/** @internal */
export interface RefactorContext extends TextChangesContext {
    file: SourceFile;
    startPosition: number;
    endPosition?: number;
    program: Program;
    cancellationToken?: CancellationToken;
    preferences: UserPreferences;
    triggerReason?: RefactorTriggerReason;
    kind?: string;
}

export interface InlayHintsContext {
    file: SourceFile;
    program: Program;
    cancellationToken: CancellationToken;
    host: LanguageServiceHost;
    span: TextSpan;
    preferences: UserPreferences;
}

/**
 * Returned by refactor functions when some error message needs to be surfaced to users.
 * @internal
 */
export interface RefactorErrorInfo {
    error: string;
}

/** @internal */
export interface ContextWithStartAndEndNode {
    start: Node;
    end: Node;
}

/** @internal */
export type ContextNode = Node | ContextWithStartAndEndNode;

/** @internal */
export type Entry = NodeEntry | SpanEntry;

/** @internal */
export interface NodeEntry {
    readonly kind: NodeEntryKind;
    readonly node: Node;
    readonly context?: ContextNode;
}

/** @internal */
export interface SpanEntry {
    readonly kind: EntryKind.Span;
    readonly fileName: string;
    readonly textSpan: TextSpan;
}

/** @internal */
export const enum EntryKind { Span, Node, StringLiteral, SearchedLocalFoundProperty, SearchedPropertyFoundLocal }

/** @internal */
export type NodeEntryKind =
    | EntryKind.Node
    | EntryKind.StringLiteral
    | EntryKind.SearchedLocalFoundProperty
    | EntryKind.SearchedPropertyFoundLocal;

/** @internal */
export interface TextRangeWithKind<T extends SyntaxKind = SyntaxKind> extends TextRange {
    kind: T;
}

/** @internal */
export type TextRangeWithTriviaKind = TextRangeWithKind<TriviaSyntaxKind>;

/** @internal */
export interface TokenInfo {
    leadingTrivia: TextRangeWithTriviaKind[] | undefined;
    token: TextRangeWithKind;
    trailingTrivia: TextRangeWithTriviaKind[] | undefined;
}
<|MERGE_RESOLUTION|>--- conflicted
+++ resolved
@@ -1,1899 +1,1886 @@
-import { EmitOutput } from "../compiler/builderStatePublic";
-import { ModuleResolutionCache } from "../compiler/moduleNameResolver";
-import {
-    __String,
-    CancellationToken,
-    CompilerHost,
-    CompilerOptions,
-    CustomTransformers,
-    Diagnostic,
-    DiagnosticWithLocation,
-    DocumentPositionMapper,
-    FileReference,
-    GetEffectiveTypeRootsHost,
-    HasChangedAutomaticTypeDirectiveNames,
-    HasInvalidatedResolutions,
-    LineAndCharacter,
-    MinimalResolutionCacheHost,
-<<<<<<< HEAD
-    ModuleResolutionInfo,
-=======
-    ModuleResolutionCache,
->>>>>>> b9aa8a40
-    ModuleSpecifierCache,
-    Node,
-    ParsedCommandLine,
-    Path,
-    Program,
-    ProjectReference,
-    ResolutionMode,
-    ResolvedModule,
-    ResolvedModuleWithFailedLookupLocations,
-    ResolvedProjectReference,
-    ResolvedTypeReferenceDirective,
-    ResolvedTypeReferenceDirectiveWithFailedLookupLocations,
-    ScriptKind,
-    SourceFile,
-    SourceFileLike,
-<<<<<<< HEAD
-=======
-    SourceMapper,
-    StringLiteralLike,
->>>>>>> b9aa8a40
-    Symbol,
-    SymbolFlags,
-    SyntaxKind,
-    TextChangeRange,
-    TextRange,
-    TextSpan,
-<<<<<<< HEAD
-    TriviaSyntaxKind,
-    TypeChecker,
-    TypeReferenceDirectiveResolutionInfo,
-=======
->>>>>>> b9aa8a40
-    UserPreferences,
-} from "../compiler/types";
-import { SymlinkCache } from "../compiler/utilities";
-import { RulesMap } from "./formatting/rulesMap";
-import { SourceMapper } from "./sourcemaps";
-
-declare module "../compiler/types" {
-    // Module transform: converted from interface augmentation
-    export interface Node {
-        getSourceFile(): SourceFile;
-        getChildCount(sourceFile?: SourceFile): number;
-        getChildAt(index: number, sourceFile?: SourceFile): Node;
-        getChildren(sourceFile?: SourceFile): Node[];
-        /** @internal */
-        getChildren(sourceFile?: SourceFileLike): Node[]; // eslint-disable-line @typescript-eslint/unified-signatures
-        getStart(sourceFile?: SourceFile, includeJsDocComment?: boolean): number;
-        /** @internal */
-        getStart(sourceFile?: SourceFileLike, includeJsDocComment?: boolean): number; // eslint-disable-line @typescript-eslint/unified-signatures
-        getFullStart(): number;
-        getEnd(): number;
-        getWidth(sourceFile?: SourceFileLike): number;
-        getFullWidth(): number;
-        getLeadingTriviaWidth(sourceFile?: SourceFile): number;
-        getFullText(sourceFile?: SourceFile): string;
-        getText(sourceFile?: SourceFile): string;
-        getFirstToken(sourceFile?: SourceFile): Node | undefined;
-        /** @internal */
-        getFirstToken(sourceFile?: SourceFileLike): Node | undefined; // eslint-disable-line @typescript-eslint/unified-signatures
-        getLastToken(sourceFile?: SourceFile): Node | undefined;
-        /** @internal */
-        getLastToken(sourceFile?: SourceFileLike): Node | undefined; // eslint-disable-line @typescript-eslint/unified-signatures
-        // See ts.forEachChild for documentation.
-        forEachChild<T>(cbNode: (node: Node) => T | undefined, cbNodeArray?: (nodes: NodeArray<Node>) => T | undefined): T | undefined;
-    }
-}
-
-declare module "../compiler/types" {
-    // Module transform: converted from interface augmentation
-    export interface Identifier {
-        readonly text: string;
-    }
-}
-
-declare module "../compiler/types" {
-    // Module transform: converted from interface augmentation
-    export interface PrivateIdentifier {
-        readonly text: string;
-    }
-}
-
-declare module "../compiler/types" {
-    // Module transform: converted from interface augmentation
-    export interface Symbol {
-        readonly name: string;
-        getFlags(): SymbolFlags;
-        getEscapedName(): __String;
-        getName(): string;
-        getDeclarations(): Declaration[] | undefined;
-        getDocumentationComment(typeChecker: TypeChecker | undefined): SymbolDisplayPart[];
-        /** @internal */
-        getContextualDocumentationComment(context: Node | undefined, checker: TypeChecker | undefined): SymbolDisplayPart[]
-        getJsDocTags(checker?: TypeChecker): JSDocTagInfo[];
-        /** @internal */
-        getContextualJsDocTags(context: Node | undefined, checker: TypeChecker | undefined): JSDocTagInfo[];
-    }
-}
-
-declare module "../compiler/types" {
-    // Module transform: converted from interface augmentation
-    export interface Type {
-        getFlags(): TypeFlags;
-        getSymbol(): Symbol | undefined;
-        getProperties(): Symbol[];
-        getProperty(propertyName: string): Symbol | undefined;
-        getApparentProperties(): Symbol[];
-        getCallSignatures(): readonly Signature[];
-        getConstructSignatures(): readonly Signature[];
-        getStringIndexType(): Type | undefined;
-        getNumberIndexType(): Type | undefined;
-        getBaseTypes(): BaseType[] | undefined;
-        getNonNullableType(): Type;
-        /** @internal */ getNonOptionalType(): Type;
-        /** @internal */ isNullableType(): boolean;
-        getConstraint(): Type | undefined;
-        getDefault(): Type | undefined;
-
-        isUnion(): this is UnionType;
-        isIntersection(): this is IntersectionType;
-        isUnionOrIntersection(): this is UnionOrIntersectionType;
-        isLiteral(): this is LiteralType;
-        isStringLiteral(): this is StringLiteralType;
-        isNumberLiteral(): this is NumberLiteralType;
-        isTypeParameter(): this is TypeParameter;
-        isClassOrInterface(): this is InterfaceType;
-        isClass(): this is InterfaceType;
-        isIndexType(): this is IndexType;
-    }
-}
-
-declare module "../compiler/types" {
-    // Module transform: converted from interface augmentation
-    export interface TypeReference {
-        typeArguments?: readonly Type[];
-    }
-}
-
-declare module "../compiler/types" {
-    // Module transform: converted from interface augmentation
-    export interface Signature {
-        getDeclaration(): SignatureDeclaration;
-        getTypeParameters(): TypeParameter[] | undefined;
-        getParameters(): Symbol[];
-        getTypeParameterAtPosition(pos: number): Type;
-        getReturnType(): Type;
-        getDocumentationComment(typeChecker: TypeChecker | undefined): SymbolDisplayPart[];
-        getJsDocTags(): JSDocTagInfo[];
-    }
-}
-
-declare module "../compiler/types" {
-    // Module transform: converted from interface augmentation
-    export interface SourceFile {
-        /** @internal */ version: string;
-        /** @internal */ scriptSnapshot: IScriptSnapshot | undefined;
-        /** @internal */ nameTable: UnderscoreEscapedMap<number> | undefined;
-
-        /** @internal */ getNamedDeclarations(): Map<string, readonly Declaration[]>;
-
-        getLineAndCharacterOfPosition(pos: number): LineAndCharacter;
-        getLineEndOfPosition(pos: number): number;
-        getLineStarts(): readonly number[];
-        getPositionOfLineAndCharacter(line: number, character: number): number;
-        update(newText: string, textChangeRange: TextChangeRange): SourceFile;
-
-        /** @internal */ sourceMapper?: DocumentPositionMapper;
-    }
-}
-
-declare module "../compiler/types" {
-    // Module transform: converted from interface augmentation
-    export interface SourceFileLike {
-        getLineAndCharacterOfPosition(pos: number): LineAndCharacter;
-    }
-}
-
-declare module "../compiler/types" {
-    // Module transform: converted from interface augmentation
-    export interface SourceMapSource {
-        getLineAndCharacterOfPosition(pos: number): LineAndCharacter;
-    }
-}
-
-/**
- * Represents an immutable snapshot of a script at a specified time.Once acquired, the
- * snapshot is observably immutable. i.e. the same calls with the same parameters will return
- * the same values.
- */
-// eslint-disable-next-line @typescript-eslint/naming-convention
-export interface IScriptSnapshot {
-    /** Gets a portion of the script snapshot specified by [start, end). */
-    getText(start: number, end: number): string;
-
-    /** Gets the length of this script snapshot. */
-    getLength(): number;
-
-    /**
-     * Gets the TextChangeRange that describe how the text changed between this text and
-     * an older version.  This information is used by the incremental parser to determine
-     * what sections of the script need to be re-parsed.  'undefined' can be returned if the
-     * change range cannot be determined.  However, in that case, incremental parsing will
-     * not happen and the entire document will be re - parsed.
-     */
-    getChangeRange(oldSnapshot: IScriptSnapshot): TextChangeRange | undefined;
-
-    /** Releases all resources held by this script snapshot */
-    dispose?(): void;
-}
-
-export namespace ScriptSnapshot {
-    class StringScriptSnapshot implements IScriptSnapshot {
-
-        constructor(private text: string) {
-        }
-
-        public getText(start: number, end: number): string {
-            return start === 0 && end === this.text.length
-                ? this.text
-                : this.text.substring(start, end);
-        }
-
-        public getLength(): number {
-            return this.text.length;
-        }
-
-        public getChangeRange(): TextChangeRange | undefined {
-            // Text-based snapshots do not support incremental parsing. Return undefined
-            // to signal that to the caller.
-            return undefined;
-        }
-    }
-
-    export function fromString(text: string): IScriptSnapshot {
-        return new StringScriptSnapshot(text);
-    }
-}
-
-export interface PreProcessedFileInfo {
-    referencedFiles: FileReference[];
-    typeReferenceDirectives: FileReference[];
-    libReferenceDirectives: FileReference[];
-    importedFiles: FileReference[];
-    ambientExternalModules?: string[];
-    isLibFile: boolean;
-}
-
-export interface HostCancellationToken {
-    isCancellationRequested(): boolean;
-}
-
-export interface InstallPackageOptions {
-    fileName: Path;
-    packageName: string;
-}
-
-/** @internal */
-export const enum PackageJsonDependencyGroup {
-    Dependencies = 1 << 0,
-    DevDependencies = 1 << 1,
-    PeerDependencies = 1 << 2,
-    OptionalDependencies = 1 << 3,
-    All = Dependencies | DevDependencies | PeerDependencies | OptionalDependencies,
-}
-
-/** @internal */
-export interface ProjectPackageJsonInfo {
-    fileName: string;
-    parseable: boolean;
-    dependencies?: Map<string, string>;
-    devDependencies?: Map<string, string>;
-    peerDependencies?: Map<string, string>;
-    optionalDependencies?: Map<string, string>;
-    get(dependencyName: string, inGroups?: PackageJsonDependencyGroup): string | undefined;
-    has(dependencyName: string, inGroups?: PackageJsonDependencyGroup): boolean;
-}
-
-/** @internal */
-export const enum PackageJsonAutoImportPreference {
-    Off,
-    On,
-    Auto,
-}
-
-export interface PerformanceEvent {
-    kind: "UpdateGraph" | "CreatePackageJsonAutoImportProvider";
-    durationMs: number;
-}
-
-export enum LanguageServiceMode {
-    Semantic,
-    PartialSemantic,
-    Syntactic,
-}
-
-export interface IncompleteCompletionsCache {
-    get(): CompletionInfo | undefined;
-    set(response: CompletionInfo): void;
-    clear(): void;
-}
-
-//
-// Public interface of the host of a language service instance.
-//
-export interface LanguageServiceHost extends GetEffectiveTypeRootsHost, MinimalResolutionCacheHost {
-    getCompilationSettings(): CompilerOptions;
-    getNewLine?(): string;
-    getProjectVersion?(): string;
-    getScriptFileNames(): string[];
-    getScriptKind?(fileName: string): ScriptKind;
-    getScriptVersion(fileName: string): string;
-    getScriptSnapshot(fileName: string): IScriptSnapshot | undefined;
-    getProjectReferences?(): readonly ProjectReference[] | undefined;
-    getLocalizedDiagnosticMessages?(): any;
-    getCancellationToken?(): HostCancellationToken;
-    getCurrentDirectory(): string;
-    getDefaultLibFileName(options: CompilerOptions): string;
-    log?(s: string): void;
-    trace?(s: string): void;
-    error?(s: string): void;
-    useCaseSensitiveFileNames?(): boolean;
-
-    /*
-     * LS host can optionally implement these methods to support completions for module specifiers.
-     * Without these methods, only completions for ambient modules will be provided.
-     */
-    readDirectory?(path: string, extensions?: readonly string[], exclude?: readonly string[], include?: readonly string[], depth?: number): string[];
-    realpath?(path: string): string;
-    /** @internal */ createHash?(data: string): string;
-
-    /*
-     * Unlike `realpath and `readDirectory`, `readFile` and `fileExists` are now _required_
-     * to properly acquire and setup source files under module: node16+ modes.
-     */
-    readFile(path: string, encoding?: string): string | undefined;
-    fileExists(path: string): boolean;
-
-    /*
-     * LS host can optionally implement these methods to support automatic updating when new type libraries are installed
-     */
-    getTypeRootsVersion?(): number;
-
-    /*
-     * LS host can optionally implement this method if it wants to be completely in charge of module name resolution.
-     * if implementation is omitted then language service will use built-in module resolution logic and get answers to
-     * host specific questions using 'getScriptSnapshot'.
-     *
-     * If this is implemented, `getResolvedModuleWithFailedLookupLocationsFromCache` should be too.
-     */
-    /** @deprecated supply resolveModuleNameLiterals instead for resolution that can handle newer resolution modes like nodenext */
-    resolveModuleNames?(moduleNames: string[], containingFile: string, reusedNames: string[] | undefined, redirectedReference: ResolvedProjectReference | undefined, options: CompilerOptions, containingSourceFile?: SourceFile): (ResolvedModule | undefined)[];
-    getResolvedModuleWithFailedLookupLocationsFromCache?(modulename: string, containingFile: string, resolutionMode?: ResolutionMode): ResolvedModuleWithFailedLookupLocations | undefined;
-    /** @deprecated supply resolveTypeReferenceDirectiveReferences instead for resolution that can handle newer resolution modes like nodenext */
-    resolveTypeReferenceDirectives?(typeDirectiveNames: string[] | FileReference[], containingFile: string, redirectedReference: ResolvedProjectReference | undefined, options: CompilerOptions, containingFileMode?: ResolutionMode): (ResolvedTypeReferenceDirective | undefined)[];
-    resolveModuleNameLiterals?(
-        moduleLiterals: readonly StringLiteralLike[],
-        containingFile: string,
-        redirectedReference: ResolvedProjectReference | undefined,
-        options: CompilerOptions,
-        containingSourceFile: SourceFile,
-        reusedNames: readonly StringLiteralLike[] | undefined,
-    ): readonly ResolvedModuleWithFailedLookupLocations[];
-    resolveTypeReferenceDirectiveReferences?<T extends FileReference | string>(
-        typeDirectiveReferences: readonly T[],
-        containingFile: string,
-        redirectedReference: ResolvedProjectReference | undefined,
-        options: CompilerOptions,
-        containingSourceFile: SourceFile | undefined,
-        reusedNames: readonly T[] | undefined
-    ): readonly ResolvedTypeReferenceDirectiveWithFailedLookupLocations[];
-    /** @internal */ hasInvalidatedResolutions?: HasInvalidatedResolutions;
-    /** @internal */ hasChangedAutomaticTypeDirectiveNames?: HasChangedAutomaticTypeDirectiveNames;
-    /** @internal */ getGlobalTypingsCacheLocation?(): string | undefined;
-    /** @internal */ getSymlinkCache?(files?: readonly SourceFile[]): SymlinkCache;
-    /* Lets the Program from a AutoImportProviderProject use its host project's ModuleResolutionCache */
-    /** @internal */ getModuleResolutionCache?(): ModuleResolutionCache | undefined;
-
-    /*
-     * Required for full import and type reference completions.
-     * These should be unprefixed names. E.g. `getDirectories("/foo/bar")` should return `["a", "b"]`, not `["/foo/bar/a", "/foo/bar/b"]`.
-     */
-    getDirectories?(directoryName: string): string[];
-
-    /**
-     * Gets a set of custom transformers to use during emit.
-     */
-    getCustomTransformers?(): CustomTransformers | undefined;
-
-    isKnownTypesPackageName?(name: string): boolean;
-    installPackage?(options: InstallPackageOptions): Promise<ApplyCodeActionCommandResult>;
-    writeFile?(fileName: string, content: string): void;
-
-    /** @internal */ getDocumentPositionMapper?(generatedFileName: string, sourceFileName?: string): DocumentPositionMapper | undefined;
-    /** @internal */ getSourceFileLike?(fileName: string): SourceFileLike | undefined;
-    /** @internal */ getPackageJsonsVisibleToFile?(fileName: string, rootDir?: string): readonly ProjectPackageJsonInfo[];
-    /** @internal */ getNearestAncestorDirectoryWithPackageJson?(fileName: string): string | undefined;
-    /** @internal */ getPackageJsonsForAutoImport?(rootDir?: string): readonly ProjectPackageJsonInfo[];
-    /** @internal */ getCachedExportInfoMap?(): ExportInfoMap;
-    /** @internal */ getModuleSpecifierCache?(): ModuleSpecifierCache;
-    /** @internal */ setCompilerHost?(host: CompilerHost): void;
-    /** @internal */ useSourceOfProjectReferenceRedirect?(): boolean;
-    /** @internal */ getPackageJsonAutoImportProvider?(): Program | undefined;
-    /** @internal */ sendPerformanceEvent?(kind: PerformanceEvent["kind"], durationMs: number): void;
-    getParsedCommandLine?(fileName: string): ParsedCommandLine | undefined;
-    /** @internal */ onReleaseParsedCommandLine?(configFileName: string, oldResolvedRef: ResolvedProjectReference | undefined, optionOptions: CompilerOptions): void;
-    /** @internal */ getIncompleteCompletionsCache?(): IncompleteCompletionsCache;
-}
-
-/** @internal */
-export interface ExportInfoMap {
-    isUsableByFile(importingFile: Path): boolean;
-    clear(): void;
-    add(importingFile: Path, symbol: Symbol, key: __String, moduleSymbol: Symbol, moduleFile: SourceFile | undefined, exportKind: ExportKind, isFromPackageJson: boolean, checker: TypeChecker): void;
-    get(importingFile: Path, key: string): readonly SymbolExportInfo[] | undefined;
-    search<T>(importingFile: Path, preferCapitalized: boolean, matches: (name: string, targetFlags: SymbolFlags) => boolean, action: (info: readonly SymbolExportInfo[], symbolName: string, isFromAmbientModule: boolean, key: string) => T | undefined): T | undefined;
-    releaseSymbols(): void;
-    isEmpty(): boolean;
-    /** @returns Whether the change resulted in the cache being cleared */
-    onFileChanged(oldSourceFile: SourceFile, newSourceFile: SourceFile, typeAcquisitionEnabled: boolean): boolean;
-}
-
-/** @internal */
-export const enum ExportKind {
-    Named,
-    Default,
-    ExportEquals,
-    UMD,
-}
-
-/** @internal */
-export interface SymbolExportInfo {
-    readonly symbol: Symbol;
-    readonly moduleSymbol: Symbol;
-    /** Set if `moduleSymbol` is an external module, not an ambient module */
-    moduleFileName: string | undefined;
-    exportKind: ExportKind;
-    targetFlags: SymbolFlags;
-    /** True if export was only found via the package.json AutoImportProvider (for telemetry). */
-    isFromPackageJson: boolean;
-}
-
-/** @internal */
-export const emptyOptions = {};
-
-export type WithMetadata<T> = T & { metadata?: unknown; };
-
-export const enum SemanticClassificationFormat {
-    Original = "original",
-    TwentyTwenty = "2020"
-}
-
-//
-// Public services of a language service instance associated
-// with a language service host instance
-//
-export interface LanguageService {
-    /** This is used as a part of restarting the language service. */
-    cleanupSemanticCache(): void;
-
-    /**
-     * Gets errors indicating invalid syntax in a file.
-     *
-     * In English, "this cdeo have, erorrs" is syntactically invalid because it has typos,
-     * grammatical errors, and misplaced punctuation. Likewise, examples of syntax
-     * errors in TypeScript are missing parentheses in an `if` statement, mismatched
-     * curly braces, and using a reserved keyword as a variable name.
-     *
-     * These diagnostics are inexpensive to compute and don't require knowledge of
-     * other files. Note that a non-empty result increases the likelihood of false positives
-     * from `getSemanticDiagnostics`.
-     *
-     * While these represent the majority of syntax-related diagnostics, there are some
-     * that require the type system, which will be present in `getSemanticDiagnostics`.
-     *
-     * @param fileName A path to the file you want syntactic diagnostics for
-     */
-    getSyntacticDiagnostics(fileName: string): DiagnosticWithLocation[];
-
-    /**
-     * Gets warnings or errors indicating type system issues in a given file.
-     * Requesting semantic diagnostics may start up the type system and
-     * run deferred work, so the first call may take longer than subsequent calls.
-     *
-     * Unlike the other get*Diagnostics functions, these diagnostics can potentially not
-     * include a reference to a source file. Specifically, the first time this is called,
-     * it will return global diagnostics with no associated location.
-     *
-     * To contrast the differences between semantic and syntactic diagnostics, consider the
-     * sentence: "The sun is green." is syntactically correct; those are real English words with
-     * correct sentence structure. However, it is semantically invalid, because it is not true.
-     *
-     * @param fileName A path to the file you want semantic diagnostics for
-     */
-    getSemanticDiagnostics(fileName: string): Diagnostic[];
-
-    /**
-     * Gets suggestion diagnostics for a specific file. These diagnostics tend to
-     * proactively suggest refactors, as opposed to diagnostics that indicate
-     * potentially incorrect runtime behavior.
-     *
-     * @param fileName A path to the file you want semantic diagnostics for
-     */
-    getSuggestionDiagnostics(fileName: string): DiagnosticWithLocation[];
-
-    // TODO: Rename this to getProgramDiagnostics to better indicate that these are any
-    // diagnostics present for the program level, and not just 'options' diagnostics.
-
-    /**
-     * Gets global diagnostics related to the program configuration and compiler options.
-     */
-    getCompilerOptionsDiagnostics(): Diagnostic[];
-
-    /** @deprecated Use getEncodedSyntacticClassifications instead. */
-    getSyntacticClassifications(fileName: string, span: TextSpan): ClassifiedSpan[];
-    getSyntacticClassifications(fileName: string, span: TextSpan, format: SemanticClassificationFormat): ClassifiedSpan[] | ClassifiedSpan2020[];
-
-    /** @deprecated Use getEncodedSemanticClassifications instead. */
-    getSemanticClassifications(fileName: string, span: TextSpan): ClassifiedSpan[];
-    getSemanticClassifications(fileName: string, span: TextSpan, format: SemanticClassificationFormat): ClassifiedSpan[] | ClassifiedSpan2020[];
-
-    /** Encoded as triples of [start, length, ClassificationType]. */
-    getEncodedSyntacticClassifications(fileName: string, span: TextSpan): Classifications;
-
-    /**
-     * Gets semantic highlights information for a particular file. Has two formats, an older
-     * version used by VS and a format used by VS Code.
-     *
-     * @param fileName The path to the file
-     * @param position A text span to return results within
-     * @param format Which format to use, defaults to "original"
-     * @returns a number array encoded as triples of [start, length, ClassificationType, ...].
-     */
-    getEncodedSemanticClassifications(fileName: string, span: TextSpan, format?: SemanticClassificationFormat): Classifications;
-
-    /**
-     * Gets completion entries at a particular position in a file.
-     *
-     * @param fileName The path to the file
-     * @param position A zero-based index of the character where you want the entries
-     * @param options An object describing how the request was triggered and what kinds
-     * of code actions can be returned with the completions.
-     * @param formattingSettings settings needed for calling formatting functions.
-     */
-    getCompletionsAtPosition(fileName: string, position: number, options: GetCompletionsAtPositionOptions | undefined, formattingSettings?: FormatCodeSettings): WithMetadata<CompletionInfo> | undefined;
-
-    /**
-     * Gets the extended details for a completion entry retrieved from `getCompletionsAtPosition`.
-     *
-     * @param fileName The path to the file
-     * @param position A zero based index of the character where you want the entries
-     * @param entryName The `name` from an existing completion which came from `getCompletionsAtPosition`
-     * @param formatOptions How should code samples in the completions be formatted, can be undefined for backwards compatibility
-     * @param source `source` property from the completion entry
-     * @param preferences User settings, can be undefined for backwards compatibility
-     * @param data `data` property from the completion entry
-     */
-    getCompletionEntryDetails(
-        fileName: string,
-        position: number,
-        entryName: string,
-        formatOptions: FormatCodeOptions | FormatCodeSettings | undefined,
-        source: string | undefined,
-        preferences: UserPreferences | undefined,
-        data: CompletionEntryData | undefined,
-    ): CompletionEntryDetails | undefined;
-
-    getCompletionEntrySymbol(fileName: string, position: number, name: string, source: string | undefined): Symbol | undefined;
-
-    /**
-     * Gets semantic information about the identifier at a particular position in a
-     * file. Quick info is what you typically see when you hover in an editor.
-     *
-     * @param fileName The path to the file
-     * @param position A zero-based index of the character where you want the quick info
-     */
-    getQuickInfoAtPosition(fileName: string, position: number): QuickInfo | undefined;
-
-    getNameOrDottedNameSpan(fileName: string, startPos: number, endPos: number): TextSpan | undefined;
-
-    getBreakpointStatementAtPosition(fileName: string, position: number): TextSpan | undefined;
-
-    getSignatureHelpItems(fileName: string, position: number, options: SignatureHelpItemsOptions | undefined): SignatureHelpItems | undefined;
-
-    getRenameInfo(fileName: string, position: number, preferences: UserPreferences): RenameInfo;
-    /** @deprecated Use the signature with `UserPreferences` instead. */
-    getRenameInfo(fileName: string, position: number, options?: RenameInfoOptions): RenameInfo;
-
-    findRenameLocations(fileName: string, position: number, findInStrings: boolean, findInComments: boolean, providePrefixAndSuffixTextForRename?: boolean): readonly RenameLocation[] | undefined;
-
-    getSmartSelectionRange(fileName: string, position: number): SelectionRange;
-
-    /** @internal */
-    // eslint-disable-next-line @typescript-eslint/unified-signatures
-    getDefinitionAtPosition(fileName: string, position: number, searchOtherFilesOnly: false, stopAtAlias: boolean): readonly DefinitionInfo[] | undefined;
-    /** @internal */
-    // eslint-disable-next-line @typescript-eslint/unified-signatures
-    getDefinitionAtPosition(fileName: string, position: number, searchOtherFilesOnly: boolean, stopAtAlias: false): readonly DefinitionInfo[] | undefined;
-    getDefinitionAtPosition(fileName: string, position: number): readonly DefinitionInfo[] | undefined;
-    getDefinitionAndBoundSpan(fileName: string, position: number): DefinitionInfoAndBoundSpan | undefined;
-    getTypeDefinitionAtPosition(fileName: string, position: number): readonly DefinitionInfo[] | undefined;
-    getImplementationAtPosition(fileName: string, position: number): readonly ImplementationLocation[] | undefined;
-
-    getReferencesAtPosition(fileName: string, position: number): ReferenceEntry[] | undefined;
-    findReferences(fileName: string, position: number): ReferencedSymbol[] | undefined;
-    getDocumentHighlights(fileName: string, position: number, filesToSearch: string[]): DocumentHighlights[] | undefined;
-    getFileReferences(fileName: string): ReferenceEntry[];
-
-    /** @deprecated */
-    getOccurrencesAtPosition(fileName: string, position: number): readonly ReferenceEntry[] | undefined;
-
-    getNavigateToItems(searchValue: string, maxResultCount?: number, fileName?: string, excludeDtsFiles?: boolean): NavigateToItem[];
-    getNavigationBarItems(fileName: string): NavigationBarItem[];
-    getNavigationTree(fileName: string): NavigationTree;
-
-    prepareCallHierarchy(fileName: string, position: number): CallHierarchyItem | CallHierarchyItem[] | undefined;
-    provideCallHierarchyIncomingCalls(fileName: string, position: number): CallHierarchyIncomingCall[];
-    provideCallHierarchyOutgoingCalls(fileName: string, position: number): CallHierarchyOutgoingCall[];
-
-    provideInlayHints(fileName: string, span: TextSpan, preferences: UserPreferences | undefined): InlayHint[]
-
-    getOutliningSpans(fileName: string): OutliningSpan[];
-    getTodoComments(fileName: string, descriptors: TodoCommentDescriptor[]): TodoComment[];
-    getBraceMatchingAtPosition(fileName: string, position: number): TextSpan[];
-    getIndentationAtPosition(fileName: string, position: number, options: EditorOptions | EditorSettings): number;
-
-    getFormattingEditsForRange(fileName: string, start: number, end: number, options: FormatCodeOptions | FormatCodeSettings): TextChange[];
-    getFormattingEditsForDocument(fileName: string, options: FormatCodeOptions | FormatCodeSettings): TextChange[];
-    getFormattingEditsAfterKeystroke(fileName: string, position: number, key: string, options: FormatCodeOptions | FormatCodeSettings): TextChange[];
-
-    getDocCommentTemplateAtPosition(fileName: string, position: number, options?: DocCommentTemplateOptions): TextInsertion | undefined;
-
-    isValidBraceCompletionAtPosition(fileName: string, position: number, openingBrace: number): boolean;
-    /**
-     * This will return a defined result if the position is after the `>` of the opening tag, or somewhere in the text, of a JSXElement with no closing tag.
-     * Editors should call this after `>` is typed.
-     */
-    getJsxClosingTagAtPosition(fileName: string, position: number): JsxClosingTagInfo | undefined;
-
-    getSpanOfEnclosingComment(fileName: string, position: number, onlyMultiLine: boolean): TextSpan | undefined;
-
-    toLineColumnOffset?(fileName: string, position: number): LineAndCharacter;
-    /** @internal */
-    getSourceMapper(): SourceMapper;
-    /** @internal */
-    clearSourceMapperCache(): void;
-
-    getCodeFixesAtPosition(fileName: string, start: number, end: number, errorCodes: readonly number[], formatOptions: FormatCodeSettings, preferences: UserPreferences): readonly CodeFixAction[];
-    getCombinedCodeFix(scope: CombinedCodeFixScope, fixId: {}, formatOptions: FormatCodeSettings, preferences: UserPreferences): CombinedCodeActions;
-
-    applyCodeActionCommand(action: CodeActionCommand, formatSettings?: FormatCodeSettings): Promise<ApplyCodeActionCommandResult>;
-    applyCodeActionCommand(action: CodeActionCommand[], formatSettings?: FormatCodeSettings): Promise<ApplyCodeActionCommandResult[]>;
-    applyCodeActionCommand(action: CodeActionCommand | CodeActionCommand[], formatSettings?: FormatCodeSettings): Promise<ApplyCodeActionCommandResult | ApplyCodeActionCommandResult[]>;
-    /** @deprecated `fileName` will be ignored */
-    applyCodeActionCommand(fileName: string, action: CodeActionCommand): Promise<ApplyCodeActionCommandResult>;
-    /** @deprecated `fileName` will be ignored */
-    applyCodeActionCommand(fileName: string, action: CodeActionCommand[]): Promise<ApplyCodeActionCommandResult[]>;
-    /** @deprecated `fileName` will be ignored */
-    applyCodeActionCommand(fileName: string, action: CodeActionCommand | CodeActionCommand[]): Promise<ApplyCodeActionCommandResult | ApplyCodeActionCommandResult[]>;
-
-    getApplicableRefactors(fileName: string, positionOrRange: number | TextRange, preferences: UserPreferences | undefined, triggerReason?: RefactorTriggerReason, kind?: string): ApplicableRefactorInfo[];
-    getEditsForRefactor(fileName: string, formatOptions: FormatCodeSettings, positionOrRange: number | TextRange, refactorName: string, actionName: string, preferences: UserPreferences | undefined): RefactorEditInfo | undefined;
-    organizeImports(args: OrganizeImportsArgs, formatOptions: FormatCodeSettings, preferences: UserPreferences | undefined): readonly FileTextChanges[];
-    getEditsForFileRename(oldFilePath: string, newFilePath: string, formatOptions: FormatCodeSettings, preferences: UserPreferences | undefined): readonly FileTextChanges[];
-
-    getEmitOutput(fileName: string, emitOnlyDtsFiles?: boolean, forceDtsEmit?: boolean): EmitOutput;
-
-    getProgram(): Program | undefined;
-    /** @internal */ getCurrentProgram(): Program | undefined;
-
-    /** @internal */ getNonBoundSourceFile(fileName: string): SourceFile;
-    /** @internal */ getAutoImportProvider(): Program | undefined;
-
-    /// Returns true if a suitable symbol was found in the project.
-    /// May set isDefinition properties in `referencedSymbols` to false.
-    /// May add elements to `knownSymbolSpans`.
-    /** @internal */ updateIsDefinitionOfReferencedSymbols(referencedSymbols: readonly ReferencedSymbol[], knownSymbolSpans: Set<DocumentSpan>): boolean;
-
-    toggleLineComment(fileName: string, textRange: TextRange): TextChange[];
-    toggleMultilineComment(fileName: string, textRange: TextRange): TextChange[];
-    commentSelection(fileName: string, textRange: TextRange): TextChange[];
-    uncommentSelection(fileName: string, textRange: TextRange): TextChange[];
-
-    getSupportedCodeFixes(fileName?: string): readonly string[];
-
-    dispose(): void;
-}
-
-export interface JsxClosingTagInfo {
-    readonly newText: string;
-}
-
-export interface CombinedCodeFixScope { type: "file"; fileName: string; }
-
-export const enum OrganizeImportsMode {
-    All = "All",
-    SortAndCombine = "SortAndCombine",
-    RemoveUnused = "RemoveUnused",
-}
-
-export interface OrganizeImportsArgs extends CombinedCodeFixScope {
-    /** @deprecated Use `mode` instead */
-    skipDestructiveCodeActions?: boolean;
-    mode?: OrganizeImportsMode;
-}
-
-export type CompletionsTriggerCharacter = "." | '"' | "'" | "`" | "/" | "@" | "<" | "#" | " ";
-
-export const enum CompletionTriggerKind {
-    /** Completion was triggered by typing an identifier, manual invocation (e.g Ctrl+Space) or via API. */
-    Invoked = 1,
-
-    /** Completion was triggered by a trigger character. */
-    TriggerCharacter = 2,
-
-    /** Completion was re-triggered as the current completion list is incomplete. */
-    TriggerForIncompleteCompletions = 3,
-}
-
-export interface GetCompletionsAtPositionOptions extends UserPreferences {
-    /**
-     * If the editor is asking for completions because a certain character was typed
-     * (as opposed to when the user explicitly requested them) this should be set.
-     */
-    triggerCharacter?: CompletionsTriggerCharacter;
-    triggerKind?: CompletionTriggerKind;
-    /** @deprecated Use includeCompletionsForModuleExports */
-    includeExternalModuleExports?: boolean;
-    /** @deprecated Use includeCompletionsWithInsertText */
-    includeInsertTextCompletions?: boolean;
-}
-
-export type SignatureHelpTriggerCharacter = "," | "(" | "<";
-export type SignatureHelpRetriggerCharacter = SignatureHelpTriggerCharacter | ")";
-
-export interface SignatureHelpItemsOptions {
-    triggerReason?: SignatureHelpTriggerReason;
-}
-
-export type SignatureHelpTriggerReason =
-    | SignatureHelpInvokedReason
-    | SignatureHelpCharacterTypedReason
-    | SignatureHelpRetriggeredReason;
-
-/**
- * Signals that the user manually requested signature help.
- * The language service will unconditionally attempt to provide a result.
- */
-export interface SignatureHelpInvokedReason {
-    kind: "invoked";
-    triggerCharacter?: undefined;
-}
-
-/**
- * Signals that the signature help request came from a user typing a character.
- * Depending on the character and the syntactic context, the request may or may not be served a result.
- */
-export interface SignatureHelpCharacterTypedReason {
-    kind: "characterTyped";
-    /**
-     * Character that was responsible for triggering signature help.
-     */
-    triggerCharacter: SignatureHelpTriggerCharacter;
-}
-
-/**
- * Signals that this signature help request came from typing a character or moving the cursor.
- * This should only occur if a signature help session was already active and the editor needs to see if it should adjust.
- * The language service will unconditionally attempt to provide a result.
- * `triggerCharacter` can be `undefined` for a retrigger caused by a cursor move.
- */
-export interface SignatureHelpRetriggeredReason {
-    kind: "retrigger";
-    /**
-     * Character that was responsible for triggering signature help.
-     */
-    triggerCharacter?: SignatureHelpRetriggerCharacter;
-}
-
-export interface ApplyCodeActionCommandResult {
-    successMessage: string;
-}
-
-export interface Classifications {
-    spans: number[];
-    endOfLineState: EndOfLineState;
-}
-
-export interface ClassifiedSpan {
-    textSpan: TextSpan;
-    classificationType: ClassificationTypeNames;
-}
-
-export interface ClassifiedSpan2020 {
-    textSpan: TextSpan;
-    classificationType: number;
-}
-
-/**
- * Navigation bar interface designed for visual studio's dual-column layout.
- * This does not form a proper tree.
- * The navbar is returned as a list of top-level items, each of which has a list of child items.
- * Child items always have an empty array for their `childItems`.
- */
-export interface NavigationBarItem {
-    text: string;
-    kind: ScriptElementKind;
-    kindModifiers: string;
-    spans: TextSpan[];
-    childItems: NavigationBarItem[];
-    indent: number;
-    bolded: boolean;
-    grayed: boolean;
-}
-
-/**
- * Node in a tree of nested declarations in a file.
- * The top node is always a script or module node.
- */
-export interface NavigationTree {
-    /** Name of the declaration, or a short description, e.g. "<class>". */
-    text: string;
-    kind: ScriptElementKind;
-    /** ScriptElementKindModifier separated by commas, e.g. "public,abstract" */
-    kindModifiers: string;
-    /**
-     * Spans of the nodes that generated this declaration.
-     * There will be more than one if this is the result of merging.
-     */
-    spans: TextSpan[];
-    nameSpan: TextSpan | undefined;
-    /** Present if non-empty */
-    childItems?: NavigationTree[];
-}
-
-export interface CallHierarchyItem {
-    name: string;
-    kind: ScriptElementKind;
-    kindModifiers?: string;
-    file: string;
-    span: TextSpan;
-    selectionSpan: TextSpan;
-    containerName?: string;
-}
-
-export interface CallHierarchyIncomingCall {
-    from: CallHierarchyItem;
-    fromSpans: TextSpan[];
-}
-
-export interface CallHierarchyOutgoingCall {
-    to: CallHierarchyItem;
-    fromSpans: TextSpan[];
-}
-
-export const enum InlayHintKind {
-    Type = "Type",
-    Parameter = "Parameter",
-    Enum = "Enum",
-}
-
-export interface InlayHint {
-    text: string;
-    position: number;
-    kind: InlayHintKind;
-    whitespaceBefore?: boolean;
-    whitespaceAfter?: boolean;
-}
-
-export interface TodoCommentDescriptor {
-    text: string;
-    priority: number;
-}
-
-export interface TodoComment {
-    descriptor: TodoCommentDescriptor;
-    message: string;
-    position: number;
-}
-
-export interface TextChange {
-    span: TextSpan;
-    newText: string;
-}
-
-export interface FileTextChanges {
-    fileName: string;
-    textChanges: readonly TextChange[];
-    isNewFile?: boolean;
-}
-
-export interface CodeAction {
-    /** Description of the code action to display in the UI of the editor */
-    description: string;
-    /** Text changes to apply to each file as part of the code action */
-    changes: FileTextChanges[];
-    /**
-     * If the user accepts the code fix, the editor should send the action back in a `applyAction` request.
-     * This allows the language service to have side effects (e.g. installing dependencies) upon a code fix.
-     */
-    commands?: CodeActionCommand[];
-}
-
-export interface CodeFixAction extends CodeAction {
-    /** Short name to identify the fix, for use by telemetry. */
-    fixName: string;
-    /**
-     * If present, one may call 'getCombinedCodeFix' with this fixId.
-     * This may be omitted to indicate that the code fix can't be applied in a group.
-     */
-    fixId?: {};
-    fixAllDescription?: string;
-}
-
-export interface CombinedCodeActions {
-    changes: readonly FileTextChanges[];
-    commands?: readonly CodeActionCommand[];
-}
-
-// Publicly, this type is just `{}`. Internally it is a union of all the actions we use.
-// See `commands?: {}[]` in protocol.ts
-export type CodeActionCommand = InstallPackageAction;
-
-export interface InstallPackageAction {
-    /** @internal */ readonly type: "install package";
-    /** @internal */ readonly file: string;
-    /** @internal */ readonly packageName: string;
-}
-
-/**
- * A set of one or more available refactoring actions, grouped under a parent refactoring.
- */
-export interface ApplicableRefactorInfo {
-    /**
-     * The programmatic name of the refactoring
-     */
-    name: string;
-    /**
-     * A description of this refactoring category to show to the user.
-     * If the refactoring gets inlined (see below), this text will not be visible.
-     */
-    description: string;
-    /**
-     * Inlineable refactorings can have their actions hoisted out to the top level
-     * of a context menu. Non-inlineanable refactorings should always be shown inside
-     * their parent grouping.
-     *
-     * If not specified, this value is assumed to be 'true'
-     */
-    inlineable?: boolean;
-
-    actions: RefactorActionInfo[];
-}
-
-/**
- * Represents a single refactoring action - for example, the "Extract Method..." refactor might
- * offer several actions, each corresponding to a surround class or closure to extract into.
- */
-export interface RefactorActionInfo {
-    /**
-     * The programmatic name of the refactoring action
-     */
-    name: string;
-
-    /**
-     * A description of this refactoring action to show to the user.
-     * If the parent refactoring is inlined away, this will be the only text shown,
-     * so this description should make sense by itself if the parent is inlineable=true
-     */
-    description: string;
-
-    /**
-     * A message to show to the user if the refactoring cannot be applied in
-     * the current context.
-     */
-    notApplicableReason?: string;
-
-    /**
-     * The hierarchical dotted name of the refactor action.
-     */
-    kind?: string;
-}
-
-/**
- * A set of edits to make in response to a refactor action, plus an optional
- * location where renaming should be invoked from
- */
-export interface RefactorEditInfo {
-    edits: FileTextChanges[];
-    renameFilename?: string;
-    renameLocation?: number;
-    commands?: CodeActionCommand[];
-}
-
-export type RefactorTriggerReason = "implicit" | "invoked";
-
-export interface TextInsertion {
-    newText: string;
-    /** The position in newText the caret should point to after the insertion. */
-    caretOffset: number;
-}
-
-export interface DocumentSpan {
-    textSpan: TextSpan;
-    fileName: string;
-
-    /**
-     * If the span represents a location that was remapped (e.g. via a .d.ts.map file),
-     * then the original filename and span will be specified here
-     */
-    originalTextSpan?: TextSpan;
-    originalFileName?: string;
-
-    /**
-     * If DocumentSpan.textSpan is the span for name of the declaration,
-     * then this is the span for relevant declaration
-     */
-    contextSpan?: TextSpan;
-    originalContextSpan?: TextSpan;
-}
-
-export interface RenameLocation extends DocumentSpan {
-    readonly prefixText?: string;
-    readonly suffixText?: string;
-}
-
-export interface ReferenceEntry extends DocumentSpan {
-    isWriteAccess: boolean;
-    isInString?: true;
-}
-
-export interface ImplementationLocation extends DocumentSpan {
-    kind: ScriptElementKind;
-    displayParts: SymbolDisplayPart[];
-}
-
-export const enum HighlightSpanKind {
-    none = "none",
-    definition = "definition",
-    reference = "reference",
-    writtenReference = "writtenReference",
-}
-
-export interface HighlightSpan {
-    fileName?: string;
-    isInString?: true;
-    textSpan: TextSpan;
-    contextSpan?: TextSpan;
-    kind: HighlightSpanKind;
-}
-
-export interface DocumentHighlights {
-    fileName: string;
-    highlightSpans: HighlightSpan[];
-}
-
-export interface NavigateToItem {
-    name: string;
-    kind: ScriptElementKind;
-    kindModifiers: string;
-    matchKind: "exact" | "prefix" | "substring" | "camelCase";
-    isCaseSensitive: boolean;
-    fileName: string;
-    textSpan: TextSpan;
-    containerName: string;
-    containerKind: ScriptElementKind;
-}
-
-export enum IndentStyle {
-    None = 0,
-    Block = 1,
-    Smart = 2,
-}
-
-export enum SemicolonPreference {
-    Ignore = "ignore",
-    Insert = "insert",
-    Remove = "remove",
-}
-
-/** @deprecated - consider using EditorSettings instead */
-export interface EditorOptions {
-    BaseIndentSize?: number;
-    IndentSize: number;
-    TabSize: number;
-    NewLineCharacter: string;
-    ConvertTabsToSpaces: boolean;
-    IndentStyle: IndentStyle;
-}
-
-// TODO: GH#18217 These are frequently asserted as defined
-export interface EditorSettings {
-    baseIndentSize?: number;
-    indentSize?: number;
-    tabSize?: number;
-    newLineCharacter?: string;
-    convertTabsToSpaces?: boolean;
-    indentStyle?: IndentStyle;
-    trimTrailingWhitespace?: boolean;
-}
-
-/** @deprecated - consider using FormatCodeSettings instead */
-export interface FormatCodeOptions extends EditorOptions {
-    InsertSpaceAfterCommaDelimiter: boolean;
-    InsertSpaceAfterSemicolonInForStatements: boolean;
-    InsertSpaceBeforeAndAfterBinaryOperators: boolean;
-    InsertSpaceAfterConstructor?: boolean;
-    InsertSpaceAfterKeywordsInControlFlowStatements: boolean;
-    InsertSpaceAfterFunctionKeywordForAnonymousFunctions: boolean;
-    InsertSpaceAfterOpeningAndBeforeClosingNonemptyParenthesis: boolean;
-    InsertSpaceAfterOpeningAndBeforeClosingNonemptyBrackets: boolean;
-    InsertSpaceAfterOpeningAndBeforeClosingNonemptyBraces?: boolean;
-    InsertSpaceAfterOpeningAndBeforeClosingTemplateStringBraces: boolean;
-    InsertSpaceAfterOpeningAndBeforeClosingJsxExpressionBraces?: boolean;
-    InsertSpaceAfterTypeAssertion?: boolean;
-    InsertSpaceBeforeFunctionParenthesis?: boolean;
-    PlaceOpenBraceOnNewLineForFunctions: boolean;
-    PlaceOpenBraceOnNewLineForControlBlocks: boolean;
-    insertSpaceBeforeTypeAnnotation?: boolean;
-}
-
-export interface FormatCodeSettings extends EditorSettings {
-    readonly insertSpaceAfterCommaDelimiter?: boolean;
-    readonly insertSpaceAfterSemicolonInForStatements?: boolean;
-    readonly insertSpaceBeforeAndAfterBinaryOperators?: boolean;
-    readonly insertSpaceAfterConstructor?: boolean;
-    readonly insertSpaceAfterKeywordsInControlFlowStatements?: boolean;
-    readonly insertSpaceAfterFunctionKeywordForAnonymousFunctions?: boolean;
-    readonly insertSpaceAfterOpeningAndBeforeClosingNonemptyParenthesis?: boolean;
-    readonly insertSpaceAfterOpeningAndBeforeClosingNonemptyBrackets?: boolean;
-    readonly insertSpaceAfterOpeningAndBeforeClosingNonemptyBraces?: boolean;
-    readonly insertSpaceAfterOpeningAndBeforeClosingEmptyBraces?: boolean;
-    readonly insertSpaceAfterOpeningAndBeforeClosingTemplateStringBraces?: boolean;
-    readonly insertSpaceAfterOpeningAndBeforeClosingJsxExpressionBraces?: boolean;
-    readonly insertSpaceAfterTypeAssertion?: boolean;
-    readonly insertSpaceBeforeFunctionParenthesis?: boolean;
-    readonly placeOpenBraceOnNewLineForFunctions?: boolean;
-    readonly placeOpenBraceOnNewLineForControlBlocks?: boolean;
-    readonly insertSpaceBeforeTypeAnnotation?: boolean;
-    readonly indentMultiLineObjectLiteralBeginningOnBlankLine?: boolean;
-    readonly semicolons?: SemicolonPreference;
-}
-
-/** @internal */
-export interface FormattingHost {
-    getNewLine?(): string;
-}
-
-
-export function getDefaultFormatCodeSettings(newLineCharacter?: string): FormatCodeSettings {
-    return {
-        indentSize: 4,
-        tabSize: 4,
-        newLineCharacter: newLineCharacter || "\n",
-        convertTabsToSpaces: true,
-        indentStyle: IndentStyle.Smart,
-        insertSpaceAfterConstructor: false,
-        insertSpaceAfterCommaDelimiter: true,
-        insertSpaceAfterSemicolonInForStatements: true,
-        insertSpaceBeforeAndAfterBinaryOperators: true,
-        insertSpaceAfterKeywordsInControlFlowStatements: true,
-        insertSpaceAfterFunctionKeywordForAnonymousFunctions: false,
-        insertSpaceAfterOpeningAndBeforeClosingNonemptyParenthesis: false,
-        insertSpaceAfterOpeningAndBeforeClosingNonemptyBrackets: false,
-        insertSpaceAfterOpeningAndBeforeClosingNonemptyBraces: true,
-        insertSpaceAfterOpeningAndBeforeClosingTemplateStringBraces: false,
-        insertSpaceAfterOpeningAndBeforeClosingJsxExpressionBraces: false,
-        insertSpaceBeforeFunctionParenthesis: false,
-        placeOpenBraceOnNewLineForFunctions: false,
-        placeOpenBraceOnNewLineForControlBlocks: false,
-        semicolons: SemicolonPreference.Ignore,
-        trimTrailingWhitespace: true
-    };
-}
-
-/** @internal */
-export const testFormatSettings = getDefaultFormatCodeSettings("\n");
-
-export interface DefinitionInfo extends DocumentSpan {
-    kind: ScriptElementKind;
-    name: string;
-    containerKind: ScriptElementKind;
-    containerName: string;
-    unverified?: boolean;
-    /** @internal
-     * Initially, this value is determined syntactically, but it is updated by the checker to cover
-     * cases like declarations that are exported in subsequent statements.  As a result, the value
-     * may be "incomplete" if this span has yet to be checked.
-     */
-    isLocal?: boolean;
-    /** @internal */ isAmbient?: boolean;
-    /** @internal */ failedAliasResolution?: boolean;
-}
-
-export interface DefinitionInfoAndBoundSpan {
-    definitions?: readonly DefinitionInfo[];
-    textSpan: TextSpan;
-}
-
-export interface ReferencedSymbolDefinitionInfo extends DefinitionInfo {
-    displayParts: SymbolDisplayPart[];
-}
-
-export interface ReferencedSymbol {
-    definition: ReferencedSymbolDefinitionInfo;
-    references: ReferencedSymbolEntry[];
-}
-
-export interface ReferencedSymbolEntry extends ReferenceEntry {
-    isDefinition?: boolean;
-}
-
-export enum SymbolDisplayPartKind {
-    aliasName,
-    className,
-    enumName,
-    fieldName,
-    interfaceName,
-    keyword,
-    lineBreak,
-    numericLiteral,
-    stringLiteral,
-    localName,
-    methodName,
-    moduleName,
-    operator,
-    parameterName,
-    propertyName,
-    punctuation,
-    space,
-    text,
-    typeParameterName,
-    enumMemberName,
-    functionName,
-    regularExpressionLiteral,
-    link,
-    linkName,
-    linkText,
-}
-
-export interface SymbolDisplayPart {
-    text: string;
-    kind: string;
-}
-
-export interface JSDocLinkDisplayPart extends SymbolDisplayPart {
-    target: DocumentSpan;
-}
-
-export interface JSDocTagInfo {
-    name: string;
-    text?: SymbolDisplayPart[];
-}
-
-export interface QuickInfo {
-    kind: ScriptElementKind;
-    kindModifiers: string;
-    textSpan: TextSpan;
-    displayParts?: SymbolDisplayPart[];
-    documentation?: SymbolDisplayPart[];
-    tags?: JSDocTagInfo[];
-}
-
-export type RenameInfo = RenameInfoSuccess | RenameInfoFailure;
-export interface RenameInfoSuccess {
-    canRename: true;
-    /**
-     * File or directory to rename.
-     * If set, `getEditsForFileRename` should be called instead of `findRenameLocations`.
-     */
-    fileToRename?: string;
-    displayName: string;
-    fullDisplayName: string;
-    kind: ScriptElementKind;
-    kindModifiers: string;
-    triggerSpan: TextSpan;
-}
-export interface RenameInfoFailure {
-    canRename: false;
-    localizedErrorMessage: string;
-}
-
-/**
- * @deprecated Use `UserPreferences` instead.
- */
-export interface RenameInfoOptions {
-    readonly allowRenameOfImportPath?: boolean;
-}
-
-export interface DocCommentTemplateOptions {
-    readonly generateReturnInDocTemplate?: boolean;
-}
-
-export interface SignatureHelpParameter {
-    name: string;
-    documentation: SymbolDisplayPart[];
-    displayParts: SymbolDisplayPart[];
-    isOptional: boolean;
-    isRest?: boolean;
-}
-
-export interface SelectionRange {
-    textSpan: TextSpan;
-    parent?: SelectionRange;
-}
-
-/**
- * Represents a single signature to show in signature help.
- * The id is used for subsequent calls into the language service to ask questions about the
- * signature help item in the context of any documents that have been updated.  i.e. after
- * an edit has happened, while signature help is still active, the host can ask important
- * questions like 'what parameter is the user currently contained within?'.
- */
-export interface SignatureHelpItem {
-    isVariadic: boolean;
-    prefixDisplayParts: SymbolDisplayPart[];
-    suffixDisplayParts: SymbolDisplayPart[];
-    separatorDisplayParts: SymbolDisplayPart[];
-    parameters: SignatureHelpParameter[];
-    documentation: SymbolDisplayPart[];
-    tags: JSDocTagInfo[];
-}
-
-/**
- * Represents a set of signature help items, and the preferred item that should be selected.
- */
-export interface SignatureHelpItems {
-    items: SignatureHelpItem[];
-    applicableSpan: TextSpan;
-    selectedItemIndex: number;
-    argumentIndex: number;
-    argumentCount: number;
-}
-
-// Do not change existing values, as they exist in telemetry.
-export const enum CompletionInfoFlags {
-    None = 0,
-    MayIncludeAutoImports = 1 << 0,
-    IsImportStatementCompletion = 1 << 1,
-    IsContinuation = 1 << 2,
-    ResolvedModuleSpecifiers = 1 << 3,
-    ResolvedModuleSpecifiersBeyondLimit = 1 << 4,
-    MayIncludeMethodSnippets = 1 << 5,
-}
-
-export interface CompletionInfo {
-    /** For performance telemetry. */
-    flags?: CompletionInfoFlags;
-    /** Not true for all global completions. This will be true if the enclosing scope matches a few syntax kinds. See `isSnippetScope`. */
-    isGlobalCompletion: boolean;
-    isMemberCompletion: boolean;
-    /**
-     * In the absence of `CompletionEntry["replacementSpan"]`, the editor may choose whether to use
-     * this span or its default one. If `CompletionEntry["replacementSpan"]` is defined, that span
-     * must be used to commit that completion entry.
-     */
-    optionalReplacementSpan?: TextSpan;
-    /**
-     * true when the current location also allows for a new identifier
-     */
-    isNewIdentifierLocation: boolean;
-    /**
-     * Indicates to client to continue requesting completions on subsequent keystrokes.
-     */
-    isIncomplete?: true;
-    entries: CompletionEntry[];
-}
-
-export interface CompletionEntryDataAutoImport {
-    /**
-     * The name of the property or export in the module's symbol table. Differs from the completion name
-     * in the case of InternalSymbolName.ExportEquals and InternalSymbolName.Default.
-     */
-    exportName: string;
-    moduleSpecifier?: string;
-    /** The file name declaring the export's module symbol, if it was an external module */
-    fileName?: string;
-    /** The module name (with quotes stripped) of the export's module symbol, if it was an ambient module */
-    ambientModuleName?: string;
-    /** True if the export was found in the package.json AutoImportProvider */
-    isPackageJsonImport?: true;
-}
-
-export interface CompletionEntryDataUnresolved extends CompletionEntryDataAutoImport {
-    /** The key in the `ExportMapCache` where the completion entry's `SymbolExportInfo[]` is found */
-    exportMapKey: string;
-}
-
-export interface CompletionEntryDataResolved extends CompletionEntryDataAutoImport {
-    moduleSpecifier: string;
-}
-
-export type CompletionEntryData = CompletionEntryDataUnresolved | CompletionEntryDataResolved;
-
-// see comments in protocol.ts
-export interface CompletionEntry {
-    name: string;
-    kind: ScriptElementKind;
-    kindModifiers?: string; // see ScriptElementKindModifier, comma separated
-    sortText: string;
-    insertText?: string;
-    isSnippet?: true;
-    /**
-     * An optional span that indicates the text to be replaced by this completion item.
-     * If present, this span should be used instead of the default one.
-     * It will be set if the required span differs from the one generated by the default replacement behavior.
-     */
-    replacementSpan?: TextSpan;
-    hasAction?: true;
-    source?: string;
-    sourceDisplay?: SymbolDisplayPart[];
-    labelDetails?: CompletionEntryLabelDetails;
-    isRecommended?: true;
-    isFromUncheckedFile?: true;
-    isPackageJsonImport?: true;
-    isImportStatementCompletion?: true;
-    /**
-     * A property to be sent back to TS Server in the CompletionDetailsRequest, along with `name`,
-     * that allows TS Server to look up the symbol represented by the completion item, disambiguating
-     * items with the same name. Currently only defined for auto-import completions, but the type is
-     * `unknown` in the protocol, so it can be changed as needed to support other kinds of completions.
-     * The presence of this property should generally not be used to assume that this completion entry
-     * is an auto-import.
-     */
-    data?: CompletionEntryData;
-}
-
-export interface CompletionEntryLabelDetails {
-    detail?: string;
-    description?: string;
-}
-
-export interface CompletionEntryDetails {
-    name: string;
-    kind: ScriptElementKind;
-    kindModifiers: string;   // see ScriptElementKindModifier, comma separated
-    displayParts: SymbolDisplayPart[];
-    documentation?: SymbolDisplayPart[];
-    tags?: JSDocTagInfo[];
-    codeActions?: CodeAction[];
-    /** @deprecated Use `sourceDisplay` instead. */
-    source?: SymbolDisplayPart[];
-    sourceDisplay?: SymbolDisplayPart[];
-}
-
-export interface OutliningSpan {
-    /** The span of the document to actually collapse. */
-    textSpan: TextSpan;
-
-    /** The span of the document to display when the user hovers over the collapsed span. */
-    hintSpan: TextSpan;
-
-    /** The text to display in the editor for the collapsed region. */
-    bannerText: string;
-
-    /**
-     * Whether or not this region should be automatically collapsed when
-     * the 'Collapse to Definitions' command is invoked.
-     */
-    autoCollapse: boolean;
-
-    /**
-     * Classification of the contents of the span
-     */
-    kind: OutliningSpanKind;
-}
-
-export const enum OutliningSpanKind {
-    /** Single or multi-line comments */
-    Comment = "comment",
-
-    /** Sections marked by '// #region' and '// #endregion' comments */
-    Region = "region",
-
-    /** Declarations and expressions */
-    Code = "code",
-
-    /** Contiguous blocks of import declarations */
-    Imports = "imports"
-}
-
-export const enum OutputFileType {
-    JavaScript,
-    SourceMap,
-    Declaration
-}
-
-export const enum EndOfLineState {
-    None,
-    InMultiLineCommentTrivia,
-    InSingleQuoteStringLiteral,
-    InDoubleQuoteStringLiteral,
-    InTemplateHeadOrNoSubstitutionTemplate,
-    InTemplateMiddleOrTail,
-    InTemplateSubstitutionPosition,
-}
-
-export enum TokenClass {
-    Punctuation,
-    Keyword,
-    Operator,
-    Comment,
-    Whitespace,
-    Identifier,
-    NumberLiteral,
-    BigIntLiteral,
-    StringLiteral,
-    RegExpLiteral,
-}
-
-export interface ClassificationResult {
-    finalLexState: EndOfLineState;
-    entries: ClassificationInfo[];
-}
-
-export interface ClassificationInfo {
-    length: number;
-    classification: TokenClass;
-}
-
-export interface Classifier {
-    /**
-     * Gives lexical classifications of tokens on a line without any syntactic context.
-     * For instance, a token consisting of the text 'string' can be either an identifier
-     * named 'string' or the keyword 'string', however, because this classifier is not aware,
-     * it relies on certain heuristics to give acceptable results. For classifications where
-     * speed trumps accuracy, this function is preferable; however, for true accuracy, the
-     * syntactic classifier is ideal. In fact, in certain editing scenarios, combining the
-     * lexical, syntactic, and semantic classifiers may issue the best user experience.
-     *
-     * @param text                      The text of a line to classify.
-     * @param lexState                  The state of the lexical classifier at the end of the previous line.
-     * @param syntacticClassifierAbsent Whether the client is *not* using a syntactic classifier.
-     *                                  If there is no syntactic classifier (syntacticClassifierAbsent=true),
-     *                                  certain heuristics may be used in its place; however, if there is a
-     *                                  syntactic classifier (syntacticClassifierAbsent=false), certain
-     *                                  classifications which may be incorrectly categorized will be given
-     *                                  back as Identifiers in order to allow the syntactic classifier to
-     *                                  subsume the classification.
-     * @deprecated Use getLexicalClassifications instead.
-     */
-    getClassificationsForLine(text: string, lexState: EndOfLineState, syntacticClassifierAbsent: boolean): ClassificationResult;
-    getEncodedLexicalClassifications(text: string, endOfLineState: EndOfLineState, syntacticClassifierAbsent: boolean): Classifications;
-}
-
-export const enum ScriptElementKind {
-    unknown = "",
-    warning = "warning",
-
-    /** predefined type (void) or keyword (class) */
-    keyword = "keyword",
-
-    /** top level script node */
-    scriptElement = "script",
-
-    /** module foo {} */
-    moduleElement = "module",
-
-    /** class X {} */
-    classElement = "class",
-
-    /** var x = class X {} */
-    localClassElement = "local class",
-
-    /** interface Y {} */
-    interfaceElement = "interface",
-
-    /** type T = ... */
-    typeElement = "type",
-
-    /** enum E */
-    enumElement = "enum",
-    enumMemberElement = "enum member",
-
-    /**
-     * Inside module and script only
-     * const v = ..
-     */
-    variableElement = "var",
-
-    /** Inside function */
-    localVariableElement = "local var",
-
-    /**
-     * Inside module and script only
-     * function f() { }
-     */
-    functionElement = "function",
-
-    /** Inside function */
-    localFunctionElement = "local function",
-
-    /** class X { [public|private]* foo() {} } */
-    memberFunctionElement = "method",
-
-    /** class X { [public|private]* [get|set] foo:number; } */
-    memberGetAccessorElement = "getter",
-    memberSetAccessorElement = "setter",
-
-    /**
-     * class X { [public|private]* foo:number; }
-     * interface Y { foo:number; }
-     */
-    memberVariableElement = "property",
-
-    /** class X { [public|private]* accessor foo: number; } */
-    memberAccessorVariableElement = "accessor",
-
-    /**
-     * class X { constructor() { } }
-     * class X { static { } }
-     */
-    constructorImplementationElement = "constructor",
-
-    /** interface Y { ():number; } */
-    callSignatureElement = "call",
-
-    /** interface Y { []:number; } */
-    indexSignatureElement = "index",
-
-    /** interface Y { new():Y; } */
-    constructSignatureElement = "construct",
-
-    /** function foo(*Y*: string) */
-    parameterElement = "parameter",
-
-    typeParameterElement = "type parameter",
-
-    primitiveType = "primitive type",
-
-    label = "label",
-
-    alias = "alias",
-
-    constElement = "const",
-
-    letElement = "let",
-
-    directory = "directory",
-
-    externalModuleName = "external module name",
-
-    /**
-     * <JsxTagName attribute1 attribute2={0} />
-     * @deprecated
-     */
-    jsxAttribute = "JSX attribute",
-
-    /** String literal */
-    string = "string",
-
-    /** Jsdoc @link: in `{@link C link text}`, the before and after text "{@link " and "}" */
-    link = "link",
-
-    /** Jsdoc @link: in `{@link C link text}`, the entity name "C" */
-    linkName = "link name",
-
-    /** Jsdoc @link: in `{@link C link text}`, the link text "link text" */
-    linkText = "link text",
-}
-
-export const enum ScriptElementKindModifier {
-    none = "",
-    publicMemberModifier = "public",
-    privateMemberModifier = "private",
-    protectedMemberModifier = "protected",
-    exportedModifier = "export",
-    ambientModifier = "declare",
-    staticModifier = "static",
-    abstractModifier = "abstract",
-    optionalModifier = "optional",
-
-    deprecatedModifier = "deprecated",
-
-    dtsModifier = ".d.ts",
-    tsModifier = ".ts",
-    tsxModifier = ".tsx",
-    jsModifier = ".js",
-    jsxModifier = ".jsx",
-    jsonModifier = ".json",
-    dmtsModifier = ".d.mts",
-    mtsModifier = ".mts",
-    mjsModifier = ".mjs",
-    dctsModifier = ".d.cts",
-    ctsModifier = ".cts",
-    cjsModifier = ".cjs",
-}
-
-export const enum ClassificationTypeNames {
-    comment = "comment",
-    identifier = "identifier",
-    keyword = "keyword",
-    numericLiteral = "number",
-    bigintLiteral = "bigint",
-    operator = "operator",
-    stringLiteral = "string",
-    whiteSpace = "whitespace",
-    text = "text",
-
-    punctuation = "punctuation",
-
-    className = "class name",
-    enumName = "enum name",
-    interfaceName = "interface name",
-    moduleName = "module name",
-    typeParameterName = "type parameter name",
-    typeAliasName = "type alias name",
-    parameterName = "parameter name",
-    docCommentTagName = "doc comment tag name",
-    jsxOpenTagName = "jsx open tag name",
-    jsxCloseTagName = "jsx close tag name",
-    jsxSelfClosingTagName = "jsx self closing tag name",
-    jsxAttribute = "jsx attribute",
-    jsxText = "jsx text",
-    jsxAttributeStringLiteralValue = "jsx attribute string literal value",
-}
-
-export const enum ClassificationType {
-    comment = 1,
-    identifier = 2,
-    keyword = 3,
-    numericLiteral = 4,
-    operator = 5,
-    stringLiteral = 6,
-    regularExpressionLiteral = 7,
-    whiteSpace = 8,
-    text = 9,
-    punctuation = 10,
-    className = 11,
-    enumName = 12,
-    interfaceName = 13,
-    moduleName = 14,
-    typeParameterName = 15,
-    typeAliasName = 16,
-    parameterName = 17,
-    docCommentTagName = 18,
-    jsxOpenTagName = 19,
-    jsxCloseTagName = 20,
-    jsxSelfClosingTagName = 21,
-    jsxAttribute = 22,
-    jsxText = 23,
-    jsxAttributeStringLiteralValue = 24,
-    bigintLiteral = 25,
-}
-
-/** @internal */
-export interface CodeFixRegistration {
-    errorCodes: readonly number[];
-    getCodeActions(context: CodeFixContext): CodeFixAction[] | undefined;
-    fixIds?: readonly string[];
-    getAllCodeActions?(context: CodeFixAllContext): CombinedCodeActions;
-}
-
-/** @internal */
-export interface CodeFixContextBase extends TextChangesContext {
-    sourceFile: SourceFile;
-    program: Program;
-    cancellationToken: CancellationToken;
-    preferences: UserPreferences;
-}
-
-/** @internal */
-export interface FormatContext {
-    readonly options: FormatCodeSettings;
-    readonly host: FormattingHost;
-    readonly getRules: RulesMap;
-}
-
-/** @internal */
-export interface TextChangesContext {
-    host: LanguageServiceHost;
-    formatContext: FormatContext;
-    preferences: UserPreferences;
-}
-
-/** @internal */
-export interface CodeFixAllContext extends CodeFixContextBase {
-    fixId: {};
-}
-
-/** @internal */
-export interface CodeFixContext extends CodeFixContextBase {
-    errorCode: number;
-    span: TextSpan;
-}
-
-/** @internal */
-export interface Refactor {
-    /** List of action kinds a refactor can provide.
-     * Used to skip unnecessary calculation when specific refactors are requested. */
-    kinds?: string[];
-
-    /** Compute the associated code actions */
-    getEditsForAction(context: RefactorContext, actionName: string): RefactorEditInfo | undefined;
-
-    /** Compute (quickly) which actions are available here */
-    getAvailableActions(context: RefactorContext): readonly ApplicableRefactorInfo[];
-}
-
-/** @internal */
-export interface RefactorContext extends TextChangesContext {
-    file: SourceFile;
-    startPosition: number;
-    endPosition?: number;
-    program: Program;
-    cancellationToken?: CancellationToken;
-    preferences: UserPreferences;
-    triggerReason?: RefactorTriggerReason;
-    kind?: string;
-}
-
-export interface InlayHintsContext {
-    file: SourceFile;
-    program: Program;
-    cancellationToken: CancellationToken;
-    host: LanguageServiceHost;
-    span: TextSpan;
-    preferences: UserPreferences;
-}
-
-/**
- * Returned by refactor functions when some error message needs to be surfaced to users.
- * @internal
- */
-export interface RefactorErrorInfo {
-    error: string;
-}
-
-/** @internal */
-export interface ContextWithStartAndEndNode {
-    start: Node;
-    end: Node;
-}
-
-/** @internal */
-export type ContextNode = Node | ContextWithStartAndEndNode;
-
-/** @internal */
-export type Entry = NodeEntry | SpanEntry;
-
-/** @internal */
-export interface NodeEntry {
-    readonly kind: NodeEntryKind;
-    readonly node: Node;
-    readonly context?: ContextNode;
-}
-
-/** @internal */
-export interface SpanEntry {
-    readonly kind: EntryKind.Span;
-    readonly fileName: string;
-    readonly textSpan: TextSpan;
-}
-
-/** @internal */
-export const enum EntryKind { Span, Node, StringLiteral, SearchedLocalFoundProperty, SearchedPropertyFoundLocal }
-
-/** @internal */
-export type NodeEntryKind =
-    | EntryKind.Node
-    | EntryKind.StringLiteral
-    | EntryKind.SearchedLocalFoundProperty
-    | EntryKind.SearchedPropertyFoundLocal;
-
-/** @internal */
-export interface TextRangeWithKind<T extends SyntaxKind = SyntaxKind> extends TextRange {
-    kind: T;
-}
-
-/** @internal */
-export type TextRangeWithTriviaKind = TextRangeWithKind<TriviaSyntaxKind>;
-
-/** @internal */
-export interface TokenInfo {
-    leadingTrivia: TextRangeWithTriviaKind[] | undefined;
-    token: TextRangeWithKind;
-    trailingTrivia: TextRangeWithTriviaKind[] | undefined;
-}
+import { EmitOutput } from "../compiler/builderStatePublic";
+import { ModuleResolutionCache } from "../compiler/moduleNameResolver";
+import {
+    __String,
+    CancellationToken,
+    CompilerHost,
+    CompilerOptions,
+    CustomTransformers,
+    Diagnostic,
+    DiagnosticWithLocation,
+    DocumentPositionMapper,
+    FileReference,
+    GetEffectiveTypeRootsHost,
+    HasChangedAutomaticTypeDirectiveNames,
+    HasInvalidatedResolutions,
+    LineAndCharacter,
+    MinimalResolutionCacheHost,
+    ModuleSpecifierCache,
+    Node,
+    ParsedCommandLine,
+    Path,
+    Program,
+    ProjectReference,
+    ResolutionMode,
+    ResolvedModule,
+    ResolvedModuleWithFailedLookupLocations,
+    ResolvedProjectReference,
+    ResolvedTypeReferenceDirective,
+    ResolvedTypeReferenceDirectiveWithFailedLookupLocations,
+    ScriptKind,
+    SourceFile,
+    SourceFileLike,
+    StringLiteralLike,
+    Symbol,
+    SymbolFlags,
+    SyntaxKind,
+    TextChangeRange,
+    TextRange,
+    TextSpan,
+    TriviaSyntaxKind,
+    TypeChecker,
+    UserPreferences,
+} from "../compiler/types";
+import { SymlinkCache } from "../compiler/utilities";
+import { RulesMap } from "./formatting/rulesMap";
+import { SourceMapper } from "./sourcemaps";
+
+declare module "../compiler/types" {
+    // Module transform: converted from interface augmentation
+    export interface Node {
+        getSourceFile(): SourceFile;
+        getChildCount(sourceFile?: SourceFile): number;
+        getChildAt(index: number, sourceFile?: SourceFile): Node;
+        getChildren(sourceFile?: SourceFile): Node[];
+        /** @internal */
+        getChildren(sourceFile?: SourceFileLike): Node[]; // eslint-disable-line @typescript-eslint/unified-signatures
+        getStart(sourceFile?: SourceFile, includeJsDocComment?: boolean): number;
+        /** @internal */
+        getStart(sourceFile?: SourceFileLike, includeJsDocComment?: boolean): number; // eslint-disable-line @typescript-eslint/unified-signatures
+        getFullStart(): number;
+        getEnd(): number;
+        getWidth(sourceFile?: SourceFileLike): number;
+        getFullWidth(): number;
+        getLeadingTriviaWidth(sourceFile?: SourceFile): number;
+        getFullText(sourceFile?: SourceFile): string;
+        getText(sourceFile?: SourceFile): string;
+        getFirstToken(sourceFile?: SourceFile): Node | undefined;
+        /** @internal */
+        getFirstToken(sourceFile?: SourceFileLike): Node | undefined; // eslint-disable-line @typescript-eslint/unified-signatures
+        getLastToken(sourceFile?: SourceFile): Node | undefined;
+        /** @internal */
+        getLastToken(sourceFile?: SourceFileLike): Node | undefined; // eslint-disable-line @typescript-eslint/unified-signatures
+        // See ts.forEachChild for documentation.
+        forEachChild<T>(cbNode: (node: Node) => T | undefined, cbNodeArray?: (nodes: NodeArray<Node>) => T | undefined): T | undefined;
+    }
+}
+
+declare module "../compiler/types" {
+    // Module transform: converted from interface augmentation
+    export interface Identifier {
+        readonly text: string;
+    }
+}
+
+declare module "../compiler/types" {
+    // Module transform: converted from interface augmentation
+    export interface PrivateIdentifier {
+        readonly text: string;
+    }
+}
+
+declare module "../compiler/types" {
+    // Module transform: converted from interface augmentation
+    export interface Symbol {
+        readonly name: string;
+        getFlags(): SymbolFlags;
+        getEscapedName(): __String;
+        getName(): string;
+        getDeclarations(): Declaration[] | undefined;
+        getDocumentationComment(typeChecker: TypeChecker | undefined): SymbolDisplayPart[];
+        /** @internal */
+        getContextualDocumentationComment(context: Node | undefined, checker: TypeChecker | undefined): SymbolDisplayPart[]
+        getJsDocTags(checker?: TypeChecker): JSDocTagInfo[];
+        /** @internal */
+        getContextualJsDocTags(context: Node | undefined, checker: TypeChecker | undefined): JSDocTagInfo[];
+    }
+}
+
+declare module "../compiler/types" {
+    // Module transform: converted from interface augmentation
+    export interface Type {
+        getFlags(): TypeFlags;
+        getSymbol(): Symbol | undefined;
+        getProperties(): Symbol[];
+        getProperty(propertyName: string): Symbol | undefined;
+        getApparentProperties(): Symbol[];
+        getCallSignatures(): readonly Signature[];
+        getConstructSignatures(): readonly Signature[];
+        getStringIndexType(): Type | undefined;
+        getNumberIndexType(): Type | undefined;
+        getBaseTypes(): BaseType[] | undefined;
+        getNonNullableType(): Type;
+        /** @internal */ getNonOptionalType(): Type;
+        /** @internal */ isNullableType(): boolean;
+        getConstraint(): Type | undefined;
+        getDefault(): Type | undefined;
+
+        isUnion(): this is UnionType;
+        isIntersection(): this is IntersectionType;
+        isUnionOrIntersection(): this is UnionOrIntersectionType;
+        isLiteral(): this is LiteralType;
+        isStringLiteral(): this is StringLiteralType;
+        isNumberLiteral(): this is NumberLiteralType;
+        isTypeParameter(): this is TypeParameter;
+        isClassOrInterface(): this is InterfaceType;
+        isClass(): this is InterfaceType;
+        isIndexType(): this is IndexType;
+    }
+}
+
+declare module "../compiler/types" {
+    // Module transform: converted from interface augmentation
+    export interface TypeReference {
+        typeArguments?: readonly Type[];
+    }
+}
+
+declare module "../compiler/types" {
+    // Module transform: converted from interface augmentation
+    export interface Signature {
+        getDeclaration(): SignatureDeclaration;
+        getTypeParameters(): TypeParameter[] | undefined;
+        getParameters(): Symbol[];
+        getTypeParameterAtPosition(pos: number): Type;
+        getReturnType(): Type;
+        getDocumentationComment(typeChecker: TypeChecker | undefined): SymbolDisplayPart[];
+        getJsDocTags(): JSDocTagInfo[];
+    }
+}
+
+declare module "../compiler/types" {
+    // Module transform: converted from interface augmentation
+    export interface SourceFile {
+        /** @internal */ version: string;
+        /** @internal */ scriptSnapshot: IScriptSnapshot | undefined;
+        /** @internal */ nameTable: UnderscoreEscapedMap<number> | undefined;
+
+        /** @internal */ getNamedDeclarations(): Map<string, readonly Declaration[]>;
+
+        getLineAndCharacterOfPosition(pos: number): LineAndCharacter;
+        getLineEndOfPosition(pos: number): number;
+        getLineStarts(): readonly number[];
+        getPositionOfLineAndCharacter(line: number, character: number): number;
+        update(newText: string, textChangeRange: TextChangeRange): SourceFile;
+
+        /** @internal */ sourceMapper?: DocumentPositionMapper;
+    }
+}
+
+declare module "../compiler/types" {
+    // Module transform: converted from interface augmentation
+    export interface SourceFileLike {
+        getLineAndCharacterOfPosition(pos: number): LineAndCharacter;
+    }
+}
+
+declare module "../compiler/types" {
+    // Module transform: converted from interface augmentation
+    export interface SourceMapSource {
+        getLineAndCharacterOfPosition(pos: number): LineAndCharacter;
+    }
+}
+
+/**
+ * Represents an immutable snapshot of a script at a specified time.Once acquired, the
+ * snapshot is observably immutable. i.e. the same calls with the same parameters will return
+ * the same values.
+ */
+// eslint-disable-next-line @typescript-eslint/naming-convention
+export interface IScriptSnapshot {
+    /** Gets a portion of the script snapshot specified by [start, end). */
+    getText(start: number, end: number): string;
+
+    /** Gets the length of this script snapshot. */
+    getLength(): number;
+
+    /**
+     * Gets the TextChangeRange that describe how the text changed between this text and
+     * an older version.  This information is used by the incremental parser to determine
+     * what sections of the script need to be re-parsed.  'undefined' can be returned if the
+     * change range cannot be determined.  However, in that case, incremental parsing will
+     * not happen and the entire document will be re - parsed.
+     */
+    getChangeRange(oldSnapshot: IScriptSnapshot): TextChangeRange | undefined;
+
+    /** Releases all resources held by this script snapshot */
+    dispose?(): void;
+}
+
+export namespace ScriptSnapshot {
+    class StringScriptSnapshot implements IScriptSnapshot {
+
+        constructor(private text: string) {
+        }
+
+        public getText(start: number, end: number): string {
+            return start === 0 && end === this.text.length
+                ? this.text
+                : this.text.substring(start, end);
+        }
+
+        public getLength(): number {
+            return this.text.length;
+        }
+
+        public getChangeRange(): TextChangeRange | undefined {
+            // Text-based snapshots do not support incremental parsing. Return undefined
+            // to signal that to the caller.
+            return undefined;
+        }
+    }
+
+    export function fromString(text: string): IScriptSnapshot {
+        return new StringScriptSnapshot(text);
+    }
+}
+
+export interface PreProcessedFileInfo {
+    referencedFiles: FileReference[];
+    typeReferenceDirectives: FileReference[];
+    libReferenceDirectives: FileReference[];
+    importedFiles: FileReference[];
+    ambientExternalModules?: string[];
+    isLibFile: boolean;
+}
+
+export interface HostCancellationToken {
+    isCancellationRequested(): boolean;
+}
+
+export interface InstallPackageOptions {
+    fileName: Path;
+    packageName: string;
+}
+
+/** @internal */
+export const enum PackageJsonDependencyGroup {
+    Dependencies = 1 << 0,
+    DevDependencies = 1 << 1,
+    PeerDependencies = 1 << 2,
+    OptionalDependencies = 1 << 3,
+    All = Dependencies | DevDependencies | PeerDependencies | OptionalDependencies,
+}
+
+/** @internal */
+export interface ProjectPackageJsonInfo {
+    fileName: string;
+    parseable: boolean;
+    dependencies?: Map<string, string>;
+    devDependencies?: Map<string, string>;
+    peerDependencies?: Map<string, string>;
+    optionalDependencies?: Map<string, string>;
+    get(dependencyName: string, inGroups?: PackageJsonDependencyGroup): string | undefined;
+    has(dependencyName: string, inGroups?: PackageJsonDependencyGroup): boolean;
+}
+
+/** @internal */
+export const enum PackageJsonAutoImportPreference {
+    Off,
+    On,
+    Auto,
+}
+
+export interface PerformanceEvent {
+    kind: "UpdateGraph" | "CreatePackageJsonAutoImportProvider";
+    durationMs: number;
+}
+
+export enum LanguageServiceMode {
+    Semantic,
+    PartialSemantic,
+    Syntactic,
+}
+
+export interface IncompleteCompletionsCache {
+    get(): CompletionInfo | undefined;
+    set(response: CompletionInfo): void;
+    clear(): void;
+}
+
+//
+// Public interface of the host of a language service instance.
+//
+export interface LanguageServiceHost extends GetEffectiveTypeRootsHost, MinimalResolutionCacheHost {
+    getCompilationSettings(): CompilerOptions;
+    getNewLine?(): string;
+    getProjectVersion?(): string;
+    getScriptFileNames(): string[];
+    getScriptKind?(fileName: string): ScriptKind;
+    getScriptVersion(fileName: string): string;
+    getScriptSnapshot(fileName: string): IScriptSnapshot | undefined;
+    getProjectReferences?(): readonly ProjectReference[] | undefined;
+    getLocalizedDiagnosticMessages?(): any;
+    getCancellationToken?(): HostCancellationToken;
+    getCurrentDirectory(): string;
+    getDefaultLibFileName(options: CompilerOptions): string;
+    log?(s: string): void;
+    trace?(s: string): void;
+    error?(s: string): void;
+    useCaseSensitiveFileNames?(): boolean;
+
+    /*
+     * LS host can optionally implement these methods to support completions for module specifiers.
+     * Without these methods, only completions for ambient modules will be provided.
+     */
+    readDirectory?(path: string, extensions?: readonly string[], exclude?: readonly string[], include?: readonly string[], depth?: number): string[];
+    realpath?(path: string): string;
+    /** @internal */ createHash?(data: string): string;
+
+    /*
+     * Unlike `realpath and `readDirectory`, `readFile` and `fileExists` are now _required_
+     * to properly acquire and setup source files under module: node16+ modes.
+     */
+    readFile(path: string, encoding?: string): string | undefined;
+    fileExists(path: string): boolean;
+
+    /*
+     * LS host can optionally implement these methods to support automatic updating when new type libraries are installed
+     */
+    getTypeRootsVersion?(): number;
+
+    /*
+     * LS host can optionally implement this method if it wants to be completely in charge of module name resolution.
+     * if implementation is omitted then language service will use built-in module resolution logic and get answers to
+     * host specific questions using 'getScriptSnapshot'.
+     *
+     * If this is implemented, `getResolvedModuleWithFailedLookupLocationsFromCache` should be too.
+     */
+    /** @deprecated supply resolveModuleNameLiterals instead for resolution that can handle newer resolution modes like nodenext */
+    resolveModuleNames?(moduleNames: string[], containingFile: string, reusedNames: string[] | undefined, redirectedReference: ResolvedProjectReference | undefined, options: CompilerOptions, containingSourceFile?: SourceFile): (ResolvedModule | undefined)[];
+    getResolvedModuleWithFailedLookupLocationsFromCache?(modulename: string, containingFile: string, resolutionMode?: ResolutionMode): ResolvedModuleWithFailedLookupLocations | undefined;
+    /** @deprecated supply resolveTypeReferenceDirectiveReferences instead for resolution that can handle newer resolution modes like nodenext */
+    resolveTypeReferenceDirectives?(typeDirectiveNames: string[] | FileReference[], containingFile: string, redirectedReference: ResolvedProjectReference | undefined, options: CompilerOptions, containingFileMode?: ResolutionMode): (ResolvedTypeReferenceDirective | undefined)[];
+    resolveModuleNameLiterals?(
+        moduleLiterals: readonly StringLiteralLike[],
+        containingFile: string,
+        redirectedReference: ResolvedProjectReference | undefined,
+        options: CompilerOptions,
+        containingSourceFile: SourceFile,
+        reusedNames: readonly StringLiteralLike[] | undefined,
+    ): readonly ResolvedModuleWithFailedLookupLocations[];
+    resolveTypeReferenceDirectiveReferences?<T extends FileReference | string>(
+        typeDirectiveReferences: readonly T[],
+        containingFile: string,
+        redirectedReference: ResolvedProjectReference | undefined,
+        options: CompilerOptions,
+        containingSourceFile: SourceFile | undefined,
+        reusedNames: readonly T[] | undefined
+    ): readonly ResolvedTypeReferenceDirectiveWithFailedLookupLocations[];
+    /** @internal */ hasInvalidatedResolutions?: HasInvalidatedResolutions;
+    /** @internal */ hasChangedAutomaticTypeDirectiveNames?: HasChangedAutomaticTypeDirectiveNames;
+    /** @internal */ getGlobalTypingsCacheLocation?(): string | undefined;
+    /** @internal */ getSymlinkCache?(files?: readonly SourceFile[]): SymlinkCache;
+    /* Lets the Program from a AutoImportProviderProject use its host project's ModuleResolutionCache */
+    /** @internal */ getModuleResolutionCache?(): ModuleResolutionCache | undefined;
+
+    /*
+     * Required for full import and type reference completions.
+     * These should be unprefixed names. E.g. `getDirectories("/foo/bar")` should return `["a", "b"]`, not `["/foo/bar/a", "/foo/bar/b"]`.
+     */
+    getDirectories?(directoryName: string): string[];
+
+    /**
+     * Gets a set of custom transformers to use during emit.
+     */
+    getCustomTransformers?(): CustomTransformers | undefined;
+
+    isKnownTypesPackageName?(name: string): boolean;
+    installPackage?(options: InstallPackageOptions): Promise<ApplyCodeActionCommandResult>;
+    writeFile?(fileName: string, content: string): void;
+
+    /** @internal */ getDocumentPositionMapper?(generatedFileName: string, sourceFileName?: string): DocumentPositionMapper | undefined;
+    /** @internal */ getSourceFileLike?(fileName: string): SourceFileLike | undefined;
+    /** @internal */ getPackageJsonsVisibleToFile?(fileName: string, rootDir?: string): readonly ProjectPackageJsonInfo[];
+    /** @internal */ getNearestAncestorDirectoryWithPackageJson?(fileName: string): string | undefined;
+    /** @internal */ getPackageJsonsForAutoImport?(rootDir?: string): readonly ProjectPackageJsonInfo[];
+    /** @internal */ getCachedExportInfoMap?(): ExportInfoMap;
+    /** @internal */ getModuleSpecifierCache?(): ModuleSpecifierCache;
+    /** @internal */ setCompilerHost?(host: CompilerHost): void;
+    /** @internal */ useSourceOfProjectReferenceRedirect?(): boolean;
+    /** @internal */ getPackageJsonAutoImportProvider?(): Program | undefined;
+    /** @internal */ sendPerformanceEvent?(kind: PerformanceEvent["kind"], durationMs: number): void;
+    getParsedCommandLine?(fileName: string): ParsedCommandLine | undefined;
+    /** @internal */ onReleaseParsedCommandLine?(configFileName: string, oldResolvedRef: ResolvedProjectReference | undefined, optionOptions: CompilerOptions): void;
+    /** @internal */ getIncompleteCompletionsCache?(): IncompleteCompletionsCache;
+}
+
+/** @internal */
+export interface ExportInfoMap {
+    isUsableByFile(importingFile: Path): boolean;
+    clear(): void;
+    add(importingFile: Path, symbol: Symbol, key: __String, moduleSymbol: Symbol, moduleFile: SourceFile | undefined, exportKind: ExportKind, isFromPackageJson: boolean, checker: TypeChecker): void;
+    get(importingFile: Path, key: string): readonly SymbolExportInfo[] | undefined;
+    search<T>(importingFile: Path, preferCapitalized: boolean, matches: (name: string, targetFlags: SymbolFlags) => boolean, action: (info: readonly SymbolExportInfo[], symbolName: string, isFromAmbientModule: boolean, key: string) => T | undefined): T | undefined;
+    releaseSymbols(): void;
+    isEmpty(): boolean;
+    /** @returns Whether the change resulted in the cache being cleared */
+    onFileChanged(oldSourceFile: SourceFile, newSourceFile: SourceFile, typeAcquisitionEnabled: boolean): boolean;
+}
+
+/** @internal */
+export const enum ExportKind {
+    Named,
+    Default,
+    ExportEquals,
+    UMD,
+}
+
+/** @internal */
+export interface SymbolExportInfo {
+    readonly symbol: Symbol;
+    readonly moduleSymbol: Symbol;
+    /** Set if `moduleSymbol` is an external module, not an ambient module */
+    moduleFileName: string | undefined;
+    exportKind: ExportKind;
+    targetFlags: SymbolFlags;
+    /** True if export was only found via the package.json AutoImportProvider (for telemetry). */
+    isFromPackageJson: boolean;
+}
+
+/** @internal */
+export const emptyOptions = {};
+
+export type WithMetadata<T> = T & { metadata?: unknown; };
+
+export const enum SemanticClassificationFormat {
+    Original = "original",
+    TwentyTwenty = "2020"
+}
+
+//
+// Public services of a language service instance associated
+// with a language service host instance
+//
+export interface LanguageService {
+    /** This is used as a part of restarting the language service. */
+    cleanupSemanticCache(): void;
+
+    /**
+     * Gets errors indicating invalid syntax in a file.
+     *
+     * In English, "this cdeo have, erorrs" is syntactically invalid because it has typos,
+     * grammatical errors, and misplaced punctuation. Likewise, examples of syntax
+     * errors in TypeScript are missing parentheses in an `if` statement, mismatched
+     * curly braces, and using a reserved keyword as a variable name.
+     *
+     * These diagnostics are inexpensive to compute and don't require knowledge of
+     * other files. Note that a non-empty result increases the likelihood of false positives
+     * from `getSemanticDiagnostics`.
+     *
+     * While these represent the majority of syntax-related diagnostics, there are some
+     * that require the type system, which will be present in `getSemanticDiagnostics`.
+     *
+     * @param fileName A path to the file you want syntactic diagnostics for
+     */
+    getSyntacticDiagnostics(fileName: string): DiagnosticWithLocation[];
+
+    /**
+     * Gets warnings or errors indicating type system issues in a given file.
+     * Requesting semantic diagnostics may start up the type system and
+     * run deferred work, so the first call may take longer than subsequent calls.
+     *
+     * Unlike the other get*Diagnostics functions, these diagnostics can potentially not
+     * include a reference to a source file. Specifically, the first time this is called,
+     * it will return global diagnostics with no associated location.
+     *
+     * To contrast the differences between semantic and syntactic diagnostics, consider the
+     * sentence: "The sun is green." is syntactically correct; those are real English words with
+     * correct sentence structure. However, it is semantically invalid, because it is not true.
+     *
+     * @param fileName A path to the file you want semantic diagnostics for
+     */
+    getSemanticDiagnostics(fileName: string): Diagnostic[];
+
+    /**
+     * Gets suggestion diagnostics for a specific file. These diagnostics tend to
+     * proactively suggest refactors, as opposed to diagnostics that indicate
+     * potentially incorrect runtime behavior.
+     *
+     * @param fileName A path to the file you want semantic diagnostics for
+     */
+    getSuggestionDiagnostics(fileName: string): DiagnosticWithLocation[];
+
+    // TODO: Rename this to getProgramDiagnostics to better indicate that these are any
+    // diagnostics present for the program level, and not just 'options' diagnostics.
+
+    /**
+     * Gets global diagnostics related to the program configuration and compiler options.
+     */
+    getCompilerOptionsDiagnostics(): Diagnostic[];
+
+    /** @deprecated Use getEncodedSyntacticClassifications instead. */
+    getSyntacticClassifications(fileName: string, span: TextSpan): ClassifiedSpan[];
+    getSyntacticClassifications(fileName: string, span: TextSpan, format: SemanticClassificationFormat): ClassifiedSpan[] | ClassifiedSpan2020[];
+
+    /** @deprecated Use getEncodedSemanticClassifications instead. */
+    getSemanticClassifications(fileName: string, span: TextSpan): ClassifiedSpan[];
+    getSemanticClassifications(fileName: string, span: TextSpan, format: SemanticClassificationFormat): ClassifiedSpan[] | ClassifiedSpan2020[];
+
+    /** Encoded as triples of [start, length, ClassificationType]. */
+    getEncodedSyntacticClassifications(fileName: string, span: TextSpan): Classifications;
+
+    /**
+     * Gets semantic highlights information for a particular file. Has two formats, an older
+     * version used by VS and a format used by VS Code.
+     *
+     * @param fileName The path to the file
+     * @param position A text span to return results within
+     * @param format Which format to use, defaults to "original"
+     * @returns a number array encoded as triples of [start, length, ClassificationType, ...].
+     */
+    getEncodedSemanticClassifications(fileName: string, span: TextSpan, format?: SemanticClassificationFormat): Classifications;
+
+    /**
+     * Gets completion entries at a particular position in a file.
+     *
+     * @param fileName The path to the file
+     * @param position A zero-based index of the character where you want the entries
+     * @param options An object describing how the request was triggered and what kinds
+     * of code actions can be returned with the completions.
+     * @param formattingSettings settings needed for calling formatting functions.
+     */
+    getCompletionsAtPosition(fileName: string, position: number, options: GetCompletionsAtPositionOptions | undefined, formattingSettings?: FormatCodeSettings): WithMetadata<CompletionInfo> | undefined;
+
+    /**
+     * Gets the extended details for a completion entry retrieved from `getCompletionsAtPosition`.
+     *
+     * @param fileName The path to the file
+     * @param position A zero based index of the character where you want the entries
+     * @param entryName The `name` from an existing completion which came from `getCompletionsAtPosition`
+     * @param formatOptions How should code samples in the completions be formatted, can be undefined for backwards compatibility
+     * @param source `source` property from the completion entry
+     * @param preferences User settings, can be undefined for backwards compatibility
+     * @param data `data` property from the completion entry
+     */
+    getCompletionEntryDetails(
+        fileName: string,
+        position: number,
+        entryName: string,
+        formatOptions: FormatCodeOptions | FormatCodeSettings | undefined,
+        source: string | undefined,
+        preferences: UserPreferences | undefined,
+        data: CompletionEntryData | undefined,
+    ): CompletionEntryDetails | undefined;
+
+    getCompletionEntrySymbol(fileName: string, position: number, name: string, source: string | undefined): Symbol | undefined;
+
+    /**
+     * Gets semantic information about the identifier at a particular position in a
+     * file. Quick info is what you typically see when you hover in an editor.
+     *
+     * @param fileName The path to the file
+     * @param position A zero-based index of the character where you want the quick info
+     */
+    getQuickInfoAtPosition(fileName: string, position: number): QuickInfo | undefined;
+
+    getNameOrDottedNameSpan(fileName: string, startPos: number, endPos: number): TextSpan | undefined;
+
+    getBreakpointStatementAtPosition(fileName: string, position: number): TextSpan | undefined;
+
+    getSignatureHelpItems(fileName: string, position: number, options: SignatureHelpItemsOptions | undefined): SignatureHelpItems | undefined;
+
+    getRenameInfo(fileName: string, position: number, preferences: UserPreferences): RenameInfo;
+    /** @deprecated Use the signature with `UserPreferences` instead. */
+    getRenameInfo(fileName: string, position: number, options?: RenameInfoOptions): RenameInfo;
+
+    findRenameLocations(fileName: string, position: number, findInStrings: boolean, findInComments: boolean, providePrefixAndSuffixTextForRename?: boolean): readonly RenameLocation[] | undefined;
+
+    getSmartSelectionRange(fileName: string, position: number): SelectionRange;
+
+    /** @internal */
+    // eslint-disable-next-line @typescript-eslint/unified-signatures
+    getDefinitionAtPosition(fileName: string, position: number, searchOtherFilesOnly: false, stopAtAlias: boolean): readonly DefinitionInfo[] | undefined;
+    /** @internal */
+    // eslint-disable-next-line @typescript-eslint/unified-signatures
+    getDefinitionAtPosition(fileName: string, position: number, searchOtherFilesOnly: boolean, stopAtAlias: false): readonly DefinitionInfo[] | undefined;
+    getDefinitionAtPosition(fileName: string, position: number): readonly DefinitionInfo[] | undefined;
+    getDefinitionAndBoundSpan(fileName: string, position: number): DefinitionInfoAndBoundSpan | undefined;
+    getTypeDefinitionAtPosition(fileName: string, position: number): readonly DefinitionInfo[] | undefined;
+    getImplementationAtPosition(fileName: string, position: number): readonly ImplementationLocation[] | undefined;
+
+    getReferencesAtPosition(fileName: string, position: number): ReferenceEntry[] | undefined;
+    findReferences(fileName: string, position: number): ReferencedSymbol[] | undefined;
+    getDocumentHighlights(fileName: string, position: number, filesToSearch: string[]): DocumentHighlights[] | undefined;
+    getFileReferences(fileName: string): ReferenceEntry[];
+
+    /** @deprecated */
+    getOccurrencesAtPosition(fileName: string, position: number): readonly ReferenceEntry[] | undefined;
+
+    getNavigateToItems(searchValue: string, maxResultCount?: number, fileName?: string, excludeDtsFiles?: boolean): NavigateToItem[];
+    getNavigationBarItems(fileName: string): NavigationBarItem[];
+    getNavigationTree(fileName: string): NavigationTree;
+
+    prepareCallHierarchy(fileName: string, position: number): CallHierarchyItem | CallHierarchyItem[] | undefined;
+    provideCallHierarchyIncomingCalls(fileName: string, position: number): CallHierarchyIncomingCall[];
+    provideCallHierarchyOutgoingCalls(fileName: string, position: number): CallHierarchyOutgoingCall[];
+
+    provideInlayHints(fileName: string, span: TextSpan, preferences: UserPreferences | undefined): InlayHint[]
+
+    getOutliningSpans(fileName: string): OutliningSpan[];
+    getTodoComments(fileName: string, descriptors: TodoCommentDescriptor[]): TodoComment[];
+    getBraceMatchingAtPosition(fileName: string, position: number): TextSpan[];
+    getIndentationAtPosition(fileName: string, position: number, options: EditorOptions | EditorSettings): number;
+
+    getFormattingEditsForRange(fileName: string, start: number, end: number, options: FormatCodeOptions | FormatCodeSettings): TextChange[];
+    getFormattingEditsForDocument(fileName: string, options: FormatCodeOptions | FormatCodeSettings): TextChange[];
+    getFormattingEditsAfterKeystroke(fileName: string, position: number, key: string, options: FormatCodeOptions | FormatCodeSettings): TextChange[];
+
+    getDocCommentTemplateAtPosition(fileName: string, position: number, options?: DocCommentTemplateOptions): TextInsertion | undefined;
+
+    isValidBraceCompletionAtPosition(fileName: string, position: number, openingBrace: number): boolean;
+    /**
+     * This will return a defined result if the position is after the `>` of the opening tag, or somewhere in the text, of a JSXElement with no closing tag.
+     * Editors should call this after `>` is typed.
+     */
+    getJsxClosingTagAtPosition(fileName: string, position: number): JsxClosingTagInfo | undefined;
+
+    getSpanOfEnclosingComment(fileName: string, position: number, onlyMultiLine: boolean): TextSpan | undefined;
+
+    toLineColumnOffset?(fileName: string, position: number): LineAndCharacter;
+    /** @internal */
+    getSourceMapper(): SourceMapper;
+    /** @internal */
+    clearSourceMapperCache(): void;
+
+    getCodeFixesAtPosition(fileName: string, start: number, end: number, errorCodes: readonly number[], formatOptions: FormatCodeSettings, preferences: UserPreferences): readonly CodeFixAction[];
+    getCombinedCodeFix(scope: CombinedCodeFixScope, fixId: {}, formatOptions: FormatCodeSettings, preferences: UserPreferences): CombinedCodeActions;
+
+    applyCodeActionCommand(action: CodeActionCommand, formatSettings?: FormatCodeSettings): Promise<ApplyCodeActionCommandResult>;
+    applyCodeActionCommand(action: CodeActionCommand[], formatSettings?: FormatCodeSettings): Promise<ApplyCodeActionCommandResult[]>;
+    applyCodeActionCommand(action: CodeActionCommand | CodeActionCommand[], formatSettings?: FormatCodeSettings): Promise<ApplyCodeActionCommandResult | ApplyCodeActionCommandResult[]>;
+    /** @deprecated `fileName` will be ignored */
+    applyCodeActionCommand(fileName: string, action: CodeActionCommand): Promise<ApplyCodeActionCommandResult>;
+    /** @deprecated `fileName` will be ignored */
+    applyCodeActionCommand(fileName: string, action: CodeActionCommand[]): Promise<ApplyCodeActionCommandResult[]>;
+    /** @deprecated `fileName` will be ignored */
+    applyCodeActionCommand(fileName: string, action: CodeActionCommand | CodeActionCommand[]): Promise<ApplyCodeActionCommandResult | ApplyCodeActionCommandResult[]>;
+
+    getApplicableRefactors(fileName: string, positionOrRange: number | TextRange, preferences: UserPreferences | undefined, triggerReason?: RefactorTriggerReason, kind?: string): ApplicableRefactorInfo[];
+    getEditsForRefactor(fileName: string, formatOptions: FormatCodeSettings, positionOrRange: number | TextRange, refactorName: string, actionName: string, preferences: UserPreferences | undefined): RefactorEditInfo | undefined;
+    organizeImports(args: OrganizeImportsArgs, formatOptions: FormatCodeSettings, preferences: UserPreferences | undefined): readonly FileTextChanges[];
+    getEditsForFileRename(oldFilePath: string, newFilePath: string, formatOptions: FormatCodeSettings, preferences: UserPreferences | undefined): readonly FileTextChanges[];
+
+    getEmitOutput(fileName: string, emitOnlyDtsFiles?: boolean, forceDtsEmit?: boolean): EmitOutput;
+
+    getProgram(): Program | undefined;
+    /** @internal */ getCurrentProgram(): Program | undefined;
+
+    /** @internal */ getNonBoundSourceFile(fileName: string): SourceFile;
+    /** @internal */ getAutoImportProvider(): Program | undefined;
+
+    /// Returns true if a suitable symbol was found in the project.
+    /// May set isDefinition properties in `referencedSymbols` to false.
+    /// May add elements to `knownSymbolSpans`.
+    /** @internal */ updateIsDefinitionOfReferencedSymbols(referencedSymbols: readonly ReferencedSymbol[], knownSymbolSpans: Set<DocumentSpan>): boolean;
+
+    toggleLineComment(fileName: string, textRange: TextRange): TextChange[];
+    toggleMultilineComment(fileName: string, textRange: TextRange): TextChange[];
+    commentSelection(fileName: string, textRange: TextRange): TextChange[];
+    uncommentSelection(fileName: string, textRange: TextRange): TextChange[];
+
+    getSupportedCodeFixes(fileName?: string): readonly string[];
+
+    dispose(): void;
+}
+
+export interface JsxClosingTagInfo {
+    readonly newText: string;
+}
+
+export interface CombinedCodeFixScope { type: "file"; fileName: string; }
+
+export const enum OrganizeImportsMode {
+    All = "All",
+    SortAndCombine = "SortAndCombine",
+    RemoveUnused = "RemoveUnused",
+}
+
+export interface OrganizeImportsArgs extends CombinedCodeFixScope {
+    /** @deprecated Use `mode` instead */
+    skipDestructiveCodeActions?: boolean;
+    mode?: OrganizeImportsMode;
+}
+
+export type CompletionsTriggerCharacter = "." | '"' | "'" | "`" | "/" | "@" | "<" | "#" | " ";
+
+export const enum CompletionTriggerKind {
+    /** Completion was triggered by typing an identifier, manual invocation (e.g Ctrl+Space) or via API. */
+    Invoked = 1,
+
+    /** Completion was triggered by a trigger character. */
+    TriggerCharacter = 2,
+
+    /** Completion was re-triggered as the current completion list is incomplete. */
+    TriggerForIncompleteCompletions = 3,
+}
+
+export interface GetCompletionsAtPositionOptions extends UserPreferences {
+    /**
+     * If the editor is asking for completions because a certain character was typed
+     * (as opposed to when the user explicitly requested them) this should be set.
+     */
+    triggerCharacter?: CompletionsTriggerCharacter;
+    triggerKind?: CompletionTriggerKind;
+    /** @deprecated Use includeCompletionsForModuleExports */
+    includeExternalModuleExports?: boolean;
+    /** @deprecated Use includeCompletionsWithInsertText */
+    includeInsertTextCompletions?: boolean;
+}
+
+export type SignatureHelpTriggerCharacter = "," | "(" | "<";
+export type SignatureHelpRetriggerCharacter = SignatureHelpTriggerCharacter | ")";
+
+export interface SignatureHelpItemsOptions {
+    triggerReason?: SignatureHelpTriggerReason;
+}
+
+export type SignatureHelpTriggerReason =
+    | SignatureHelpInvokedReason
+    | SignatureHelpCharacterTypedReason
+    | SignatureHelpRetriggeredReason;
+
+/**
+ * Signals that the user manually requested signature help.
+ * The language service will unconditionally attempt to provide a result.
+ */
+export interface SignatureHelpInvokedReason {
+    kind: "invoked";
+    triggerCharacter?: undefined;
+}
+
+/**
+ * Signals that the signature help request came from a user typing a character.
+ * Depending on the character and the syntactic context, the request may or may not be served a result.
+ */
+export interface SignatureHelpCharacterTypedReason {
+    kind: "characterTyped";
+    /**
+     * Character that was responsible for triggering signature help.
+     */
+    triggerCharacter: SignatureHelpTriggerCharacter;
+}
+
+/**
+ * Signals that this signature help request came from typing a character or moving the cursor.
+ * This should only occur if a signature help session was already active and the editor needs to see if it should adjust.
+ * The language service will unconditionally attempt to provide a result.
+ * `triggerCharacter` can be `undefined` for a retrigger caused by a cursor move.
+ */
+export interface SignatureHelpRetriggeredReason {
+    kind: "retrigger";
+    /**
+     * Character that was responsible for triggering signature help.
+     */
+    triggerCharacter?: SignatureHelpRetriggerCharacter;
+}
+
+export interface ApplyCodeActionCommandResult {
+    successMessage: string;
+}
+
+export interface Classifications {
+    spans: number[];
+    endOfLineState: EndOfLineState;
+}
+
+export interface ClassifiedSpan {
+    textSpan: TextSpan;
+    classificationType: ClassificationTypeNames;
+}
+
+export interface ClassifiedSpan2020 {
+    textSpan: TextSpan;
+    classificationType: number;
+}
+
+/**
+ * Navigation bar interface designed for visual studio's dual-column layout.
+ * This does not form a proper tree.
+ * The navbar is returned as a list of top-level items, each of which has a list of child items.
+ * Child items always have an empty array for their `childItems`.
+ */
+export interface NavigationBarItem {
+    text: string;
+    kind: ScriptElementKind;
+    kindModifiers: string;
+    spans: TextSpan[];
+    childItems: NavigationBarItem[];
+    indent: number;
+    bolded: boolean;
+    grayed: boolean;
+}
+
+/**
+ * Node in a tree of nested declarations in a file.
+ * The top node is always a script or module node.
+ */
+export interface NavigationTree {
+    /** Name of the declaration, or a short description, e.g. "<class>". */
+    text: string;
+    kind: ScriptElementKind;
+    /** ScriptElementKindModifier separated by commas, e.g. "public,abstract" */
+    kindModifiers: string;
+    /**
+     * Spans of the nodes that generated this declaration.
+     * There will be more than one if this is the result of merging.
+     */
+    spans: TextSpan[];
+    nameSpan: TextSpan | undefined;
+    /** Present if non-empty */
+    childItems?: NavigationTree[];
+}
+
+export interface CallHierarchyItem {
+    name: string;
+    kind: ScriptElementKind;
+    kindModifiers?: string;
+    file: string;
+    span: TextSpan;
+    selectionSpan: TextSpan;
+    containerName?: string;
+}
+
+export interface CallHierarchyIncomingCall {
+    from: CallHierarchyItem;
+    fromSpans: TextSpan[];
+}
+
+export interface CallHierarchyOutgoingCall {
+    to: CallHierarchyItem;
+    fromSpans: TextSpan[];
+}
+
+export const enum InlayHintKind {
+    Type = "Type",
+    Parameter = "Parameter",
+    Enum = "Enum",
+}
+
+export interface InlayHint {
+    text: string;
+    position: number;
+    kind: InlayHintKind;
+    whitespaceBefore?: boolean;
+    whitespaceAfter?: boolean;
+}
+
+export interface TodoCommentDescriptor {
+    text: string;
+    priority: number;
+}
+
+export interface TodoComment {
+    descriptor: TodoCommentDescriptor;
+    message: string;
+    position: number;
+}
+
+export interface TextChange {
+    span: TextSpan;
+    newText: string;
+}
+
+export interface FileTextChanges {
+    fileName: string;
+    textChanges: readonly TextChange[];
+    isNewFile?: boolean;
+}
+
+export interface CodeAction {
+    /** Description of the code action to display in the UI of the editor */
+    description: string;
+    /** Text changes to apply to each file as part of the code action */
+    changes: FileTextChanges[];
+    /**
+     * If the user accepts the code fix, the editor should send the action back in a `applyAction` request.
+     * This allows the language service to have side effects (e.g. installing dependencies) upon a code fix.
+     */
+    commands?: CodeActionCommand[];
+}
+
+export interface CodeFixAction extends CodeAction {
+    /** Short name to identify the fix, for use by telemetry. */
+    fixName: string;
+    /**
+     * If present, one may call 'getCombinedCodeFix' with this fixId.
+     * This may be omitted to indicate that the code fix can't be applied in a group.
+     */
+    fixId?: {};
+    fixAllDescription?: string;
+}
+
+export interface CombinedCodeActions {
+    changes: readonly FileTextChanges[];
+    commands?: readonly CodeActionCommand[];
+}
+
+// Publicly, this type is just `{}`. Internally it is a union of all the actions we use.
+// See `commands?: {}[]` in protocol.ts
+export type CodeActionCommand = InstallPackageAction;
+
+export interface InstallPackageAction {
+    /** @internal */ readonly type: "install package";
+    /** @internal */ readonly file: string;
+    /** @internal */ readonly packageName: string;
+}
+
+/**
+ * A set of one or more available refactoring actions, grouped under a parent refactoring.
+ */
+export interface ApplicableRefactorInfo {
+    /**
+     * The programmatic name of the refactoring
+     */
+    name: string;
+    /**
+     * A description of this refactoring category to show to the user.
+     * If the refactoring gets inlined (see below), this text will not be visible.
+     */
+    description: string;
+    /**
+     * Inlineable refactorings can have their actions hoisted out to the top level
+     * of a context menu. Non-inlineanable refactorings should always be shown inside
+     * their parent grouping.
+     *
+     * If not specified, this value is assumed to be 'true'
+     */
+    inlineable?: boolean;
+
+    actions: RefactorActionInfo[];
+}
+
+/**
+ * Represents a single refactoring action - for example, the "Extract Method..." refactor might
+ * offer several actions, each corresponding to a surround class or closure to extract into.
+ */
+export interface RefactorActionInfo {
+    /**
+     * The programmatic name of the refactoring action
+     */
+    name: string;
+
+    /**
+     * A description of this refactoring action to show to the user.
+     * If the parent refactoring is inlined away, this will be the only text shown,
+     * so this description should make sense by itself if the parent is inlineable=true
+     */
+    description: string;
+
+    /**
+     * A message to show to the user if the refactoring cannot be applied in
+     * the current context.
+     */
+    notApplicableReason?: string;
+
+    /**
+     * The hierarchical dotted name of the refactor action.
+     */
+    kind?: string;
+}
+
+/**
+ * A set of edits to make in response to a refactor action, plus an optional
+ * location where renaming should be invoked from
+ */
+export interface RefactorEditInfo {
+    edits: FileTextChanges[];
+    renameFilename?: string;
+    renameLocation?: number;
+    commands?: CodeActionCommand[];
+}
+
+export type RefactorTriggerReason = "implicit" | "invoked";
+
+export interface TextInsertion {
+    newText: string;
+    /** The position in newText the caret should point to after the insertion. */
+    caretOffset: number;
+}
+
+export interface DocumentSpan {
+    textSpan: TextSpan;
+    fileName: string;
+
+    /**
+     * If the span represents a location that was remapped (e.g. via a .d.ts.map file),
+     * then the original filename and span will be specified here
+     */
+    originalTextSpan?: TextSpan;
+    originalFileName?: string;
+
+    /**
+     * If DocumentSpan.textSpan is the span for name of the declaration,
+     * then this is the span for relevant declaration
+     */
+    contextSpan?: TextSpan;
+    originalContextSpan?: TextSpan;
+}
+
+export interface RenameLocation extends DocumentSpan {
+    readonly prefixText?: string;
+    readonly suffixText?: string;
+}
+
+export interface ReferenceEntry extends DocumentSpan {
+    isWriteAccess: boolean;
+    isInString?: true;
+}
+
+export interface ImplementationLocation extends DocumentSpan {
+    kind: ScriptElementKind;
+    displayParts: SymbolDisplayPart[];
+}
+
+export const enum HighlightSpanKind {
+    none = "none",
+    definition = "definition",
+    reference = "reference",
+    writtenReference = "writtenReference",
+}
+
+export interface HighlightSpan {
+    fileName?: string;
+    isInString?: true;
+    textSpan: TextSpan;
+    contextSpan?: TextSpan;
+    kind: HighlightSpanKind;
+}
+
+export interface DocumentHighlights {
+    fileName: string;
+    highlightSpans: HighlightSpan[];
+}
+
+export interface NavigateToItem {
+    name: string;
+    kind: ScriptElementKind;
+    kindModifiers: string;
+    matchKind: "exact" | "prefix" | "substring" | "camelCase";
+    isCaseSensitive: boolean;
+    fileName: string;
+    textSpan: TextSpan;
+    containerName: string;
+    containerKind: ScriptElementKind;
+}
+
+export enum IndentStyle {
+    None = 0,
+    Block = 1,
+    Smart = 2,
+}
+
+export enum SemicolonPreference {
+    Ignore = "ignore",
+    Insert = "insert",
+    Remove = "remove",
+}
+
+/** @deprecated - consider using EditorSettings instead */
+export interface EditorOptions {
+    BaseIndentSize?: number;
+    IndentSize: number;
+    TabSize: number;
+    NewLineCharacter: string;
+    ConvertTabsToSpaces: boolean;
+    IndentStyle: IndentStyle;
+}
+
+// TODO: GH#18217 These are frequently asserted as defined
+export interface EditorSettings {
+    baseIndentSize?: number;
+    indentSize?: number;
+    tabSize?: number;
+    newLineCharacter?: string;
+    convertTabsToSpaces?: boolean;
+    indentStyle?: IndentStyle;
+    trimTrailingWhitespace?: boolean;
+}
+
+/** @deprecated - consider using FormatCodeSettings instead */
+export interface FormatCodeOptions extends EditorOptions {
+    InsertSpaceAfterCommaDelimiter: boolean;
+    InsertSpaceAfterSemicolonInForStatements: boolean;
+    InsertSpaceBeforeAndAfterBinaryOperators: boolean;
+    InsertSpaceAfterConstructor?: boolean;
+    InsertSpaceAfterKeywordsInControlFlowStatements: boolean;
+    InsertSpaceAfterFunctionKeywordForAnonymousFunctions: boolean;
+    InsertSpaceAfterOpeningAndBeforeClosingNonemptyParenthesis: boolean;
+    InsertSpaceAfterOpeningAndBeforeClosingNonemptyBrackets: boolean;
+    InsertSpaceAfterOpeningAndBeforeClosingNonemptyBraces?: boolean;
+    InsertSpaceAfterOpeningAndBeforeClosingTemplateStringBraces: boolean;
+    InsertSpaceAfterOpeningAndBeforeClosingJsxExpressionBraces?: boolean;
+    InsertSpaceAfterTypeAssertion?: boolean;
+    InsertSpaceBeforeFunctionParenthesis?: boolean;
+    PlaceOpenBraceOnNewLineForFunctions: boolean;
+    PlaceOpenBraceOnNewLineForControlBlocks: boolean;
+    insertSpaceBeforeTypeAnnotation?: boolean;
+}
+
+export interface FormatCodeSettings extends EditorSettings {
+    readonly insertSpaceAfterCommaDelimiter?: boolean;
+    readonly insertSpaceAfterSemicolonInForStatements?: boolean;
+    readonly insertSpaceBeforeAndAfterBinaryOperators?: boolean;
+    readonly insertSpaceAfterConstructor?: boolean;
+    readonly insertSpaceAfterKeywordsInControlFlowStatements?: boolean;
+    readonly insertSpaceAfterFunctionKeywordForAnonymousFunctions?: boolean;
+    readonly insertSpaceAfterOpeningAndBeforeClosingNonemptyParenthesis?: boolean;
+    readonly insertSpaceAfterOpeningAndBeforeClosingNonemptyBrackets?: boolean;
+    readonly insertSpaceAfterOpeningAndBeforeClosingNonemptyBraces?: boolean;
+    readonly insertSpaceAfterOpeningAndBeforeClosingEmptyBraces?: boolean;
+    readonly insertSpaceAfterOpeningAndBeforeClosingTemplateStringBraces?: boolean;
+    readonly insertSpaceAfterOpeningAndBeforeClosingJsxExpressionBraces?: boolean;
+    readonly insertSpaceAfterTypeAssertion?: boolean;
+    readonly insertSpaceBeforeFunctionParenthesis?: boolean;
+    readonly placeOpenBraceOnNewLineForFunctions?: boolean;
+    readonly placeOpenBraceOnNewLineForControlBlocks?: boolean;
+    readonly insertSpaceBeforeTypeAnnotation?: boolean;
+    readonly indentMultiLineObjectLiteralBeginningOnBlankLine?: boolean;
+    readonly semicolons?: SemicolonPreference;
+}
+
+/** @internal */
+export interface FormattingHost {
+    getNewLine?(): string;
+}
+
+
+export function getDefaultFormatCodeSettings(newLineCharacter?: string): FormatCodeSettings {
+    return {
+        indentSize: 4,
+        tabSize: 4,
+        newLineCharacter: newLineCharacter || "\n",
+        convertTabsToSpaces: true,
+        indentStyle: IndentStyle.Smart,
+        insertSpaceAfterConstructor: false,
+        insertSpaceAfterCommaDelimiter: true,
+        insertSpaceAfterSemicolonInForStatements: true,
+        insertSpaceBeforeAndAfterBinaryOperators: true,
+        insertSpaceAfterKeywordsInControlFlowStatements: true,
+        insertSpaceAfterFunctionKeywordForAnonymousFunctions: false,
+        insertSpaceAfterOpeningAndBeforeClosingNonemptyParenthesis: false,
+        insertSpaceAfterOpeningAndBeforeClosingNonemptyBrackets: false,
+        insertSpaceAfterOpeningAndBeforeClosingNonemptyBraces: true,
+        insertSpaceAfterOpeningAndBeforeClosingTemplateStringBraces: false,
+        insertSpaceAfterOpeningAndBeforeClosingJsxExpressionBraces: false,
+        insertSpaceBeforeFunctionParenthesis: false,
+        placeOpenBraceOnNewLineForFunctions: false,
+        placeOpenBraceOnNewLineForControlBlocks: false,
+        semicolons: SemicolonPreference.Ignore,
+        trimTrailingWhitespace: true
+    };
+}
+
+/** @internal */
+export const testFormatSettings = getDefaultFormatCodeSettings("\n");
+
+export interface DefinitionInfo extends DocumentSpan {
+    kind: ScriptElementKind;
+    name: string;
+    containerKind: ScriptElementKind;
+    containerName: string;
+    unverified?: boolean;
+    /** @internal
+     * Initially, this value is determined syntactically, but it is updated by the checker to cover
+     * cases like declarations that are exported in subsequent statements.  As a result, the value
+     * may be "incomplete" if this span has yet to be checked.
+     */
+    isLocal?: boolean;
+    /** @internal */ isAmbient?: boolean;
+    /** @internal */ failedAliasResolution?: boolean;
+}
+
+export interface DefinitionInfoAndBoundSpan {
+    definitions?: readonly DefinitionInfo[];
+    textSpan: TextSpan;
+}
+
+export interface ReferencedSymbolDefinitionInfo extends DefinitionInfo {
+    displayParts: SymbolDisplayPart[];
+}
+
+export interface ReferencedSymbol {
+    definition: ReferencedSymbolDefinitionInfo;
+    references: ReferencedSymbolEntry[];
+}
+
+export interface ReferencedSymbolEntry extends ReferenceEntry {
+    isDefinition?: boolean;
+}
+
+export enum SymbolDisplayPartKind {
+    aliasName,
+    className,
+    enumName,
+    fieldName,
+    interfaceName,
+    keyword,
+    lineBreak,
+    numericLiteral,
+    stringLiteral,
+    localName,
+    methodName,
+    moduleName,
+    operator,
+    parameterName,
+    propertyName,
+    punctuation,
+    space,
+    text,
+    typeParameterName,
+    enumMemberName,
+    functionName,
+    regularExpressionLiteral,
+    link,
+    linkName,
+    linkText,
+}
+
+export interface SymbolDisplayPart {
+    text: string;
+    kind: string;
+}
+
+export interface JSDocLinkDisplayPart extends SymbolDisplayPart {
+    target: DocumentSpan;
+}
+
+export interface JSDocTagInfo {
+    name: string;
+    text?: SymbolDisplayPart[];
+}
+
+export interface QuickInfo {
+    kind: ScriptElementKind;
+    kindModifiers: string;
+    textSpan: TextSpan;
+    displayParts?: SymbolDisplayPart[];
+    documentation?: SymbolDisplayPart[];
+    tags?: JSDocTagInfo[];
+}
+
+export type RenameInfo = RenameInfoSuccess | RenameInfoFailure;
+export interface RenameInfoSuccess {
+    canRename: true;
+    /**
+     * File or directory to rename.
+     * If set, `getEditsForFileRename` should be called instead of `findRenameLocations`.
+     */
+    fileToRename?: string;
+    displayName: string;
+    fullDisplayName: string;
+    kind: ScriptElementKind;
+    kindModifiers: string;
+    triggerSpan: TextSpan;
+}
+export interface RenameInfoFailure {
+    canRename: false;
+    localizedErrorMessage: string;
+}
+
+/**
+ * @deprecated Use `UserPreferences` instead.
+ */
+export interface RenameInfoOptions {
+    readonly allowRenameOfImportPath?: boolean;
+}
+
+export interface DocCommentTemplateOptions {
+    readonly generateReturnInDocTemplate?: boolean;
+}
+
+export interface SignatureHelpParameter {
+    name: string;
+    documentation: SymbolDisplayPart[];
+    displayParts: SymbolDisplayPart[];
+    isOptional: boolean;
+    isRest?: boolean;
+}
+
+export interface SelectionRange {
+    textSpan: TextSpan;
+    parent?: SelectionRange;
+}
+
+/**
+ * Represents a single signature to show in signature help.
+ * The id is used for subsequent calls into the language service to ask questions about the
+ * signature help item in the context of any documents that have been updated.  i.e. after
+ * an edit has happened, while signature help is still active, the host can ask important
+ * questions like 'what parameter is the user currently contained within?'.
+ */
+export interface SignatureHelpItem {
+    isVariadic: boolean;
+    prefixDisplayParts: SymbolDisplayPart[];
+    suffixDisplayParts: SymbolDisplayPart[];
+    separatorDisplayParts: SymbolDisplayPart[];
+    parameters: SignatureHelpParameter[];
+    documentation: SymbolDisplayPart[];
+    tags: JSDocTagInfo[];
+}
+
+/**
+ * Represents a set of signature help items, and the preferred item that should be selected.
+ */
+export interface SignatureHelpItems {
+    items: SignatureHelpItem[];
+    applicableSpan: TextSpan;
+    selectedItemIndex: number;
+    argumentIndex: number;
+    argumentCount: number;
+}
+
+// Do not change existing values, as they exist in telemetry.
+export const enum CompletionInfoFlags {
+    None = 0,
+    MayIncludeAutoImports = 1 << 0,
+    IsImportStatementCompletion = 1 << 1,
+    IsContinuation = 1 << 2,
+    ResolvedModuleSpecifiers = 1 << 3,
+    ResolvedModuleSpecifiersBeyondLimit = 1 << 4,
+    MayIncludeMethodSnippets = 1 << 5,
+}
+
+export interface CompletionInfo {
+    /** For performance telemetry. */
+    flags?: CompletionInfoFlags;
+    /** Not true for all global completions. This will be true if the enclosing scope matches a few syntax kinds. See `isSnippetScope`. */
+    isGlobalCompletion: boolean;
+    isMemberCompletion: boolean;
+    /**
+     * In the absence of `CompletionEntry["replacementSpan"]`, the editor may choose whether to use
+     * this span or its default one. If `CompletionEntry["replacementSpan"]` is defined, that span
+     * must be used to commit that completion entry.
+     */
+    optionalReplacementSpan?: TextSpan;
+    /**
+     * true when the current location also allows for a new identifier
+     */
+    isNewIdentifierLocation: boolean;
+    /**
+     * Indicates to client to continue requesting completions on subsequent keystrokes.
+     */
+    isIncomplete?: true;
+    entries: CompletionEntry[];
+}
+
+export interface CompletionEntryDataAutoImport {
+    /**
+     * The name of the property or export in the module's symbol table. Differs from the completion name
+     * in the case of InternalSymbolName.ExportEquals and InternalSymbolName.Default.
+     */
+    exportName: string;
+    moduleSpecifier?: string;
+    /** The file name declaring the export's module symbol, if it was an external module */
+    fileName?: string;
+    /** The module name (with quotes stripped) of the export's module symbol, if it was an ambient module */
+    ambientModuleName?: string;
+    /** True if the export was found in the package.json AutoImportProvider */
+    isPackageJsonImport?: true;
+}
+
+export interface CompletionEntryDataUnresolved extends CompletionEntryDataAutoImport {
+    /** The key in the `ExportMapCache` where the completion entry's `SymbolExportInfo[]` is found */
+    exportMapKey: string;
+}
+
+export interface CompletionEntryDataResolved extends CompletionEntryDataAutoImport {
+    moduleSpecifier: string;
+}
+
+export type CompletionEntryData = CompletionEntryDataUnresolved | CompletionEntryDataResolved;
+
+// see comments in protocol.ts
+export interface CompletionEntry {
+    name: string;
+    kind: ScriptElementKind;
+    kindModifiers?: string; // see ScriptElementKindModifier, comma separated
+    sortText: string;
+    insertText?: string;
+    isSnippet?: true;
+    /**
+     * An optional span that indicates the text to be replaced by this completion item.
+     * If present, this span should be used instead of the default one.
+     * It will be set if the required span differs from the one generated by the default replacement behavior.
+     */
+    replacementSpan?: TextSpan;
+    hasAction?: true;
+    source?: string;
+    sourceDisplay?: SymbolDisplayPart[];
+    labelDetails?: CompletionEntryLabelDetails;
+    isRecommended?: true;
+    isFromUncheckedFile?: true;
+    isPackageJsonImport?: true;
+    isImportStatementCompletion?: true;
+    /**
+     * A property to be sent back to TS Server in the CompletionDetailsRequest, along with `name`,
+     * that allows TS Server to look up the symbol represented by the completion item, disambiguating
+     * items with the same name. Currently only defined for auto-import completions, but the type is
+     * `unknown` in the protocol, so it can be changed as needed to support other kinds of completions.
+     * The presence of this property should generally not be used to assume that this completion entry
+     * is an auto-import.
+     */
+    data?: CompletionEntryData;
+}
+
+export interface CompletionEntryLabelDetails {
+    detail?: string;
+    description?: string;
+}
+
+export interface CompletionEntryDetails {
+    name: string;
+    kind: ScriptElementKind;
+    kindModifiers: string;   // see ScriptElementKindModifier, comma separated
+    displayParts: SymbolDisplayPart[];
+    documentation?: SymbolDisplayPart[];
+    tags?: JSDocTagInfo[];
+    codeActions?: CodeAction[];
+    /** @deprecated Use `sourceDisplay` instead. */
+    source?: SymbolDisplayPart[];
+    sourceDisplay?: SymbolDisplayPart[];
+}
+
+export interface OutliningSpan {
+    /** The span of the document to actually collapse. */
+    textSpan: TextSpan;
+
+    /** The span of the document to display when the user hovers over the collapsed span. */
+    hintSpan: TextSpan;
+
+    /** The text to display in the editor for the collapsed region. */
+    bannerText: string;
+
+    /**
+     * Whether or not this region should be automatically collapsed when
+     * the 'Collapse to Definitions' command is invoked.
+     */
+    autoCollapse: boolean;
+
+    /**
+     * Classification of the contents of the span
+     */
+    kind: OutliningSpanKind;
+}
+
+export const enum OutliningSpanKind {
+    /** Single or multi-line comments */
+    Comment = "comment",
+
+    /** Sections marked by '// #region' and '// #endregion' comments */
+    Region = "region",
+
+    /** Declarations and expressions */
+    Code = "code",
+
+    /** Contiguous blocks of import declarations */
+    Imports = "imports"
+}
+
+export const enum OutputFileType {
+    JavaScript,
+    SourceMap,
+    Declaration
+}
+
+export const enum EndOfLineState {
+    None,
+    InMultiLineCommentTrivia,
+    InSingleQuoteStringLiteral,
+    InDoubleQuoteStringLiteral,
+    InTemplateHeadOrNoSubstitutionTemplate,
+    InTemplateMiddleOrTail,
+    InTemplateSubstitutionPosition,
+}
+
+export enum TokenClass {
+    Punctuation,
+    Keyword,
+    Operator,
+    Comment,
+    Whitespace,
+    Identifier,
+    NumberLiteral,
+    BigIntLiteral,
+    StringLiteral,
+    RegExpLiteral,
+}
+
+export interface ClassificationResult {
+    finalLexState: EndOfLineState;
+    entries: ClassificationInfo[];
+}
+
+export interface ClassificationInfo {
+    length: number;
+    classification: TokenClass;
+}
+
+export interface Classifier {
+    /**
+     * Gives lexical classifications of tokens on a line without any syntactic context.
+     * For instance, a token consisting of the text 'string' can be either an identifier
+     * named 'string' or the keyword 'string', however, because this classifier is not aware,
+     * it relies on certain heuristics to give acceptable results. For classifications where
+     * speed trumps accuracy, this function is preferable; however, for true accuracy, the
+     * syntactic classifier is ideal. In fact, in certain editing scenarios, combining the
+     * lexical, syntactic, and semantic classifiers may issue the best user experience.
+     *
+     * @param text                      The text of a line to classify.
+     * @param lexState                  The state of the lexical classifier at the end of the previous line.
+     * @param syntacticClassifierAbsent Whether the client is *not* using a syntactic classifier.
+     *                                  If there is no syntactic classifier (syntacticClassifierAbsent=true),
+     *                                  certain heuristics may be used in its place; however, if there is a
+     *                                  syntactic classifier (syntacticClassifierAbsent=false), certain
+     *                                  classifications which may be incorrectly categorized will be given
+     *                                  back as Identifiers in order to allow the syntactic classifier to
+     *                                  subsume the classification.
+     * @deprecated Use getLexicalClassifications instead.
+     */
+    getClassificationsForLine(text: string, lexState: EndOfLineState, syntacticClassifierAbsent: boolean): ClassificationResult;
+    getEncodedLexicalClassifications(text: string, endOfLineState: EndOfLineState, syntacticClassifierAbsent: boolean): Classifications;
+}
+
+export const enum ScriptElementKind {
+    unknown = "",
+    warning = "warning",
+
+    /** predefined type (void) or keyword (class) */
+    keyword = "keyword",
+
+    /** top level script node */
+    scriptElement = "script",
+
+    /** module foo {} */
+    moduleElement = "module",
+
+    /** class X {} */
+    classElement = "class",
+
+    /** var x = class X {} */
+    localClassElement = "local class",
+
+    /** interface Y {} */
+    interfaceElement = "interface",
+
+    /** type T = ... */
+    typeElement = "type",
+
+    /** enum E */
+    enumElement = "enum",
+    enumMemberElement = "enum member",
+
+    /**
+     * Inside module and script only
+     * const v = ..
+     */
+    variableElement = "var",
+
+    /** Inside function */
+    localVariableElement = "local var",
+
+    /**
+     * Inside module and script only
+     * function f() { }
+     */
+    functionElement = "function",
+
+    /** Inside function */
+    localFunctionElement = "local function",
+
+    /** class X { [public|private]* foo() {} } */
+    memberFunctionElement = "method",
+
+    /** class X { [public|private]* [get|set] foo:number; } */
+    memberGetAccessorElement = "getter",
+    memberSetAccessorElement = "setter",
+
+    /**
+     * class X { [public|private]* foo:number; }
+     * interface Y { foo:number; }
+     */
+    memberVariableElement = "property",
+
+    /** class X { [public|private]* accessor foo: number; } */
+    memberAccessorVariableElement = "accessor",
+
+    /**
+     * class X { constructor() { } }
+     * class X { static { } }
+     */
+    constructorImplementationElement = "constructor",
+
+    /** interface Y { ():number; } */
+    callSignatureElement = "call",
+
+    /** interface Y { []:number; } */
+    indexSignatureElement = "index",
+
+    /** interface Y { new():Y; } */
+    constructSignatureElement = "construct",
+
+    /** function foo(*Y*: string) */
+    parameterElement = "parameter",
+
+    typeParameterElement = "type parameter",
+
+    primitiveType = "primitive type",
+
+    label = "label",
+
+    alias = "alias",
+
+    constElement = "const",
+
+    letElement = "let",
+
+    directory = "directory",
+
+    externalModuleName = "external module name",
+
+    /**
+     * <JsxTagName attribute1 attribute2={0} />
+     * @deprecated
+     */
+    jsxAttribute = "JSX attribute",
+
+    /** String literal */
+    string = "string",
+
+    /** Jsdoc @link: in `{@link C link text}`, the before and after text "{@link " and "}" */
+    link = "link",
+
+    /** Jsdoc @link: in `{@link C link text}`, the entity name "C" */
+    linkName = "link name",
+
+    /** Jsdoc @link: in `{@link C link text}`, the link text "link text" */
+    linkText = "link text",
+}
+
+export const enum ScriptElementKindModifier {
+    none = "",
+    publicMemberModifier = "public",
+    privateMemberModifier = "private",
+    protectedMemberModifier = "protected",
+    exportedModifier = "export",
+    ambientModifier = "declare",
+    staticModifier = "static",
+    abstractModifier = "abstract",
+    optionalModifier = "optional",
+
+    deprecatedModifier = "deprecated",
+
+    dtsModifier = ".d.ts",
+    tsModifier = ".ts",
+    tsxModifier = ".tsx",
+    jsModifier = ".js",
+    jsxModifier = ".jsx",
+    jsonModifier = ".json",
+    dmtsModifier = ".d.mts",
+    mtsModifier = ".mts",
+    mjsModifier = ".mjs",
+    dctsModifier = ".d.cts",
+    ctsModifier = ".cts",
+    cjsModifier = ".cjs",
+}
+
+export const enum ClassificationTypeNames {
+    comment = "comment",
+    identifier = "identifier",
+    keyword = "keyword",
+    numericLiteral = "number",
+    bigintLiteral = "bigint",
+    operator = "operator",
+    stringLiteral = "string",
+    whiteSpace = "whitespace",
+    text = "text",
+
+    punctuation = "punctuation",
+
+    className = "class name",
+    enumName = "enum name",
+    interfaceName = "interface name",
+    moduleName = "module name",
+    typeParameterName = "type parameter name",
+    typeAliasName = "type alias name",
+    parameterName = "parameter name",
+    docCommentTagName = "doc comment tag name",
+    jsxOpenTagName = "jsx open tag name",
+    jsxCloseTagName = "jsx close tag name",
+    jsxSelfClosingTagName = "jsx self closing tag name",
+    jsxAttribute = "jsx attribute",
+    jsxText = "jsx text",
+    jsxAttributeStringLiteralValue = "jsx attribute string literal value",
+}
+
+export const enum ClassificationType {
+    comment = 1,
+    identifier = 2,
+    keyword = 3,
+    numericLiteral = 4,
+    operator = 5,
+    stringLiteral = 6,
+    regularExpressionLiteral = 7,
+    whiteSpace = 8,
+    text = 9,
+    punctuation = 10,
+    className = 11,
+    enumName = 12,
+    interfaceName = 13,
+    moduleName = 14,
+    typeParameterName = 15,
+    typeAliasName = 16,
+    parameterName = 17,
+    docCommentTagName = 18,
+    jsxOpenTagName = 19,
+    jsxCloseTagName = 20,
+    jsxSelfClosingTagName = 21,
+    jsxAttribute = 22,
+    jsxText = 23,
+    jsxAttributeStringLiteralValue = 24,
+    bigintLiteral = 25,
+}
+
+/** @internal */
+export interface CodeFixRegistration {
+    errorCodes: readonly number[];
+    getCodeActions(context: CodeFixContext): CodeFixAction[] | undefined;
+    fixIds?: readonly string[];
+    getAllCodeActions?(context: CodeFixAllContext): CombinedCodeActions;
+}
+
+/** @internal */
+export interface CodeFixContextBase extends TextChangesContext {
+    sourceFile: SourceFile;
+    program: Program;
+    cancellationToken: CancellationToken;
+    preferences: UserPreferences;
+}
+
+/** @internal */
+export interface FormatContext {
+    readonly options: FormatCodeSettings;
+    readonly host: FormattingHost;
+    readonly getRules: RulesMap;
+}
+
+/** @internal */
+export interface TextChangesContext {
+    host: LanguageServiceHost;
+    formatContext: FormatContext;
+    preferences: UserPreferences;
+}
+
+/** @internal */
+export interface CodeFixAllContext extends CodeFixContextBase {
+    fixId: {};
+}
+
+/** @internal */
+export interface CodeFixContext extends CodeFixContextBase {
+    errorCode: number;
+    span: TextSpan;
+}
+
+/** @internal */
+export interface Refactor {
+    /** List of action kinds a refactor can provide.
+     * Used to skip unnecessary calculation when specific refactors are requested. */
+    kinds?: string[];
+
+    /** Compute the associated code actions */
+    getEditsForAction(context: RefactorContext, actionName: string): RefactorEditInfo | undefined;
+
+    /** Compute (quickly) which actions are available here */
+    getAvailableActions(context: RefactorContext): readonly ApplicableRefactorInfo[];
+}
+
+/** @internal */
+export interface RefactorContext extends TextChangesContext {
+    file: SourceFile;
+    startPosition: number;
+    endPosition?: number;
+    program: Program;
+    cancellationToken?: CancellationToken;
+    preferences: UserPreferences;
+    triggerReason?: RefactorTriggerReason;
+    kind?: string;
+}
+
+export interface InlayHintsContext {
+    file: SourceFile;
+    program: Program;
+    cancellationToken: CancellationToken;
+    host: LanguageServiceHost;
+    span: TextSpan;
+    preferences: UserPreferences;
+}
+
+/**
+ * Returned by refactor functions when some error message needs to be surfaced to users.
+ * @internal
+ */
+export interface RefactorErrorInfo {
+    error: string;
+}
+
+/** @internal */
+export interface ContextWithStartAndEndNode {
+    start: Node;
+    end: Node;
+}
+
+/** @internal */
+export type ContextNode = Node | ContextWithStartAndEndNode;
+
+/** @internal */
+export type Entry = NodeEntry | SpanEntry;
+
+/** @internal */
+export interface NodeEntry {
+    readonly kind: NodeEntryKind;
+    readonly node: Node;
+    readonly context?: ContextNode;
+}
+
+/** @internal */
+export interface SpanEntry {
+    readonly kind: EntryKind.Span;
+    readonly fileName: string;
+    readonly textSpan: TextSpan;
+}
+
+/** @internal */
+export const enum EntryKind { Span, Node, StringLiteral, SearchedLocalFoundProperty, SearchedPropertyFoundLocal }
+
+/** @internal */
+export type NodeEntryKind =
+    | EntryKind.Node
+    | EntryKind.StringLiteral
+    | EntryKind.SearchedLocalFoundProperty
+    | EntryKind.SearchedPropertyFoundLocal;
+
+/** @internal */
+export interface TextRangeWithKind<T extends SyntaxKind = SyntaxKind> extends TextRange {
+    kind: T;
+}
+
+/** @internal */
+export type TextRangeWithTriviaKind = TextRangeWithKind<TriviaSyntaxKind>;
+
+/** @internal */
+export interface TokenInfo {
+    leadingTrivia: TextRangeWithTriviaKind[] | undefined;
+    token: TextRangeWithKind;
+    trailingTrivia: TextRangeWithTriviaKind[] | undefined;
+}