--- conflicted
+++ resolved
@@ -1,216 +1,207 @@
-import {
-<<<<<<< HEAD
-=======
-    canHaveExportModifier,
-    canHaveLocals,
-    Declaration,
-    Diagnostics,
-    ExportDeclaration,
-    factory,
->>>>>>> b9aa8a40
-    find,
-    findLast,
-    firstOrUndefined,
-    length,
-    map,
-    tryCast,
-} from "../../compiler/core";
-import { Diagnostics } from "../../compiler/diagnosticInformationMap.generated";
-import { factory } from "../../compiler/factory/nodeFactory";
-import {
-    isExportDeclaration,
-    isIdentifier,
-    isImportDeclaration,
-    isNamedExports,
-    isStringLiteral,
-    isVariableDeclaration,
-    isVariableStatement,
-} from "../../compiler/factory/nodeTests";
-import {
-    Declaration,
-    ExportDeclaration,
-    Identifier,
-    Node,
-    Program,
-    SourceFile,
-    Symbol,
-    VariableStatement,
-} from "../../compiler/types";
-import {
-    canHaveExportModifier,
-    getResolvedModule,
-    isTypeDeclaration,
-} from "../../compiler/utilities";
-import { findAncestor } from "../../compiler/utilitiesPublic";
-import {
-    createCodeFixAction,
-    createCombinedCodeActions,
-    eachDiagnostic,
-    registerCodeFix,
-} from "../codeFixProvider";
-import { ChangeTracker } from "../textChanges";
-import {
-    getTokenAtPosition,
-    isSourceFileFromLibrary,
-} from "../utilities";
-
-const fixId = "fixImportNonExportedMember";
-const errorCodes = [
-    Diagnostics.Module_0_declares_1_locally_but_it_is_not_exported.code,
-];
-
-registerCodeFix({
-    errorCodes,
-    fixIds: [fixId],
-    getCodeActions(context) {
-        const { sourceFile, span, program } = context;
-        const info = getInfo(sourceFile, span.start, program);
-        if (info === undefined) return undefined;
-
-        const changes = ChangeTracker.with(context, t => doChange(t, program, info));
-        return [createCodeFixAction(fixId, changes, [Diagnostics.Export_0_from_module_1, info.exportName.node.text, info.moduleSpecifier], fixId, Diagnostics.Export_all_referenced_locals)];
-    },
-    getAllCodeActions(context) {
-        const { program } = context;
-        return createCombinedCodeActions(ChangeTracker.with(context, changes => {
-            const exports = new Map<SourceFile, ModuleExports>();
-
-            eachDiagnostic(context, errorCodes, diag => {
-                const info = getInfo(diag.file, diag.start, program);
-                if (info === undefined) return undefined;
-
-                const { exportName, node, moduleSourceFile } = info;
-                if (tryGetExportDeclaration(moduleSourceFile, exportName.isTypeOnly) === undefined && canHaveExportModifier(node)) {
-                    changes.insertExportModifier(moduleSourceFile, node);
-                }
-                else {
-                    const moduleExports = exports.get(moduleSourceFile) || { typeOnlyExports: [], exports: [] };
-                    if (exportName.isTypeOnly) {
-                        moduleExports.typeOnlyExports.push(exportName);
-                    }
-                    else {
-                        moduleExports.exports.push(exportName);
-                    }
-                    exports.set(moduleSourceFile, moduleExports);
-                }
-            });
-
-            exports.forEach((moduleExports, moduleSourceFile) => {
-                const exportDeclaration = tryGetExportDeclaration(moduleSourceFile, /*isTypeOnly*/ true);
-                if (exportDeclaration && exportDeclaration.isTypeOnly) {
-                    doChanges(changes, program, moduleSourceFile, moduleExports.typeOnlyExports, exportDeclaration);
-                    doChanges(changes, program, moduleSourceFile, moduleExports.exports, tryGetExportDeclaration(moduleSourceFile, /*isTypeOnly*/ false));
-                }
-                else {
-                    doChanges(changes, program, moduleSourceFile, [...moduleExports.exports, ...moduleExports.typeOnlyExports], exportDeclaration);
-                }
-            });
-        }));
-    }
-});
-
-interface ModuleExports {
-    typeOnlyExports: ExportName[];
-    exports: ExportName[];
-}
-
-interface ExportName {
-    node: Identifier;
-    isTypeOnly: boolean;
-}
-
-interface Info {
-    exportName: ExportName;
-    node: Declaration | VariableStatement;
-    moduleSourceFile: SourceFile;
-    moduleSpecifier: string;
-}
-
-function getInfo(sourceFile: SourceFile, pos: number, program: Program): Info | undefined {
-    const token = getTokenAtPosition(sourceFile, pos);
-    if (isIdentifier(token)) {
-        const importDeclaration = findAncestor(token, isImportDeclaration);
-        if (importDeclaration === undefined) return undefined;
-
-        const moduleSpecifier = isStringLiteral(importDeclaration.moduleSpecifier) ? importDeclaration.moduleSpecifier.text : undefined;
-        if (moduleSpecifier === undefined) return undefined;
-
-        const resolvedModule = getResolvedModule(sourceFile, moduleSpecifier, /*mode*/ undefined);
-        if (resolvedModule === undefined) return undefined;
-
-        const moduleSourceFile = program.getSourceFile(resolvedModule.resolvedFileName);
-        if (moduleSourceFile === undefined || isSourceFileFromLibrary(program, moduleSourceFile)) return undefined;
-
-        const moduleSymbol = moduleSourceFile.symbol;
-        const locals = tryCast(moduleSymbol.valueDeclaration, canHaveLocals)?.locals;
-        if (locals === undefined) return undefined;
-
-        const localSymbol = locals.get(token.escapedText);
-        if (localSymbol === undefined) return undefined;
-
-        const node = getNodeOfSymbol(localSymbol);
-        if (node === undefined) return undefined;
-
-        const exportName = { node: token, isTypeOnly: isTypeDeclaration(node) };
-        return { exportName, node, moduleSourceFile, moduleSpecifier };
-    }
-    return undefined;
-}
-
-function doChange(changes: ChangeTracker, program: Program, { exportName, node, moduleSourceFile }: Info) {
-    const exportDeclaration = tryGetExportDeclaration(moduleSourceFile, exportName.isTypeOnly);
-    if (exportDeclaration) {
-        updateExport(changes, program, moduleSourceFile, exportDeclaration, [exportName]);
-    }
-    else if (canHaveExportModifier(node)) {
-        changes.insertExportModifier(moduleSourceFile, node);
-    }
-    else {
-        createExport(changes, program, moduleSourceFile, [exportName]);
-    }
-}
-
-function doChanges(changes: ChangeTracker, program: Program, sourceFile: SourceFile, moduleExports: ExportName[], node: ExportDeclaration | undefined) {
-    if (length(moduleExports)) {
-        if (node) {
-            updateExport(changes, program, sourceFile, node, moduleExports);
-        }
-        else {
-            createExport(changes, program, sourceFile, moduleExports);
-        }
-    }
-}
-
-function tryGetExportDeclaration(sourceFile: SourceFile, isTypeOnly: boolean) {
-    const predicate = (node: Node): node is ExportDeclaration =>
-        isExportDeclaration(node) && (isTypeOnly && node.isTypeOnly || !node.isTypeOnly);
-    return findLast(sourceFile.statements, predicate);
-}
-
-function updateExport(changes: ChangeTracker, program: Program, sourceFile: SourceFile, node: ExportDeclaration, names: ExportName[]) {
-    const namedExports = node.exportClause && isNamedExports(node.exportClause) ? node.exportClause.elements : factory.createNodeArray([]);
-    const allowTypeModifier = !node.isTypeOnly && !!(program.getCompilerOptions().isolatedModules || find(namedExports, e => e.isTypeOnly));
-    changes.replaceNode(sourceFile, node,
-        factory.updateExportDeclaration(node, node.modifiers, node.isTypeOnly,
-            factory.createNamedExports(
-                factory.createNodeArray([...namedExports, ...createExportSpecifiers(names, allowTypeModifier)], /*hasTrailingComma*/ namedExports.hasTrailingComma)), node.moduleSpecifier, node.assertClause));
-}
-
-function createExport(changes: ChangeTracker, program: Program, sourceFile: SourceFile, names: ExportName[]) {
-    changes.insertNodeAtEndOfScope(sourceFile, sourceFile,
-        factory.createExportDeclaration(/*modifiers*/ undefined, /*isTypeOnly*/ false,
-            factory.createNamedExports(createExportSpecifiers(names, /*allowTypeModifier*/ !!program.getCompilerOptions().isolatedModules)), /*moduleSpecifier*/ undefined, /*assertClause*/ undefined));
-}
-
-function createExportSpecifiers(names: ExportName[], allowTypeModifier: boolean) {
-    return factory.createNodeArray(map(names, n => factory.createExportSpecifier(allowTypeModifier && n.isTypeOnly, /*propertyName*/ undefined, n.node)));
-}
-
-function getNodeOfSymbol(symbol: Symbol) {
-    if (symbol.valueDeclaration === undefined) {
-        return firstOrUndefined(symbol.declarations);
-    }
-    const declaration = symbol.valueDeclaration;
-    const variableStatement = isVariableDeclaration(declaration) ? tryCast(declaration.parent.parent, isVariableStatement) : undefined;
-    return variableStatement && length(variableStatement.declarationList.declarations) === 1 ? variableStatement : declaration;
-}
+import {
+    find,
+    findLast,
+    firstOrUndefined,
+    length,
+    map,
+    tryCast,
+} from "../../compiler/core";
+import { Diagnostics } from "../../compiler/diagnosticInformationMap.generated";
+import { factory } from "../../compiler/factory/nodeFactory";
+import {
+    isExportDeclaration,
+    isIdentifier,
+    isImportDeclaration,
+    isNamedExports,
+    isStringLiteral,
+    isVariableDeclaration,
+    isVariableStatement,
+} from "../../compiler/factory/nodeTests";
+import {
+    Declaration,
+    ExportDeclaration,
+    Identifier,
+    Node,
+    Program,
+    SourceFile,
+    Symbol,
+    VariableStatement,
+} from "../../compiler/types";
+import {
+    canHaveExportModifier,
+    getResolvedModule,
+    isTypeDeclaration,
+} from "../../compiler/utilities";
+import { canHaveLocals, findAncestor } from "../../compiler/utilitiesPublic";
+import {
+    createCodeFixAction,
+    createCombinedCodeActions,
+    eachDiagnostic,
+    registerCodeFix,
+} from "../codeFixProvider";
+import { ChangeTracker } from "../textChanges";
+import {
+    getTokenAtPosition,
+    isSourceFileFromLibrary,
+} from "../utilities";
+
+const fixId = "fixImportNonExportedMember";
+const errorCodes = [
+    Diagnostics.Module_0_declares_1_locally_but_it_is_not_exported.code,
+];
+
+registerCodeFix({
+    errorCodes,
+    fixIds: [fixId],
+    getCodeActions(context) {
+        const { sourceFile, span, program } = context;
+        const info = getInfo(sourceFile, span.start, program);
+        if (info === undefined) return undefined;
+
+        const changes = ChangeTracker.with(context, t => doChange(t, program, info));
+        return [createCodeFixAction(fixId, changes, [Diagnostics.Export_0_from_module_1, info.exportName.node.text, info.moduleSpecifier], fixId, Diagnostics.Export_all_referenced_locals)];
+    },
+    getAllCodeActions(context) {
+        const { program } = context;
+        return createCombinedCodeActions(ChangeTracker.with(context, changes => {
+            const exports = new Map<SourceFile, ModuleExports>();
+
+            eachDiagnostic(context, errorCodes, diag => {
+                const info = getInfo(diag.file, diag.start, program);
+                if (info === undefined) return undefined;
+
+                const { exportName, node, moduleSourceFile } = info;
+                if (tryGetExportDeclaration(moduleSourceFile, exportName.isTypeOnly) === undefined && canHaveExportModifier(node)) {
+                    changes.insertExportModifier(moduleSourceFile, node);
+                }
+                else {
+                    const moduleExports = exports.get(moduleSourceFile) || { typeOnlyExports: [], exports: [] };
+                    if (exportName.isTypeOnly) {
+                        moduleExports.typeOnlyExports.push(exportName);
+                    }
+                    else {
+                        moduleExports.exports.push(exportName);
+                    }
+                    exports.set(moduleSourceFile, moduleExports);
+                }
+            });
+
+            exports.forEach((moduleExports, moduleSourceFile) => {
+                const exportDeclaration = tryGetExportDeclaration(moduleSourceFile, /*isTypeOnly*/ true);
+                if (exportDeclaration && exportDeclaration.isTypeOnly) {
+                    doChanges(changes, program, moduleSourceFile, moduleExports.typeOnlyExports, exportDeclaration);
+                    doChanges(changes, program, moduleSourceFile, moduleExports.exports, tryGetExportDeclaration(moduleSourceFile, /*isTypeOnly*/ false));
+                }
+                else {
+                    doChanges(changes, program, moduleSourceFile, [...moduleExports.exports, ...moduleExports.typeOnlyExports], exportDeclaration);
+                }
+            });
+        }));
+    }
+});
+
+interface ModuleExports {
+    typeOnlyExports: ExportName[];
+    exports: ExportName[];
+}
+
+interface ExportName {
+    node: Identifier;
+    isTypeOnly: boolean;
+}
+
+interface Info {
+    exportName: ExportName;
+    node: Declaration | VariableStatement;
+    moduleSourceFile: SourceFile;
+    moduleSpecifier: string;
+}
+
+function getInfo(sourceFile: SourceFile, pos: number, program: Program): Info | undefined {
+    const token = getTokenAtPosition(sourceFile, pos);
+    if (isIdentifier(token)) {
+        const importDeclaration = findAncestor(token, isImportDeclaration);
+        if (importDeclaration === undefined) return undefined;
+
+        const moduleSpecifier = isStringLiteral(importDeclaration.moduleSpecifier) ? importDeclaration.moduleSpecifier.text : undefined;
+        if (moduleSpecifier === undefined) return undefined;
+
+        const resolvedModule = getResolvedModule(sourceFile, moduleSpecifier, /*mode*/ undefined);
+        if (resolvedModule === undefined) return undefined;
+
+        const moduleSourceFile = program.getSourceFile(resolvedModule.resolvedFileName);
+        if (moduleSourceFile === undefined || isSourceFileFromLibrary(program, moduleSourceFile)) return undefined;
+
+        const moduleSymbol = moduleSourceFile.symbol;
+        const locals = tryCast(moduleSymbol.valueDeclaration, canHaveLocals)?.locals;
+        if (locals === undefined) return undefined;
+
+        const localSymbol = locals.get(token.escapedText);
+        if (localSymbol === undefined) return undefined;
+
+        const node = getNodeOfSymbol(localSymbol);
+        if (node === undefined) return undefined;
+
+        const exportName = { node: token, isTypeOnly: isTypeDeclaration(node) };
+        return { exportName, node, moduleSourceFile, moduleSpecifier };
+    }
+    return undefined;
+}
+
+function doChange(changes: ChangeTracker, program: Program, { exportName, node, moduleSourceFile }: Info) {
+    const exportDeclaration = tryGetExportDeclaration(moduleSourceFile, exportName.isTypeOnly);
+    if (exportDeclaration) {
+        updateExport(changes, program, moduleSourceFile, exportDeclaration, [exportName]);
+    }
+    else if (canHaveExportModifier(node)) {
+        changes.insertExportModifier(moduleSourceFile, node);
+    }
+    else {
+        createExport(changes, program, moduleSourceFile, [exportName]);
+    }
+}
+
+function doChanges(changes: ChangeTracker, program: Program, sourceFile: SourceFile, moduleExports: ExportName[], node: ExportDeclaration | undefined) {
+    if (length(moduleExports)) {
+        if (node) {
+            updateExport(changes, program, sourceFile, node, moduleExports);
+        }
+        else {
+            createExport(changes, program, sourceFile, moduleExports);
+        }
+    }
+}
+
+function tryGetExportDeclaration(sourceFile: SourceFile, isTypeOnly: boolean) {
+    const predicate = (node: Node): node is ExportDeclaration =>
+        isExportDeclaration(node) && (isTypeOnly && node.isTypeOnly || !node.isTypeOnly);
+    return findLast(sourceFile.statements, predicate);
+}
+
+function updateExport(changes: ChangeTracker, program: Program, sourceFile: SourceFile, node: ExportDeclaration, names: ExportName[]) {
+    const namedExports = node.exportClause && isNamedExports(node.exportClause) ? node.exportClause.elements : factory.createNodeArray([]);
+    const allowTypeModifier = !node.isTypeOnly && !!(program.getCompilerOptions().isolatedModules || find(namedExports, e => e.isTypeOnly));
+    changes.replaceNode(sourceFile, node,
+        factory.updateExportDeclaration(node, node.modifiers, node.isTypeOnly,
+            factory.createNamedExports(
+                factory.createNodeArray([...namedExports, ...createExportSpecifiers(names, allowTypeModifier)], /*hasTrailingComma*/ namedExports.hasTrailingComma)), node.moduleSpecifier, node.assertClause));
+}
+
+function createExport(changes: ChangeTracker, program: Program, sourceFile: SourceFile, names: ExportName[]) {
+    changes.insertNodeAtEndOfScope(sourceFile, sourceFile,
+        factory.createExportDeclaration(/*modifiers*/ undefined, /*isTypeOnly*/ false,
+            factory.createNamedExports(createExportSpecifiers(names, /*allowTypeModifier*/ !!program.getCompilerOptions().isolatedModules)), /*moduleSpecifier*/ undefined, /*assertClause*/ undefined));
+}
+
+function createExportSpecifiers(names: ExportName[], allowTypeModifier: boolean) {
+    return factory.createNodeArray(map(names, n => factory.createExportSpecifier(allowTypeModifier && n.isTypeOnly, /*propertyName*/ undefined, n.node)));
+}
+
+function getNodeOfSymbol(symbol: Symbol) {
+    if (symbol.valueDeclaration === undefined) {
+        return firstOrUndefined(symbol.declarations);
+    }
+    const declaration = symbol.valueDeclaration;
+    const variableStatement = isVariableDeclaration(declaration) ? tryCast(declaration.parent.parent, isVariableStatement) : undefined;
+    return variableStatement && length(variableStatement.declarationList.declarations) === 1 ? variableStatement : declaration;
+}