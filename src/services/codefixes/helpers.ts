import {
    append,
    arrayFrom,
    combine,
    emptyArray,
    find,
    flatMap,
    length,
    map,
    sameMap,
    some,
    tryCast,
} from "../../compiler/core";
import { Debug } from "../../compiler/debug";
import { Diagnostics } from "../../compiler/diagnosticInformationMap.generated";
import { factory } from "../../compiler/factory/nodeFactory";
import {
    isArrowFunction,
    isFunctionDeclaration,
    isFunctionExpression,
    isGetAccessorDeclaration,
    isIdentifier,
    isImportTypeNode,
    isMethodDeclaration,
    isObjectLiteralExpression,
    isPropertyAccessExpression,
    isPropertyAssignment,
    isSetAccessorDeclaration,
    isStringLiteral,
    isTypeNode,
    isYieldExpression,
} from "../../compiler/factory/nodeTests";
import { setTextRange } from "../../compiler/factory/utilitiesPublic";
import { nullTransformationContext } from "../../compiler/transformer";
import {
    AccessorDeclaration,
    ArrowFunction,
    Block,
    CallExpression,
    CharacterCodes,
    ClassLikeDeclaration,
    EntityName,
    Expression,
    FunctionDeclaration,
    FunctionExpression,
    GetAccessorDeclaration,
    Identifier,
    IntersectionType,
    MethodDeclaration,
    MethodSignature,
    Modifier,
    ModifierFlags,
    Node,
    NodeArray,
    NodeBuilderFlags,
    NodeFlags,
    ObjectFlags,
    ObjectLiteralExpression,
    ObjectType,
    ParameterDeclaration,
    Program,
    PropertyAssignment,
    PropertyDeclaration,
    PropertyName,
    ScriptTarget,
    SetAccessorDeclaration,
    Signature,
    SignatureDeclaration,
    SourceFile,
    Symbol,
    SymbolFlags,
    SymbolTracker,
    SyntaxKind,
    TextSpan,
    TsConfigSourceFile,
    Type,
    TypeChecker,
    TypeFlags,
    TypeNode,
    TypeParameterDeclaration,
    UnionType,
    UserPreferences,
} from "../../compiler/types";
import {
    getAllAccessorDeclarations,
    getEffectiveModifierFlags,
    getEmitScriptTarget,
    getFirstIdentifier,
    getSetAccessorValueParameter,
    getTsConfigObjectLiteralExpression,
    hasAbstractModifier,
    isInJSFile,
    isLiteralImportTypeNode,
    signatureHasRestParameter,
} from "../../compiler/utilities";
import {
    getNameOfDeclaration,
    idText,
    isAutoAccessorPropertyDeclaration,
    textSpanEnd,
} from "../../compiler/utilitiesPublic";
import {
    visitEachChild,
    visitNode,
<<<<<<< HEAD
} from "../../compiler/visitorPublic";
import { ChangeTracker } from "../textChanges";
import {
    CodeFixContextBase,
    LanguageServiceHost,
} from "../types";
import {
    getModuleSpecifierResolverHost,
    getNameForExportedSymbol,
    getQuotePreference,
    getSynthesizedDeepClone,
    getTokenAtPosition,
    QuotePreference,
} from "../utilities";
import { ImportAdder } from "./importAdder";
=======
    visitNodes,
} from "../_namespaces/ts";
import { ImportAdder } from "../_namespaces/ts.codefix";
>>>>>>> 10c7c452

/**
 * Finds members of the resolved type that are missing in the class pointed to by class decl
 * and generates source code for the missing members.
 * @param possiblyMissingSymbols The collection of symbols to filter and then get insertions for.
 * @param importAdder If provided, type annotations will use identifier type references instead of ImportTypeNodes, and the missing imports will be added to the importAdder.
 * @returns Empty string iff there are no member insertions.
 *
 * @internal
 */
export function createMissingMemberNodes(
    classDeclaration: ClassLikeDeclaration,
    possiblyMissingSymbols: readonly Symbol[],
    sourceFile: SourceFile,
    context: TypeConstructionContext,
    preferences: UserPreferences,
    importAdder: ImportAdder | undefined,
    addClassElement: (node: AddNode) => void): void {
    const classMembers = classDeclaration.symbol.members!;
    for (const symbol of possiblyMissingSymbols) {
        if (!classMembers.has(symbol.escapedName)) {
            addNewNodeForMemberSymbol(symbol, classDeclaration, sourceFile, context, preferences, importAdder, addClassElement, /* body */ undefined);
        }
    }
}

/** @internal */
export function getNoopSymbolTrackerWithResolver(context: TypeConstructionContext): SymbolTracker {
    return {
        trackSymbol: () => false,
        moduleResolverHost: getModuleSpecifierResolverHost(context.program, context.host),
    };
}

/** @internal */
export interface TypeConstructionContext {
    program: Program;
    host: LanguageServiceHost;
}

/** @internal */
export type AddNode = PropertyDeclaration | GetAccessorDeclaration | SetAccessorDeclaration | MethodDeclaration | FunctionExpression | ArrowFunction;

/** @internal */
export const enum PreserveOptionalFlags {
    Method  = 1 << 0,
    Property = 1 << 1,
    All     = Method | Property
}

/**
 * `addClassElement` will not be called if we can't figure out a representation for `symbol` in `enclosingDeclaration`.
 * @param body If defined, this will be the body of the member node passed to `addClassElement`. Otherwise, the body will default to a stub.
 *
 * @internal
 */
export function addNewNodeForMemberSymbol(
    symbol: Symbol,
    enclosingDeclaration: ClassLikeDeclaration,
    sourceFile: SourceFile,
    context: TypeConstructionContext,
    preferences: UserPreferences,
    importAdder: ImportAdder | undefined,
    addClassElement: (node: AddNode) => void,
    body: Block | undefined,
    preserveOptional = PreserveOptionalFlags.All,
    isAmbient = false,
): void {
    const declarations = symbol.getDeclarations();
    const declaration = declarations?.[0];
    const checker = context.program.getTypeChecker();
    const scriptTarget = getEmitScriptTarget(context.program.getCompilerOptions());

    /**
     * (#49811)
     * Note that there are cases in which the symbol declaration is not present. For example, in the code below both
     * `MappedIndirect.ax` and `MappedIndirect.ay` have no declaration node attached (due to their mapped-type
     * parent):
     *
     * ```ts
     * type Base = { ax: number; ay: string };
     * type BaseKeys = keyof Base;
     * type MappedIndirect = { [K in BaseKeys]: boolean };
     * ```
     *
     * In such cases, we assume the declaration to be a `PropertySignature`.
     */
    const kind = declaration?.kind ?? SyntaxKind.PropertySignature;
    const declarationName = getSynthesizedDeepClone(getNameOfDeclaration(declaration), /*includeTrivia*/ false) as PropertyName;
    const effectiveModifierFlags = declaration ? getEffectiveModifierFlags(declaration) : ModifierFlags.None;
    let modifierFlags =
        effectiveModifierFlags & ModifierFlags.Public ? ModifierFlags.Public :
        effectiveModifierFlags & ModifierFlags.Protected ? ModifierFlags.Protected :
        ModifierFlags.None;
    if (declaration && isAutoAccessorPropertyDeclaration(declaration)) {
        modifierFlags |= ModifierFlags.Accessor;
    }
    const modifiers = createModifiers();
    const type = checker.getWidenedType(checker.getTypeOfSymbolAtLocation(symbol, enclosingDeclaration));
    const optional = !!(symbol.flags & SymbolFlags.Optional);
    const ambient = !!(enclosingDeclaration.flags & NodeFlags.Ambient) || isAmbient;
    const quotePreference = getQuotePreference(sourceFile, preferences);

    switch (kind) {
        case SyntaxKind.PropertySignature:
        case SyntaxKind.PropertyDeclaration:
            const flags = quotePreference === QuotePreference.Single ? NodeBuilderFlags.UseSingleQuotesForStringLiteralType : undefined;
            let typeNode = checker.typeToTypeNode(type, enclosingDeclaration, flags, getNoopSymbolTrackerWithResolver(context));
            if (importAdder) {
                const importableReference = tryGetAutoImportableReferenceFromTypeNode(typeNode, scriptTarget);
                if (importableReference) {
                    typeNode = importableReference.typeNode;
                    importSymbols(importAdder, importableReference.symbols);
                }
            }
            addClassElement(factory.createPropertyDeclaration(
                modifiers,
                declaration ? createName(declarationName) : symbol.getName(),
                optional && (preserveOptional & PreserveOptionalFlags.Property) ? factory.createToken(SyntaxKind.QuestionToken) : undefined,
                typeNode,
                /*initializer*/ undefined));
            break;
        case SyntaxKind.GetAccessor:
        case SyntaxKind.SetAccessor: {
            Debug.assertIsDefined(declarations);
            let typeNode = checker.typeToTypeNode(type, enclosingDeclaration, /*flags*/ undefined, getNoopSymbolTrackerWithResolver(context));
            const allAccessors = getAllAccessorDeclarations(declarations, declaration as AccessorDeclaration);
            const orderedAccessors = allAccessors.secondAccessor
                ? [allAccessors.firstAccessor, allAccessors.secondAccessor]
                : [allAccessors.firstAccessor];
            if (importAdder) {
                const importableReference = tryGetAutoImportableReferenceFromTypeNode(typeNode, scriptTarget);
                if (importableReference) {
                    typeNode = importableReference.typeNode;
                    importSymbols(importAdder, importableReference.symbols);
                }
            }
            for (const accessor of orderedAccessors) {
                if (isGetAccessorDeclaration(accessor)) {
                    addClassElement(factory.createGetAccessorDeclaration(
                        modifiers,
                        createName(declarationName),
                        emptyArray,
                        createTypeNode(typeNode),
                        createBody(body, quotePreference, ambient)));
                }
                else {
                    Debug.assertNode(accessor, isSetAccessorDeclaration, "The counterpart to a getter should be a setter");
                    const parameter = getSetAccessorValueParameter(accessor);
                    const parameterName = parameter && isIdentifier(parameter.name) ? idText(parameter.name) : undefined;
                    addClassElement(factory.createSetAccessorDeclaration(
                        modifiers,
                        createName(declarationName),
                        createDummyParameters(1, [parameterName], [createTypeNode(typeNode)], 1, /*inJs*/ false),
                        createBody(body, quotePreference, ambient)));
                }
            }
            break;
        }
        case SyntaxKind.MethodSignature:
        case SyntaxKind.MethodDeclaration:
            // The signature for the implementation appears as an entry in `signatures` iff
            // there is only one signature.
            // If there are overloads and an implementation signature, it appears as an
            // extra declaration that isn't a signature for `type`.
            // If there is more than one overload but no implementation signature
            // (eg: an abstract method or interface declaration), there is a 1-1
            // correspondence of declarations and signatures.
            Debug.assertIsDefined(declarations);
            const signatures = type.isUnion() ? flatMap(type.types, t => t.getCallSignatures()) : type.getCallSignatures();
            if (!some(signatures)) {
                break;
            }

            if (declarations.length === 1) {
                Debug.assert(signatures.length === 1, "One declaration implies one signature");
                const signature = signatures[0];
                outputMethod(quotePreference, signature, modifiers, createName(declarationName), createBody(body, quotePreference, ambient));
                break;
            }

            for (const signature of signatures) {
                // Ensure nodes are fresh so they can have different positions when going through formatting.
                outputMethod(quotePreference, signature, modifiers, createName(declarationName));
            }

            if (!ambient) {
                if (declarations.length > signatures.length) {
                    const signature = checker.getSignatureFromDeclaration(declarations[declarations.length - 1] as SignatureDeclaration)!;
                    outputMethod(quotePreference, signature, modifiers, createName(declarationName), createBody(body, quotePreference));
                }
                else {
                    Debug.assert(declarations.length === signatures.length, "Declarations and signatures should match count");
                    addClassElement(createMethodImplementingSignatures(checker, context, enclosingDeclaration, signatures, createName(declarationName), optional && !!(preserveOptional & PreserveOptionalFlags.Method), modifiers, quotePreference, body));
                }
            }
            break;
    }

    function outputMethod(quotePreference: QuotePreference, signature: Signature, modifiers: NodeArray<Modifier> | undefined, name: PropertyName, body?: Block): void {
        const method = createSignatureDeclarationFromSignature(SyntaxKind.MethodDeclaration, context, quotePreference, signature, body, name, modifiers, optional && !!(preserveOptional & PreserveOptionalFlags.Method), enclosingDeclaration, importAdder) as MethodDeclaration;
        if (method) addClassElement(method);
    }


    function createModifiers(): NodeArray<Modifier> | undefined {
        let modifiers: Modifier[] | undefined;

        if (modifierFlags) {
            modifiers = combine(modifiers, factory.createModifiersFromModifierFlags(modifierFlags));
        }

        if (shouldAddOverrideKeyword()) {
            modifiers = append(modifiers, factory.createToken(SyntaxKind.OverrideKeyword));
        }

        return modifiers && factory.createNodeArray(modifiers);
    }

    function shouldAddOverrideKeyword(): boolean {
        return !!(context.program.getCompilerOptions().noImplicitOverride && declaration && hasAbstractModifier(declaration));
    }

    function createName(node: PropertyName) {
        if (isIdentifier(node) && node.escapedText === "constructor") {
            return factory.createComputedPropertyName(factory.createStringLiteral(idText(node), quotePreference === QuotePreference.Single));
        }
        return getSynthesizedDeepClone(node, /*includeTrivia*/ false);
    }

    function createBody(block: Block | undefined, quotePreference: QuotePreference, ambient?: boolean) {
        return ambient ? undefined :
            getSynthesizedDeepClone(block, /*includeTrivia*/ false) || createStubbedMethodBody(quotePreference);
    }

    function createTypeNode(typeNode: TypeNode | undefined) {
        return getSynthesizedDeepClone(typeNode, /*includeTrivia*/ false);
    }
}

/** @internal */
export function createSignatureDeclarationFromSignature(
    kind:
        | SyntaxKind.MethodDeclaration
        | SyntaxKind.FunctionExpression
        | SyntaxKind.ArrowFunction
        | SyntaxKind.FunctionDeclaration,
    context: TypeConstructionContext,
    quotePreference: QuotePreference,
    signature: Signature,
    body: Block | undefined,
    name: PropertyName | undefined,
    modifiers: NodeArray<Modifier> | undefined,
    optional: boolean | undefined,
    enclosingDeclaration: Node | undefined,
    importAdder: ImportAdder | undefined
) {
    const program = context.program;
    const checker = program.getTypeChecker();
    const scriptTarget = getEmitScriptTarget(program.getCompilerOptions());
    const isJs = isInJSFile(enclosingDeclaration);
    const flags =
        NodeBuilderFlags.NoTruncation
        | NodeBuilderFlags.SuppressAnyReturnType
        | NodeBuilderFlags.AllowEmptyTuple
        | (quotePreference === QuotePreference.Single ? NodeBuilderFlags.UseSingleQuotesForStringLiteralType : NodeBuilderFlags.None);
    const signatureDeclaration = checker.signatureToSignatureDeclaration(signature, kind, enclosingDeclaration, flags, getNoopSymbolTrackerWithResolver(context)) as ArrowFunction | FunctionExpression | MethodDeclaration | FunctionDeclaration;
    if (!signatureDeclaration) {
        return undefined;
    }

    let typeParameters = isJs ? undefined : signatureDeclaration.typeParameters;
    let parameters = signatureDeclaration.parameters;
    let type = isJs ? undefined : signatureDeclaration.type;
    if (importAdder) {
        if (typeParameters) {
            const newTypeParameters = sameMap(typeParameters, typeParameterDecl => {
                let constraint = typeParameterDecl.constraint;
                let defaultType = typeParameterDecl.default;
                if (constraint) {
                    const importableReference = tryGetAutoImportableReferenceFromTypeNode(constraint, scriptTarget);
                    if (importableReference) {
                        constraint = importableReference.typeNode;
                        importSymbols(importAdder, importableReference.symbols);
                    }
                }
                if (defaultType) {
                    const importableReference = tryGetAutoImportableReferenceFromTypeNode(defaultType, scriptTarget);
                    if (importableReference) {
                        defaultType = importableReference.typeNode;
                        importSymbols(importAdder, importableReference.symbols);
                    }
                }
                return factory.updateTypeParameterDeclaration(
                    typeParameterDecl,
                    typeParameterDecl.modifiers,
                    typeParameterDecl.name,
                    constraint,
                    defaultType
                );
            });
            if (typeParameters !== newTypeParameters) {
                typeParameters = setTextRange(factory.createNodeArray(newTypeParameters, typeParameters.hasTrailingComma), typeParameters);
            }
        }
        const newParameters = sameMap(parameters, parameterDecl => {
            let type = isJs ? undefined : parameterDecl.type;
            if (type) {
                const importableReference = tryGetAutoImportableReferenceFromTypeNode(type, scriptTarget);
                if (importableReference) {
                    type = importableReference.typeNode;
                    importSymbols(importAdder, importableReference.symbols);
                }
            }
            return factory.updateParameterDeclaration(
                parameterDecl,
                parameterDecl.modifiers,
                parameterDecl.dotDotDotToken,
                parameterDecl.name,
                isJs ? undefined : parameterDecl.questionToken,
                type,
                parameterDecl.initializer
            );
        });
        if (parameters !== newParameters) {
            parameters = setTextRange(factory.createNodeArray(newParameters, parameters.hasTrailingComma), parameters);
        }
        if (type) {
            const importableReference = tryGetAutoImportableReferenceFromTypeNode(type, scriptTarget);
            if (importableReference) {
                type = importableReference.typeNode;
                importSymbols(importAdder, importableReference.symbols);
            }
        }
    }

    const questionToken = optional ? factory.createToken(SyntaxKind.QuestionToken) : undefined;
    const asteriskToken = signatureDeclaration.asteriskToken;
    if (isFunctionExpression(signatureDeclaration)) {
        return factory.updateFunctionExpression(signatureDeclaration, modifiers, signatureDeclaration.asteriskToken, tryCast(name, isIdentifier), typeParameters, parameters, type, body ?? signatureDeclaration.body);
    }
    if (isArrowFunction(signatureDeclaration)) {
        return factory.updateArrowFunction(signatureDeclaration, modifiers, typeParameters, parameters, type, signatureDeclaration.equalsGreaterThanToken, body ?? signatureDeclaration.body);
    }
    if (isMethodDeclaration(signatureDeclaration)) {
        return factory.updateMethodDeclaration(signatureDeclaration, modifiers, asteriskToken, name ?? factory.createIdentifier(""), questionToken, typeParameters, parameters, type, body);
    }
    if (isFunctionDeclaration(signatureDeclaration)) {
        return factory.updateFunctionDeclaration(signatureDeclaration, modifiers, signatureDeclaration.asteriskToken, tryCast(name, isIdentifier), typeParameters, parameters, type, body ?? signatureDeclaration.body);
    }
    return undefined;
}

/** @internal */
export function createSignatureDeclarationFromCallExpression(
    kind: SyntaxKind.MethodDeclaration | SyntaxKind.FunctionDeclaration | SyntaxKind.MethodSignature,
    context: CodeFixContextBase,
    importAdder: ImportAdder,
    call: CallExpression,
    name: Identifier | string,
    modifierFlags: ModifierFlags,
    contextNode: Node
): MethodDeclaration | FunctionDeclaration | MethodSignature {
    const quotePreference = getQuotePreference(context.sourceFile, context.preferences);
    const scriptTarget = getEmitScriptTarget(context.program.getCompilerOptions());
    const tracker = getNoopSymbolTrackerWithResolver(context);
    const checker = context.program.getTypeChecker();
    const isJs = isInJSFile(contextNode);
    const { typeArguments, arguments: args, parent } = call;

    const contextualType = isJs ? undefined : checker.getContextualType(call);
    const names = map(args, arg =>
        isIdentifier(arg) ? arg.text : isPropertyAccessExpression(arg) && isIdentifier(arg.name) ? arg.name.text : undefined);
    const instanceTypes = isJs ? [] : map(args, arg => checker.getTypeAtLocation(arg));
    const { argumentTypeNodes, argumentTypeParameters } = getArgumentTypesAndTypeParameters(
        checker, importAdder, instanceTypes, contextNode, scriptTarget, /*flags*/ undefined, tracker
    );

    const modifiers = modifierFlags
        ? factory.createNodeArray(factory.createModifiersFromModifierFlags(modifierFlags))
        : undefined;
    const asteriskToken = isYieldExpression(parent)
        ? factory.createToken(SyntaxKind.AsteriskToken)
        : undefined;
    const typeParameters = isJs ? undefined : createTypeParametersForArguments(checker, argumentTypeParameters, typeArguments);
    const parameters = createDummyParameters(args.length, names, argumentTypeNodes, /*minArgumentCount*/ undefined, isJs);
    const type = isJs || contextualType === undefined
        ? undefined
        : checker.typeToTypeNode(contextualType, contextNode, /*flags*/ undefined, tracker);

    switch (kind) {
        case SyntaxKind.MethodDeclaration:
            return factory.createMethodDeclaration(
                modifiers,
                asteriskToken,
                name,
                /*questionToken*/ undefined,
                typeParameters,
                parameters,
                type,
                createStubbedMethodBody(quotePreference)
            );
        case SyntaxKind.MethodSignature:
            return factory.createMethodSignature(
                modifiers,
                name,
                /*questionToken*/ undefined,
                typeParameters,
                parameters,
                type === undefined ? factory.createKeywordTypeNode(SyntaxKind.UnknownKeyword) : type
            );
        case SyntaxKind.FunctionDeclaration:
            return factory.createFunctionDeclaration(
                modifiers,
                asteriskToken,
                name,
                typeParameters,
                parameters,
                type,
                createStubbedBody(Diagnostics.Function_not_implemented.message, quotePreference)
            );
        default:
            Debug.fail("Unexpected kind");
    }
}

/** @internal */
export interface ArgumentTypeParameterAndConstraint {
    argumentType: Type;
    constraint?: TypeNode;
}

function createTypeParametersForArguments(checker: TypeChecker, argumentTypeParameters: [string, ArgumentTypeParameterAndConstraint | undefined][], typeArguments: NodeArray<TypeNode> | undefined) {
    const usedNames = new Set(argumentTypeParameters.map(pair => pair[0]));
    const constraintsByName = new Map(argumentTypeParameters);

    if (typeArguments) {
        const typeArgumentsWithNewTypes = typeArguments.filter(typeArgument => !argumentTypeParameters.some(pair => checker.getTypeAtLocation(typeArgument) === pair[1]?.argumentType));
        const targetSize = usedNames.size + typeArgumentsWithNewTypes.length;
        for (let i = 0; usedNames.size < targetSize; i += 1) {
            usedNames.add(createTypeParameterName(i));
        }
    }

    return arrayFrom(
        usedNames.values(),
        usedName => factory.createTypeParameterDeclaration(/*modifiers*/ undefined, usedName, constraintsByName.get(usedName)?.constraint),
    );
}

function createTypeParameterName(index: number) {
    return CharacterCodes.T + index <= CharacterCodes.Z
        ? String.fromCharCode(CharacterCodes.T + index)
        : `T${index}`;
}

/** @internal */
export function typeToAutoImportableTypeNode(checker: TypeChecker, importAdder: ImportAdder, type: Type, contextNode: Node | undefined, scriptTarget: ScriptTarget, flags?: NodeBuilderFlags, tracker?: SymbolTracker): TypeNode | undefined {
    let typeNode = checker.typeToTypeNode(type, contextNode, flags, tracker);
    if (typeNode && isImportTypeNode(typeNode)) {
        const importableReference = tryGetAutoImportableReferenceFromTypeNode(typeNode, scriptTarget);
        if (importableReference) {
            importSymbols(importAdder, importableReference.symbols);
            typeNode = importableReference.typeNode;
        }
    }

    // Ensure nodes are fresh so they can have different positions when going through formatting.
    return getSynthesizedDeepClone(typeNode);
}

function typeContainsTypeParameter(type: Type) {
    if (type.isUnionOrIntersection()) {
        return type.types.some(typeContainsTypeParameter);
    }

    return type.flags & TypeFlags.TypeParameter;
}

/** @internal */
export function getArgumentTypesAndTypeParameters(checker: TypeChecker, importAdder: ImportAdder, instanceTypes: Type[], contextNode: Node | undefined, scriptTarget: ScriptTarget, flags?: NodeBuilderFlags, tracker?: SymbolTracker) {
    // Types to be used as the types of the parameters in the new function
    // E.g. from this source:
    //   added("", 0)
    // The value will look like:
    //   [{ typeName: { text: "string" } }, { typeName: { text: "number" }]
    // And in the output function will generate:
    //   function added(a: string, b: number) { ... }
    const argumentTypeNodes: TypeNode[] = [];

    // Names of type parameters provided as arguments to the call
    // E.g. from this source:
    //   added<T, U>(value);
    // The value will look like:
    //   [
    //     ["T", { argumentType: { typeName: { text: "T" } } } ],
    //     ["U", { argumentType: { typeName: { text: "U" } } } ],
    //   ]
    // And in the output function will generate:
    //   function added<T, U>() { ... }
    const argumentTypeParameters = new Map<string, ArgumentTypeParameterAndConstraint | undefined>();

    for (let i = 0; i < instanceTypes.length; i += 1) {
        const instanceType = instanceTypes[i];

        // If the instance type contains a deep reference to an existing type parameter,
        // instead of copying the full union or intersection, create a new type parameter
        // E.g. from this source:
        //   function existing<T, U>(value: T | U & string) {
        //     added/*1*/(value);
        // We don't want to output this:
        //    function added<T>(value: T | U & string) { ... }
        // We instead want to output:
        //    function added<T>(value: T) { ... }
        if (instanceType.isUnionOrIntersection() && instanceType.types.some(typeContainsTypeParameter)) {
            const synthesizedTypeParameterName = createTypeParameterName(i);
            argumentTypeNodes.push(factory.createTypeReferenceNode(synthesizedTypeParameterName));
            argumentTypeParameters.set(synthesizedTypeParameterName, undefined);
            continue;
        }

        // Widen the type so we don't emit nonsense annotations like "function fn(x: 3) {"
        const widenedInstanceType = checker.getBaseTypeOfLiteralType(instanceType);
        const argumentTypeNode = typeToAutoImportableTypeNode(checker, importAdder, widenedInstanceType, contextNode, scriptTarget, flags, tracker);
        if (!argumentTypeNode) {
            continue;
        }

        argumentTypeNodes.push(argumentTypeNode);
        const argumentTypeParameter = getFirstTypeParameterName(instanceType);

        // If the instance type is a type parameter with a constraint (other than an anonymous object),
        // remember that constraint for when we create the new type parameter
        // E.g. from this source:
        //   function existing<T extends string>(value: T) {
        //     added/*1*/(value);
        // We don't want to output this:
        //    function added<T>(value: T) { ... }
        // We instead want to output:
        //    function added<T extends string>(value: T) { ... }
        const instanceTypeConstraint = instanceType.isTypeParameter() && instanceType.constraint && !isAnonymousObjectConstraintType(instanceType.constraint)
            ? typeToAutoImportableTypeNode(checker, importAdder, instanceType.constraint, contextNode, scriptTarget, flags, tracker)
            : undefined;

        if (argumentTypeParameter) {
            argumentTypeParameters.set(argumentTypeParameter, { argumentType: instanceType, constraint: instanceTypeConstraint });
        }
    }

    return { argumentTypeNodes, argumentTypeParameters: arrayFrom(argumentTypeParameters.entries()) };
}

function isAnonymousObjectConstraintType(type: Type) {
    return (type.flags & TypeFlags.Object) && (type as ObjectType).objectFlags === ObjectFlags.Anonymous;
}

function getFirstTypeParameterName(type: Type): string | undefined {
    if (type.flags & (TypeFlags.Union | TypeFlags.Intersection)) {
        for (const subType of (type as UnionType | IntersectionType).types) {
            const subTypeName = getFirstTypeParameterName(subType);
            if (subTypeName) {
                return subTypeName;
            }
        }
    }

    return type.flags & TypeFlags.TypeParameter
        ? type.getSymbol()?.getName()
        : undefined;
}

function createDummyParameters(argCount: number, names: (string | undefined)[] | undefined, types: (TypeNode | undefined)[] | undefined, minArgumentCount: number | undefined, inJs: boolean): ParameterDeclaration[] {
    const parameters: ParameterDeclaration[] = [];
    const parameterNameCounts = new Map<string, number>();
    for (let i = 0; i < argCount; i++) {
        const parameterName = names?.[i] || `arg${i}`;
        const parameterNameCount = parameterNameCounts.get(parameterName);
        parameterNameCounts.set(parameterName, (parameterNameCount || 0) + 1);

        const newParameter = factory.createParameterDeclaration(
            /*modifiers*/ undefined,
            /*dotDotDotToken*/ undefined,
            /*name*/ parameterName + (parameterNameCount || ""),
            /*questionToken*/ minArgumentCount !== undefined && i >= minArgumentCount ? factory.createToken(SyntaxKind.QuestionToken) : undefined,
            /*type*/ inJs ? undefined : types?.[i] || factory.createKeywordTypeNode(SyntaxKind.UnknownKeyword),
            /*initializer*/ undefined);
        parameters.push(newParameter);
    }
    return parameters;
}

function createMethodImplementingSignatures(
    checker: TypeChecker,
    context: TypeConstructionContext,
    enclosingDeclaration: ClassLikeDeclaration,
    signatures: readonly Signature[],
    name: PropertyName,
    optional: boolean,
    modifiers: readonly Modifier[] | undefined,
    quotePreference: QuotePreference,
    body: Block | undefined,
): MethodDeclaration {
    /** This is *a* signature with the maximal number of arguments,
     * such that if there is a "maximal" signature without rest arguments,
     * this is one of them.
     */
    let maxArgsSignature = signatures[0];
    let minArgumentCount = signatures[0].minArgumentCount;
    let someSigHasRestParameter = false;
    for (const sig of signatures) {
        minArgumentCount = Math.min(sig.minArgumentCount, minArgumentCount);
        if (signatureHasRestParameter(sig)) {
            someSigHasRestParameter = true;
        }
        if (sig.parameters.length >= maxArgsSignature.parameters.length && (!signatureHasRestParameter(sig) || signatureHasRestParameter(maxArgsSignature))) {
            maxArgsSignature = sig;
        }
    }
    const maxNonRestArgs = maxArgsSignature.parameters.length - (signatureHasRestParameter(maxArgsSignature) ? 1 : 0);
    const maxArgsParameterSymbolNames = maxArgsSignature.parameters.map(symbol => symbol.name);
    const parameters = createDummyParameters(maxNonRestArgs, maxArgsParameterSymbolNames, /* types */ undefined, minArgumentCount, /*inJs*/ false);

    if (someSigHasRestParameter) {
        const restParameter = factory.createParameterDeclaration(
            /*modifiers*/ undefined,
            factory.createToken(SyntaxKind.DotDotDotToken),
            maxArgsParameterSymbolNames[maxNonRestArgs] || "rest",
            /*questionToken*/ maxNonRestArgs >= minArgumentCount ? factory.createToken(SyntaxKind.QuestionToken) : undefined,
            factory.createArrayTypeNode(factory.createKeywordTypeNode(SyntaxKind.UnknownKeyword)),
            /*initializer*/ undefined);
        parameters.push(restParameter);
    }

    return createStubbedMethod(
        modifiers,
        name,
        optional,
        /*typeParameters*/ undefined,
        parameters,
        getReturnTypeFromSignatures(signatures, checker, context, enclosingDeclaration),
        quotePreference,
        body);
}

function getReturnTypeFromSignatures(signatures: readonly Signature[], checker: TypeChecker, context: TypeConstructionContext, enclosingDeclaration: ClassLikeDeclaration): TypeNode | undefined {
    if (length(signatures)) {
        const type = checker.getUnionType(map(signatures, checker.getReturnTypeOfSignature));
        return checker.typeToTypeNode(type, enclosingDeclaration, /*flags*/ undefined, getNoopSymbolTrackerWithResolver(context));
    }
}

function createStubbedMethod(
    modifiers: readonly Modifier[] | undefined,
    name: PropertyName,
    optional: boolean,
    typeParameters: readonly TypeParameterDeclaration[] | undefined,
    parameters: readonly ParameterDeclaration[],
    returnType: TypeNode | undefined,
    quotePreference: QuotePreference,
    body: Block | undefined
): MethodDeclaration {
    return factory.createMethodDeclaration(
        modifiers,
        /*asteriskToken*/ undefined,
        name,
        optional ? factory.createToken(SyntaxKind.QuestionToken) : undefined,
        typeParameters,
        parameters,
        returnType,
        body || createStubbedMethodBody(quotePreference));
}

function createStubbedMethodBody(quotePreference: QuotePreference) {
    return createStubbedBody(Diagnostics.Method_not_implemented.message, quotePreference);
}

/** @internal */
export function createStubbedBody(text: string, quotePreference: QuotePreference): Block {
    return factory.createBlock(
        [factory.createThrowStatement(
            factory.createNewExpression(
                factory.createIdentifier("Error"),
                /*typeArguments*/ undefined,
                // TODO Handle auto quote preference.
                [factory.createStringLiteral(text, /*isSingleQuote*/ quotePreference === QuotePreference.Single)]))],
        /*multiline*/ true);
}

/** @internal */
export function setJsonCompilerOptionValues(
    changeTracker: ChangeTracker,
    configFile: TsConfigSourceFile,
    options: [string, Expression][]
) {
    const tsconfigObjectLiteral = getTsConfigObjectLiteralExpression(configFile);
    if (!tsconfigObjectLiteral) return undefined;

    const compilerOptionsProperty = findJsonProperty(tsconfigObjectLiteral, "compilerOptions");
    if (compilerOptionsProperty === undefined) {
        changeTracker.insertNodeAtObjectStart(configFile, tsconfigObjectLiteral, createJsonPropertyAssignment(
            "compilerOptions",
            factory.createObjectLiteralExpression(options.map(([optionName, optionValue]) => createJsonPropertyAssignment(optionName, optionValue)), /*multiLine*/ true)));
        return;
    }

    const compilerOptions = compilerOptionsProperty.initializer;
    if (!isObjectLiteralExpression(compilerOptions)) {
        return;
    }

    for (const [optionName, optionValue] of options) {
        const optionProperty = findJsonProperty(compilerOptions, optionName);
        if (optionProperty === undefined) {
            changeTracker.insertNodeAtObjectStart(configFile, compilerOptions, createJsonPropertyAssignment(optionName, optionValue));
        }
        else {
            changeTracker.replaceNode(configFile, optionProperty.initializer, optionValue);
        }
    }
}

/** @internal */
export function setJsonCompilerOptionValue(
    changeTracker: ChangeTracker,
    configFile: TsConfigSourceFile,
    optionName: string,
    optionValue: Expression,
) {
    setJsonCompilerOptionValues(changeTracker, configFile, [[optionName, optionValue]]);
}

/** @internal */
export function createJsonPropertyAssignment(name: string, initializer: Expression) {
    return factory.createPropertyAssignment(factory.createStringLiteral(name), initializer);
}

/** @internal */
export function findJsonProperty(obj: ObjectLiteralExpression, name: string): PropertyAssignment | undefined {
    return find(obj.properties, (p): p is PropertyAssignment => isPropertyAssignment(p) && !!p.name && isStringLiteral(p.name) && p.name.text === name);
}

/**
 * Given a type node containing 'import("./a").SomeType<import("./b").OtherType<...>>',
 * returns an equivalent type reference node with any nested ImportTypeNodes also replaced
 * with type references, and a list of symbols that must be imported to use the type reference.
 *
 * @internal
 */
export function tryGetAutoImportableReferenceFromTypeNode(importTypeNode: TypeNode | undefined, scriptTarget: ScriptTarget) {
    let symbols: Symbol[] | undefined;
    const typeNode = visitNode(importTypeNode, visit, isTypeNode);
    if (symbols && typeNode) {
        return { typeNode, symbols };
    }

    function visit(node: Node): Node {
        if (isLiteralImportTypeNode(node) && node.qualifier) {
            // Symbol for the left-most thing after the dot
            const firstIdentifier = getFirstIdentifier(node.qualifier);
            const name = getNameForExportedSymbol(firstIdentifier.symbol, scriptTarget);
            const qualifier = name !== firstIdentifier.text
                ? replaceFirstIdentifierOfEntityName(node.qualifier, factory.createIdentifier(name))
                : node.qualifier;

            symbols = append(symbols, firstIdentifier.symbol);
            const typeArguments = visitNodes(node.typeArguments, visit, isTypeNode);
            return factory.createTypeReferenceNode(qualifier, typeArguments);
        }
        return visitEachChild(node, visit, nullTransformationContext);
    }
}

function replaceFirstIdentifierOfEntityName(name: EntityName, newIdentifier: Identifier): EntityName {
    if (name.kind === SyntaxKind.Identifier) {
        return newIdentifier;
    }
    return factory.createQualifiedName(replaceFirstIdentifierOfEntityName(name.left, newIdentifier), name.right);
}

/** @internal */
export function importSymbols(importAdder: ImportAdder, symbols: readonly Symbol[]) {
    symbols.forEach(s => importAdder.addImportFromExportedSymbol(s, /*isValidTypeOnlyUseSite*/ true));
}

/** @internal */
export function findAncestorMatchingSpan(sourceFile: SourceFile, span: TextSpan): Node {
    const end = textSpanEnd(span);
    let token = getTokenAtPosition(sourceFile, span.start);
    while (token.end < end) {
        token = token.parent;
    }
    return token;
}
<|MERGE_RESOLUTION|>--- conflicted
+++ resolved
@@ -1,918 +1,913 @@
-import {
-    append,
-    arrayFrom,
-    combine,
-    emptyArray,
-    find,
-    flatMap,
-    length,
-    map,
-    sameMap,
-    some,
-    tryCast,
-} from "../../compiler/core";
-import { Debug } from "../../compiler/debug";
-import { Diagnostics } from "../../compiler/diagnosticInformationMap.generated";
-import { factory } from "../../compiler/factory/nodeFactory";
-import {
-    isArrowFunction,
-    isFunctionDeclaration,
-    isFunctionExpression,
-    isGetAccessorDeclaration,
-    isIdentifier,
-    isImportTypeNode,
-    isMethodDeclaration,
-    isObjectLiteralExpression,
-    isPropertyAccessExpression,
-    isPropertyAssignment,
-    isSetAccessorDeclaration,
-    isStringLiteral,
-    isTypeNode,
-    isYieldExpression,
-} from "../../compiler/factory/nodeTests";
-import { setTextRange } from "../../compiler/factory/utilitiesPublic";
-import { nullTransformationContext } from "../../compiler/transformer";
-import {
-    AccessorDeclaration,
-    ArrowFunction,
-    Block,
-    CallExpression,
-    CharacterCodes,
-    ClassLikeDeclaration,
-    EntityName,
-    Expression,
-    FunctionDeclaration,
-    FunctionExpression,
-    GetAccessorDeclaration,
-    Identifier,
-    IntersectionType,
-    MethodDeclaration,
-    MethodSignature,
-    Modifier,
-    ModifierFlags,
-    Node,
-    NodeArray,
-    NodeBuilderFlags,
-    NodeFlags,
-    ObjectFlags,
-    ObjectLiteralExpression,
-    ObjectType,
-    ParameterDeclaration,
-    Program,
-    PropertyAssignment,
-    PropertyDeclaration,
-    PropertyName,
-    ScriptTarget,
-    SetAccessorDeclaration,
-    Signature,
-    SignatureDeclaration,
-    SourceFile,
-    Symbol,
-    SymbolFlags,
-    SymbolTracker,
-    SyntaxKind,
-    TextSpan,
-    TsConfigSourceFile,
-    Type,
-    TypeChecker,
-    TypeFlags,
-    TypeNode,
-    TypeParameterDeclaration,
-    UnionType,
-    UserPreferences,
-} from "../../compiler/types";
-import {
-    getAllAccessorDeclarations,
-    getEffectiveModifierFlags,
-    getEmitScriptTarget,
-    getFirstIdentifier,
-    getSetAccessorValueParameter,
-    getTsConfigObjectLiteralExpression,
-    hasAbstractModifier,
-    isInJSFile,
-    isLiteralImportTypeNode,
-    signatureHasRestParameter,
-} from "../../compiler/utilities";
-import {
-    getNameOfDeclaration,
-    idText,
-    isAutoAccessorPropertyDeclaration,
-    textSpanEnd,
-} from "../../compiler/utilitiesPublic";
-import {
-    visitEachChild,
-    visitNode,
-<<<<<<< HEAD
-} from "../../compiler/visitorPublic";
-import { ChangeTracker } from "../textChanges";
-import {
-    CodeFixContextBase,
-    LanguageServiceHost,
-} from "../types";
-import {
-    getModuleSpecifierResolverHost,
-    getNameForExportedSymbol,
-    getQuotePreference,
-    getSynthesizedDeepClone,
-    getTokenAtPosition,
-    QuotePreference,
-} from "../utilities";
-import { ImportAdder } from "./importAdder";
-=======
-    visitNodes,
-} from "../_namespaces/ts";
-import { ImportAdder } from "../_namespaces/ts.codefix";
->>>>>>> 10c7c452
-
-/**
- * Finds members of the resolved type that are missing in the class pointed to by class decl
- * and generates source code for the missing members.
- * @param possiblyMissingSymbols The collection of symbols to filter and then get insertions for.
- * @param importAdder If provided, type annotations will use identifier type references instead of ImportTypeNodes, and the missing imports will be added to the importAdder.
- * @returns Empty string iff there are no member insertions.
- *
- * @internal
- */
-export function createMissingMemberNodes(
-    classDeclaration: ClassLikeDeclaration,
-    possiblyMissingSymbols: readonly Symbol[],
-    sourceFile: SourceFile,
-    context: TypeConstructionContext,
-    preferences: UserPreferences,
-    importAdder: ImportAdder | undefined,
-    addClassElement: (node: AddNode) => void): void {
-    const classMembers = classDeclaration.symbol.members!;
-    for (const symbol of possiblyMissingSymbols) {
-        if (!classMembers.has(symbol.escapedName)) {
-            addNewNodeForMemberSymbol(symbol, classDeclaration, sourceFile, context, preferences, importAdder, addClassElement, /* body */ undefined);
-        }
-    }
-}
-
-/** @internal */
-export function getNoopSymbolTrackerWithResolver(context: TypeConstructionContext): SymbolTracker {
-    return {
-        trackSymbol: () => false,
-        moduleResolverHost: getModuleSpecifierResolverHost(context.program, context.host),
-    };
-}
-
-/** @internal */
-export interface TypeConstructionContext {
-    program: Program;
-    host: LanguageServiceHost;
-}
-
-/** @internal */
-export type AddNode = PropertyDeclaration | GetAccessorDeclaration | SetAccessorDeclaration | MethodDeclaration | FunctionExpression | ArrowFunction;
-
-/** @internal */
-export const enum PreserveOptionalFlags {
-    Method  = 1 << 0,
-    Property = 1 << 1,
-    All     = Method | Property
-}
-
-/**
- * `addClassElement` will not be called if we can't figure out a representation for `symbol` in `enclosingDeclaration`.
- * @param body If defined, this will be the body of the member node passed to `addClassElement`. Otherwise, the body will default to a stub.
- *
- * @internal
- */
-export function addNewNodeForMemberSymbol(
-    symbol: Symbol,
-    enclosingDeclaration: ClassLikeDeclaration,
-    sourceFile: SourceFile,
-    context: TypeConstructionContext,
-    preferences: UserPreferences,
-    importAdder: ImportAdder | undefined,
-    addClassElement: (node: AddNode) => void,
-    body: Block | undefined,
-    preserveOptional = PreserveOptionalFlags.All,
-    isAmbient = false,
-): void {
-    const declarations = symbol.getDeclarations();
-    const declaration = declarations?.[0];
-    const checker = context.program.getTypeChecker();
-    const scriptTarget = getEmitScriptTarget(context.program.getCompilerOptions());
-
-    /**
-     * (#49811)
-     * Note that there are cases in which the symbol declaration is not present. For example, in the code below both
-     * `MappedIndirect.ax` and `MappedIndirect.ay` have no declaration node attached (due to their mapped-type
-     * parent):
-     *
-     * ```ts
-     * type Base = { ax: number; ay: string };
-     * type BaseKeys = keyof Base;
-     * type MappedIndirect = { [K in BaseKeys]: boolean };
-     * ```
-     *
-     * In such cases, we assume the declaration to be a `PropertySignature`.
-     */
-    const kind = declaration?.kind ?? SyntaxKind.PropertySignature;
-    const declarationName = getSynthesizedDeepClone(getNameOfDeclaration(declaration), /*includeTrivia*/ false) as PropertyName;
-    const effectiveModifierFlags = declaration ? getEffectiveModifierFlags(declaration) : ModifierFlags.None;
-    let modifierFlags =
-        effectiveModifierFlags & ModifierFlags.Public ? ModifierFlags.Public :
-        effectiveModifierFlags & ModifierFlags.Protected ? ModifierFlags.Protected :
-        ModifierFlags.None;
-    if (declaration && isAutoAccessorPropertyDeclaration(declaration)) {
-        modifierFlags |= ModifierFlags.Accessor;
-    }
-    const modifiers = createModifiers();
-    const type = checker.getWidenedType(checker.getTypeOfSymbolAtLocation(symbol, enclosingDeclaration));
-    const optional = !!(symbol.flags & SymbolFlags.Optional);
-    const ambient = !!(enclosingDeclaration.flags & NodeFlags.Ambient) || isAmbient;
-    const quotePreference = getQuotePreference(sourceFile, preferences);
-
-    switch (kind) {
-        case SyntaxKind.PropertySignature:
-        case SyntaxKind.PropertyDeclaration:
-            const flags = quotePreference === QuotePreference.Single ? NodeBuilderFlags.UseSingleQuotesForStringLiteralType : undefined;
-            let typeNode = checker.typeToTypeNode(type, enclosingDeclaration, flags, getNoopSymbolTrackerWithResolver(context));
-            if (importAdder) {
-                const importableReference = tryGetAutoImportableReferenceFromTypeNode(typeNode, scriptTarget);
-                if (importableReference) {
-                    typeNode = importableReference.typeNode;
-                    importSymbols(importAdder, importableReference.symbols);
-                }
-            }
-            addClassElement(factory.createPropertyDeclaration(
-                modifiers,
-                declaration ? createName(declarationName) : symbol.getName(),
-                optional && (preserveOptional & PreserveOptionalFlags.Property) ? factory.createToken(SyntaxKind.QuestionToken) : undefined,
-                typeNode,
-                /*initializer*/ undefined));
-            break;
-        case SyntaxKind.GetAccessor:
-        case SyntaxKind.SetAccessor: {
-            Debug.assertIsDefined(declarations);
-            let typeNode = checker.typeToTypeNode(type, enclosingDeclaration, /*flags*/ undefined, getNoopSymbolTrackerWithResolver(context));
-            const allAccessors = getAllAccessorDeclarations(declarations, declaration as AccessorDeclaration);
-            const orderedAccessors = allAccessors.secondAccessor
-                ? [allAccessors.firstAccessor, allAccessors.secondAccessor]
-                : [allAccessors.firstAccessor];
-            if (importAdder) {
-                const importableReference = tryGetAutoImportableReferenceFromTypeNode(typeNode, scriptTarget);
-                if (importableReference) {
-                    typeNode = importableReference.typeNode;
-                    importSymbols(importAdder, importableReference.symbols);
-                }
-            }
-            for (const accessor of orderedAccessors) {
-                if (isGetAccessorDeclaration(accessor)) {
-                    addClassElement(factory.createGetAccessorDeclaration(
-                        modifiers,
-                        createName(declarationName),
-                        emptyArray,
-                        createTypeNode(typeNode),
-                        createBody(body, quotePreference, ambient)));
-                }
-                else {
-                    Debug.assertNode(accessor, isSetAccessorDeclaration, "The counterpart to a getter should be a setter");
-                    const parameter = getSetAccessorValueParameter(accessor);
-                    const parameterName = parameter && isIdentifier(parameter.name) ? idText(parameter.name) : undefined;
-                    addClassElement(factory.createSetAccessorDeclaration(
-                        modifiers,
-                        createName(declarationName),
-                        createDummyParameters(1, [parameterName], [createTypeNode(typeNode)], 1, /*inJs*/ false),
-                        createBody(body, quotePreference, ambient)));
-                }
-            }
-            break;
-        }
-        case SyntaxKind.MethodSignature:
-        case SyntaxKind.MethodDeclaration:
-            // The signature for the implementation appears as an entry in `signatures` iff
-            // there is only one signature.
-            // If there are overloads and an implementation signature, it appears as an
-            // extra declaration that isn't a signature for `type`.
-            // If there is more than one overload but no implementation signature
-            // (eg: an abstract method or interface declaration), there is a 1-1
-            // correspondence of declarations and signatures.
-            Debug.assertIsDefined(declarations);
-            const signatures = type.isUnion() ? flatMap(type.types, t => t.getCallSignatures()) : type.getCallSignatures();
-            if (!some(signatures)) {
-                break;
-            }
-
-            if (declarations.length === 1) {
-                Debug.assert(signatures.length === 1, "One declaration implies one signature");
-                const signature = signatures[0];
-                outputMethod(quotePreference, signature, modifiers, createName(declarationName), createBody(body, quotePreference, ambient));
-                break;
-            }
-
-            for (const signature of signatures) {
-                // Ensure nodes are fresh so they can have different positions when going through formatting.
-                outputMethod(quotePreference, signature, modifiers, createName(declarationName));
-            }
-
-            if (!ambient) {
-                if (declarations.length > signatures.length) {
-                    const signature = checker.getSignatureFromDeclaration(declarations[declarations.length - 1] as SignatureDeclaration)!;
-                    outputMethod(quotePreference, signature, modifiers, createName(declarationName), createBody(body, quotePreference));
-                }
-                else {
-                    Debug.assert(declarations.length === signatures.length, "Declarations and signatures should match count");
-                    addClassElement(createMethodImplementingSignatures(checker, context, enclosingDeclaration, signatures, createName(declarationName), optional && !!(preserveOptional & PreserveOptionalFlags.Method), modifiers, quotePreference, body));
-                }
-            }
-            break;
-    }
-
-    function outputMethod(quotePreference: QuotePreference, signature: Signature, modifiers: NodeArray<Modifier> | undefined, name: PropertyName, body?: Block): void {
-        const method = createSignatureDeclarationFromSignature(SyntaxKind.MethodDeclaration, context, quotePreference, signature, body, name, modifiers, optional && !!(preserveOptional & PreserveOptionalFlags.Method), enclosingDeclaration, importAdder) as MethodDeclaration;
-        if (method) addClassElement(method);
-    }
-
-
-    function createModifiers(): NodeArray<Modifier> | undefined {
-        let modifiers: Modifier[] | undefined;
-
-        if (modifierFlags) {
-            modifiers = combine(modifiers, factory.createModifiersFromModifierFlags(modifierFlags));
-        }
-
-        if (shouldAddOverrideKeyword()) {
-            modifiers = append(modifiers, factory.createToken(SyntaxKind.OverrideKeyword));
-        }
-
-        return modifiers && factory.createNodeArray(modifiers);
-    }
-
-    function shouldAddOverrideKeyword(): boolean {
-        return !!(context.program.getCompilerOptions().noImplicitOverride && declaration && hasAbstractModifier(declaration));
-    }
-
-    function createName(node: PropertyName) {
-        if (isIdentifier(node) && node.escapedText === "constructor") {
-            return factory.createComputedPropertyName(factory.createStringLiteral(idText(node), quotePreference === QuotePreference.Single));
-        }
-        return getSynthesizedDeepClone(node, /*includeTrivia*/ false);
-    }
-
-    function createBody(block: Block | undefined, quotePreference: QuotePreference, ambient?: boolean) {
-        return ambient ? undefined :
-            getSynthesizedDeepClone(block, /*includeTrivia*/ false) || createStubbedMethodBody(quotePreference);
-    }
-
-    function createTypeNode(typeNode: TypeNode | undefined) {
-        return getSynthesizedDeepClone(typeNode, /*includeTrivia*/ false);
-    }
-}
-
-/** @internal */
-export function createSignatureDeclarationFromSignature(
-    kind:
-        | SyntaxKind.MethodDeclaration
-        | SyntaxKind.FunctionExpression
-        | SyntaxKind.ArrowFunction
-        | SyntaxKind.FunctionDeclaration,
-    context: TypeConstructionContext,
-    quotePreference: QuotePreference,
-    signature: Signature,
-    body: Block | undefined,
-    name: PropertyName | undefined,
-    modifiers: NodeArray<Modifier> | undefined,
-    optional: boolean | undefined,
-    enclosingDeclaration: Node | undefined,
-    importAdder: ImportAdder | undefined
-) {
-    const program = context.program;
-    const checker = program.getTypeChecker();
-    const scriptTarget = getEmitScriptTarget(program.getCompilerOptions());
-    const isJs = isInJSFile(enclosingDeclaration);
-    const flags =
-        NodeBuilderFlags.NoTruncation
-        | NodeBuilderFlags.SuppressAnyReturnType
-        | NodeBuilderFlags.AllowEmptyTuple
-        | (quotePreference === QuotePreference.Single ? NodeBuilderFlags.UseSingleQuotesForStringLiteralType : NodeBuilderFlags.None);
-    const signatureDeclaration = checker.signatureToSignatureDeclaration(signature, kind, enclosingDeclaration, flags, getNoopSymbolTrackerWithResolver(context)) as ArrowFunction | FunctionExpression | MethodDeclaration | FunctionDeclaration;
-    if (!signatureDeclaration) {
-        return undefined;
-    }
-
-    let typeParameters = isJs ? undefined : signatureDeclaration.typeParameters;
-    let parameters = signatureDeclaration.parameters;
-    let type = isJs ? undefined : signatureDeclaration.type;
-    if (importAdder) {
-        if (typeParameters) {
-            const newTypeParameters = sameMap(typeParameters, typeParameterDecl => {
-                let constraint = typeParameterDecl.constraint;
-                let defaultType = typeParameterDecl.default;
-                if (constraint) {
-                    const importableReference = tryGetAutoImportableReferenceFromTypeNode(constraint, scriptTarget);
-                    if (importableReference) {
-                        constraint = importableReference.typeNode;
-                        importSymbols(importAdder, importableReference.symbols);
-                    }
-                }
-                if (defaultType) {
-                    const importableReference = tryGetAutoImportableReferenceFromTypeNode(defaultType, scriptTarget);
-                    if (importableReference) {
-                        defaultType = importableReference.typeNode;
-                        importSymbols(importAdder, importableReference.symbols);
-                    }
-                }
-                return factory.updateTypeParameterDeclaration(
-                    typeParameterDecl,
-                    typeParameterDecl.modifiers,
-                    typeParameterDecl.name,
-                    constraint,
-                    defaultType
-                );
-            });
-            if (typeParameters !== newTypeParameters) {
-                typeParameters = setTextRange(factory.createNodeArray(newTypeParameters, typeParameters.hasTrailingComma), typeParameters);
-            }
-        }
-        const newParameters = sameMap(parameters, parameterDecl => {
-            let type = isJs ? undefined : parameterDecl.type;
-            if (type) {
-                const importableReference = tryGetAutoImportableReferenceFromTypeNode(type, scriptTarget);
-                if (importableReference) {
-                    type = importableReference.typeNode;
-                    importSymbols(importAdder, importableReference.symbols);
-                }
-            }
-            return factory.updateParameterDeclaration(
-                parameterDecl,
-                parameterDecl.modifiers,
-                parameterDecl.dotDotDotToken,
-                parameterDecl.name,
-                isJs ? undefined : parameterDecl.questionToken,
-                type,
-                parameterDecl.initializer
-            );
-        });
-        if (parameters !== newParameters) {
-            parameters = setTextRange(factory.createNodeArray(newParameters, parameters.hasTrailingComma), parameters);
-        }
-        if (type) {
-            const importableReference = tryGetAutoImportableReferenceFromTypeNode(type, scriptTarget);
-            if (importableReference) {
-                type = importableReference.typeNode;
-                importSymbols(importAdder, importableReference.symbols);
-            }
-        }
-    }
-
-    const questionToken = optional ? factory.createToken(SyntaxKind.QuestionToken) : undefined;
-    const asteriskToken = signatureDeclaration.asteriskToken;
-    if (isFunctionExpression(signatureDeclaration)) {
-        return factory.updateFunctionExpression(signatureDeclaration, modifiers, signatureDeclaration.asteriskToken, tryCast(name, isIdentifier), typeParameters, parameters, type, body ?? signatureDeclaration.body);
-    }
-    if (isArrowFunction(signatureDeclaration)) {
-        return factory.updateArrowFunction(signatureDeclaration, modifiers, typeParameters, parameters, type, signatureDeclaration.equalsGreaterThanToken, body ?? signatureDeclaration.body);
-    }
-    if (isMethodDeclaration(signatureDeclaration)) {
-        return factory.updateMethodDeclaration(signatureDeclaration, modifiers, asteriskToken, name ?? factory.createIdentifier(""), questionToken, typeParameters, parameters, type, body);
-    }
-    if (isFunctionDeclaration(signatureDeclaration)) {
-        return factory.updateFunctionDeclaration(signatureDeclaration, modifiers, signatureDeclaration.asteriskToken, tryCast(name, isIdentifier), typeParameters, parameters, type, body ?? signatureDeclaration.body);
-    }
-    return undefined;
-}
-
-/** @internal */
-export function createSignatureDeclarationFromCallExpression(
-    kind: SyntaxKind.MethodDeclaration | SyntaxKind.FunctionDeclaration | SyntaxKind.MethodSignature,
-    context: CodeFixContextBase,
-    importAdder: ImportAdder,
-    call: CallExpression,
-    name: Identifier | string,
-    modifierFlags: ModifierFlags,
-    contextNode: Node
-): MethodDeclaration | FunctionDeclaration | MethodSignature {
-    const quotePreference = getQuotePreference(context.sourceFile, context.preferences);
-    const scriptTarget = getEmitScriptTarget(context.program.getCompilerOptions());
-    const tracker = getNoopSymbolTrackerWithResolver(context);
-    const checker = context.program.getTypeChecker();
-    const isJs = isInJSFile(contextNode);
-    const { typeArguments, arguments: args, parent } = call;
-
-    const contextualType = isJs ? undefined : checker.getContextualType(call);
-    const names = map(args, arg =>
-        isIdentifier(arg) ? arg.text : isPropertyAccessExpression(arg) && isIdentifier(arg.name) ? arg.name.text : undefined);
-    const instanceTypes = isJs ? [] : map(args, arg => checker.getTypeAtLocation(arg));
-    const { argumentTypeNodes, argumentTypeParameters } = getArgumentTypesAndTypeParameters(
-        checker, importAdder, instanceTypes, contextNode, scriptTarget, /*flags*/ undefined, tracker
-    );
-
-    const modifiers = modifierFlags
-        ? factory.createNodeArray(factory.createModifiersFromModifierFlags(modifierFlags))
-        : undefined;
-    const asteriskToken = isYieldExpression(parent)
-        ? factory.createToken(SyntaxKind.AsteriskToken)
-        : undefined;
-    const typeParameters = isJs ? undefined : createTypeParametersForArguments(checker, argumentTypeParameters, typeArguments);
-    const parameters = createDummyParameters(args.length, names, argumentTypeNodes, /*minArgumentCount*/ undefined, isJs);
-    const type = isJs || contextualType === undefined
-        ? undefined
-        : checker.typeToTypeNode(contextualType, contextNode, /*flags*/ undefined, tracker);
-
-    switch (kind) {
-        case SyntaxKind.MethodDeclaration:
-            return factory.createMethodDeclaration(
-                modifiers,
-                asteriskToken,
-                name,
-                /*questionToken*/ undefined,
-                typeParameters,
-                parameters,
-                type,
-                createStubbedMethodBody(quotePreference)
-            );
-        case SyntaxKind.MethodSignature:
-            return factory.createMethodSignature(
-                modifiers,
-                name,
-                /*questionToken*/ undefined,
-                typeParameters,
-                parameters,
-                type === undefined ? factory.createKeywordTypeNode(SyntaxKind.UnknownKeyword) : type
-            );
-        case SyntaxKind.FunctionDeclaration:
-            return factory.createFunctionDeclaration(
-                modifiers,
-                asteriskToken,
-                name,
-                typeParameters,
-                parameters,
-                type,
-                createStubbedBody(Diagnostics.Function_not_implemented.message, quotePreference)
-            );
-        default:
-            Debug.fail("Unexpected kind");
-    }
-}
-
-/** @internal */
-export interface ArgumentTypeParameterAndConstraint {
-    argumentType: Type;
-    constraint?: TypeNode;
-}
-
-function createTypeParametersForArguments(checker: TypeChecker, argumentTypeParameters: [string, ArgumentTypeParameterAndConstraint | undefined][], typeArguments: NodeArray<TypeNode> | undefined) {
-    const usedNames = new Set(argumentTypeParameters.map(pair => pair[0]));
-    const constraintsByName = new Map(argumentTypeParameters);
-
-    if (typeArguments) {
-        const typeArgumentsWithNewTypes = typeArguments.filter(typeArgument => !argumentTypeParameters.some(pair => checker.getTypeAtLocation(typeArgument) === pair[1]?.argumentType));
-        const targetSize = usedNames.size + typeArgumentsWithNewTypes.length;
-        for (let i = 0; usedNames.size < targetSize; i += 1) {
-            usedNames.add(createTypeParameterName(i));
-        }
-    }
-
-    return arrayFrom(
-        usedNames.values(),
-        usedName => factory.createTypeParameterDeclaration(/*modifiers*/ undefined, usedName, constraintsByName.get(usedName)?.constraint),
-    );
-}
-
-function createTypeParameterName(index: number) {
-    return CharacterCodes.T + index <= CharacterCodes.Z
-        ? String.fromCharCode(CharacterCodes.T + index)
-        : `T${index}`;
-}
-
-/** @internal */
-export function typeToAutoImportableTypeNode(checker: TypeChecker, importAdder: ImportAdder, type: Type, contextNode: Node | undefined, scriptTarget: ScriptTarget, flags?: NodeBuilderFlags, tracker?: SymbolTracker): TypeNode | undefined {
-    let typeNode = checker.typeToTypeNode(type, contextNode, flags, tracker);
-    if (typeNode && isImportTypeNode(typeNode)) {
-        const importableReference = tryGetAutoImportableReferenceFromTypeNode(typeNode, scriptTarget);
-        if (importableReference) {
-            importSymbols(importAdder, importableReference.symbols);
-            typeNode = importableReference.typeNode;
-        }
-    }
-
-    // Ensure nodes are fresh so they can have different positions when going through formatting.
-    return getSynthesizedDeepClone(typeNode);
-}
-
-function typeContainsTypeParameter(type: Type) {
-    if (type.isUnionOrIntersection()) {
-        return type.types.some(typeContainsTypeParameter);
-    }
-
-    return type.flags & TypeFlags.TypeParameter;
-}
-
-/** @internal */
-export function getArgumentTypesAndTypeParameters(checker: TypeChecker, importAdder: ImportAdder, instanceTypes: Type[], contextNode: Node | undefined, scriptTarget: ScriptTarget, flags?: NodeBuilderFlags, tracker?: SymbolTracker) {
-    // Types to be used as the types of the parameters in the new function
-    // E.g. from this source:
-    //   added("", 0)
-    // The value will look like:
-    //   [{ typeName: { text: "string" } }, { typeName: { text: "number" }]
-    // And in the output function will generate:
-    //   function added(a: string, b: number) { ... }
-    const argumentTypeNodes: TypeNode[] = [];
-
-    // Names of type parameters provided as arguments to the call
-    // E.g. from this source:
-    //   added<T, U>(value);
-    // The value will look like:
-    //   [
-    //     ["T", { argumentType: { typeName: { text: "T" } } } ],
-    //     ["U", { argumentType: { typeName: { text: "U" } } } ],
-    //   ]
-    // And in the output function will generate:
-    //   function added<T, U>() { ... }
-    const argumentTypeParameters = new Map<string, ArgumentTypeParameterAndConstraint | undefined>();
-
-    for (let i = 0; i < instanceTypes.length; i += 1) {
-        const instanceType = instanceTypes[i];
-
-        // If the instance type contains a deep reference to an existing type parameter,
-        // instead of copying the full union or intersection, create a new type parameter
-        // E.g. from this source:
-        //   function existing<T, U>(value: T | U & string) {
-        //     added/*1*/(value);
-        // We don't want to output this:
-        //    function added<T>(value: T | U & string) { ... }
-        // We instead want to output:
-        //    function added<T>(value: T) { ... }
-        if (instanceType.isUnionOrIntersection() && instanceType.types.some(typeContainsTypeParameter)) {
-            const synthesizedTypeParameterName = createTypeParameterName(i);
-            argumentTypeNodes.push(factory.createTypeReferenceNode(synthesizedTypeParameterName));
-            argumentTypeParameters.set(synthesizedTypeParameterName, undefined);
-            continue;
-        }
-
-        // Widen the type so we don't emit nonsense annotations like "function fn(x: 3) {"
-        const widenedInstanceType = checker.getBaseTypeOfLiteralType(instanceType);
-        const argumentTypeNode = typeToAutoImportableTypeNode(checker, importAdder, widenedInstanceType, contextNode, scriptTarget, flags, tracker);
-        if (!argumentTypeNode) {
-            continue;
-        }
-
-        argumentTypeNodes.push(argumentTypeNode);
-        const argumentTypeParameter = getFirstTypeParameterName(instanceType);
-
-        // If the instance type is a type parameter with a constraint (other than an anonymous object),
-        // remember that constraint for when we create the new type parameter
-        // E.g. from this source:
-        //   function existing<T extends string>(value: T) {
-        //     added/*1*/(value);
-        // We don't want to output this:
-        //    function added<T>(value: T) { ... }
-        // We instead want to output:
-        //    function added<T extends string>(value: T) { ... }
-        const instanceTypeConstraint = instanceType.isTypeParameter() && instanceType.constraint && !isAnonymousObjectConstraintType(instanceType.constraint)
-            ? typeToAutoImportableTypeNode(checker, importAdder, instanceType.constraint, contextNode, scriptTarget, flags, tracker)
-            : undefined;
-
-        if (argumentTypeParameter) {
-            argumentTypeParameters.set(argumentTypeParameter, { argumentType: instanceType, constraint: instanceTypeConstraint });
-        }
-    }
-
-    return { argumentTypeNodes, argumentTypeParameters: arrayFrom(argumentTypeParameters.entries()) };
-}
-
-function isAnonymousObjectConstraintType(type: Type) {
-    return (type.flags & TypeFlags.Object) && (type as ObjectType).objectFlags === ObjectFlags.Anonymous;
-}
-
-function getFirstTypeParameterName(type: Type): string | undefined {
-    if (type.flags & (TypeFlags.Union | TypeFlags.Intersection)) {
-        for (const subType of (type as UnionType | IntersectionType).types) {
-            const subTypeName = getFirstTypeParameterName(subType);
-            if (subTypeName) {
-                return subTypeName;
-            }
-        }
-    }
-
-    return type.flags & TypeFlags.TypeParameter
-        ? type.getSymbol()?.getName()
-        : undefined;
-}
-
-function createDummyParameters(argCount: number, names: (string | undefined)[] | undefined, types: (TypeNode | undefined)[] | undefined, minArgumentCount: number | undefined, inJs: boolean): ParameterDeclaration[] {
-    const parameters: ParameterDeclaration[] = [];
-    const parameterNameCounts = new Map<string, number>();
-    for (let i = 0; i < argCount; i++) {
-        const parameterName = names?.[i] || `arg${i}`;
-        const parameterNameCount = parameterNameCounts.get(parameterName);
-        parameterNameCounts.set(parameterName, (parameterNameCount || 0) + 1);
-
-        const newParameter = factory.createParameterDeclaration(
-            /*modifiers*/ undefined,
-            /*dotDotDotToken*/ undefined,
-            /*name*/ parameterName + (parameterNameCount || ""),
-            /*questionToken*/ minArgumentCount !== undefined && i >= minArgumentCount ? factory.createToken(SyntaxKind.QuestionToken) : undefined,
-            /*type*/ inJs ? undefined : types?.[i] || factory.createKeywordTypeNode(SyntaxKind.UnknownKeyword),
-            /*initializer*/ undefined);
-        parameters.push(newParameter);
-    }
-    return parameters;
-}
-
-function createMethodImplementingSignatures(
-    checker: TypeChecker,
-    context: TypeConstructionContext,
-    enclosingDeclaration: ClassLikeDeclaration,
-    signatures: readonly Signature[],
-    name: PropertyName,
-    optional: boolean,
-    modifiers: readonly Modifier[] | undefined,
-    quotePreference: QuotePreference,
-    body: Block | undefined,
-): MethodDeclaration {
-    /** This is *a* signature with the maximal number of arguments,
-     * such that if there is a "maximal" signature without rest arguments,
-     * this is one of them.
-     */
-    let maxArgsSignature = signatures[0];
-    let minArgumentCount = signatures[0].minArgumentCount;
-    let someSigHasRestParameter = false;
-    for (const sig of signatures) {
-        minArgumentCount = Math.min(sig.minArgumentCount, minArgumentCount);
-        if (signatureHasRestParameter(sig)) {
-            someSigHasRestParameter = true;
-        }
-        if (sig.parameters.length >= maxArgsSignature.parameters.length && (!signatureHasRestParameter(sig) || signatureHasRestParameter(maxArgsSignature))) {
-            maxArgsSignature = sig;
-        }
-    }
-    const maxNonRestArgs = maxArgsSignature.parameters.length - (signatureHasRestParameter(maxArgsSignature) ? 1 : 0);
-    const maxArgsParameterSymbolNames = maxArgsSignature.parameters.map(symbol => symbol.name);
-    const parameters = createDummyParameters(maxNonRestArgs, maxArgsParameterSymbolNames, /* types */ undefined, minArgumentCount, /*inJs*/ false);
-
-    if (someSigHasRestParameter) {
-        const restParameter = factory.createParameterDeclaration(
-            /*modifiers*/ undefined,
-            factory.createToken(SyntaxKind.DotDotDotToken),
-            maxArgsParameterSymbolNames[maxNonRestArgs] || "rest",
-            /*questionToken*/ maxNonRestArgs >= minArgumentCount ? factory.createToken(SyntaxKind.QuestionToken) : undefined,
-            factory.createArrayTypeNode(factory.createKeywordTypeNode(SyntaxKind.UnknownKeyword)),
-            /*initializer*/ undefined);
-        parameters.push(restParameter);
-    }
-
-    return createStubbedMethod(
-        modifiers,
-        name,
-        optional,
-        /*typeParameters*/ undefined,
-        parameters,
-        getReturnTypeFromSignatures(signatures, checker, context, enclosingDeclaration),
-        quotePreference,
-        body);
-}
-
-function getReturnTypeFromSignatures(signatures: readonly Signature[], checker: TypeChecker, context: TypeConstructionContext, enclosingDeclaration: ClassLikeDeclaration): TypeNode | undefined {
-    if (length(signatures)) {
-        const type = checker.getUnionType(map(signatures, checker.getReturnTypeOfSignature));
-        return checker.typeToTypeNode(type, enclosingDeclaration, /*flags*/ undefined, getNoopSymbolTrackerWithResolver(context));
-    }
-}
-
-function createStubbedMethod(
-    modifiers: readonly Modifier[] | undefined,
-    name: PropertyName,
-    optional: boolean,
-    typeParameters: readonly TypeParameterDeclaration[] | undefined,
-    parameters: readonly ParameterDeclaration[],
-    returnType: TypeNode | undefined,
-    quotePreference: QuotePreference,
-    body: Block | undefined
-): MethodDeclaration {
-    return factory.createMethodDeclaration(
-        modifiers,
-        /*asteriskToken*/ undefined,
-        name,
-        optional ? factory.createToken(SyntaxKind.QuestionToken) : undefined,
-        typeParameters,
-        parameters,
-        returnType,
-        body || createStubbedMethodBody(quotePreference));
-}
-
-function createStubbedMethodBody(quotePreference: QuotePreference) {
-    return createStubbedBody(Diagnostics.Method_not_implemented.message, quotePreference);
-}
-
-/** @internal */
-export function createStubbedBody(text: string, quotePreference: QuotePreference): Block {
-    return factory.createBlock(
-        [factory.createThrowStatement(
-            factory.createNewExpression(
-                factory.createIdentifier("Error"),
-                /*typeArguments*/ undefined,
-                // TODO Handle auto quote preference.
-                [factory.createStringLiteral(text, /*isSingleQuote*/ quotePreference === QuotePreference.Single)]))],
-        /*multiline*/ true);
-}
-
-/** @internal */
-export function setJsonCompilerOptionValues(
-    changeTracker: ChangeTracker,
-    configFile: TsConfigSourceFile,
-    options: [string, Expression][]
-) {
-    const tsconfigObjectLiteral = getTsConfigObjectLiteralExpression(configFile);
-    if (!tsconfigObjectLiteral) return undefined;
-
-    const compilerOptionsProperty = findJsonProperty(tsconfigObjectLiteral, "compilerOptions");
-    if (compilerOptionsProperty === undefined) {
-        changeTracker.insertNodeAtObjectStart(configFile, tsconfigObjectLiteral, createJsonPropertyAssignment(
-            "compilerOptions",
-            factory.createObjectLiteralExpression(options.map(([optionName, optionValue]) => createJsonPropertyAssignment(optionName, optionValue)), /*multiLine*/ true)));
-        return;
-    }
-
-    const compilerOptions = compilerOptionsProperty.initializer;
-    if (!isObjectLiteralExpression(compilerOptions)) {
-        return;
-    }
-
-    for (const [optionName, optionValue] of options) {
-        const optionProperty = findJsonProperty(compilerOptions, optionName);
-        if (optionProperty === undefined) {
-            changeTracker.insertNodeAtObjectStart(configFile, compilerOptions, createJsonPropertyAssignment(optionName, optionValue));
-        }
-        else {
-            changeTracker.replaceNode(configFile, optionProperty.initializer, optionValue);
-        }
-    }
-}
-
-/** @internal */
-export function setJsonCompilerOptionValue(
-    changeTracker: ChangeTracker,
-    configFile: TsConfigSourceFile,
-    optionName: string,
-    optionValue: Expression,
-) {
-    setJsonCompilerOptionValues(changeTracker, configFile, [[optionName, optionValue]]);
-}
-
-/** @internal */
-export function createJsonPropertyAssignment(name: string, initializer: Expression) {
-    return factory.createPropertyAssignment(factory.createStringLiteral(name), initializer);
-}
-
-/** @internal */
-export function findJsonProperty(obj: ObjectLiteralExpression, name: string): PropertyAssignment | undefined {
-    return find(obj.properties, (p): p is PropertyAssignment => isPropertyAssignment(p) && !!p.name && isStringLiteral(p.name) && p.name.text === name);
-}
-
-/**
- * Given a type node containing 'import("./a").SomeType<import("./b").OtherType<...>>',
- * returns an equivalent type reference node with any nested ImportTypeNodes also replaced
- * with type references, and a list of symbols that must be imported to use the type reference.
- *
- * @internal
- */
-export function tryGetAutoImportableReferenceFromTypeNode(importTypeNode: TypeNode | undefined, scriptTarget: ScriptTarget) {
-    let symbols: Symbol[] | undefined;
-    const typeNode = visitNode(importTypeNode, visit, isTypeNode);
-    if (symbols && typeNode) {
-        return { typeNode, symbols };
-    }
-
-    function visit(node: Node): Node {
-        if (isLiteralImportTypeNode(node) && node.qualifier) {
-            // Symbol for the left-most thing after the dot
-            const firstIdentifier = getFirstIdentifier(node.qualifier);
-            const name = getNameForExportedSymbol(firstIdentifier.symbol, scriptTarget);
-            const qualifier = name !== firstIdentifier.text
-                ? replaceFirstIdentifierOfEntityName(node.qualifier, factory.createIdentifier(name))
-                : node.qualifier;
-
-            symbols = append(symbols, firstIdentifier.symbol);
-            const typeArguments = visitNodes(node.typeArguments, visit, isTypeNode);
-            return factory.createTypeReferenceNode(qualifier, typeArguments);
-        }
-        return visitEachChild(node, visit, nullTransformationContext);
-    }
-}
-
-function replaceFirstIdentifierOfEntityName(name: EntityName, newIdentifier: Identifier): EntityName {
-    if (name.kind === SyntaxKind.Identifier) {
-        return newIdentifier;
-    }
-    return factory.createQualifiedName(replaceFirstIdentifierOfEntityName(name.left, newIdentifier), name.right);
-}
-
-/** @internal */
-export function importSymbols(importAdder: ImportAdder, symbols: readonly Symbol[]) {
-    symbols.forEach(s => importAdder.addImportFromExportedSymbol(s, /*isValidTypeOnlyUseSite*/ true));
-}
-
-/** @internal */
-export function findAncestorMatchingSpan(sourceFile: SourceFile, span: TextSpan): Node {
-    const end = textSpanEnd(span);
-    let token = getTokenAtPosition(sourceFile, span.start);
-    while (token.end < end) {
-        token = token.parent;
-    }
-    return token;
-}
+import {
+    append,
+    arrayFrom,
+    combine,
+    emptyArray,
+    find,
+    flatMap,
+    length,
+    map,
+    sameMap,
+    some,
+    tryCast,
+} from "../../compiler/core";
+import { Debug } from "../../compiler/debug";
+import { Diagnostics } from "../../compiler/diagnosticInformationMap.generated";
+import { factory } from "../../compiler/factory/nodeFactory";
+import {
+    isArrowFunction,
+    isFunctionDeclaration,
+    isFunctionExpression,
+    isGetAccessorDeclaration,
+    isIdentifier,
+    isImportTypeNode,
+    isMethodDeclaration,
+    isObjectLiteralExpression,
+    isPropertyAccessExpression,
+    isPropertyAssignment,
+    isSetAccessorDeclaration,
+    isStringLiteral,
+    isYieldExpression,
+} from "../../compiler/factory/nodeTests";
+import { setTextRange } from "../../compiler/factory/utilitiesPublic";
+import { nullTransformationContext } from "../../compiler/transformer";
+import {
+    AccessorDeclaration,
+    ArrowFunction,
+    Block,
+    CallExpression,
+    CharacterCodes,
+    ClassLikeDeclaration,
+    EntityName,
+    Expression,
+    FunctionDeclaration,
+    FunctionExpression,
+    GetAccessorDeclaration,
+    Identifier,
+    IntersectionType,
+    MethodDeclaration,
+    MethodSignature,
+    Modifier,
+    ModifierFlags,
+    Node,
+    NodeArray,
+    NodeBuilderFlags,
+    NodeFlags,
+    ObjectFlags,
+    ObjectLiteralExpression,
+    ObjectType,
+    ParameterDeclaration,
+    Program,
+    PropertyAssignment,
+    PropertyDeclaration,
+    PropertyName,
+    ScriptTarget,
+    SetAccessorDeclaration,
+    Signature,
+    SignatureDeclaration,
+    SourceFile,
+    Symbol,
+    SymbolFlags,
+    SymbolTracker,
+    SyntaxKind,
+    TextSpan,
+    TsConfigSourceFile,
+    Type,
+    TypeChecker,
+    TypeFlags,
+    TypeNode,
+    TypeParameterDeclaration,
+    UnionType,
+    UserPreferences,
+} from "../../compiler/types";
+import {
+    getAllAccessorDeclarations,
+    getEffectiveModifierFlags,
+    getEmitScriptTarget,
+    getFirstIdentifier,
+    getSetAccessorValueParameter,
+    getTsConfigObjectLiteralExpression,
+    hasAbstractModifier,
+    isInJSFile,
+    isLiteralImportTypeNode,
+    signatureHasRestParameter,
+} from "../../compiler/utilities";
+import {
+    getNameOfDeclaration,
+    idText,
+    isAutoAccessorPropertyDeclaration,
+    isTypeNode,
+    textSpanEnd,
+} from "../../compiler/utilitiesPublic";
+import {
+    visitEachChild,
+    visitNode,
+    visitNodes,
+} from "../../compiler/visitorPublic";
+import { ChangeTracker } from "../textChanges";
+import {
+    CodeFixContextBase,
+    LanguageServiceHost,
+} from "../types";
+import {
+    getModuleSpecifierResolverHost,
+    getNameForExportedSymbol,
+    getQuotePreference,
+    getSynthesizedDeepClone,
+    getTokenAtPosition,
+    QuotePreference,
+} from "../utilities";
+import { ImportAdder } from "./importAdder";
+
+/**
+ * Finds members of the resolved type that are missing in the class pointed to by class decl
+ * and generates source code for the missing members.
+ * @param possiblyMissingSymbols The collection of symbols to filter and then get insertions for.
+ * @param importAdder If provided, type annotations will use identifier type references instead of ImportTypeNodes, and the missing imports will be added to the importAdder.
+ * @returns Empty string iff there are no member insertions.
+ *
+ * @internal
+ */
+export function createMissingMemberNodes(
+    classDeclaration: ClassLikeDeclaration,
+    possiblyMissingSymbols: readonly Symbol[],
+    sourceFile: SourceFile,
+    context: TypeConstructionContext,
+    preferences: UserPreferences,
+    importAdder: ImportAdder | undefined,
+    addClassElement: (node: AddNode) => void): void {
+    const classMembers = classDeclaration.symbol.members!;
+    for (const symbol of possiblyMissingSymbols) {
+        if (!classMembers.has(symbol.escapedName)) {
+            addNewNodeForMemberSymbol(symbol, classDeclaration, sourceFile, context, preferences, importAdder, addClassElement, /* body */ undefined);
+        }
+    }
+}
+
+/** @internal */
+export function getNoopSymbolTrackerWithResolver(context: TypeConstructionContext): SymbolTracker {
+    return {
+        trackSymbol: () => false,
+        moduleResolverHost: getModuleSpecifierResolverHost(context.program, context.host),
+    };
+}
+
+/** @internal */
+export interface TypeConstructionContext {
+    program: Program;
+    host: LanguageServiceHost;
+}
+
+/** @internal */
+export type AddNode = PropertyDeclaration | GetAccessorDeclaration | SetAccessorDeclaration | MethodDeclaration | FunctionExpression | ArrowFunction;
+
+/** @internal */
+export const enum PreserveOptionalFlags {
+    Method  = 1 << 0,
+    Property = 1 << 1,
+    All     = Method | Property
+}
+
+/**
+ * `addClassElement` will not be called if we can't figure out a representation for `symbol` in `enclosingDeclaration`.
+ * @param body If defined, this will be the body of the member node passed to `addClassElement`. Otherwise, the body will default to a stub.
+ *
+ * @internal
+ */
+export function addNewNodeForMemberSymbol(
+    symbol: Symbol,
+    enclosingDeclaration: ClassLikeDeclaration,
+    sourceFile: SourceFile,
+    context: TypeConstructionContext,
+    preferences: UserPreferences,
+    importAdder: ImportAdder | undefined,
+    addClassElement: (node: AddNode) => void,
+    body: Block | undefined,
+    preserveOptional = PreserveOptionalFlags.All,
+    isAmbient = false,
+): void {
+    const declarations = symbol.getDeclarations();
+    const declaration = declarations?.[0];
+    const checker = context.program.getTypeChecker();
+    const scriptTarget = getEmitScriptTarget(context.program.getCompilerOptions());
+
+    /**
+     * (#49811)
+     * Note that there are cases in which the symbol declaration is not present. For example, in the code below both
+     * `MappedIndirect.ax` and `MappedIndirect.ay` have no declaration node attached (due to their mapped-type
+     * parent):
+     *
+     * ```ts
+     * type Base = { ax: number; ay: string };
+     * type BaseKeys = keyof Base;
+     * type MappedIndirect = { [K in BaseKeys]: boolean };
+     * ```
+     *
+     * In such cases, we assume the declaration to be a `PropertySignature`.
+     */
+    const kind = declaration?.kind ?? SyntaxKind.PropertySignature;
+    const declarationName = getSynthesizedDeepClone(getNameOfDeclaration(declaration), /*includeTrivia*/ false) as PropertyName;
+    const effectiveModifierFlags = declaration ? getEffectiveModifierFlags(declaration) : ModifierFlags.None;
+    let modifierFlags =
+        effectiveModifierFlags & ModifierFlags.Public ? ModifierFlags.Public :
+        effectiveModifierFlags & ModifierFlags.Protected ? ModifierFlags.Protected :
+        ModifierFlags.None;
+    if (declaration && isAutoAccessorPropertyDeclaration(declaration)) {
+        modifierFlags |= ModifierFlags.Accessor;
+    }
+    const modifiers = createModifiers();
+    const type = checker.getWidenedType(checker.getTypeOfSymbolAtLocation(symbol, enclosingDeclaration));
+    const optional = !!(symbol.flags & SymbolFlags.Optional);
+    const ambient = !!(enclosingDeclaration.flags & NodeFlags.Ambient) || isAmbient;
+    const quotePreference = getQuotePreference(sourceFile, preferences);
+
+    switch (kind) {
+        case SyntaxKind.PropertySignature:
+        case SyntaxKind.PropertyDeclaration:
+            const flags = quotePreference === QuotePreference.Single ? NodeBuilderFlags.UseSingleQuotesForStringLiteralType : undefined;
+            let typeNode = checker.typeToTypeNode(type, enclosingDeclaration, flags, getNoopSymbolTrackerWithResolver(context));
+            if (importAdder) {
+                const importableReference = tryGetAutoImportableReferenceFromTypeNode(typeNode, scriptTarget);
+                if (importableReference) {
+                    typeNode = importableReference.typeNode;
+                    importSymbols(importAdder, importableReference.symbols);
+                }
+            }
+            addClassElement(factory.createPropertyDeclaration(
+                modifiers,
+                declaration ? createName(declarationName) : symbol.getName(),
+                optional && (preserveOptional & PreserveOptionalFlags.Property) ? factory.createToken(SyntaxKind.QuestionToken) : undefined,
+                typeNode,
+                /*initializer*/ undefined));
+            break;
+        case SyntaxKind.GetAccessor:
+        case SyntaxKind.SetAccessor: {
+            Debug.assertIsDefined(declarations);
+            let typeNode = checker.typeToTypeNode(type, enclosingDeclaration, /*flags*/ undefined, getNoopSymbolTrackerWithResolver(context));
+            const allAccessors = getAllAccessorDeclarations(declarations, declaration as AccessorDeclaration);
+            const orderedAccessors = allAccessors.secondAccessor
+                ? [allAccessors.firstAccessor, allAccessors.secondAccessor]
+                : [allAccessors.firstAccessor];
+            if (importAdder) {
+                const importableReference = tryGetAutoImportableReferenceFromTypeNode(typeNode, scriptTarget);
+                if (importableReference) {
+                    typeNode = importableReference.typeNode;
+                    importSymbols(importAdder, importableReference.symbols);
+                }
+            }
+            for (const accessor of orderedAccessors) {
+                if (isGetAccessorDeclaration(accessor)) {
+                    addClassElement(factory.createGetAccessorDeclaration(
+                        modifiers,
+                        createName(declarationName),
+                        emptyArray,
+                        createTypeNode(typeNode),
+                        createBody(body, quotePreference, ambient)));
+                }
+                else {
+                    Debug.assertNode(accessor, isSetAccessorDeclaration, "The counterpart to a getter should be a setter");
+                    const parameter = getSetAccessorValueParameter(accessor);
+                    const parameterName = parameter && isIdentifier(parameter.name) ? idText(parameter.name) : undefined;
+                    addClassElement(factory.createSetAccessorDeclaration(
+                        modifiers,
+                        createName(declarationName),
+                        createDummyParameters(1, [parameterName], [createTypeNode(typeNode)], 1, /*inJs*/ false),
+                        createBody(body, quotePreference, ambient)));
+                }
+            }
+            break;
+        }
+        case SyntaxKind.MethodSignature:
+        case SyntaxKind.MethodDeclaration:
+            // The signature for the implementation appears as an entry in `signatures` iff
+            // there is only one signature.
+            // If there are overloads and an implementation signature, it appears as an
+            // extra declaration that isn't a signature for `type`.
+            // If there is more than one overload but no implementation signature
+            // (eg: an abstract method or interface declaration), there is a 1-1
+            // correspondence of declarations and signatures.
+            Debug.assertIsDefined(declarations);
+            const signatures = type.isUnion() ? flatMap(type.types, t => t.getCallSignatures()) : type.getCallSignatures();
+            if (!some(signatures)) {
+                break;
+            }
+
+            if (declarations.length === 1) {
+                Debug.assert(signatures.length === 1, "One declaration implies one signature");
+                const signature = signatures[0];
+                outputMethod(quotePreference, signature, modifiers, createName(declarationName), createBody(body, quotePreference, ambient));
+                break;
+            }
+
+            for (const signature of signatures) {
+                // Ensure nodes are fresh so they can have different positions when going through formatting.
+                outputMethod(quotePreference, signature, modifiers, createName(declarationName));
+            }
+
+            if (!ambient) {
+                if (declarations.length > signatures.length) {
+                    const signature = checker.getSignatureFromDeclaration(declarations[declarations.length - 1] as SignatureDeclaration)!;
+                    outputMethod(quotePreference, signature, modifiers, createName(declarationName), createBody(body, quotePreference));
+                }
+                else {
+                    Debug.assert(declarations.length === signatures.length, "Declarations and signatures should match count");
+                    addClassElement(createMethodImplementingSignatures(checker, context, enclosingDeclaration, signatures, createName(declarationName), optional && !!(preserveOptional & PreserveOptionalFlags.Method), modifiers, quotePreference, body));
+                }
+            }
+            break;
+    }
+
+    function outputMethod(quotePreference: QuotePreference, signature: Signature, modifiers: NodeArray<Modifier> | undefined, name: PropertyName, body?: Block): void {
+        const method = createSignatureDeclarationFromSignature(SyntaxKind.MethodDeclaration, context, quotePreference, signature, body, name, modifiers, optional && !!(preserveOptional & PreserveOptionalFlags.Method), enclosingDeclaration, importAdder) as MethodDeclaration;
+        if (method) addClassElement(method);
+    }
+
+
+    function createModifiers(): NodeArray<Modifier> | undefined {
+        let modifiers: Modifier[] | undefined;
+
+        if (modifierFlags) {
+            modifiers = combine(modifiers, factory.createModifiersFromModifierFlags(modifierFlags));
+        }
+
+        if (shouldAddOverrideKeyword()) {
+            modifiers = append(modifiers, factory.createToken(SyntaxKind.OverrideKeyword));
+        }
+
+        return modifiers && factory.createNodeArray(modifiers);
+    }
+
+    function shouldAddOverrideKeyword(): boolean {
+        return !!(context.program.getCompilerOptions().noImplicitOverride && declaration && hasAbstractModifier(declaration));
+    }
+
+    function createName(node: PropertyName) {
+        if (isIdentifier(node) && node.escapedText === "constructor") {
+            return factory.createComputedPropertyName(factory.createStringLiteral(idText(node), quotePreference === QuotePreference.Single));
+        }
+        return getSynthesizedDeepClone(node, /*includeTrivia*/ false);
+    }
+
+    function createBody(block: Block | undefined, quotePreference: QuotePreference, ambient?: boolean) {
+        return ambient ? undefined :
+            getSynthesizedDeepClone(block, /*includeTrivia*/ false) || createStubbedMethodBody(quotePreference);
+    }
+
+    function createTypeNode(typeNode: TypeNode | undefined) {
+        return getSynthesizedDeepClone(typeNode, /*includeTrivia*/ false);
+    }
+}
+
+/** @internal */
+export function createSignatureDeclarationFromSignature(
+    kind:
+        | SyntaxKind.MethodDeclaration
+        | SyntaxKind.FunctionExpression
+        | SyntaxKind.ArrowFunction
+        | SyntaxKind.FunctionDeclaration,
+    context: TypeConstructionContext,
+    quotePreference: QuotePreference,
+    signature: Signature,
+    body: Block | undefined,
+    name: PropertyName | undefined,
+    modifiers: NodeArray<Modifier> | undefined,
+    optional: boolean | undefined,
+    enclosingDeclaration: Node | undefined,
+    importAdder: ImportAdder | undefined
+) {
+    const program = context.program;
+    const checker = program.getTypeChecker();
+    const scriptTarget = getEmitScriptTarget(program.getCompilerOptions());
+    const isJs = isInJSFile(enclosingDeclaration);
+    const flags =
+        NodeBuilderFlags.NoTruncation
+        | NodeBuilderFlags.SuppressAnyReturnType
+        | NodeBuilderFlags.AllowEmptyTuple
+        | (quotePreference === QuotePreference.Single ? NodeBuilderFlags.UseSingleQuotesForStringLiteralType : NodeBuilderFlags.None);
+    const signatureDeclaration = checker.signatureToSignatureDeclaration(signature, kind, enclosingDeclaration, flags, getNoopSymbolTrackerWithResolver(context)) as ArrowFunction | FunctionExpression | MethodDeclaration | FunctionDeclaration;
+    if (!signatureDeclaration) {
+        return undefined;
+    }
+
+    let typeParameters = isJs ? undefined : signatureDeclaration.typeParameters;
+    let parameters = signatureDeclaration.parameters;
+    let type = isJs ? undefined : signatureDeclaration.type;
+    if (importAdder) {
+        if (typeParameters) {
+            const newTypeParameters = sameMap(typeParameters, typeParameterDecl => {
+                let constraint = typeParameterDecl.constraint;
+                let defaultType = typeParameterDecl.default;
+                if (constraint) {
+                    const importableReference = tryGetAutoImportableReferenceFromTypeNode(constraint, scriptTarget);
+                    if (importableReference) {
+                        constraint = importableReference.typeNode;
+                        importSymbols(importAdder, importableReference.symbols);
+                    }
+                }
+                if (defaultType) {
+                    const importableReference = tryGetAutoImportableReferenceFromTypeNode(defaultType, scriptTarget);
+                    if (importableReference) {
+                        defaultType = importableReference.typeNode;
+                        importSymbols(importAdder, importableReference.symbols);
+                    }
+                }
+                return factory.updateTypeParameterDeclaration(
+                    typeParameterDecl,
+                    typeParameterDecl.modifiers,
+                    typeParameterDecl.name,
+                    constraint,
+                    defaultType
+                );
+            });
+            if (typeParameters !== newTypeParameters) {
+                typeParameters = setTextRange(factory.createNodeArray(newTypeParameters, typeParameters.hasTrailingComma), typeParameters);
+            }
+        }
+        const newParameters = sameMap(parameters, parameterDecl => {
+            let type = isJs ? undefined : parameterDecl.type;
+            if (type) {
+                const importableReference = tryGetAutoImportableReferenceFromTypeNode(type, scriptTarget);
+                if (importableReference) {
+                    type = importableReference.typeNode;
+                    importSymbols(importAdder, importableReference.symbols);
+                }
+            }
+            return factory.updateParameterDeclaration(
+                parameterDecl,
+                parameterDecl.modifiers,
+                parameterDecl.dotDotDotToken,
+                parameterDecl.name,
+                isJs ? undefined : parameterDecl.questionToken,
+                type,
+                parameterDecl.initializer
+            );
+        });
+        if (parameters !== newParameters) {
+            parameters = setTextRange(factory.createNodeArray(newParameters, parameters.hasTrailingComma), parameters);
+        }
+        if (type) {
+            const importableReference = tryGetAutoImportableReferenceFromTypeNode(type, scriptTarget);
+            if (importableReference) {
+                type = importableReference.typeNode;
+                importSymbols(importAdder, importableReference.symbols);
+            }
+        }
+    }
+
+    const questionToken = optional ? factory.createToken(SyntaxKind.QuestionToken) : undefined;
+    const asteriskToken = signatureDeclaration.asteriskToken;
+    if (isFunctionExpression(signatureDeclaration)) {
+        return factory.updateFunctionExpression(signatureDeclaration, modifiers, signatureDeclaration.asteriskToken, tryCast(name, isIdentifier), typeParameters, parameters, type, body ?? signatureDeclaration.body);
+    }
+    if (isArrowFunction(signatureDeclaration)) {
+        return factory.updateArrowFunction(signatureDeclaration, modifiers, typeParameters, parameters, type, signatureDeclaration.equalsGreaterThanToken, body ?? signatureDeclaration.body);
+    }
+    if (isMethodDeclaration(signatureDeclaration)) {
+        return factory.updateMethodDeclaration(signatureDeclaration, modifiers, asteriskToken, name ?? factory.createIdentifier(""), questionToken, typeParameters, parameters, type, body);
+    }
+    if (isFunctionDeclaration(signatureDeclaration)) {
+        return factory.updateFunctionDeclaration(signatureDeclaration, modifiers, signatureDeclaration.asteriskToken, tryCast(name, isIdentifier), typeParameters, parameters, type, body ?? signatureDeclaration.body);
+    }
+    return undefined;
+}
+
+/** @internal */
+export function createSignatureDeclarationFromCallExpression(
+    kind: SyntaxKind.MethodDeclaration | SyntaxKind.FunctionDeclaration | SyntaxKind.MethodSignature,
+    context: CodeFixContextBase,
+    importAdder: ImportAdder,
+    call: CallExpression,
+    name: Identifier | string,
+    modifierFlags: ModifierFlags,
+    contextNode: Node
+): MethodDeclaration | FunctionDeclaration | MethodSignature {
+    const quotePreference = getQuotePreference(context.sourceFile, context.preferences);
+    const scriptTarget = getEmitScriptTarget(context.program.getCompilerOptions());
+    const tracker = getNoopSymbolTrackerWithResolver(context);
+    const checker = context.program.getTypeChecker();
+    const isJs = isInJSFile(contextNode);
+    const { typeArguments, arguments: args, parent } = call;
+
+    const contextualType = isJs ? undefined : checker.getContextualType(call);
+    const names = map(args, arg =>
+        isIdentifier(arg) ? arg.text : isPropertyAccessExpression(arg) && isIdentifier(arg.name) ? arg.name.text : undefined);
+    const instanceTypes = isJs ? [] : map(args, arg => checker.getTypeAtLocation(arg));
+    const { argumentTypeNodes, argumentTypeParameters } = getArgumentTypesAndTypeParameters(
+        checker, importAdder, instanceTypes, contextNode, scriptTarget, /*flags*/ undefined, tracker
+    );
+
+    const modifiers = modifierFlags
+        ? factory.createNodeArray(factory.createModifiersFromModifierFlags(modifierFlags))
+        : undefined;
+    const asteriskToken = isYieldExpression(parent)
+        ? factory.createToken(SyntaxKind.AsteriskToken)
+        : undefined;
+    const typeParameters = isJs ? undefined : createTypeParametersForArguments(checker, argumentTypeParameters, typeArguments);
+    const parameters = createDummyParameters(args.length, names, argumentTypeNodes, /*minArgumentCount*/ undefined, isJs);
+    const type = isJs || contextualType === undefined
+        ? undefined
+        : checker.typeToTypeNode(contextualType, contextNode, /*flags*/ undefined, tracker);
+
+    switch (kind) {
+        case SyntaxKind.MethodDeclaration:
+            return factory.createMethodDeclaration(
+                modifiers,
+                asteriskToken,
+                name,
+                /*questionToken*/ undefined,
+                typeParameters,
+                parameters,
+                type,
+                createStubbedMethodBody(quotePreference)
+            );
+        case SyntaxKind.MethodSignature:
+            return factory.createMethodSignature(
+                modifiers,
+                name,
+                /*questionToken*/ undefined,
+                typeParameters,
+                parameters,
+                type === undefined ? factory.createKeywordTypeNode(SyntaxKind.UnknownKeyword) : type
+            );
+        case SyntaxKind.FunctionDeclaration:
+            return factory.createFunctionDeclaration(
+                modifiers,
+                asteriskToken,
+                name,
+                typeParameters,
+                parameters,
+                type,
+                createStubbedBody(Diagnostics.Function_not_implemented.message, quotePreference)
+            );
+        default:
+            Debug.fail("Unexpected kind");
+    }
+}
+
+/** @internal */
+export interface ArgumentTypeParameterAndConstraint {
+    argumentType: Type;
+    constraint?: TypeNode;
+}
+
+function createTypeParametersForArguments(checker: TypeChecker, argumentTypeParameters: [string, ArgumentTypeParameterAndConstraint | undefined][], typeArguments: NodeArray<TypeNode> | undefined) {
+    const usedNames = new Set(argumentTypeParameters.map(pair => pair[0]));
+    const constraintsByName = new Map(argumentTypeParameters);
+
+    if (typeArguments) {
+        const typeArgumentsWithNewTypes = typeArguments.filter(typeArgument => !argumentTypeParameters.some(pair => checker.getTypeAtLocation(typeArgument) === pair[1]?.argumentType));
+        const targetSize = usedNames.size + typeArgumentsWithNewTypes.length;
+        for (let i = 0; usedNames.size < targetSize; i += 1) {
+            usedNames.add(createTypeParameterName(i));
+        }
+    }
+
+    return arrayFrom(
+        usedNames.values(),
+        usedName => factory.createTypeParameterDeclaration(/*modifiers*/ undefined, usedName, constraintsByName.get(usedName)?.constraint),
+    );
+}
+
+function createTypeParameterName(index: number) {
+    return CharacterCodes.T + index <= CharacterCodes.Z
+        ? String.fromCharCode(CharacterCodes.T + index)
+        : `T${index}`;
+}
+
+/** @internal */
+export function typeToAutoImportableTypeNode(checker: TypeChecker, importAdder: ImportAdder, type: Type, contextNode: Node | undefined, scriptTarget: ScriptTarget, flags?: NodeBuilderFlags, tracker?: SymbolTracker): TypeNode | undefined {
+    let typeNode = checker.typeToTypeNode(type, contextNode, flags, tracker);
+    if (typeNode && isImportTypeNode(typeNode)) {
+        const importableReference = tryGetAutoImportableReferenceFromTypeNode(typeNode, scriptTarget);
+        if (importableReference) {
+            importSymbols(importAdder, importableReference.symbols);
+            typeNode = importableReference.typeNode;
+        }
+    }
+
+    // Ensure nodes are fresh so they can have different positions when going through formatting.
+    return getSynthesizedDeepClone(typeNode);
+}
+
+function typeContainsTypeParameter(type: Type) {
+    if (type.isUnionOrIntersection()) {
+        return type.types.some(typeContainsTypeParameter);
+    }
+
+    return type.flags & TypeFlags.TypeParameter;
+}
+
+/** @internal */
+export function getArgumentTypesAndTypeParameters(checker: TypeChecker, importAdder: ImportAdder, instanceTypes: Type[], contextNode: Node | undefined, scriptTarget: ScriptTarget, flags?: NodeBuilderFlags, tracker?: SymbolTracker) {
+    // Types to be used as the types of the parameters in the new function
+    // E.g. from this source:
+    //   added("", 0)
+    // The value will look like:
+    //   [{ typeName: { text: "string" } }, { typeName: { text: "number" }]
+    // And in the output function will generate:
+    //   function added(a: string, b: number) { ... }
+    const argumentTypeNodes: TypeNode[] = [];
+
+    // Names of type parameters provided as arguments to the call
+    // E.g. from this source:
+    //   added<T, U>(value);
+    // The value will look like:
+    //   [
+    //     ["T", { argumentType: { typeName: { text: "T" } } } ],
+    //     ["U", { argumentType: { typeName: { text: "U" } } } ],
+    //   ]
+    // And in the output function will generate:
+    //   function added<T, U>() { ... }
+    const argumentTypeParameters = new Map<string, ArgumentTypeParameterAndConstraint | undefined>();
+
+    for (let i = 0; i < instanceTypes.length; i += 1) {
+        const instanceType = instanceTypes[i];
+
+        // If the instance type contains a deep reference to an existing type parameter,
+        // instead of copying the full union or intersection, create a new type parameter
+        // E.g. from this source:
+        //   function existing<T, U>(value: T | U & string) {
+        //     added/*1*/(value);
+        // We don't want to output this:
+        //    function added<T>(value: T | U & string) { ... }
+        // We instead want to output:
+        //    function added<T>(value: T) { ... }
+        if (instanceType.isUnionOrIntersection() && instanceType.types.some(typeContainsTypeParameter)) {
+            const synthesizedTypeParameterName = createTypeParameterName(i);
+            argumentTypeNodes.push(factory.createTypeReferenceNode(synthesizedTypeParameterName));
+            argumentTypeParameters.set(synthesizedTypeParameterName, undefined);
+            continue;
+        }
+
+        // Widen the type so we don't emit nonsense annotations like "function fn(x: 3) {"
+        const widenedInstanceType = checker.getBaseTypeOfLiteralType(instanceType);
+        const argumentTypeNode = typeToAutoImportableTypeNode(checker, importAdder, widenedInstanceType, contextNode, scriptTarget, flags, tracker);
+        if (!argumentTypeNode) {
+            continue;
+        }
+
+        argumentTypeNodes.push(argumentTypeNode);
+        const argumentTypeParameter = getFirstTypeParameterName(instanceType);
+
+        // If the instance type is a type parameter with a constraint (other than an anonymous object),
+        // remember that constraint for when we create the new type parameter
+        // E.g. from this source:
+        //   function existing<T extends string>(value: T) {
+        //     added/*1*/(value);
+        // We don't want to output this:
+        //    function added<T>(value: T) { ... }
+        // We instead want to output:
+        //    function added<T extends string>(value: T) { ... }
+        const instanceTypeConstraint = instanceType.isTypeParameter() && instanceType.constraint && !isAnonymousObjectConstraintType(instanceType.constraint)
+            ? typeToAutoImportableTypeNode(checker, importAdder, instanceType.constraint, contextNode, scriptTarget, flags, tracker)
+            : undefined;
+
+        if (argumentTypeParameter) {
+            argumentTypeParameters.set(argumentTypeParameter, { argumentType: instanceType, constraint: instanceTypeConstraint });
+        }
+    }
+
+    return { argumentTypeNodes, argumentTypeParameters: arrayFrom(argumentTypeParameters.entries()) };
+}
+
+function isAnonymousObjectConstraintType(type: Type) {
+    return (type.flags & TypeFlags.Object) && (type as ObjectType).objectFlags === ObjectFlags.Anonymous;
+}
+
+function getFirstTypeParameterName(type: Type): string | undefined {
+    if (type.flags & (TypeFlags.Union | TypeFlags.Intersection)) {
+        for (const subType of (type as UnionType | IntersectionType).types) {
+            const subTypeName = getFirstTypeParameterName(subType);
+            if (subTypeName) {
+                return subTypeName;
+            }
+        }
+    }
+
+    return type.flags & TypeFlags.TypeParameter
+        ? type.getSymbol()?.getName()
+        : undefined;
+}
+
+function createDummyParameters(argCount: number, names: (string | undefined)[] | undefined, types: (TypeNode | undefined)[] | undefined, minArgumentCount: number | undefined, inJs: boolean): ParameterDeclaration[] {
+    const parameters: ParameterDeclaration[] = [];
+    const parameterNameCounts = new Map<string, number>();
+    for (let i = 0; i < argCount; i++) {
+        const parameterName = names?.[i] || `arg${i}`;
+        const parameterNameCount = parameterNameCounts.get(parameterName);
+        parameterNameCounts.set(parameterName, (parameterNameCount || 0) + 1);
+
+        const newParameter = factory.createParameterDeclaration(
+            /*modifiers*/ undefined,
+            /*dotDotDotToken*/ undefined,
+            /*name*/ parameterName + (parameterNameCount || ""),
+            /*questionToken*/ minArgumentCount !== undefined && i >= minArgumentCount ? factory.createToken(SyntaxKind.QuestionToken) : undefined,
+            /*type*/ inJs ? undefined : types?.[i] || factory.createKeywordTypeNode(SyntaxKind.UnknownKeyword),
+            /*initializer*/ undefined);
+        parameters.push(newParameter);
+    }
+    return parameters;
+}
+
+function createMethodImplementingSignatures(
+    checker: TypeChecker,
+    context: TypeConstructionContext,
+    enclosingDeclaration: ClassLikeDeclaration,
+    signatures: readonly Signature[],
+    name: PropertyName,
+    optional: boolean,
+    modifiers: readonly Modifier[] | undefined,
+    quotePreference: QuotePreference,
+    body: Block | undefined,
+): MethodDeclaration {
+    /** This is *a* signature with the maximal number of arguments,
+     * such that if there is a "maximal" signature without rest arguments,
+     * this is one of them.
+     */
+    let maxArgsSignature = signatures[0];
+    let minArgumentCount = signatures[0].minArgumentCount;
+    let someSigHasRestParameter = false;
+    for (const sig of signatures) {
+        minArgumentCount = Math.min(sig.minArgumentCount, minArgumentCount);
+        if (signatureHasRestParameter(sig)) {
+            someSigHasRestParameter = true;
+        }
+        if (sig.parameters.length >= maxArgsSignature.parameters.length && (!signatureHasRestParameter(sig) || signatureHasRestParameter(maxArgsSignature))) {
+            maxArgsSignature = sig;
+        }
+    }
+    const maxNonRestArgs = maxArgsSignature.parameters.length - (signatureHasRestParameter(maxArgsSignature) ? 1 : 0);
+    const maxArgsParameterSymbolNames = maxArgsSignature.parameters.map(symbol => symbol.name);
+    const parameters = createDummyParameters(maxNonRestArgs, maxArgsParameterSymbolNames, /* types */ undefined, minArgumentCount, /*inJs*/ false);
+
+    if (someSigHasRestParameter) {
+        const restParameter = factory.createParameterDeclaration(
+            /*modifiers*/ undefined,
+            factory.createToken(SyntaxKind.DotDotDotToken),
+            maxArgsParameterSymbolNames[maxNonRestArgs] || "rest",
+            /*questionToken*/ maxNonRestArgs >= minArgumentCount ? factory.createToken(SyntaxKind.QuestionToken) : undefined,
+            factory.createArrayTypeNode(factory.createKeywordTypeNode(SyntaxKind.UnknownKeyword)),
+            /*initializer*/ undefined);
+        parameters.push(restParameter);
+    }
+
+    return createStubbedMethod(
+        modifiers,
+        name,
+        optional,
+        /*typeParameters*/ undefined,
+        parameters,
+        getReturnTypeFromSignatures(signatures, checker, context, enclosingDeclaration),
+        quotePreference,
+        body);
+}
+
+function getReturnTypeFromSignatures(signatures: readonly Signature[], checker: TypeChecker, context: TypeConstructionContext, enclosingDeclaration: ClassLikeDeclaration): TypeNode | undefined {
+    if (length(signatures)) {
+        const type = checker.getUnionType(map(signatures, checker.getReturnTypeOfSignature));
+        return checker.typeToTypeNode(type, enclosingDeclaration, /*flags*/ undefined, getNoopSymbolTrackerWithResolver(context));
+    }
+}
+
+function createStubbedMethod(
+    modifiers: readonly Modifier[] | undefined,
+    name: PropertyName,
+    optional: boolean,
+    typeParameters: readonly TypeParameterDeclaration[] | undefined,
+    parameters: readonly ParameterDeclaration[],
+    returnType: TypeNode | undefined,
+    quotePreference: QuotePreference,
+    body: Block | undefined
+): MethodDeclaration {
+    return factory.createMethodDeclaration(
+        modifiers,
+        /*asteriskToken*/ undefined,
+        name,
+        optional ? factory.createToken(SyntaxKind.QuestionToken) : undefined,
+        typeParameters,
+        parameters,
+        returnType,
+        body || createStubbedMethodBody(quotePreference));
+}
+
+function createStubbedMethodBody(quotePreference: QuotePreference) {
+    return createStubbedBody(Diagnostics.Method_not_implemented.message, quotePreference);
+}
+
+/** @internal */
+export function createStubbedBody(text: string, quotePreference: QuotePreference): Block {
+    return factory.createBlock(
+        [factory.createThrowStatement(
+            factory.createNewExpression(
+                factory.createIdentifier("Error"),
+                /*typeArguments*/ undefined,
+                // TODO Handle auto quote preference.
+                [factory.createStringLiteral(text, /*isSingleQuote*/ quotePreference === QuotePreference.Single)]))],
+        /*multiline*/ true);
+}
+
+/** @internal */
+export function setJsonCompilerOptionValues(
+    changeTracker: ChangeTracker,
+    configFile: TsConfigSourceFile,
+    options: [string, Expression][]
+) {
+    const tsconfigObjectLiteral = getTsConfigObjectLiteralExpression(configFile);
+    if (!tsconfigObjectLiteral) return undefined;
+
+    const compilerOptionsProperty = findJsonProperty(tsconfigObjectLiteral, "compilerOptions");
+    if (compilerOptionsProperty === undefined) {
+        changeTracker.insertNodeAtObjectStart(configFile, tsconfigObjectLiteral, createJsonPropertyAssignment(
+            "compilerOptions",
+            factory.createObjectLiteralExpression(options.map(([optionName, optionValue]) => createJsonPropertyAssignment(optionName, optionValue)), /*multiLine*/ true)));
+        return;
+    }
+
+    const compilerOptions = compilerOptionsProperty.initializer;
+    if (!isObjectLiteralExpression(compilerOptions)) {
+        return;
+    }
+
+    for (const [optionName, optionValue] of options) {
+        const optionProperty = findJsonProperty(compilerOptions, optionName);
+        if (optionProperty === undefined) {
+            changeTracker.insertNodeAtObjectStart(configFile, compilerOptions, createJsonPropertyAssignment(optionName, optionValue));
+        }
+        else {
+            changeTracker.replaceNode(configFile, optionProperty.initializer, optionValue);
+        }
+    }
+}
+
+/** @internal */
+export function setJsonCompilerOptionValue(
+    changeTracker: ChangeTracker,
+    configFile: TsConfigSourceFile,
+    optionName: string,
+    optionValue: Expression,
+) {
+    setJsonCompilerOptionValues(changeTracker, configFile, [[optionName, optionValue]]);
+}
+
+/** @internal */
+export function createJsonPropertyAssignment(name: string, initializer: Expression) {
+    return factory.createPropertyAssignment(factory.createStringLiteral(name), initializer);
+}
+
+/** @internal */
+export function findJsonProperty(obj: ObjectLiteralExpression, name: string): PropertyAssignment | undefined {
+    return find(obj.properties, (p): p is PropertyAssignment => isPropertyAssignment(p) && !!p.name && isStringLiteral(p.name) && p.name.text === name);
+}
+
+/**
+ * Given a type node containing 'import("./a").SomeType<import("./b").OtherType<...>>',
+ * returns an equivalent type reference node with any nested ImportTypeNodes also replaced
+ * with type references, and a list of symbols that must be imported to use the type reference.
+ *
+ * @internal
+ */
+export function tryGetAutoImportableReferenceFromTypeNode(importTypeNode: TypeNode | undefined, scriptTarget: ScriptTarget) {
+    let symbols: Symbol[] | undefined;
+    const typeNode = visitNode(importTypeNode, visit, isTypeNode);
+    if (symbols && typeNode) {
+        return { typeNode, symbols };
+    }
+
+    function visit(node: Node): Node {
+        if (isLiteralImportTypeNode(node) && node.qualifier) {
+            // Symbol for the left-most thing after the dot
+            const firstIdentifier = getFirstIdentifier(node.qualifier);
+            const name = getNameForExportedSymbol(firstIdentifier.symbol, scriptTarget);
+            const qualifier = name !== firstIdentifier.text
+                ? replaceFirstIdentifierOfEntityName(node.qualifier, factory.createIdentifier(name))
+                : node.qualifier;
+
+            symbols = append(symbols, firstIdentifier.symbol);
+            const typeArguments = visitNodes(node.typeArguments, visit, isTypeNode);
+            return factory.createTypeReferenceNode(qualifier, typeArguments);
+        }
+        return visitEachChild(node, visit, nullTransformationContext);
+    }
+}
+
+function replaceFirstIdentifierOfEntityName(name: EntityName, newIdentifier: Identifier): EntityName {
+    if (name.kind === SyntaxKind.Identifier) {
+        return newIdentifier;
+    }
+    return factory.createQualifiedName(replaceFirstIdentifierOfEntityName(name.left, newIdentifier), name.right);
+}
+
+/** @internal */
+export function importSymbols(importAdder: ImportAdder, symbols: readonly Symbol[]) {
+    symbols.forEach(s => importAdder.addImportFromExportedSymbol(s, /*isValidTypeOnlyUseSite*/ true));
+}
+
+/** @internal */
+export function findAncestorMatchingSpan(sourceFile: SourceFile, span: TextSpan): Node {
+    const end = textSpanEnd(span);
+    let token = getTokenAtPosition(sourceFile, span.start);
+    while (token.end < end) {
+        token = token.parent;
+    }
+    return token;
+}