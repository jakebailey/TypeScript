--- conflicted
+++ resolved
@@ -1,336 +1,318 @@
-import {
-    addRange,
-    some,
-} from "../compiler/core";
-import { Push } from "../compiler/corePublic";
-import { Diagnostics } from "../compiler/diagnosticInformationMap.generated";
-import {
-    isBinaryExpression,
-    isBlock,
-    isCallExpression,
-    isExportAssignment,
-    isIdentifier,
-    isPropertyAccessExpression,
-    isReturnStatement,
-    isStringLiteral,
-    isVariableDeclaration,
-    isVariableStatement,
-} from "../compiler/factory/nodeTests";
-import { fileExtensionIsOneOf } from "../compiler/path";
-import { getModeForUsageLocation } from "../compiler/program";
-import {
-    AnyValidImportOrReExport,
-    ArrowFunction,
-    AssignmentDeclarationKind,
-    Block,
-    CallExpression,
-    CancellationToken,
-    DiagnosticWithLocation,
-    Expression,
-    ExpressionStatement,
-    Extension,
-    FunctionDeclaration,
-    FunctionExpression,
-    FunctionLikeDeclaration,
-    Identifier,
-<<<<<<< HEAD
-=======
-    importFromModuleSpecifier,
-    isAsyncFunction,
-    isBinaryExpression,
-    isBlock,
-    isCallExpression,
-    isExportAssignment,
-    isFunctionDeclaration,
-    isFunctionExpression,
-    isFunctionLike,
-    isIdentifier,
-    isPropertyAccessExpression,
-    isRequireCall,
-    isReturnStatement,
-    isSourceFileJS,
-    isStringLiteral,
-    isVariableDeclaration,
-    isVariableStatement,
->>>>>>> b9aa8a40
-    MethodDeclaration,
-    ModuleKind,
-    Node,
-    NodeFlags,
-    Program,
-    PropertyAccessExpression,
-    ReturnStatement,
-    SourceFile,
-    SyntaxKind,
-    TypeChecker,
-    VariableStatement,
-} from "../compiler/types";
-import {
-    createDiagnosticForNode,
-    forEachReturnStatement,
-    FunctionFlags,
-    getAllowSyntheticDefaultImports,
-    getAssignmentDeclarationKind,
-    getFunctionFlags,
-    getResolvedModule,
-    importFromModuleSpecifier,
-    isAsyncFunction,
-    isRequireCall,
-    isSourceFileJS,
-    skipAlias,
-} from "../compiler/utilities";
-import {
-    hasInitializer,
-    isFunctionLike,
-} from "../compiler/utilitiesPublic";
-import {
-    compilerOptionsIndicateEsModules,
-    hasPropertyAccessExpressionWithName,
-    parameterShouldGetTypeFromJSDoc,
-    programContainsEsModules,
-} from "./utilities";
-
-const visitedNestedConvertibleFunctions = new Map<string, true>();
-
-/** @internal */
-export function computeSuggestionDiagnostics(sourceFile: SourceFile, program: Program, cancellationToken: CancellationToken): DiagnosticWithLocation[] {
-    program.getSemanticDiagnostics(sourceFile, cancellationToken);
-    const diags: DiagnosticWithLocation[] = [];
-    const checker = program.getTypeChecker();
-    const isCommonJSFile = sourceFile.impliedNodeFormat === ModuleKind.CommonJS || fileExtensionIsOneOf(sourceFile.fileName, [Extension.Cts, Extension.Cjs]) ;
-
-    if (!isCommonJSFile &&
-        sourceFile.commonJsModuleIndicator &&
-        (programContainsEsModules(program) || compilerOptionsIndicateEsModules(program.getCompilerOptions())) &&
-        containsTopLevelCommonjs(sourceFile)) {
-        diags.push(createDiagnosticForNode(getErrorNodeFromCommonJsIndicator(sourceFile.commonJsModuleIndicator), Diagnostics.File_is_a_CommonJS_module_it_may_be_converted_to_an_ES_module));
-    }
-
-    const isJsFile = isSourceFileJS(sourceFile);
-
-    visitedNestedConvertibleFunctions.clear();
-    check(sourceFile);
-
-    if (getAllowSyntheticDefaultImports(program.getCompilerOptions())) {
-        for (const moduleSpecifier of sourceFile.imports) {
-            const importNode = importFromModuleSpecifier(moduleSpecifier);
-            const name = importNameForConvertToDefaultImport(importNode);
-            if (!name) continue;
-            const module = getResolvedModule(sourceFile, moduleSpecifier.text, getModeForUsageLocation(sourceFile, moduleSpecifier));
-            const resolvedFile = module && program.getSourceFile(module.resolvedFileName);
-            if (resolvedFile && resolvedFile.externalModuleIndicator && resolvedFile.externalModuleIndicator !== true && isExportAssignment(resolvedFile.externalModuleIndicator) && resolvedFile.externalModuleIndicator.isExportEquals) {
-                diags.push(createDiagnosticForNode(name, Diagnostics.Import_may_be_converted_to_a_default_import));
-            }
-        }
-    }
-
-    addRange(diags, sourceFile.bindSuggestionDiagnostics);
-    addRange(diags, program.getSuggestionDiagnostics(sourceFile, cancellationToken));
-    return diags.sort((d1, d2) => d1.start - d2.start);
-
-    function check(node: Node) {
-        if (isJsFile) {
-            if (canBeConvertedToClass(node, checker)) {
-                diags.push(createDiagnosticForNode(isVariableDeclaration(node.parent) ? node.parent.name : node, Diagnostics.This_constructor_function_may_be_converted_to_a_class_declaration));
-            }
-        }
-        else {
-            if (isVariableStatement(node) &&
-                node.parent === sourceFile &&
-                node.declarationList.flags & NodeFlags.Const &&
-                node.declarationList.declarations.length === 1) {
-                const init = node.declarationList.declarations[0].initializer;
-                if (init && isRequireCall(init, /*checkArgumentIsStringLiteralLike*/ true)) {
-                    diags.push(createDiagnosticForNode(init, Diagnostics.require_call_may_be_converted_to_an_import));
-                }
-            }
-
-            if (parameterShouldGetTypeFromJSDoc(node)) {
-                diags.push(createDiagnosticForNode(node.name || node, Diagnostics.JSDoc_types_may_be_moved_to_TypeScript_types));
-            }
-        }
-
-        if (canBeConvertedToAsync(node)) {
-            addConvertToAsyncFunctionDiagnostics(node, checker, diags);
-        }
-        node.forEachChild(check);
-    }
-}
-
-// convertToEsModule only works on top-level, so don't trigger it if commonjs code only appears in nested scopes.
-function containsTopLevelCommonjs(sourceFile: SourceFile): boolean {
-    return sourceFile.statements.some(statement => {
-        switch (statement.kind) {
-            case SyntaxKind.VariableStatement:
-                return (statement as VariableStatement).declarationList.declarations.some(decl =>
-                    !!decl.initializer && isRequireCall(propertyAccessLeftHandSide(decl.initializer), /*checkArgumentIsStringLiteralLike*/ true));
-            case SyntaxKind.ExpressionStatement: {
-                const { expression } = statement as ExpressionStatement;
-                if (!isBinaryExpression(expression)) return isRequireCall(expression, /*checkArgumentIsStringLiteralLike*/ true);
-                const kind = getAssignmentDeclarationKind(expression);
-                return kind === AssignmentDeclarationKind.ExportsProperty || kind === AssignmentDeclarationKind.ModuleExports;
-            }
-            default:
-                return false;
-        }
-    });
-}
-
-function propertyAccessLeftHandSide(node: Expression): Expression {
-    return isPropertyAccessExpression(node) ? propertyAccessLeftHandSide(node.expression) : node;
-}
-
-function importNameForConvertToDefaultImport(node: AnyValidImportOrReExport): Identifier | undefined {
-    switch (node.kind) {
-        case SyntaxKind.ImportDeclaration:
-            const { importClause, moduleSpecifier } = node;
-            return importClause && !importClause.name && importClause.namedBindings && importClause.namedBindings.kind === SyntaxKind.NamespaceImport && isStringLiteral(moduleSpecifier)
-                ? importClause.namedBindings.name
-                : undefined;
-        case SyntaxKind.ImportEqualsDeclaration:
-            return node.name;
-        default:
-            return undefined;
-    }
-}
-
-function addConvertToAsyncFunctionDiagnostics(node: FunctionLikeDeclaration, checker: TypeChecker, diags: Push<DiagnosticWithLocation>): void {
-    // need to check function before checking map so that deeper levels of nested callbacks are checked
-    if (isConvertibleFunction(node, checker) && !visitedNestedConvertibleFunctions.has(getKeyFromNode(node))) {
-        diags.push(createDiagnosticForNode(
-            !node.name && isVariableDeclaration(node.parent) && isIdentifier(node.parent.name) ? node.parent.name : node,
-            Diagnostics.This_may_be_converted_to_an_async_function));
-    }
-}
-
-function isConvertibleFunction(node: FunctionLikeDeclaration, checker: TypeChecker) {
-    return !isAsyncFunction(node) &&
-        node.body &&
-        isBlock(node.body) &&
-        hasReturnStatementWithPromiseHandler(node.body, checker) &&
-        returnsPromise(node, checker);
-}
-
-/** @internal */
-export function returnsPromise(node: FunctionLikeDeclaration, checker: TypeChecker): boolean {
-    const signature = checker.getSignatureFromDeclaration(node);
-    const returnType = signature ? checker.getReturnTypeOfSignature(signature) : undefined;
-    return !!returnType && !!checker.getPromisedTypeOfPromise(returnType);
-}
-
-function getErrorNodeFromCommonJsIndicator(commonJsModuleIndicator: Node): Node {
-    return isBinaryExpression(commonJsModuleIndicator) ? commonJsModuleIndicator.left : commonJsModuleIndicator;
-}
-
-function hasReturnStatementWithPromiseHandler(body: Block, checker: TypeChecker): boolean {
-    return !!forEachReturnStatement(body, statement => isReturnStatementWithFixablePromiseHandler(statement, checker));
-}
-
-/** @internal */
-export function isReturnStatementWithFixablePromiseHandler(node: Node, checker: TypeChecker): node is ReturnStatement & { expression: CallExpression } {
-    return isReturnStatement(node) && !!node.expression && isFixablePromiseHandler(node.expression, checker);
-}
-
-// Should be kept up to date with transformExpression in convertToAsyncFunction.ts
-/** @internal */
-export function isFixablePromiseHandler(node: Node, checker: TypeChecker): boolean {
-    // ensure outermost call exists and is a promise handler
-    if (!isPromiseHandler(node) || !hasSupportedNumberOfArguments(node) || !node.arguments.every(arg => isFixablePromiseArgument(arg, checker))) {
-        return false;
-    }
-
-    // ensure all chained calls are valid
-    let currentNode = node.expression.expression;
-    while (isPromiseHandler(currentNode) || isPropertyAccessExpression(currentNode)) {
-        if (isCallExpression(currentNode)) {
-            if (!hasSupportedNumberOfArguments(currentNode) || !currentNode.arguments.every(arg => isFixablePromiseArgument(arg, checker))) {
-                return false;
-            }
-            currentNode = currentNode.expression.expression;
-        }
-        else {
-            currentNode = currentNode.expression;
-        }
-    }
-    return true;
-}
-
-function isPromiseHandler(node: Node): node is CallExpression & { readonly expression: PropertyAccessExpression } {
-    return isCallExpression(node) && (
-        hasPropertyAccessExpressionWithName(node, "then") ||
-        hasPropertyAccessExpressionWithName(node, "catch") ||
-        hasPropertyAccessExpressionWithName(node, "finally"));
-}
-
-function hasSupportedNumberOfArguments(node: CallExpression & { readonly expression: PropertyAccessExpression }) {
-    const name = node.expression.name.text;
-    const maxArguments = name === "then" ? 2 : name === "catch" ? 1 : name === "finally" ? 1 : 0;
-    if (node.arguments.length > maxArguments) return false;
-    if (node.arguments.length < maxArguments) return true;
-    return maxArguments === 1 || some(node.arguments, arg => {
-        return arg.kind === SyntaxKind.NullKeyword || isIdentifier(arg) && arg.text === "undefined";
-    });
-}
-
-// should be kept up to date with getTransformationBody in convertToAsyncFunction.ts
-function isFixablePromiseArgument(arg: Expression, checker: TypeChecker): boolean {
-    switch (arg.kind) {
-        case SyntaxKind.FunctionDeclaration:
-        case SyntaxKind.FunctionExpression:
-            const functionFlags = getFunctionFlags(arg as FunctionDeclaration | FunctionExpression);
-            if (functionFlags & FunctionFlags.Generator) {
-                return false;
-            }
-            // falls through
-        case SyntaxKind.ArrowFunction:
-            visitedNestedConvertibleFunctions.set(getKeyFromNode(arg as FunctionLikeDeclaration), true);
-            // falls through
-        case SyntaxKind.NullKeyword:
-            return true;
-        case SyntaxKind.Identifier:
-        case SyntaxKind.PropertyAccessExpression: {
-            const symbol = checker.getSymbolAtLocation(arg);
-            if (!symbol) {
-                return false;
-            }
-            return checker.isUndefinedSymbol(symbol) ||
-                some(skipAlias(symbol, checker).declarations, d => isFunctionLike(d) || hasInitializer(d) && !!d.initializer && isFunctionLike(d.initializer));
-        }
-        default:
-            return false;
-    }
-}
-
-function getKeyFromNode(exp: FunctionLikeDeclaration) {
-    return `${exp.pos.toString()}:${exp.end.toString()}`;
-}
-
-function canBeConvertedToClass(node: Node, checker: TypeChecker): boolean {
-    if (isFunctionExpression(node)) {
-        if (isVariableDeclaration(node.parent) && node.symbol.members?.size) {
-            return true;
-        }
-
-        const symbol = checker.getSymbolOfExpando(node, /*allowDeclaration*/ false);
-        return !!(symbol && (symbol.exports?.size || symbol.members?.size));
-    }
-
-    if (isFunctionDeclaration(node)) {
-        return !!node.symbol.members?.size;
-    }
-
-    return false;
-}
-
-/** @internal */
-export function canBeConvertedToAsync(node: Node): node is FunctionDeclaration | MethodDeclaration | FunctionExpression | ArrowFunction {
-    switch (node.kind) {
-        case SyntaxKind.FunctionDeclaration:
-        case SyntaxKind.MethodDeclaration:
-        case SyntaxKind.FunctionExpression:
-        case SyntaxKind.ArrowFunction:
-            return true;
-        default:
-            return false;
-    }
-}
+import {
+    addRange,
+    some,
+} from "../compiler/core";
+import { Push } from "../compiler/corePublic";
+import { Diagnostics } from "../compiler/diagnosticInformationMap.generated";
+import {
+    isBinaryExpression,
+    isBlock,
+    isCallExpression,
+    isExportAssignment,
+    isFunctionDeclaration,
+    isFunctionExpression,
+    isIdentifier,
+    isPropertyAccessExpression,
+    isReturnStatement,
+    isStringLiteral,
+    isVariableDeclaration,
+    isVariableStatement,
+} from "../compiler/factory/nodeTests";
+import { fileExtensionIsOneOf } from "../compiler/path";
+import { getModeForUsageLocation } from "../compiler/program";
+import {
+    AnyValidImportOrReExport,
+    ArrowFunction,
+    AssignmentDeclarationKind,
+    Block,
+    CallExpression,
+    CancellationToken,
+    DiagnosticWithLocation,
+    Expression,
+    ExpressionStatement,
+    Extension,
+    FunctionDeclaration,
+    FunctionExpression,
+    FunctionLikeDeclaration,
+    Identifier,
+    MethodDeclaration,
+    ModuleKind,
+    Node,
+    NodeFlags,
+    Program,
+    PropertyAccessExpression,
+    ReturnStatement,
+    SourceFile,
+    SyntaxKind,
+    TypeChecker,
+    VariableStatement,
+} from "../compiler/types";
+import {
+    createDiagnosticForNode,
+    forEachReturnStatement,
+    FunctionFlags,
+    getAllowSyntheticDefaultImports,
+    getAssignmentDeclarationKind,
+    getFunctionFlags,
+    getResolvedModule,
+    importFromModuleSpecifier,
+    isAsyncFunction,
+    isRequireCall,
+    isSourceFileJS,
+    skipAlias,
+} from "../compiler/utilities";
+import {
+    hasInitializer,
+    isFunctionLike,
+} from "../compiler/utilitiesPublic";
+import {
+    compilerOptionsIndicateEsModules,
+    hasPropertyAccessExpressionWithName,
+    parameterShouldGetTypeFromJSDoc,
+    programContainsEsModules,
+} from "./utilities";
+
+const visitedNestedConvertibleFunctions = new Map<string, true>();
+
+/** @internal */
+export function computeSuggestionDiagnostics(sourceFile: SourceFile, program: Program, cancellationToken: CancellationToken): DiagnosticWithLocation[] {
+    program.getSemanticDiagnostics(sourceFile, cancellationToken);
+    const diags: DiagnosticWithLocation[] = [];
+    const checker = program.getTypeChecker();
+    const isCommonJSFile = sourceFile.impliedNodeFormat === ModuleKind.CommonJS || fileExtensionIsOneOf(sourceFile.fileName, [Extension.Cts, Extension.Cjs]) ;
+
+    if (!isCommonJSFile &&
+        sourceFile.commonJsModuleIndicator &&
+        (programContainsEsModules(program) || compilerOptionsIndicateEsModules(program.getCompilerOptions())) &&
+        containsTopLevelCommonjs(sourceFile)) {
+        diags.push(createDiagnosticForNode(getErrorNodeFromCommonJsIndicator(sourceFile.commonJsModuleIndicator), Diagnostics.File_is_a_CommonJS_module_it_may_be_converted_to_an_ES_module));
+    }
+
+    const isJsFile = isSourceFileJS(sourceFile);
+
+    visitedNestedConvertibleFunctions.clear();
+    check(sourceFile);
+
+    if (getAllowSyntheticDefaultImports(program.getCompilerOptions())) {
+        for (const moduleSpecifier of sourceFile.imports) {
+            const importNode = importFromModuleSpecifier(moduleSpecifier);
+            const name = importNameForConvertToDefaultImport(importNode);
+            if (!name) continue;
+            const module = getResolvedModule(sourceFile, moduleSpecifier.text, getModeForUsageLocation(sourceFile, moduleSpecifier));
+            const resolvedFile = module && program.getSourceFile(module.resolvedFileName);
+            if (resolvedFile && resolvedFile.externalModuleIndicator && resolvedFile.externalModuleIndicator !== true && isExportAssignment(resolvedFile.externalModuleIndicator) && resolvedFile.externalModuleIndicator.isExportEquals) {
+                diags.push(createDiagnosticForNode(name, Diagnostics.Import_may_be_converted_to_a_default_import));
+            }
+        }
+    }
+
+    addRange(diags, sourceFile.bindSuggestionDiagnostics);
+    addRange(diags, program.getSuggestionDiagnostics(sourceFile, cancellationToken));
+    return diags.sort((d1, d2) => d1.start - d2.start);
+
+    function check(node: Node) {
+        if (isJsFile) {
+            if (canBeConvertedToClass(node, checker)) {
+                diags.push(createDiagnosticForNode(isVariableDeclaration(node.parent) ? node.parent.name : node, Diagnostics.This_constructor_function_may_be_converted_to_a_class_declaration));
+            }
+        }
+        else {
+            if (isVariableStatement(node) &&
+                node.parent === sourceFile &&
+                node.declarationList.flags & NodeFlags.Const &&
+                node.declarationList.declarations.length === 1) {
+                const init = node.declarationList.declarations[0].initializer;
+                if (init && isRequireCall(init, /*checkArgumentIsStringLiteralLike*/ true)) {
+                    diags.push(createDiagnosticForNode(init, Diagnostics.require_call_may_be_converted_to_an_import));
+                }
+            }
+
+            if (parameterShouldGetTypeFromJSDoc(node)) {
+                diags.push(createDiagnosticForNode(node.name || node, Diagnostics.JSDoc_types_may_be_moved_to_TypeScript_types));
+            }
+        }
+
+        if (canBeConvertedToAsync(node)) {
+            addConvertToAsyncFunctionDiagnostics(node, checker, diags);
+        }
+        node.forEachChild(check);
+    }
+}
+
+// convertToEsModule only works on top-level, so don't trigger it if commonjs code only appears in nested scopes.
+function containsTopLevelCommonjs(sourceFile: SourceFile): boolean {
+    return sourceFile.statements.some(statement => {
+        switch (statement.kind) {
+            case SyntaxKind.VariableStatement:
+                return (statement as VariableStatement).declarationList.declarations.some(decl =>
+                    !!decl.initializer && isRequireCall(propertyAccessLeftHandSide(decl.initializer), /*checkArgumentIsStringLiteralLike*/ true));
+            case SyntaxKind.ExpressionStatement: {
+                const { expression } = statement as ExpressionStatement;
+                if (!isBinaryExpression(expression)) return isRequireCall(expression, /*checkArgumentIsStringLiteralLike*/ true);
+                const kind = getAssignmentDeclarationKind(expression);
+                return kind === AssignmentDeclarationKind.ExportsProperty || kind === AssignmentDeclarationKind.ModuleExports;
+            }
+            default:
+                return false;
+        }
+    });
+}
+
+function propertyAccessLeftHandSide(node: Expression): Expression {
+    return isPropertyAccessExpression(node) ? propertyAccessLeftHandSide(node.expression) : node;
+}
+
+function importNameForConvertToDefaultImport(node: AnyValidImportOrReExport): Identifier | undefined {
+    switch (node.kind) {
+        case SyntaxKind.ImportDeclaration:
+            const { importClause, moduleSpecifier } = node;
+            return importClause && !importClause.name && importClause.namedBindings && importClause.namedBindings.kind === SyntaxKind.NamespaceImport && isStringLiteral(moduleSpecifier)
+                ? importClause.namedBindings.name
+                : undefined;
+        case SyntaxKind.ImportEqualsDeclaration:
+            return node.name;
+        default:
+            return undefined;
+    }
+}
+
+function addConvertToAsyncFunctionDiagnostics(node: FunctionLikeDeclaration, checker: TypeChecker, diags: Push<DiagnosticWithLocation>): void {
+    // need to check function before checking map so that deeper levels of nested callbacks are checked
+    if (isConvertibleFunction(node, checker) && !visitedNestedConvertibleFunctions.has(getKeyFromNode(node))) {
+        diags.push(createDiagnosticForNode(
+            !node.name && isVariableDeclaration(node.parent) && isIdentifier(node.parent.name) ? node.parent.name : node,
+            Diagnostics.This_may_be_converted_to_an_async_function));
+    }
+}
+
+function isConvertibleFunction(node: FunctionLikeDeclaration, checker: TypeChecker) {
+    return !isAsyncFunction(node) &&
+        node.body &&
+        isBlock(node.body) &&
+        hasReturnStatementWithPromiseHandler(node.body, checker) &&
+        returnsPromise(node, checker);
+}
+
+/** @internal */
+export function returnsPromise(node: FunctionLikeDeclaration, checker: TypeChecker): boolean {
+    const signature = checker.getSignatureFromDeclaration(node);
+    const returnType = signature ? checker.getReturnTypeOfSignature(signature) : undefined;
+    return !!returnType && !!checker.getPromisedTypeOfPromise(returnType);
+}
+
+function getErrorNodeFromCommonJsIndicator(commonJsModuleIndicator: Node): Node {
+    return isBinaryExpression(commonJsModuleIndicator) ? commonJsModuleIndicator.left : commonJsModuleIndicator;
+}
+
+function hasReturnStatementWithPromiseHandler(body: Block, checker: TypeChecker): boolean {
+    return !!forEachReturnStatement(body, statement => isReturnStatementWithFixablePromiseHandler(statement, checker));
+}
+
+/** @internal */
+export function isReturnStatementWithFixablePromiseHandler(node: Node, checker: TypeChecker): node is ReturnStatement & { expression: CallExpression } {
+    return isReturnStatement(node) && !!node.expression && isFixablePromiseHandler(node.expression, checker);
+}
+
+// Should be kept up to date with transformExpression in convertToAsyncFunction.ts
+/** @internal */
+export function isFixablePromiseHandler(node: Node, checker: TypeChecker): boolean {
+    // ensure outermost call exists and is a promise handler
+    if (!isPromiseHandler(node) || !hasSupportedNumberOfArguments(node) || !node.arguments.every(arg => isFixablePromiseArgument(arg, checker))) {
+        return false;
+    }
+
+    // ensure all chained calls are valid
+    let currentNode = node.expression.expression;
+    while (isPromiseHandler(currentNode) || isPropertyAccessExpression(currentNode)) {
+        if (isCallExpression(currentNode)) {
+            if (!hasSupportedNumberOfArguments(currentNode) || !currentNode.arguments.every(arg => isFixablePromiseArgument(arg, checker))) {
+                return false;
+            }
+            currentNode = currentNode.expression.expression;
+        }
+        else {
+            currentNode = currentNode.expression;
+        }
+    }
+    return true;
+}
+
+function isPromiseHandler(node: Node): node is CallExpression & { readonly expression: PropertyAccessExpression } {
+    return isCallExpression(node) && (
+        hasPropertyAccessExpressionWithName(node, "then") ||
+        hasPropertyAccessExpressionWithName(node, "catch") ||
+        hasPropertyAccessExpressionWithName(node, "finally"));
+}
+
+function hasSupportedNumberOfArguments(node: CallExpression & { readonly expression: PropertyAccessExpression }) {
+    const name = node.expression.name.text;
+    const maxArguments = name === "then" ? 2 : name === "catch" ? 1 : name === "finally" ? 1 : 0;
+    if (node.arguments.length > maxArguments) return false;
+    if (node.arguments.length < maxArguments) return true;
+    return maxArguments === 1 || some(node.arguments, arg => {
+        return arg.kind === SyntaxKind.NullKeyword || isIdentifier(arg) && arg.text === "undefined";
+    });
+}
+
+// should be kept up to date with getTransformationBody in convertToAsyncFunction.ts
+function isFixablePromiseArgument(arg: Expression, checker: TypeChecker): boolean {
+    switch (arg.kind) {
+        case SyntaxKind.FunctionDeclaration:
+        case SyntaxKind.FunctionExpression:
+            const functionFlags = getFunctionFlags(arg as FunctionDeclaration | FunctionExpression);
+            if (functionFlags & FunctionFlags.Generator) {
+                return false;
+            }
+            // falls through
+        case SyntaxKind.ArrowFunction:
+            visitedNestedConvertibleFunctions.set(getKeyFromNode(arg as FunctionLikeDeclaration), true);
+            // falls through
+        case SyntaxKind.NullKeyword:
+            return true;
+        case SyntaxKind.Identifier:
+        case SyntaxKind.PropertyAccessExpression: {
+            const symbol = checker.getSymbolAtLocation(arg);
+            if (!symbol) {
+                return false;
+            }
+            return checker.isUndefinedSymbol(symbol) ||
+                some(skipAlias(symbol, checker).declarations, d => isFunctionLike(d) || hasInitializer(d) && !!d.initializer && isFunctionLike(d.initializer));
+        }
+        default:
+            return false;
+    }
+}
+
+function getKeyFromNode(exp: FunctionLikeDeclaration) {
+    return `${exp.pos.toString()}:${exp.end.toString()}`;
+}
+
+function canBeConvertedToClass(node: Node, checker: TypeChecker): boolean {
+    if (isFunctionExpression(node)) {
+        if (isVariableDeclaration(node.parent) && node.symbol.members?.size) {
+            return true;
+        }
+
+        const symbol = checker.getSymbolOfExpando(node, /*allowDeclaration*/ false);
+        return !!(symbol && (symbol.exports?.size || symbol.members?.size));
+    }
+
+    if (isFunctionDeclaration(node)) {
+        return !!node.symbol.members?.size;
+    }
+
+    return false;
+}
+
+/** @internal */
+export function canBeConvertedToAsync(node: Node): node is FunctionDeclaration | MethodDeclaration | FunctionExpression | ArrowFunction {
+    switch (node.kind) {
+        case SyntaxKind.FunctionDeclaration:
+        case SyntaxKind.MethodDeclaration:
+        case SyntaxKind.FunctionExpression:
+        case SyntaxKind.ArrowFunction:
+            return true;
+        default:
+            return false;
+    }
+}