import {
    addRange,
    append,
    cast,
    concatenate,
    emptyArray,
    forEach,
<<<<<<< HEAD
    pushIfUnique,
} from "../../compiler/core";
import { Debug } from "../../compiler/debug";
import { Diagnostics } from "../../compiler/diagnosticInformationMap.generated";
import {
=======
    forEachChild,
    getEffectiveConstraintOfTypeParameter,
    getLineAndCharacterOfPosition,
    getLocaleSpecificMessage,
    getNameFromPropertyName,
    getNewLineOrDefaultFromHost,
    getPrecedingNonSpaceCharacterPosition,
    getRefactorContextSpan,
    getRenameLocation,
    getTokenAtPosition,
    getUniqueName,
>>>>>>> b9aa8a40
    ignoreSourceNewlines,
    setEmitFlags,
} from "../../compiler/factory/emitNode";
import { factory } from "../../compiler/factory/nodeFactory";
import {
    isConditionalTypeNode,
    isIdentifier,
    isInferTypeNode,
    isIntersectionTypeNode,
    isJSDoc,
    isJSDocTypeExpression,
    isParenthesizedTypeNode,
    isThisTypeNode,
    isTupleTypeNode,
    isTypeLiteralNode,
    isTypeParameterDeclaration,
    isTypePredicateNode,
    isTypeQueryNode,
    isTypeReferenceNode,
} from "../../compiler/factory/nodeTests";
import { setTextRange } from "../../compiler/factory/utilitiesPublic";
import { forEachChild } from "../../compiler/parser";
import {
    getLineAndCharacterOfPosition,
    skipTrivia,
} from "../../compiler/scanner";
import {
    EmitFlags,
    JSDocTag,
    JSDocTemplateTag,
    Node,
<<<<<<< HEAD
    Program,
=======
    nodeOverlapsWithStartEnd,
    pushIfUnique,
    rangeContainsStartEnd,
    RefactorContext,
    RefactorEditInfo,
    setEmitFlags,
    setTextRange,
    skipTrivia,
>>>>>>> b9aa8a40
    SourceFile,
    SymbolFlags,
    TextRange,
    TypeChecker,
    TypeElement,
    TypeNode,
    TypeParameterDeclaration,
} from "../../compiler/types";
import {
    addToSeen,
    getLocaleSpecificMessage,
    getNewLineCharacter,
    isSourceFileJS,
    isThisIdentifier,
} from "../../compiler/utilities";
import {
    findAncestor,
    getEffectiveConstraintOfTypeParameter,
    isFunctionLike,
    isStatement,
    isTypeNode,
} from "../../compiler/utilitiesPublic";
import { registerRefactor } from "../refactorProvider";
import {
    ChangeTracker,
    LeadingTriviaOption,
    TrailingTriviaOption,
} from "../textChanges";
import {
    ApplicableRefactorInfo,
    RefactorContext,
    RefactorEditInfo,
    RefactorErrorInfo,
} from "../types";
import {
    createTextRangeFromSpan,
    getNameFromPropertyName,
    getPrecedingNonSpaceCharacterPosition,
    getRefactorContextSpan,
    getRenameLocation,
    getTokenAtPosition,
    getUniqueName,
    nodeOverlapsWithStartEnd,
    rangeContainsStartEnd,
} from "../utilities";
import { isRefactorErrorInfo } from "./helpers";

const refactorName = "Extract type";

const extractToTypeAliasAction = {
    name: "Extract to type alias",
    description: getLocaleSpecificMessage(Diagnostics.Extract_to_type_alias),
    kind: "refactor.extract.type",
};
const extractToInterfaceAction = {
    name: "Extract to interface",
    description: getLocaleSpecificMessage(Diagnostics.Extract_to_interface),
    kind: "refactor.extract.interface",
};
const extractToTypeDefAction = {
    name: "Extract to typedef",
    description: getLocaleSpecificMessage(Diagnostics.Extract_to_typedef),
    kind: "refactor.extract.typedef"
};

registerRefactor(refactorName, {
    kinds: [
        extractToTypeAliasAction.kind,
        extractToInterfaceAction.kind,
        extractToTypeDefAction.kind
    ],
    getAvailableActions: function getRefactorActionsToExtractType(context): readonly ApplicableRefactorInfo[] {
        const info = getRangeToExtract(context, context.triggerReason === "invoked");
        if (!info) return emptyArray;

        if (!isRefactorErrorInfo(info)) {
            return [{
                name: refactorName,
                description: getLocaleSpecificMessage(Diagnostics.Extract_type),
                actions: info.isJS ?
                    [extractToTypeDefAction] : append([extractToTypeAliasAction], info.typeElements && extractToInterfaceAction)
            }];
        }

        if (context.preferences.provideRefactorNotApplicableReason) {
            return [{
                name: refactorName,
                description: getLocaleSpecificMessage(Diagnostics.Extract_type),
                actions: [
                    { ...extractToTypeDefAction, notApplicableReason: info.error },
                    { ...extractToTypeAliasAction, notApplicableReason: info.error },
                    { ...extractToInterfaceAction, notApplicableReason: info.error },
                ]
            }];
        }

        return emptyArray;
    },
    getEditsForAction: function getRefactorEditsToExtractType(context, actionName): RefactorEditInfo {
        const { file } = context;
        const info = getRangeToExtract(context);
        Debug.assert(info && !isRefactorErrorInfo(info), "Expected to find a range to extract");

        const name = getUniqueName("NewType", file);
        const edits = ChangeTracker.with(context, changes => {
            switch (actionName) {
                case extractToTypeAliasAction.name:
                    Debug.assert(!info.isJS, "Invalid actionName/JS combo");
                    return doTypeAliasChange(changes, file, name, info);
                case extractToTypeDefAction.name:
                    Debug.assert(info.isJS, "Invalid actionName/JS combo");
                    return doTypedefChange(changes, context, file, name, info);
                case extractToInterfaceAction.name:
                    Debug.assert(!info.isJS && !!info.typeElements, "Invalid actionName/JS combo");
                    return doInterfaceChange(changes, file, name, info as InterfaceInfo);
                default:
                    Debug.fail("Unexpected action name");
            }
        });

        const renameFilename = file.fileName;
        const renameLocation = getRenameLocation(edits, renameFilename, name, /*preferLastLocation*/ false);
        return { edits, renameFilename, renameLocation };
    }
});

interface TypeAliasInfo {
    isJS: boolean; selection: TypeNode; enclosingNode: Node; typeParameters: readonly TypeParameterDeclaration[]; typeElements?: readonly TypeElement[];
}

interface InterfaceInfo {
    isJS: boolean; selection: TypeNode; enclosingNode: Node; typeParameters: readonly TypeParameterDeclaration[]; typeElements: readonly TypeElement[];
}

type ExtractInfo = TypeAliasInfo | InterfaceInfo;

function getRangeToExtract(context: RefactorContext, considerEmptySpans = true): ExtractInfo | RefactorErrorInfo | undefined {
    const { file, startPosition } = context;
    const isJS = isSourceFileJS(file);
    const current = getTokenAtPosition(file, startPosition);
    const range = createTextRangeFromSpan(getRefactorContextSpan(context));
    const cursorRequest = range.pos === range.end && considerEmptySpans;

    const selection = findAncestor(current, (node => node.parent && isTypeNode(node) && !rangeContainsSkipTrivia(range, node.parent, file) &&
        (cursorRequest || nodeOverlapsWithStartEnd(current, file, range.pos, range.end))));
    if (!selection || !isTypeNode(selection)) return { error: getLocaleSpecificMessage(Diagnostics.Selection_is_not_a_valid_type_node) };

    const checker = context.program.getTypeChecker();
    const enclosingNode = getEnclosingNode(selection, isJS);
    if (enclosingNode === undefined) return { error: getLocaleSpecificMessage(Diagnostics.No_type_could_be_extracted_from_this_type_node) };

    const typeParameters = collectTypeParameters(checker, selection, enclosingNode, file);
    if (!typeParameters) return { error: getLocaleSpecificMessage(Diagnostics.No_type_could_be_extracted_from_this_type_node) };

    const typeElements = flattenTypeLiteralNodeReference(checker, selection);
    return { isJS, selection, enclosingNode, typeParameters, typeElements };
}

function flattenTypeLiteralNodeReference(checker: TypeChecker, node: TypeNode | undefined): readonly TypeElement[] | undefined {
    if (!node) return undefined;
    if (isIntersectionTypeNode(node)) {
        const result: TypeElement[] = [];
        const seen = new Map<string, true>();
        for (const type of node.types) {
            const flattenedTypeMembers = flattenTypeLiteralNodeReference(checker, type);
            if (!flattenedTypeMembers || !flattenedTypeMembers.every(type => type.name && addToSeen(seen, getNameFromPropertyName(type.name) as string))) {
                return undefined;
            }

            addRange(result, flattenedTypeMembers);
        }
        return result;
    }
    else if (isParenthesizedTypeNode(node)) {
        return flattenTypeLiteralNodeReference(checker, node.type);
    }
    else if (isTypeLiteralNode(node)) {
        return node.members;
    }
    return undefined;
}

function rangeContainsSkipTrivia(r1: TextRange, node: Node, file: SourceFile): boolean {
    return rangeContainsStartEnd(r1, skipTrivia(file.text, node.pos), node.end);
}

function collectTypeParameters(checker: TypeChecker, selection: TypeNode, enclosingNode: Node, file: SourceFile): TypeParameterDeclaration[] | undefined {
    const result: TypeParameterDeclaration[] = [];
    return visitor(selection) ? undefined : result;

    function visitor(node: Node): true | undefined {
        if (isTypeReferenceNode(node)) {
            if (isIdentifier(node.typeName)) {
                const typeName = node.typeName;
                const symbol = checker.resolveName(typeName.text, typeName, SymbolFlags.TypeParameter, /* excludeGlobals */ true);
                for (const decl of symbol?.declarations || emptyArray) {
                    if (isTypeParameterDeclaration(decl) && decl.getSourceFile() === file) {
                        // skip extraction if the type node is in the range of the type parameter declaration.
                        // function foo<T extends { a?: /**/T }>(): void;
                        if (decl.name.escapedText === typeName.escapedText && rangeContainsSkipTrivia(decl, selection, file)) {
                            return true;
                        }

                        if (rangeContainsSkipTrivia(enclosingNode, decl, file) && !rangeContainsSkipTrivia(selection, decl, file)) {
                            pushIfUnique(result, decl);
                            break;
                        }
                    }
                }
            }
        }
        else if (isInferTypeNode(node)) {
            const conditionalTypeNode = findAncestor(node, n => isConditionalTypeNode(n) && rangeContainsSkipTrivia(n.extendsType, node, file));
            if (!conditionalTypeNode || !rangeContainsSkipTrivia(selection, conditionalTypeNode, file)) {
                return true;
            }
        }
        else if ((isTypePredicateNode(node) || isThisTypeNode(node))) {
            const functionLikeNode = findAncestor(node.parent, isFunctionLike);
            if (functionLikeNode && functionLikeNode.type && rangeContainsSkipTrivia(functionLikeNode.type, node, file) && !rangeContainsSkipTrivia(selection, functionLikeNode, file)) {
                return true;
            }
        }
        else if (isTypeQueryNode(node)) {
            if (isIdentifier(node.exprName)) {
                const symbol = checker.resolveName(node.exprName.text, node.exprName, SymbolFlags.Value, /* excludeGlobals */ false);
                if (symbol?.valueDeclaration && rangeContainsSkipTrivia(enclosingNode, symbol.valueDeclaration, file) && !rangeContainsSkipTrivia(selection, symbol.valueDeclaration, file)) {
                    return true;
                }
            }
            else {
                if (isThisIdentifier(node.exprName.left) && !rangeContainsSkipTrivia(selection, node.parent, file)) {
                    return true;
                }
            }
        }

        if (file && isTupleTypeNode(node) && (getLineAndCharacterOfPosition(file, node.pos).line === getLineAndCharacterOfPosition(file, node.end).line)) {
            setEmitFlags(node, EmitFlags.SingleLine);
        }

        return forEachChild(node, visitor);
    }
}

function doTypeAliasChange(changes: ChangeTracker, file: SourceFile, name: string, info: TypeAliasInfo) {
    const { enclosingNode, selection, typeParameters } = info;

    const newTypeNode = factory.createTypeAliasDeclaration(
        /* modifiers */ undefined,
        name,
        typeParameters.map(id => factory.updateTypeParameterDeclaration(id, id.modifiers, id.name, id.constraint, /* defaultType */ undefined)),
        selection
    );
    changes.insertNodeBefore(file, enclosingNode, ignoreSourceNewlines(newTypeNode), /* blankLineBetween */ true);
    changes.replaceNode(file, selection, factory.createTypeReferenceNode(name, typeParameters.map(id => factory.createTypeReferenceNode(id.name, /* typeArguments */ undefined))), { leadingTriviaOption: LeadingTriviaOption.Exclude, trailingTriviaOption: TrailingTriviaOption.ExcludeWhitespace });
}

function doInterfaceChange(changes: ChangeTracker, file: SourceFile, name: string, info: InterfaceInfo) {
    const { enclosingNode, selection, typeParameters, typeElements } = info;

    const newTypeNode = factory.createInterfaceDeclaration(
        /* modifiers */ undefined,
        name,
        typeParameters,
        /* heritageClauses */ undefined,
        typeElements
    );
    setTextRange(newTypeNode, typeElements[0]?.parent);
    changes.insertNodeBefore(file, enclosingNode, ignoreSourceNewlines(newTypeNode), /* blankLineBetween */ true);
    changes.replaceNode(file, selection, factory.createTypeReferenceNode(name, typeParameters.map(id => factory.createTypeReferenceNode(id.name, /* typeArguments */ undefined))), { leadingTriviaOption: LeadingTriviaOption.Exclude, trailingTriviaOption: TrailingTriviaOption.ExcludeWhitespace });
}

<<<<<<< HEAD
function doTypedefChange(changes: ChangeTracker, program: Program, file: SourceFile, name: string, info: ExtractInfo) {
=======
function doTypedefChange(changes: textChanges.ChangeTracker, context: RefactorContext, file: SourceFile, name: string, info: ExtractInfo) {
>>>>>>> b9aa8a40
    const { enclosingNode, selection, typeParameters } = info;

    setEmitFlags(selection, EmitFlags.NoComments | EmitFlags.NoNestedComments);

    const node = factory.createJSDocTypedefTag(
        factory.createIdentifier("typedef"),
        factory.createJSDocTypeExpression(selection),
        factory.createIdentifier(name));

    const templates: JSDocTemplateTag[] = [];
    forEach(typeParameters, typeParameter => {
        const constraint = getEffectiveConstraintOfTypeParameter(typeParameter);
        const parameter = factory.createTypeParameterDeclaration(/*modifiers*/ undefined, typeParameter.name);
        const template = factory.createJSDocTemplateTag(
            factory.createIdentifier("template"),
            constraint && cast(constraint, isJSDocTypeExpression),
            [parameter]
        );
        templates.push(template);
    });

    const jsDoc = factory.createJSDocComment(/* comment */ undefined, factory.createNodeArray(concatenate<JSDocTag>(templates, [node])));
    if (isJSDoc(enclosingNode)) {
        const pos = enclosingNode.getStart(file);
        const newLineCharacter = getNewLineOrDefaultFromHost(context.host, context.formatContext?.options);
        changes.insertNodeAt(file, enclosingNode.getStart(file), jsDoc, {
            suffix: newLineCharacter + newLineCharacter + file.text.slice(getPrecedingNonSpaceCharacterPosition(file.text, pos - 1), pos)
        });
    }
    else {
        changes.insertNodeBefore(file, enclosingNode, jsDoc, /* blankLineBetween */ true);
    }
    changes.replaceNode(file, selection, factory.createTypeReferenceNode(name, typeParameters.map(id => factory.createTypeReferenceNode(id.name, /* typeArguments */ undefined))));
}

function getEnclosingNode(node: Node, isJS: boolean) {
    return findAncestor(node, isStatement) || (isJS ? findAncestor(node, isJSDoc) : undefined);
}
<|MERGE_RESOLUTION|>--- conflicted
+++ resolved
@@ -1,385 +1,355 @@
-import {
-    addRange,
-    append,
-    cast,
-    concatenate,
-    emptyArray,
-    forEach,
-<<<<<<< HEAD
-    pushIfUnique,
-} from "../../compiler/core";
-import { Debug } from "../../compiler/debug";
-import { Diagnostics } from "../../compiler/diagnosticInformationMap.generated";
-import {
-=======
-    forEachChild,
-    getEffectiveConstraintOfTypeParameter,
-    getLineAndCharacterOfPosition,
-    getLocaleSpecificMessage,
-    getNameFromPropertyName,
-    getNewLineOrDefaultFromHost,
-    getPrecedingNonSpaceCharacterPosition,
-    getRefactorContextSpan,
-    getRenameLocation,
-    getTokenAtPosition,
-    getUniqueName,
->>>>>>> b9aa8a40
-    ignoreSourceNewlines,
-    setEmitFlags,
-} from "../../compiler/factory/emitNode";
-import { factory } from "../../compiler/factory/nodeFactory";
-import {
-    isConditionalTypeNode,
-    isIdentifier,
-    isInferTypeNode,
-    isIntersectionTypeNode,
-    isJSDoc,
-    isJSDocTypeExpression,
-    isParenthesizedTypeNode,
-    isThisTypeNode,
-    isTupleTypeNode,
-    isTypeLiteralNode,
-    isTypeParameterDeclaration,
-    isTypePredicateNode,
-    isTypeQueryNode,
-    isTypeReferenceNode,
-} from "../../compiler/factory/nodeTests";
-import { setTextRange } from "../../compiler/factory/utilitiesPublic";
-import { forEachChild } from "../../compiler/parser";
-import {
-    getLineAndCharacterOfPosition,
-    skipTrivia,
-} from "../../compiler/scanner";
-import {
-    EmitFlags,
-    JSDocTag,
-    JSDocTemplateTag,
-    Node,
-<<<<<<< HEAD
-    Program,
-=======
-    nodeOverlapsWithStartEnd,
-    pushIfUnique,
-    rangeContainsStartEnd,
-    RefactorContext,
-    RefactorEditInfo,
-    setEmitFlags,
-    setTextRange,
-    skipTrivia,
->>>>>>> b9aa8a40
-    SourceFile,
-    SymbolFlags,
-    TextRange,
-    TypeChecker,
-    TypeElement,
-    TypeNode,
-    TypeParameterDeclaration,
-} from "../../compiler/types";
-import {
-    addToSeen,
-    getLocaleSpecificMessage,
-    getNewLineCharacter,
-    isSourceFileJS,
-    isThisIdentifier,
-} from "../../compiler/utilities";
-import {
-    findAncestor,
-    getEffectiveConstraintOfTypeParameter,
-    isFunctionLike,
-    isStatement,
-    isTypeNode,
-} from "../../compiler/utilitiesPublic";
-import { registerRefactor } from "../refactorProvider";
-import {
-    ChangeTracker,
-    LeadingTriviaOption,
-    TrailingTriviaOption,
-} from "../textChanges";
-import {
-    ApplicableRefactorInfo,
-    RefactorContext,
-    RefactorEditInfo,
-    RefactorErrorInfo,
-} from "../types";
-import {
-    createTextRangeFromSpan,
-    getNameFromPropertyName,
-    getPrecedingNonSpaceCharacterPosition,
-    getRefactorContextSpan,
-    getRenameLocation,
-    getTokenAtPosition,
-    getUniqueName,
-    nodeOverlapsWithStartEnd,
-    rangeContainsStartEnd,
-} from "../utilities";
-import { isRefactorErrorInfo } from "./helpers";
-
-const refactorName = "Extract type";
-
-const extractToTypeAliasAction = {
-    name: "Extract to type alias",
-    description: getLocaleSpecificMessage(Diagnostics.Extract_to_type_alias),
-    kind: "refactor.extract.type",
-};
-const extractToInterfaceAction = {
-    name: "Extract to interface",
-    description: getLocaleSpecificMessage(Diagnostics.Extract_to_interface),
-    kind: "refactor.extract.interface",
-};
-const extractToTypeDefAction = {
-    name: "Extract to typedef",
-    description: getLocaleSpecificMessage(Diagnostics.Extract_to_typedef),
-    kind: "refactor.extract.typedef"
-};
-
-registerRefactor(refactorName, {
-    kinds: [
-        extractToTypeAliasAction.kind,
-        extractToInterfaceAction.kind,
-        extractToTypeDefAction.kind
-    ],
-    getAvailableActions: function getRefactorActionsToExtractType(context): readonly ApplicableRefactorInfo[] {
-        const info = getRangeToExtract(context, context.triggerReason === "invoked");
-        if (!info) return emptyArray;
-
-        if (!isRefactorErrorInfo(info)) {
-            return [{
-                name: refactorName,
-                description: getLocaleSpecificMessage(Diagnostics.Extract_type),
-                actions: info.isJS ?
-                    [extractToTypeDefAction] : append([extractToTypeAliasAction], info.typeElements && extractToInterfaceAction)
-            }];
-        }
-
-        if (context.preferences.provideRefactorNotApplicableReason) {
-            return [{
-                name: refactorName,
-                description: getLocaleSpecificMessage(Diagnostics.Extract_type),
-                actions: [
-                    { ...extractToTypeDefAction, notApplicableReason: info.error },
-                    { ...extractToTypeAliasAction, notApplicableReason: info.error },
-                    { ...extractToInterfaceAction, notApplicableReason: info.error },
-                ]
-            }];
-        }
-
-        return emptyArray;
-    },
-    getEditsForAction: function getRefactorEditsToExtractType(context, actionName): RefactorEditInfo {
-        const { file } = context;
-        const info = getRangeToExtract(context);
-        Debug.assert(info && !isRefactorErrorInfo(info), "Expected to find a range to extract");
-
-        const name = getUniqueName("NewType", file);
-        const edits = ChangeTracker.with(context, changes => {
-            switch (actionName) {
-                case extractToTypeAliasAction.name:
-                    Debug.assert(!info.isJS, "Invalid actionName/JS combo");
-                    return doTypeAliasChange(changes, file, name, info);
-                case extractToTypeDefAction.name:
-                    Debug.assert(info.isJS, "Invalid actionName/JS combo");
-                    return doTypedefChange(changes, context, file, name, info);
-                case extractToInterfaceAction.name:
-                    Debug.assert(!info.isJS && !!info.typeElements, "Invalid actionName/JS combo");
-                    return doInterfaceChange(changes, file, name, info as InterfaceInfo);
-                default:
-                    Debug.fail("Unexpected action name");
-            }
-        });
-
-        const renameFilename = file.fileName;
-        const renameLocation = getRenameLocation(edits, renameFilename, name, /*preferLastLocation*/ false);
-        return { edits, renameFilename, renameLocation };
-    }
-});
-
-interface TypeAliasInfo {
-    isJS: boolean; selection: TypeNode; enclosingNode: Node; typeParameters: readonly TypeParameterDeclaration[]; typeElements?: readonly TypeElement[];
-}
-
-interface InterfaceInfo {
-    isJS: boolean; selection: TypeNode; enclosingNode: Node; typeParameters: readonly TypeParameterDeclaration[]; typeElements: readonly TypeElement[];
-}
-
-type ExtractInfo = TypeAliasInfo | InterfaceInfo;
-
-function getRangeToExtract(context: RefactorContext, considerEmptySpans = true): ExtractInfo | RefactorErrorInfo | undefined {
-    const { file, startPosition } = context;
-    const isJS = isSourceFileJS(file);
-    const current = getTokenAtPosition(file, startPosition);
-    const range = createTextRangeFromSpan(getRefactorContextSpan(context));
-    const cursorRequest = range.pos === range.end && considerEmptySpans;
-
-    const selection = findAncestor(current, (node => node.parent && isTypeNode(node) && !rangeContainsSkipTrivia(range, node.parent, file) &&
-        (cursorRequest || nodeOverlapsWithStartEnd(current, file, range.pos, range.end))));
-    if (!selection || !isTypeNode(selection)) return { error: getLocaleSpecificMessage(Diagnostics.Selection_is_not_a_valid_type_node) };
-
-    const checker = context.program.getTypeChecker();
-    const enclosingNode = getEnclosingNode(selection, isJS);
-    if (enclosingNode === undefined) return { error: getLocaleSpecificMessage(Diagnostics.No_type_could_be_extracted_from_this_type_node) };
-
-    const typeParameters = collectTypeParameters(checker, selection, enclosingNode, file);
-    if (!typeParameters) return { error: getLocaleSpecificMessage(Diagnostics.No_type_could_be_extracted_from_this_type_node) };
-
-    const typeElements = flattenTypeLiteralNodeReference(checker, selection);
-    return { isJS, selection, enclosingNode, typeParameters, typeElements };
-}
-
-function flattenTypeLiteralNodeReference(checker: TypeChecker, node: TypeNode | undefined): readonly TypeElement[] | undefined {
-    if (!node) return undefined;
-    if (isIntersectionTypeNode(node)) {
-        const result: TypeElement[] = [];
-        const seen = new Map<string, true>();
-        for (const type of node.types) {
-            const flattenedTypeMembers = flattenTypeLiteralNodeReference(checker, type);
-            if (!flattenedTypeMembers || !flattenedTypeMembers.every(type => type.name && addToSeen(seen, getNameFromPropertyName(type.name) as string))) {
-                return undefined;
-            }
-
-            addRange(result, flattenedTypeMembers);
-        }
-        return result;
-    }
-    else if (isParenthesizedTypeNode(node)) {
-        return flattenTypeLiteralNodeReference(checker, node.type);
-    }
-    else if (isTypeLiteralNode(node)) {
-        return node.members;
-    }
-    return undefined;
-}
-
-function rangeContainsSkipTrivia(r1: TextRange, node: Node, file: SourceFile): boolean {
-    return rangeContainsStartEnd(r1, skipTrivia(file.text, node.pos), node.end);
-}
-
-function collectTypeParameters(checker: TypeChecker, selection: TypeNode, enclosingNode: Node, file: SourceFile): TypeParameterDeclaration[] | undefined {
-    const result: TypeParameterDeclaration[] = [];
-    return visitor(selection) ? undefined : result;
-
-    function visitor(node: Node): true | undefined {
-        if (isTypeReferenceNode(node)) {
-            if (isIdentifier(node.typeName)) {
-                const typeName = node.typeName;
-                const symbol = checker.resolveName(typeName.text, typeName, SymbolFlags.TypeParameter, /* excludeGlobals */ true);
-                for (const decl of symbol?.declarations || emptyArray) {
-                    if (isTypeParameterDeclaration(decl) && decl.getSourceFile() === file) {
-                        // skip extraction if the type node is in the range of the type parameter declaration.
-                        // function foo<T extends { a?: /**/T }>(): void;
-                        if (decl.name.escapedText === typeName.escapedText && rangeContainsSkipTrivia(decl, selection, file)) {
-                            return true;
-                        }
-
-                        if (rangeContainsSkipTrivia(enclosingNode, decl, file) && !rangeContainsSkipTrivia(selection, decl, file)) {
-                            pushIfUnique(result, decl);
-                            break;
-                        }
-                    }
-                }
-            }
-        }
-        else if (isInferTypeNode(node)) {
-            const conditionalTypeNode = findAncestor(node, n => isConditionalTypeNode(n) && rangeContainsSkipTrivia(n.extendsType, node, file));
-            if (!conditionalTypeNode || !rangeContainsSkipTrivia(selection, conditionalTypeNode, file)) {
-                return true;
-            }
-        }
-        else if ((isTypePredicateNode(node) || isThisTypeNode(node))) {
-            const functionLikeNode = findAncestor(node.parent, isFunctionLike);
-            if (functionLikeNode && functionLikeNode.type && rangeContainsSkipTrivia(functionLikeNode.type, node, file) && !rangeContainsSkipTrivia(selection, functionLikeNode, file)) {
-                return true;
-            }
-        }
-        else if (isTypeQueryNode(node)) {
-            if (isIdentifier(node.exprName)) {
-                const symbol = checker.resolveName(node.exprName.text, node.exprName, SymbolFlags.Value, /* excludeGlobals */ false);
-                if (symbol?.valueDeclaration && rangeContainsSkipTrivia(enclosingNode, symbol.valueDeclaration, file) && !rangeContainsSkipTrivia(selection, symbol.valueDeclaration, file)) {
-                    return true;
-                }
-            }
-            else {
-                if (isThisIdentifier(node.exprName.left) && !rangeContainsSkipTrivia(selection, node.parent, file)) {
-                    return true;
-                }
-            }
-        }
-
-        if (file && isTupleTypeNode(node) && (getLineAndCharacterOfPosition(file, node.pos).line === getLineAndCharacterOfPosition(file, node.end).line)) {
-            setEmitFlags(node, EmitFlags.SingleLine);
-        }
-
-        return forEachChild(node, visitor);
-    }
-}
-
-function doTypeAliasChange(changes: ChangeTracker, file: SourceFile, name: string, info: TypeAliasInfo) {
-    const { enclosingNode, selection, typeParameters } = info;
-
-    const newTypeNode = factory.createTypeAliasDeclaration(
-        /* modifiers */ undefined,
-        name,
-        typeParameters.map(id => factory.updateTypeParameterDeclaration(id, id.modifiers, id.name, id.constraint, /* defaultType */ undefined)),
-        selection
-    );
-    changes.insertNodeBefore(file, enclosingNode, ignoreSourceNewlines(newTypeNode), /* blankLineBetween */ true);
-    changes.replaceNode(file, selection, factory.createTypeReferenceNode(name, typeParameters.map(id => factory.createTypeReferenceNode(id.name, /* typeArguments */ undefined))), { leadingTriviaOption: LeadingTriviaOption.Exclude, trailingTriviaOption: TrailingTriviaOption.ExcludeWhitespace });
-}
-
-function doInterfaceChange(changes: ChangeTracker, file: SourceFile, name: string, info: InterfaceInfo) {
-    const { enclosingNode, selection, typeParameters, typeElements } = info;
-
-    const newTypeNode = factory.createInterfaceDeclaration(
-        /* modifiers */ undefined,
-        name,
-        typeParameters,
-        /* heritageClauses */ undefined,
-        typeElements
-    );
-    setTextRange(newTypeNode, typeElements[0]?.parent);
-    changes.insertNodeBefore(file, enclosingNode, ignoreSourceNewlines(newTypeNode), /* blankLineBetween */ true);
-    changes.replaceNode(file, selection, factory.createTypeReferenceNode(name, typeParameters.map(id => factory.createTypeReferenceNode(id.name, /* typeArguments */ undefined))), { leadingTriviaOption: LeadingTriviaOption.Exclude, trailingTriviaOption: TrailingTriviaOption.ExcludeWhitespace });
-}
-
-<<<<<<< HEAD
-function doTypedefChange(changes: ChangeTracker, program: Program, file: SourceFile, name: string, info: ExtractInfo) {
-=======
-function doTypedefChange(changes: textChanges.ChangeTracker, context: RefactorContext, file: SourceFile, name: string, info: ExtractInfo) {
->>>>>>> b9aa8a40
-    const { enclosingNode, selection, typeParameters } = info;
-
-    setEmitFlags(selection, EmitFlags.NoComments | EmitFlags.NoNestedComments);
-
-    const node = factory.createJSDocTypedefTag(
-        factory.createIdentifier("typedef"),
-        factory.createJSDocTypeExpression(selection),
-        factory.createIdentifier(name));
-
-    const templates: JSDocTemplateTag[] = [];
-    forEach(typeParameters, typeParameter => {
-        const constraint = getEffectiveConstraintOfTypeParameter(typeParameter);
-        const parameter = factory.createTypeParameterDeclaration(/*modifiers*/ undefined, typeParameter.name);
-        const template = factory.createJSDocTemplateTag(
-            factory.createIdentifier("template"),
-            constraint && cast(constraint, isJSDocTypeExpression),
-            [parameter]
-        );
-        templates.push(template);
-    });
-
-    const jsDoc = factory.createJSDocComment(/* comment */ undefined, factory.createNodeArray(concatenate<JSDocTag>(templates, [node])));
-    if (isJSDoc(enclosingNode)) {
-        const pos = enclosingNode.getStart(file);
-        const newLineCharacter = getNewLineOrDefaultFromHost(context.host, context.formatContext?.options);
-        changes.insertNodeAt(file, enclosingNode.getStart(file), jsDoc, {
-            suffix: newLineCharacter + newLineCharacter + file.text.slice(getPrecedingNonSpaceCharacterPosition(file.text, pos - 1), pos)
-        });
-    }
-    else {
-        changes.insertNodeBefore(file, enclosingNode, jsDoc, /* blankLineBetween */ true);
-    }
-    changes.replaceNode(file, selection, factory.createTypeReferenceNode(name, typeParameters.map(id => factory.createTypeReferenceNode(id.name, /* typeArguments */ undefined))));
-}
-
-function getEnclosingNode(node: Node, isJS: boolean) {
-    return findAncestor(node, isStatement) || (isJS ? findAncestor(node, isJSDoc) : undefined);
-}
+import {
+    addRange,
+    append,
+    cast,
+    concatenate,
+    emptyArray,
+    forEach,
+    pushIfUnique,
+} from "../../compiler/core";
+import { Debug } from "../../compiler/debug";
+import { Diagnostics } from "../../compiler/diagnosticInformationMap.generated";
+import {
+    ignoreSourceNewlines,
+    setEmitFlags,
+} from "../../compiler/factory/emitNode";
+import { factory } from "../../compiler/factory/nodeFactory";
+import {
+    isConditionalTypeNode,
+    isIdentifier,
+    isInferTypeNode,
+    isIntersectionTypeNode,
+    isJSDoc,
+    isJSDocTypeExpression,
+    isParenthesizedTypeNode,
+    isThisTypeNode,
+    isTupleTypeNode,
+    isTypeLiteralNode,
+    isTypeParameterDeclaration,
+    isTypePredicateNode,
+    isTypeQueryNode,
+    isTypeReferenceNode,
+} from "../../compiler/factory/nodeTests";
+import { setTextRange } from "../../compiler/factory/utilitiesPublic";
+import { forEachChild } from "../../compiler/parser";
+import {
+    getLineAndCharacterOfPosition,
+    skipTrivia,
+} from "../../compiler/scanner";
+import {
+    EmitFlags,
+    JSDocTag,
+    JSDocTemplateTag,
+    Node,
+    SourceFile,
+    SymbolFlags,
+    TextRange,
+    TypeChecker,
+    TypeElement,
+    TypeNode,
+    TypeParameterDeclaration,
+} from "../../compiler/types";
+import {
+    addToSeen,
+    getLocaleSpecificMessage,
+    isSourceFileJS,
+    isThisIdentifier,
+} from "../../compiler/utilities";
+import {
+    findAncestor,
+    getEffectiveConstraintOfTypeParameter,
+    isFunctionLike,
+    isStatement,
+    isTypeNode,
+} from "../../compiler/utilitiesPublic";
+import { registerRefactor } from "../refactorProvider";
+import {
+    ChangeTracker,
+    LeadingTriviaOption,
+    TrailingTriviaOption,
+} from "../textChanges";
+import {
+    ApplicableRefactorInfo,
+    RefactorContext,
+    RefactorEditInfo,
+    RefactorErrorInfo,
+} from "../types";
+import {
+    createTextRangeFromSpan,
+    getNameFromPropertyName,
+    getNewLineOrDefaultFromHost,
+    getPrecedingNonSpaceCharacterPosition,
+    getRefactorContextSpan,
+    getRenameLocation,
+    getTokenAtPosition,
+    getUniqueName,
+    nodeOverlapsWithStartEnd,
+    rangeContainsStartEnd,
+} from "../utilities";
+import { isRefactorErrorInfo } from "./helpers";
+
+const refactorName = "Extract type";
+
+const extractToTypeAliasAction = {
+    name: "Extract to type alias",
+    description: getLocaleSpecificMessage(Diagnostics.Extract_to_type_alias),
+    kind: "refactor.extract.type",
+};
+const extractToInterfaceAction = {
+    name: "Extract to interface",
+    description: getLocaleSpecificMessage(Diagnostics.Extract_to_interface),
+    kind: "refactor.extract.interface",
+};
+const extractToTypeDefAction = {
+    name: "Extract to typedef",
+    description: getLocaleSpecificMessage(Diagnostics.Extract_to_typedef),
+    kind: "refactor.extract.typedef"
+};
+
+registerRefactor(refactorName, {
+    kinds: [
+        extractToTypeAliasAction.kind,
+        extractToInterfaceAction.kind,
+        extractToTypeDefAction.kind
+    ],
+    getAvailableActions: function getRefactorActionsToExtractType(context): readonly ApplicableRefactorInfo[] {
+        const info = getRangeToExtract(context, context.triggerReason === "invoked");
+        if (!info) return emptyArray;
+
+        if (!isRefactorErrorInfo(info)) {
+            return [{
+                name: refactorName,
+                description: getLocaleSpecificMessage(Diagnostics.Extract_type),
+                actions: info.isJS ?
+                    [extractToTypeDefAction] : append([extractToTypeAliasAction], info.typeElements && extractToInterfaceAction)
+            }];
+        }
+
+        if (context.preferences.provideRefactorNotApplicableReason) {
+            return [{
+                name: refactorName,
+                description: getLocaleSpecificMessage(Diagnostics.Extract_type),
+                actions: [
+                    { ...extractToTypeDefAction, notApplicableReason: info.error },
+                    { ...extractToTypeAliasAction, notApplicableReason: info.error },
+                    { ...extractToInterfaceAction, notApplicableReason: info.error },
+                ]
+            }];
+        }
+
+        return emptyArray;
+    },
+    getEditsForAction: function getRefactorEditsToExtractType(context, actionName): RefactorEditInfo {
+        const { file } = context;
+        const info = getRangeToExtract(context);
+        Debug.assert(info && !isRefactorErrorInfo(info), "Expected to find a range to extract");
+
+        const name = getUniqueName("NewType", file);
+        const edits = ChangeTracker.with(context, changes => {
+            switch (actionName) {
+                case extractToTypeAliasAction.name:
+                    Debug.assert(!info.isJS, "Invalid actionName/JS combo");
+                    return doTypeAliasChange(changes, file, name, info);
+                case extractToTypeDefAction.name:
+                    Debug.assert(info.isJS, "Invalid actionName/JS combo");
+                    return doTypedefChange(changes, context, file, name, info);
+                case extractToInterfaceAction.name:
+                    Debug.assert(!info.isJS && !!info.typeElements, "Invalid actionName/JS combo");
+                    return doInterfaceChange(changes, file, name, info as InterfaceInfo);
+                default:
+                    Debug.fail("Unexpected action name");
+            }
+        });
+
+        const renameFilename = file.fileName;
+        const renameLocation = getRenameLocation(edits, renameFilename, name, /*preferLastLocation*/ false);
+        return { edits, renameFilename, renameLocation };
+    }
+});
+
+interface TypeAliasInfo {
+    isJS: boolean; selection: TypeNode; enclosingNode: Node; typeParameters: readonly TypeParameterDeclaration[]; typeElements?: readonly TypeElement[];
+}
+
+interface InterfaceInfo {
+    isJS: boolean; selection: TypeNode; enclosingNode: Node; typeParameters: readonly TypeParameterDeclaration[]; typeElements: readonly TypeElement[];
+}
+
+type ExtractInfo = TypeAliasInfo | InterfaceInfo;
+
+function getRangeToExtract(context: RefactorContext, considerEmptySpans = true): ExtractInfo | RefactorErrorInfo | undefined {
+    const { file, startPosition } = context;
+    const isJS = isSourceFileJS(file);
+    const current = getTokenAtPosition(file, startPosition);
+    const range = createTextRangeFromSpan(getRefactorContextSpan(context));
+    const cursorRequest = range.pos === range.end && considerEmptySpans;
+
+    const selection = findAncestor(current, (node => node.parent && isTypeNode(node) && !rangeContainsSkipTrivia(range, node.parent, file) &&
+        (cursorRequest || nodeOverlapsWithStartEnd(current, file, range.pos, range.end))));
+    if (!selection || !isTypeNode(selection)) return { error: getLocaleSpecificMessage(Diagnostics.Selection_is_not_a_valid_type_node) };
+
+    const checker = context.program.getTypeChecker();
+    const enclosingNode = getEnclosingNode(selection, isJS);
+    if (enclosingNode === undefined) return { error: getLocaleSpecificMessage(Diagnostics.No_type_could_be_extracted_from_this_type_node) };
+
+    const typeParameters = collectTypeParameters(checker, selection, enclosingNode, file);
+    if (!typeParameters) return { error: getLocaleSpecificMessage(Diagnostics.No_type_could_be_extracted_from_this_type_node) };
+
+    const typeElements = flattenTypeLiteralNodeReference(checker, selection);
+    return { isJS, selection, enclosingNode, typeParameters, typeElements };
+}
+
+function flattenTypeLiteralNodeReference(checker: TypeChecker, node: TypeNode | undefined): readonly TypeElement[] | undefined {
+    if (!node) return undefined;
+    if (isIntersectionTypeNode(node)) {
+        const result: TypeElement[] = [];
+        const seen = new Map<string, true>();
+        for (const type of node.types) {
+            const flattenedTypeMembers = flattenTypeLiteralNodeReference(checker, type);
+            if (!flattenedTypeMembers || !flattenedTypeMembers.every(type => type.name && addToSeen(seen, getNameFromPropertyName(type.name) as string))) {
+                return undefined;
+            }
+
+            addRange(result, flattenedTypeMembers);
+        }
+        return result;
+    }
+    else if (isParenthesizedTypeNode(node)) {
+        return flattenTypeLiteralNodeReference(checker, node.type);
+    }
+    else if (isTypeLiteralNode(node)) {
+        return node.members;
+    }
+    return undefined;
+}
+
+function rangeContainsSkipTrivia(r1: TextRange, node: Node, file: SourceFile): boolean {
+    return rangeContainsStartEnd(r1, skipTrivia(file.text, node.pos), node.end);
+}
+
+function collectTypeParameters(checker: TypeChecker, selection: TypeNode, enclosingNode: Node, file: SourceFile): TypeParameterDeclaration[] | undefined {
+    const result: TypeParameterDeclaration[] = [];
+    return visitor(selection) ? undefined : result;
+
+    function visitor(node: Node): true | undefined {
+        if (isTypeReferenceNode(node)) {
+            if (isIdentifier(node.typeName)) {
+                const typeName = node.typeName;
+                const symbol = checker.resolveName(typeName.text, typeName, SymbolFlags.TypeParameter, /* excludeGlobals */ true);
+                for (const decl of symbol?.declarations || emptyArray) {
+                    if (isTypeParameterDeclaration(decl) && decl.getSourceFile() === file) {
+                        // skip extraction if the type node is in the range of the type parameter declaration.
+                        // function foo<T extends { a?: /**/T }>(): void;
+                        if (decl.name.escapedText === typeName.escapedText && rangeContainsSkipTrivia(decl, selection, file)) {
+                            return true;
+                        }
+
+                        if (rangeContainsSkipTrivia(enclosingNode, decl, file) && !rangeContainsSkipTrivia(selection, decl, file)) {
+                            pushIfUnique(result, decl);
+                            break;
+                        }
+                    }
+                }
+            }
+        }
+        else if (isInferTypeNode(node)) {
+            const conditionalTypeNode = findAncestor(node, n => isConditionalTypeNode(n) && rangeContainsSkipTrivia(n.extendsType, node, file));
+            if (!conditionalTypeNode || !rangeContainsSkipTrivia(selection, conditionalTypeNode, file)) {
+                return true;
+            }
+        }
+        else if ((isTypePredicateNode(node) || isThisTypeNode(node))) {
+            const functionLikeNode = findAncestor(node.parent, isFunctionLike);
+            if (functionLikeNode && functionLikeNode.type && rangeContainsSkipTrivia(functionLikeNode.type, node, file) && !rangeContainsSkipTrivia(selection, functionLikeNode, file)) {
+                return true;
+            }
+        }
+        else if (isTypeQueryNode(node)) {
+            if (isIdentifier(node.exprName)) {
+                const symbol = checker.resolveName(node.exprName.text, node.exprName, SymbolFlags.Value, /* excludeGlobals */ false);
+                if (symbol?.valueDeclaration && rangeContainsSkipTrivia(enclosingNode, symbol.valueDeclaration, file) && !rangeContainsSkipTrivia(selection, symbol.valueDeclaration, file)) {
+                    return true;
+                }
+            }
+            else {
+                if (isThisIdentifier(node.exprName.left) && !rangeContainsSkipTrivia(selection, node.parent, file)) {
+                    return true;
+                }
+            }
+        }
+
+        if (file && isTupleTypeNode(node) && (getLineAndCharacterOfPosition(file, node.pos).line === getLineAndCharacterOfPosition(file, node.end).line)) {
+            setEmitFlags(node, EmitFlags.SingleLine);
+        }
+
+        return forEachChild(node, visitor);
+    }
+}
+
+function doTypeAliasChange(changes: ChangeTracker, file: SourceFile, name: string, info: TypeAliasInfo) {
+    const { enclosingNode, selection, typeParameters } = info;
+
+    const newTypeNode = factory.createTypeAliasDeclaration(
+        /* modifiers */ undefined,
+        name,
+        typeParameters.map(id => factory.updateTypeParameterDeclaration(id, id.modifiers, id.name, id.constraint, /* defaultType */ undefined)),
+        selection
+    );
+    changes.insertNodeBefore(file, enclosingNode, ignoreSourceNewlines(newTypeNode), /* blankLineBetween */ true);
+    changes.replaceNode(file, selection, factory.createTypeReferenceNode(name, typeParameters.map(id => factory.createTypeReferenceNode(id.name, /* typeArguments */ undefined))), { leadingTriviaOption: LeadingTriviaOption.Exclude, trailingTriviaOption: TrailingTriviaOption.ExcludeWhitespace });
+}
+
+function doInterfaceChange(changes: ChangeTracker, file: SourceFile, name: string, info: InterfaceInfo) {
+    const { enclosingNode, selection, typeParameters, typeElements } = info;
+
+    const newTypeNode = factory.createInterfaceDeclaration(
+        /* modifiers */ undefined,
+        name,
+        typeParameters,
+        /* heritageClauses */ undefined,
+        typeElements
+    );
+    setTextRange(newTypeNode, typeElements[0]?.parent);
+    changes.insertNodeBefore(file, enclosingNode, ignoreSourceNewlines(newTypeNode), /* blankLineBetween */ true);
+    changes.replaceNode(file, selection, factory.createTypeReferenceNode(name, typeParameters.map(id => factory.createTypeReferenceNode(id.name, /* typeArguments */ undefined))), { leadingTriviaOption: LeadingTriviaOption.Exclude, trailingTriviaOption: TrailingTriviaOption.ExcludeWhitespace });
+}
+
+function doTypedefChange(changes: ChangeTracker, context: RefactorContext, file: SourceFile, name: string, info: ExtractInfo) {
+    const { enclosingNode, selection, typeParameters } = info;
+
+    setEmitFlags(selection, EmitFlags.NoComments | EmitFlags.NoNestedComments);
+
+    const node = factory.createJSDocTypedefTag(
+        factory.createIdentifier("typedef"),
+        factory.createJSDocTypeExpression(selection),
+        factory.createIdentifier(name));
+
+    const templates: JSDocTemplateTag[] = [];
+    forEach(typeParameters, typeParameter => {
+        const constraint = getEffectiveConstraintOfTypeParameter(typeParameter);
+        const parameter = factory.createTypeParameterDeclaration(/*modifiers*/ undefined, typeParameter.name);
+        const template = factory.createJSDocTemplateTag(
+            factory.createIdentifier("template"),
+            constraint && cast(constraint, isJSDocTypeExpression),
+            [parameter]
+        );
+        templates.push(template);
+    });
+
+    const jsDoc = factory.createJSDocComment(/* comment */ undefined, factory.createNodeArray(concatenate<JSDocTag>(templates, [node])));
+    if (isJSDoc(enclosingNode)) {
+        const pos = enclosingNode.getStart(file);
+        const newLineCharacter = getNewLineOrDefaultFromHost(context.host, context.formatContext?.options);
+        changes.insertNodeAt(file, enclosingNode.getStart(file), jsDoc, {
+            suffix: newLineCharacter + newLineCharacter + file.text.slice(getPrecedingNonSpaceCharacterPosition(file.text, pos - 1), pos)
+        });
+    }
+    else {
+        changes.insertNodeBefore(file, enclosingNode, jsDoc, /* blankLineBetween */ true);
+    }
+    changes.replaceNode(file, selection, factory.createTypeReferenceNode(name, typeParameters.map(id => factory.createTypeReferenceNode(id.name, /* typeArguments */ undefined))));
+}
+
+function getEnclosingNode(node: Node, isJS: boolean) {
+    return findAncestor(node, isStatement) || (isJS ? findAncestor(node, isJSDoc) : undefined);
+}