--- conflicted
+++ resolved
@@ -1,976 +1,638 @@
-///<reference path='services.ts' />
-/* @internal */
-namespace ts.SignatureHelp {
-
-    // A partially written generic type expression is not guaranteed to have the correct syntax tree. the expression could be parsed as less than/greater than expression or a comma expression
-    // or some other combination depending on what the user has typed so far. For the purposes of signature help we need to consider any location after "<" as a possible generic type reference.
-    // To do this, the method will back parse the expression starting at the position required. it will try to parse the current expression as a generic type expression, if it did succeed it
-    // will return the generic identifier that started the expression (e.g. "foo" in "foo<any, |"). It is then up to the caller to ensure that this is a valid generic expression through
-    // looking up the type. The method will also keep track of the parameter index inside the expression.
-    // public static isInPartiallyWrittenTypeArgumentList(syntaxTree: TypeScript.SyntaxTree, position: number): any {
-    //    let token = Syntax.findTokenOnLeft(syntaxTree.sourceUnit(), position, /*includeSkippedTokens*/ true);
-
-    //    if (token && TypeScript.Syntax.hasAncestorOfKind(token, TypeScript.SyntaxKind.TypeParameterList)) {
-    //        // We are in the wrong generic list. bail out
-    //        return null;
-    //    }
-
-    //    let stack = 0;
-    //    let argumentIndex = 0;
-
-    //    whileLoop:
-    //    while (token) {
-    //        switch (token.kind()) {
-    //            case TypeScript.SyntaxKind.LessThanToken:
-    //                if (stack === 0) {
-    //                    // Found the beginning of the generic argument expression
-    //                    let lessThanToken = token;
-    //                    token = previousToken(token, /*includeSkippedTokens*/ true);
-    //                    if (!token || token.kind() !== TypeScript.SyntaxKind.IdentifierName) {
-    //                        break whileLoop;
-    //                    }
-
-    //                    // Found the name, return the data
-    //                    return {
-    //                        genericIdentifer: token,
-    //                        lessThanToken: lessThanToken,
-    //                        argumentIndex: argumentIndex
-    //                    };
-    //                }
-    //                else if (stack < 0) {
-    //                    // Seen one too many less than tokens, bail out
-    //                    break whileLoop;
-    //                }
-    //                else {
-    //                    stack--;
-    //                }
-
-    //                break;
-
-    //            case TypeScript.SyntaxKind.GreaterThanGreaterThanGreaterThanToken:
-    //                stack++;
-
-    //            // Intentional fall through
-    //            case TypeScript.SyntaxKind.GreaterThanToken:
-    //                stack++;
-    //                break;
-
-    //            case TypeScript.SyntaxKind.CommaToken:
-    //                if (stack == 0) {
-    //                    argumentIndex++;
-    //                }
-
-    //                break;
-
-    //            case TypeScript.SyntaxKind.CloseBraceToken:
-    //                // This can be object type, skip untill we find the matching open brace token
-    //                let unmatchedOpenBraceTokens = 0;
-
-    //                // Skip untill the matching open brace token
-    //                token = SignatureInfoHelpers.moveBackUpTillMatchingTokenKind(token, TypeScript.SyntaxKind.CloseBraceToken, TypeScript.SyntaxKind.OpenBraceToken);
-    //                if (!token) {
-    //                    // No matching token was found. bail out
-    //                    break whileLoop;
-    //                }
-
-    //                break;
-
-    //            case TypeScript.SyntaxKind.EqualsGreaterThanToken:
-    //                // This can be a function type or a constructor type. In either case, we want to skip the function definition
-    //                token = previousToken(token, /*includeSkippedTokens*/ true);
-
-    //                if (token && token.kind() === TypeScript.SyntaxKind.CloseParenToken) {
-    //                    // Skip untill the matching open paren token
-    //                    token = SignatureInfoHelpers.moveBackUpTillMatchingTokenKind(token, TypeScript.SyntaxKind.CloseParenToken, TypeScript.SyntaxKind.OpenParenToken);
-
-    //                    if (token && token.kind() === TypeScript.SyntaxKind.GreaterThanToken) {
-    //                        // Another generic type argument list, skip it\
-    //                        token = SignatureInfoHelpers.moveBackUpTillMatchingTokenKind(token, TypeScript.SyntaxKind.GreaterThanToken, TypeScript.SyntaxKind.LessThanToken);
-    //                    }
-
-    //                    if (token && token.kind() === TypeScript.SyntaxKind.NewKeyword) {
-    //                        // In case this was a constructor type, skip the new keyword
-    //                        token = previousToken(token, /*includeSkippedTokens*/ true);
-    //                    }
-
-    //                    if (!token) {
-    //                        // No matching token was found. bail out
-    //                        break whileLoop;
-    //                    }
-    //                }
-    //                else {
-    //                    // This is not a function type. exit the main loop
-    //                    break whileLoop;
-    //                }
-
-    //                break;
-
-    //            case TypeScript.SyntaxKind.IdentifierName:
-    //            case TypeScript.SyntaxKind.AnyKeyword:
-    //            case TypeScript.SyntaxKind.NumberKeyword:
-    //            case TypeScript.SyntaxKind.StringKeyword:
-    //            case TypeScript.SyntaxKind.VoidKeyword:
-    //            case TypeScript.SyntaxKind.BooleanKeyword:
-    //            case TypeScript.SyntaxKind.DotToken:
-    //            case TypeScript.SyntaxKind.OpenBracketToken:
-    //            case TypeScript.SyntaxKind.CloseBracketToken:
-    //                // Valid tokens in a type name. Skip.
-    //                break;
-
-    //            default:
-    //                break whileLoop;
-    //        }
-
-    //        token = previousToken(token, /*includeSkippedTokens*/ true);
-    //    }
-
-    //    return null;
-    // }
-
-    // private static moveBackUpTillMatchingTokenKind(token: TypeScript.ISyntaxToken, tokenKind: TypeScript.SyntaxKind, matchingTokenKind: TypeScript.SyntaxKind): TypeScript.ISyntaxToken {
-    //    if (!token || token.kind() !== tokenKind) {
-    //        throw TypeScript.Errors.invalidOperation();
-    //    }
-
-    //    // Skip the current token
-    //    token = previousToken(token, /*includeSkippedTokens*/ true);
-
-    //    let stack = 0;
-
-    //    while (token) {
-    //        if (token.kind() === matchingTokenKind) {
-    //            if (stack === 0) {
-    //                // Found the matching token, return
-    //                return token;
-    //            }
-    //            else if (stack < 0) {
-    //                // tokens overlapped.. bail out.
-    //                break;
-    //            }
-    //            else {
-    //                stack--;
-    //            }
-    //        }
-    //        else if (token.kind() === tokenKind) {
-    //            stack++;
-    //        }
-
-    //        // Move back
-    //        token = previousToken(token, /*includeSkippedTokens*/ true);
-    //    }
-
-    //    // Did not find matching token
-    //    return null;
-<<<<<<< HEAD
-    //}
-=======
-    // }
->>>>>>> 404650d1
-    const emptyArray: any[] = [];
-
-    const enum ArgumentListKind {
-        TypeArguments,
-        CallArguments,
-        TaggedTemplateArguments
-    }
-
-    export interface ArgumentListInfo {
-        kind: ArgumentListKind;
-        invocation: CallLikeExpression;
-        argumentsSpan: TextSpan;
-        argumentIndex?: number;
-        argumentCount: number;
-    }
-
-    export function getSignatureHelpItems(program: Program, sourceFile: SourceFile, position: number, cancellationToken: CancellationToken): SignatureHelpItems {
-        const typeChecker = program.getTypeChecker();
-
-        // Decide whether to show signature help
-        const startingToken = findTokenOnLeftOfPosition(sourceFile, position);
-        if (!startingToken) {
-            // We are at the beginning of the file
-            return undefined;
-        }
-
-<<<<<<< HEAD
-        const argumentInfo = getContainingArgumentInfo(startingToken, position, sourceFile);
-=======
-        const argumentInfo = getContainingArgumentInfo(startingToken);
->>>>>>> 404650d1
-        cancellationToken.throwIfCancellationRequested();
-
-        // Semantic filtering of signature help
-        if (!argumentInfo) {
-            return undefined;
-        }
-
-        const call = argumentInfo.invocation;
-        const candidates = <Signature[]>[];
-        const resolvedSignature = typeChecker.getResolvedSignature(call, candidates);
-        cancellationToken.throwIfCancellationRequested();
-
-        if (!candidates.length) {
-            // We didn't have any sig help items produced by the TS compiler.  If this is a JS
-            // file, then see if we can figure out anything better.
-            if (isSourceFileJavaScript(sourceFile)) {
-                return createJavaScriptSignatureHelpItems(argumentInfo, program);
-            }
-
-            return undefined;
-        }
-
-        return createSignatureHelpItems(candidates, resolvedSignature, argumentInfo, typeChecker);
-    }
-
-    function createJavaScriptSignatureHelpItems(argumentInfo: ArgumentListInfo, program: Program): SignatureHelpItems {
-        if (argumentInfo.invocation.kind !== SyntaxKind.CallExpression) {
-            return undefined;
-        }
-
-<<<<<<< HEAD
-        // See if we can find some symbol with the call expression name that has call signatures.
-        const callExpression = <CallExpression>argumentInfo.invocation;
-        const expression = callExpression.expression;
-        const name = expression.kind === SyntaxKind.Identifier
-            ? <Identifier>expression
-            : expression.kind === SyntaxKind.PropertyAccessExpression
-                ? (<PropertyAccessExpression>expression).name
-                : undefined;
-=======
-            // See if we can find some symbol with the call expression name that has call signatures.
-            const callExpression = <CallExpression>argumentInfo.invocation;
-            const expression = callExpression.expression;
-            const name = expression.kind === SyntaxKind.Identifier
-                ? <Identifier> expression
-                : expression.kind === SyntaxKind.PropertyAccessExpression
-                    ? (<PropertyAccessExpression>expression).name
-                    : undefined;
->>>>>>> 404650d1
-
-        if (!name || !name.text) {
-            return undefined;
-        }
-
-<<<<<<< HEAD
-        const typeChecker = program.getTypeChecker();
-        for (const sourceFile of program.getSourceFiles()) {
-            const nameToDeclarations = sourceFile.getNamedDeclarations();
-            const declarations = getProperty(nameToDeclarations, name.text);
-
-            if (declarations) {
-                for (const declaration of declarations) {
-                    const symbol = declaration.symbol;
-                    if (symbol) {
-                        const type = typeChecker.getTypeOfSymbolAtLocation(symbol, declaration);
-                        if (type) {
-                            const callSignatures = type.getCallSignatures();
-                            if (callSignatures && callSignatures.length) {
-                                return createSignatureHelpItems(callSignatures, callSignatures[0], argumentInfo, typeChecker);
-=======
-            const typeChecker = program.getTypeChecker();
-            for (const sourceFile of program.getSourceFiles()) {
-                const nameToDeclarations = sourceFile.getNamedDeclarations();
-                const declarations = getProperty(nameToDeclarations, name.text);
-
-                if (declarations) {
-                    for (const declaration of declarations) {
-                        const symbol = declaration.symbol;
-                        if (symbol) {
-                            const type = typeChecker.getTypeOfSymbolAtLocation(symbol, declaration);
-                            if (type) {
-                                const callSignatures = type.getCallSignatures();
-                                if (callSignatures && callSignatures.length) {
-                                    return createSignatureHelpItems(callSignatures, callSignatures[0], argumentInfo);
-                                }
->>>>>>> 404650d1
-                            }
-                        }
-                    }
-                }
-            }
-        }
-    }
-
-<<<<<<< HEAD
-    /**
-     * Returns relevant information for the argument list and the current argument if we are
-     * in the argument of an invocation; returns undefined otherwise.
-     */
-    function getImmediatelyContainingArgumentInfo(node: Node, position: number, sourceFile: SourceFile): ArgumentListInfo {
-        if (node.parent.kind === SyntaxKind.CallExpression || node.parent.kind === SyntaxKind.NewExpression) {
-            const callExpression = <CallExpression>node.parent;
-            // There are 3 cases to handle:
-            //   1. The token introduces a list, and should begin a sig help session
-            //   2. The token is either not associated with a list, or ends a list, so the session should end
-            //   3. The token is buried inside a list, and should give sig help
-            //
-            // The following are examples of each:
-            //
-            //    Case 1:
-            //          foo<#T, U>(#a, b)    -> The token introduces a list, and should begin a sig help session
-            //    Case 2:
-            //          fo#o<T, U>#(a, b)#   -> The token is either not associated with a list, or ends a list, so the session should end
-            //    Case 3:
-            //          foo<T#, U#>(a#, #b#) -> The token is buried inside a list, and should give sig help
-            // Find out if 'node' is an argument, a type argument, or neither
-            if (node.kind === SyntaxKind.LessThanToken ||
-                node.kind === SyntaxKind.OpenParenToken) {
-                // Find the list that starts right *after* the < or ( token.
-                // If the user has just opened a list, consider this item 0.
-                const list = getChildListThatStartsWithOpenerToken(callExpression, node, sourceFile);
-                const isTypeArgList = callExpression.typeArguments && callExpression.typeArguments.pos === list.pos;
-                Debug.assert(list !== undefined);
-                return {
-                    kind: isTypeArgList ? ArgumentListKind.TypeArguments : ArgumentListKind.CallArguments,
-                    invocation: callExpression,
-                    argumentsSpan: getApplicableSpanForArguments(list, sourceFile),
-                    argumentIndex: 0,
-                    argumentCount: getArgumentCount(list)
-                };
-            }
-
-            // findListItemInfo can return undefined if we are not in parent's argument list
-            // or type argument list. This includes cases where the cursor is:
-            //   - To the right of the closing paren, non-substitution template, or template tail.
-            //   - Between the type arguments and the arguments (greater than token)
-            //   - On the target of the call (parent.func)
-            //   - On the 'new' keyword in a 'new' expression
-            const listItemInfo = findListItemInfo(node);
-            if (listItemInfo) {
-                const list = listItemInfo.list;
-                const isTypeArgList = callExpression.typeArguments && callExpression.typeArguments.pos === list.pos;
-
-                const argumentIndex = getArgumentIndex(list, node);
-                const argumentCount = getArgumentCount(list);
-
-                Debug.assert(argumentIndex === 0 || argumentIndex < argumentCount,
-                    `argumentCount < argumentIndex, ${argumentCount} < ${argumentIndex}`);
-=======
-        /**
-         * Returns relevant information for the argument list and the current argument if we are
-         * in the argument of an invocation; returns undefined otherwise.
-         */
-        function getImmediatelyContainingArgumentInfo(node: Node): ArgumentListInfo {
-            if (node.parent.kind === SyntaxKind.CallExpression || node.parent.kind === SyntaxKind.NewExpression) {
-                const callExpression = <CallExpression>node.parent;
-                // There are 3 cases to handle:
-                //   1. The token introduces a list, and should begin a sig help session
-                //   2. The token is either not associated with a list, or ends a list, so the session should end
-                //   3. The token is buried inside a list, and should give sig help
-                //
-                // The following are examples of each:
-                //
-                //    Case 1:
-                //          foo<#T, U>(#a, b)    -> The token introduces a list, and should begin a sig help session
-                //    Case 2:
-                //          fo#o<T, U>#(a, b)#   -> The token is either not associated with a list, or ends a list, so the session should end
-                //    Case 3:
-                //          foo<T#, U#>(a#, #b#) -> The token is buried inside a list, and should give sig help
-                // Find out if 'node' is an argument, a type argument, or neither
-                if (node.kind === SyntaxKind.LessThanToken ||
-                    node.kind === SyntaxKind.OpenParenToken) {
-                    // Find the list that starts right *after* the < or ( token.
-                    // If the user has just opened a list, consider this item 0.
-                    const list = getChildListThatStartsWithOpenerToken(callExpression, node, sourceFile);
-                    const isTypeArgList = callExpression.typeArguments && callExpression.typeArguments.pos === list.pos;
-                    Debug.assert(list !== undefined);
-                    return {
-                        kind: isTypeArgList ? ArgumentListKind.TypeArguments : ArgumentListKind.CallArguments,
-                        invocation: callExpression,
-                        argumentsSpan: getApplicableSpanForArguments(list),
-                        argumentIndex: 0,
-                        argumentCount: getArgumentCount(list)
-                    };
-                }
-
-                // findListItemInfo can return undefined if we are not in parent's argument list
-                // or type argument list. This includes cases where the cursor is:
-                //   - To the right of the closing paren, non-substitution template, or template tail.
-                //   - Between the type arguments and the arguments (greater than token)
-                //   - On the target of the call (parent.func)
-                //   - On the 'new' keyword in a 'new' expression
-                const listItemInfo = findListItemInfo(node);
-                if (listItemInfo) {
-                    const list = listItemInfo.list;
-                    const isTypeArgList = callExpression.typeArguments && callExpression.typeArguments.pos === list.pos;
-
-                    const argumentIndex = getArgumentIndex(list, node);
-                    const argumentCount = getArgumentCount(list);
-
-                    Debug.assert(argumentIndex === 0 || argumentIndex < argumentCount,
-                        `argumentCount < argumentIndex, ${argumentCount} < ${argumentIndex}`);
-
-                    return {
-                        kind: isTypeArgList ? ArgumentListKind.TypeArguments : ArgumentListKind.CallArguments,
-                        invocation: callExpression,
-                        argumentsSpan: getApplicableSpanForArguments(list),
-                        argumentIndex: argumentIndex,
-                        argumentCount: argumentCount
-                    };
-                }
-            }
-            else if (node.kind === SyntaxKind.NoSubstitutionTemplateLiteral && node.parent.kind === SyntaxKind.TaggedTemplateExpression) {
-                // Check if we're actually inside the template;
-                // otherwise we'll fall out and return undefined.
-                if (isInsideTemplateLiteral(<LiteralExpression>node, position)) {
-                    return getArgumentListInfoForTemplate(<TaggedTemplateExpression>node.parent, /*argumentIndex*/ 0);
-                }
-            }
-            else if (node.kind === SyntaxKind.TemplateHead && node.parent.parent.kind === SyntaxKind.TaggedTemplateExpression) {
-                const templateExpression = <TemplateExpression>node.parent;
-                const tagExpression = <TaggedTemplateExpression>templateExpression.parent;
-                Debug.assert(templateExpression.kind === SyntaxKind.TemplateExpression);
-
-                const argumentIndex = isInsideTemplateLiteral(<LiteralExpression>node, position) ? 0 : 1;
-
-                return getArgumentListInfoForTemplate(tagExpression, argumentIndex);
-            }
-            else if (node.parent.kind === SyntaxKind.TemplateSpan && node.parent.parent.parent.kind === SyntaxKind.TaggedTemplateExpression) {
-                const templateSpan = <TemplateSpan>node.parent;
-                const templateExpression = <TemplateExpression>templateSpan.parent;
-                const tagExpression = <TaggedTemplateExpression>templateExpression.parent;
-                Debug.assert(templateExpression.kind === SyntaxKind.TemplateExpression);
-
-                // If we're just after a template tail, don't show signature help.
-                if (node.kind === SyntaxKind.TemplateTail && !isInsideTemplateLiteral(<LiteralExpression>node, position)) {
-                    return undefined;
-                }
-
-                const spanIndex = templateExpression.templateSpans.indexOf(templateSpan);
-                const argumentIndex = getArgumentIndexForTemplatePiece(spanIndex, node);
->>>>>>> 404650d1
-
-                return {
-                    kind: isTypeArgList ? ArgumentListKind.TypeArguments : ArgumentListKind.CallArguments,
-                    invocation: callExpression,
-                    argumentsSpan: getApplicableSpanForArguments(list, sourceFile),
-                    argumentIndex: argumentIndex,
-                    argumentCount: argumentCount
-                };
-            }
-<<<<<<< HEAD
-=======
-
-            return undefined;
->>>>>>> 404650d1
-        }
-        else if (node.kind === SyntaxKind.NoSubstitutionTemplateLiteral && node.parent.kind === SyntaxKind.TaggedTemplateExpression) {
-            // Check if we're actually inside the template;
-            // otherwise we'll fall out and return undefined.
-            if (isInsideTemplateLiteral(<LiteralExpression>node, position)) {
-                return getArgumentListInfoForTemplate(<TaggedTemplateExpression>node.parent, /*argumentIndex*/ 0, sourceFile);
-            }
-        }
-        else if (node.kind === SyntaxKind.TemplateHead && node.parent.parent.kind === SyntaxKind.TaggedTemplateExpression) {
-            const templateExpression = <TemplateExpression>node.parent;
-            const tagExpression = <TaggedTemplateExpression>templateExpression.parent;
-            Debug.assert(templateExpression.kind === SyntaxKind.TemplateExpression);
-
-<<<<<<< HEAD
-            const argumentIndex = isInsideTemplateLiteral(<LiteralExpression>node, position) ? 0 : 1;
-
-            return getArgumentListInfoForTemplate(tagExpression, argumentIndex, sourceFile);
-        }
-        else if (node.parent.kind === SyntaxKind.TemplateSpan && node.parent.parent.parent.kind === SyntaxKind.TaggedTemplateExpression) {
-            const templateSpan = <TemplateSpan>node.parent;
-            const templateExpression = <TemplateExpression>templateSpan.parent;
-            const tagExpression = <TaggedTemplateExpression>templateExpression.parent;
-            Debug.assert(templateExpression.kind === SyntaxKind.TemplateExpression);
-
-            // If we're just after a template tail, don't show signature help.
-            if (node.kind === SyntaxKind.TemplateTail && !isInsideTemplateLiteral(<LiteralExpression>node, position)) {
-                return undefined;
-=======
-        function getArgumentIndex(argumentsList: Node, node: Node) {
-            // The list we got back can include commas.  In the presence of errors it may
-            // also just have nodes without commas.  For example "Foo(a b c)" will have 3
-            // args without commas.   We want to find what index we're at.  So we count
-            // forward until we hit ourselves, only incrementing the index if it isn't a
-            // comma.
-            //
-            // Note: the subtlety around trailing commas (in getArgumentCount) does not apply
-            // here.  That's because we're only walking forward until we hit the node we're
-            // on.  In that case, even if we're after the trailing comma, we'll still see
-            // that trailing comma in the list, and we'll have generated the appropriate
-            // arg index.
-            let argumentIndex = 0;
-            const listChildren = argumentsList.getChildren();
-            for (const child of listChildren) {
-                if (child === node) {
-                    break;
-                }
-                if (child.kind !== SyntaxKind.CommaToken) {
-                    argumentIndex++;
-                }
->>>>>>> 404650d1
-            }
-
-            const spanIndex = templateExpression.templateSpans.indexOf(templateSpan);
-            const argumentIndex = getArgumentIndexForTemplatePiece(spanIndex, node, position);
-
-            return getArgumentListInfoForTemplate(tagExpression, argumentIndex, sourceFile);
-        }
-
-<<<<<<< HEAD
-        return undefined;
-    }
-
-    function getArgumentIndex(argumentsList: Node, node: Node) {
-        // The list we got back can include commas.  In the presence of errors it may 
-        // also just have nodes without commas.  For example "Foo(a b c)" will have 3 
-        // args without commas.   We want to find what index we're at.  So we count
-        // forward until we hit ourselves, only incrementing the index if it isn't a
-        // comma.
-        //
-        // Note: the subtlety around trailing commas (in getArgumentCount) does not apply
-        // here.  That's because we're only walking forward until we hit the node we're
-        // on.  In that case, even if we're after the trailing comma, we'll still see
-        // that trailing comma in the list, and we'll have generated the appropriate
-        // arg index.
-        let argumentIndex = 0;
-        const listChildren = argumentsList.getChildren();
-        for (const child of listChildren) {
-            if (child === node) {
-                break;
-=======
-        function getArgumentCount(argumentsList: Node) {
-            // The argument count for a list is normally the number of non-comma children it has.
-            // For example, if you have "Foo(a,b)" then there will be three children of the arg
-            // list 'a' '<comma>' 'b'.  So, in this case the arg count will be 2.  However, there
-            // is a small subtlety.  If you have  "Foo(a,)", then the child list will just have
-            // 'a' '<comma>'.  So, in the case where the last child is a comma, we increase the
-            // arg count by one to compensate.
-            //
-            // Note: this subtlety only applies to the last comma.  If you had "Foo(a,,"  then
-            // we'll have:  'a' '<comma>' '<missing>'
-            // That will give us 2 non-commas.  We then add one for the last comma, givin us an
-            // arg count of 3.
-            const listChildren = argumentsList.getChildren();
-
-            let argumentCount = countWhere(listChildren, arg => arg.kind !== SyntaxKind.CommaToken);
-            if (listChildren.length > 0 && lastOrUndefined(listChildren).kind === SyntaxKind.CommaToken) {
-                argumentCount++;
->>>>>>> 404650d1
-            }
-            if (child.kind !== SyntaxKind.CommaToken) {
-                argumentIndex++;
-            }
-        }
-
-        return argumentIndex;
-    }
-
-    function getArgumentCount(argumentsList: Node) {
-        // The argument count for a list is normally the number of non-comma children it has.
-        // For example, if you have "Foo(a,b)" then there will be three children of the arg
-        // list 'a' '<comma>' 'b'.  So, in this case the arg count will be 2.  However, there
-        // is a small subtlety.  If you have  "Foo(a,)", then the child list will just have
-        // 'a' '<comma>'.  So, in the case where the last child is a comma, we increase the
-        // arg count by one to compensate.
-        //
-        // Note: this subtlety only applies to the last comma.  If you had "Foo(a,,"  then 
-        // we'll have:  'a' '<comma>' '<missing>' 
-        // That will give us 2 non-commas.  We then add one for the last comma, givin us an
-        // arg count of 3.
-        const listChildren = argumentsList.getChildren();
-
-        let argumentCount = countWhere(listChildren, arg => arg.kind !== SyntaxKind.CommaToken);
-        if (listChildren.length > 0 && lastOrUndefined(listChildren).kind === SyntaxKind.CommaToken) {
-            argumentCount++;
-        }
-
-        return argumentCount;
-    }
-
-    // spanIndex is either the index for a given template span.
-    // This does not give appropriate results for a NoSubstitutionTemplateLiteral
-    function getArgumentIndexForTemplatePiece(spanIndex: number, node: Node, position: number): number {
-        // Because the TemplateStringsArray is the first argument, we have to offset each substitution expression by 1.
-        // There are three cases we can encounter:
-        //      1. We are precisely in the template literal (argIndex = 0).
-        //      2. We are in or to the right of the substitution expression (argIndex = spanIndex + 1).
-        //      3. We are directly to the right of the template literal, but because we look for the token on the left,
-        //          not enough to put us in the substitution expression; we should consider ourselves part of
-        //          the *next* span's expression by offsetting the index (argIndex = (spanIndex + 1) + 1).
-        //
-        // Example: f  `# abcd $#{#  1 + 1#  }# efghi ${ #"#hello"#  }  #  `
-        //              ^       ^ ^       ^   ^          ^ ^      ^     ^
-        // Case:        1       1 3       2   1          3 2      2     1
-        Debug.assert(position >= node.getStart(), "Assumed 'position' could not occur before node.");
-        if (isTemplateLiteralKind(node.kind)) {
-            if (isInsideTemplateLiteral(<LiteralExpression>node, position)) {
-                return 0;
-            }
-            return spanIndex + 2;
-        }
-        return spanIndex + 1;
-    }
-
-<<<<<<< HEAD
-    function getArgumentListInfoForTemplate(tagExpression: TaggedTemplateExpression, argumentIndex: number, sourceFile: SourceFile): ArgumentListInfo {
-        // argumentCount is either 1 or (numSpans + 1) to account for the template strings array argument.
-        const argumentCount = tagExpression.template.kind === SyntaxKind.NoSubstitutionTemplateLiteral
-            ? 1
-            : (<TemplateExpression>tagExpression.template).templateSpans.length + 1;
-
-        Debug.assert(argumentIndex === 0 || argumentIndex < argumentCount, `argumentCount < argumentIndex, ${argumentCount} < ${argumentIndex}`);
-
-        return {
-            kind: ArgumentListKind.TaggedTemplateArguments,
-            invocation: tagExpression,
-            argumentsSpan: getApplicableSpanForTaggedTemplate(tagExpression, sourceFile),
-            argumentIndex: argumentIndex,
-            argumentCount: argumentCount
-        };
-    }
-
-    function getApplicableSpanForArguments(argumentsList: Node, sourceFile: SourceFile): TextSpan {
-        // We use full start and skip trivia on the end because we want to include trivia on
-        // both sides. For example,
-        //
-        //    foo(   /*comment */     a, b, c      /*comment*/     )
-        //        |                                               |
-        //
-        // The applicable span is from the first bar to the second bar (inclusive,
-        // but not including parentheses)
-        const applicableSpanStart = argumentsList.getFullStart();
-        const applicableSpanEnd = skipTrivia(sourceFile.text, argumentsList.getEnd(), /*stopAfterLineBreak*/ false);
-        return createTextSpan(applicableSpanStart, applicableSpanEnd - applicableSpanStart);
-    }
-=======
-        function getArgumentListInfoForTemplate(tagExpression: TaggedTemplateExpression, argumentIndex: number): ArgumentListInfo {
-            // argumentCount is either 1 or (numSpans + 1) to account for the template strings array argument.
-            const argumentCount = tagExpression.template.kind === SyntaxKind.NoSubstitutionTemplateLiteral
-                ? 1
-                : (<TemplateExpression>tagExpression.template).templateSpans.length + 1;
-
-            Debug.assert(argumentIndex === 0 || argumentIndex < argumentCount, `argumentCount < argumentIndex, ${argumentCount} < ${argumentIndex}`);
->>>>>>> 404650d1
-
-    function getApplicableSpanForTaggedTemplate(taggedTemplate: TaggedTemplateExpression, sourceFile: SourceFile): TextSpan {
-        const template = taggedTemplate.template;
-        const applicableSpanStart = template.getStart();
-        let applicableSpanEnd = template.getEnd();
-
-        // We need to adjust the end position for the case where the template does not have a tail.
-        // Otherwise, we will not show signature help past the expression.
-        // For example,
-        //
-        //      `  ${ 1 + 1        foo(10)
-        //       |        |
-        //
-        // This is because a Missing node has no width. However, what we actually want is to include trivia
-        // leading up to the next token in case the user is about to type in a TemplateMiddle or TemplateTail.
-        if (template.kind === SyntaxKind.TemplateExpression) {
-            const lastSpan = lastOrUndefined((<TemplateExpression>template).templateSpans);
-            if (lastSpan.literal.getFullWidth() === 0) {
-                applicableSpanEnd = skipTrivia(sourceFile.text, applicableSpanEnd, /*stopAfterLineBreak*/ false);
-            }
-        }
-
-<<<<<<< HEAD
-        return createTextSpan(applicableSpanStart, applicableSpanEnd - applicableSpanStart);
-    }
-
-    export function getContainingArgumentInfo(node: Node, position: number, sourceFile: SourceFile): ArgumentListInfo {
-        for (let n = node; n.kind !== SyntaxKind.SourceFile; n = n.parent) {
-            if (isFunctionBlock(n)) {
-                return undefined;
-            }
-
-            // If the node is not a subspan of its parent, this is a big problem.
-            // There have been crashes that might be caused by this violation.
-            if (n.pos < n.parent.pos || n.end > n.parent.end) {
-                Debug.fail("Node of kind " + n.kind + " is not a subspan of its parent of kind " + n.parent.kind);
-=======
-        function getApplicableSpanForArguments(argumentsList: Node): TextSpan {
-            // We use full start and skip trivia on the end because we want to include trivia on
-            // both sides. For example,
-            //
-            //    foo(   /*comment */     a, b, c      /*comment*/     )
-            //        |                                               |
-            //
-            // The applicable span is from the first bar to the second bar (inclusive,
-            // but not including parentheses)
-            const applicableSpanStart = argumentsList.getFullStart();
-            const applicableSpanEnd = skipTrivia(sourceFile.text, argumentsList.getEnd(), /*stopAfterLineBreak*/ false);
-            return createTextSpan(applicableSpanStart, applicableSpanEnd - applicableSpanStart);
-        }
-
-        function getApplicableSpanForTaggedTemplate(taggedTemplate: TaggedTemplateExpression): TextSpan {
-            const template = taggedTemplate.template;
-            const applicableSpanStart = template.getStart();
-            let applicableSpanEnd = template.getEnd();
-
-            // We need to adjust the end position for the case where the template does not have a tail.
-            // Otherwise, we will not show signature help past the expression.
-            // For example,
-            //
-            //      `  ${ 1 + 1        foo(10)
-            //       |        |
-            //
-            // This is because a Missing node has no width. However, what we actually want is to include trivia
-            // leading up to the next token in case the user is about to type in a TemplateMiddle or TemplateTail.
-            if (template.kind === SyntaxKind.TemplateExpression) {
-                const lastSpan = lastOrUndefined((<TemplateExpression>template).templateSpans);
-                if (lastSpan.literal.getFullWidth() === 0) {
-                    applicableSpanEnd = skipTrivia(sourceFile.text, applicableSpanEnd, /*stopAfterLineBreak*/ false);
-                }
->>>>>>> 404650d1
-            }
-
-            const argumentInfo = getImmediatelyContainingArgumentInfo(n, position, sourceFile);
-            if (argumentInfo) {
-                return argumentInfo;
-            }
-
-
-            // TODO: Handle generic call with incomplete syntax
-        }
-        return undefined;
-    }
-
-<<<<<<< HEAD
-    function getChildListThatStartsWithOpenerToken(parent: Node, openerToken: Node, sourceFile: SourceFile): Node {
-        const children = parent.getChildren(sourceFile);
-        const indexOfOpenerToken = children.indexOf(openerToken);
-        Debug.assert(indexOfOpenerToken >= 0 && children.length > indexOfOpenerToken + 1);
-        return children[indexOfOpenerToken + 1];
-    }
-=======
-                const argumentInfo = getImmediatelyContainingArgumentInfo(n);
-                if (argumentInfo) {
-                    return argumentInfo;
-                }
->>>>>>> 404650d1
-
-    /**
-     * The selectedItemIndex could be negative for several reasons.
-     *     1. There are too many arguments for all of the overloads
-     *     2. None of the overloads were type compatible
-     * The solution here is to try to pick the best overload by picking
-     * either the first one that has an appropriate number of parameters,
-     * or the one with the most parameters.
-     */
-    function selectBestInvalidOverloadIndex(candidates: Signature[], argumentCount: number): number {
-        let maxParamsSignatureIndex = -1;
-        let maxParams = -1;
-        for (let i = 0; i < candidates.length; i++) {
-            const candidate = candidates[i];
-
-            if (candidate.hasRestParameter || candidate.parameters.length >= argumentCount) {
-                return i;
-            }
-
-            if (candidate.parameters.length > maxParams) {
-                maxParams = candidate.parameters.length;
-                maxParamsSignatureIndex = i;
-            }
-        }
-
-<<<<<<< HEAD
-        return maxParamsSignatureIndex;
-    }
-
-    function createSignatureHelpItems(candidates: Signature[], bestSignature: Signature, argumentListInfo: ArgumentListInfo, typeChecker: TypeChecker): SignatureHelpItems {
-        const applicableSpan = argumentListInfo.argumentsSpan;
-        const isTypeParameterList = argumentListInfo.kind === ArgumentListKind.TypeArguments;
-
-        const invocation = argumentListInfo.invocation;
-        const callTarget = getInvokedExpression(invocation)
-        const callTargetSymbol = typeChecker.getSymbolAtLocation(callTarget);
-        const callTargetDisplayParts = callTargetSymbol && symbolToDisplayParts(typeChecker, callTargetSymbol, /*enclosingDeclaration*/ undefined, /*meaning*/ undefined);
-        const items: SignatureHelpItem[] = map(candidates, candidateSignature => {
-            let signatureHelpParameters: SignatureHelpParameter[];
-            const prefixDisplayParts: SymbolDisplayPart[] = [];
-            const suffixDisplayParts: SymbolDisplayPart[] = [];
-
-            if (callTargetDisplayParts) {
-                addRange(prefixDisplayParts, callTargetDisplayParts);
-            }
-=======
-        function getChildListThatStartsWithOpenerToken(parent: Node, openerToken: Node, sourceFile: SourceFile): Node {
-            const children = parent.getChildren(sourceFile);
-            const indexOfOpenerToken = children.indexOf(openerToken);
-            Debug.assert(indexOfOpenerToken >= 0 && children.length > indexOfOpenerToken + 1);
-            return children[indexOfOpenerToken + 1];
-        }
-
-        /**
-         * The selectedItemIndex could be negative for several reasons.
-         *     1. There are too many arguments for all of the overloads
-         *     2. None of the overloads were type compatible
-         * The solution here is to try to pick the best overload by picking
-         * either the first one that has an appropriate number of parameters,
-         * or the one with the most parameters.
-         */
-        function selectBestInvalidOverloadIndex(candidates: Signature[], argumentCount: number): number {
-            let maxParamsSignatureIndex = -1;
-            let maxParams = -1;
-            for (let i = 0; i < candidates.length; i++) {
-                const candidate = candidates[i];
-
-                if (candidate.hasRestParameter || candidate.parameters.length >= argumentCount) {
-                    return i;
-                }
->>>>>>> 404650d1
-
-            if (isTypeParameterList) {
-                prefixDisplayParts.push(punctuationPart(SyntaxKind.LessThanToken));
-                const typeParameters = candidateSignature.typeParameters;
-                signatureHelpParameters = typeParameters && typeParameters.length > 0 ? map(typeParameters, createSignatureHelpParameterForTypeParameter) : emptyArray;
-                suffixDisplayParts.push(punctuationPart(SyntaxKind.GreaterThanToken));
-                const parameterParts = mapToDisplayParts(writer =>
-                    typeChecker.getSymbolDisplayBuilder().buildDisplayForParametersAndDelimiters(candidateSignature.thisType, candidateSignature.parameters, writer, invocation));
-                addRange(suffixDisplayParts, parameterParts);
-            }
-            else {
-                const typeParameterParts = mapToDisplayParts(writer =>
-                    typeChecker.getSymbolDisplayBuilder().buildDisplayForTypeParametersAndDelimiters(candidateSignature.typeParameters, writer, invocation));
-                addRange(prefixDisplayParts, typeParameterParts);
-                prefixDisplayParts.push(punctuationPart(SyntaxKind.OpenParenToken));
-
-                const parameters = candidateSignature.parameters;
-                signatureHelpParameters = parameters.length > 0 ? map(parameters, createSignatureHelpParameterForParameter) : emptyArray;
-                suffixDisplayParts.push(punctuationPart(SyntaxKind.CloseParenToken));
-            }
-
-            const returnTypeParts = mapToDisplayParts(writer =>
-                typeChecker.getSymbolDisplayBuilder().buildReturnTypeDisplay(candidateSignature, writer, invocation));
-            addRange(suffixDisplayParts, returnTypeParts);
-
-<<<<<<< HEAD
-            return {
-                isVariadic: candidateSignature.hasRestParameter,
-                prefixDisplayParts,
-                suffixDisplayParts,
-                separatorDisplayParts: [punctuationPart(SyntaxKind.CommaToken), spacePart()],
-                parameters: signatureHelpParameters,
-                documentation: candidateSignature.getDocumentationComment()
-            };
-        });
-
-        const argumentIndex = argumentListInfo.argumentIndex;
-
-        // argumentCount is the *apparent* number of arguments.
-        const argumentCount = argumentListInfo.argumentCount;
-
-        let selectedItemIndex = candidates.indexOf(bestSignature);
-        if (selectedItemIndex < 0) {
-            selectedItemIndex = selectBestInvalidOverloadIndex(candidates, argumentCount);
-        }
-
-        Debug.assert(argumentIndex === 0 || argumentIndex < argumentCount, `argumentCount < argumentIndex, ${argumentCount} < ${argumentIndex}`);
-=======
-        function createSignatureHelpItems(candidates: Signature[], bestSignature: Signature, argumentListInfo: ArgumentListInfo): SignatureHelpItems {
-            const applicableSpan = argumentListInfo.argumentsSpan;
-            const isTypeParameterList = argumentListInfo.kind === ArgumentListKind.TypeArguments;
-
-            const invocation = argumentListInfo.invocation;
-            const callTarget = getInvokedExpression(invocation);
-            const callTargetSymbol = typeChecker.getSymbolAtLocation(callTarget);
-            const callTargetDisplayParts = callTargetSymbol && symbolToDisplayParts(typeChecker, callTargetSymbol, /*enclosingDeclaration*/ undefined, /*meaning*/ undefined);
-            const items: SignatureHelpItem[] = map(candidates, candidateSignature => {
-                let signatureHelpParameters: SignatureHelpParameter[];
-                const prefixDisplayParts: SymbolDisplayPart[] = [];
-                const suffixDisplayParts: SymbolDisplayPart[] = [];
-
-                if (callTargetDisplayParts) {
-                    addRange(prefixDisplayParts, callTargetDisplayParts);
-                }
-
-                if (isTypeParameterList) {
-                    prefixDisplayParts.push(punctuationPart(SyntaxKind.LessThanToken));
-                    const typeParameters = candidateSignature.typeParameters;
-                    signatureHelpParameters = typeParameters && typeParameters.length > 0 ? map(typeParameters, createSignatureHelpParameterForTypeParameter) : emptyArray;
-                    suffixDisplayParts.push(punctuationPart(SyntaxKind.GreaterThanToken));
-                    const parameterParts = mapToDisplayParts(writer =>
-                        typeChecker.getSymbolDisplayBuilder().buildDisplayForParametersAndDelimiters(candidateSignature.thisType, candidateSignature.parameters, writer, invocation));
-                    addRange(suffixDisplayParts, parameterParts);
-                }
-                else {
-                    const typeParameterParts = mapToDisplayParts(writer =>
-                        typeChecker.getSymbolDisplayBuilder().buildDisplayForTypeParametersAndDelimiters(candidateSignature.typeParameters, writer, invocation));
-                    addRange(prefixDisplayParts, typeParameterParts);
-                    prefixDisplayParts.push(punctuationPart(SyntaxKind.OpenParenToken));
-
-                    const parameters = candidateSignature.parameters;
-                    signatureHelpParameters = parameters.length > 0 ? map(parameters, createSignatureHelpParameterForParameter) : emptyArray;
-                    suffixDisplayParts.push(punctuationPart(SyntaxKind.CloseParenToken));
-                }
-
-                const returnTypeParts = mapToDisplayParts(writer =>
-                    typeChecker.getSymbolDisplayBuilder().buildReturnTypeDisplay(candidateSignature, writer, invocation));
-                addRange(suffixDisplayParts, returnTypeParts);
-
-                return {
-                    isVariadic: candidateSignature.hasRestParameter,
-                    prefixDisplayParts,
-                    suffixDisplayParts,
-                    separatorDisplayParts: [punctuationPart(SyntaxKind.CommaToken), spacePart()],
-                    parameters: signatureHelpParameters,
-                    documentation: candidateSignature.getDocumentationComment()
-                };
-            });
-
-            const argumentIndex = argumentListInfo.argumentIndex;
-
-            // argumentCount is the *apparent* number of arguments.
-            const argumentCount = argumentListInfo.argumentCount;
->>>>>>> 404650d1
-
-        return {
-            items,
-            applicableSpan,
-            selectedItemIndex,
-            argumentIndex,
-            argumentCount
-        };
-
-<<<<<<< HEAD
-        function createSignatureHelpParameterForParameter(parameter: Symbol): SignatureHelpParameter {
-            const displayParts = mapToDisplayParts(writer =>
-                typeChecker.getSymbolDisplayBuilder().buildParameterDisplay(parameter, writer, invocation));
-=======
-            Debug.assert(argumentIndex === 0 || argumentIndex < argumentCount, `argumentCount < argumentIndex, ${argumentCount} < ${argumentIndex}`);
->>>>>>> 404650d1
-
-            return {
-                name: parameter.name,
-                documentation: parameter.getDocumentationComment(),
-                displayParts,
-                isOptional: typeChecker.isOptionalParameter(<ParameterDeclaration>parameter.valueDeclaration)
-            };
-        }
-
-<<<<<<< HEAD
-        function createSignatureHelpParameterForTypeParameter(typeParameter: TypeParameter): SignatureHelpParameter {
-            const displayParts = mapToDisplayParts(writer =>
-                typeChecker.getSymbolDisplayBuilder().buildTypeParameterDisplay(typeParameter, writer, invocation));
-=======
-            function createSignatureHelpParameterForParameter(parameter: Symbol): SignatureHelpParameter {
-                const displayParts = mapToDisplayParts(writer =>
-                    typeChecker.getSymbolDisplayBuilder().buildParameterDisplay(parameter, writer, invocation));
-
-                return {
-                    name: parameter.name,
-                    documentation: parameter.getDocumentationComment(),
-                    displayParts,
-                    isOptional: typeChecker.isOptionalParameter(<ParameterDeclaration>parameter.valueDeclaration)
-                };
-            }
-
-            function createSignatureHelpParameterForTypeParameter(typeParameter: TypeParameter): SignatureHelpParameter {
-                const displayParts = mapToDisplayParts(writer =>
-                    typeChecker.getSymbolDisplayBuilder().buildTypeParameterDisplay(typeParameter, writer, invocation));
->>>>>>> 404650d1
-
-            return {
-                name: typeParameter.symbol.name,
-                documentation: emptyArray,
-                displayParts,
-                isOptional: false
-            };
-        }
-    }
+///<reference path='services.ts' />
+/* @internal */
+namespace ts.SignatureHelp {
+
+    // A partially written generic type expression is not guaranteed to have the correct syntax tree. the expression could be parsed as less than/greater than expression or a comma expression
+    // or some other combination depending on what the user has typed so far. For the purposes of signature help we need to consider any location after "<" as a possible generic type reference.
+    // To do this, the method will back parse the expression starting at the position required. it will try to parse the current expression as a generic type expression, if it did succeed it
+    // will return the generic identifier that started the expression (e.g. "foo" in "foo<any, |"). It is then up to the caller to ensure that this is a valid generic expression through
+    // looking up the type. The method will also keep track of the parameter index inside the expression.
+    // public static isInPartiallyWrittenTypeArgumentList(syntaxTree: TypeScript.SyntaxTree, position: number): any {
+    //    let token = Syntax.findTokenOnLeft(syntaxTree.sourceUnit(), position, /*includeSkippedTokens*/ true);
+
+    //    if (token && TypeScript.Syntax.hasAncestorOfKind(token, TypeScript.SyntaxKind.TypeParameterList)) {
+    //        // We are in the wrong generic list. bail out
+    //        return null;
+    //    }
+
+    //    let stack = 0;
+    //    let argumentIndex = 0;
+
+    //    whileLoop:
+    //    while (token) {
+    //        switch (token.kind()) {
+    //            case TypeScript.SyntaxKind.LessThanToken:
+    //                if (stack === 0) {
+    //                    // Found the beginning of the generic argument expression
+    //                    let lessThanToken = token;
+    //                    token = previousToken(token, /*includeSkippedTokens*/ true);
+    //                    if (!token || token.kind() !== TypeScript.SyntaxKind.IdentifierName) {
+    //                        break whileLoop;
+    //                    }
+
+    //                    // Found the name, return the data
+    //                    return {
+    //                        genericIdentifer: token,
+    //                        lessThanToken: lessThanToken,
+    //                        argumentIndex: argumentIndex
+    //                    };
+    //                }
+    //                else if (stack < 0) {
+    //                    // Seen one too many less than tokens, bail out
+    //                    break whileLoop;
+    //                }
+    //                else {
+    //                    stack--;
+    //                }
+
+    //                break;
+
+    //            case TypeScript.SyntaxKind.GreaterThanGreaterThanGreaterThanToken:
+    //                stack++;
+
+    //            // Intentional fall through
+    //            case TypeScript.SyntaxKind.GreaterThanToken:
+    //                stack++;
+    //                break;
+
+    //            case TypeScript.SyntaxKind.CommaToken:
+    //                if (stack == 0) {
+    //                    argumentIndex++;
+    //                }
+
+    //                break;
+
+    //            case TypeScript.SyntaxKind.CloseBraceToken:
+    //                // This can be object type, skip untill we find the matching open brace token
+    //                let unmatchedOpenBraceTokens = 0;
+
+    //                // Skip untill the matching open brace token
+    //                token = SignatureInfoHelpers.moveBackUpTillMatchingTokenKind(token, TypeScript.SyntaxKind.CloseBraceToken, TypeScript.SyntaxKind.OpenBraceToken);
+    //                if (!token) {
+    //                    // No matching token was found. bail out
+    //                    break whileLoop;
+    //                }
+
+    //                break;
+
+    //            case TypeScript.SyntaxKind.EqualsGreaterThanToken:
+    //                // This can be a function type or a constructor type. In either case, we want to skip the function definition
+    //                token = previousToken(token, /*includeSkippedTokens*/ true);
+
+    //                if (token && token.kind() === TypeScript.SyntaxKind.CloseParenToken) {
+    //                    // Skip untill the matching open paren token
+    //                    token = SignatureInfoHelpers.moveBackUpTillMatchingTokenKind(token, TypeScript.SyntaxKind.CloseParenToken, TypeScript.SyntaxKind.OpenParenToken);
+
+    //                    if (token && token.kind() === TypeScript.SyntaxKind.GreaterThanToken) {
+    //                        // Another generic type argument list, skip it\
+    //                        token = SignatureInfoHelpers.moveBackUpTillMatchingTokenKind(token, TypeScript.SyntaxKind.GreaterThanToken, TypeScript.SyntaxKind.LessThanToken);
+    //                    }
+
+    //                    if (token && token.kind() === TypeScript.SyntaxKind.NewKeyword) {
+    //                        // In case this was a constructor type, skip the new keyword
+    //                        token = previousToken(token, /*includeSkippedTokens*/ true);
+    //                    }
+
+    //                    if (!token) {
+    //                        // No matching token was found. bail out
+    //                        break whileLoop;
+    //                    }
+    //                }
+    //                else {
+    //                    // This is not a function type. exit the main loop
+    //                    break whileLoop;
+    //                }
+
+    //                break;
+
+    //            case TypeScript.SyntaxKind.IdentifierName:
+    //            case TypeScript.SyntaxKind.AnyKeyword:
+    //            case TypeScript.SyntaxKind.NumberKeyword:
+    //            case TypeScript.SyntaxKind.StringKeyword:
+    //            case TypeScript.SyntaxKind.VoidKeyword:
+    //            case TypeScript.SyntaxKind.BooleanKeyword:
+    //            case TypeScript.SyntaxKind.DotToken:
+    //            case TypeScript.SyntaxKind.OpenBracketToken:
+    //            case TypeScript.SyntaxKind.CloseBracketToken:
+    //                // Valid tokens in a type name. Skip.
+    //                break;
+
+    //            default:
+    //                break whileLoop;
+    //        }
+
+    //        token = previousToken(token, /*includeSkippedTokens*/ true);
+    //    }
+
+    //    return null;
+    // }
+
+    // private static moveBackUpTillMatchingTokenKind(token: TypeScript.ISyntaxToken, tokenKind: TypeScript.SyntaxKind, matchingTokenKind: TypeScript.SyntaxKind): TypeScript.ISyntaxToken {
+    //    if (!token || token.kind() !== tokenKind) {
+    //        throw TypeScript.Errors.invalidOperation();
+    //    }
+
+    //    // Skip the current token
+    //    token = previousToken(token, /*includeSkippedTokens*/ true);
+
+    //    let stack = 0;
+
+    //    while (token) {
+    //        if (token.kind() === matchingTokenKind) {
+    //            if (stack === 0) {
+    //                // Found the matching token, return
+    //                return token;
+    //            }
+    //            else if (stack < 0) {
+    //                // tokens overlapped.. bail out.
+    //                break;
+    //            }
+    //            else {
+    //                stack--;
+    //            }
+    //        }
+    //        else if (token.kind() === tokenKind) {
+    //            stack++;
+    //        }
+
+    //        // Move back
+    //        token = previousToken(token, /*includeSkippedTokens*/ true);
+    //    }
+
+    //    // Did not find matching token
+    //    return null;
+    // }
+
+    const emptyArray: any[] = [];
+
+    const enum ArgumentListKind {
+        TypeArguments,
+        CallArguments,
+        TaggedTemplateArguments
+    }
+
+    export interface ArgumentListInfo {
+        kind: ArgumentListKind;
+        invocation: CallLikeExpression;
+        argumentsSpan: TextSpan;
+        argumentIndex?: number;
+        argumentCount: number;
+    }
+
+    export function getSignatureHelpItems(program: Program, sourceFile: SourceFile, position: number, cancellationToken: CancellationToken): SignatureHelpItems {
+        const typeChecker = program.getTypeChecker();
+
+        // Decide whether to show signature help
+        const startingToken = findTokenOnLeftOfPosition(sourceFile, position);
+        if (!startingToken) {
+            // We are at the beginning of the file
+            return undefined;
+        }
+
+        const argumentInfo = getContainingArgumentInfo(startingToken, position, sourceFile);
+
+        cancellationToken.throwIfCancellationRequested();
+
+        // Semantic filtering of signature help
+        if (!argumentInfo) {
+            return undefined;
+        }
+
+        const call = argumentInfo.invocation;
+        const candidates = <Signature[]>[];
+        const resolvedSignature = typeChecker.getResolvedSignature(call, candidates);
+        cancellationToken.throwIfCancellationRequested();
+
+        if (!candidates.length) {
+            // We didn't have any sig help items produced by the TS compiler.  If this is a JS
+            // file, then see if we can figure out anything better.
+            if (isSourceFileJavaScript(sourceFile)) {
+                return createJavaScriptSignatureHelpItems(argumentInfo, program);
+            }
+
+            return undefined;
+        }
+
+        return createSignatureHelpItems(candidates, resolvedSignature, argumentInfo, typeChecker);
+    }
+
+    function createJavaScriptSignatureHelpItems(argumentInfo: ArgumentListInfo, program: Program): SignatureHelpItems {
+        if (argumentInfo.invocation.kind !== SyntaxKind.CallExpression) {
+            return undefined;
+        }
+
+        // See if we can find some symbol with the call expression name that has call signatures.
+        const callExpression = <CallExpression>argumentInfo.invocation;
+        const expression = callExpression.expression;
+        const name = expression.kind === SyntaxKind.Identifier
+            ? <Identifier>expression
+            : expression.kind === SyntaxKind.PropertyAccessExpression
+                ? (<PropertyAccessExpression>expression).name
+                : undefined;
+
+        if (!name || !name.text) {
+            return undefined;
+        }
+
+        const typeChecker = program.getTypeChecker();
+        for (const sourceFile of program.getSourceFiles()) {
+            const nameToDeclarations = sourceFile.getNamedDeclarations();
+            const declarations = getProperty(nameToDeclarations, name.text);
+
+            if (declarations) {
+                for (const declaration of declarations) {
+                    const symbol = declaration.symbol;
+                    if (symbol) {
+                        const type = typeChecker.getTypeOfSymbolAtLocation(symbol, declaration);
+                        if (type) {
+                            const callSignatures = type.getCallSignatures();
+                            if (callSignatures && callSignatures.length) {
+                                return createSignatureHelpItems(callSignatures, callSignatures[0], argumentInfo, typeChecker);
+                            }
+                        }
+                    }
+                }
+            }
+        }
+    }
+
+    /**
+     * Returns relevant information for the argument list and the current argument if we are
+     * in the argument of an invocation; returns undefined otherwise.
+     */
+    function getImmediatelyContainingArgumentInfo(node: Node, position: number, sourceFile: SourceFile): ArgumentListInfo {
+        if (node.parent.kind === SyntaxKind.CallExpression || node.parent.kind === SyntaxKind.NewExpression) {
+            const callExpression = <CallExpression>node.parent;
+            // There are 3 cases to handle:
+            //   1. The token introduces a list, and should begin a sig help session
+            //   2. The token is either not associated with a list, or ends a list, so the session should end
+            //   3. The token is buried inside a list, and should give sig help
+            //
+            // The following are examples of each:
+            //
+            //    Case 1:
+            //          foo<#T, U>(#a, b)    -> The token introduces a list, and should begin a sig help session
+            //    Case 2:
+            //          fo#o<T, U>#(a, b)#   -> The token is either not associated with a list, or ends a list, so the session should end
+            //    Case 3:
+            //          foo<T#, U#>(a#, #b#) -> The token is buried inside a list, and should give sig help
+            // Find out if 'node' is an argument, a type argument, or neither
+            if (node.kind === SyntaxKind.LessThanToken ||
+                node.kind === SyntaxKind.OpenParenToken) {
+                // Find the list that starts right *after* the < or ( token.
+                // If the user has just opened a list, consider this item 0.
+                const list = getChildListThatStartsWithOpenerToken(callExpression, node, sourceFile);
+                const isTypeArgList = callExpression.typeArguments && callExpression.typeArguments.pos === list.pos;
+                Debug.assert(list !== undefined);
+                return {
+                    kind: isTypeArgList ? ArgumentListKind.TypeArguments : ArgumentListKind.CallArguments,
+                    invocation: callExpression,
+                    argumentsSpan: getApplicableSpanForArguments(list, sourceFile),
+                    argumentIndex: 0,
+                    argumentCount: getArgumentCount(list)
+                };
+            }
+
+            // findListItemInfo can return undefined if we are not in parent's argument list
+            // or type argument list. This includes cases where the cursor is:
+            //   - To the right of the closing paren, non-substitution template, or template tail.
+            //   - Between the type arguments and the arguments (greater than token)
+            //   - On the target of the call (parent.func)
+            //   - On the 'new' keyword in a 'new' expression
+            const listItemInfo = findListItemInfo(node);
+            if (listItemInfo) {
+                const list = listItemInfo.list;
+                const isTypeArgList = callExpression.typeArguments && callExpression.typeArguments.pos === list.pos;
+
+                const argumentIndex = getArgumentIndex(list, node);
+                const argumentCount = getArgumentCount(list);
+
+                Debug.assert(argumentIndex === 0 || argumentIndex < argumentCount,
+                    `argumentCount < argumentIndex, ${argumentCount} < ${argumentIndex}`);
+
+                return {
+                    kind: isTypeArgList ? ArgumentListKind.TypeArguments : ArgumentListKind.CallArguments,
+                    invocation: callExpression,
+                    argumentsSpan: getApplicableSpanForArguments(list, sourceFile),
+                    argumentIndex: argumentIndex,
+                    argumentCount: argumentCount
+                };
+            }
+            return undefined;
+        }
+        else if (node.kind === SyntaxKind.NoSubstitutionTemplateLiteral && node.parent.kind === SyntaxKind.TaggedTemplateExpression) {
+            // Check if we're actually inside the template;
+            // otherwise we'll fall out and return undefined.
+            if (isInsideTemplateLiteral(<LiteralExpression>node, position)) {
+                return getArgumentListInfoForTemplate(<TaggedTemplateExpression>node.parent, /*argumentIndex*/ 0, sourceFile);
+            }
+        }
+        else if (node.kind === SyntaxKind.TemplateHead && node.parent.parent.kind === SyntaxKind.TaggedTemplateExpression) {
+            const templateExpression = <TemplateExpression>node.parent;
+            const tagExpression = <TaggedTemplateExpression>templateExpression.parent;
+            Debug.assert(templateExpression.kind === SyntaxKind.TemplateExpression);
+
+            const argumentIndex = isInsideTemplateLiteral(<LiteralExpression>node, position) ? 0 : 1;
+
+            return getArgumentListInfoForTemplate(tagExpression, argumentIndex, sourceFile);
+        }
+        else if (node.parent.kind === SyntaxKind.TemplateSpan && node.parent.parent.parent.kind === SyntaxKind.TaggedTemplateExpression) {
+            const templateSpan = <TemplateSpan>node.parent;
+            const templateExpression = <TemplateExpression>templateSpan.parent;
+            const tagExpression = <TaggedTemplateExpression>templateExpression.parent;
+            Debug.assert(templateExpression.kind === SyntaxKind.TemplateExpression);
+
+            // If we're just after a template tail, don't show signature help.
+            if (node.kind === SyntaxKind.TemplateTail && !isInsideTemplateLiteral(<LiteralExpression>node, position)) {
+                return undefined;
+            }
+
+            const spanIndex = templateExpression.templateSpans.indexOf(templateSpan);
+            const argumentIndex = getArgumentIndexForTemplatePiece(spanIndex, node, position);
+
+            return getArgumentListInfoForTemplate(tagExpression, argumentIndex, sourceFile);
+        }
+
+        return undefined;
+    }
+
+    function getArgumentIndex(argumentsList: Node, node: Node) {
+        // The list we got back can include commas.  In the presence of errors it may 
+        // also just have nodes without commas.  For example "Foo(a b c)" will have 3 
+        // args without commas.   We want to find what index we're at.  So we count
+        // forward until we hit ourselves, only incrementing the index if it isn't a
+        // comma.
+        //
+        // Note: the subtlety around trailing commas (in getArgumentCount) does not apply
+        // here.  That's because we're only walking forward until we hit the node we're
+        // on.  In that case, even if we're after the trailing comma, we'll still see
+        // that trailing comma in the list, and we'll have generated the appropriate
+        // arg index.
+        let argumentIndex = 0;
+        const listChildren = argumentsList.getChildren();
+        for (const child of listChildren) {
+            if (child === node) {
+                break;
+            }
+            if (child.kind !== SyntaxKind.CommaToken) {
+                argumentIndex++;
+            }
+        }
+
+        return argumentIndex;
+    }
+
+    function getArgumentCount(argumentsList: Node) {
+        // The argument count for a list is normally the number of non-comma children it has.
+        // For example, if you have "Foo(a,b)" then there will be three children of the arg
+        // list 'a' '<comma>' 'b'.  So, in this case the arg count will be 2.  However, there
+        // is a small subtlety.  If you have  "Foo(a,)", then the child list will just have
+        // 'a' '<comma>'.  So, in the case where the last child is a comma, we increase the
+        // arg count by one to compensate.
+        //
+        // Note: this subtlety only applies to the last comma.  If you had "Foo(a,,"  then 
+        // we'll have:  'a' '<comma>' '<missing>' 
+        // That will give us 2 non-commas.  We then add one for the last comma, givin us an
+        // arg count of 3.
+        const listChildren = argumentsList.getChildren();
+
+        let argumentCount = countWhere(listChildren, arg => arg.kind !== SyntaxKind.CommaToken);
+        if (listChildren.length > 0 && lastOrUndefined(listChildren).kind === SyntaxKind.CommaToken) {
+            argumentCount++;
+        }
+
+        return argumentCount;
+    }
+
+    // spanIndex is either the index for a given template span.
+    // This does not give appropriate results for a NoSubstitutionTemplateLiteral
+    function getArgumentIndexForTemplatePiece(spanIndex: number, node: Node, position: number): number {
+        // Because the TemplateStringsArray is the first argument, we have to offset each substitution expression by 1.
+        // There are three cases we can encounter:
+        //      1. We are precisely in the template literal (argIndex = 0).
+        //      2. We are in or to the right of the substitution expression (argIndex = spanIndex + 1).
+        //      3. We are directly to the right of the template literal, but because we look for the token on the left,
+        //          not enough to put us in the substitution expression; we should consider ourselves part of
+        //          the *next* span's expression by offsetting the index (argIndex = (spanIndex + 1) + 1).
+        //
+        // Example: f  `# abcd $#{#  1 + 1#  }# efghi ${ #"#hello"#  }  #  `
+        //              ^       ^ ^       ^   ^          ^ ^      ^     ^
+        // Case:        1       1 3       2   1          3 2      2     1
+        Debug.assert(position >= node.getStart(), "Assumed 'position' could not occur before node.");
+        if (isTemplateLiteralKind(node.kind)) {
+            if (isInsideTemplateLiteral(<LiteralExpression>node, position)) {
+                return 0;
+            }
+            return spanIndex + 2;
+        }
+        return spanIndex + 1;
+    }
+
+    function getArgumentListInfoForTemplate(tagExpression: TaggedTemplateExpression, argumentIndex: number, sourceFile: SourceFile): ArgumentListInfo {
+        // argumentCount is either 1 or (numSpans + 1) to account for the template strings array argument.
+        const argumentCount = tagExpression.template.kind === SyntaxKind.NoSubstitutionTemplateLiteral
+            ? 1
+            : (<TemplateExpression>tagExpression.template).templateSpans.length + 1;
+
+        Debug.assert(argumentIndex === 0 || argumentIndex < argumentCount, `argumentCount < argumentIndex, ${argumentCount} < ${argumentIndex}`);
+
+        return {
+            kind: ArgumentListKind.TaggedTemplateArguments,
+            invocation: tagExpression,
+            argumentsSpan: getApplicableSpanForTaggedTemplate(tagExpression, sourceFile),
+            argumentIndex: argumentIndex,
+            argumentCount: argumentCount
+        };
+    }
+
+    function getApplicableSpanForArguments(argumentsList: Node, sourceFile: SourceFile): TextSpan {
+        // We use full start and skip trivia on the end because we want to include trivia on
+        // both sides. For example,
+        //
+        //    foo(   /*comment */     a, b, c      /*comment*/     )
+        //        |                                               |
+        //
+        // The applicable span is from the first bar to the second bar (inclusive,
+        // but not including parentheses)
+        const applicableSpanStart = argumentsList.getFullStart();
+        const applicableSpanEnd = skipTrivia(sourceFile.text, argumentsList.getEnd(), /*stopAfterLineBreak*/ false);
+        return createTextSpan(applicableSpanStart, applicableSpanEnd - applicableSpanStart);
+    }
+
+    function getApplicableSpanForTaggedTemplate(taggedTemplate: TaggedTemplateExpression, sourceFile: SourceFile): TextSpan {
+        const template = taggedTemplate.template;
+        const applicableSpanStart = template.getStart();
+        let applicableSpanEnd = template.getEnd();
+
+        // We need to adjust the end position for the case where the template does not have a tail.
+        // Otherwise, we will not show signature help past the expression.
+        // For example,
+        //
+        //      `  ${ 1 + 1        foo(10)
+        //       |        |
+        //
+        // This is because a Missing node has no width. However, what we actually want is to include trivia
+        // leading up to the next token in case the user is about to type in a TemplateMiddle or TemplateTail.
+        if (template.kind === SyntaxKind.TemplateExpression) {
+            const lastSpan = lastOrUndefined((<TemplateExpression>template).templateSpans);
+            if (lastSpan.literal.getFullWidth() === 0) {
+                applicableSpanEnd = skipTrivia(sourceFile.text, applicableSpanEnd, /*stopAfterLineBreak*/ false);
+            }
+        }
+
+        return createTextSpan(applicableSpanStart, applicableSpanEnd - applicableSpanStart);
+    }
+
+    export function getContainingArgumentInfo(node: Node, position: number, sourceFile: SourceFile): ArgumentListInfo {
+        for (let n = node; n.kind !== SyntaxKind.SourceFile; n = n.parent) {
+            if (isFunctionBlock(n)) {
+                return undefined;
+            }
+
+            // If the node is not a subspan of its parent, this is a big problem.
+            // There have been crashes that might be caused by this violation.
+            if (n.pos < n.parent.pos || n.end > n.parent.end) {
+                Debug.fail("Node of kind " + n.kind + " is not a subspan of its parent of kind " + n.parent.kind);
+            }
+
+            const argumentInfo = getImmediatelyContainingArgumentInfo(n, position, sourceFile);
+            if (argumentInfo) {
+                return argumentInfo;
+            }
+
+
+            // TODO: Handle generic call with incomplete syntax
+        }
+        return undefined;
+    }
+
+    function getChildListThatStartsWithOpenerToken(parent: Node, openerToken: Node, sourceFile: SourceFile): Node {
+        const children = parent.getChildren(sourceFile);
+        const indexOfOpenerToken = children.indexOf(openerToken);
+        Debug.assert(indexOfOpenerToken >= 0 && children.length > indexOfOpenerToken + 1);
+        return children[indexOfOpenerToken + 1];
+    }
+
+    /**
+     * The selectedItemIndex could be negative for several reasons.
+     *     1. There are too many arguments for all of the overloads
+     *     2. None of the overloads were type compatible
+     * The solution here is to try to pick the best overload by picking
+     * either the first one that has an appropriate number of parameters,
+     * or the one with the most parameters.
+     */
+    function selectBestInvalidOverloadIndex(candidates: Signature[], argumentCount: number): number {
+        let maxParamsSignatureIndex = -1;
+        let maxParams = -1;
+        for (let i = 0; i < candidates.length; i++) {
+            const candidate = candidates[i];
+
+            if (candidate.hasRestParameter || candidate.parameters.length >= argumentCount) {
+                return i;
+            }
+
+            if (candidate.parameters.length > maxParams) {
+                maxParams = candidate.parameters.length;
+                maxParamsSignatureIndex = i;
+            }
+        }
+
+        return maxParamsSignatureIndex;
+    }
+
+    function createSignatureHelpItems(candidates: Signature[], bestSignature: Signature, argumentListInfo: ArgumentListInfo, typeChecker: TypeChecker): SignatureHelpItems {
+        const applicableSpan = argumentListInfo.argumentsSpan;
+        const isTypeParameterList = argumentListInfo.kind === ArgumentListKind.TypeArguments;
+
+        const invocation = argumentListInfo.invocation;
+        const callTarget = getInvokedExpression(invocation);
+        const callTargetSymbol = typeChecker.getSymbolAtLocation(callTarget);
+        const callTargetDisplayParts = callTargetSymbol && symbolToDisplayParts(typeChecker, callTargetSymbol, /*enclosingDeclaration*/ undefined, /*meaning*/ undefined);
+        const items: SignatureHelpItem[] = map(candidates, candidateSignature => {
+            let signatureHelpParameters: SignatureHelpParameter[];
+            const prefixDisplayParts: SymbolDisplayPart[] = [];
+            const suffixDisplayParts: SymbolDisplayPart[] = [];
+
+            if (callTargetDisplayParts) {
+                addRange(prefixDisplayParts, callTargetDisplayParts);
+            }
+
+            if (isTypeParameterList) {
+                prefixDisplayParts.push(punctuationPart(SyntaxKind.LessThanToken));
+                const typeParameters = candidateSignature.typeParameters;
+                signatureHelpParameters = typeParameters && typeParameters.length > 0 ? map(typeParameters, createSignatureHelpParameterForTypeParameter) : emptyArray;
+                suffixDisplayParts.push(punctuationPart(SyntaxKind.GreaterThanToken));
+                const parameterParts = mapToDisplayParts(writer =>
+                    typeChecker.getSymbolDisplayBuilder().buildDisplayForParametersAndDelimiters(candidateSignature.thisType, candidateSignature.parameters, writer, invocation));
+                addRange(suffixDisplayParts, parameterParts);
+            }
+            else {
+                const typeParameterParts = mapToDisplayParts(writer =>
+                    typeChecker.getSymbolDisplayBuilder().buildDisplayForTypeParametersAndDelimiters(candidateSignature.typeParameters, writer, invocation));
+                addRange(prefixDisplayParts, typeParameterParts);
+                prefixDisplayParts.push(punctuationPart(SyntaxKind.OpenParenToken));
+
+                const parameters = candidateSignature.parameters;
+                signatureHelpParameters = parameters.length > 0 ? map(parameters, createSignatureHelpParameterForParameter) : emptyArray;
+                suffixDisplayParts.push(punctuationPart(SyntaxKind.CloseParenToken));
+            }
+
+            const returnTypeParts = mapToDisplayParts(writer =>
+                typeChecker.getSymbolDisplayBuilder().buildReturnTypeDisplay(candidateSignature, writer, invocation));
+            addRange(suffixDisplayParts, returnTypeParts);
+
+            return {
+                isVariadic: candidateSignature.hasRestParameter,
+                prefixDisplayParts,
+                suffixDisplayParts,
+                separatorDisplayParts: [punctuationPart(SyntaxKind.CommaToken), spacePart()],
+                parameters: signatureHelpParameters,
+                documentation: candidateSignature.getDocumentationComment()
+            };
+        });
+
+        const argumentIndex = argumentListInfo.argumentIndex;
+
+        // argumentCount is the *apparent* number of arguments.
+        const argumentCount = argumentListInfo.argumentCount;
+
+        let selectedItemIndex = candidates.indexOf(bestSignature);
+        if (selectedItemIndex < 0) {
+            selectedItemIndex = selectBestInvalidOverloadIndex(candidates, argumentCount);
+        }
+
+        Debug.assert(argumentIndex === 0 || argumentIndex < argumentCount, `argumentCount < argumentIndex, ${argumentCount} < ${argumentIndex}`);
+
+        return {
+            items,
+            applicableSpan,
+            selectedItemIndex,
+            argumentIndex,
+            argumentCount
+        };
+
+        function createSignatureHelpParameterForParameter(parameter: Symbol): SignatureHelpParameter {
+            const displayParts = mapToDisplayParts(writer =>
+                typeChecker.getSymbolDisplayBuilder().buildParameterDisplay(parameter, writer, invocation));
+
+            return {
+                name: parameter.name,
+                documentation: parameter.getDocumentationComment(),
+                displayParts,
+                isOptional: typeChecker.isOptionalParameter(<ParameterDeclaration>parameter.valueDeclaration)
+            };
+        }
+
+        function createSignatureHelpParameterForTypeParameter(typeParameter: TypeParameter): SignatureHelpParameter {
+            const displayParts = mapToDisplayParts(writer =>
+                typeChecker.getSymbolDisplayBuilder().buildTypeParameterDisplay(typeParameter, writer, invocation));
+
+            return {
+                name: typeParameter.symbol.name,
+                documentation: emptyArray,
+                displayParts,
+                isOptional: false
+            };
+        }
+    }
 }