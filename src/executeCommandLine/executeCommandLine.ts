import {
    BuilderProgram,
    EmitAndSemanticDiagnosticsBuilderProgram,
} from "../compiler/builderPublic";
import {
    buildOpts,
    convertToOptionsWithAbsolutePaths,
    convertToTSConfig,
    DiagnosticReporter,
    ExtendedConfigCacheEntry,
    generateTSConfig,
    getCompilerOptionsDiffValue,
    getDiagnosticText,
<<<<<<< HEAD
=======
    getErrorSummaryText,
    getLineStarts,
    getNormalizedAbsolutePath,
    isIncrementalCompilation,
    isWatchSet,
    normalizePath,
>>>>>>> 8586c995
    optionDeclarations,
    optionsForBuild,
    optionsForWatch,
    parseBuildCommand,
    parseCommandLine,
} from "../compiler/commandLineParser";
import {
    arrayFrom,
    compareStringsCaseInsensitive,
    contains,
    createGetCanonicalFileName,
    filter,
    forEach,
    getEntries,
    padLeft,
    padRight,
    reduceLeftIterator,
    sort,
    startsWith,
    stringContains,
} from "../compiler/core";
import { version } from "../compiler/corePublic";
import { Debug } from "../compiler/debug";
import { Diagnostics } from "../compiler/diagnosticInformationMap.generated";
import {
    combinePaths,
    fileExtensionIs,
    fileExtensionIsOneOf,
    getNormalizedAbsolutePath,
    normalizePath,
    toPath,
} from "../compiler/path";
import * as performance from "../compiler/performance";
import {
    changeCompilerHostLikeToUseCache,
    createCompilerHostWorker,
    createProgram,
    findConfigFile,
    getConfigFileParsingDiagnostics,
} from "../compiler/program";
import { getLineStarts } from "../compiler/scanner";
import { sys } from "../compiler/sys";
import {
    dumpTracingLegend,
    startTracing,
    tracing,
} from "../compiler/tracing";
import {
    BuildOptions,
    createBuilderStatusReporter,
    createSolutionBuilder,
    createSolutionBuilderHost,
    createSolutionBuilderWithWatch,
    createSolutionBuilderWithWatchHost,
    getBuildOrderFromAnyBuildOrder,
    ReportEmitErrorSummary,
    SolutionBuilder,
    SolutionBuilderHostBase,
} from "../compiler/tsbuildPublic";
import {
    CharacterCodes,
    CommandLineOption,
    CompilerOptions,
    CreateProgramOptions,
    Diagnostic,
    DiagnosticMessage,
    ExitStatus,
    Extension,
    ParsedCommandLine,
    Program,
    SourceFile,
    System,
    WatchOptions,
} from "../compiler/types";
import {
    createCompilerDiagnostic,
    formatMessage,
    isIncrementalCompilation,
    isWatchSet,
    supportedJSExtensionsFlat,
    supportedTSExtensionsFlat,
} from "../compiler/utilities";
import { validateLocaleAndSetLanguage } from "../compiler/utilitiesPublic";
import {
    createDiagnosticReporter,
    createWatchCompilerHostOfConfigFile,
    createWatchCompilerHostOfFilesAndCompilerOptions,
    createWatchStatusReporter,
    emitFilesAndReportErrorsAndGetExitStatus,
    getErrorSummaryText,
    parseConfigFileWithSystem,
    performIncrementalCompilation,
} from "../compiler/watch";
import {
    createIncrementalCompilerHost,
    CreateProgram,
    createWatchProgram,
    WatchCompilerHost,
} from "../compiler/watchPublic";

interface Statistic {
    name: string;
    value: number;
    type: StatisticType;
}

export enum StatisticType {
    time,
    count,
    memory,
}

function countLines(program: Program): Map<string, number> {
    const counts = getCountsMap();
    forEach(program.getSourceFiles(), file => {
        const key = getCountKey(program, file);
        const lineCount = getLineStarts(file).length;
        counts.set(key, counts.get(key)! + lineCount);
    });
    return counts;
}

function getCountsMap() {
    const counts = new Map<string, number>();
    counts.set("Library", 0);
    counts.set("Definitions", 0);
    counts.set("TypeScript", 0);
    counts.set("JavaScript", 0);
    counts.set("JSON", 0);
    counts.set("Other", 0);
    return counts;
}

function getCountKey(program: Program, file: SourceFile) {
    if (program.isSourceFileDefaultLibrary(file)) {
        return "Library";
    }
    else if (file.isDeclarationFile) {
        return "Definitions";
    }

    const path = file.path;
    if (fileExtensionIsOneOf(path, supportedTSExtensionsFlat)) {
        return "TypeScript";
    }
    else if (fileExtensionIsOneOf(path, supportedJSExtensionsFlat)) {
        return "JavaScript";
    }
    else if (fileExtensionIs(path, Extension.Json)) {
        return "JSON";
    }
    else {
        return "Other";
    }
}

function updateReportDiagnostic(
    sys: System,
    existing: DiagnosticReporter,
    options: CompilerOptions | BuildOptions
): DiagnosticReporter {
    return shouldBePretty(sys, options) ?
        createDiagnosticReporter(sys, /*pretty*/ true) :
        existing;
}

function defaultIsPretty(sys: System) {
    return !!sys.writeOutputIsTTY && sys.writeOutputIsTTY() && !sys.getEnvironmentVariable("NO_COLOR");
}

function shouldBePretty(sys: System, options: CompilerOptions | BuildOptions) {
    if (!options || typeof options.pretty === "undefined") {
        return defaultIsPretty(sys);
    }
    return options.pretty;
}

function getOptionsForHelp(commandLine: ParsedCommandLine) {
    // Sort our options by their names, (e.g. "--noImplicitAny" comes before "--watch")
    return !!commandLine.options.all ?
        sort(optionDeclarations, (a, b) => compareStringsCaseInsensitive(a.name, b.name)) :
        filter(optionDeclarations.slice(), v => !!v.showInSimplifiedHelpView);
}

function printVersion(sys: System) {
    sys.write(getDiagnosticText(Diagnostics.Version_0, version) + sys.newLine);
}

function createColors(sys: System) {
    const showColors = defaultIsPretty(sys);
    if (!showColors) {
        return {
            bold: (str: string) => str,
            blue: (str: string) => str,
            blueBackground: (str: string) => str,
            brightWhite: (str: string) => str
        };
    }

    function bold(str: string) {
        return `\x1b[1m${str}\x1b[22m`;
    }

    const isWindows = sys.getEnvironmentVariable("OS") && stringContains(sys.getEnvironmentVariable("OS").toLowerCase(), "windows");
    const isWindowsTerminal = sys.getEnvironmentVariable("WT_SESSION");
    const isVSCode = sys.getEnvironmentVariable("TERM_PROGRAM") && sys.getEnvironmentVariable("TERM_PROGRAM") === "vscode";

    function blue(str: string) {
        // Effectively Powershell and Command prompt users use cyan instead
        // of blue because the default theme doesn't show blue with enough contrast.
        if (isWindows && !isWindowsTerminal && !isVSCode) {
            return brightWhite(str);
        }

        return `\x1b[94m${str}\x1b[39m`;
    }

    // There are ~3 types of terminal color support: 16 colors, 256 and 16m colors
    // If there is richer color support, e.g. 256+ we can use extended ANSI codes which are not just generic 'blue'
    // but a 'lighter blue' which is closer to the blue in the TS logo.
    const supportsRicherColors = sys.getEnvironmentVariable("COLORTERM") === "truecolor" || sys.getEnvironmentVariable("TERM") === "xterm-256color";
    function blueBackground(str: string) {
        if (supportsRicherColors) {
            return `\x1B[48;5;68m${str}\x1B[39;49m`;
        }
        else {
            return `\x1b[44m${str}\x1B[39;49m`;
        }
    }
    function brightWhite(str: string) {
        return `\x1b[97m${str}\x1b[39m`;
    }
    return {
        bold,
        blue,
        brightWhite,
        blueBackground
    };
}

function getDisplayNameTextOfOption(option: CommandLineOption) {
    return `--${option.name}${option.shortName ? `, -${option.shortName}` : ""}`;
}

function generateOptionOutput(sys: System, option: CommandLineOption, rightAlignOfLeft: number, leftAlignOfRight: number) {
    interface ValueCandidate {
        // "one or more" or "any of"
        valueType: string;
        possibleValues: string;
    }

    const text: string[] = [];
    const colors = createColors(sys);

    // name and description
    const name = getDisplayNameTextOfOption(option);

    // value type and possible value
    const valueCandidates = getValueCandidate(option);
    const defaultValueDescription =
        typeof option.defaultValueDescription === "object"
            ? getDiagnosticText(option.defaultValueDescription)
            : formatDefaultValue(
                option.defaultValueDescription,
                option.type === "list" || option.type === "listOrElement" ? option.element.type : option.type
            );
    const terminalWidth = sys.getWidthOfTerminal?.() ?? 0;

    // Note: child_process might return `terminalWidth` as undefined.
    if (terminalWidth >= 80) {
        let description = "";
        if (option.description) {
            description = getDiagnosticText(option.description);
        }
        text.push(...getPrettyOutput(name, description, rightAlignOfLeft, leftAlignOfRight, terminalWidth, /*colorLeft*/ true), sys.newLine);
        if (showAdditionalInfoOutput(valueCandidates, option)) {
            if (valueCandidates) {
                text.push(...getPrettyOutput(valueCandidates.valueType, valueCandidates.possibleValues, rightAlignOfLeft, leftAlignOfRight, terminalWidth, /*colorLeft*/ false), sys.newLine);
            }
            if (defaultValueDescription) {
                text.push(...getPrettyOutput(getDiagnosticText(Diagnostics.default_Colon), defaultValueDescription, rightAlignOfLeft, leftAlignOfRight, terminalWidth, /*colorLeft*/ false), sys.newLine);
            }
        }
        text.push(sys.newLine);
    }
    else {
        text.push(colors.blue(name), sys.newLine);
        if (option.description) {
            const description = getDiagnosticText(option.description);
            text.push(description);
        }
        text.push(sys.newLine);
        if (showAdditionalInfoOutput(valueCandidates, option)) {
            if (valueCandidates) {
                text.push(`${valueCandidates.valueType} ${valueCandidates.possibleValues}`);
            }
            if (defaultValueDescription) {
                if (valueCandidates) text.push(sys.newLine);
                const diagType = getDiagnosticText(Diagnostics.default_Colon);
                text.push(`${diagType} ${defaultValueDescription}`);
            }

            text.push(sys.newLine);
        }
        text.push(sys.newLine);
    }
    return text;

    function formatDefaultValue(
        defaultValue: CommandLineOption["defaultValueDescription"],
        type: CommandLineOption["type"]
    ) {
        return defaultValue !== undefined && typeof type === "object"
            // e.g. ScriptTarget.ES2015 -> "es6/es2015"
            ? arrayFrom(type.entries())
                  .filter(([, value]) => value === defaultValue)
                  .map(([name]) => name)
                  .join("/")
            : String(defaultValue);
    }

    function showAdditionalInfoOutput(valueCandidates: ValueCandidate | undefined, option: CommandLineOption): boolean {
        const ignoreValues = ["string"];
        const ignoredDescriptions = [undefined, "false", "n/a"];
        const defaultValueDescription = option.defaultValueDescription;
        if (option.category === Diagnostics.Command_line_Options) return false;

        if (contains(ignoreValues, valueCandidates?.possibleValues) && contains(ignoredDescriptions, defaultValueDescription)) {
            return false;
        }
        return true;
    }

    function getPrettyOutput(left: string, right: string, rightAlignOfLeft: number, leftAlignOfRight: number, terminalWidth: number, colorLeft: boolean) {
        const res = [];
        let isFirstLine = true;
        let remainRight = right;
        const rightCharacterNumber = terminalWidth - leftAlignOfRight;
        while (remainRight.length > 0) {
            let curLeft = "";
            if (isFirstLine) {
                curLeft = padLeft(left, rightAlignOfLeft);
                curLeft = padRight(curLeft, leftAlignOfRight);
                curLeft = colorLeft ? colors.blue(curLeft) : curLeft;
            }
            else {
                curLeft = padLeft("", leftAlignOfRight);
            }

            const curRight = remainRight.substr(0, rightCharacterNumber);
            remainRight = remainRight.slice(rightCharacterNumber);
            res.push(`${curLeft}${curRight}`);
            isFirstLine = false;
        }
        return res;
    }

    function getValueCandidate(option: CommandLineOption): ValueCandidate | undefined {
        // option.type might be "string" | "number" | "boolean" | "object" | "list" | Map<string, number | string>
        // string -- any of: string
        // number -- any of: number
        // boolean -- any of: boolean
        // object -- null
        // list -- one or more: , content depends on `option.element.type`, the same as others
        // Map<string, number | string> -- any of: key1, key2, ....
        if (option.type === "object") {
            return undefined;
        }

        return {
            valueType: getValueType(option),
            possibleValues: getPossibleValues(option)
        };

        function getValueType(option: CommandLineOption) {
            Debug.assert(option.type !== "listOrElement");
            switch (option.type) {
                case "string":
                case "number":
                case "boolean":
                    return getDiagnosticText(Diagnostics.type_Colon);
                case "list":
                    return getDiagnosticText(Diagnostics.one_or_more_Colon);
                default:
                    return getDiagnosticText(Diagnostics.one_of_Colon);
            }
        }

        function getPossibleValues(option: CommandLineOption) {
            let possibleValues: string;
            switch (option.type) {
                case "string":
                case "number":
                case "boolean":
                    possibleValues = option.type;
                    break;
                case "list":
                case "listOrElement":
                    possibleValues = getPossibleValues(option.element);
                    break;
                case "object":
                    possibleValues = "";
                    break;
                default:
                    // Map<string, number | string>
                    // Group synonyms: es6/es2015
                    const inverted: { [value: string]: string[] } = {};
                    option.type.forEach((value, name) => {
                        (inverted[value] ||= []).push(name);
                    });
                    return Object.entries(inverted)
                        .map(([, synonyms]) => synonyms.join("/"))
                        .join(", ");
            }
            return possibleValues;
        }
    }
}

function generateGroupOptionOutput(sys: System, optionsList: readonly CommandLineOption[]) {
    let maxLength = 0;
    for (const option of optionsList) {
        const curLength = getDisplayNameTextOfOption(option).length;
        maxLength = maxLength > curLength ? maxLength : curLength;
    }

    // left part should be right align, right part should be left align

    // assume 2 space between left margin and left part.
    const rightAlignOfLeftPart = maxLength + 2;
    // assume 2 space between left and right part
    const leftAlignOfRightPart = rightAlignOfLeftPart + 2;
    let lines: string[] = [];
    for (const option of optionsList) {
        const tmp = generateOptionOutput(sys, option, rightAlignOfLeftPart, leftAlignOfRightPart);
        lines = [...lines, ...tmp];
    }
    // make sure always a blank line in the end.
    if (lines[lines.length - 2] !== sys.newLine) {
        lines.push(sys.newLine);
    }
    return lines;
}

function generateSectionOptionsOutput(sys: System, sectionName: string, options: readonly CommandLineOption[], subCategory: boolean, beforeOptionsDescription?: string, afterOptionsDescription?: string) {
    let res: string[] = [];
    res.push(createColors(sys).bold(sectionName) + sys.newLine + sys.newLine);
    if (beforeOptionsDescription) {
        res.push(beforeOptionsDescription + sys.newLine + sys.newLine);
    }
    if (!subCategory) {
        res = [...res, ...generateGroupOptionOutput(sys, options)];
        if (afterOptionsDescription) {
            res.push(afterOptionsDescription + sys.newLine + sys.newLine);
        }
        return res;
    }
    const categoryMap = new Map<string, CommandLineOption[]>();
    for (const option of options) {
        if (!option.category) {
            continue;
        }
        const curCategory = getDiagnosticText(option.category);
        const optionsOfCurCategory = categoryMap.get(curCategory) ?? [];
        optionsOfCurCategory.push(option);
        categoryMap.set(curCategory, optionsOfCurCategory);
    }
    categoryMap.forEach((value, key) => {
        res.push(`### ${key}${sys.newLine}${sys.newLine}`);
        res = [...res, ...generateGroupOptionOutput(sys, value)];
    });
    if (afterOptionsDescription) {
        res.push(afterOptionsDescription + sys.newLine + sys.newLine);
    }
    return res;
}

function printEasyHelp(sys: System, simpleOptions: readonly CommandLineOption[]) {
    const colors = createColors(sys);
    let output: string[] = [...getHeader(sys,`${getDiagnosticText(Diagnostics.tsc_Colon_The_TypeScript_Compiler)} - ${getDiagnosticText(Diagnostics.Version_0, version)}`)];
    output.push(colors.bold(getDiagnosticText(Diagnostics.COMMON_COMMANDS)) + sys.newLine + sys.newLine);

    example("tsc", Diagnostics.Compiles_the_current_project_tsconfig_json_in_the_working_directory);
    example("tsc app.ts util.ts", Diagnostics.Ignoring_tsconfig_json_compiles_the_specified_files_with_default_compiler_options);
    example("tsc -b", Diagnostics.Build_a_composite_project_in_the_working_directory);
    example("tsc --init", Diagnostics.Creates_a_tsconfig_json_with_the_recommended_settings_in_the_working_directory);
    example("tsc -p ./path/to/tsconfig.json", Diagnostics.Compiles_the_TypeScript_project_located_at_the_specified_path);
    example("tsc --help --all", Diagnostics.An_expanded_version_of_this_information_showing_all_possible_compiler_options);
    example(["tsc --noEmit", "tsc --target esnext"], Diagnostics.Compiles_the_current_project_with_additional_settings);

    const cliCommands = simpleOptions.filter(opt => opt.isCommandLineOnly || opt.category === Diagnostics.Command_line_Options);
    const configOpts = simpleOptions.filter(opt => !contains(cliCommands, opt));

    output = [
        ...output,
        ...generateSectionOptionsOutput(sys, getDiagnosticText(Diagnostics.COMMAND_LINE_FLAGS), cliCommands, /*subCategory*/ false, /* beforeOptionsDescription */ undefined, /* afterOptionsDescription*/ undefined),
        ...generateSectionOptionsOutput(sys, getDiagnosticText(Diagnostics.COMMON_COMPILER_OPTIONS), configOpts, /*subCategory*/ false, /* beforeOptionsDescription */ undefined, formatMessage(/*_dummy*/ undefined, Diagnostics.You_can_learn_about_all_of_the_compiler_options_at_0, "https://aka.ms/tsc"))
    ];

    for (const line of output) {
        sys.write(line);
    }

    function example(ex: string | string[], desc: DiagnosticMessage) {
        const examples = typeof ex === "string" ? [ex] : ex;
        for (const example of examples) {
            output.push("  " + colors.blue(example) + sys.newLine);
        }
        output.push("  " + getDiagnosticText(desc) + sys.newLine + sys.newLine);
    }
}

function printAllHelp(sys: System, compilerOptions: readonly CommandLineOption[], buildOptions: readonly CommandLineOption[], watchOptions: readonly CommandLineOption[]) {
    let output: string[] = [...getHeader(sys,`${getDiagnosticText(Diagnostics.tsc_Colon_The_TypeScript_Compiler)} - ${getDiagnosticText(Diagnostics.Version_0, version)}`)];
    output = [...output, ...generateSectionOptionsOutput(sys, getDiagnosticText(Diagnostics.ALL_COMPILER_OPTIONS), compilerOptions, /*subCategory*/ true, /* beforeOptionsDescription */ undefined, formatMessage(/*_dummy*/ undefined, Diagnostics.You_can_learn_about_all_of_the_compiler_options_at_0, "https://aka.ms/tsc"))];
    output = [...output, ...generateSectionOptionsOutput(sys, getDiagnosticText(Diagnostics.WATCH_OPTIONS), watchOptions, /*subCategory*/ false, getDiagnosticText(Diagnostics.Including_watch_w_will_start_watching_the_current_project_for_the_file_changes_Once_set_you_can_config_watch_mode_with_Colon))];
    output = [...output, ...generateSectionOptionsOutput(sys, getDiagnosticText(Diagnostics.BUILD_OPTIONS), buildOptions, /*subCategory*/ false, formatMessage(/*_dummy*/ undefined, Diagnostics.Using_build_b_will_make_tsc_behave_more_like_a_build_orchestrator_than_a_compiler_This_is_used_to_trigger_building_composite_projects_which_you_can_learn_more_about_at_0, "https://aka.ms/tsc-composite-builds"))];
    for (const line of output) {
        sys.write(line);
    }
}

function printBuildHelp(sys: System, buildOptions: readonly CommandLineOption[]) {
    let output: string[] = [...getHeader(sys,`${getDiagnosticText(Diagnostics.tsc_Colon_The_TypeScript_Compiler)} - ${getDiagnosticText(Diagnostics.Version_0, version)}`)];
    output = [...output, ...generateSectionOptionsOutput(sys, getDiagnosticText(Diagnostics.BUILD_OPTIONS), buildOptions, /*subCategory*/ false, formatMessage(/*_dummy*/ undefined, Diagnostics.Using_build_b_will_make_tsc_behave_more_like_a_build_orchestrator_than_a_compiler_This_is_used_to_trigger_building_composite_projects_which_you_can_learn_more_about_at_0, "https://aka.ms/tsc-composite-builds"))];
    for (const line of output) {
        sys.write(line);
    }
}

function getHeader(sys: System, message: string) {
    const colors = createColors(sys);
    const header: string[] = [];
    const terminalWidth = sys.getWidthOfTerminal?.() ?? 0;
    const tsIconLength = 5;

    const tsIconFirstLine = colors.blueBackground(padLeft("", tsIconLength));
    const tsIconSecondLine = colors.blueBackground(colors.brightWhite(padLeft("TS ", tsIconLength)));
    // If we have enough space, print TS icon.
    if (terminalWidth >= message.length + tsIconLength) {
        // right align of the icon is 120 at most.
        const rightAlign = terminalWidth > 120 ? 120 : terminalWidth;
        const leftAlign = rightAlign - tsIconLength;
        header.push(padRight(message, leftAlign) + tsIconFirstLine + sys.newLine);
        header.push(padLeft("", leftAlign) + tsIconSecondLine + sys.newLine);
    }
    else {
        header.push(message + sys.newLine);
        header.push(sys.newLine);
    }
    return header;
}

function printHelp(sys: System, commandLine: ParsedCommandLine) {
    if (!commandLine.options.all) {
        printEasyHelp(sys, getOptionsForHelp(commandLine));
    }
    else {
        printAllHelp(sys, getOptionsForHelp(commandLine), optionsForBuild, optionsForWatch);
    }
}

function executeCommandLineWorker(
    sys: System,
    cb: ExecuteCommandLineCallbacks,
    commandLine: ParsedCommandLine,
) {
    let reportDiagnostic = createDiagnosticReporter(sys);
    if (commandLine.options.build) {
        reportDiagnostic(createCompilerDiagnostic(Diagnostics.Option_build_must_be_the_first_command_line_argument));
        return sys.exit(ExitStatus.DiagnosticsPresent_OutputsSkipped);
    }

    // Configuration file name (if any)
    let configFileName: string | undefined;
    if (commandLine.options.locale) {
        validateLocaleAndSetLanguage(commandLine.options.locale, sys, commandLine.errors);
    }

    // If there are any errors due to command line parsing and/or
    // setting up localization, report them and quit.
    if (commandLine.errors.length > 0) {
        commandLine.errors.forEach(reportDiagnostic);
        return sys.exit(ExitStatus.DiagnosticsPresent_OutputsSkipped);
    }

    if (commandLine.options.init) {
        writeConfigFile(sys, reportDiagnostic, commandLine.options, commandLine.fileNames);
        return sys.exit(ExitStatus.Success);
    }

    if (commandLine.options.version) {
        printVersion(sys);
        return sys.exit(ExitStatus.Success);
    }

    if (commandLine.options.help || commandLine.options.all) {
        printHelp(sys, commandLine);
        return sys.exit(ExitStatus.Success);
    }

    if (commandLine.options.watch && commandLine.options.listFilesOnly) {
        reportDiagnostic(createCompilerDiagnostic(Diagnostics.Options_0_and_1_cannot_be_combined, "watch", "listFilesOnly"));
        return sys.exit(ExitStatus.DiagnosticsPresent_OutputsSkipped);
    }

    if (commandLine.options.project) {
        if (commandLine.fileNames.length !== 0) {
            reportDiagnostic(createCompilerDiagnostic(Diagnostics.Option_project_cannot_be_mixed_with_source_files_on_a_command_line));
            return sys.exit(ExitStatus.DiagnosticsPresent_OutputsSkipped);
        }

        const fileOrDirectory = normalizePath(commandLine.options.project);
        if (!fileOrDirectory /* current directory "." */ || sys.directoryExists(fileOrDirectory)) {
            configFileName = combinePaths(fileOrDirectory, "tsconfig.json");
            if (!sys.fileExists(configFileName)) {
                reportDiagnostic(createCompilerDiagnostic(Diagnostics.Cannot_find_a_tsconfig_json_file_at_the_specified_directory_Colon_0, commandLine.options.project));
                return sys.exit(ExitStatus.DiagnosticsPresent_OutputsSkipped);
            }
        }
        else {
            configFileName = fileOrDirectory;
            if (!sys.fileExists(configFileName)) {
                reportDiagnostic(createCompilerDiagnostic(Diagnostics.The_specified_path_does_not_exist_Colon_0, commandLine.options.project));
                return sys.exit(ExitStatus.DiagnosticsPresent_OutputsSkipped);
            }
        }
    }
    else if (commandLine.fileNames.length === 0) {
        const searchPath = normalizePath(sys.getCurrentDirectory());
        configFileName = findConfigFile(searchPath, fileName => sys.fileExists(fileName));
    }

    if (commandLine.fileNames.length === 0 && !configFileName) {
        if (commandLine.options.showConfig) {
            reportDiagnostic(createCompilerDiagnostic(Diagnostics.Cannot_find_a_tsconfig_json_file_at_the_current_directory_Colon_0, normalizePath(sys.getCurrentDirectory())));
        }
        else {
            printVersion(sys);
            printHelp(sys, commandLine);
        }
        return sys.exit(ExitStatus.DiagnosticsPresent_OutputsSkipped);
    }

    const currentDirectory = sys.getCurrentDirectory();
    const commandLineOptions = convertToOptionsWithAbsolutePaths(
        commandLine.options,
        fileName => getNormalizedAbsolutePath(fileName, currentDirectory)
    );
    if (configFileName) {
        const extendedConfigCache = new Map<string, ExtendedConfigCacheEntry>();
        const configParseResult = parseConfigFileWithSystem(configFileName, commandLineOptions, extendedConfigCache, commandLine.watchOptions, sys, reportDiagnostic)!; // TODO: GH#18217
        if (commandLineOptions.showConfig) {
            if (configParseResult.errors.length !== 0) {
                reportDiagnostic = updateReportDiagnostic(
                    sys,
                    reportDiagnostic,
                    configParseResult.options
                );
                configParseResult.errors.forEach(reportDiagnostic);
                return sys.exit(ExitStatus.DiagnosticsPresent_OutputsSkipped);
            }
            // eslint-disable-next-line no-null/no-null
            sys.write(JSON.stringify(convertToTSConfig(configParseResult, configFileName, sys), null, 4) + sys.newLine);
            return sys.exit(ExitStatus.Success);
        }
        reportDiagnostic = updateReportDiagnostic(
            sys,
            reportDiagnostic,
            configParseResult.options
        );
        if (isWatchSet(configParseResult.options)) {
            if (reportWatchModeWithoutSysSupport(sys, reportDiagnostic)) return;
            return createWatchOfConfigFile(
                sys,
                cb,
                reportDiagnostic,
                configParseResult,
                commandLineOptions,
                commandLine.watchOptions,
                extendedConfigCache,
            );
        }
        else if (isIncrementalCompilation(configParseResult.options)) {
            performIncrementalCompilationWorker(
                sys,
                cb,
                reportDiagnostic,
                configParseResult
            );
        }
        else {
            performCompilation(
                sys,
                cb,
                reportDiagnostic,
                configParseResult
            );
        }
    }
    else {
        if (commandLineOptions.showConfig) {
            // eslint-disable-next-line no-null/no-null
            sys.write(JSON.stringify(convertToTSConfig(commandLine, combinePaths(currentDirectory, "tsconfig.json"), sys), null, 4) + sys.newLine);
            return sys.exit(ExitStatus.Success);
        }
        reportDiagnostic = updateReportDiagnostic(
            sys,
            reportDiagnostic,
            commandLineOptions
        );
        if (isWatchSet(commandLineOptions)) {
            if (reportWatchModeWithoutSysSupport(sys, reportDiagnostic)) return;
            return createWatchOfFilesAndCompilerOptions(
                sys,
                cb,
                reportDiagnostic,
                commandLine.fileNames,
                commandLineOptions,
                commandLine.watchOptions,
            );
        }
        else if (isIncrementalCompilation(commandLineOptions)) {
            performIncrementalCompilationWorker(
                sys,
                cb,
                reportDiagnostic,
                { ...commandLine, options: commandLineOptions }
            );
        }
        else {
            performCompilation(
                sys,
                cb,
                reportDiagnostic,
                { ...commandLine, options: commandLineOptions }
            );
        }
    }
}

export function isBuild(commandLineArgs: readonly string[]) {
    if (commandLineArgs.length > 0 && commandLineArgs[0].charCodeAt(0) === CharacterCodes.minus) {
        const firstOption = commandLineArgs[0].slice(commandLineArgs[0].charCodeAt(1) === CharacterCodes.minus ? 2 : 1).toLowerCase();
        return firstOption === "build" || firstOption === "b";
    }
    return false;
}

export type ExecuteCommandLineCallbacks = (program: Program | BuilderProgram | ParsedCommandLine) => void;
export function executeCommandLine(
    system: System,
    cb: ExecuteCommandLineCallbacks,
    commandLineArgs: readonly string[],
) {
    if (isBuild(commandLineArgs)) {
        const { buildOptions, watchOptions, projects, errors } = parseBuildCommand(commandLineArgs.slice(1));
        if (buildOptions.generateCpuProfile && system.enableCPUProfiler) {
            system.enableCPUProfiler(buildOptions.generateCpuProfile, () => performBuild(
                system,
                cb,
                buildOptions,
                watchOptions,
                projects,
                errors
            ));
        }
        else {
            return performBuild(
                system,
                cb,
                buildOptions,
                watchOptions,
                projects,
                errors
            );
        }
    }

    const commandLine = parseCommandLine(commandLineArgs, path => system.readFile(path));
    if (commandLine.options.generateCpuProfile && system.enableCPUProfiler) {
        system.enableCPUProfiler(commandLine.options.generateCpuProfile, () => executeCommandLineWorker(
            system,
            cb,
            commandLine,
        ));
    }
    else {
        return executeCommandLineWorker(system, cb, commandLine);
    }
}

function reportWatchModeWithoutSysSupport(sys: System, reportDiagnostic: DiagnosticReporter) {
    if (!sys.watchFile || !sys.watchDirectory) {
        reportDiagnostic(createCompilerDiagnostic(Diagnostics.The_current_host_does_not_support_the_0_option, "--watch"));
        sys.exit(ExitStatus.DiagnosticsPresent_OutputsSkipped);
        return true;
    }
    return false;
}

function performBuild(
    sys: System,
    cb: ExecuteCommandLineCallbacks,
    buildOptions: BuildOptions,
    watchOptions: WatchOptions | undefined,
    projects: string[],
    errors: Diagnostic[]
) {
    // Update to pretty if host supports it
    const reportDiagnostic = updateReportDiagnostic(
        sys,
        createDiagnosticReporter(sys),
        buildOptions
    );

    if (buildOptions.locale) {
        validateLocaleAndSetLanguage(buildOptions.locale, sys, errors);
    }

    if (errors.length > 0) {
        errors.forEach(reportDiagnostic);
        return sys.exit(ExitStatus.DiagnosticsPresent_OutputsSkipped);
    }

    if (buildOptions.help) {
        printVersion(sys);
        printBuildHelp(sys, buildOpts);
        return sys.exit(ExitStatus.Success);
    }

    if (projects.length === 0) {
        printVersion(sys);
        printBuildHelp(sys, buildOpts);
        return sys.exit(ExitStatus.Success);
    }

    if (!sys.getModifiedTime || !sys.setModifiedTime || (buildOptions.clean && !sys.deleteFile)) {
        reportDiagnostic(createCompilerDiagnostic(Diagnostics.The_current_host_does_not_support_the_0_option, "--build"));
        return sys.exit(ExitStatus.DiagnosticsPresent_OutputsSkipped);
    }

    if (buildOptions.watch) {
        if (reportWatchModeWithoutSysSupport(sys, reportDiagnostic)) return;
        const buildHost = createSolutionBuilderWithWatchHost(
            sys,
            /*createProgram*/ undefined,
            reportDiagnostic,
            createBuilderStatusReporter(sys, shouldBePretty(sys, buildOptions)),
            createWatchStatusReporterWorker(sys, buildOptions)
        );
        const solutionPerformance = enableSolutionPerformance(sys, buildOptions);
        updateSolutionBuilderHost(sys, cb, buildHost, solutionPerformance);
        const onWatchStatusChange = buildHost.onWatchStatusChange;
        let reportBuildStatistics = false;
        buildHost.onWatchStatusChange = (d, newLine, options, errorCount) => {
            onWatchStatusChange?.(d, newLine, options, errorCount);
            if (reportBuildStatistics && (
                d.code === Diagnostics.Found_0_errors_Watching_for_file_changes.code ||
                d.code === Diagnostics.Found_1_error_Watching_for_file_changes.code
            )) {
                reportSolutionBuilderTimes(builder, solutionPerformance);
            }
        };
        const builder = createSolutionBuilderWithWatch(buildHost, projects, buildOptions, watchOptions);
        builder.build();
        reportSolutionBuilderTimes(builder, solutionPerformance);
        reportBuildStatistics = true;
        return builder;
    }

    const buildHost = createSolutionBuilderHost(
        sys,
        /*createProgram*/ undefined,
        reportDiagnostic,
        createBuilderStatusReporter(sys, shouldBePretty(sys, buildOptions)),
        createReportErrorSummary(sys, buildOptions)
    );
    const solutionPerformance = enableSolutionPerformance(sys, buildOptions);
    updateSolutionBuilderHost(sys, cb, buildHost, solutionPerformance);
    const builder = createSolutionBuilder(buildHost, projects, buildOptions);
    const exitStatus = buildOptions.clean ? builder.clean() : builder.build();
    reportSolutionBuilderTimes(builder, solutionPerformance);
    dumpTracingLegend(); // Will no-op if there hasn't been any tracing
    return sys.exit(exitStatus);
}

function createReportErrorSummary(sys: System, options: CompilerOptions | BuildOptions): ReportEmitErrorSummary | undefined {
    return shouldBePretty(sys, options) ?
        (errorCount, filesInError) => sys.write(getErrorSummaryText(errorCount, filesInError, sys.newLine, sys)) :
        undefined;
}

function performCompilation(
    sys: System,
    cb: ExecuteCommandLineCallbacks,
    reportDiagnostic: DiagnosticReporter,
    config: ParsedCommandLine
) {
    const { fileNames, options, projectReferences } = config;
    const host = createCompilerHostWorker(options, /*setParentPos*/ undefined, sys);
    const currentDirectory = host.getCurrentDirectory();
    const getCanonicalFileName = createGetCanonicalFileName(host.useCaseSensitiveFileNames());
    changeCompilerHostLikeToUseCache(host, fileName => toPath(fileName, currentDirectory, getCanonicalFileName));
    enableStatisticsAndTracing(sys, options, /*isBuildMode*/ false);

    const programOptions: CreateProgramOptions = {
        rootNames: fileNames,
        options,
        projectReferences,
        host,
        configFileParsingDiagnostics: getConfigFileParsingDiagnostics(config)
    };
    const program = createProgram(programOptions);
    const exitStatus = emitFilesAndReportErrorsAndGetExitStatus(
        program,
        reportDiagnostic,
        s => sys.write(s + sys.newLine),
        createReportErrorSummary(sys, options)
    );
    reportStatistics(sys, program, /*builder*/ undefined);
    cb(program);
    return sys.exit(exitStatus);
}

function performIncrementalCompilationWorker(
    sys: System,
    cb: ExecuteCommandLineCallbacks,
    reportDiagnostic: DiagnosticReporter,
    config: ParsedCommandLine
) {
    const { options, fileNames, projectReferences } = config;
    enableStatisticsAndTracing(sys, options, /*isBuildMode*/ false);
    const host = createIncrementalCompilerHost(options, sys);
    const exitStatus = performIncrementalCompilation({
        host,
        system: sys,
        rootNames: fileNames,
        options,
        configFileParsingDiagnostics: getConfigFileParsingDiagnostics(config),
        projectReferences,
        reportDiagnostic,
        reportErrorSummary: createReportErrorSummary(sys, options),
        afterProgramEmitAndDiagnostics: builderProgram => {
            reportStatistics(sys, builderProgram.getProgram(), /*builder*/ undefined);
            cb(builderProgram);
        }
    });
    return sys.exit(exitStatus);
}

function updateSolutionBuilderHost(
    sys: System,
    cb: ExecuteCommandLineCallbacks,
    buildHost: SolutionBuilderHostBase<EmitAndSemanticDiagnosticsBuilderProgram>,
    solutionPerformance: SolutionPerformance | undefined,
) {
    updateCreateProgram(sys, buildHost, /*isBuildMode*/ true);
    buildHost.afterProgramEmitAndDiagnostics = program => {
        reportStatistics(sys, program.getProgram(), solutionPerformance);
        cb(program);
    };
    buildHost.beforeEmitBundle = config => enableStatisticsAndTracing(sys, config.options, /*isBuildMode*/ true);
    buildHost.afterEmitBundle = config => {
        reportStatistics(sys, config, solutionPerformance);
        cb(config);
    };
}

function updateCreateProgram<T extends BuilderProgram>(sys: System, host: { createProgram: CreateProgram<T>; }, isBuildMode: boolean) {
    const compileUsingBuilder = host.createProgram;
    host.createProgram = (rootNames, options, host, oldProgram, configFileParsingDiagnostics, projectReferences) => {
        Debug.assert(rootNames !== undefined || (options === undefined && !!oldProgram));
        if (options !== undefined) {
            enableStatisticsAndTracing(sys, options, isBuildMode);
        }
        return compileUsingBuilder(rootNames, options, host, oldProgram, configFileParsingDiagnostics, projectReferences);
    };
}

function updateWatchCompilationHost(
    sys: System,
    cb: ExecuteCommandLineCallbacks,
    watchCompilerHost: WatchCompilerHost<EmitAndSemanticDiagnosticsBuilderProgram>,
) {
    updateCreateProgram(sys, watchCompilerHost, /*isBuildMode*/ false);
    const emitFilesUsingBuilder = watchCompilerHost.afterProgramCreate!; // TODO: GH#18217
    watchCompilerHost.afterProgramCreate = builderProgram => {
        emitFilesUsingBuilder(builderProgram);
        reportStatistics(sys, builderProgram.getProgram(), /*builder*/ undefined);
        cb(builderProgram);
    };
}

function createWatchStatusReporterWorker(sys: System, options: CompilerOptions | BuildOptions) {
    return createWatchStatusReporter(sys, shouldBePretty(sys, options));
}

function createWatchOfConfigFile(
    system: System,
    cb: ExecuteCommandLineCallbacks,
    reportDiagnostic: DiagnosticReporter,
    configParseResult: ParsedCommandLine,
    optionsToExtend: CompilerOptions,
    watchOptionsToExtend: WatchOptions | undefined,
    extendedConfigCache: Map<string, ExtendedConfigCacheEntry>,
) {
    const watchCompilerHost = createWatchCompilerHostOfConfigFile({
        configFileName: configParseResult.options.configFilePath!,
        optionsToExtend,
        watchOptionsToExtend,
        system,
        reportDiagnostic,
        reportWatchStatus: createWatchStatusReporterWorker(system, configParseResult.options)
    });
    updateWatchCompilationHost(system, cb, watchCompilerHost);
    watchCompilerHost.configFileParsingResult = configParseResult;
    watchCompilerHost.extendedConfigCache = extendedConfigCache;
    return createWatchProgram(watchCompilerHost);
}

function createWatchOfFilesAndCompilerOptions(
    system: System,
    cb: ExecuteCommandLineCallbacks,
    reportDiagnostic: DiagnosticReporter,
    rootFiles: string[],
    options: CompilerOptions,
    watchOptions: WatchOptions | undefined,
) {
    const watchCompilerHost = createWatchCompilerHostOfFilesAndCompilerOptions({
        rootFiles,
        options,
        watchOptions,
        system,
        reportDiagnostic,
        reportWatchStatus: createWatchStatusReporterWorker(system, options)
    });
    updateWatchCompilationHost(system, cb, watchCompilerHost);
    return createWatchProgram(watchCompilerHost);
}

interface SolutionPerformance {
    addAggregateStatistic(s: Statistic): void;
    forEachAggregateStatistics(cb: (s: Statistic) => void): void;
    clear(): void;
}

function enableSolutionPerformance(system: System, options: BuildOptions) {
    if (system === sys && options.extendedDiagnostics) {
        performance.enable(sys);
        return createSolutionPerfomrance();
    }
}

function createSolutionPerfomrance(): SolutionPerformance {
    let statistics: Map<string, Statistic> | undefined;
    return {
        addAggregateStatistic,
        forEachAggregateStatistics: forEachAggreateStatistics,
        clear,
    };

    function addAggregateStatistic(s: Statistic) {
        const existing = statistics?.get(s.name);
        if (existing) {
            if (existing.type === StatisticType.memory) existing.value = Math.max(existing.value, s.value);
            else existing.value += s.value;
        }
        else {
            (statistics ??= new Map()).set(s.name, s);
        }
    }

    function forEachAggreateStatistics(cb: (s: Statistic) => void) {
        statistics?.forEach(cb);
    }

    function clear() {
        statistics = undefined;
    }
}

function reportSolutionBuilderTimes(
    builder: SolutionBuilder<EmitAndSemanticDiagnosticsBuilderProgram>,
    solutionPerformance: SolutionPerformance | undefined) {
    if (!solutionPerformance) return;

    if (!performance.isEnabled()) {
        sys.write(Diagnostics.Performance_timings_for_diagnostics_or_extendedDiagnostics_are_not_available_in_this_session_A_native_implementation_of_the_Web_Performance_API_could_not_be_found.message + "\n");
        return;
    }

    const statistics: Statistic[] = [];
    statistics.push(
        { name: "Projects in scope", value: getBuildOrderFromAnyBuildOrder(builder.getBuildOrder()).length, type: StatisticType.count },
    );
    reportSolutionBuilderCountStatistic("SolutionBuilder::Projects built");
    reportSolutionBuilderCountStatistic("SolutionBuilder::Timestamps only updates");
    reportSolutionBuilderCountStatistic("SolutionBuilder::Bundles updated");
    solutionPerformance.forEachAggregateStatistics(s => {
        s.name = `Aggregate ${s.name}`;
        statistics.push(s);
    });
    performance.forEachMeasure((name, duration) => {
        if (isSolutionMarkOrMeasure(name)) statistics.push({ name: `${getNameFromSolutionBuilderMarkOrMeasure(name)} time`, value: duration, type: StatisticType.time });
    });
    performance.disable();
    performance.enable(sys);
    solutionPerformance.clear();

    reportAllStatistics(sys, statistics);

    function reportSolutionBuilderCountStatistic(name: string) {
        const value = performance.getCount(name);
        if (value) {
            statistics.push({ name: getNameFromSolutionBuilderMarkOrMeasure(name), value, type: StatisticType.count });
        }
    }

    function getNameFromSolutionBuilderMarkOrMeasure(name: string) {
        return name.replace("SolutionBuilder::", "");
    }
}

function canReportDiagnostics(system: System, compilerOptions: CompilerOptions) {
    return system === sys && (compilerOptions.diagnostics || compilerOptions.extendedDiagnostics);
}

function canTrace(system: System, compilerOptions: CompilerOptions) {
    return system === sys && compilerOptions.generateTrace;
}

function enableStatisticsAndTracing(system: System, compilerOptions: CompilerOptions, isBuildMode: boolean) {
    if (canReportDiagnostics(system, compilerOptions)) {
        performance.enable(system);
    }

    if (canTrace(system, compilerOptions)) {
        startTracing(isBuildMode ? "build" : "project",
            compilerOptions.generateTrace!, compilerOptions.configFilePath);
    }
}

function isSolutionMarkOrMeasure(name: string) {
    return startsWith(name, "SolutionBuilder::");
}

function isProgram(programOrConfig: Program | ParsedCommandLine): programOrConfig is Program {
    return !(programOrConfig as ParsedCommandLine).options;
}

function reportStatistics(sys: System, programOrConfig: Program | ParsedCommandLine, solutionPerformance: SolutionPerformance | undefined) {
    const program = isProgram(programOrConfig) ? programOrConfig : undefined;
    const config = isProgram(programOrConfig) ? undefined : programOrConfig;
    const compilerOptions = program ? program.getCompilerOptions() : config!.options;

    if (canTrace(sys, compilerOptions)) {
        tracing?.stopTracing();
    }

    let statistics: Statistic[];
    if (canReportDiagnostics(sys, compilerOptions)) {
        statistics = [];
        const memoryUsed = sys.getMemoryUsage ? sys.getMemoryUsage() : -1;
        if (program) {
            reportCountStatistic("Files", program.getSourceFiles().length);

            const lineCounts = countLines(program);
            if (compilerOptions.extendedDiagnostics) {
                for (const [key, value] of lineCounts.entries()) {
                    reportCountStatistic("Lines of " + key, value);
                }
            }
            else {
                reportCountStatistic("Lines", reduceLeftIterator(lineCounts.values(), (sum, count) => sum + count, 0));
            }

            reportCountStatistic("Identifiers", program.getIdentifierCount());
            reportCountStatistic("Symbols", program.getSymbolCount());
            reportCountStatistic("Types", program.getTypeCount());
            reportCountStatistic("Instantiations", program.getInstantiationCount());
        }
        if (memoryUsed >= 0) {
            reportStatisticalValue({ name: "Memory used", value: memoryUsed, type: StatisticType.memory }, /*aggregate*/ true);
        }

        const isPerformanceEnabled = performance.isEnabled();
        const programTime = isPerformanceEnabled ? performance.getDuration("Program") : 0;
        const bindTime = isPerformanceEnabled ? performance.getDuration("Bind") : 0;
        const checkTime = isPerformanceEnabled ? performance.getDuration("Check") : 0;
        const emitTime = isPerformanceEnabled ? performance.getDuration("Emit") : 0;
        if (compilerOptions.extendedDiagnostics) {
            if (program) {
                const caches = program.getRelationCacheSizes();
                reportCountStatistic("Assignability cache size", caches.assignable);
                reportCountStatistic("Identity cache size", caches.identity);
                reportCountStatistic("Subtype cache size", caches.subtype);
                reportCountStatistic("Strict subtype cache size", caches.strictSubtype);
            }
            if (isPerformanceEnabled) {
                performance.forEachMeasure((name, duration) => {
                    if (!isSolutionMarkOrMeasure(name)) reportTimeStatistic(`${name} time`, duration, /*aggregate*/ true);
                });
            }
        }
        else if (isPerformanceEnabled) {
            // Individual component times.
            // Note: To match the behavior of previous versions of the compiler, the reported parse time includes
            // I/O read time and processing time for triple-slash references and module imports, and the reported
            // emit time includes I/O write time. We preserve this behavior so we can accurately compare times.
            reportTimeStatistic("I/O read", performance.getDuration("I/O Read"), /*aggregate*/ true);
            reportTimeStatistic("I/O write", performance.getDuration("I/O Write"), /*aggregate*/ true);
            reportTimeStatistic("Parse time", programTime, /*aggregate*/ true);
            reportTimeStatistic("Bind time", bindTime, /*aggregate*/ true);
            reportTimeStatistic("Check time", checkTime, /*aggregate*/ true);
            reportTimeStatistic("Emit time", emitTime, /*aggregate*/ true);
        }
        if (isPerformanceEnabled) {
            reportTimeStatistic("Total time", programTime + bindTime + checkTime + emitTime, /*aggregate*/ false);
        }
        reportAllStatistics(sys, statistics);
        if (!isPerformanceEnabled) {
            sys.write(Diagnostics.Performance_timings_for_diagnostics_or_extendedDiagnostics_are_not_available_in_this_session_A_native_implementation_of_the_Web_Performance_API_could_not_be_found.message + "\n");
        }
        else {
            if (solutionPerformance) {
                // Clear selected marks and measures
                performance.forEachMeasure(name => {
                    if (!isSolutionMarkOrMeasure(name)) performance.clearMeasures(name);
                });
                performance.forEachMark(name => {
                    if (!isSolutionMarkOrMeasure(name)) performance.clearMarks(name);
                });
            }
            else {
                performance.disable();
            }
        }
    }

    function reportStatisticalValue(s: Statistic, aggregate: boolean) {
        statistics.push(s);
        if (aggregate) solutionPerformance?.addAggregateStatistic(s);
    }

    function reportCountStatistic(name: string, count: number) {
        reportStatisticalValue({ name, value: count, type: StatisticType.count }, /*aggregate*/ true);
    }

    function reportTimeStatistic(name: string, time: number, aggregate: boolean) {
        reportStatisticalValue({ name, value: time, type: StatisticType.time }, aggregate);
    }
}

function reportAllStatistics(sys: System, statistics: Statistic[]) {
    let nameSize = 0;
    let valueSize = 0;
    for (const s of statistics) {
        if (s.name.length > nameSize) {
            nameSize = s.name.length;
        }

        const value = statisticValue(s);
        if (value.length > valueSize) {
            valueSize = value.length;
        }
    }

    for (const s of statistics) {
        sys.write(padRight(s.name + ":", nameSize + 2) + padLeft(statisticValue(s).toString(), valueSize) + sys.newLine);
    }
}

function statisticValue(s: Statistic) {
    switch (s.type) {
        case StatisticType.count:
            return "" + s.value;
        case StatisticType.time:
            return (s.value / 1000).toFixed(2) + "s";
        case StatisticType.memory:
            return Math.round(s.value / 1000) + "K";
        default:
            Debug.assertNever(s.type);
    }
}

function writeConfigFile(
    sys: System,
    reportDiagnostic: DiagnosticReporter,
    options: CompilerOptions,
    fileNames: string[]
) {
    const currentDirectory = sys.getCurrentDirectory();
    const file = normalizePath(combinePaths(currentDirectory, "tsconfig.json"));
    if (sys.fileExists(file)) {
        reportDiagnostic(createCompilerDiagnostic(Diagnostics.A_tsconfig_json_file_is_already_defined_at_Colon_0, file));
    }
    else {
        sys.writeFile(file, generateTSConfig(options, fileNames, sys.newLine));
        const output: string[] = [sys.newLine, ...getHeader(sys,"Created a new tsconfig.json with:")];
        output.push(getCompilerOptionsDiffValue(options, sys.newLine) + sys.newLine + sys.newLine);
        output.push(`You can learn more at https://aka.ms/tsconfig` + sys.newLine);
        for (const line of output) {
            sys.write(line);
        }
    }

    return;
}
<|MERGE_RESOLUTION|>--- conflicted
+++ resolved
@@ -1,1331 +1,1321 @@
-import {
-    BuilderProgram,
-    EmitAndSemanticDiagnosticsBuilderProgram,
-} from "../compiler/builderPublic";
-import {
-    buildOpts,
-    convertToOptionsWithAbsolutePaths,
-    convertToTSConfig,
-    DiagnosticReporter,
-    ExtendedConfigCacheEntry,
-    generateTSConfig,
-    getCompilerOptionsDiffValue,
-    getDiagnosticText,
-<<<<<<< HEAD
-=======
-    getErrorSummaryText,
-    getLineStarts,
-    getNormalizedAbsolutePath,
-    isIncrementalCompilation,
-    isWatchSet,
-    normalizePath,
->>>>>>> 8586c995
-    optionDeclarations,
-    optionsForBuild,
-    optionsForWatch,
-    parseBuildCommand,
-    parseCommandLine,
-} from "../compiler/commandLineParser";
-import {
-    arrayFrom,
-    compareStringsCaseInsensitive,
-    contains,
-    createGetCanonicalFileName,
-    filter,
-    forEach,
-    getEntries,
-    padLeft,
-    padRight,
-    reduceLeftIterator,
-    sort,
-    startsWith,
-    stringContains,
-} from "../compiler/core";
-import { version } from "../compiler/corePublic";
-import { Debug } from "../compiler/debug";
-import { Diagnostics } from "../compiler/diagnosticInformationMap.generated";
-import {
-    combinePaths,
-    fileExtensionIs,
-    fileExtensionIsOneOf,
-    getNormalizedAbsolutePath,
-    normalizePath,
-    toPath,
-} from "../compiler/path";
-import * as performance from "../compiler/performance";
-import {
-    changeCompilerHostLikeToUseCache,
-    createCompilerHostWorker,
-    createProgram,
-    findConfigFile,
-    getConfigFileParsingDiagnostics,
-} from "../compiler/program";
-import { getLineStarts } from "../compiler/scanner";
-import { sys } from "../compiler/sys";
-import {
-    dumpTracingLegend,
-    startTracing,
-    tracing,
-} from "../compiler/tracing";
-import {
-    BuildOptions,
-    createBuilderStatusReporter,
-    createSolutionBuilder,
-    createSolutionBuilderHost,
-    createSolutionBuilderWithWatch,
-    createSolutionBuilderWithWatchHost,
-    getBuildOrderFromAnyBuildOrder,
-    ReportEmitErrorSummary,
-    SolutionBuilder,
-    SolutionBuilderHostBase,
-} from "../compiler/tsbuildPublic";
-import {
-    CharacterCodes,
-    CommandLineOption,
-    CompilerOptions,
-    CreateProgramOptions,
-    Diagnostic,
-    DiagnosticMessage,
-    ExitStatus,
-    Extension,
-    ParsedCommandLine,
-    Program,
-    SourceFile,
-    System,
-    WatchOptions,
-} from "../compiler/types";
-import {
-    createCompilerDiagnostic,
-    formatMessage,
-    isIncrementalCompilation,
-    isWatchSet,
-    supportedJSExtensionsFlat,
-    supportedTSExtensionsFlat,
-} from "../compiler/utilities";
-import { validateLocaleAndSetLanguage } from "../compiler/utilitiesPublic";
-import {
-    createDiagnosticReporter,
-    createWatchCompilerHostOfConfigFile,
-    createWatchCompilerHostOfFilesAndCompilerOptions,
-    createWatchStatusReporter,
-    emitFilesAndReportErrorsAndGetExitStatus,
-    getErrorSummaryText,
-    parseConfigFileWithSystem,
-    performIncrementalCompilation,
-} from "../compiler/watch";
-import {
-    createIncrementalCompilerHost,
-    CreateProgram,
-    createWatchProgram,
-    WatchCompilerHost,
-} from "../compiler/watchPublic";
-
-interface Statistic {
-    name: string;
-    value: number;
-    type: StatisticType;
-}
-
-export enum StatisticType {
-    time,
-    count,
-    memory,
-}
-
-function countLines(program: Program): Map<string, number> {
-    const counts = getCountsMap();
-    forEach(program.getSourceFiles(), file => {
-        const key = getCountKey(program, file);
-        const lineCount = getLineStarts(file).length;
-        counts.set(key, counts.get(key)! + lineCount);
-    });
-    return counts;
-}
-
-function getCountsMap() {
-    const counts = new Map<string, number>();
-    counts.set("Library", 0);
-    counts.set("Definitions", 0);
-    counts.set("TypeScript", 0);
-    counts.set("JavaScript", 0);
-    counts.set("JSON", 0);
-    counts.set("Other", 0);
-    return counts;
-}
-
-function getCountKey(program: Program, file: SourceFile) {
-    if (program.isSourceFileDefaultLibrary(file)) {
-        return "Library";
-    }
-    else if (file.isDeclarationFile) {
-        return "Definitions";
-    }
-
-    const path = file.path;
-    if (fileExtensionIsOneOf(path, supportedTSExtensionsFlat)) {
-        return "TypeScript";
-    }
-    else if (fileExtensionIsOneOf(path, supportedJSExtensionsFlat)) {
-        return "JavaScript";
-    }
-    else if (fileExtensionIs(path, Extension.Json)) {
-        return "JSON";
-    }
-    else {
-        return "Other";
-    }
-}
-
-function updateReportDiagnostic(
-    sys: System,
-    existing: DiagnosticReporter,
-    options: CompilerOptions | BuildOptions
-): DiagnosticReporter {
-    return shouldBePretty(sys, options) ?
-        createDiagnosticReporter(sys, /*pretty*/ true) :
-        existing;
-}
-
-function defaultIsPretty(sys: System) {
-    return !!sys.writeOutputIsTTY && sys.writeOutputIsTTY() && !sys.getEnvironmentVariable("NO_COLOR");
-}
-
-function shouldBePretty(sys: System, options: CompilerOptions | BuildOptions) {
-    if (!options || typeof options.pretty === "undefined") {
-        return defaultIsPretty(sys);
-    }
-    return options.pretty;
-}
-
-function getOptionsForHelp(commandLine: ParsedCommandLine) {
-    // Sort our options by their names, (e.g. "--noImplicitAny" comes before "--watch")
-    return !!commandLine.options.all ?
-        sort(optionDeclarations, (a, b) => compareStringsCaseInsensitive(a.name, b.name)) :
-        filter(optionDeclarations.slice(), v => !!v.showInSimplifiedHelpView);
-}
-
-function printVersion(sys: System) {
-    sys.write(getDiagnosticText(Diagnostics.Version_0, version) + sys.newLine);
-}
-
-function createColors(sys: System) {
-    const showColors = defaultIsPretty(sys);
-    if (!showColors) {
-        return {
-            bold: (str: string) => str,
-            blue: (str: string) => str,
-            blueBackground: (str: string) => str,
-            brightWhite: (str: string) => str
-        };
-    }
-
-    function bold(str: string) {
-        return `\x1b[1m${str}\x1b[22m`;
-    }
-
-    const isWindows = sys.getEnvironmentVariable("OS") && stringContains(sys.getEnvironmentVariable("OS").toLowerCase(), "windows");
-    const isWindowsTerminal = sys.getEnvironmentVariable("WT_SESSION");
-    const isVSCode = sys.getEnvironmentVariable("TERM_PROGRAM") && sys.getEnvironmentVariable("TERM_PROGRAM") === "vscode";
-
-    function blue(str: string) {
-        // Effectively Powershell and Command prompt users use cyan instead
-        // of blue because the default theme doesn't show blue with enough contrast.
-        if (isWindows && !isWindowsTerminal && !isVSCode) {
-            return brightWhite(str);
-        }
-
-        return `\x1b[94m${str}\x1b[39m`;
-    }
-
-    // There are ~3 types of terminal color support: 16 colors, 256 and 16m colors
-    // If there is richer color support, e.g. 256+ we can use extended ANSI codes which are not just generic 'blue'
-    // but a 'lighter blue' which is closer to the blue in the TS logo.
-    const supportsRicherColors = sys.getEnvironmentVariable("COLORTERM") === "truecolor" || sys.getEnvironmentVariable("TERM") === "xterm-256color";
-    function blueBackground(str: string) {
-        if (supportsRicherColors) {
-            return `\x1B[48;5;68m${str}\x1B[39;49m`;
-        }
-        else {
-            return `\x1b[44m${str}\x1B[39;49m`;
-        }
-    }
-    function brightWhite(str: string) {
-        return `\x1b[97m${str}\x1b[39m`;
-    }
-    return {
-        bold,
-        blue,
-        brightWhite,
-        blueBackground
-    };
-}
-
-function getDisplayNameTextOfOption(option: CommandLineOption) {
-    return `--${option.name}${option.shortName ? `, -${option.shortName}` : ""}`;
-}
-
-function generateOptionOutput(sys: System, option: CommandLineOption, rightAlignOfLeft: number, leftAlignOfRight: number) {
-    interface ValueCandidate {
-        // "one or more" or "any of"
-        valueType: string;
-        possibleValues: string;
-    }
-
-    const text: string[] = [];
-    const colors = createColors(sys);
-
-    // name and description
-    const name = getDisplayNameTextOfOption(option);
-
-    // value type and possible value
-    const valueCandidates = getValueCandidate(option);
-    const defaultValueDescription =
-        typeof option.defaultValueDescription === "object"
-            ? getDiagnosticText(option.defaultValueDescription)
-            : formatDefaultValue(
-                option.defaultValueDescription,
-                option.type === "list" || option.type === "listOrElement" ? option.element.type : option.type
-            );
-    const terminalWidth = sys.getWidthOfTerminal?.() ?? 0;
-
-    // Note: child_process might return `terminalWidth` as undefined.
-    if (terminalWidth >= 80) {
-        let description = "";
-        if (option.description) {
-            description = getDiagnosticText(option.description);
-        }
-        text.push(...getPrettyOutput(name, description, rightAlignOfLeft, leftAlignOfRight, terminalWidth, /*colorLeft*/ true), sys.newLine);
-        if (showAdditionalInfoOutput(valueCandidates, option)) {
-            if (valueCandidates) {
-                text.push(...getPrettyOutput(valueCandidates.valueType, valueCandidates.possibleValues, rightAlignOfLeft, leftAlignOfRight, terminalWidth, /*colorLeft*/ false), sys.newLine);
-            }
-            if (defaultValueDescription) {
-                text.push(...getPrettyOutput(getDiagnosticText(Diagnostics.default_Colon), defaultValueDescription, rightAlignOfLeft, leftAlignOfRight, terminalWidth, /*colorLeft*/ false), sys.newLine);
-            }
-        }
-        text.push(sys.newLine);
-    }
-    else {
-        text.push(colors.blue(name), sys.newLine);
-        if (option.description) {
-            const description = getDiagnosticText(option.description);
-            text.push(description);
-        }
-        text.push(sys.newLine);
-        if (showAdditionalInfoOutput(valueCandidates, option)) {
-            if (valueCandidates) {
-                text.push(`${valueCandidates.valueType} ${valueCandidates.possibleValues}`);
-            }
-            if (defaultValueDescription) {
-                if (valueCandidates) text.push(sys.newLine);
-                const diagType = getDiagnosticText(Diagnostics.default_Colon);
-                text.push(`${diagType} ${defaultValueDescription}`);
-            }
-
-            text.push(sys.newLine);
-        }
-        text.push(sys.newLine);
-    }
-    return text;
-
-    function formatDefaultValue(
-        defaultValue: CommandLineOption["defaultValueDescription"],
-        type: CommandLineOption["type"]
-    ) {
-        return defaultValue !== undefined && typeof type === "object"
-            // e.g. ScriptTarget.ES2015 -> "es6/es2015"
-            ? arrayFrom(type.entries())
-                  .filter(([, value]) => value === defaultValue)
-                  .map(([name]) => name)
-                  .join("/")
-            : String(defaultValue);
-    }
-
-    function showAdditionalInfoOutput(valueCandidates: ValueCandidate | undefined, option: CommandLineOption): boolean {
-        const ignoreValues = ["string"];
-        const ignoredDescriptions = [undefined, "false", "n/a"];
-        const defaultValueDescription = option.defaultValueDescription;
-        if (option.category === Diagnostics.Command_line_Options) return false;
-
-        if (contains(ignoreValues, valueCandidates?.possibleValues) && contains(ignoredDescriptions, defaultValueDescription)) {
-            return false;
-        }
-        return true;
-    }
-
-    function getPrettyOutput(left: string, right: string, rightAlignOfLeft: number, leftAlignOfRight: number, terminalWidth: number, colorLeft: boolean) {
-        const res = [];
-        let isFirstLine = true;
-        let remainRight = right;
-        const rightCharacterNumber = terminalWidth - leftAlignOfRight;
-        while (remainRight.length > 0) {
-            let curLeft = "";
-            if (isFirstLine) {
-                curLeft = padLeft(left, rightAlignOfLeft);
-                curLeft = padRight(curLeft, leftAlignOfRight);
-                curLeft = colorLeft ? colors.blue(curLeft) : curLeft;
-            }
-            else {
-                curLeft = padLeft("", leftAlignOfRight);
-            }
-
-            const curRight = remainRight.substr(0, rightCharacterNumber);
-            remainRight = remainRight.slice(rightCharacterNumber);
-            res.push(`${curLeft}${curRight}`);
-            isFirstLine = false;
-        }
-        return res;
-    }
-
-    function getValueCandidate(option: CommandLineOption): ValueCandidate | undefined {
-        // option.type might be "string" | "number" | "boolean" | "object" | "list" | Map<string, number | string>
-        // string -- any of: string
-        // number -- any of: number
-        // boolean -- any of: boolean
-        // object -- null
-        // list -- one or more: , content depends on `option.element.type`, the same as others
-        // Map<string, number | string> -- any of: key1, key2, ....
-        if (option.type === "object") {
-            return undefined;
-        }
-
-        return {
-            valueType: getValueType(option),
-            possibleValues: getPossibleValues(option)
-        };
-
-        function getValueType(option: CommandLineOption) {
-            Debug.assert(option.type !== "listOrElement");
-            switch (option.type) {
-                case "string":
-                case "number":
-                case "boolean":
-                    return getDiagnosticText(Diagnostics.type_Colon);
-                case "list":
-                    return getDiagnosticText(Diagnostics.one_or_more_Colon);
-                default:
-                    return getDiagnosticText(Diagnostics.one_of_Colon);
-            }
-        }
-
-        function getPossibleValues(option: CommandLineOption) {
-            let possibleValues: string;
-            switch (option.type) {
-                case "string":
-                case "number":
-                case "boolean":
-                    possibleValues = option.type;
-                    break;
-                case "list":
-                case "listOrElement":
-                    possibleValues = getPossibleValues(option.element);
-                    break;
-                case "object":
-                    possibleValues = "";
-                    break;
-                default:
-                    // Map<string, number | string>
-                    // Group synonyms: es6/es2015
-                    const inverted: { [value: string]: string[] } = {};
-                    option.type.forEach((value, name) => {
-                        (inverted[value] ||= []).push(name);
-                    });
-                    return Object.entries(inverted)
-                        .map(([, synonyms]) => synonyms.join("/"))
-                        .join(", ");
-            }
-            return possibleValues;
-        }
-    }
-}
-
-function generateGroupOptionOutput(sys: System, optionsList: readonly CommandLineOption[]) {
-    let maxLength = 0;
-    for (const option of optionsList) {
-        const curLength = getDisplayNameTextOfOption(option).length;
-        maxLength = maxLength > curLength ? maxLength : curLength;
-    }
-
-    // left part should be right align, right part should be left align
-
-    // assume 2 space between left margin and left part.
-    const rightAlignOfLeftPart = maxLength + 2;
-    // assume 2 space between left and right part
-    const leftAlignOfRightPart = rightAlignOfLeftPart + 2;
-    let lines: string[] = [];
-    for (const option of optionsList) {
-        const tmp = generateOptionOutput(sys, option, rightAlignOfLeftPart, leftAlignOfRightPart);
-        lines = [...lines, ...tmp];
-    }
-    // make sure always a blank line in the end.
-    if (lines[lines.length - 2] !== sys.newLine) {
-        lines.push(sys.newLine);
-    }
-    return lines;
-}
-
-function generateSectionOptionsOutput(sys: System, sectionName: string, options: readonly CommandLineOption[], subCategory: boolean, beforeOptionsDescription?: string, afterOptionsDescription?: string) {
-    let res: string[] = [];
-    res.push(createColors(sys).bold(sectionName) + sys.newLine + sys.newLine);
-    if (beforeOptionsDescription) {
-        res.push(beforeOptionsDescription + sys.newLine + sys.newLine);
-    }
-    if (!subCategory) {
-        res = [...res, ...generateGroupOptionOutput(sys, options)];
-        if (afterOptionsDescription) {
-            res.push(afterOptionsDescription + sys.newLine + sys.newLine);
-        }
-        return res;
-    }
-    const categoryMap = new Map<string, CommandLineOption[]>();
-    for (const option of options) {
-        if (!option.category) {
-            continue;
-        }
-        const curCategory = getDiagnosticText(option.category);
-        const optionsOfCurCategory = categoryMap.get(curCategory) ?? [];
-        optionsOfCurCategory.push(option);
-        categoryMap.set(curCategory, optionsOfCurCategory);
-    }
-    categoryMap.forEach((value, key) => {
-        res.push(`### ${key}${sys.newLine}${sys.newLine}`);
-        res = [...res, ...generateGroupOptionOutput(sys, value)];
-    });
-    if (afterOptionsDescription) {
-        res.push(afterOptionsDescription + sys.newLine + sys.newLine);
-    }
-    return res;
-}
-
-function printEasyHelp(sys: System, simpleOptions: readonly CommandLineOption[]) {
-    const colors = createColors(sys);
-    let output: string[] = [...getHeader(sys,`${getDiagnosticText(Diagnostics.tsc_Colon_The_TypeScript_Compiler)} - ${getDiagnosticText(Diagnostics.Version_0, version)}`)];
-    output.push(colors.bold(getDiagnosticText(Diagnostics.COMMON_COMMANDS)) + sys.newLine + sys.newLine);
-
-    example("tsc", Diagnostics.Compiles_the_current_project_tsconfig_json_in_the_working_directory);
-    example("tsc app.ts util.ts", Diagnostics.Ignoring_tsconfig_json_compiles_the_specified_files_with_default_compiler_options);
-    example("tsc -b", Diagnostics.Build_a_composite_project_in_the_working_directory);
-    example("tsc --init", Diagnostics.Creates_a_tsconfig_json_with_the_recommended_settings_in_the_working_directory);
-    example("tsc -p ./path/to/tsconfig.json", Diagnostics.Compiles_the_TypeScript_project_located_at_the_specified_path);
-    example("tsc --help --all", Diagnostics.An_expanded_version_of_this_information_showing_all_possible_compiler_options);
-    example(["tsc --noEmit", "tsc --target esnext"], Diagnostics.Compiles_the_current_project_with_additional_settings);
-
-    const cliCommands = simpleOptions.filter(opt => opt.isCommandLineOnly || opt.category === Diagnostics.Command_line_Options);
-    const configOpts = simpleOptions.filter(opt => !contains(cliCommands, opt));
-
-    output = [
-        ...output,
-        ...generateSectionOptionsOutput(sys, getDiagnosticText(Diagnostics.COMMAND_LINE_FLAGS), cliCommands, /*subCategory*/ false, /* beforeOptionsDescription */ undefined, /* afterOptionsDescription*/ undefined),
-        ...generateSectionOptionsOutput(sys, getDiagnosticText(Diagnostics.COMMON_COMPILER_OPTIONS), configOpts, /*subCategory*/ false, /* beforeOptionsDescription */ undefined, formatMessage(/*_dummy*/ undefined, Diagnostics.You_can_learn_about_all_of_the_compiler_options_at_0, "https://aka.ms/tsc"))
-    ];
-
-    for (const line of output) {
-        sys.write(line);
-    }
-
-    function example(ex: string | string[], desc: DiagnosticMessage) {
-        const examples = typeof ex === "string" ? [ex] : ex;
-        for (const example of examples) {
-            output.push("  " + colors.blue(example) + sys.newLine);
-        }
-        output.push("  " + getDiagnosticText(desc) + sys.newLine + sys.newLine);
-    }
-}
-
-function printAllHelp(sys: System, compilerOptions: readonly CommandLineOption[], buildOptions: readonly CommandLineOption[], watchOptions: readonly CommandLineOption[]) {
-    let output: string[] = [...getHeader(sys,`${getDiagnosticText(Diagnostics.tsc_Colon_The_TypeScript_Compiler)} - ${getDiagnosticText(Diagnostics.Version_0, version)}`)];
-    output = [...output, ...generateSectionOptionsOutput(sys, getDiagnosticText(Diagnostics.ALL_COMPILER_OPTIONS), compilerOptions, /*subCategory*/ true, /* beforeOptionsDescription */ undefined, formatMessage(/*_dummy*/ undefined, Diagnostics.You_can_learn_about_all_of_the_compiler_options_at_0, "https://aka.ms/tsc"))];
-    output = [...output, ...generateSectionOptionsOutput(sys, getDiagnosticText(Diagnostics.WATCH_OPTIONS), watchOptions, /*subCategory*/ false, getDiagnosticText(Diagnostics.Including_watch_w_will_start_watching_the_current_project_for_the_file_changes_Once_set_you_can_config_watch_mode_with_Colon))];
-    output = [...output, ...generateSectionOptionsOutput(sys, getDiagnosticText(Diagnostics.BUILD_OPTIONS), buildOptions, /*subCategory*/ false, formatMessage(/*_dummy*/ undefined, Diagnostics.Using_build_b_will_make_tsc_behave_more_like_a_build_orchestrator_than_a_compiler_This_is_used_to_trigger_building_composite_projects_which_you_can_learn_more_about_at_0, "https://aka.ms/tsc-composite-builds"))];
-    for (const line of output) {
-        sys.write(line);
-    }
-}
-
-function printBuildHelp(sys: System, buildOptions: readonly CommandLineOption[]) {
-    let output: string[] = [...getHeader(sys,`${getDiagnosticText(Diagnostics.tsc_Colon_The_TypeScript_Compiler)} - ${getDiagnosticText(Diagnostics.Version_0, version)}`)];
-    output = [...output, ...generateSectionOptionsOutput(sys, getDiagnosticText(Diagnostics.BUILD_OPTIONS), buildOptions, /*subCategory*/ false, formatMessage(/*_dummy*/ undefined, Diagnostics.Using_build_b_will_make_tsc_behave_more_like_a_build_orchestrator_than_a_compiler_This_is_used_to_trigger_building_composite_projects_which_you_can_learn_more_about_at_0, "https://aka.ms/tsc-composite-builds"))];
-    for (const line of output) {
-        sys.write(line);
-    }
-}
-
-function getHeader(sys: System, message: string) {
-    const colors = createColors(sys);
-    const header: string[] = [];
-    const terminalWidth = sys.getWidthOfTerminal?.() ?? 0;
-    const tsIconLength = 5;
-
-    const tsIconFirstLine = colors.blueBackground(padLeft("", tsIconLength));
-    const tsIconSecondLine = colors.blueBackground(colors.brightWhite(padLeft("TS ", tsIconLength)));
-    // If we have enough space, print TS icon.
-    if (terminalWidth >= message.length + tsIconLength) {
-        // right align of the icon is 120 at most.
-        const rightAlign = terminalWidth > 120 ? 120 : terminalWidth;
-        const leftAlign = rightAlign - tsIconLength;
-        header.push(padRight(message, leftAlign) + tsIconFirstLine + sys.newLine);
-        header.push(padLeft("", leftAlign) + tsIconSecondLine + sys.newLine);
-    }
-    else {
-        header.push(message + sys.newLine);
-        header.push(sys.newLine);
-    }
-    return header;
-}
-
-function printHelp(sys: System, commandLine: ParsedCommandLine) {
-    if (!commandLine.options.all) {
-        printEasyHelp(sys, getOptionsForHelp(commandLine));
-    }
-    else {
-        printAllHelp(sys, getOptionsForHelp(commandLine), optionsForBuild, optionsForWatch);
-    }
-}
-
-function executeCommandLineWorker(
-    sys: System,
-    cb: ExecuteCommandLineCallbacks,
-    commandLine: ParsedCommandLine,
-) {
-    let reportDiagnostic = createDiagnosticReporter(sys);
-    if (commandLine.options.build) {
-        reportDiagnostic(createCompilerDiagnostic(Diagnostics.Option_build_must_be_the_first_command_line_argument));
-        return sys.exit(ExitStatus.DiagnosticsPresent_OutputsSkipped);
-    }
-
-    // Configuration file name (if any)
-    let configFileName: string | undefined;
-    if (commandLine.options.locale) {
-        validateLocaleAndSetLanguage(commandLine.options.locale, sys, commandLine.errors);
-    }
-
-    // If there are any errors due to command line parsing and/or
-    // setting up localization, report them and quit.
-    if (commandLine.errors.length > 0) {
-        commandLine.errors.forEach(reportDiagnostic);
-        return sys.exit(ExitStatus.DiagnosticsPresent_OutputsSkipped);
-    }
-
-    if (commandLine.options.init) {
-        writeConfigFile(sys, reportDiagnostic, commandLine.options, commandLine.fileNames);
-        return sys.exit(ExitStatus.Success);
-    }
-
-    if (commandLine.options.version) {
-        printVersion(sys);
-        return sys.exit(ExitStatus.Success);
-    }
-
-    if (commandLine.options.help || commandLine.options.all) {
-        printHelp(sys, commandLine);
-        return sys.exit(ExitStatus.Success);
-    }
-
-    if (commandLine.options.watch && commandLine.options.listFilesOnly) {
-        reportDiagnostic(createCompilerDiagnostic(Diagnostics.Options_0_and_1_cannot_be_combined, "watch", "listFilesOnly"));
-        return sys.exit(ExitStatus.DiagnosticsPresent_OutputsSkipped);
-    }
-
-    if (commandLine.options.project) {
-        if (commandLine.fileNames.length !== 0) {
-            reportDiagnostic(createCompilerDiagnostic(Diagnostics.Option_project_cannot_be_mixed_with_source_files_on_a_command_line));
-            return sys.exit(ExitStatus.DiagnosticsPresent_OutputsSkipped);
-        }
-
-        const fileOrDirectory = normalizePath(commandLine.options.project);
-        if (!fileOrDirectory /* current directory "." */ || sys.directoryExists(fileOrDirectory)) {
-            configFileName = combinePaths(fileOrDirectory, "tsconfig.json");
-            if (!sys.fileExists(configFileName)) {
-                reportDiagnostic(createCompilerDiagnostic(Diagnostics.Cannot_find_a_tsconfig_json_file_at_the_specified_directory_Colon_0, commandLine.options.project));
-                return sys.exit(ExitStatus.DiagnosticsPresent_OutputsSkipped);
-            }
-        }
-        else {
-            configFileName = fileOrDirectory;
-            if (!sys.fileExists(configFileName)) {
-                reportDiagnostic(createCompilerDiagnostic(Diagnostics.The_specified_path_does_not_exist_Colon_0, commandLine.options.project));
-                return sys.exit(ExitStatus.DiagnosticsPresent_OutputsSkipped);
-            }
-        }
-    }
-    else if (commandLine.fileNames.length === 0) {
-        const searchPath = normalizePath(sys.getCurrentDirectory());
-        configFileName = findConfigFile(searchPath, fileName => sys.fileExists(fileName));
-    }
-
-    if (commandLine.fileNames.length === 0 && !configFileName) {
-        if (commandLine.options.showConfig) {
-            reportDiagnostic(createCompilerDiagnostic(Diagnostics.Cannot_find_a_tsconfig_json_file_at_the_current_directory_Colon_0, normalizePath(sys.getCurrentDirectory())));
-        }
-        else {
-            printVersion(sys);
-            printHelp(sys, commandLine);
-        }
-        return sys.exit(ExitStatus.DiagnosticsPresent_OutputsSkipped);
-    }
-
-    const currentDirectory = sys.getCurrentDirectory();
-    const commandLineOptions = convertToOptionsWithAbsolutePaths(
-        commandLine.options,
-        fileName => getNormalizedAbsolutePath(fileName, currentDirectory)
-    );
-    if (configFileName) {
-        const extendedConfigCache = new Map<string, ExtendedConfigCacheEntry>();
-        const configParseResult = parseConfigFileWithSystem(configFileName, commandLineOptions, extendedConfigCache, commandLine.watchOptions, sys, reportDiagnostic)!; // TODO: GH#18217
-        if (commandLineOptions.showConfig) {
-            if (configParseResult.errors.length !== 0) {
-                reportDiagnostic = updateReportDiagnostic(
-                    sys,
-                    reportDiagnostic,
-                    configParseResult.options
-                );
-                configParseResult.errors.forEach(reportDiagnostic);
-                return sys.exit(ExitStatus.DiagnosticsPresent_OutputsSkipped);
-            }
-            // eslint-disable-next-line no-null/no-null
-            sys.write(JSON.stringify(convertToTSConfig(configParseResult, configFileName, sys), null, 4) + sys.newLine);
-            return sys.exit(ExitStatus.Success);
-        }
-        reportDiagnostic = updateReportDiagnostic(
-            sys,
-            reportDiagnostic,
-            configParseResult.options
-        );
-        if (isWatchSet(configParseResult.options)) {
-            if (reportWatchModeWithoutSysSupport(sys, reportDiagnostic)) return;
-            return createWatchOfConfigFile(
-                sys,
-                cb,
-                reportDiagnostic,
-                configParseResult,
-                commandLineOptions,
-                commandLine.watchOptions,
-                extendedConfigCache,
-            );
-        }
-        else if (isIncrementalCompilation(configParseResult.options)) {
-            performIncrementalCompilationWorker(
-                sys,
-                cb,
-                reportDiagnostic,
-                configParseResult
-            );
-        }
-        else {
-            performCompilation(
-                sys,
-                cb,
-                reportDiagnostic,
-                configParseResult
-            );
-        }
-    }
-    else {
-        if (commandLineOptions.showConfig) {
-            // eslint-disable-next-line no-null/no-null
-            sys.write(JSON.stringify(convertToTSConfig(commandLine, combinePaths(currentDirectory, "tsconfig.json"), sys), null, 4) + sys.newLine);
-            return sys.exit(ExitStatus.Success);
-        }
-        reportDiagnostic = updateReportDiagnostic(
-            sys,
-            reportDiagnostic,
-            commandLineOptions
-        );
-        if (isWatchSet(commandLineOptions)) {
-            if (reportWatchModeWithoutSysSupport(sys, reportDiagnostic)) return;
-            return createWatchOfFilesAndCompilerOptions(
-                sys,
-                cb,
-                reportDiagnostic,
-                commandLine.fileNames,
-                commandLineOptions,
-                commandLine.watchOptions,
-            );
-        }
-        else if (isIncrementalCompilation(commandLineOptions)) {
-            performIncrementalCompilationWorker(
-                sys,
-                cb,
-                reportDiagnostic,
-                { ...commandLine, options: commandLineOptions }
-            );
-        }
-        else {
-            performCompilation(
-                sys,
-                cb,
-                reportDiagnostic,
-                { ...commandLine, options: commandLineOptions }
-            );
-        }
-    }
-}
-
-export function isBuild(commandLineArgs: readonly string[]) {
-    if (commandLineArgs.length > 0 && commandLineArgs[0].charCodeAt(0) === CharacterCodes.minus) {
-        const firstOption = commandLineArgs[0].slice(commandLineArgs[0].charCodeAt(1) === CharacterCodes.minus ? 2 : 1).toLowerCase();
-        return firstOption === "build" || firstOption === "b";
-    }
-    return false;
-}
-
-export type ExecuteCommandLineCallbacks = (program: Program | BuilderProgram | ParsedCommandLine) => void;
-export function executeCommandLine(
-    system: System,
-    cb: ExecuteCommandLineCallbacks,
-    commandLineArgs: readonly string[],
-) {
-    if (isBuild(commandLineArgs)) {
-        const { buildOptions, watchOptions, projects, errors } = parseBuildCommand(commandLineArgs.slice(1));
-        if (buildOptions.generateCpuProfile && system.enableCPUProfiler) {
-            system.enableCPUProfiler(buildOptions.generateCpuProfile, () => performBuild(
-                system,
-                cb,
-                buildOptions,
-                watchOptions,
-                projects,
-                errors
-            ));
-        }
-        else {
-            return performBuild(
-                system,
-                cb,
-                buildOptions,
-                watchOptions,
-                projects,
-                errors
-            );
-        }
-    }
-
-    const commandLine = parseCommandLine(commandLineArgs, path => system.readFile(path));
-    if (commandLine.options.generateCpuProfile && system.enableCPUProfiler) {
-        system.enableCPUProfiler(commandLine.options.generateCpuProfile, () => executeCommandLineWorker(
-            system,
-            cb,
-            commandLine,
-        ));
-    }
-    else {
-        return executeCommandLineWorker(system, cb, commandLine);
-    }
-}
-
-function reportWatchModeWithoutSysSupport(sys: System, reportDiagnostic: DiagnosticReporter) {
-    if (!sys.watchFile || !sys.watchDirectory) {
-        reportDiagnostic(createCompilerDiagnostic(Diagnostics.The_current_host_does_not_support_the_0_option, "--watch"));
-        sys.exit(ExitStatus.DiagnosticsPresent_OutputsSkipped);
-        return true;
-    }
-    return false;
-}
-
-function performBuild(
-    sys: System,
-    cb: ExecuteCommandLineCallbacks,
-    buildOptions: BuildOptions,
-    watchOptions: WatchOptions | undefined,
-    projects: string[],
-    errors: Diagnostic[]
-) {
-    // Update to pretty if host supports it
-    const reportDiagnostic = updateReportDiagnostic(
-        sys,
-        createDiagnosticReporter(sys),
-        buildOptions
-    );
-
-    if (buildOptions.locale) {
-        validateLocaleAndSetLanguage(buildOptions.locale, sys, errors);
-    }
-
-    if (errors.length > 0) {
-        errors.forEach(reportDiagnostic);
-        return sys.exit(ExitStatus.DiagnosticsPresent_OutputsSkipped);
-    }
-
-    if (buildOptions.help) {
-        printVersion(sys);
-        printBuildHelp(sys, buildOpts);
-        return sys.exit(ExitStatus.Success);
-    }
-
-    if (projects.length === 0) {
-        printVersion(sys);
-        printBuildHelp(sys, buildOpts);
-        return sys.exit(ExitStatus.Success);
-    }
-
-    if (!sys.getModifiedTime || !sys.setModifiedTime || (buildOptions.clean && !sys.deleteFile)) {
-        reportDiagnostic(createCompilerDiagnostic(Diagnostics.The_current_host_does_not_support_the_0_option, "--build"));
-        return sys.exit(ExitStatus.DiagnosticsPresent_OutputsSkipped);
-    }
-
-    if (buildOptions.watch) {
-        if (reportWatchModeWithoutSysSupport(sys, reportDiagnostic)) return;
-        const buildHost = createSolutionBuilderWithWatchHost(
-            sys,
-            /*createProgram*/ undefined,
-            reportDiagnostic,
-            createBuilderStatusReporter(sys, shouldBePretty(sys, buildOptions)),
-            createWatchStatusReporterWorker(sys, buildOptions)
-        );
-        const solutionPerformance = enableSolutionPerformance(sys, buildOptions);
-        updateSolutionBuilderHost(sys, cb, buildHost, solutionPerformance);
-        const onWatchStatusChange = buildHost.onWatchStatusChange;
-        let reportBuildStatistics = false;
-        buildHost.onWatchStatusChange = (d, newLine, options, errorCount) => {
-            onWatchStatusChange?.(d, newLine, options, errorCount);
-            if (reportBuildStatistics && (
-                d.code === Diagnostics.Found_0_errors_Watching_for_file_changes.code ||
-                d.code === Diagnostics.Found_1_error_Watching_for_file_changes.code
-            )) {
-                reportSolutionBuilderTimes(builder, solutionPerformance);
-            }
-        };
-        const builder = createSolutionBuilderWithWatch(buildHost, projects, buildOptions, watchOptions);
-        builder.build();
-        reportSolutionBuilderTimes(builder, solutionPerformance);
-        reportBuildStatistics = true;
-        return builder;
-    }
-
-    const buildHost = createSolutionBuilderHost(
-        sys,
-        /*createProgram*/ undefined,
-        reportDiagnostic,
-        createBuilderStatusReporter(sys, shouldBePretty(sys, buildOptions)),
-        createReportErrorSummary(sys, buildOptions)
-    );
-    const solutionPerformance = enableSolutionPerformance(sys, buildOptions);
-    updateSolutionBuilderHost(sys, cb, buildHost, solutionPerformance);
-    const builder = createSolutionBuilder(buildHost, projects, buildOptions);
-    const exitStatus = buildOptions.clean ? builder.clean() : builder.build();
-    reportSolutionBuilderTimes(builder, solutionPerformance);
-    dumpTracingLegend(); // Will no-op if there hasn't been any tracing
-    return sys.exit(exitStatus);
-}
-
-function createReportErrorSummary(sys: System, options: CompilerOptions | BuildOptions): ReportEmitErrorSummary | undefined {
-    return shouldBePretty(sys, options) ?
-        (errorCount, filesInError) => sys.write(getErrorSummaryText(errorCount, filesInError, sys.newLine, sys)) :
-        undefined;
-}
-
-function performCompilation(
-    sys: System,
-    cb: ExecuteCommandLineCallbacks,
-    reportDiagnostic: DiagnosticReporter,
-    config: ParsedCommandLine
-) {
-    const { fileNames, options, projectReferences } = config;
-    const host = createCompilerHostWorker(options, /*setParentPos*/ undefined, sys);
-    const currentDirectory = host.getCurrentDirectory();
-    const getCanonicalFileName = createGetCanonicalFileName(host.useCaseSensitiveFileNames());
-    changeCompilerHostLikeToUseCache(host, fileName => toPath(fileName, currentDirectory, getCanonicalFileName));
-    enableStatisticsAndTracing(sys, options, /*isBuildMode*/ false);
-
-    const programOptions: CreateProgramOptions = {
-        rootNames: fileNames,
-        options,
-        projectReferences,
-        host,
-        configFileParsingDiagnostics: getConfigFileParsingDiagnostics(config)
-    };
-    const program = createProgram(programOptions);
-    const exitStatus = emitFilesAndReportErrorsAndGetExitStatus(
-        program,
-        reportDiagnostic,
-        s => sys.write(s + sys.newLine),
-        createReportErrorSummary(sys, options)
-    );
-    reportStatistics(sys, program, /*builder*/ undefined);
-    cb(program);
-    return sys.exit(exitStatus);
-}
-
-function performIncrementalCompilationWorker(
-    sys: System,
-    cb: ExecuteCommandLineCallbacks,
-    reportDiagnostic: DiagnosticReporter,
-    config: ParsedCommandLine
-) {
-    const { options, fileNames, projectReferences } = config;
-    enableStatisticsAndTracing(sys, options, /*isBuildMode*/ false);
-    const host = createIncrementalCompilerHost(options, sys);
-    const exitStatus = performIncrementalCompilation({
-        host,
-        system: sys,
-        rootNames: fileNames,
-        options,
-        configFileParsingDiagnostics: getConfigFileParsingDiagnostics(config),
-        projectReferences,
-        reportDiagnostic,
-        reportErrorSummary: createReportErrorSummary(sys, options),
-        afterProgramEmitAndDiagnostics: builderProgram => {
-            reportStatistics(sys, builderProgram.getProgram(), /*builder*/ undefined);
-            cb(builderProgram);
-        }
-    });
-    return sys.exit(exitStatus);
-}
-
-function updateSolutionBuilderHost(
-    sys: System,
-    cb: ExecuteCommandLineCallbacks,
-    buildHost: SolutionBuilderHostBase<EmitAndSemanticDiagnosticsBuilderProgram>,
-    solutionPerformance: SolutionPerformance | undefined,
-) {
-    updateCreateProgram(sys, buildHost, /*isBuildMode*/ true);
-    buildHost.afterProgramEmitAndDiagnostics = program => {
-        reportStatistics(sys, program.getProgram(), solutionPerformance);
-        cb(program);
-    };
-    buildHost.beforeEmitBundle = config => enableStatisticsAndTracing(sys, config.options, /*isBuildMode*/ true);
-    buildHost.afterEmitBundle = config => {
-        reportStatistics(sys, config, solutionPerformance);
-        cb(config);
-    };
-}
-
-function updateCreateProgram<T extends BuilderProgram>(sys: System, host: { createProgram: CreateProgram<T>; }, isBuildMode: boolean) {
-    const compileUsingBuilder = host.createProgram;
-    host.createProgram = (rootNames, options, host, oldProgram, configFileParsingDiagnostics, projectReferences) => {
-        Debug.assert(rootNames !== undefined || (options === undefined && !!oldProgram));
-        if (options !== undefined) {
-            enableStatisticsAndTracing(sys, options, isBuildMode);
-        }
-        return compileUsingBuilder(rootNames, options, host, oldProgram, configFileParsingDiagnostics, projectReferences);
-    };
-}
-
-function updateWatchCompilationHost(
-    sys: System,
-    cb: ExecuteCommandLineCallbacks,
-    watchCompilerHost: WatchCompilerHost<EmitAndSemanticDiagnosticsBuilderProgram>,
-) {
-    updateCreateProgram(sys, watchCompilerHost, /*isBuildMode*/ false);
-    const emitFilesUsingBuilder = watchCompilerHost.afterProgramCreate!; // TODO: GH#18217
-    watchCompilerHost.afterProgramCreate = builderProgram => {
-        emitFilesUsingBuilder(builderProgram);
-        reportStatistics(sys, builderProgram.getProgram(), /*builder*/ undefined);
-        cb(builderProgram);
-    };
-}
-
-function createWatchStatusReporterWorker(sys: System, options: CompilerOptions | BuildOptions) {
-    return createWatchStatusReporter(sys, shouldBePretty(sys, options));
-}
-
-function createWatchOfConfigFile(
-    system: System,
-    cb: ExecuteCommandLineCallbacks,
-    reportDiagnostic: DiagnosticReporter,
-    configParseResult: ParsedCommandLine,
-    optionsToExtend: CompilerOptions,
-    watchOptionsToExtend: WatchOptions | undefined,
-    extendedConfigCache: Map<string, ExtendedConfigCacheEntry>,
-) {
-    const watchCompilerHost = createWatchCompilerHostOfConfigFile({
-        configFileName: configParseResult.options.configFilePath!,
-        optionsToExtend,
-        watchOptionsToExtend,
-        system,
-        reportDiagnostic,
-        reportWatchStatus: createWatchStatusReporterWorker(system, configParseResult.options)
-    });
-    updateWatchCompilationHost(system, cb, watchCompilerHost);
-    watchCompilerHost.configFileParsingResult = configParseResult;
-    watchCompilerHost.extendedConfigCache = extendedConfigCache;
-    return createWatchProgram(watchCompilerHost);
-}
-
-function createWatchOfFilesAndCompilerOptions(
-    system: System,
-    cb: ExecuteCommandLineCallbacks,
-    reportDiagnostic: DiagnosticReporter,
-    rootFiles: string[],
-    options: CompilerOptions,
-    watchOptions: WatchOptions | undefined,
-) {
-    const watchCompilerHost = createWatchCompilerHostOfFilesAndCompilerOptions({
-        rootFiles,
-        options,
-        watchOptions,
-        system,
-        reportDiagnostic,
-        reportWatchStatus: createWatchStatusReporterWorker(system, options)
-    });
-    updateWatchCompilationHost(system, cb, watchCompilerHost);
-    return createWatchProgram(watchCompilerHost);
-}
-
-interface SolutionPerformance {
-    addAggregateStatistic(s: Statistic): void;
-    forEachAggregateStatistics(cb: (s: Statistic) => void): void;
-    clear(): void;
-}
-
-function enableSolutionPerformance(system: System, options: BuildOptions) {
-    if (system === sys && options.extendedDiagnostics) {
-        performance.enable(sys);
-        return createSolutionPerfomrance();
-    }
-}
-
-function createSolutionPerfomrance(): SolutionPerformance {
-    let statistics: Map<string, Statistic> | undefined;
-    return {
-        addAggregateStatistic,
-        forEachAggregateStatistics: forEachAggreateStatistics,
-        clear,
-    };
-
-    function addAggregateStatistic(s: Statistic) {
-        const existing = statistics?.get(s.name);
-        if (existing) {
-            if (existing.type === StatisticType.memory) existing.value = Math.max(existing.value, s.value);
-            else existing.value += s.value;
-        }
-        else {
-            (statistics ??= new Map()).set(s.name, s);
-        }
-    }
-
-    function forEachAggreateStatistics(cb: (s: Statistic) => void) {
-        statistics?.forEach(cb);
-    }
-
-    function clear() {
-        statistics = undefined;
-    }
-}
-
-function reportSolutionBuilderTimes(
-    builder: SolutionBuilder<EmitAndSemanticDiagnosticsBuilderProgram>,
-    solutionPerformance: SolutionPerformance | undefined) {
-    if (!solutionPerformance) return;
-
-    if (!performance.isEnabled()) {
-        sys.write(Diagnostics.Performance_timings_for_diagnostics_or_extendedDiagnostics_are_not_available_in_this_session_A_native_implementation_of_the_Web_Performance_API_could_not_be_found.message + "\n");
-        return;
-    }
-
-    const statistics: Statistic[] = [];
-    statistics.push(
-        { name: "Projects in scope", value: getBuildOrderFromAnyBuildOrder(builder.getBuildOrder()).length, type: StatisticType.count },
-    );
-    reportSolutionBuilderCountStatistic("SolutionBuilder::Projects built");
-    reportSolutionBuilderCountStatistic("SolutionBuilder::Timestamps only updates");
-    reportSolutionBuilderCountStatistic("SolutionBuilder::Bundles updated");
-    solutionPerformance.forEachAggregateStatistics(s => {
-        s.name = `Aggregate ${s.name}`;
-        statistics.push(s);
-    });
-    performance.forEachMeasure((name, duration) => {
-        if (isSolutionMarkOrMeasure(name)) statistics.push({ name: `${getNameFromSolutionBuilderMarkOrMeasure(name)} time`, value: duration, type: StatisticType.time });
-    });
-    performance.disable();
-    performance.enable(sys);
-    solutionPerformance.clear();
-
-    reportAllStatistics(sys, statistics);
-
-    function reportSolutionBuilderCountStatistic(name: string) {
-        const value = performance.getCount(name);
-        if (value) {
-            statistics.push({ name: getNameFromSolutionBuilderMarkOrMeasure(name), value, type: StatisticType.count });
-        }
-    }
-
-    function getNameFromSolutionBuilderMarkOrMeasure(name: string) {
-        return name.replace("SolutionBuilder::", "");
-    }
-}
-
-function canReportDiagnostics(system: System, compilerOptions: CompilerOptions) {
-    return system === sys && (compilerOptions.diagnostics || compilerOptions.extendedDiagnostics);
-}
-
-function canTrace(system: System, compilerOptions: CompilerOptions) {
-    return system === sys && compilerOptions.generateTrace;
-}
-
-function enableStatisticsAndTracing(system: System, compilerOptions: CompilerOptions, isBuildMode: boolean) {
-    if (canReportDiagnostics(system, compilerOptions)) {
-        performance.enable(system);
-    }
-
-    if (canTrace(system, compilerOptions)) {
-        startTracing(isBuildMode ? "build" : "project",
-            compilerOptions.generateTrace!, compilerOptions.configFilePath);
-    }
-}
-
-function isSolutionMarkOrMeasure(name: string) {
-    return startsWith(name, "SolutionBuilder::");
-}
-
-function isProgram(programOrConfig: Program | ParsedCommandLine): programOrConfig is Program {
-    return !(programOrConfig as ParsedCommandLine).options;
-}
-
-function reportStatistics(sys: System, programOrConfig: Program | ParsedCommandLine, solutionPerformance: SolutionPerformance | undefined) {
-    const program = isProgram(programOrConfig) ? programOrConfig : undefined;
-    const config = isProgram(programOrConfig) ? undefined : programOrConfig;
-    const compilerOptions = program ? program.getCompilerOptions() : config!.options;
-
-    if (canTrace(sys, compilerOptions)) {
-        tracing?.stopTracing();
-    }
-
-    let statistics: Statistic[];
-    if (canReportDiagnostics(sys, compilerOptions)) {
-        statistics = [];
-        const memoryUsed = sys.getMemoryUsage ? sys.getMemoryUsage() : -1;
-        if (program) {
-            reportCountStatistic("Files", program.getSourceFiles().length);
-
-            const lineCounts = countLines(program);
-            if (compilerOptions.extendedDiagnostics) {
-                for (const [key, value] of lineCounts.entries()) {
-                    reportCountStatistic("Lines of " + key, value);
-                }
-            }
-            else {
-                reportCountStatistic("Lines", reduceLeftIterator(lineCounts.values(), (sum, count) => sum + count, 0));
-            }
-
-            reportCountStatistic("Identifiers", program.getIdentifierCount());
-            reportCountStatistic("Symbols", program.getSymbolCount());
-            reportCountStatistic("Types", program.getTypeCount());
-            reportCountStatistic("Instantiations", program.getInstantiationCount());
-        }
-        if (memoryUsed >= 0) {
-            reportStatisticalValue({ name: "Memory used", value: memoryUsed, type: StatisticType.memory }, /*aggregate*/ true);
-        }
-
-        const isPerformanceEnabled = performance.isEnabled();
-        const programTime = isPerformanceEnabled ? performance.getDuration("Program") : 0;
-        const bindTime = isPerformanceEnabled ? performance.getDuration("Bind") : 0;
-        const checkTime = isPerformanceEnabled ? performance.getDuration("Check") : 0;
-        const emitTime = isPerformanceEnabled ? performance.getDuration("Emit") : 0;
-        if (compilerOptions.extendedDiagnostics) {
-            if (program) {
-                const caches = program.getRelationCacheSizes();
-                reportCountStatistic("Assignability cache size", caches.assignable);
-                reportCountStatistic("Identity cache size", caches.identity);
-                reportCountStatistic("Subtype cache size", caches.subtype);
-                reportCountStatistic("Strict subtype cache size", caches.strictSubtype);
-            }
-            if (isPerformanceEnabled) {
-                performance.forEachMeasure((name, duration) => {
-                    if (!isSolutionMarkOrMeasure(name)) reportTimeStatistic(`${name} time`, duration, /*aggregate*/ true);
-                });
-            }
-        }
-        else if (isPerformanceEnabled) {
-            // Individual component times.
-            // Note: To match the behavior of previous versions of the compiler, the reported parse time includes
-            // I/O read time and processing time for triple-slash references and module imports, and the reported
-            // emit time includes I/O write time. We preserve this behavior so we can accurately compare times.
-            reportTimeStatistic("I/O read", performance.getDuration("I/O Read"), /*aggregate*/ true);
-            reportTimeStatistic("I/O write", performance.getDuration("I/O Write"), /*aggregate*/ true);
-            reportTimeStatistic("Parse time", programTime, /*aggregate*/ true);
-            reportTimeStatistic("Bind time", bindTime, /*aggregate*/ true);
-            reportTimeStatistic("Check time", checkTime, /*aggregate*/ true);
-            reportTimeStatistic("Emit time", emitTime, /*aggregate*/ true);
-        }
-        if (isPerformanceEnabled) {
-            reportTimeStatistic("Total time", programTime + bindTime + checkTime + emitTime, /*aggregate*/ false);
-        }
-        reportAllStatistics(sys, statistics);
-        if (!isPerformanceEnabled) {
-            sys.write(Diagnostics.Performance_timings_for_diagnostics_or_extendedDiagnostics_are_not_available_in_this_session_A_native_implementation_of_the_Web_Performance_API_could_not_be_found.message + "\n");
-        }
-        else {
-            if (solutionPerformance) {
-                // Clear selected marks and measures
-                performance.forEachMeasure(name => {
-                    if (!isSolutionMarkOrMeasure(name)) performance.clearMeasures(name);
-                });
-                performance.forEachMark(name => {
-                    if (!isSolutionMarkOrMeasure(name)) performance.clearMarks(name);
-                });
-            }
-            else {
-                performance.disable();
-            }
-        }
-    }
-
-    function reportStatisticalValue(s: Statistic, aggregate: boolean) {
-        statistics.push(s);
-        if (aggregate) solutionPerformance?.addAggregateStatistic(s);
-    }
-
-    function reportCountStatistic(name: string, count: number) {
-        reportStatisticalValue({ name, value: count, type: StatisticType.count }, /*aggregate*/ true);
-    }
-
-    function reportTimeStatistic(name: string, time: number, aggregate: boolean) {
-        reportStatisticalValue({ name, value: time, type: StatisticType.time }, aggregate);
-    }
-}
-
-function reportAllStatistics(sys: System, statistics: Statistic[]) {
-    let nameSize = 0;
-    let valueSize = 0;
-    for (const s of statistics) {
-        if (s.name.length > nameSize) {
-            nameSize = s.name.length;
-        }
-
-        const value = statisticValue(s);
-        if (value.length > valueSize) {
-            valueSize = value.length;
-        }
-    }
-
-    for (const s of statistics) {
-        sys.write(padRight(s.name + ":", nameSize + 2) + padLeft(statisticValue(s).toString(), valueSize) + sys.newLine);
-    }
-}
-
-function statisticValue(s: Statistic) {
-    switch (s.type) {
-        case StatisticType.count:
-            return "" + s.value;
-        case StatisticType.time:
-            return (s.value / 1000).toFixed(2) + "s";
-        case StatisticType.memory:
-            return Math.round(s.value / 1000) + "K";
-        default:
-            Debug.assertNever(s.type);
-    }
-}
-
-function writeConfigFile(
-    sys: System,
-    reportDiagnostic: DiagnosticReporter,
-    options: CompilerOptions,
-    fileNames: string[]
-) {
-    const currentDirectory = sys.getCurrentDirectory();
-    const file = normalizePath(combinePaths(currentDirectory, "tsconfig.json"));
-    if (sys.fileExists(file)) {
-        reportDiagnostic(createCompilerDiagnostic(Diagnostics.A_tsconfig_json_file_is_already_defined_at_Colon_0, file));
-    }
-    else {
-        sys.writeFile(file, generateTSConfig(options, fileNames, sys.newLine));
-        const output: string[] = [sys.newLine, ...getHeader(sys,"Created a new tsconfig.json with:")];
-        output.push(getCompilerOptionsDiffValue(options, sys.newLine) + sys.newLine + sys.newLine);
-        output.push(`You can learn more at https://aka.ms/tsconfig` + sys.newLine);
-        for (const line of output) {
-            sys.write(line);
-        }
-    }
-
-    return;
-}
+import {
+    BuilderProgram,
+    EmitAndSemanticDiagnosticsBuilderProgram,
+} from "../compiler/builderPublic";
+import {
+    buildOpts,
+    convertToOptionsWithAbsolutePaths,
+    convertToTSConfig,
+    DiagnosticReporter,
+    ExtendedConfigCacheEntry,
+    generateTSConfig,
+    getCompilerOptionsDiffValue,
+    getDiagnosticText,
+    optionDeclarations,
+    optionsForBuild,
+    optionsForWatch,
+    parseBuildCommand,
+    parseCommandLine,
+} from "../compiler/commandLineParser";
+import {
+    arrayFrom,
+    compareStringsCaseInsensitive,
+    contains,
+    createGetCanonicalFileName,
+    filter,
+    forEach,
+    padLeft,
+    padRight,
+    reduceLeftIterator,
+    sort,
+    startsWith,
+    stringContains,
+} from "../compiler/core";
+import { version } from "../compiler/corePublic";
+import { Debug } from "../compiler/debug";
+import { Diagnostics } from "../compiler/diagnosticInformationMap.generated";
+import {
+    combinePaths,
+    fileExtensionIs,
+    fileExtensionIsOneOf,
+    getNormalizedAbsolutePath,
+    normalizePath,
+    toPath,
+} from "../compiler/path";
+import * as performance from "../compiler/performance";
+import {
+    changeCompilerHostLikeToUseCache,
+    createCompilerHostWorker,
+    createProgram,
+    findConfigFile,
+    getConfigFileParsingDiagnostics,
+} from "../compiler/program";
+import { getLineStarts } from "../compiler/scanner";
+import { sys } from "../compiler/sys";
+import {
+    dumpTracingLegend,
+    startTracing,
+    tracing,
+} from "../compiler/tracing";
+import {
+    BuildOptions,
+    createBuilderStatusReporter,
+    createSolutionBuilder,
+    createSolutionBuilderHost,
+    createSolutionBuilderWithWatch,
+    createSolutionBuilderWithWatchHost,
+    getBuildOrderFromAnyBuildOrder,
+    ReportEmitErrorSummary,
+    SolutionBuilder,
+    SolutionBuilderHostBase,
+} from "../compiler/tsbuildPublic";
+import {
+    CharacterCodes,
+    CommandLineOption,
+    CompilerOptions,
+    CreateProgramOptions,
+    Diagnostic,
+    DiagnosticMessage,
+    ExitStatus,
+    Extension,
+    ParsedCommandLine,
+    Program,
+    SourceFile,
+    System,
+    WatchOptions,
+} from "../compiler/types";
+import {
+    createCompilerDiagnostic,
+    formatMessage,
+    isIncrementalCompilation,
+    isWatchSet,
+    supportedJSExtensionsFlat,
+    supportedTSExtensionsFlat,
+} from "../compiler/utilities";
+import { validateLocaleAndSetLanguage } from "../compiler/utilitiesPublic";
+import {
+    createDiagnosticReporter,
+    createWatchCompilerHostOfConfigFile,
+    createWatchCompilerHostOfFilesAndCompilerOptions,
+    createWatchStatusReporter,
+    emitFilesAndReportErrorsAndGetExitStatus,
+    getErrorSummaryText,
+    parseConfigFileWithSystem,
+    performIncrementalCompilation,
+} from "../compiler/watch";
+import {
+    createIncrementalCompilerHost,
+    CreateProgram,
+    createWatchProgram,
+    WatchCompilerHost,
+} from "../compiler/watchPublic";
+
+interface Statistic {
+    name: string;
+    value: number;
+    type: StatisticType;
+}
+
+export enum StatisticType {
+    time,
+    count,
+    memory,
+}
+
+function countLines(program: Program): Map<string, number> {
+    const counts = getCountsMap();
+    forEach(program.getSourceFiles(), file => {
+        const key = getCountKey(program, file);
+        const lineCount = getLineStarts(file).length;
+        counts.set(key, counts.get(key)! + lineCount);
+    });
+    return counts;
+}
+
+function getCountsMap() {
+    const counts = new Map<string, number>();
+    counts.set("Library", 0);
+    counts.set("Definitions", 0);
+    counts.set("TypeScript", 0);
+    counts.set("JavaScript", 0);
+    counts.set("JSON", 0);
+    counts.set("Other", 0);
+    return counts;
+}
+
+function getCountKey(program: Program, file: SourceFile) {
+    if (program.isSourceFileDefaultLibrary(file)) {
+        return "Library";
+    }
+    else if (file.isDeclarationFile) {
+        return "Definitions";
+    }
+
+    const path = file.path;
+    if (fileExtensionIsOneOf(path, supportedTSExtensionsFlat)) {
+        return "TypeScript";
+    }
+    else if (fileExtensionIsOneOf(path, supportedJSExtensionsFlat)) {
+        return "JavaScript";
+    }
+    else if (fileExtensionIs(path, Extension.Json)) {
+        return "JSON";
+    }
+    else {
+        return "Other";
+    }
+}
+
+function updateReportDiagnostic(
+    sys: System,
+    existing: DiagnosticReporter,
+    options: CompilerOptions | BuildOptions
+): DiagnosticReporter {
+    return shouldBePretty(sys, options) ?
+        createDiagnosticReporter(sys, /*pretty*/ true) :
+        existing;
+}
+
+function defaultIsPretty(sys: System) {
+    return !!sys.writeOutputIsTTY && sys.writeOutputIsTTY() && !sys.getEnvironmentVariable("NO_COLOR");
+}
+
+function shouldBePretty(sys: System, options: CompilerOptions | BuildOptions) {
+    if (!options || typeof options.pretty === "undefined") {
+        return defaultIsPretty(sys);
+    }
+    return options.pretty;
+}
+
+function getOptionsForHelp(commandLine: ParsedCommandLine) {
+    // Sort our options by their names, (e.g. "--noImplicitAny" comes before "--watch")
+    return !!commandLine.options.all ?
+        sort(optionDeclarations, (a, b) => compareStringsCaseInsensitive(a.name, b.name)) :
+        filter(optionDeclarations.slice(), v => !!v.showInSimplifiedHelpView);
+}
+
+function printVersion(sys: System) {
+    sys.write(getDiagnosticText(Diagnostics.Version_0, version) + sys.newLine);
+}
+
+function createColors(sys: System) {
+    const showColors = defaultIsPretty(sys);
+    if (!showColors) {
+        return {
+            bold: (str: string) => str,
+            blue: (str: string) => str,
+            blueBackground: (str: string) => str,
+            brightWhite: (str: string) => str
+        };
+    }
+
+    function bold(str: string) {
+        return `\x1b[1m${str}\x1b[22m`;
+    }
+
+    const isWindows = sys.getEnvironmentVariable("OS") && stringContains(sys.getEnvironmentVariable("OS").toLowerCase(), "windows");
+    const isWindowsTerminal = sys.getEnvironmentVariable("WT_SESSION");
+    const isVSCode = sys.getEnvironmentVariable("TERM_PROGRAM") && sys.getEnvironmentVariable("TERM_PROGRAM") === "vscode";
+
+    function blue(str: string) {
+        // Effectively Powershell and Command prompt users use cyan instead
+        // of blue because the default theme doesn't show blue with enough contrast.
+        if (isWindows && !isWindowsTerminal && !isVSCode) {
+            return brightWhite(str);
+        }
+
+        return `\x1b[94m${str}\x1b[39m`;
+    }
+
+    // There are ~3 types of terminal color support: 16 colors, 256 and 16m colors
+    // If there is richer color support, e.g. 256+ we can use extended ANSI codes which are not just generic 'blue'
+    // but a 'lighter blue' which is closer to the blue in the TS logo.
+    const supportsRicherColors = sys.getEnvironmentVariable("COLORTERM") === "truecolor" || sys.getEnvironmentVariable("TERM") === "xterm-256color";
+    function blueBackground(str: string) {
+        if (supportsRicherColors) {
+            return `\x1B[48;5;68m${str}\x1B[39;49m`;
+        }
+        else {
+            return `\x1b[44m${str}\x1B[39;49m`;
+        }
+    }
+    function brightWhite(str: string) {
+        return `\x1b[97m${str}\x1b[39m`;
+    }
+    return {
+        bold,
+        blue,
+        brightWhite,
+        blueBackground
+    };
+}
+
+function getDisplayNameTextOfOption(option: CommandLineOption) {
+    return `--${option.name}${option.shortName ? `, -${option.shortName}` : ""}`;
+}
+
+function generateOptionOutput(sys: System, option: CommandLineOption, rightAlignOfLeft: number, leftAlignOfRight: number) {
+    interface ValueCandidate {
+        // "one or more" or "any of"
+        valueType: string;
+        possibleValues: string;
+    }
+
+    const text: string[] = [];
+    const colors = createColors(sys);
+
+    // name and description
+    const name = getDisplayNameTextOfOption(option);
+
+    // value type and possible value
+    const valueCandidates = getValueCandidate(option);
+    const defaultValueDescription =
+        typeof option.defaultValueDescription === "object"
+            ? getDiagnosticText(option.defaultValueDescription)
+            : formatDefaultValue(
+                option.defaultValueDescription,
+                option.type === "list" || option.type === "listOrElement" ? option.element.type : option.type
+            );
+    const terminalWidth = sys.getWidthOfTerminal?.() ?? 0;
+
+    // Note: child_process might return `terminalWidth` as undefined.
+    if (terminalWidth >= 80) {
+        let description = "";
+        if (option.description) {
+            description = getDiagnosticText(option.description);
+        }
+        text.push(...getPrettyOutput(name, description, rightAlignOfLeft, leftAlignOfRight, terminalWidth, /*colorLeft*/ true), sys.newLine);
+        if (showAdditionalInfoOutput(valueCandidates, option)) {
+            if (valueCandidates) {
+                text.push(...getPrettyOutput(valueCandidates.valueType, valueCandidates.possibleValues, rightAlignOfLeft, leftAlignOfRight, terminalWidth, /*colorLeft*/ false), sys.newLine);
+            }
+            if (defaultValueDescription) {
+                text.push(...getPrettyOutput(getDiagnosticText(Diagnostics.default_Colon), defaultValueDescription, rightAlignOfLeft, leftAlignOfRight, terminalWidth, /*colorLeft*/ false), sys.newLine);
+            }
+        }
+        text.push(sys.newLine);
+    }
+    else {
+        text.push(colors.blue(name), sys.newLine);
+        if (option.description) {
+            const description = getDiagnosticText(option.description);
+            text.push(description);
+        }
+        text.push(sys.newLine);
+        if (showAdditionalInfoOutput(valueCandidates, option)) {
+            if (valueCandidates) {
+                text.push(`${valueCandidates.valueType} ${valueCandidates.possibleValues}`);
+            }
+            if (defaultValueDescription) {
+                if (valueCandidates) text.push(sys.newLine);
+                const diagType = getDiagnosticText(Diagnostics.default_Colon);
+                text.push(`${diagType} ${defaultValueDescription}`);
+            }
+
+            text.push(sys.newLine);
+        }
+        text.push(sys.newLine);
+    }
+    return text;
+
+    function formatDefaultValue(
+        defaultValue: CommandLineOption["defaultValueDescription"],
+        type: CommandLineOption["type"]
+    ) {
+        return defaultValue !== undefined && typeof type === "object"
+            // e.g. ScriptTarget.ES2015 -> "es6/es2015"
+            ? arrayFrom(type.entries())
+                  .filter(([, value]) => value === defaultValue)
+                  .map(([name]) => name)
+                  .join("/")
+            : String(defaultValue);
+    }
+
+    function showAdditionalInfoOutput(valueCandidates: ValueCandidate | undefined, option: CommandLineOption): boolean {
+        const ignoreValues = ["string"];
+        const ignoredDescriptions = [undefined, "false", "n/a"];
+        const defaultValueDescription = option.defaultValueDescription;
+        if (option.category === Diagnostics.Command_line_Options) return false;
+
+        if (contains(ignoreValues, valueCandidates?.possibleValues) && contains(ignoredDescriptions, defaultValueDescription)) {
+            return false;
+        }
+        return true;
+    }
+
+    function getPrettyOutput(left: string, right: string, rightAlignOfLeft: number, leftAlignOfRight: number, terminalWidth: number, colorLeft: boolean) {
+        const res = [];
+        let isFirstLine = true;
+        let remainRight = right;
+        const rightCharacterNumber = terminalWidth - leftAlignOfRight;
+        while (remainRight.length > 0) {
+            let curLeft = "";
+            if (isFirstLine) {
+                curLeft = padLeft(left, rightAlignOfLeft);
+                curLeft = padRight(curLeft, leftAlignOfRight);
+                curLeft = colorLeft ? colors.blue(curLeft) : curLeft;
+            }
+            else {
+                curLeft = padLeft("", leftAlignOfRight);
+            }
+
+            const curRight = remainRight.substr(0, rightCharacterNumber);
+            remainRight = remainRight.slice(rightCharacterNumber);
+            res.push(`${curLeft}${curRight}`);
+            isFirstLine = false;
+        }
+        return res;
+    }
+
+    function getValueCandidate(option: CommandLineOption): ValueCandidate | undefined {
+        // option.type might be "string" | "number" | "boolean" | "object" | "list" | Map<string, number | string>
+        // string -- any of: string
+        // number -- any of: number
+        // boolean -- any of: boolean
+        // object -- null
+        // list -- one or more: , content depends on `option.element.type`, the same as others
+        // Map<string, number | string> -- any of: key1, key2, ....
+        if (option.type === "object") {
+            return undefined;
+        }
+
+        return {
+            valueType: getValueType(option),
+            possibleValues: getPossibleValues(option)
+        };
+
+        function getValueType(option: CommandLineOption) {
+            Debug.assert(option.type !== "listOrElement");
+            switch (option.type) {
+                case "string":
+                case "number":
+                case "boolean":
+                    return getDiagnosticText(Diagnostics.type_Colon);
+                case "list":
+                    return getDiagnosticText(Diagnostics.one_or_more_Colon);
+                default:
+                    return getDiagnosticText(Diagnostics.one_of_Colon);
+            }
+        }
+
+        function getPossibleValues(option: CommandLineOption) {
+            let possibleValues: string;
+            switch (option.type) {
+                case "string":
+                case "number":
+                case "boolean":
+                    possibleValues = option.type;
+                    break;
+                case "list":
+                case "listOrElement":
+                    possibleValues = getPossibleValues(option.element);
+                    break;
+                case "object":
+                    possibleValues = "";
+                    break;
+                default:
+                    // Map<string, number | string>
+                    // Group synonyms: es6/es2015
+                    const inverted: { [value: string]: string[] } = {};
+                    option.type.forEach((value, name) => {
+                        (inverted[value] ||= []).push(name);
+                    });
+                    return Object.entries(inverted)
+                        .map(([, synonyms]) => synonyms.join("/"))
+                        .join(", ");
+            }
+            return possibleValues;
+        }
+    }
+}
+
+function generateGroupOptionOutput(sys: System, optionsList: readonly CommandLineOption[]) {
+    let maxLength = 0;
+    for (const option of optionsList) {
+        const curLength = getDisplayNameTextOfOption(option).length;
+        maxLength = maxLength > curLength ? maxLength : curLength;
+    }
+
+    // left part should be right align, right part should be left align
+
+    // assume 2 space between left margin and left part.
+    const rightAlignOfLeftPart = maxLength + 2;
+    // assume 2 space between left and right part
+    const leftAlignOfRightPart = rightAlignOfLeftPart + 2;
+    let lines: string[] = [];
+    for (const option of optionsList) {
+        const tmp = generateOptionOutput(sys, option, rightAlignOfLeftPart, leftAlignOfRightPart);
+        lines = [...lines, ...tmp];
+    }
+    // make sure always a blank line in the end.
+    if (lines[lines.length - 2] !== sys.newLine) {
+        lines.push(sys.newLine);
+    }
+    return lines;
+}
+
+function generateSectionOptionsOutput(sys: System, sectionName: string, options: readonly CommandLineOption[], subCategory: boolean, beforeOptionsDescription?: string, afterOptionsDescription?: string) {
+    let res: string[] = [];
+    res.push(createColors(sys).bold(sectionName) + sys.newLine + sys.newLine);
+    if (beforeOptionsDescription) {
+        res.push(beforeOptionsDescription + sys.newLine + sys.newLine);
+    }
+    if (!subCategory) {
+        res = [...res, ...generateGroupOptionOutput(sys, options)];
+        if (afterOptionsDescription) {
+            res.push(afterOptionsDescription + sys.newLine + sys.newLine);
+        }
+        return res;
+    }
+    const categoryMap = new Map<string, CommandLineOption[]>();
+    for (const option of options) {
+        if (!option.category) {
+            continue;
+        }
+        const curCategory = getDiagnosticText(option.category);
+        const optionsOfCurCategory = categoryMap.get(curCategory) ?? [];
+        optionsOfCurCategory.push(option);
+        categoryMap.set(curCategory, optionsOfCurCategory);
+    }
+    categoryMap.forEach((value, key) => {
+        res.push(`### ${key}${sys.newLine}${sys.newLine}`);
+        res = [...res, ...generateGroupOptionOutput(sys, value)];
+    });
+    if (afterOptionsDescription) {
+        res.push(afterOptionsDescription + sys.newLine + sys.newLine);
+    }
+    return res;
+}
+
+function printEasyHelp(sys: System, simpleOptions: readonly CommandLineOption[]) {
+    const colors = createColors(sys);
+    let output: string[] = [...getHeader(sys,`${getDiagnosticText(Diagnostics.tsc_Colon_The_TypeScript_Compiler)} - ${getDiagnosticText(Diagnostics.Version_0, version)}`)];
+    output.push(colors.bold(getDiagnosticText(Diagnostics.COMMON_COMMANDS)) + sys.newLine + sys.newLine);
+
+    example("tsc", Diagnostics.Compiles_the_current_project_tsconfig_json_in_the_working_directory);
+    example("tsc app.ts util.ts", Diagnostics.Ignoring_tsconfig_json_compiles_the_specified_files_with_default_compiler_options);
+    example("tsc -b", Diagnostics.Build_a_composite_project_in_the_working_directory);
+    example("tsc --init", Diagnostics.Creates_a_tsconfig_json_with_the_recommended_settings_in_the_working_directory);
+    example("tsc -p ./path/to/tsconfig.json", Diagnostics.Compiles_the_TypeScript_project_located_at_the_specified_path);
+    example("tsc --help --all", Diagnostics.An_expanded_version_of_this_information_showing_all_possible_compiler_options);
+    example(["tsc --noEmit", "tsc --target esnext"], Diagnostics.Compiles_the_current_project_with_additional_settings);
+
+    const cliCommands = simpleOptions.filter(opt => opt.isCommandLineOnly || opt.category === Diagnostics.Command_line_Options);
+    const configOpts = simpleOptions.filter(opt => !contains(cliCommands, opt));
+
+    output = [
+        ...output,
+        ...generateSectionOptionsOutput(sys, getDiagnosticText(Diagnostics.COMMAND_LINE_FLAGS), cliCommands, /*subCategory*/ false, /* beforeOptionsDescription */ undefined, /* afterOptionsDescription*/ undefined),
+        ...generateSectionOptionsOutput(sys, getDiagnosticText(Diagnostics.COMMON_COMPILER_OPTIONS), configOpts, /*subCategory*/ false, /* beforeOptionsDescription */ undefined, formatMessage(/*_dummy*/ undefined, Diagnostics.You_can_learn_about_all_of_the_compiler_options_at_0, "https://aka.ms/tsc"))
+    ];
+
+    for (const line of output) {
+        sys.write(line);
+    }
+
+    function example(ex: string | string[], desc: DiagnosticMessage) {
+        const examples = typeof ex === "string" ? [ex] : ex;
+        for (const example of examples) {
+            output.push("  " + colors.blue(example) + sys.newLine);
+        }
+        output.push("  " + getDiagnosticText(desc) + sys.newLine + sys.newLine);
+    }
+}
+
+function printAllHelp(sys: System, compilerOptions: readonly CommandLineOption[], buildOptions: readonly CommandLineOption[], watchOptions: readonly CommandLineOption[]) {
+    let output: string[] = [...getHeader(sys,`${getDiagnosticText(Diagnostics.tsc_Colon_The_TypeScript_Compiler)} - ${getDiagnosticText(Diagnostics.Version_0, version)}`)];
+    output = [...output, ...generateSectionOptionsOutput(sys, getDiagnosticText(Diagnostics.ALL_COMPILER_OPTIONS), compilerOptions, /*subCategory*/ true, /* beforeOptionsDescription */ undefined, formatMessage(/*_dummy*/ undefined, Diagnostics.You_can_learn_about_all_of_the_compiler_options_at_0, "https://aka.ms/tsc"))];
+    output = [...output, ...generateSectionOptionsOutput(sys, getDiagnosticText(Diagnostics.WATCH_OPTIONS), watchOptions, /*subCategory*/ false, getDiagnosticText(Diagnostics.Including_watch_w_will_start_watching_the_current_project_for_the_file_changes_Once_set_you_can_config_watch_mode_with_Colon))];
+    output = [...output, ...generateSectionOptionsOutput(sys, getDiagnosticText(Diagnostics.BUILD_OPTIONS), buildOptions, /*subCategory*/ false, formatMessage(/*_dummy*/ undefined, Diagnostics.Using_build_b_will_make_tsc_behave_more_like_a_build_orchestrator_than_a_compiler_This_is_used_to_trigger_building_composite_projects_which_you_can_learn_more_about_at_0, "https://aka.ms/tsc-composite-builds"))];
+    for (const line of output) {
+        sys.write(line);
+    }
+}
+
+function printBuildHelp(sys: System, buildOptions: readonly CommandLineOption[]) {
+    let output: string[] = [...getHeader(sys,`${getDiagnosticText(Diagnostics.tsc_Colon_The_TypeScript_Compiler)} - ${getDiagnosticText(Diagnostics.Version_0, version)}`)];
+    output = [...output, ...generateSectionOptionsOutput(sys, getDiagnosticText(Diagnostics.BUILD_OPTIONS), buildOptions, /*subCategory*/ false, formatMessage(/*_dummy*/ undefined, Diagnostics.Using_build_b_will_make_tsc_behave_more_like_a_build_orchestrator_than_a_compiler_This_is_used_to_trigger_building_composite_projects_which_you_can_learn_more_about_at_0, "https://aka.ms/tsc-composite-builds"))];
+    for (const line of output) {
+        sys.write(line);
+    }
+}
+
+function getHeader(sys: System, message: string) {
+    const colors = createColors(sys);
+    const header: string[] = [];
+    const terminalWidth = sys.getWidthOfTerminal?.() ?? 0;
+    const tsIconLength = 5;
+
+    const tsIconFirstLine = colors.blueBackground(padLeft("", tsIconLength));
+    const tsIconSecondLine = colors.blueBackground(colors.brightWhite(padLeft("TS ", tsIconLength)));
+    // If we have enough space, print TS icon.
+    if (terminalWidth >= message.length + tsIconLength) {
+        // right align of the icon is 120 at most.
+        const rightAlign = terminalWidth > 120 ? 120 : terminalWidth;
+        const leftAlign = rightAlign - tsIconLength;
+        header.push(padRight(message, leftAlign) + tsIconFirstLine + sys.newLine);
+        header.push(padLeft("", leftAlign) + tsIconSecondLine + sys.newLine);
+    }
+    else {
+        header.push(message + sys.newLine);
+        header.push(sys.newLine);
+    }
+    return header;
+}
+
+function printHelp(sys: System, commandLine: ParsedCommandLine) {
+    if (!commandLine.options.all) {
+        printEasyHelp(sys, getOptionsForHelp(commandLine));
+    }
+    else {
+        printAllHelp(sys, getOptionsForHelp(commandLine), optionsForBuild, optionsForWatch);
+    }
+}
+
+function executeCommandLineWorker(
+    sys: System,
+    cb: ExecuteCommandLineCallbacks,
+    commandLine: ParsedCommandLine,
+) {
+    let reportDiagnostic = createDiagnosticReporter(sys);
+    if (commandLine.options.build) {
+        reportDiagnostic(createCompilerDiagnostic(Diagnostics.Option_build_must_be_the_first_command_line_argument));
+        return sys.exit(ExitStatus.DiagnosticsPresent_OutputsSkipped);
+    }
+
+    // Configuration file name (if any)
+    let configFileName: string | undefined;
+    if (commandLine.options.locale) {
+        validateLocaleAndSetLanguage(commandLine.options.locale, sys, commandLine.errors);
+    }
+
+    // If there are any errors due to command line parsing and/or
+    // setting up localization, report them and quit.
+    if (commandLine.errors.length > 0) {
+        commandLine.errors.forEach(reportDiagnostic);
+        return sys.exit(ExitStatus.DiagnosticsPresent_OutputsSkipped);
+    }
+
+    if (commandLine.options.init) {
+        writeConfigFile(sys, reportDiagnostic, commandLine.options, commandLine.fileNames);
+        return sys.exit(ExitStatus.Success);
+    }
+
+    if (commandLine.options.version) {
+        printVersion(sys);
+        return sys.exit(ExitStatus.Success);
+    }
+
+    if (commandLine.options.help || commandLine.options.all) {
+        printHelp(sys, commandLine);
+        return sys.exit(ExitStatus.Success);
+    }
+
+    if (commandLine.options.watch && commandLine.options.listFilesOnly) {
+        reportDiagnostic(createCompilerDiagnostic(Diagnostics.Options_0_and_1_cannot_be_combined, "watch", "listFilesOnly"));
+        return sys.exit(ExitStatus.DiagnosticsPresent_OutputsSkipped);
+    }
+
+    if (commandLine.options.project) {
+        if (commandLine.fileNames.length !== 0) {
+            reportDiagnostic(createCompilerDiagnostic(Diagnostics.Option_project_cannot_be_mixed_with_source_files_on_a_command_line));
+            return sys.exit(ExitStatus.DiagnosticsPresent_OutputsSkipped);
+        }
+
+        const fileOrDirectory = normalizePath(commandLine.options.project);
+        if (!fileOrDirectory /* current directory "." */ || sys.directoryExists(fileOrDirectory)) {
+            configFileName = combinePaths(fileOrDirectory, "tsconfig.json");
+            if (!sys.fileExists(configFileName)) {
+                reportDiagnostic(createCompilerDiagnostic(Diagnostics.Cannot_find_a_tsconfig_json_file_at_the_specified_directory_Colon_0, commandLine.options.project));
+                return sys.exit(ExitStatus.DiagnosticsPresent_OutputsSkipped);
+            }
+        }
+        else {
+            configFileName = fileOrDirectory;
+            if (!sys.fileExists(configFileName)) {
+                reportDiagnostic(createCompilerDiagnostic(Diagnostics.The_specified_path_does_not_exist_Colon_0, commandLine.options.project));
+                return sys.exit(ExitStatus.DiagnosticsPresent_OutputsSkipped);
+            }
+        }
+    }
+    else if (commandLine.fileNames.length === 0) {
+        const searchPath = normalizePath(sys.getCurrentDirectory());
+        configFileName = findConfigFile(searchPath, fileName => sys.fileExists(fileName));
+    }
+
+    if (commandLine.fileNames.length === 0 && !configFileName) {
+        if (commandLine.options.showConfig) {
+            reportDiagnostic(createCompilerDiagnostic(Diagnostics.Cannot_find_a_tsconfig_json_file_at_the_current_directory_Colon_0, normalizePath(sys.getCurrentDirectory())));
+        }
+        else {
+            printVersion(sys);
+            printHelp(sys, commandLine);
+        }
+        return sys.exit(ExitStatus.DiagnosticsPresent_OutputsSkipped);
+    }
+
+    const currentDirectory = sys.getCurrentDirectory();
+    const commandLineOptions = convertToOptionsWithAbsolutePaths(
+        commandLine.options,
+        fileName => getNormalizedAbsolutePath(fileName, currentDirectory)
+    );
+    if (configFileName) {
+        const extendedConfigCache = new Map<string, ExtendedConfigCacheEntry>();
+        const configParseResult = parseConfigFileWithSystem(configFileName, commandLineOptions, extendedConfigCache, commandLine.watchOptions, sys, reportDiagnostic)!; // TODO: GH#18217
+        if (commandLineOptions.showConfig) {
+            if (configParseResult.errors.length !== 0) {
+                reportDiagnostic = updateReportDiagnostic(
+                    sys,
+                    reportDiagnostic,
+                    configParseResult.options
+                );
+                configParseResult.errors.forEach(reportDiagnostic);
+                return sys.exit(ExitStatus.DiagnosticsPresent_OutputsSkipped);
+            }
+            // eslint-disable-next-line no-null/no-null
+            sys.write(JSON.stringify(convertToTSConfig(configParseResult, configFileName, sys), null, 4) + sys.newLine);
+            return sys.exit(ExitStatus.Success);
+        }
+        reportDiagnostic = updateReportDiagnostic(
+            sys,
+            reportDiagnostic,
+            configParseResult.options
+        );
+        if (isWatchSet(configParseResult.options)) {
+            if (reportWatchModeWithoutSysSupport(sys, reportDiagnostic)) return;
+            return createWatchOfConfigFile(
+                sys,
+                cb,
+                reportDiagnostic,
+                configParseResult,
+                commandLineOptions,
+                commandLine.watchOptions,
+                extendedConfigCache,
+            );
+        }
+        else if (isIncrementalCompilation(configParseResult.options)) {
+            performIncrementalCompilationWorker(
+                sys,
+                cb,
+                reportDiagnostic,
+                configParseResult
+            );
+        }
+        else {
+            performCompilation(
+                sys,
+                cb,
+                reportDiagnostic,
+                configParseResult
+            );
+        }
+    }
+    else {
+        if (commandLineOptions.showConfig) {
+            // eslint-disable-next-line no-null/no-null
+            sys.write(JSON.stringify(convertToTSConfig(commandLine, combinePaths(currentDirectory, "tsconfig.json"), sys), null, 4) + sys.newLine);
+            return sys.exit(ExitStatus.Success);
+        }
+        reportDiagnostic = updateReportDiagnostic(
+            sys,
+            reportDiagnostic,
+            commandLineOptions
+        );
+        if (isWatchSet(commandLineOptions)) {
+            if (reportWatchModeWithoutSysSupport(sys, reportDiagnostic)) return;
+            return createWatchOfFilesAndCompilerOptions(
+                sys,
+                cb,
+                reportDiagnostic,
+                commandLine.fileNames,
+                commandLineOptions,
+                commandLine.watchOptions,
+            );
+        }
+        else if (isIncrementalCompilation(commandLineOptions)) {
+            performIncrementalCompilationWorker(
+                sys,
+                cb,
+                reportDiagnostic,
+                { ...commandLine, options: commandLineOptions }
+            );
+        }
+        else {
+            performCompilation(
+                sys,
+                cb,
+                reportDiagnostic,
+                { ...commandLine, options: commandLineOptions }
+            );
+        }
+    }
+}
+
+export function isBuild(commandLineArgs: readonly string[]) {
+    if (commandLineArgs.length > 0 && commandLineArgs[0].charCodeAt(0) === CharacterCodes.minus) {
+        const firstOption = commandLineArgs[0].slice(commandLineArgs[0].charCodeAt(1) === CharacterCodes.minus ? 2 : 1).toLowerCase();
+        return firstOption === "build" || firstOption === "b";
+    }
+    return false;
+}
+
+export type ExecuteCommandLineCallbacks = (program: Program | BuilderProgram | ParsedCommandLine) => void;
+export function executeCommandLine(
+    system: System,
+    cb: ExecuteCommandLineCallbacks,
+    commandLineArgs: readonly string[],
+) {
+    if (isBuild(commandLineArgs)) {
+        const { buildOptions, watchOptions, projects, errors } = parseBuildCommand(commandLineArgs.slice(1));
+        if (buildOptions.generateCpuProfile && system.enableCPUProfiler) {
+            system.enableCPUProfiler(buildOptions.generateCpuProfile, () => performBuild(
+                system,
+                cb,
+                buildOptions,
+                watchOptions,
+                projects,
+                errors
+            ));
+        }
+        else {
+            return performBuild(
+                system,
+                cb,
+                buildOptions,
+                watchOptions,
+                projects,
+                errors
+            );
+        }
+    }
+
+    const commandLine = parseCommandLine(commandLineArgs, path => system.readFile(path));
+    if (commandLine.options.generateCpuProfile && system.enableCPUProfiler) {
+        system.enableCPUProfiler(commandLine.options.generateCpuProfile, () => executeCommandLineWorker(
+            system,
+            cb,
+            commandLine,
+        ));
+    }
+    else {
+        return executeCommandLineWorker(system, cb, commandLine);
+    }
+}
+
+function reportWatchModeWithoutSysSupport(sys: System, reportDiagnostic: DiagnosticReporter) {
+    if (!sys.watchFile || !sys.watchDirectory) {
+        reportDiagnostic(createCompilerDiagnostic(Diagnostics.The_current_host_does_not_support_the_0_option, "--watch"));
+        sys.exit(ExitStatus.DiagnosticsPresent_OutputsSkipped);
+        return true;
+    }
+    return false;
+}
+
+function performBuild(
+    sys: System,
+    cb: ExecuteCommandLineCallbacks,
+    buildOptions: BuildOptions,
+    watchOptions: WatchOptions | undefined,
+    projects: string[],
+    errors: Diagnostic[]
+) {
+    // Update to pretty if host supports it
+    const reportDiagnostic = updateReportDiagnostic(
+        sys,
+        createDiagnosticReporter(sys),
+        buildOptions
+    );
+
+    if (buildOptions.locale) {
+        validateLocaleAndSetLanguage(buildOptions.locale, sys, errors);
+    }
+
+    if (errors.length > 0) {
+        errors.forEach(reportDiagnostic);
+        return sys.exit(ExitStatus.DiagnosticsPresent_OutputsSkipped);
+    }
+
+    if (buildOptions.help) {
+        printVersion(sys);
+        printBuildHelp(sys, buildOpts);
+        return sys.exit(ExitStatus.Success);
+    }
+
+    if (projects.length === 0) {
+        printVersion(sys);
+        printBuildHelp(sys, buildOpts);
+        return sys.exit(ExitStatus.Success);
+    }
+
+    if (!sys.getModifiedTime || !sys.setModifiedTime || (buildOptions.clean && !sys.deleteFile)) {
+        reportDiagnostic(createCompilerDiagnostic(Diagnostics.The_current_host_does_not_support_the_0_option, "--build"));
+        return sys.exit(ExitStatus.DiagnosticsPresent_OutputsSkipped);
+    }
+
+    if (buildOptions.watch) {
+        if (reportWatchModeWithoutSysSupport(sys, reportDiagnostic)) return;
+        const buildHost = createSolutionBuilderWithWatchHost(
+            sys,
+            /*createProgram*/ undefined,
+            reportDiagnostic,
+            createBuilderStatusReporter(sys, shouldBePretty(sys, buildOptions)),
+            createWatchStatusReporterWorker(sys, buildOptions)
+        );
+        const solutionPerformance = enableSolutionPerformance(sys, buildOptions);
+        updateSolutionBuilderHost(sys, cb, buildHost, solutionPerformance);
+        const onWatchStatusChange = buildHost.onWatchStatusChange;
+        let reportBuildStatistics = false;
+        buildHost.onWatchStatusChange = (d, newLine, options, errorCount) => {
+            onWatchStatusChange?.(d, newLine, options, errorCount);
+            if (reportBuildStatistics && (
+                d.code === Diagnostics.Found_0_errors_Watching_for_file_changes.code ||
+                d.code === Diagnostics.Found_1_error_Watching_for_file_changes.code
+            )) {
+                reportSolutionBuilderTimes(builder, solutionPerformance);
+            }
+        };
+        const builder = createSolutionBuilderWithWatch(buildHost, projects, buildOptions, watchOptions);
+        builder.build();
+        reportSolutionBuilderTimes(builder, solutionPerformance);
+        reportBuildStatistics = true;
+        return builder;
+    }
+
+    const buildHost = createSolutionBuilderHost(
+        sys,
+        /*createProgram*/ undefined,
+        reportDiagnostic,
+        createBuilderStatusReporter(sys, shouldBePretty(sys, buildOptions)),
+        createReportErrorSummary(sys, buildOptions)
+    );
+    const solutionPerformance = enableSolutionPerformance(sys, buildOptions);
+    updateSolutionBuilderHost(sys, cb, buildHost, solutionPerformance);
+    const builder = createSolutionBuilder(buildHost, projects, buildOptions);
+    const exitStatus = buildOptions.clean ? builder.clean() : builder.build();
+    reportSolutionBuilderTimes(builder, solutionPerformance);
+    dumpTracingLegend(); // Will no-op if there hasn't been any tracing
+    return sys.exit(exitStatus);
+}
+
+function createReportErrorSummary(sys: System, options: CompilerOptions | BuildOptions): ReportEmitErrorSummary | undefined {
+    return shouldBePretty(sys, options) ?
+        (errorCount, filesInError) => sys.write(getErrorSummaryText(errorCount, filesInError, sys.newLine, sys)) :
+        undefined;
+}
+
+function performCompilation(
+    sys: System,
+    cb: ExecuteCommandLineCallbacks,
+    reportDiagnostic: DiagnosticReporter,
+    config: ParsedCommandLine
+) {
+    const { fileNames, options, projectReferences } = config;
+    const host = createCompilerHostWorker(options, /*setParentPos*/ undefined, sys);
+    const currentDirectory = host.getCurrentDirectory();
+    const getCanonicalFileName = createGetCanonicalFileName(host.useCaseSensitiveFileNames());
+    changeCompilerHostLikeToUseCache(host, fileName => toPath(fileName, currentDirectory, getCanonicalFileName));
+    enableStatisticsAndTracing(sys, options, /*isBuildMode*/ false);
+
+    const programOptions: CreateProgramOptions = {
+        rootNames: fileNames,
+        options,
+        projectReferences,
+        host,
+        configFileParsingDiagnostics: getConfigFileParsingDiagnostics(config)
+    };
+    const program = createProgram(programOptions);
+    const exitStatus = emitFilesAndReportErrorsAndGetExitStatus(
+        program,
+        reportDiagnostic,
+        s => sys.write(s + sys.newLine),
+        createReportErrorSummary(sys, options)
+    );
+    reportStatistics(sys, program, /*builder*/ undefined);
+    cb(program);
+    return sys.exit(exitStatus);
+}
+
+function performIncrementalCompilationWorker(
+    sys: System,
+    cb: ExecuteCommandLineCallbacks,
+    reportDiagnostic: DiagnosticReporter,
+    config: ParsedCommandLine
+) {
+    const { options, fileNames, projectReferences } = config;
+    enableStatisticsAndTracing(sys, options, /*isBuildMode*/ false);
+    const host = createIncrementalCompilerHost(options, sys);
+    const exitStatus = performIncrementalCompilation({
+        host,
+        system: sys,
+        rootNames: fileNames,
+        options,
+        configFileParsingDiagnostics: getConfigFileParsingDiagnostics(config),
+        projectReferences,
+        reportDiagnostic,
+        reportErrorSummary: createReportErrorSummary(sys, options),
+        afterProgramEmitAndDiagnostics: builderProgram => {
+            reportStatistics(sys, builderProgram.getProgram(), /*builder*/ undefined);
+            cb(builderProgram);
+        }
+    });
+    return sys.exit(exitStatus);
+}
+
+function updateSolutionBuilderHost(
+    sys: System,
+    cb: ExecuteCommandLineCallbacks,
+    buildHost: SolutionBuilderHostBase<EmitAndSemanticDiagnosticsBuilderProgram>,
+    solutionPerformance: SolutionPerformance | undefined,
+) {
+    updateCreateProgram(sys, buildHost, /*isBuildMode*/ true);
+    buildHost.afterProgramEmitAndDiagnostics = program => {
+        reportStatistics(sys, program.getProgram(), solutionPerformance);
+        cb(program);
+    };
+    buildHost.beforeEmitBundle = config => enableStatisticsAndTracing(sys, config.options, /*isBuildMode*/ true);
+    buildHost.afterEmitBundle = config => {
+        reportStatistics(sys, config, solutionPerformance);
+        cb(config);
+    };
+}
+
+function updateCreateProgram<T extends BuilderProgram>(sys: System, host: { createProgram: CreateProgram<T>; }, isBuildMode: boolean) {
+    const compileUsingBuilder = host.createProgram;
+    host.createProgram = (rootNames, options, host, oldProgram, configFileParsingDiagnostics, projectReferences) => {
+        Debug.assert(rootNames !== undefined || (options === undefined && !!oldProgram));
+        if (options !== undefined) {
+            enableStatisticsAndTracing(sys, options, isBuildMode);
+        }
+        return compileUsingBuilder(rootNames, options, host, oldProgram, configFileParsingDiagnostics, projectReferences);
+    };
+}
+
+function updateWatchCompilationHost(
+    sys: System,
+    cb: ExecuteCommandLineCallbacks,
+    watchCompilerHost: WatchCompilerHost<EmitAndSemanticDiagnosticsBuilderProgram>,
+) {
+    updateCreateProgram(sys, watchCompilerHost, /*isBuildMode*/ false);
+    const emitFilesUsingBuilder = watchCompilerHost.afterProgramCreate!; // TODO: GH#18217
+    watchCompilerHost.afterProgramCreate = builderProgram => {
+        emitFilesUsingBuilder(builderProgram);
+        reportStatistics(sys, builderProgram.getProgram(), /*builder*/ undefined);
+        cb(builderProgram);
+    };
+}
+
+function createWatchStatusReporterWorker(sys: System, options: CompilerOptions | BuildOptions) {
+    return createWatchStatusReporter(sys, shouldBePretty(sys, options));
+}
+
+function createWatchOfConfigFile(
+    system: System,
+    cb: ExecuteCommandLineCallbacks,
+    reportDiagnostic: DiagnosticReporter,
+    configParseResult: ParsedCommandLine,
+    optionsToExtend: CompilerOptions,
+    watchOptionsToExtend: WatchOptions | undefined,
+    extendedConfigCache: Map<string, ExtendedConfigCacheEntry>,
+) {
+    const watchCompilerHost = createWatchCompilerHostOfConfigFile({
+        configFileName: configParseResult.options.configFilePath!,
+        optionsToExtend,
+        watchOptionsToExtend,
+        system,
+        reportDiagnostic,
+        reportWatchStatus: createWatchStatusReporterWorker(system, configParseResult.options)
+    });
+    updateWatchCompilationHost(system, cb, watchCompilerHost);
+    watchCompilerHost.configFileParsingResult = configParseResult;
+    watchCompilerHost.extendedConfigCache = extendedConfigCache;
+    return createWatchProgram(watchCompilerHost);
+}
+
+function createWatchOfFilesAndCompilerOptions(
+    system: System,
+    cb: ExecuteCommandLineCallbacks,
+    reportDiagnostic: DiagnosticReporter,
+    rootFiles: string[],
+    options: CompilerOptions,
+    watchOptions: WatchOptions | undefined,
+) {
+    const watchCompilerHost = createWatchCompilerHostOfFilesAndCompilerOptions({
+        rootFiles,
+        options,
+        watchOptions,
+        system,
+        reportDiagnostic,
+        reportWatchStatus: createWatchStatusReporterWorker(system, options)
+    });
+    updateWatchCompilationHost(system, cb, watchCompilerHost);
+    return createWatchProgram(watchCompilerHost);
+}
+
+interface SolutionPerformance {
+    addAggregateStatistic(s: Statistic): void;
+    forEachAggregateStatistics(cb: (s: Statistic) => void): void;
+    clear(): void;
+}
+
+function enableSolutionPerformance(system: System, options: BuildOptions) {
+    if (system === sys && options.extendedDiagnostics) {
+        performance.enable(sys);
+        return createSolutionPerfomrance();
+    }
+}
+
+function createSolutionPerfomrance(): SolutionPerformance {
+    let statistics: Map<string, Statistic> | undefined;
+    return {
+        addAggregateStatistic,
+        forEachAggregateStatistics: forEachAggreateStatistics,
+        clear,
+    };
+
+    function addAggregateStatistic(s: Statistic) {
+        const existing = statistics?.get(s.name);
+        if (existing) {
+            if (existing.type === StatisticType.memory) existing.value = Math.max(existing.value, s.value);
+            else existing.value += s.value;
+        }
+        else {
+            (statistics ??= new Map()).set(s.name, s);
+        }
+    }
+
+    function forEachAggreateStatistics(cb: (s: Statistic) => void) {
+        statistics?.forEach(cb);
+    }
+
+    function clear() {
+        statistics = undefined;
+    }
+}
+
+function reportSolutionBuilderTimes(
+    builder: SolutionBuilder<EmitAndSemanticDiagnosticsBuilderProgram>,
+    solutionPerformance: SolutionPerformance | undefined) {
+    if (!solutionPerformance) return;
+
+    if (!performance.isEnabled()) {
+        sys.write(Diagnostics.Performance_timings_for_diagnostics_or_extendedDiagnostics_are_not_available_in_this_session_A_native_implementation_of_the_Web_Performance_API_could_not_be_found.message + "\n");
+        return;
+    }
+
+    const statistics: Statistic[] = [];
+    statistics.push(
+        { name: "Projects in scope", value: getBuildOrderFromAnyBuildOrder(builder.getBuildOrder()).length, type: StatisticType.count },
+    );
+    reportSolutionBuilderCountStatistic("SolutionBuilder::Projects built");
+    reportSolutionBuilderCountStatistic("SolutionBuilder::Timestamps only updates");
+    reportSolutionBuilderCountStatistic("SolutionBuilder::Bundles updated");
+    solutionPerformance.forEachAggregateStatistics(s => {
+        s.name = `Aggregate ${s.name}`;
+        statistics.push(s);
+    });
+    performance.forEachMeasure((name, duration) => {
+        if (isSolutionMarkOrMeasure(name)) statistics.push({ name: `${getNameFromSolutionBuilderMarkOrMeasure(name)} time`, value: duration, type: StatisticType.time });
+    });
+    performance.disable();
+    performance.enable(sys);
+    solutionPerformance.clear();
+
+    reportAllStatistics(sys, statistics);
+
+    function reportSolutionBuilderCountStatistic(name: string) {
+        const value = performance.getCount(name);
+        if (value) {
+            statistics.push({ name: getNameFromSolutionBuilderMarkOrMeasure(name), value, type: StatisticType.count });
+        }
+    }
+
+    function getNameFromSolutionBuilderMarkOrMeasure(name: string) {
+        return name.replace("SolutionBuilder::", "");
+    }
+}
+
+function canReportDiagnostics(system: System, compilerOptions: CompilerOptions) {
+    return system === sys && (compilerOptions.diagnostics || compilerOptions.extendedDiagnostics);
+}
+
+function canTrace(system: System, compilerOptions: CompilerOptions) {
+    return system === sys && compilerOptions.generateTrace;
+}
+
+function enableStatisticsAndTracing(system: System, compilerOptions: CompilerOptions, isBuildMode: boolean) {
+    if (canReportDiagnostics(system, compilerOptions)) {
+        performance.enable(system);
+    }
+
+    if (canTrace(system, compilerOptions)) {
+        startTracing(isBuildMode ? "build" : "project",
+            compilerOptions.generateTrace!, compilerOptions.configFilePath);
+    }
+}
+
+function isSolutionMarkOrMeasure(name: string) {
+    return startsWith(name, "SolutionBuilder::");
+}
+
+function isProgram(programOrConfig: Program | ParsedCommandLine): programOrConfig is Program {
+    return !(programOrConfig as ParsedCommandLine).options;
+}
+
+function reportStatistics(sys: System, programOrConfig: Program | ParsedCommandLine, solutionPerformance: SolutionPerformance | undefined) {
+    const program = isProgram(programOrConfig) ? programOrConfig : undefined;
+    const config = isProgram(programOrConfig) ? undefined : programOrConfig;
+    const compilerOptions = program ? program.getCompilerOptions() : config!.options;
+
+    if (canTrace(sys, compilerOptions)) {
+        tracing?.stopTracing();
+    }
+
+    let statistics: Statistic[];
+    if (canReportDiagnostics(sys, compilerOptions)) {
+        statistics = [];
+        const memoryUsed = sys.getMemoryUsage ? sys.getMemoryUsage() : -1;
+        if (program) {
+            reportCountStatistic("Files", program.getSourceFiles().length);
+
+            const lineCounts = countLines(program);
+            if (compilerOptions.extendedDiagnostics) {
+                for (const [key, value] of lineCounts.entries()) {
+                    reportCountStatistic("Lines of " + key, value);
+                }
+            }
+            else {
+                reportCountStatistic("Lines", reduceLeftIterator(lineCounts.values(), (sum, count) => sum + count, 0));
+            }
+
+            reportCountStatistic("Identifiers", program.getIdentifierCount());
+            reportCountStatistic("Symbols", program.getSymbolCount());
+            reportCountStatistic("Types", program.getTypeCount());
+            reportCountStatistic("Instantiations", program.getInstantiationCount());
+        }
+        if (memoryUsed >= 0) {
+            reportStatisticalValue({ name: "Memory used", value: memoryUsed, type: StatisticType.memory }, /*aggregate*/ true);
+        }
+
+        const isPerformanceEnabled = performance.isEnabled();
+        const programTime = isPerformanceEnabled ? performance.getDuration("Program") : 0;
+        const bindTime = isPerformanceEnabled ? performance.getDuration("Bind") : 0;
+        const checkTime = isPerformanceEnabled ? performance.getDuration("Check") : 0;
+        const emitTime = isPerformanceEnabled ? performance.getDuration("Emit") : 0;
+        if (compilerOptions.extendedDiagnostics) {
+            if (program) {
+                const caches = program.getRelationCacheSizes();
+                reportCountStatistic("Assignability cache size", caches.assignable);
+                reportCountStatistic("Identity cache size", caches.identity);
+                reportCountStatistic("Subtype cache size", caches.subtype);
+                reportCountStatistic("Strict subtype cache size", caches.strictSubtype);
+            }
+            if (isPerformanceEnabled) {
+                performance.forEachMeasure((name, duration) => {
+                    if (!isSolutionMarkOrMeasure(name)) reportTimeStatistic(`${name} time`, duration, /*aggregate*/ true);
+                });
+            }
+        }
+        else if (isPerformanceEnabled) {
+            // Individual component times.
+            // Note: To match the behavior of previous versions of the compiler, the reported parse time includes
+            // I/O read time and processing time for triple-slash references and module imports, and the reported
+            // emit time includes I/O write time. We preserve this behavior so we can accurately compare times.
+            reportTimeStatistic("I/O read", performance.getDuration("I/O Read"), /*aggregate*/ true);
+            reportTimeStatistic("I/O write", performance.getDuration("I/O Write"), /*aggregate*/ true);
+            reportTimeStatistic("Parse time", programTime, /*aggregate*/ true);
+            reportTimeStatistic("Bind time", bindTime, /*aggregate*/ true);
+            reportTimeStatistic("Check time", checkTime, /*aggregate*/ true);
+            reportTimeStatistic("Emit time", emitTime, /*aggregate*/ true);
+        }
+        if (isPerformanceEnabled) {
+            reportTimeStatistic("Total time", programTime + bindTime + checkTime + emitTime, /*aggregate*/ false);
+        }
+        reportAllStatistics(sys, statistics);
+        if (!isPerformanceEnabled) {
+            sys.write(Diagnostics.Performance_timings_for_diagnostics_or_extendedDiagnostics_are_not_available_in_this_session_A_native_implementation_of_the_Web_Performance_API_could_not_be_found.message + "\n");
+        }
+        else {
+            if (solutionPerformance) {
+                // Clear selected marks and measures
+                performance.forEachMeasure(name => {
+                    if (!isSolutionMarkOrMeasure(name)) performance.clearMeasures(name);
+                });
+                performance.forEachMark(name => {
+                    if (!isSolutionMarkOrMeasure(name)) performance.clearMarks(name);
+                });
+            }
+            else {
+                performance.disable();
+            }
+        }
+    }
+
+    function reportStatisticalValue(s: Statistic, aggregate: boolean) {
+        statistics.push(s);
+        if (aggregate) solutionPerformance?.addAggregateStatistic(s);
+    }
+
+    function reportCountStatistic(name: string, count: number) {
+        reportStatisticalValue({ name, value: count, type: StatisticType.count }, /*aggregate*/ true);
+    }
+
+    function reportTimeStatistic(name: string, time: number, aggregate: boolean) {
+        reportStatisticalValue({ name, value: time, type: StatisticType.time }, aggregate);
+    }
+}
+
+function reportAllStatistics(sys: System, statistics: Statistic[]) {
+    let nameSize = 0;
+    let valueSize = 0;
+    for (const s of statistics) {
+        if (s.name.length > nameSize) {
+            nameSize = s.name.length;
+        }
+
+        const value = statisticValue(s);
+        if (value.length > valueSize) {
+            valueSize = value.length;
+        }
+    }
+
+    for (const s of statistics) {
+        sys.write(padRight(s.name + ":", nameSize + 2) + padLeft(statisticValue(s).toString(), valueSize) + sys.newLine);
+    }
+}
+
+function statisticValue(s: Statistic) {
+    switch (s.type) {
+        case StatisticType.count:
+            return "" + s.value;
+        case StatisticType.time:
+            return (s.value / 1000).toFixed(2) + "s";
+        case StatisticType.memory:
+            return Math.round(s.value / 1000) + "K";
+        default:
+            Debug.assertNever(s.type);
+    }
+}
+
+function writeConfigFile(
+    sys: System,
+    reportDiagnostic: DiagnosticReporter,
+    options: CompilerOptions,
+    fileNames: string[]
+) {
+    const currentDirectory = sys.getCurrentDirectory();
+    const file = normalizePath(combinePaths(currentDirectory, "tsconfig.json"));
+    if (sys.fileExists(file)) {
+        reportDiagnostic(createCompilerDiagnostic(Diagnostics.A_tsconfig_json_file_is_already_defined_at_Colon_0, file));
+    }
+    else {
+        sys.writeFile(file, generateTSConfig(options, fileNames, sys.newLine));
+        const output: string[] = [sys.newLine, ...getHeader(sys,"Created a new tsconfig.json with:")];
+        output.push(getCompilerOptionsDiffValue(options, sys.newLine) + sys.newLine + sys.newLine);
+        output.push(`You can learn more at https://aka.ms/tsconfig` + sys.newLine);
+        for (const line of output) {
+            sys.write(line);
+        }
+    }
+
+    return;
+}