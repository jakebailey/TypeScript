import sourceMapSupport from "source-map-support";
import * as fakes from "./_namespaces/fakes.js";
import * as FourSlashInterface from "./_namespaces/FourSlashInterface.js";
import * as Harness from "./_namespaces/Harness.js";
import * as ts from "./_namespaces/ts.js";
import * as Utils from "./_namespaces/Utils.js";
import * as vfs from "./_namespaces/vfs.js";
import * as vpath from "./_namespaces/vpath.js";
import { LoggerWithInMemoryLogs } from "./tsserverLogger.js";

import ArrayOrSingle = FourSlashInterface.ArrayOrSingle;

export const enum FourSlashTestType {
    Native,
    Server,
}

// Represents a parsed source file with metadata
interface FourSlashFile {
    // The contents of the file (with markers, etc stripped out)
    content: string;
    fileName: string;
    symlinks?: string[];
    version: number;
    // File-specific options (name/value pairs)
    fileOptions: Harness.TestCaseParser.CompilerSettings;
}

// Represents a set of parsed source files and options
interface FourSlashData {
    // Global options (name/value pairs)
    globalOptions: Harness.TestCaseParser.CompilerSettings;

    files: FourSlashFile[];

    symlinks: vfs.FileSet | undefined;

    // A mapping from marker names to name/position pairs
    markerPositions: Map<string, Marker>;

    markers: Marker[];

    /**
     * Inserted in source files by surrounding desired text
     * in a range with `[|` and `|]`. For example,
     *
     * [|text in range|]
     *
     * is a range with `text in range` "selected".
     */
    ranges: Range[];
    rangesByText?: ts.MultiMap<string, Range>;
}

export interface Marker {
    fileName: string;
    position: number;
    data?: {};
}

export interface Range extends ts.TextRange {
    fileName: string;
    marker?: Marker;
}

export type MarkerOrNameOrRange = string | Marker | Range;

interface LocationInformation {
    position: number;
    sourcePosition: number;
    sourceLine: number;
    sourceColumn: number;
}

interface RangeLocationInformation extends LocationInformation {
    marker?: Marker;
}

export interface TextSpan {
    start: number;
    end: number;
}

// Name of testcase metadata including ts.CompilerOptions properties that will be used by globalOptions
// To add additional option, add property into the testOptMetadataNames, refer the property in either globalMetadataNames or fileMetadataNames
// Add cases into convertGlobalOptionsToCompilationsSettings function for the compiler to acknowledge such option from meta data
const enum MetadataOptionNames {
    baselineFile = "baselinefile",
    emitThisFile = "emitthisfile", // This flag is used for testing getEmitOutput feature. It allows test-cases to indicate what file to be output in multiple files project
    fileName = "filename",
    resolveReference = "resolvereference", // This flag is used to specify entry file for resolve file references. The flag is only allow once per test file
    symlink = "symlink",
}

// List of allowed metadata names
const fileMetadataNames = [MetadataOptionNames.fileName, MetadataOptionNames.emitThisFile, MetadataOptionNames.resolveReference, MetadataOptionNames.symlink];

function convertGlobalOptionsToCompilerOptions(globalOptions: Harness.TestCaseParser.CompilerSettings): ts.CompilerOptions {
    const settings: ts.CompilerOptions = { target: ts.ScriptTarget.ES5, newLine: ts.NewLineKind.CarriageReturnLineFeed };
    Harness.Compiler.setCompilerOptionsFromHarnessSetting(globalOptions, settings);
    return settings;
}

function isMarker(x: Marker | Range): x is Marker {
    return (x as Marker).position !== undefined;
}

function convertDocumentSpanToString<T extends ts.DocumentSpan>(span: T, prefix?: string, ignoredProperties?: readonly string[]) {
    let text = prefix || "";
    for (const p in span) {
        if (p === "textSpan" || p === "fileName" || p === "contextSpan") continue;
        if (ts.contains(ignoredProperties, p)) continue;
        if (ts.hasProperty(span, p) && !!span[p]) { // Serialize truthy properties
            const propText = `${p}: ${JSON.stringify(span[p])}`;
            if (text) text += `, ${propText}`;
            else text = propText;
        }
    }
    return text;
}

function readableJsoncBaseline(content: string) {
    return content.split(/\r?\n/).map(l => "// " + l).join("\n");
}

function indentJsonBaseline(content: string) {
    return content.split(/\r?\n/).map(l => l ? "  " + l : "").join("\n");
}

interface MarkerAndNameForBaseline {
    markerOrRange: MarkerOrNameOrRange;
    markerName: string;
}
interface BaselineDocumentSpansWithFileContentsOptions<T extends ts.DocumentSpan> {
    markerInfo: MarkerAndNameForBaseline | undefined;
    documentSpanId?: (span: T) => string;
    skipDocumentSpanDetails?: boolean;
    skipDocumentContainingOnlyMarker?: boolean;
    endMarker?: string;
    startMarkerPrefix?: (span: T) => string | undefined;
    endMarkerSuffix?: (span: T) => string | undefined;
    ignoredDocumentSpanProperties?: readonly string[];
    additionalSpan?: ts.DocumentSpan;
}

export class TestCancellationToken implements ts.HostCancellationToken {
    // 0 - cancelled
    // >0 - not cancelled
    // <0 - not cancelled and value denotes number of isCancellationRequested after which token become cancelled
    private static readonly notCanceled = -1;
    private numberOfCallsBeforeCancellation = TestCancellationToken.notCanceled;

    public isCancellationRequested(): boolean {
        if (this.numberOfCallsBeforeCancellation < 0) {
            return false;
        }

        if (this.numberOfCallsBeforeCancellation > 0) {
            this.numberOfCallsBeforeCancellation--;
            return false;
        }

        return true;
    }

    public setCancelled(numberOfCalls = 0): void {
        ts.Debug.assert(numberOfCalls >= 0);
        this.numberOfCallsBeforeCancellation = numberOfCalls;
    }

    public resetCancelled(): void {
        this.numberOfCallsBeforeCancellation = TestCancellationToken.notCanceled;
    }
}

export function verifyOperationIsCancelled(f: () => void) {
    try {
        f();
    }
    catch (e) {
        if (e instanceof ts.OperationCanceledException) {
            return;
        }
    }

    throw new Error("Operation should be cancelled");
}

export function ignoreInterpolations(diagnostic: string | ts.DiagnosticMessage): FourSlashInterface.DiagnosticIgnoredInterpolations {
    return { template: typeof diagnostic === "string" ? diagnostic : diagnostic.message };
}

// This function creates IScriptSnapshot object for testing getPreProcessedFileInfo
// Return object may lack some functionalities for other purposes.
function createScriptSnapShot(sourceText: string): ts.IScriptSnapshot {
    return ts.ScriptSnapshot.fromString(sourceText);
}

const enum CallHierarchyItemDirection {
    Root,
    Incoming,
    Outgoing,
}

interface RealizedDiagnostic {
    message: string;
    start: number;
    length: number;
    category: string;
    code: number;
    reportsUnnecessary?: {};
    reportsDeprecated?: {};
}

function realizeDiagnostics(diagnostics: readonly ts.Diagnostic[], newLine: string): RealizedDiagnostic[] {
    return diagnostics.map(d => realizeDiagnostic(d, newLine));
}

function realizeDiagnostic(diagnostic: ts.Diagnostic, newLine: string): RealizedDiagnostic {
    return {
        message: ts.flattenDiagnosticMessageText(diagnostic.messageText, newLine),
        start: diagnostic.start!, // TODO: GH#18217
        length: diagnostic.length!, // TODO: GH#18217
        category: ts.diagnosticCategoryName(diagnostic),
        code: diagnostic.code,
        reportsUnnecessary: diagnostic.reportsUnnecessary,
        reportsDeprecated: diagnostic.reportsDeprecated,
    };
}

interface BaselineTest {
    command: string;
    actual: string;
    ext: string | undefined;
}

export class TestState {
    // Language service instance
    private languageServiceAdapterHost: Harness.LanguageService.LanguageServiceAdapterHost;
    private languageService: ts.LanguageService;
    private cancellationToken: TestCancellationToken;
    private assertTextConsistent: ((fileName: string) => void) | undefined;

    // The current caret position in the active file
    public currentCaretPosition = 0;
    // The position of the end of the current selection, or -1 if nothing is selected
    public selectionEnd = -1;

    public lastKnownMarker: string | undefined;

    // The file that's currently 'opened'
    public activeFile!: FourSlashFile;

    // Whether or not we should format on keystrokes
    public enableFormatting = true;

    public formatCodeSettings: ts.FormatCodeSettings;

    private inputFiles = new Map<string, string>(); // Map between inputFile's fileName and its content for easily looking up when resolving references

    private logger: LoggerWithInMemoryLogs | undefined;

    private static getDisplayPartsJson(displayParts: ts.SymbolDisplayPart[] | undefined) {
        let result = "";
        ts.forEach(displayParts, part => {
            if (result) {
                result += ",\n    ";
            }
            else {
                result = "[\n    ";
            }
            result += JSON.stringify(part);
        });
        if (result) {
            result += "\n]";
        }

        return result;
    }

    // Add input file which has matched file name with the given reference-file path.
    // This is necessary when resolveReference flag is specified
    private addMatchedInputFile(referenceFilePath: string, extensions: readonly string[] | undefined) {
        const inputFiles = this.inputFiles;
        const languageServiceAdapterHost = this.languageServiceAdapterHost;
        const didAdd = tryAdd(referenceFilePath);
        if (extensions && !didAdd) {
            ts.forEach(extensions, ext => tryAdd(referenceFilePath + ext));
        }

        function tryAdd(path: string) {
            const inputFile = inputFiles.get(path);
            if (inputFile && !Harness.isDefaultLibraryFile(path)) {
                languageServiceAdapterHost.addScript(path, inputFile, /*isRootFile*/ true);
                return true;
            }
        }
    }

    private getLanguageServiceAdapter(testType: FourSlashTestType, cancellationToken: TestCancellationToken, compilationOptions: ts.CompilerOptions): Harness.LanguageService.LanguageServiceAdapter {
        switch (testType) {
            case FourSlashTestType.Native:
                return new Harness.LanguageService.NativeLanguageServiceAdapter(cancellationToken, compilationOptions);
            case FourSlashTestType.Server:
                return new Harness.LanguageService.ServerLanguageServiceAdapter(cancellationToken, compilationOptions);
            default:
                throw new Error("Unknown FourSlash test type: ");
        }
    }

    constructor(private originalInputFileName: string, private basePath: string, private testType: FourSlashTestType, public testData: FourSlashData) {
        // Create a new Services Adapter
        this.cancellationToken = new TestCancellationToken();
        let compilationOptions = convertGlobalOptionsToCompilerOptions(this.testData.globalOptions);
        compilationOptions.skipDefaultLibCheck = true;

        // Initialize the language service with all the scripts
        let startResolveFileRef: FourSlashFile | undefined;

        let configFileName: string | undefined;
        for (const file of testData.files) {
            // Create map between fileName and its content for easily looking up when resolveReference flag is specified
            this.inputFiles.set(file.fileName, file.content);
            if (isConfig(file)) {
                const configJson = ts.parseConfigFileTextToJson(file.fileName, file.content);
                if (configJson.config === undefined) {
                    throw new Error(`Failed to parse test ${file.fileName}: ${configJson.error!.messageText}`);
                }

                // Extend our existing compiler options so that we can also support tsconfig only options
                if (configJson.config.compilerOptions) {
                    const baseDirectory = ts.normalizePath(ts.getDirectoryPath(file.fileName));
                    const tsConfig = ts.convertCompilerOptionsFromJson(configJson.config.compilerOptions, baseDirectory, file.fileName);

                    if (!tsConfig.errors || !tsConfig.errors.length) {
                        compilationOptions = ts.extend(tsConfig.options, compilationOptions);
                    }
                }
                configFileName = file.fileName;
            }

            if (!startResolveFileRef && file.fileOptions[MetadataOptionNames.resolveReference] === "true") {
                startResolveFileRef = file;
            }
            else if (startResolveFileRef) {
                // If entry point for resolving file references is already specified, report duplication error
                throw new Error("There exists a Fourslash file which has resolveReference flag specified; remove duplicated resolveReference flag");
            }
        }

        let configParseResult: ts.ParsedCommandLine | undefined;
        if (configFileName) {
            const baseDir = ts.normalizePath(ts.getDirectoryPath(configFileName));
            const files: vfs.FileSet = { [baseDir]: {} };
            this.inputFiles.forEach((data, path) => {
                const scriptInfo = new Harness.LanguageService.ScriptInfo(path, undefined!, /*isRootFile*/ false); // TODO: GH#18217
                files[path] = new vfs.File(data, { meta: { scriptInfo } });
            });
            const fs = new vfs.FileSystem(/*ignoreCase*/ true, { cwd: baseDir, files });
            const host = new fakes.ParseConfigHost(fs);
            const jsonSourceFile = ts.parseJsonText(configFileName, this.inputFiles.get(configFileName)!);
            configParseResult = ts.parseJsonSourceFileConfigFileContent(jsonSourceFile, host, baseDir, compilationOptions, configFileName);
            compilationOptions = configParseResult.options;
        }

        if (compilationOptions.typeRoots) {
            compilationOptions.typeRoots = compilationOptions.typeRoots.map(p => ts.getNormalizedAbsolutePath(p, this.basePath));
        }

        const languageServiceAdapter = this.getLanguageServiceAdapter(testType, this.cancellationToken, compilationOptions);
        this.logger = languageServiceAdapter.getLogger();
        this.languageServiceAdapterHost = languageServiceAdapter.getHost();
        this.languageService = memoWrap(languageServiceAdapter.getLanguageService(), this); // Wrap the LS to cache some expensive operations certain tests call repeatedly
        if (this.testType === FourSlashTestType.Server) {
            this.assertTextConsistent = fileName => (languageServiceAdapter as Harness.LanguageService.ServerLanguageServiceAdapter).assertTextConsistent(fileName);
        }

        if (startResolveFileRef) {
            // Add the entry-point file itself into the languageServiceShimHost
            this.languageServiceAdapterHost.addScript(startResolveFileRef.fileName, startResolveFileRef.content, /*isRootFile*/ true);

            const resolvedResult = languageServiceAdapter.getPreProcessedFileInfo(startResolveFileRef.fileName, startResolveFileRef.content);
            const referencedFiles: ts.FileReference[] = resolvedResult.referencedFiles;
            const importedFiles: ts.FileReference[] = resolvedResult.importedFiles;

            // Add triple reference files into language-service host
            ts.forEach(referencedFiles, referenceFile => {
                // Fourslash insert tests/cases/fourslash into inputFile.unitName so we will properly append the same base directory to refFile path
                const referenceFilePath = this.basePath + "/" + referenceFile.fileName;
                this.addMatchedInputFile(referenceFilePath, /*extensions*/ undefined);
            });

            const exts = ts.flatten(ts.getSupportedExtensions(compilationOptions));
            // Add import files into language-service host
            ts.forEach(importedFiles, importedFile => {
                // Fourslash insert tests/cases/fourslash into inputFile.unitName and import statement doesn't require ".ts"
                // so convert them before making appropriate comparison
                const importedFilePath = this.basePath + "/" + importedFile.fileName;
                this.addMatchedInputFile(importedFilePath, exts);
            });

            // Check if no-default-lib flag is false and if so add default library
            if (!resolvedResult.isLibFile) {
                this.languageServiceAdapterHost.addScript(Harness.Compiler.defaultLibFileName, Harness.Compiler.getDefaultLibrarySourceFile()!.text, /*isRootFile*/ false);

                compilationOptions.lib?.forEach(fileName => {
                    const libFile = Harness.Compiler.getDefaultLibrarySourceFile(fileName);
                    ts.Debug.assertIsDefined(libFile, `Could not find lib file '${fileName}'`);
                    if (libFile) {
                        this.languageServiceAdapterHost.addScript(fileName, libFile.text, /*isRootFile*/ false);
                    }
                });
            }
        }
        else {
            // resolveReference file-option is not specified then do not resolve any files and include all inputFiles
            this.inputFiles.forEach((file, fileName) => {
                if (!Harness.isDefaultLibraryFile(fileName)) {
                    // all files if config file not specified, otherwise root files from the config and typings cache files are root files
                    const isRootFile = !configParseResult ||
                        ts.contains(configParseResult.fileNames, fileName) ||
                        (ts.isDeclarationFileName(fileName) && ts.containsPath("/Library/Caches/typescript", fileName));
                    this.languageServiceAdapterHost.addScript(fileName, file, isRootFile);
                }
            });

            if (!compilationOptions.noLib) {
                const seen = new Set<string>();
                const addSourceFile = (fileName: string) => {
                    if (seen.has(fileName)) return;
                    seen.add(fileName);
                    const libFile = Harness.Compiler.getDefaultLibrarySourceFile(fileName);
                    ts.Debug.assertIsDefined(libFile, `Could not find lib file '${fileName}'`);
                    this.languageServiceAdapterHost.addScript(fileName, libFile.text, /*isRootFile*/ false);
                    if (!ts.some(libFile.libReferenceDirectives)) return;
                    for (const directive of libFile.libReferenceDirectives) {
                        addSourceFile(`lib.${directive.fileName}.d.ts`);
                    }
                };

                addSourceFile(Harness.Compiler.defaultLibFileName);
                compilationOptions.lib?.forEach(addSourceFile);
            }
        }

        for (const file of testData.files) {
            ts.forEach(file.symlinks, link => {
                this.languageServiceAdapterHost.vfs.mkdirpSync(vpath.dirname(link));
                this.languageServiceAdapterHost.vfs.symlinkSync(file.fileName, link);
            });
        }

        if (testData.symlinks) {
            this.languageServiceAdapterHost.vfs.apply(testData.symlinks);
        }

        this.formatCodeSettings = ts.testFormatSettings;

        if (this.logger?.loggingEnabled()) {
            const patch = this.languageServiceAdapterHost.vfs.diff();
            this.logger.log(vfs.formatPatch(patch) || "");
        }

        // Open the first file by default
        this.openFile(0);

        function memoWrap(ls: ts.LanguageService, target: TestState): ts.LanguageService {
            const cacheableMembers = new Set<keyof typeof ls>([
                "getCompletionEntryDetails",
                "getCompletionEntrySymbol",
                "getQuickInfoAtPosition",
                "getReferencesAtPosition",
                "getDocumentHighlights",
            ]);
            const proxy = {} as ts.LanguageService;
            const keys = ts.getAllKeys(ls);
            for (const k of keys) {
                const key = k as keyof typeof ls;
                if (!cacheableMembers.has(key)) {
                    proxy[key] = (...args: any[]) => (ls[key] as (...args: any[]) => any)(...args);
                    continue;
                }
                const memo = Utils.memoize(
                    (_version: number, _active: string, _caret: number, _selectEnd: number, _marker: string | undefined, ...args: any[]) => (ls[key] as (...args: any[]) => any)(...args),
                    (...args) => args.map(a => a && typeof a === "object" ? JSON.stringify(a) : a).join("|,|"),
                );
                proxy[key] = (...args: any[]) =>
                    memo(
                        target.languageServiceAdapterHost.getScriptInfo(target.activeFile.fileName)!.version,
                        target.activeFile.fileName,
                        target.currentCaretPosition,
                        target.selectionEnd,
                        target.lastKnownMarker,
                        ...args,
                    );
            }
            return proxy;
        }
    }

    private baselineFromTest: BaselineTest[] | undefined;

    private baseline(command: string, actual: string, ext?: string) {
        if (!this.baselineFromTest) this.baselineFromTest = [{ command, actual, ext }];
        else this.baselineFromTest.push({ command, actual, ext });
    }

    baselineTest() {
        if (this.baselineFromTest) {
            Harness.Baseline.runBaseline(
                this.getBaselineFileNameForContainingTestFile(this.baselineFromTest[0].ext),
                this.baselineFromTest.map(({ command, actual }) => `// === ${command} ===\n${actual}`).join("\n\n\n\n"),
            );
        }
    }

    baselineTsserverLog() {
        if (this.logger) {
            Harness.Baseline.runBaseline(
                `tsserver/fourslashServer/${ts.getBaseFileName(this.originalInputFileName).replace(".ts", ".js")}`,
                this.logger.logs.join("\n"),
            );
        }
    }

    private getFileContent(fileName: string): string {
        return ts.Debug.checkDefined(this.tryGetFileContent(fileName));
    }
    private tryGetFileContent(fileName: string): string | undefined {
        const script = this.languageServiceAdapterHost.getScriptInfo(fileName);
        return script && script.content;
    }

    // Entry points from fourslash.ts
    public goToMarker(name: string | Marker = "") {
        const marker = ts.isString(name) ? this.getMarkerByName(name) : name;
        if (this.activeFile.fileName !== marker.fileName) {
            this.openFile(marker.fileName);
        }

        const content = this.getFileContent(marker.fileName);
        if (marker.position === -1 || marker.position > content.length) {
            throw new Error(`Marker "${name}" has been invalidated by unrecoverable edits to the file.`);
        }
        const mName = ts.isString(name) ? name : this.markerName(marker);
        this.lastKnownMarker = mName;
        this.goToPosition(marker.position);
    }

    private goToMarkerOrNameOrRange(markerOrRange: MarkerOrNameOrRange) {
        return ts.isString(markerOrRange) || isMarker(markerOrRange) ?
            this.goToMarker(markerOrRange) :
            this.goToRangeStart(markerOrRange);
    }

    public goToEachMarker(markers: readonly Marker[], action: (marker: Marker, index: number) => void) {
        assert(markers.length);
        for (let i = 0; i < markers.length; i++) {
            this.goToMarker(markers[i]);
            action(markers[i], i);
        }
    }

    public goToEachRange(action: (range: Range) => void) {
        const ranges = this.getRanges();
        assert(ranges.length);
        for (const range of ranges) {
            this.selectRange(range);
            action(range);
        }
    }

    public markerName(m: Marker): string {
        return ts.forEachEntry(this.testData.markerPositions, (marker, name) => {
            if (marker === m) {
                return name;
            }
        })!;
    }

    public goToPosition(positionOrLineAndCharacter: number | ts.LineAndCharacter) {
        const pos = typeof positionOrLineAndCharacter === "number"
            ? positionOrLineAndCharacter
            : this.languageServiceAdapterHost.lineAndCharacterToPosition(this.activeFile.fileName, positionOrLineAndCharacter);
        this.currentCaretPosition = pos;
        this.selectionEnd = -1;
    }

    public select(startMarker: string, endMarker: string) {
        const start = this.getMarkerByName(startMarker), end = this.getMarkerByName(endMarker);
        ts.Debug.assert(start.fileName === end.fileName);
        if (this.activeFile.fileName !== start.fileName) {
            this.openFile(start.fileName);
        }
        this.goToPosition(start.position);
        this.selectionEnd = end.position;
    }

    public selectAllInFile(fileName: string) {
        this.openFile(fileName);
        this.goToPosition(0);
        this.selectionEnd = this.activeFile.content.length;
    }

    public selectRange(range: Range): void {
        this.goToRangeStart(range);
        this.selectionEnd = range.end;
    }

    public selectLine(index: number) {
        const lineStart = this.languageServiceAdapterHost.lineAndCharacterToPosition(this.activeFile.fileName, { line: index, character: 0 });
        const lineEnd = lineStart + this.getLineContent(index).length;
        this.selectRange({ fileName: this.activeFile.fileName, pos: lineStart, end: lineEnd });
    }

    public moveCaretRight(count = 1) {
        this.currentCaretPosition += count;
        this.currentCaretPosition = Math.min(this.currentCaretPosition, this.getFileContent(this.activeFile.fileName).length);
        this.selectionEnd = -1;
    }

    // Opens a file given its 0-based index or fileName
    public openFile(indexOrName: number | string, content?: string, scriptKindName?: string): void {
        const fileToOpen: FourSlashFile = this.findFile(indexOrName);
        fileToOpen.fileName = ts.normalizeSlashes(fileToOpen.fileName);
        this.activeFile = fileToOpen;
        // Let the host know that this file is now open
        this.languageServiceAdapterHost.openFile(fileToOpen.fileName, content, scriptKindName);
    }

    public verifyErrorExistsBetweenMarkers(startMarkerName: string, endMarkerName: string, shouldExist: boolean) {
        const startMarker = this.getMarkerByName(startMarkerName);
        const endMarker = this.getMarkerByName(endMarkerName);
        const predicate = (errorMinChar: number, errorLimChar: number, startPos: number, endPos: number | undefined) => ((errorMinChar === startPos) && (errorLimChar === endPos)) ? true : false;

        const exists = this.anyErrorInRange(predicate, startMarker, endMarker);

        if (exists !== shouldExist) {
            this.printErrorLog(shouldExist, this.getAllDiagnostics());
            throw new Error(`${shouldExist ? "Expected" : "Did not expect"} failure between markers: '${startMarkerName}', '${endMarkerName}'`);
        }
    }

    public verifyOrganizeImports(newContent: string, mode?: ts.OrganizeImportsMode, preferences?: ts.UserPreferences) {
        const changes = this.languageService.organizeImports({ fileName: this.activeFile.fileName, type: "file", mode }, this.formatCodeSettings, preferences);
        this.applyChanges(changes);
        this.verifyFileContent(this.activeFile.fileName, newContent);
    }

    private raiseError(message: string): never {
        throw new Error(this.messageAtLastKnownMarker(message));
    }

    private messageAtLastKnownMarker(message: string) {
        const locationDescription = this.lastKnownMarker !== undefined ? this.lastKnownMarker : this.getLineColStringAtPosition(this.currentCaretPosition);
        return `At marker '${locationDescription}': ${message}`;
    }

    private assertionMessageAtLastKnownMarker(msg: string) {
        return "\nMarker: " + this.lastKnownMarker + "\nChecking: " + msg + "\n\n";
    }

    private getDiagnostics(fileName: string, includeSuggestions = false): ts.Diagnostic[] {
        return [
            ...this.languageService.getSyntacticDiagnostics(fileName),
            ...this.languageService.getSemanticDiagnostics(fileName),
            ...(includeSuggestions ? this.languageService.getSuggestionDiagnostics(fileName) : ts.emptyArray),
        ];
    }

    private getAllDiagnostics(): readonly ts.Diagnostic[] {
        return ts.flatMap(this.languageServiceAdapterHost.getFilenames(), fileName => {
            if (!ts.isAnySupportedFileExtension(fileName)) {
                return [];
            }

            const baseName = ts.getBaseFileName(fileName);
            if (baseName === "package.json" || baseName === "tsconfig.json" || baseName === "jsconfig.json") {
                return [];
            }
            return this.getDiagnostics(fileName);
        });
    }

    public verifyErrorExistsAfterMarker(markerName: string, shouldExist: boolean, after: boolean) {
        const marker: Marker = this.getMarkerByName(markerName);
        let predicate: (errorMinChar: number, errorLimChar: number, startPos: number, endPos: number | undefined) => boolean;

        if (after) {
            predicate = (errorMinChar: number, errorLimChar: number, startPos: number) => ((errorMinChar >= startPos) && (errorLimChar >= startPos)) ? true : false;
        }
        else {
            predicate = (errorMinChar: number, errorLimChar: number, startPos: number) => ((errorMinChar <= startPos) && (errorLimChar <= startPos)) ? true : false;
        }

        const exists = this.anyErrorInRange(predicate, marker);
        const diagnostics = this.getAllDiagnostics();

        if (exists !== shouldExist) {
            this.printErrorLog(shouldExist, diagnostics);
            throw new Error(`${shouldExist ? "Expected" : "Did not expect"} failure at marker '${markerName}'`);
        }
    }

    private anyErrorInRange(predicate: (errorMinChar: number, errorLimChar: number, startPos: number, endPos: number | undefined) => boolean, startMarker: Marker, endMarker?: Marker): boolean {
        return this.getDiagnostics(startMarker.fileName).some(({ start, length }) => predicate(start!, start! + length!, startMarker.position, endMarker === undefined ? undefined : endMarker.position)); // TODO: GH#18217
    }

    private printErrorLog(expectErrors: boolean, errors: readonly ts.Diagnostic[]): void {
        if (expectErrors) {
            Harness.IO.log("Expected error not found.  Error list is:");
        }
        else {
            Harness.IO.log("Unexpected error(s) found.  Error list is:");
        }

        for (const { start, length, messageText, file } of errors) {
            Harness.IO.log(
                "  " + this.formatRange(file, start!, length!) + // TODO: GH#18217
                    ", message: " + ts.flattenDiagnosticMessageText(messageText, Harness.IO.newLine()) + "\n",
            );
        }
    }

    private formatRange(file: ts.SourceFile | undefined, start: number, length: number) {
        if (file) {
            return `from: ${this.formatLineAndCharacterOfPosition(file, start)}, to: ${this.formatLineAndCharacterOfPosition(file, start + length)}`;
        }
        return "global";
    }

    private formatLineAndCharacterOfPosition(file: ts.SourceFile, pos: number) {
        if (file) {
            const { line, character } = ts.getLineAndCharacterOfPosition(file, pos);
            return `${line}:${character}`;
        }
        return "global";
    }

    private formatPosition(file: ts.SourceFile, pos: number) {
        if (file) {
            return file.fileName + "@" + pos;
        }
        return "global";
    }

    public verifyNoErrors() {
        ts.forEachKey(this.inputFiles, fileName => {
            if (
                !ts.isAnySupportedFileExtension(fileName)
                || Harness.getConfigNameFromFileName(fileName)
                // Can't get a Program in Server tests
                || this.testType !== FourSlashTestType.Server && !ts.getAllowJSCompilerOption(this.getProgram().getCompilerOptions()) && !ts.resolutionExtensionIsTSOrJson(ts.extensionFromPath(fileName))
                || ts.getBaseFileName(fileName) === "package.json"
            ) return;
            const errors = this.getDiagnostics(fileName).filter(e => e.category !== ts.DiagnosticCategory.Suggestion);
            if (errors.length) {
                this.printErrorLog(/*expectErrors*/ false, errors);
                const error = errors[0];
                const message = typeof error.messageText === "string" ? error.messageText : error.messageText.messageText;
                this.raiseError(`Found an error: ${this.formatPosition(error.file!, error.start!)}: ${message}`);
            }
        });
    }

    public verifyErrorExistsAtRange(range: Range, code: number, expectedMessage?: string) {
        const span = ts.createTextSpanFromRange(range);
        const hasMatchingError = ts.some(
            this.getDiagnostics(range.fileName),
            ({ code, messageText, start, length }) =>
                code === code &&
                (!expectedMessage || expectedMessage === messageText) &&
                ts.isNumber(start) && ts.isNumber(length) &&
                ts.textSpansEqual(span, { start, length }),
        );

        if (!hasMatchingError) {
            this.raiseError(`No error with code ${code} found at provided range.`);
        }
    }

    public verifyNumberOfErrorsInCurrentFile(expected: number) {
        const errors = this.getDiagnostics(this.activeFile.fileName);
        const actual = errors.length;

        if (actual !== expected) {
            this.printErrorLog(/*expectErrors*/ false, errors);
            const errorMsg = "Actual number of errors (" + actual + ") does not match expected number (" + expected + ")";
            Harness.IO.log(errorMsg);
            this.raiseError(errorMsg);
        }
    }

    public verifyEval(expr: string, value: any) {
        const emit = this.languageService.getEmitOutput(this.activeFile.fileName);
        if (emit.outputFiles.length !== 1) {
            throw new Error("Expected exactly one output from emit of " + this.activeFile.fileName);
        }

        const evaluation = new Function(`${emit.outputFiles[0].text};\r\nreturn (${expr});`)(); // eslint-disable-line no-new-func
        if (evaluation !== value) {
            this.raiseError(`Expected evaluation of expression "${expr}" to equal "${value}", but got "${evaluation}"`);
        }
    }

    private getGoToDefinition(): readonly ts.DefinitionInfo[] {
        return this.languageService.getDefinitionAtPosition(this.activeFile.fileName, this.currentCaretPosition)!;
    }

    private getGoToDefinitionAndBoundSpan(): ts.DefinitionInfoAndBoundSpan {
        return this.languageService.getDefinitionAndBoundSpan(this.activeFile.fileName, this.currentCaretPosition)!;
    }

    private renderMarkers(markers: { text: string; fileName: string; position: number; }[], useTerminalBoldSequence = true) {
        const filesToDisplay = ts.deduplicate(markers.map(m => m.fileName), ts.equateValues);
        return filesToDisplay.map(fileName => {
            const markersToRender = markers.filter(m => m.fileName === fileName).sort((a, b) => b.position - a.position);
            let fileContent = this.tryGetFileContent(fileName) || "";
            for (const marker of markersToRender) {
                fileContent = fileContent.slice(0, marker.position) + bold(`/*${marker.text}*/`) + fileContent.slice(marker.position);
            }
            return `// @Filename: ${fileName}\n${fileContent}`;
        }).join("\n\n");

        function bold(text: string) {
            return useTerminalBoldSequence ? `\x1b[1;4m${text}\x1b[0;31m` : text;
        }
    }

    private baselineGoToDefs(
        markerName: string,
        markerOrRange: MarkerOrNameOrRange,
        getDefs: () => readonly ts.DefinitionInfo[] | readonly ts.ImplementationLocation[] | ts.DefinitionInfoAndBoundSpan | undefined,
    ) {
        this.goToMarkerOrNameOrRange(markerOrRange);
        const defs = getDefs();
        const defIdMap = new Map<ts.DefinitionInfo | ts.ImplementationLocation, number>();
        const definitions = defs ? ts.isArray(defs) ? defs : defs.definitions : undefined;
        if (definitions?.length! > 1) {
            definitions!.forEach((def, index) => defIdMap.set(def, index));
        }
        let baseline = this.getBaselineForDocumentSpansWithFileContents<ts.DefinitionInfo | ts.ImplementationLocation>(
            definitions,
            {
                markerInfo: { markerOrRange, markerName },
                documentSpanId: defIdMap.size ? def => `defId: ${defIdMap.get(def)}` : undefined,
                skipDocumentSpanDetails: true,
                additionalSpan: defs && !ts.isArray(defs) ? { fileName: this.activeFile.fileName, textSpan: defs.textSpan } : undefined,
            },
        );
        if (definitions?.length) {
            baseline += "\n\n";
            baseline += indentJsonBaseline(
                "// === Details ===\n" +
                    JSON.stringify(
                        definitions.map(def => ({
                            defId: defIdMap.get(def),
                            ...def,
                            fileName: undefined,
                            textSpan: undefined,
                            contextSpan: undefined,
                        })),
                        undefined,
                        " ",
                    ),
            );
        }
        return baseline;
    }

    public baselineGoToDefinition(
        markerOrRange: MarkerOrNameOrRange[] | undefined,
        rangeText: string[] | undefined,
    ) {
        this.baselineEachMarkerOrRange("goToDefinition", markerOrRange, rangeText, markerOrRange =>
            this.baselineGoToDefs(
                "/*GOTO DEF*/",
                markerOrRange,
                () => this.getGoToDefinitionAndBoundSpan(),
            ));
    }

    public baselineGetDefinitionAtPosition(
        markerOrRange: MarkerOrNameOrRange[] | undefined,
        rangeText: string[] | undefined,
    ) {
        this.baselineEachMarkerOrRange("getDefinitionAtPosition", markerOrRange, rangeText, markerOrRange =>
            this.baselineGoToDefs(
                "/*GOTO DEF POS*/",
                markerOrRange,
                () => this.getGoToDefinition(),
            ));
    }

    public baselineGoToSourceDefinition(
        markerOrRange: MarkerOrNameOrRange[] | undefined,
        rangeText: string[] | undefined,
    ) {
        if (this.testType !== FourSlashTestType.Server) {
            this.raiseError("goToSourceDefinition may only be used in fourslash/server tests.");
        }
        this.baselineEachMarkerOrRange("goToSourceDefinition", markerOrRange, rangeText, markerOrRange =>
            this.baselineGoToDefs(
                "/*GOTO SOURCE DEF*/",
                markerOrRange,
                () =>
                    (this.languageService as ts.server.SessionClient)
                        .getSourceDefinitionAndBoundSpan(this.activeFile.fileName, this.currentCaretPosition),
            ));
    }

    public baselineGoToType(
        markerOrRange: MarkerOrNameOrRange[] | undefined,
        rangeText: string[] | undefined,
    ) {
        this.baselineEachMarkerOrRange("goToType", markerOrRange, rangeText, markerOrRange =>
            this.baselineGoToDefs(
                "/*GOTO TYPE*/",
                markerOrRange,
                () => this.languageService.getTypeDefinitionAtPosition(this.activeFile.fileName, this.currentCaretPosition),
            ));
    }

    public baselineGoToImplementation(
        markerOrRange: MarkerOrNameOrRange[] | undefined,
        rangeText: string[] | undefined,
    ) {
        this.baselineEachMarkerOrRange("goToImplementation", markerOrRange, rangeText, markerOrRange =>
            this.baselineGoToDefs(
                "/*GOTO IMPL*/",
                markerOrRange,
                () => this.languageService.getImplementationAtPosition(this.activeFile.fileName, this.currentCaretPosition),
            ));
    }

    public verifyGetEmitOutputForCurrentFile(expected: string): void {
        const emit = this.languageService.getEmitOutput(this.activeFile.fileName);
        if (emit.outputFiles.length !== 1) {
            throw new Error("Expected exactly one output from emit of " + this.activeFile.fileName);
        }
        const actual = emit.outputFiles[0].text;
        if (actual !== expected) {
            this.raiseError(`Expected emit output to be "${expected}", but got "${actual}"`);
        }
    }

    public verifyGetEmitOutputContentsForCurrentFile(expected: ts.OutputFile[]): void {
        const emit = this.languageService.getEmitOutput(this.activeFile.fileName);
        assert.equal(emit.outputFiles.length, expected.length, "Number of emit output files");
        ts.zipWith(emit.outputFiles, expected, (outputFile, expected) => {
            assert.equal(outputFile.name, expected.name, "FileName");
            assert.equal(outputFile.text, expected.text, "Content");
        });
    }

    public baselineInlayHints(span: ts.TextSpan = { start: 0, length: this.activeFile.content.length }, preferences?: ts.UserPreferences): void {
        interface HasPosition {
            position: number;
        }
        const sortHints = (a: HasPosition, b: HasPosition) => {
            return a.position - b.position;
        };

        const fileName = this.activeFile.fileName;
        const hints = this.languageService.provideInlayHints(fileName, span, preferences);
        const annotations = ts.map(hints.sort(sortHints), hint => {
            if (hint.displayParts) {
                hint.displayParts = ts.map(hint.displayParts, part => {
                    if (part.file && /lib(?:.*)\.d\.ts$/.test(part.file)) {
                        part.span!.start = -1;
                    }
                    return part;
                });
            }

            const span = { start: hint.position, length: hint.text.length };
            const { character, line } = this.languageServiceAdapterHost.positionToLineAndCharacter(fileName, span.start);
            const underline = " ".repeat(character) + "^";
            let annotation = this.getFileContent(fileName).split(/\r?\n/)[line];
            annotation += "\n" + underline + "\n" + JSON.stringify(hint, undefined, "  ");
            return annotation;
        });

        if (annotations.length === 0) {
            annotations.push("=== No inlay hints ===");
        }

        this.baseline("Inlay Hints", annotations.join("\n\n"));
    }

    public verifyCompletions(options: FourSlashInterface.VerifyCompletionsOptions) {
        if (options.marker === undefined) {
            return this.verifyCompletionsWorker(options);
        }
        else {
            if (ts.isArray(options.marker)) {
                for (const marker of options.marker) {
                    this.goToMarker(marker);
                    this.verifyCompletionsWorker({ ...options, marker });
                }
                return {
                    andApplyCodeAction: () => {
                        this.raiseError(`Cannot apply code action when multiple markers are specified.`);
                    },
                };
            }
            this.goToMarker(options.marker);
            return this.verifyCompletionsWorker({ ...options, marker: options.marker });
        }
    }

    private verifyCompletionsWorker(options: FourSlashInterface.VerifyCompletionsOptions) {
        const preferences = options.preferences;
        const actualCompletions = this.getCompletionListAtCaret({ ...preferences, triggerCharacter: options.triggerCharacter })!;
        if (!actualCompletions) {
            if (ts.hasProperty(options, "exact") && (options.exact === undefined || ts.isArray(options.exact) && !options.exact.length)) {
                return;
            }
            this.raiseError(`No completions at position '${this.currentCaretPosition}'.`);
        }

        if (actualCompletions.isNewIdentifierLocation !== (options.isNewIdentifierLocation || false)) {
            this.raiseError(`Expected 'isNewIdentifierLocation' to be ${options.isNewIdentifierLocation || false}, got ${actualCompletions.isNewIdentifierLocation}`);
        }

        if (ts.hasProperty(options, "isGlobalCompletion") && actualCompletions.isGlobalCompletion !== options.isGlobalCompletion) {
            this.raiseError(`Expected 'isGlobalCompletion to be ${options.isGlobalCompletion}, got ${actualCompletions.isGlobalCompletion}`);
        }

        if (ts.hasProperty(options, "optionalReplacementSpan")) {
            assert.deepEqual(
                actualCompletions.optionalReplacementSpan && actualCompletions.optionalReplacementSpan,
                options.optionalReplacementSpan && ts.createTextSpanFromRange(options.optionalReplacementSpan),
                "Expected 'optionalReplacementSpan' properties to match",
            );
        }

        const nameToEntries = new Map<string, ts.CompletionEntry[]>();
        const nameAndSourceToData = new Map<string, ts.CompletionEntryData | false>();
        for (const entry of actualCompletions.entries) {
            const entries = nameToEntries.get(entry.name);
            if (!entries) {
                nameToEntries.set(entry.name, [entry]);
            }
            else {
                if (
                    entries.some(e =>
                        e.source === entry.source &&
                        e.data?.exportName === entry.data?.exportName &&
                        e.data?.fileName === entry.data?.fileName &&
                        e.data?.moduleSpecifier === entry.data?.moduleSpecifier &&
                        e.data?.ambientModuleName === entry.data?.ambientModuleName
                    )
                ) {
                    this.raiseError(`Duplicate completions for ${entry.name}`);
                }
                entries.push(entry);
            }
            if (entry.data && entry.source) {
                const key = `${entry.name}|${entry.source}`;
                if (nameAndSourceToData.has(key)) {
                    nameAndSourceToData.set(key, false);
                }
                else {
                    nameAndSourceToData.set(key, entry.data);
                }
            }
        }

        if (ts.hasProperty(options, "exact")) {
            ts.Debug.assert(!ts.hasProperty(options, "includes") && !ts.hasProperty(options, "excludes") && !ts.hasProperty(options, "unsorted"));
            if (options.exact === undefined) throw this.raiseError("Expected no completions");
            this.verifyCompletionsAreExactly(actualCompletions.entries, options.exact, options.marker);
        }
        else if (options.unsorted) {
            ts.Debug.assert(!ts.hasProperty(options, "includes") && !ts.hasProperty(options, "excludes"));
            for (const expectedEntry of options.unsorted) {
                const name = typeof expectedEntry === "string" ? expectedEntry : expectedEntry.name;
                const found = nameToEntries.get(name);
                if (!found) throw this.raiseError(`Unsorted: completion '${name}' not found.`);
                if (!found.length) throw this.raiseError(`Unsorted: no completions with name '${name}' remain unmatched.`);
                this.verifyCompletionEntry(found.shift()!, expectedEntry);
            }
            if (actualCompletions.entries.length !== options.unsorted.length) {
                const unmatched: string[] = [];
                nameToEntries.forEach(entries => {
                    unmatched.push(...entries.map(e => e.name));
                });
                this.raiseError(`Additional completions found not included in 'unsorted': ${unmatched.join("\n")}`);
            }
        }
        else {
            if (options.includes) {
                for (const include of toArray(options.includes)) {
                    const name = typeof include === "string" ? include : include.name;
                    const found = nameToEntries.get(name);
                    if (!found) throw this.raiseError(`Includes: completion '${name}' not found.`);
                    if (!found.length) throw this.raiseError(`Includes: no completions with name '${name}' remain unmatched.`);
                    this.verifyCompletionEntry(found.shift()!, include);
                }
            }
            if (options.excludes) {
                for (const exclude of toArray(options.excludes)) {
                    assert(typeof exclude === "string");
                    if (nameToEntries.has(exclude)) {
                        this.raiseError(`Excludes: unexpected completion '${exclude}' found.`);
                    }
                }
            }
        }

        return {
            andApplyCodeAction: (options: {
                name: string;
                source: string;
                description: string;
                newFileContent?: string;
                newRangeContent?: string;
            }) => {
                const { name, source, description, newFileContent, newRangeContent } = options;
                const data = nameAndSourceToData.get(`${options.name}|${options.source}`);
                if (data === false) {
                    this.raiseError(`Multiple completion entries found for '${options.name}' from '${options.source}'. This API cannot be used. Use 'verify.applyCodeActionFromCompletion' instead.`);
                }
                if (data === undefined) {
                    this.raiseError(`No completion entry found for '${options.name}' from '${options.source}'`);
                }
                this.applyCodeActionFromCompletion(/*markerName*/ undefined, { name, source, data, description, newFileContent, newRangeContent, preferences });
            },
        };
    }

    private verifyCompletionEntry(actual: ts.CompletionEntry, expected: FourSlashInterface.ExpectedCompletionEntry) {
        expected = typeof expected === "string" ? { name: expected } : expected;

        if (actual.insertText !== expected.insertText) {
            this.raiseError(`At entry ${actual.name}: Completion insert text did not match: ${showTextDiff(expected.insertText || "", actual.insertText || "")}`);
        }

        const convertedReplacementSpan = expected.replacementSpan && ts.createTextSpanFromRange(expected.replacementSpan);
        if (convertedReplacementSpan) {
            try {
                assert.deepEqual(actual.replacementSpan, convertedReplacementSpan);
            }
            catch {
                this.raiseError(`At entry ${actual.name}: Expected completion replacementSpan to be ${stringify(convertedReplacementSpan)}, got ${stringify(actual.replacementSpan)}`);
            }
        }
        else if (ts.hasProperty(expected, "replacementSpan")) { // Expected `replacementSpan` is explicitly set as `undefined`.
            assert.equal(actual.replacementSpan, undefined, `At entry ${actual.name}: Expected 'replacementSpan' properties to match`);
        }

        if (expected.kind !== undefined || expected.kindModifiers !== undefined) {
            assert.equal(actual.kind, expected.kind, `At entry ${actual.name}: Expected 'kind' for ${actual.name} to match`);
            assert.equal(actual.kindModifiers, expected.kindModifiers || "", `At entry ${actual.name}:  Expected 'kindModifiers' for ${actual.name} to match`);
        }
        if (expected.isFromUncheckedFile !== undefined) {
            assert.equal<boolean | undefined>(actual.isFromUncheckedFile, expected.isFromUncheckedFile, `At entry ${actual.name}: Expected 'isFromUncheckedFile' properties to match`);
        }
        if (expected.isPackageJsonImport !== undefined) {
            assert.equal<boolean | undefined>(actual.isPackageJsonImport, expected.isPackageJsonImport, `At entry ${actual.name}: Expected 'isPackageJsonImport' properties to match`);
        }

        assert.equal(
            actual.filterText,
            expected.filterText,
            `At entry ${actual.name}: Completion 'filterText' not match: ${showTextDiff(expected.filterText || "", actual.filterText || "")}`,
        );
        assert.equal(
            actual.labelDetails?.description,
            expected.labelDetails?.description,
            `At entry ${actual.name}: Completion 'labelDetails.description' did not match: ${showTextDiff(expected.labelDetails?.description || "", actual.labelDetails?.description || "")}`,
        );
        assert.equal(
            actual.labelDetails?.detail,
            expected.labelDetails?.detail,
            `At entry ${actual.name}: Completion 'labelDetails.detail' did not match: ${showTextDiff(expected.labelDetails?.detail || "", actual.labelDetails?.detail || "")}`,
        );
        assert.equal(actual.hasAction, expected.hasAction, `At entry ${actual.name}: Expected 'hasAction' properties to match`);
        assert.equal(actual.isRecommended, expected.isRecommended, `At entry ${actual.name}: Expected 'isRecommended' properties to match'`);
        assert.equal(actual.isSnippet, expected.isSnippet, `At entry ${actual.name}: Expected 'isSnippet' properties to match`);
        assert.equal(actual.source, expected.source, `At entry ${actual.name}: Expected 'source' values to match`);
        assert.equal(actual.sortText, expected.sortText || ts.Completions.SortText.LocationPriority, `At entry ${actual.name}: Expected 'sortText' properties to match`);
        if (expected.sourceDisplay && actual.sourceDisplay) {
            assert.equal(ts.displayPartsToString(actual.sourceDisplay), expected.sourceDisplay, `At entry ${actual.name}: Expected 'sourceDisplay' properties to match`);
        }

        if (expected.text !== undefined) {
            const actualDetails = ts.Debug.checkDefined(this.getCompletionEntryDetails(actual.name, actual.source, actual.data), `No completion details available for name '${actual.name}' and source '${actual.source}'`);
            assert.equal(ts.displayPartsToString(actualDetails.displayParts), expected.text, "Expected 'text' property to match 'displayParts' string");
            assert.equal(ts.displayPartsToString(actualDetails.documentation), expected.documentation || "", "Expected 'documentation' property to match 'documentation' display parts string");
            // TODO: GH#23587
            // assert.equal(actualDetails.kind, actual.kind);
            assert.equal(actualDetails.kindModifiers, actual.kindModifiers, "Expected 'kindModifiers' properties to match");
            assert.equal(actualDetails.source && ts.displayPartsToString(actualDetails.source), expected.sourceDisplay, "Expected 'sourceDisplay' property to match 'source' display parts string");
            if (!actual.sourceDisplay) {
                assert.equal(actualDetails.sourceDisplay && ts.displayPartsToString(actualDetails.sourceDisplay), expected.sourceDisplay, "Expected 'sourceDisplay' property to match 'sourceDisplay' display parts string");
            }
            assert.deepEqual(actualDetails.tags, expected.tags);
        }
        else {
            assert(expected.documentation === undefined && expected.tags === undefined, "If specifying completion details, should specify 'text'");
        }
    }

    private verifyCompletionsAreExactly(actual: readonly ts.CompletionEntry[], expected: ArrayOrSingle<FourSlashInterface.ExpectedCompletionEntry> | FourSlashInterface.ExpectedExactCompletionsPlus, marker?: ArrayOrSingle<string | Marker>) {
        if (!ts.isArray(expected)) {
            expected = [expected];
        }

        // First pass: test that names are right. Then we'll test details.
        assert.deepEqual(actual.map(a => a.name), expected.map(e => typeof e === "string" ? e : e.name), marker ? "At marker " + JSON.stringify(marker) : undefined);

        ts.zipWith(actual, expected, (completion, expectedCompletion, index) => {
            const name = typeof expectedCompletion === "string" ? expectedCompletion : expectedCompletion.name;
            if (completion.name !== name) {
                this.raiseError(`${marker ? JSON.stringify(marker) : ""} Expected completion at index ${index} to be ${name}, got ${completion.name}`);
            }
            this.verifyCompletionEntry(completion, expectedCompletion);
        });

        // All completions were correct in the sort order given. If that order was produced by a function
        // like `completion.globalsPlus`, ensure the "plus" array was sorted in the same way.
        const { plusArgument, plusFunctionName } = expected as FourSlashInterface.ExpectedExactCompletionsPlus;
        if (plusArgument) {
            assert.deepEqual(
                plusArgument,
                expected.filter(entry => plusArgument.includes(entry)),
                `At marker ${JSON.stringify(marker)}: Argument to '${plusFunctionName}' was incorrectly sorted.`,
            );
        }
    }

    /** Use `getProgram` instead of accessing this directly. */
    private _program: ts.Program | undefined | "missing";
    /** Use `getChecker` instead of accessing this directly. */
    private _checker: ts.TypeChecker | undefined;

    private getProgram(): ts.Program {
        if (!this._program) this._program = this.languageService.getProgram() || "missing";
        if (this._program === "missing") ts.Debug.fail("Could not retrieve program from language service");
        return this._program;
    }

    private getChecker() {
        return this._checker || (this._checker = this.getProgram().getTypeChecker());
    }

    private getSourceFile(): ts.SourceFile {
        const { fileName } = this.activeFile;
        const result = this.getProgram().getSourceFile(fileName);
        if (!result) {
            throw new Error(`Could not get source file ${fileName}`);
        }
        return result;
    }

    private getNode(): ts.Node {
        return ts.getTouchingPropertyName(this.getSourceFile(), this.currentCaretPosition);
    }

    private goToAndGetNode(range: Range): ts.Node {
        this.goToRangeStart(range);
        const node = this.getNode();
        this.verifyRange("touching property name", range, node);
        return node;
    }

    private verifyRange(desc: string, expected: ts.TextRange, actual: ts.Node) {
        const actualStart = actual.getStart();
        const actualEnd = actual.getEnd();
        if (actualStart !== expected.pos || actualEnd !== expected.end) {
            this.raiseError(`${desc} should be ${expected.pos}-${expected.end}, got ${actualStart}-${actualEnd}`);
        }
    }

    private verifySymbol(symbol: ts.Symbol, declarationRanges: Range[]) {
        const { declarations } = symbol;
        if (declarations?.length !== declarationRanges.length) {
            this.raiseError(`Expected to get ${declarationRanges.length} declarations, got ${declarations?.length}`);
        }

        ts.zipWith(declarations, declarationRanges, (decl, range) => {
            this.verifyRange("symbol declaration", range, decl);
        });
    }

    public verifySymbolAtLocation(startRange: Range, declarationRanges: Range[]): void {
        const node = this.goToAndGetNode(startRange);
        const symbol = this.getChecker().getSymbolAtLocation(node)!;
        if (!symbol) {
            this.raiseError("Could not get symbol at location");
        }
        this.verifySymbol(symbol, declarationRanges);
    }

    public symbolsInScope(range: Range): ts.Symbol[] {
        const node = this.goToAndGetNode(range);
        return this.getChecker().getSymbolsInScope(node, ts.SymbolFlags.Value | ts.SymbolFlags.Type | ts.SymbolFlags.Namespace);
    }

    public setTypesRegistry(map: ts.MapLike<void>): void {
        this.languageServiceAdapterHost.typesRegistry = new Map(Object.entries(map));
    }

    public verifyTypeOfSymbolAtLocation(range: Range, symbol: ts.Symbol, expected: string): void {
        const node = this.goToAndGetNode(range);
        const checker = this.getChecker();
        const type = checker.getTypeOfSymbolAtLocation(symbol, node);

        const actual = checker.typeToString(type);
        if (actual !== expected) {
            this.raiseError(displayExpectedAndActualString(expected, actual));
        }
    }

    public verifyTypeAtLocation(range: Range, expected: string): void {
        const node = this.goToAndGetNode(range);
        const checker = this.getChecker();
        const type = checker.getTypeAtLocation(node);

        const actual = checker.typeToString(type);
        if (actual !== expected) {
            this.raiseError(displayExpectedAndActualString(expected, actual));
        }
    }

    private baselineEachMarkerOrRangeArrayOrSingle(
        command: string,
        markerOrRange: ArrayOrSingle<MarkerOrNameOrRange> | undefined,
        rangeText: ArrayOrSingle<string> | undefined,
        worker: (markerORange: MarkerOrNameOrRange) => string,
    ) {
        return this.baselineEachMarkerOrRange(
            command,
            markerOrRange !== undefined ? toArray(markerOrRange) : undefined,
            rangeText !== undefined ? toArray(rangeText) : undefined,
            worker,
        );
    }

    private baselineEachMarkerOrRange(
        command: string,
        markerOrRange: readonly MarkerOrNameOrRange[] | undefined,
        rangeText: readonly string[] | undefined,
        worker: (markerORange: MarkerOrNameOrRange) => string,
    ) {
        let done = false;
        if (markerOrRange !== undefined) {
            done = this.baselineArray(command, markerOrRange, worker);
        }
        if (rangeText !== undefined) {
            toArray(rangeText).forEach(text => done = this.baselineArray(command, this.rangesByText().get(text)!, worker) || done);
        }
        if (!done) this.baselineArray(command, this.getRanges(), worker);
    }

    private baselineArray<T>(
        command: string,
        array: readonly T[],
        worker: (single: T) => string,
    ) {
        array.forEach(single => this.baseline(command, worker(single), ".baseline.jsonc"));
        return !!array.length;
    }

    public baselineFindAllReferences(
        markerOrRange: MarkerOrNameOrRange[] | undefined,
        rangeText: string[] | undefined,
    ) {
        this.baselineEachMarkerOrRange("findAllReferences", markerOrRange, rangeText, markerOrRange => {
            this.goToMarkerOrNameOrRange(markerOrRange);
            const references = this.findReferencesAtCaret();
            const defIdMap = new Map<ts.ReferencedSymbolDefinitionInfo | ts.ReferencedSymbolEntry, number>();
            const markerInfo = { markerOrRange, markerName: "/*FIND ALL REFS*/" };
            let baseline = this.getBaselineForDocumentSpansWithFileContents(
                ts.flatMap(references, (r, def) => {
                    if (references!.length > 1) {
                        defIdMap.set(r.definition, def);
                        r.references.forEach(r => defIdMap.set(r, def));
                    }
                    return r.references;
                }),
                {
                    markerInfo,
                    documentSpanId: defIdMap.size ? ref => `defId: ${defIdMap.get(ref)}` : undefined,
                },
            );
            if (references?.length) {
                baseline += "\n\n";
                baseline += indentJsonBaseline(
                    "// === Definitions ===\n" +
                        this.getBaselineForDocumentSpansWithFileContents(
                            references.map(r => r.definition),
                            {
                                markerInfo,
                                documentSpanId: defIdMap.size ? def => `defId: ${defIdMap.get(def)}` : undefined,
                                skipDocumentSpanDetails: true,
                                skipDocumentContainingOnlyMarker: true,
                            },
                        ) +
                        "\n\n// === Details ===\n" +
                        JSON.stringify(
                            references.map(r => ({
                                defId: defIdMap.get(r.definition),
                                ...r.definition,
                                fileName: undefined,
                                textSpan: undefined,
                                contextSpan: undefined,
                            })),
                            undefined,
                            " ",
                        ),
                );
            }
            return baseline;
        });
    }

    public baselineGetFileReferences(fileNames: string[]) {
        this.baselineArray("getFileReferences", fileNames, fileName => {
            const references = this.languageService.getFileReferences(fileName);
            return `// fileName: ${fileName}\n\n` + this.getBaselineForDocumentSpansWithFileContents(
                references,
                { markerInfo: undefined },
            );
        });
    }

    private getBaselineForDocumentSpansWithFileContents<T extends ts.DocumentSpan>(
        spans: readonly T[] | undefined,
        options: BaselineDocumentSpansWithFileContentsOptions<T>,
    ): string {
        // Write input files
        return this.getBaselineForGroupedDocumentSpansWithFileContents(
            spans ? ts.group(spans, span => span.fileName) : ts.emptyArray,
            options,
        );
    }

    private getBaselineForGroupedDocumentSpansWithFileContents<T extends ts.DocumentSpan>(
        spansByFile: readonly (readonly T[])[],
        options: BaselineDocumentSpansWithFileContentsOptions<T>,
    ) {
        const {
            markerInfo,
            documentSpanId,
            skipDocumentSpanDetails,
            skipDocumentContainingOnlyMarker,
            additionalSpan,
        } = options;
        const marker: Marker | undefined = markerInfo !== undefined ?
            ts.isString(markerInfo.markerOrRange) ?
                this.getMarkerByName(markerInfo.markerOrRange) :
                isMarker(markerInfo.markerOrRange) ?
                markerInfo.markerOrRange :
                { fileName: markerInfo.markerOrRange.fileName, position: markerInfo.markerOrRange.pos } :
            undefined;
        const fileBaselines: string[] = [];
        let foundMarker = false;
        let foundAdditionalSpan = false;
        const spanToContextId = new Map<T, number>();
        for (const group of spansByFile) {
            if (group.length) {
                const contentOfFile = this.tryGetFileContent(group[0].fileName);
                if (contentOfFile !== undefined) {
                    fileBaselines.push(this.getBaselineContentForFile(
                        group[0].fileName,
                        contentOfFile,
                        group,
                        marker,
                        options,
                        spanToContextId,
                    ));
                    foundMarker ||= group[0].fileName === marker?.fileName;
                    foundAdditionalSpan ||= !!additionalSpan && additionalSpan.fileName === group[0].fileName;
                }
                else {
                    let baseline = `// === ${group[0].fileName} ===\n// Unavailable file content:\n`;
                    for (const span of group) {
                        baseline += `// textSpan: ${JSON.stringify(span.textSpan)}${span.contextSpan ? `, contextSpan: ${JSON.stringify(span.contextSpan)}` : ""}`;
                        const text = !skipDocumentSpanDetails ?
                            convertDocumentSpanToString(span, documentSpanId?.(span)) :
                            documentSpanId?.(span);
                        if (text) baseline += ` ${text}`;
                        baseline += "\n";
                    }
                    fileBaselines.push(baseline);
                }
            }
        }
        if (additionalSpan && !foundAdditionalSpan) {
            fileBaselines.push(this.getBaselineContentForFile(
                additionalSpan.fileName,
                this.getFileContent(additionalSpan.fileName),
                [additionalSpan],
                marker,
                { markerInfo },
                spanToContextId,
            ));
            foundMarker ||= additionalSpan.fileName === marker?.fileName;
        }
        if (!skipDocumentContainingOnlyMarker && !foundMarker && marker?.fileName) {
            fileBaselines.push(this.getBaselineContentForFile(
                marker.fileName,
                this.getFileContent(marker.fileName),
                ts.emptyArray,
                marker,
                { markerInfo },
                spanToContextId,
            ));
        }
        return fileBaselines.join("\n\n");
    }

    private static readonly nLinesContext = 4;

    private getBaselineContentForFile<T extends ts.DocumentSpan>(
        fileName: string,
        content: string,
        group: readonly T[],
        marker: Marker | undefined,
        {
            markerInfo,
            documentSpanId,
            skipDocumentSpanDetails,
            endMarker,
            startMarkerPrefix,
            endMarkerSuffix,
            ignoredDocumentSpanProperties,
            additionalSpan,
        }: BaselineDocumentSpansWithFileContentsOptions<T>,
        spanToContextId: Map<T, number>,
    ) {
        const isLibFile = /lib(?:.*)\.d\.ts$/.test(fileName);
        let readableContents = `// === ${fileName} ===`;
        let newContent = "";
        interface Detail {
            location: number;
            locationMarker: string;
            span?: T;
            type?: "textStart" | "textEnd" | "contextStart" | "contextEnd";
        }
        const detailPrefixes = new Map<Detail, string>();
        const detailSuffixes = new Map<Detail, string>();
        const details: Detail[] = [];
        let groupedSpanForAdditionalSpan: T | undefined;
        if (fileName === marker?.fileName) details.push({ location: marker.position, locationMarker: markerInfo!.markerName });
        let canDetermineContextIdInline = true;
        for (const span of group) {
            const contextSpanIndex = details.length;
            if (span.contextSpan) {
                details.push({ location: span.contextSpan.start, locationMarker: "<|", span, type: "contextStart" });
                if (canDetermineContextIdInline && span.contextSpan.start > span.textSpan.start) {
                    // Need to do explicit pass to determine contextId since contextId starts after textStart
                    canDetermineContextIdInline = false;
                }
            }
            const textSpanIndex = details.length;
            const textSpanEnd = ts.textSpanEnd(span.textSpan);
            details.push(
                { location: span.textSpan.start, locationMarker: "[|", span, type: "textStart" },
                { location: textSpanEnd, locationMarker: endMarker || "|]", span, type: "textEnd" },
            );
            let contextSpanEnd: number | undefined;
            if (span.contextSpan) {
                contextSpanEnd = ts.textSpanEnd(span.contextSpan);
                details.push({ location: contextSpanEnd, locationMarker: "|>", span, type: "contextEnd" });
            }

            if (additionalSpan && ts.documentSpansEqual(additionalSpan, span, this.languageServiceAdapterHost.useCaseSensitiveFileNames())) {
                // This span is same as text span
                groupedSpanForAdditionalSpan = span;
            }

            const startPrefix = startMarkerPrefix?.(span);
            if (startPrefix) {
                if (fileName === marker?.fileName && span.textSpan.start === marker?.position) {
                    ts.Debug.assert(!detailPrefixes.has(details[0]), "Expected only single prefix at marker location");
                    detailPrefixes.set(details[0], startPrefix);
                }
                else if (span.contextSpan?.start === span.textSpan.start) {
                    // Write it at contextSpan instead of textSpan
                    detailPrefixes.set(details[contextSpanIndex], startPrefix);
                }
                else {
                    // At textSpan
                    detailPrefixes.set(details[textSpanIndex], startPrefix);
                }
            }

            const endSuffix = endMarkerSuffix?.(span);
            if (endSuffix) {
                if (fileName === marker?.fileName && textSpanEnd === marker?.position) {
                    ts.Debug.assert(!detailSuffixes.has(details[0]), "Expected only single suffix at marker location");
                    detailSuffixes.set(details[0], endSuffix);
                }
                else if (contextSpanEnd === textSpanEnd) {
                    // Write it at contextSpan instead of textSpan
                    detailSuffixes.set(details[textSpanIndex + 2], endSuffix);
                }
                else {
                    // At textSpan
                    detailSuffixes.set(details[textSpanIndex + 1], endSuffix);
                }
            }
        }
        let pos = 0;
        const sortedDetails = ts.stableSort(details, (a, b) => ts.compareValues(a.location, b.location));
        if (!canDetermineContextIdInline) {
            // Assign contextIds
            sortedDetails.forEach(({ span, type }) => {
                if (type === "contextStart") {
                    spanToContextId.set(span!, spanToContextId.size);
                }
            });
        }
        const lineStarts = ts.computeLineStarts(content);
        let posLineInfo: { pos: number; line: number; } | undefined;
        // Our preferred way to write marker is
        // /*MARKER*/[| some text |]
        // [| some /*MARKER*/ text |]
        // [| some text |]/*MARKER*/
        // Stable sort should handle first two cases but with that marker will be before rangeEnd if locations match
        // So we will defer writing marker in this case by checking and finding index of rangeEnd if same
        let deferredMarkerIndex: number | undefined;
        sortedDetails.forEach((detail, index) => {
            const { location, locationMarker, span, type } = detail;
            if (!span && deferredMarkerIndex === undefined) {
                // If this is marker position and its same as textEnd and/or contextEnd we want to write marker after those
                for (let matchingEndPosIndex = index + 1; matchingEndPosIndex < sortedDetails.length; matchingEndPosIndex++) {
                    // Defer after the location if its same as rangeEnd
                    if (
                        sortedDetails[matchingEndPosIndex].location === location &&
                        sortedDetails[matchingEndPosIndex].type!.endsWith("End")
                    ) {
                        deferredMarkerIndex = matchingEndPosIndex;
                    }
                    // Dont defer further than already determined
                    break;
                }
                // Defer writing marker position to deffered marker index
                if (deferredMarkerIndex !== undefined) return;
            }
            textWithContext(location, type);
            pos = location;
            // Prefix
            const prefix = detailPrefixes.get(detail);
            if (prefix) newContent += prefix;
            newContent += locationMarker;
            if (span) {
                switch (type) {
                    case "textStart":
                        let text = !skipDocumentSpanDetails ?
                            convertDocumentSpanToString(span, documentSpanId?.(span), ignoredDocumentSpanProperties) :
                            documentSpanId?.(span);
                        if (span === groupedSpanForAdditionalSpan) {
                            text = `textSpan: true` + (text ? `, ${text}` : "");
                        }
                        const contextId = spanToContextId.get(span);
                        if (contextId !== undefined) {
                            let isAfterContextStart = false;
                            for (let textStartIndex = index - 1; textStartIndex >= 0; textStartIndex--) {
                                const textStartDetail = sortedDetails[textStartIndex];
                                if (textStartDetail.type === "contextStart" && textStartDetail.span === span) {
                                    isAfterContextStart = true;
                                    break;
                                }
                                // Marker is ok to skip over
                                if (textStartDetail.span) break;
                            }
                            // Skip contextId on span thats surrounded by context span immediately
                            if (!isAfterContextStart) {
                                text = `contextId: ${contextId}` + (text ? `, ${text}` : "");
                            }
                        }
                        if (text) newContent += `{| ${text} |}`;
                        break;
                    case "contextStart":
                        if (canDetermineContextIdInline) {
                            spanToContextId.set(span, spanToContextId.size);
                        }
                        break;
                }
                if (deferredMarkerIndex === index) {
                    // Write the marker
                    newContent += markerInfo!.markerName;
                    deferredMarkerIndex = undefined;
                    detail = details[0]; // Marker detail
                }
            }
            const suffix = detailSuffixes.get(detail);
            if (suffix) newContent += suffix;
        });
        textWithContext(/*location*/ undefined, /*type*/ undefined);
        return readableContents + (newContent ? "\n" + readableJsoncBaseline(newContent) : "");

        function textWithContext(location: number | undefined, type: Detail["type"]) {
            if (!newContent && location === undefined) ts.Debug.fail("Unsupported");
            if (type !== "textEnd" && type !== "contextEnd") {
                // Calculate pos to location number of lines
                const posLine = posLineInfo?.pos === pos ? posLineInfo.line : ts.computeLineOfPosition(lineStarts, pos, posLineInfo?.line);
                const locationLine = location !== undefined ? ts.computeLineOfPosition(lineStarts, location, posLine) : lineStarts.length - 1;
                if (location !== undefined) posLineInfo = { pos: location, line: locationLine };
                let nLines = 0;
                if (newContent) nLines += TestState.nLinesContext + 1;
                if (location !== undefined) nLines += TestState.nLinesContext + 1;
                // first nLinesContext and last nLinesContext
                if (locationLine - posLine > nLines) {
                    if (newContent) {
                        readableContents = readableContents + "\n" + readableJsoncBaseline(
                            newContent + content.slice(pos, lineStarts[posLine + TestState.nLinesContext]) +
                                `--- (line: ${isLibFile ? "--" : posLine + TestState.nLinesContext + 1}) skipped ---`,
                        );
                        if (location !== undefined) readableContents += "\n";
                        newContent = "";
                    }
                    if (location !== undefined) {
                        newContent += `--- (line: ${isLibFile ? "--" : locationLine - TestState.nLinesContext + 1}) skipped ---\n` +
                            content.slice(lineStarts[locationLine - TestState.nLinesContext + 1], location);
                    }
                    return;
                }
            }
            newContent += content.slice(pos, location);
        }
    }

    private assertObjectsEqual<T>(fullActual: T, fullExpected: T, msgPrefix = ""): void {
        const recur = <U>(actual: U, expected: U, path: string) => {
            const fail = (msg: string) => {
                this.raiseError(`${msgPrefix} At ${path}: ${msg} ${displayExpectedAndActualString(stringify(fullExpected), stringify(fullActual))}`);
            };

            if ((actual === undefined) !== (expected === undefined)) {
                fail(`Expected ${stringify(expected)}, got ${stringify(actual)}`);
            }

            for (const key in actual) {
                if (ts.hasProperty(actual as any, key)) {
                    const ak = actual[key], ek = expected[key];
                    if (typeof ak === "object" && typeof ek === "object") {
                        recur(ak, ek, path ? path + "." + key : key);
                    }
                    else if (ak !== ek) {
                        fail(`Expected '${key}' to be '${stringify(ek)}', got '${stringify(ak)}'`);
                    }
                }
            }

            for (const key in expected) {
                if (ts.hasProperty(expected as any, key)) {
                    if (!ts.hasProperty(actual as any, key)) {
                        fail(`${msgPrefix}Missing property '${key}'`);
                    }
                }
            }
        };

        if (fullActual === undefined || fullExpected === undefined) {
            if (fullActual === fullExpected) {
                return;
            }
            this.raiseError(`${msgPrefix} ${displayExpectedAndActualString(stringify(fullExpected), stringify(fullActual))}`);
        }
        recur(fullActual, fullExpected, "");
    }

    private configure(preferences: ts.UserPreferences) {
        if (this.testType === FourSlashTestType.Server) {
            (this.languageService as ts.server.SessionClient).configure(preferences);
        }
    }

    private getCompletionListAtCaret(options?: ts.GetCompletionsAtPositionOptions): ts.CompletionInfo | undefined {
        if (options) {
            this.configure(options);
        }
        return this.languageService.getCompletionsAtPosition(
            this.activeFile.fileName,
            this.currentCaretPosition,
            options,
            this.formatCodeSettings,
        );
    }

    private getCompletionEntryDetails(entryName: string, source: string | undefined, data: ts.CompletionEntryData | undefined, preferences?: ts.UserPreferences): ts.CompletionEntryDetails | undefined {
        if (preferences) {
            this.configure(preferences);
        }
        return this.languageService.getCompletionEntryDetails(this.activeFile.fileName, this.currentCaretPosition, entryName, this.formatCodeSettings, source, preferences, data);
    }

    private findReferencesAtCaret() {
        return this.languageService.findReferences(this.activeFile.fileName, this.currentCaretPosition);
    }

    public getSyntacticDiagnostics(expected: readonly FourSlashInterface.Diagnostic[]) {
        const diagnostics = this.languageService.getSyntacticDiagnostics(this.activeFile.fileName);
        this.testDiagnostics(expected, diagnostics, "error");
    }

    public getSemanticDiagnostics(): ts.Diagnostic[] {
        return this.languageService.getSemanticDiagnostics(this.activeFile.fileName);
    }

    public verifySemanticDiagnostics(expected: readonly FourSlashInterface.Diagnostic[]) {
        const diagnostics = this.getSemanticDiagnostics();
        this.testDiagnostics(expected, diagnostics, "error");
    }

    public getSuggestionDiagnostics(expected: readonly FourSlashInterface.Diagnostic[]): void {
        this.testDiagnostics(expected, this.languageService.getSuggestionDiagnostics(this.activeFile.fileName), "suggestion");
    }

    public getRegionSemanticDiagnostics(
        ranges: ts.TextRange[],
        expectedDiagnostics: readonly FourSlashInterface.Diagnostic[] | undefined,
        expectedRanges: ts.TextRange[] | undefined,
    ) {
        const diagnosticsResult = this.languageService.getRegionSemanticDiagnostics(this.activeFile.fileName, ranges);
        if (diagnosticsResult && expectedDiagnostics) {
            this.testDiagnostics(expectedDiagnostics, diagnosticsResult.diagnostics, "error");
        }
        else if (diagnosticsResult !== expectedDiagnostics) {
            if (expectedDiagnostics) this.raiseError("Expected diagnostics to be defined.");
            else {assert.deepEqual(
                    diagnosticsResult!.diagnostics,
                    expectedDiagnostics,
                    "Expected diagnostics to be undefined.",
                );}
        }

        if (expectedRanges && diagnosticsResult) {
            const spans = expectedRanges.map(range => ({ start: range.pos, length: range.end - range.pos }));
            assert.deepEqual(diagnosticsResult.spans, spans);
        }
        else if (expectedRanges && !diagnosticsResult) {
            this.raiseError("Expected spans to be defined.");
        }
    }

    private testDiagnostics(expected: readonly FourSlashInterface.Diagnostic[], diagnostics: readonly ts.Diagnostic[], category: string) {
        assert.deepEqual(
            realizeDiagnostics(diagnostics, "\n"),
            expected.map((e): RealizedDiagnostic => {
                const range = e.range || this.getRangesInFile()[0];
                if (!range) {
                    this.raiseError("Must provide a range for each expected diagnostic, or have one range in the fourslash source.");
                }
                return {
                    message: e.message,
                    category,
                    code: e.code,
                    ...ts.createTextSpanFromRange(range),
                    reportsUnnecessary: e.reportsUnnecessary,
                    reportsDeprecated: e.reportsDeprecated,
                };
            }),
        );
    }

    public verifyQuickInfoAt(markerName: string | Range, expectedText: string, expectedDocumentation?: string, expectedTags?: { name: string; text: string; }[]) {
        if (typeof markerName === "string") this.goToMarker(markerName);
        else this.goToRangeStart(markerName);

        this.verifyQuickInfoString(expectedText, expectedDocumentation, expectedTags);
    }

    public verifyQuickInfos(namesAndTexts: { [name: string]: string | [string, string]; }) {
        for (const name in namesAndTexts) {
            if (ts.hasProperty(namesAndTexts, name)) {
                const text = namesAndTexts[name];
                if (ts.isArray(text)) {
                    assert(text.length === 2);
                    const [expectedText, expectedDocumentation] = text;
                    this.verifyQuickInfoAt(name, expectedText, expectedDocumentation);
                }
                else {
                    this.verifyQuickInfoAt(name, text);
                }
            }
        }
    }

    public verifyQuickInfoString(expectedText: string, expectedDocumentation?: string, expectedTags?: { name: string; text: string; }[]) {
        if (expectedDocumentation === "") {
            throw new Error("Use 'undefined' instead of empty string for `expectedDocumentation`");
        }
        const actualQuickInfo = this.languageService.getQuickInfoAtPosition(this.activeFile.fileName, this.currentCaretPosition);
        const actualQuickInfoText = ts.displayPartsToString(actualQuickInfo?.displayParts);
        const actualQuickInfoDocumentation = ts.displayPartsToString(actualQuickInfo?.documentation);
        const actualQuickInfoTags = actualQuickInfo?.tags?.map(tag => ({ name: tag.name, text: ts.displayPartsToString(tag.text) }));

        assert.equal(actualQuickInfoText, expectedText, this.messageAtLastKnownMarker("quick info text"));
        assert.equal(actualQuickInfoDocumentation, expectedDocumentation || "", this.assertionMessageAtLastKnownMarker("quick info doc"));
        if (!expectedTags) {
            // Skip if `expectedTags` is not given
        }
        else if (!actualQuickInfoTags) {
            assert.equal(actualQuickInfoTags, expectedTags, this.messageAtLastKnownMarker("QuickInfo tags"));
        }
        else {
            ts.zipWith(expectedTags, actualQuickInfoTags, (expectedTag, actualTag) => {
                assert.equal(expectedTag.name, actualTag.name);
                assert.equal(expectedTag.text, actualTag.text, this.messageAtLastKnownMarker("QuickInfo tag " + actualTag.name));
            });
        }
    }

    public verifyQuickInfoDisplayParts(kind: string, kindModifiers: string, textSpan: TextSpan, displayParts: ts.SymbolDisplayPart[], documentation: ts.SymbolDisplayPart[], tags: ts.JSDocTagInfo[] | undefined) {
        const actualQuickInfo = this.languageService.getQuickInfoAtPosition(this.activeFile.fileName, this.currentCaretPosition)!;
        assert.equal(actualQuickInfo.kind, kind, this.messageAtLastKnownMarker("QuickInfo kind"));
        assert.equal(actualQuickInfo.kindModifiers, kindModifiers, this.messageAtLastKnownMarker("QuickInfo kindModifiers"));
        assert.equal(JSON.stringify(actualQuickInfo.textSpan), JSON.stringify(textSpan), this.messageAtLastKnownMarker("QuickInfo textSpan"));
        assert.equal(TestState.getDisplayPartsJson(actualQuickInfo.displayParts), TestState.getDisplayPartsJson(displayParts), this.messageAtLastKnownMarker("QuickInfo displayParts"));
        assert.equal(TestState.getDisplayPartsJson(actualQuickInfo.documentation), TestState.getDisplayPartsJson(documentation), this.messageAtLastKnownMarker("QuickInfo documentation"));
        if (!actualQuickInfo.tags || !tags) {
            assert.equal(actualQuickInfo.tags, tags, this.messageAtLastKnownMarker("QuickInfo tags"));
        }
        else {
            assert.equal(actualQuickInfo.tags.length, tags.length, this.messageAtLastKnownMarker("QuickInfo tags"));
            ts.zipWith(tags, actualQuickInfo.tags, (expectedTag, actualTag) => {
                assert.equal(expectedTag.name, actualTag.name);
                assert.equal(expectedTag.text, actualTag.text, this.messageAtLastKnownMarker("QuickInfo tag " + actualTag.name));
            });
        }
    }

    public baselineRename(
        markerOrRange: ArrayOrSingle<MarkerOrNameOrRange> | undefined,
        rangeText: ArrayOrSingle<string> | undefined,
        options: FourSlashInterface.RenameOptions | undefined,
    ) {
        this.baselineEachMarkerOrRangeArrayOrSingle("findRenameLocations", markerOrRange, rangeText, markerOrRange => {
            const { fileName, position } = ts.isString(markerOrRange) ?
                this.getMarkerByName(markerOrRange) :
                isMarker(markerOrRange) ?
                markerOrRange :
                { fileName: markerOrRange.fileName, position: markerOrRange.pos };
            const {
                findInStrings = false,
                findInComments = false,
                providePrefixAndSuffixTextForRename = true,
                quotePreference = "double",
            } = options || {};
            const locations = this.languageService.findRenameLocations(
                fileName,
                position,
                findInStrings,
                findInComments,
                { providePrefixAndSuffixTextForRename, quotePreference },
            );

            if (!locations) {
                this.raiseError(`baselineRename failed. Could not rename at the provided position.`);
            }

            const renameOptions = options ?
                (options.findInStrings !== undefined ? `// @findInStrings: ${findInStrings}\n` : "") +
                (options.findInComments !== undefined ? `// @findInComments: ${findInComments}\n` : "") +
                (options.providePrefixAndSuffixTextForRename !== undefined ? `// @providePrefixAndSuffixTextForRename: ${providePrefixAndSuffixTextForRename}\n` : "") +
                (options.quotePreference !== undefined ? `// @quotePreference: ${quotePreference}\n` : "") :
                "";

            return renameOptions + (renameOptions ? "\n" : "") + this.getBaselineForDocumentSpansWithFileContents(
                locations,
                {
                    markerInfo: { markerOrRange, markerName: "/*RENAME*/" },
                    endMarker: "RENAME|]",
                    startMarkerPrefix: span => span.prefixText ? `/*START PREFIX*/${span.prefixText}` : "",
                    endMarkerSuffix: span => span.suffixText ? `${span.suffixText}/*END SUFFIX*/` : "",
                    ignoredDocumentSpanProperties: ["prefixText", "suffixText"],
                },
            );
        });
    }

    public verifyQuickInfoExists(negative: boolean) {
        const actualQuickInfo = this.languageService.getQuickInfoAtPosition(this.activeFile.fileName, this.currentCaretPosition);
        if (negative) {
            if (actualQuickInfo) {
                this.raiseError("verifyQuickInfoExists failed. Expected quick info NOT to exist");
            }
        }
        else {
            if (!actualQuickInfo) {
                this.raiseError("verifyQuickInfoExists failed. Expected quick info to exist");
            }
        }
    }

    public verifySignatureHelpPresence(expectPresent: boolean, triggerReason: ts.SignatureHelpTriggerReason | undefined, markers: readonly (string | Marker)[]) {
        if (markers.length) {
            for (const marker of markers) {
                this.goToMarker(marker);
                this.verifySignatureHelpPresence(expectPresent, triggerReason, ts.emptyArray);
            }
            return;
        }
        const actual = this.getSignatureHelp({ triggerReason });
        if (expectPresent !== !!actual) {
            if (actual) {
                this.raiseError(`Expected no signature help, but got "${stringify(actual)}"`);
            }
            else {
                this.raiseError("Expected signature help, but none was returned.");
            }
        }
    }

    public verifySignatureHelp(optionses: readonly FourSlashInterface.VerifySignatureHelpOptions[]) {
        for (const options of optionses) {
            if (options.marker === undefined) {
                this.verifySignatureHelpWorker(options);
            }
            else {
                for (const marker of toArray(options.marker)) {
                    this.goToMarker(marker);
                    this.verifySignatureHelpWorker(options);
                }
            }
        }
    }

    private verifySignatureHelpWorker(options: FourSlashInterface.VerifySignatureHelpOptions) {
        const help = this.getSignatureHelp({ triggerReason: options.triggerReason })!;
        if (!help) {
            this.raiseError("Could not get a help signature");
        }

        const selectedItem = help.items[options.overrideSelectedItemIndex ?? help.selectedItemIndex];
        // Argument index may exceed number of parameters
        const currentParameter = selectedItem.parameters[help.argumentIndex] as ts.SignatureHelpParameter | undefined;

        assert.equal(help.items.length, options.overloadsCount || 1, this.assertionMessageAtLastKnownMarker("signature help overloads count"));

        assert.equal(ts.displayPartsToString(selectedItem.documentation), options.docComment || "", this.assertionMessageAtLastKnownMarker("current signature help doc comment"));

        if (options.text !== undefined) {
            assert.equal(
                ts.displayPartsToString(selectedItem.prefixDisplayParts) +
                    selectedItem.parameters.map(p => ts.displayPartsToString(p.displayParts)).join(ts.displayPartsToString(selectedItem.separatorDisplayParts)) +
                    ts.displayPartsToString(selectedItem.suffixDisplayParts),
                options.text,
            );
        }
        if (options.parameterName !== undefined) {
            assert.equal(currentParameter!.name, options.parameterName);
        }
        if (options.parameterSpan !== undefined) {
            assert.equal(ts.displayPartsToString(currentParameter!.displayParts), options.parameterSpan);
        }
        if (currentParameter) {
            assert.equal(ts.displayPartsToString(currentParameter.documentation), options.parameterDocComment || "", this.assertionMessageAtLastKnownMarker("current parameter Help DocComment"));
        }
        if (options.parameterCount !== undefined) {
            assert.equal(selectedItem.parameters.length, options.parameterCount);
        }
        if (options.argumentCount !== undefined) {
            assert.equal(help.argumentCount, options.argumentCount);
        }

        assert.equal(selectedItem.isVariadic, !!options.isVariadic);

        const actualTags = selectedItem.tags;
        assert.equal(actualTags.length, (options.tags || ts.emptyArray).length, this.assertionMessageAtLastKnownMarker("signature help tags"));
        ts.zipWith(options.tags || ts.emptyArray, actualTags, (expectedTag, actualTag) => {
            assert.equal(actualTag.name, expectedTag.name);
            assert.deepEqual(actualTag.text, expectedTag.text, this.assertionMessageAtLastKnownMarker("signature help tag " + actualTag.name));
        });

        const allKeys: readonly (keyof FourSlashInterface.VerifySignatureHelpOptions)[] = [
            "marker",
            "triggerReason",
            "overloadsCount",
            "docComment",
            "text",
            "parameterName",
            "parameterSpan",
            "parameterDocComment",
            "parameterCount",
            "isVariadic",
            "tags",
            "argumentCount",
            "overrideSelectedItemIndex",
        ];
        for (const key in options) {
            if (!ts.contains(allKeys, key)) {
                ts.Debug.fail("Unexpected key " + key);
            }
        }
    }

    private validate(name: string, expected: string | undefined, actual: string | undefined) {
        if (expected && expected !== actual) {
            this.raiseError("Expected " + name + " '" + expected + "'.  Got '" + actual + "' instead.");
        }
    }

    public verifyRenameInfoSucceeded(
        displayName: string | undefined,
        fullDisplayName: string | undefined,
        kind: string | undefined,
        kindModifiers: string | undefined,
        fileToRename: string | undefined,
        expectedRange: Range | undefined,
        preferences: ts.UserPreferences | undefined,
    ): void {
        const renameInfo = this.languageService.getRenameInfo(this.activeFile.fileName, this.currentCaretPosition, preferences || { allowRenameOfImportPath: true });
        if (!renameInfo.canRename) {
            throw this.raiseError("Rename did not succeed");
        }

        this.validate("displayName", displayName, renameInfo.displayName);
        this.validate("fullDisplayName", fullDisplayName, renameInfo.fullDisplayName);
        this.validate("kind", kind, renameInfo.kind);
        this.validate("kindModifiers", kindModifiers, renameInfo.kindModifiers);
        this.validate("fileToRename", fileToRename, renameInfo.fileToRename);

        if (!expectedRange) {
            if (this.getRanges().length !== 1) {
                this.raiseError("Expected a single range to be selected in the test file.");
            }
            expectedRange = this.getRanges()[0];
        }

        if (
            renameInfo.triggerSpan.start !== expectedRange.pos ||
            ts.textSpanEnd(renameInfo.triggerSpan) !== expectedRange.end
        ) {
            this.raiseError(
                "Expected triggerSpan [" + expectedRange.pos + "," + expectedRange.end + ").  Got [" +
                    renameInfo.triggerSpan.start + "," + ts.textSpanEnd(renameInfo.triggerSpan) + ") instead.",
            );
        }
    }

    public verifyRenameInfoFailed(message?: string, preferences?: ts.UserPreferences) {
        const allowRenameOfImportPath = preferences?.allowRenameOfImportPath === undefined ? true : preferences.allowRenameOfImportPath;
        const renameInfo = this.languageService.getRenameInfo(this.activeFile.fileName, this.currentCaretPosition, { ...preferences, allowRenameOfImportPath });
        if (renameInfo.canRename) {
            throw this.raiseError("Rename was expected to fail");
        }
        this.validate("error", message, renameInfo.localizedErrorMessage);
    }

    private alignmentForExtraInfo = 50;

    private spanLines(file: FourSlashFile, spanInfo: ts.TextSpan, { selection = false, fullLines = false, lineNumbers = false } = {}) {
        if (selection) {
            fullLines = true;
        }

        let contextStartPos = spanInfo.start;
        let contextEndPos = contextStartPos + spanInfo.length;
        if (fullLines) {
            if (contextStartPos > 0) {
                while (contextStartPos > 1) {
                    const ch = file.content.charCodeAt(contextStartPos - 1);
                    if (ch === ts.CharacterCodes.lineFeed || ch === ts.CharacterCodes.carriageReturn) {
                        break;
                    }
                    contextStartPos--;
                }
            }
            if (contextEndPos < file.content.length) {
                while (contextEndPos < file.content.length - 1) {
                    const ch = file.content.charCodeAt(contextEndPos);
                    if (ch === ts.CharacterCodes.lineFeed || ch === ts.CharacterCodes.carriageReturn) {
                        break;
                    }
                    contextEndPos++;
                }
            }
        }

        let contextString: string;
        let contextLineMap: number[];
        let contextStart: ts.LineAndCharacter;
        let contextEnd: ts.LineAndCharacter;
        let selectionStart: ts.LineAndCharacter;
        let selectionEnd: ts.LineAndCharacter;
        let lineNumberPrefixLength: number;
        if (lineNumbers) {
            contextString = file.content;
            contextLineMap = ts.computeLineStarts(contextString);
            contextStart = ts.computeLineAndCharacterOfPosition(contextLineMap, contextStartPos);
            contextEnd = ts.computeLineAndCharacterOfPosition(contextLineMap, contextEndPos);
            selectionStart = ts.computeLineAndCharacterOfPosition(contextLineMap, spanInfo.start);
            selectionEnd = ts.computeLineAndCharacterOfPosition(contextLineMap, ts.textSpanEnd(spanInfo));
            lineNumberPrefixLength = (contextEnd.line + 1).toString().length + 2;
        }
        else {
            contextString = file.content.substring(contextStartPos, contextEndPos);
            contextLineMap = ts.computeLineStarts(contextString);
            contextStart = { line: 0, character: 0 };
            contextEnd = { line: contextLineMap.length - 1, character: 0 };
            selectionStart = selection ? ts.computeLineAndCharacterOfPosition(contextLineMap, spanInfo.start - contextStartPos) : contextStart;
            selectionEnd = selection ? ts.computeLineAndCharacterOfPosition(contextLineMap, ts.textSpanEnd(spanInfo) - contextStartPos) : contextEnd;
            lineNumberPrefixLength = 0;
        }

        const output: string[] = [];
        for (let lineNumber = contextStart.line; lineNumber <= contextEnd.line; lineNumber++) {
            const spanLine = contextString.substring(contextLineMap[lineNumber], contextLineMap[lineNumber + 1]);
            output.push(lineNumbers ? `${`${lineNumber + 1}: `.padStart(lineNumberPrefixLength)}${spanLine}` : spanLine);
            if (selection) {
                if (lineNumber < selectionStart.line || lineNumber > selectionEnd.line) {
                    continue;
                }

                const isEmpty = selectionStart.line === selectionEnd.line && selectionStart.character === selectionEnd.character;
                const selectionPadLength = lineNumber === selectionStart.line ? selectionStart.character : 0;
                const selectionPad = " ".repeat(selectionPadLength + lineNumberPrefixLength);
                const selectionLength = isEmpty ? 0 : Math.max(lineNumber < selectionEnd.line ? spanLine.trimEnd().length - selectionPadLength : selectionEnd.character - selectionPadLength, 1);
                const selectionLine = isEmpty ? "<" : "^".repeat(selectionLength);
                output.push(`${selectionPad}${selectionLine}`);
            }
        }
        return output;
    }

    private spanInfoToString(spanInfo: ts.TextSpan, prefixString: string, file: FourSlashFile = this.activeFile) {
        let resultString = "SpanInfo: " + JSON.stringify(spanInfo);
        if (spanInfo) {
            const spanLines = this.spanLines(file, spanInfo);
            for (let i = 0; i < spanLines.length; i++) {
                if (!i) {
                    resultString += "\n";
                }
                resultString += prefixString + spanLines[i];
            }
            resultString += "\n" + prefixString + ":=> (" + this.getLineColStringAtPosition(spanInfo.start, file) + ") to (" + this.getLineColStringAtPosition(ts.textSpanEnd(spanInfo), file) + ")";
        }

        return resultString;
    }

    private baselineCurrentFileLocations(getSpanAtPos: (pos: number) => ts.TextSpan): string {
        const fileLineMap = ts.computeLineStarts(this.activeFile.content);
        let nextLine = 0;
        let resultString = "";
        let currentLine: string;
        let previousSpanInfo: string | undefined;
        let startColumn: number | undefined;
        let length: number | undefined;
        const prefixString = "    >";

        let pos = 0;
        const addSpanInfoString = () => {
            if (previousSpanInfo) {
                resultString += currentLine;
                let thisLineMarker = ts.repeatString(" ", startColumn!) + ts.repeatString("~", length!);
                thisLineMarker += ts.repeatString(" ", this.alignmentForExtraInfo - thisLineMarker.length - prefixString.length + 1);
                resultString += thisLineMarker;
                resultString += "=> Pos: (" + (pos - length!) + " to " + (pos - 1) + ") ";
                resultString += " " + previousSpanInfo;
                previousSpanInfo = undefined;
            }
        };

        for (; pos < this.activeFile.content.length; pos++) {
            if (pos === 0 || pos === fileLineMap[nextLine]) {
                nextLine++;
                addSpanInfoString();
                if (resultString.length) {
                    resultString += "\n--------------------------------";
                }
                currentLine = "\n" + nextLine.toString() + ts.repeatString(" ", 3 - nextLine.toString().length) + ">" + this.activeFile.content.substring(pos, fileLineMap[nextLine]) + "\n    ";
                startColumn = 0;
                length = 0;
            }
            const spanInfo = this.spanInfoToString(getSpanAtPos(pos), prefixString);
            if (previousSpanInfo && previousSpanInfo !== spanInfo) {
                addSpanInfoString();
                previousSpanInfo = spanInfo;
                startColumn = startColumn! + length!;
                length = 1;
            }
            else {
                previousSpanInfo = spanInfo;
                length!++;
            }
        }
        addSpanInfoString();
        return resultString;
    }

    public getBreakpointStatementLocation(pos: number) {
        return this.languageService.getBreakpointStatementAtPosition(this.activeFile.fileName, pos);
    }

    public baselineCurrentFileBreakpointLocations() {
        this.baseline("breakpoints", this.baselineCurrentFileLocations(pos => this.getBreakpointStatementLocation(pos)!));
    }

    private getEmitFiles(): readonly FourSlashFile[] {
        // Find file to be emitted
        const emitFiles: FourSlashFile[] = []; // List of FourSlashFile that has emitThisFile flag on

        const allFourSlashFiles = this.testData.files;
        for (const file of allFourSlashFiles) {
            if (file.fileOptions[MetadataOptionNames.emitThisFile] === "true") {
                // Find a file with the flag emitThisFile turned on
                emitFiles.push(file);
            }
        }

        // If there is not emiThisFile flag specified in the test file, throw an error
        if (emitFiles.length === 0) {
            this.raiseError("No emitThisFile is specified in the test file");
        }

        return emitFiles;
    }

    public verifyGetEmitOutput(expectedOutputFiles: readonly string[]): void {
        const outputFiles = ts.flatMap(this.getEmitFiles(), e => this.languageService.getEmitOutput(e.fileName).outputFiles);

        assert.deepEqual(outputFiles.map(f => f.name), expectedOutputFiles);

        for (const { name, text } of outputFiles) {
            const fromTestFile = this.getFileContent(name);
            if (fromTestFile !== text) {
                this.raiseError(`Emit output for ${name} is not as expected: ${showTextDiff(fromTestFile, text)}`);
            }
        }
    }

    public baselineGetEmitOutput(): void {
        let resultString = "";
        // Loop through all the emittedFiles and emit them one by one
        for (const emitFile of this.getEmitFiles()) {
            const emitOutput = this.languageService.getEmitOutput(emitFile.fileName);
            // Print emitOutputStatus in readable format
            resultString += "EmitSkipped: " + emitOutput.emitSkipped + Harness.IO.newLine();

            if (emitOutput.emitSkipped) {
                resultString += "Diagnostics:" + Harness.IO.newLine();
                const diagnostics = ts.getPreEmitDiagnostics(this.languageService.getProgram()!); // TODO: GH#18217
                for (const diagnostic of diagnostics) {
                    if (!ts.isString(diagnostic.messageText)) {
                        resultString += this.flattenChainedMessage(diagnostic.messageText);
                    }
                    else {
                        resultString += "  " + diagnostic.messageText + Harness.IO.newLine();
                    }
                }
            }

            for (const outputFile of emitOutput.outputFiles) {
                const fileName = "FileName : " + outputFile.name + Harness.IO.newLine();
                resultString = resultString + Harness.IO.newLine() + fileName + outputFile.text;
            }
            resultString += Harness.IO.newLine();
        }

        this.baseline("EmitOutput", resultString);
    }

    private flattenChainedMessage(diag: ts.DiagnosticMessageChain, indent = " ") {
        let result = "";
        result += indent + diag.messageText + Harness.IO.newLine();
        if (diag.next) {
            for (const kid of diag.next) {
                result += this.flattenChainedMessage(kid, indent + " ");
            }
        }
        return result;
    }

    public baselineSyntacticDiagnostics() {
        const files = this.getCompilerTestFiles();
        const result = this.getSyntacticDiagnosticBaselineText(files);
        this.baseline("Syntax Diagnostics", result);
    }

    private getCompilerTestFiles() {
        return ts.map(this.testData.files, ({ content, fileName }) => ({
            content,
            unitName: fileName,
        }));
    }

    public baselineSyntacticAndSemanticDiagnostics() {
        const files = ts.filter(this.getCompilerTestFiles(), f => !ts.endsWith(f.unitName, ".json"));
        const result = this.getSyntacticDiagnosticBaselineText(files)
            + Harness.IO.newLine()
            + Harness.IO.newLine()
            + this.getSemanticDiagnosticBaselineText(files);
        this.baseline("Syntax and Semantic Diagnostics", result);
    }

    private getSyntacticDiagnosticBaselineText(files: Harness.Compiler.TestFile[]) {
        const diagnostics = ts.flatMap(files, file => this.languageService.getSyntacticDiagnostics(file.unitName));
        const result = `Syntactic Diagnostics for file '${this.originalInputFileName}':`
            + Harness.IO.newLine()
            + Harness.Compiler.getErrorBaseline(files, diagnostics, /*pretty*/ false);
        return result;
    }

    private getSemanticDiagnosticBaselineText(files: Harness.Compiler.TestFile[]) {
        const diagnostics = ts.flatMap(files, file => this.languageService.getSemanticDiagnostics(file.unitName));
        const result = `Semantic Diagnostics for file '${this.originalInputFileName}':`
            + Harness.IO.newLine()
            + Harness.Compiler.getErrorBaseline(files, diagnostics, /*pretty*/ false);
        return result;
    }

    public baselineQuickInfo() {
        const result = ts.arrayFrom(this.testData.markerPositions.entries(), ([name, marker]) => ({
            marker: { ...marker, name },
            item: this.languageService.getQuickInfoAtPosition(marker.fileName, marker.position),
        }));
        const annotations = this.annotateContentWithTooltips(
            result,
            "quickinfo",
            item => item.textSpan,
            ({ displayParts, documentation, tags }) => [
                ...(displayParts ? displayParts.map(p => p.text).join("").split("\n") : []),
                ...(documentation?.length ? documentation.map(p => p.text).join("").split("\n") : []),
                ...(tags?.length ? tags.map(p => `@${p.name} ${p.text?.map(dp => dp.text).join("") ?? ""}`).join("\n").split("\n") : []),
            ],
        );
        this.baseline("QuickInfo", annotations + "\n\n" + stringify(result));
    }

    public baselineSignatureHelp() {
        const result = ts.arrayFrom(this.testData.markerPositions.entries(), ([name, marker]) => ({
            marker: { ...marker, name },
            item: this.languageService.getSignatureHelpItems(marker.fileName, marker.position, /*options*/ undefined),
        }));
        const annotations = this.annotateContentWithTooltips(
            result,
            "signature help",
            () => undefined, // use default: marker.position
            (item, previous) => {
                const { documentation, tags, prefixDisplayParts, suffixDisplayParts, separatorDisplayParts, parameters } = item.items[item.selectedItemIndex];
                const tooltip = [];
                let signature = "";
                if (prefixDisplayParts.length) signature += prefixDisplayParts.map(p => p.text).join("");
                const separator = separatorDisplayParts.map(p => p.text).join("");
                signature += parameters.map((p, i) => {
                    const text = p.displayParts.map(dp => dp.text).join("");
                    return i === item.argumentIndex ? "**" + text + "**" : text;
                }).join(separator);
                if (suffixDisplayParts.length) signature += suffixDisplayParts.map(p => p.text).join("");
                tooltip.push(signature);
                // only display signature documentation on the last argument when multiple arguments are marked
                if (previous?.applicableSpan.start !== item.applicableSpan.start) {
                    if (documentation?.length) tooltip.push(...documentation.map(p => p.text).join("").split("\n"));
                    if (tags?.length) {
                        tooltip.push(...tags.map(p => `@${p.name} ${p.text?.map(dp => dp.text).join("") ?? ""}`).join("\n").split("\n"));
                    }
                }
                return tooltip;
            },
        );
        this.baseline("SignatureHelp", annotations + "\n\n" + stringify(result));
    }

    public baselineCompletions(preferences?: ts.UserPreferences) {
        const result = ts.arrayFrom(this.testData.markerPositions.entries(), ([name, marker]) => {
            this.goToMarker(marker);
            const completions = this.getCompletionListAtCaret(preferences);
            return {
                marker: { ...marker, name },
                item: {
                    ...completions,
                    entries: completions?.entries.map(entry => ({
                        ...entry,
                        ...this.getCompletionEntryDetails(entry.name, entry.source, entry.data, preferences),
                    })),
                },
            };
        });
        const annotations = this.annotateContentWithTooltips(
            result,
            "completions",
            item => {
                if (item.optionalReplacementSpan) {
                    const { start, length } = item.optionalReplacementSpan;
                    return start && length === 0 ? { start, length: 1 } : item.optionalReplacementSpan;
                }
                return undefined;
            },
            item =>
                item.entries?.flatMap(
                    entry =>
                        entry.displayParts
                            ? entry.displayParts.map(p => p.text).join("").split("\n")
                            : [`(${entry.kindModifiers}${entry.kind}) ${entry.name}`],
                ),
        );
        for (const r of result) {
            for (const entry of r.item.entries ?? ts.emptyArray) {
                for (const tag of entry.tags ?? ts.emptyArray) {
                    for (const part of tag.text ?? ts.emptyArray) {
                        if (part.kind === "linkName") {
                            const link = part as ts.JSDocLinkDisplayPart;
                            if (/lib(?:.*)\.d\.ts$/.test(link.target.fileName)) {
                                // The object literal isn't a complete TextSpan, but we're only going to
                                // use these results in the baseline for diffing, so just overwrite.
                                (link.target.textSpan as any) = { start: "--", length: "--" };
                            }
                        }
                    }
                }
            }
        }
        this.baseline(
            "Completions",
            annotations + "\n\n" + stringify(result, (key, value) => {
                return key === "exportMapKey"
                    ? value.replace(/ \d+ /g, " * ")
                    : value;
            }),
        );
    }

    private annotateContentWithTooltips<
        T extends ts.QuickInfo | ts.SignatureHelpItems | {
            optionalReplacementSpan?: ts.TextSpan;
            entries?: {
                name: string;
                kind: string;
                kindModifiers?: string;
                displayParts?: unknown;
            }[];
        },
    >(
        items: ({
            marker: Marker & { name: string; };
            item: T | undefined;
        })[],
        opName: "completions" | "quickinfo" | "signature help",
        getSpan: (t: T) => ts.TextSpan | undefined,
        getToolTipContents: (t: T, prev: T | undefined) => string[] | undefined,
    ): string {
        const bar = "-".repeat(70);
        const sorted = items.slice();
        // sort by file, then *backwards* by position in the file so I can insert multiple times on a line without counting
        sorted.sort((q1, q2) =>
            q1.marker.fileName === q1.marker.fileName
                ? (q1.marker.position > q2.marker.position ? -1 : 1)
                : (q1.marker.fileName > q1.marker.fileName ? 1 : -1)
        );
        const files = new Map<string, string[]>();
        let previous: T | undefined;
        for (const { marker, item } of sorted) {
            const span = (item ? getSpan(item) : undefined) ?? { start: marker.position, length: 1 };
            const startLc = this.languageServiceAdapterHost.positionToLineAndCharacter(marker.fileName, span.start);
            const underline = " ".repeat(startLc.character) + "^".repeat(span.length);
            let tooltip = [
                bar,
                ...(item ? getToolTipContents(item, previous) : undefined) ?? [`No ${opName} at /*${marker.name}*/.`],
                bar,
            ];
            tooltip = tooltip.map(l => "| " + l);
            const lines = files.get(marker.fileName) ?? this.getFileContent(marker.fileName).split(/\r?\n/);
            lines.splice(startLc.line + 1, 0, underline, ...tooltip);
            files.set(marker.fileName, lines);
            previous = item;
        }
        return Array.from(files.entries(), ([fileName, lines]) => `=== ${fileName} ===\n` + lines.map(l => "// " + l).join("\n"))
            .join("\n\n");
    }

    public baselineSmartSelection() {
        const n = "\n";
        const markers = this.getMarkers();
        const fileContent = this.activeFile.content;
        const text = markers.map(marker => {
            const baselineContent = [fileContent.slice(0, marker.position) + "/**/" + fileContent.slice(marker.position) + n];
            let selectionRange: ts.SelectionRange | undefined = this.languageService.getSmartSelectionRange(this.activeFile.fileName, marker.position);
            while (selectionRange) {
                const { textSpan } = selectionRange;
                let masked = ts.arrayFrom(fileContent).map((char, index) => {
                    const charCode = char.charCodeAt(0);
                    if (index >= textSpan.start && index < ts.textSpanEnd(textSpan)) {
                        return char === " " ? "•" : ts.isLineBreak(charCode) ? `↲${n}` : char;
                    }
                    return ts.isLineBreak(charCode) ? char : " ";
                }).join("");
                masked = masked.replace(/^\s*$\r?\n?/gm, ""); // Remove blank lines
                const isRealCharacter = (char: string) => char !== "•" && char !== "↲" && !ts.isWhiteSpaceLike(char.charCodeAt(0));
                const leadingWidth = ts.arrayFrom(masked).findIndex(isRealCharacter);
                const trailingWidth = ts.findLastIndex(ts.arrayFrom(masked), isRealCharacter);
                masked = masked.slice(0, leadingWidth)
                    + masked.slice(leadingWidth, trailingWidth).replace(/•/g, " ").replace(/↲/g, "")
                    + masked.slice(trailingWidth);
                baselineContent.push(masked);
                selectionRange = selectionRange.parent;
            }
            return baselineContent.join(fileContent.includes("\n") ? n + n : n);
        }).join(n.repeat(2) + "=".repeat(80) + n.repeat(2));

        this.baseline("Smart Selection", text);
    }

    public printBreakpointLocation(pos: number) {
        Harness.IO.log("\n**Pos: " + pos + " " + this.spanInfoToString(this.getBreakpointStatementLocation(pos)!, "  "));
    }

    public printBreakpointAtCurrentLocation() {
        this.printBreakpointLocation(this.currentCaretPosition);
    }

    public printCurrentParameterHelp() {
        const help = this.languageService.getSignatureHelpItems(this.activeFile.fileName, this.currentCaretPosition, /*options*/ undefined);
        Harness.IO.log(stringify(help));
    }

    public printCurrentQuickInfo() {
        const quickInfo = this.languageService.getQuickInfoAtPosition(this.activeFile.fileName, this.currentCaretPosition)!;
        Harness.IO.log("Quick Info: " + quickInfo.displayParts!.map(part => part.text).join(""));
    }

    public printErrorList() {
        const syntacticErrors = this.languageService.getSyntacticDiagnostics(this.activeFile.fileName);
        const semanticErrors = this.languageService.getSemanticDiagnostics(this.activeFile.fileName);
        const errorList = ts.concatenate(syntacticErrors, semanticErrors);
        Harness.IO.log(`Error list (${errorList.length} errors)`);

        if (errorList.length) {
            errorList.forEach(err => {
                Harness.IO.log(
                    "start: " + err.start +
                        ", length: " + err.length +
                        ", message: " + ts.flattenDiagnosticMessageText(err.messageText, Harness.IO.newLine()),
                );
            });
        }
    }

    public printCurrentFileState(showWhitespace: boolean, makeCaretVisible: boolean) {
        for (const file of this.testData.files) {
            const active = this.activeFile === file;
            Harness.IO.log(`=== Script (${file.fileName}) ${(active ? "(active, cursor at |)" : "")} ===`);
            let content = this.getFileContent(file.fileName);
            if (active) {
                content = content.substr(0, this.currentCaretPosition) + (makeCaretVisible ? "|" : "") + content.substr(this.currentCaretPosition);
            }
            if (showWhitespace) {
                content = makeWhitespaceVisible(content);
            }
            Harness.IO.log(content);
        }
    }

    public printCurrentSignatureHelp() {
        const help = this.getSignatureHelp(ts.emptyOptions)!;
        Harness.IO.log(stringify(help.items[help.selectedItemIndex]));
    }

    private getBaselineFileNameForContainingTestFile(ext = ".baseline") {
        return this.testData.globalOptions[MetadataOptionNames.baselineFile] ||
            ts.getBaseFileName(this.originalInputFileName).replace(ts.Extension.Ts, ext);
    }

    private getSignatureHelp({ triggerReason }: FourSlashInterface.VerifySignatureHelpOptions): ts.SignatureHelpItems | undefined {
        return this.languageService.getSignatureHelpItems(this.activeFile.fileName, this.currentCaretPosition, {
            triggerReason,
        });
    }

    public printCompletionListMembers(preferences: ts.UserPreferences | undefined) {
        const completions = this.getCompletionListAtCaret(preferences);
        this.printMembersOrCompletions(completions);
    }

    private printMembersOrCompletions(info: ts.CompletionInfo | undefined) {
        if (info === undefined) return "No completion info.";
        const { entries } = info;

<<<<<<< HEAD
        function max<T>(arr: T[], selector: (x: T) => number): number {
            return arr.reduce((prev, x) => Math.max(prev, selector(x)), 0);
        }
        const longestNameLength = max(entries, m => m.name.length);
        const longestKindLength = max(entries, m => m.kind.length);
        entries.sort((m, n) => m.sortText > n.sortText ? 1 : m.sortText < n.sortText ? -1 : m.name > n.name ? 1 : m.name < n.name ? -1 : 0);
        const membersString = entries.map(m => `${m.name.padEnd(longestNameLength)} ${m.kind.padEnd(longestKindLength)} ${m.kindModifiers} ${m.isRecommended ? "recommended " : ""}${m.source === undefined ? "" : m.source}`).join("\n");
        Harness.IO.log(membersString);
=======
        const longestNameLength = ts.maxBy(entries, 0, m => m.name.length);
        const longestKindLength = ts.maxBy(entries, 0, m => m.kind.length);
        entries.sort((m, n) => m.sortText > n.sortText ? 1 : m.sortText < n.sortText ? -1 : m.name > n.name ? 1 : m.name < n.name ? -1 : 0);

        const formattedEntries = entries.map(m => `${m.name.padEnd(longestNameLength)} ${m.kind.padEnd(longestKindLength)} ${m.kindModifiers} ${m.isRecommended ? "recommended " : ""}${m.source ?? ""}`);
        Harness.IO.log(formattedEntries.join("\n"));
>>>>>>> 9a23924d
    }

    public printContext() {
        ts.forEach(this.languageServiceAdapterHost.getFilenames(), Harness.IO.log);
    }

    public deleteChar(count = 1) {
        let offset = this.currentCaretPosition;
        const ch = "";

        const checkCadence = (count >> 2) + 1;

        for (let i = 0; i < count; i++) {
            this.editScriptAndUpdateMarkers(this.activeFile.fileName, offset, offset + 1, ch);

            if (i % checkCadence === 0) {
                this.checkPostEditInvariants();
            }

            // Handle post-keystroke formatting
            if (this.enableFormatting) {
                const edits = this.languageService.getFormattingEditsAfterKeystroke(this.activeFile.fileName, offset, ch, this.formatCodeSettings);
                if (edits.length) {
                    offset += this.applyEdits(this.activeFile.fileName, edits);
                }
            }
        }

        this.checkPostEditInvariants();
    }

    public replace(start: number, length: number, text: string) {
        this.editScriptAndUpdateMarkers(this.activeFile.fileName, start, start + length, text);
        this.checkPostEditInvariants();
    }

    public deleteLineRange(startIndex: number, endIndexInclusive: number) {
        const startPos = this.languageServiceAdapterHost.lineAndCharacterToPosition(this.activeFile.fileName, { line: startIndex, character: 0 });
        const endPos = this.languageServiceAdapterHost.lineAndCharacterToPosition(this.activeFile.fileName, { line: endIndexInclusive + 1, character: 0 });
        this.replace(startPos, endPos - startPos, "");
    }

    public caretPosition(): Marker {
        return { fileName: this.activeFile.fileName, position: this.currentCaretPosition };
    }

    public deleteCharBehindMarker(count = 1) {
        let offset = this.currentCaretPosition;
        const ch = "";
        const checkCadence = (count >> 2) + 1;

        for (let i = 0; i < count; i++) {
            this.currentCaretPosition--;
            offset--;
            this.editScriptAndUpdateMarkers(this.activeFile.fileName, offset, offset + 1, ch);

            if (i % checkCadence === 0) {
                this.checkPostEditInvariants();
            }

            // Don't need to examine formatting because there are no formatting changes on backspace.
        }

        this.checkPostEditInvariants();
    }

    // Enters lines of text at the current caret position
    public type(text: string, highFidelity = false) {
        let offset = this.currentCaretPosition;
        const prevChar = " ";
        const checkCadence = (text.length >> 2) + 1;
        const selection = this.getSelection();
        this.replace(selection.pos, selection.end - selection.pos, "");

        for (let i = 0; i < text.length; i++) {
            const ch = text.charAt(i);
            this.editScriptAndUpdateMarkers(this.activeFile.fileName, offset, offset, ch);
            if (highFidelity) {
                this.languageService.getBraceMatchingAtPosition(this.activeFile.fileName, offset);
            }

            this.currentCaretPosition++;
            offset++;

            if (highFidelity) {
                if (ch === "(" || ch === "," || ch === "<") {
                    /* Signature help*/
                    this.languageService.getSignatureHelpItems(this.activeFile.fileName, offset, {
                        triggerReason: {
                            kind: "characterTyped",
                            triggerCharacter: ch,
                        },
                    });
                }
                else if (prevChar === " " && /A-Za-z_/.test(ch)) {
                    /* Completions */
                    this.languageService.getCompletionsAtPosition(this.activeFile.fileName, offset, ts.emptyOptions);
                }

                if (i % checkCadence === 0) {
                    this.checkPostEditInvariants();
                }
            }

            // Handle post-keystroke formatting
            if (this.enableFormatting) {
                const edits = this.languageService.getFormattingEditsAfterKeystroke(this.activeFile.fileName, offset, ch, this.formatCodeSettings);
                if (edits.length) {
                    offset += this.applyEdits(this.activeFile.fileName, edits);
                }
            }
        }

        this.checkPostEditInvariants();
    }

    // Enters text as if the user had pasted it
    public paste(text: string) {
        const start = this.currentCaretPosition;
        this.editScriptAndUpdateMarkers(this.activeFile.fileName, this.currentCaretPosition, this.currentCaretPosition, text);
        this.checkPostEditInvariants();
        const offset = this.currentCaretPosition += text.length;

        // Handle formatting
        if (this.enableFormatting) {
            const edits = this.languageService.getFormattingEditsForRange(this.activeFile.fileName, start, offset, this.formatCodeSettings);
            if (edits.length) {
                this.applyEdits(this.activeFile.fileName, edits);
            }
        }

        this.checkPostEditInvariants();
    }

    private checkPostEditInvariants() {
        if (this.testType !== FourSlashTestType.Native) {
            // getSourcefile() results can not be serialized. Only perform these verifications
            // if running against a native LS object.
            return;
        }

        const incrementalSourceFile = this.languageService.getNonBoundSourceFile(this.activeFile.fileName);
        Utils.assertInvariants(incrementalSourceFile, /*parent:*/ undefined);

        const incrementalSyntaxDiagnostics = incrementalSourceFile.parseDiagnostics;

        // Check syntactic structure
        const content = this.getFileContent(this.activeFile.fileName);

        const options: ts.CreateSourceFileOptions = {
            languageVersion: ts.ScriptTarget.Latest,
            impliedNodeFormat: ts.getImpliedNodeFormatForFile(
                ts.toPath(this.activeFile.fileName, this.languageServiceAdapterHost.sys.getCurrentDirectory(), ts.hostGetCanonicalFileName(this.languageServiceAdapterHost)),
                /*packageJsonInfoCache*/ undefined,
                this.languageServiceAdapterHost,
                this.languageService.getProgram()?.getCompilerOptions() || {},
            ),
            setExternalModuleIndicator: ts.getSetExternalModuleIndicator(this.languageService.getProgram()?.getCompilerOptions() || {}),
            jsDocParsingMode: this.languageServiceAdapterHost.jsDocParsingMode,
        };
        const referenceSourceFile = ts.createLanguageServiceSourceFile(
            this.activeFile.fileName,
            createScriptSnapShot(content),
            options,
            /*version:*/ "0",
            /*setNodeParents*/ false,
        );
        const referenceSyntaxDiagnostics = referenceSourceFile.parseDiagnostics;

        Utils.assertDiagnosticsEquals(incrementalSyntaxDiagnostics, referenceSyntaxDiagnostics);
        Utils.assertStructuralEquals(incrementalSourceFile, referenceSourceFile);
    }

    /**
     * @returns The number of characters added to the file as a result of the edits.
     * May be negative.
     */
    private applyEdits(fileName: string, edits: readonly ts.TextChange[]): number {
        let runningOffset = 0;

        forEachTextChange(edits, edit => {
            const offsetStart = edit.span.start;
            const offsetEnd = offsetStart + edit.span.length;
            this.editScriptAndUpdateMarkers(fileName, offsetStart, offsetEnd, edit.newText);
            const editDelta = edit.newText.length - edit.span.length;
            if (offsetStart <= this.currentCaretPosition) {
                if (offsetEnd <= this.currentCaretPosition) {
                    // The entirety of the edit span falls before the caret position, shift the caret accordingly
                    this.currentCaretPosition += editDelta;
                }
                else {
                    // The span being replaced includes the caret position, place the caret at the beginning of the span
                    this.currentCaretPosition = offsetStart;
                }
            }
            runningOffset += editDelta;
        });

        return runningOffset;
    }

    public copyFormatOptions(): ts.FormatCodeSettings {
        return ts.clone(this.formatCodeSettings);
    }

    public setFormatOptions(formatCodeOptions: ts.FormatCodeOptions | ts.FormatCodeSettings): ts.FormatCodeSettings {
        const oldFormatCodeOptions = this.formatCodeSettings;
        this.formatCodeSettings = ts.toEditorSettings(formatCodeOptions);
        if (this.testType === FourSlashTestType.Server) {
            (this.languageService as ts.server.SessionClient).setFormattingOptions(this.formatCodeSettings);
        }
        return oldFormatCodeOptions;
    }

    public formatDocument() {
        const edits = this.languageService.getFormattingEditsForDocument(this.activeFile.fileName, this.formatCodeSettings);
        this.applyEdits(this.activeFile.fileName, edits);
    }

    public formatSelection(start: number, end: number) {
        const edits = this.languageService.getFormattingEditsForRange(this.activeFile.fileName, start, end, this.formatCodeSettings);
        this.applyEdits(this.activeFile.fileName, edits);
    }

    public formatOnType(pos: number, key: string) {
        const edits = this.languageService.getFormattingEditsAfterKeystroke(this.activeFile.fileName, pos, key, this.formatCodeSettings);
        this.applyEdits(this.activeFile.fileName, edits);
    }

    private editScriptAndUpdateMarkers(fileName: string, editStart: number, editEnd: number, newText: string) {
        this.languageServiceAdapterHost.editScript(fileName, editStart, editEnd, newText);
        if (this.assertTextConsistent) {
            this.assertTextConsistent(fileName);
        }
        for (const marker of this.testData.markers) {
            if (marker.fileName === fileName) {
                marker.position = updatePosition(marker.position, editStart, editEnd, newText);
            }
        }

        for (const range of this.testData.ranges) {
            if (range.fileName === fileName) {
                range.pos = updatePosition(range.pos, editStart, editEnd, newText);
                range.end = updatePosition(range.end, editStart, editEnd, newText);
            }
        }
        this.testData.rangesByText = undefined;
    }

    private removeWhitespace(text: string): string {
        return text.replace(/\s/g, "");
    }

    public goToBOF() {
        this.goToPosition(0);
    }

    public goToEOF() {
        const len = this.getFileContent(this.activeFile.fileName).length;
        this.goToPosition(len);
    }

    public goToRangeStart({ fileName, pos }: Range) {
        this.openFile(fileName);
        this.goToPosition(pos);
    }

    public getMarkers(): Marker[] {
        //  Return a copy of the list
        return this.testData.markers.slice(0);
    }

    public getMarkerNames(): string[] {
        return ts.arrayFrom(this.testData.markerPositions.keys());
    }

    public getRanges(): Range[] {
        return this.testData.ranges;
    }

    public getRangesInFile(fileName = this.activeFile.fileName) {
        return this.getRanges().filter(r => r.fileName === fileName);
    }

    public rangesByText(): Map<string, Range[]> {
        if (this.testData.rangesByText) return this.testData.rangesByText;
        const result = ts.createMultiMap<string, Range>();
        this.testData.rangesByText = result;
        for (const range of this.getRanges()) {
            const text = this.rangeText(range);
            result.add(text, range);
        }
        return result;
    }

    private rangeText({ fileName, pos, end }: Range): string {
        return this.getFileContent(fileName).slice(pos, end);
    }

    public verifyCaretAtMarker(markerName = "") {
        const pos = this.getMarkerByName(markerName);
        if (pos.fileName !== this.activeFile.fileName) {
            throw new Error(`verifyCaretAtMarker failed - expected to be in file "${pos.fileName}", but was in file "${this.activeFile.fileName}"`);
        }
        if (pos.position !== this.currentCaretPosition) {
            throw new Error(`verifyCaretAtMarker failed - expected to be at marker "/*${markerName}*/, but was at position ${this.currentCaretPosition}(${this.getLineColStringAtPosition(this.currentCaretPosition)})`);
        }
    }

    private getIndentation(fileName: string, position: number, indentStyle: ts.IndentStyle, baseIndentSize: number): number {
        const formatOptions = ts.clone(this.formatCodeSettings);
        formatOptions.indentStyle = indentStyle;
        formatOptions.baseIndentSize = baseIndentSize;
        return this.languageService.getIndentationAtPosition(fileName, position, formatOptions);
    }

    public verifyIndentationAtCurrentPosition(numberOfSpaces: number, indentStyle: ts.IndentStyle = ts.IndentStyle.Smart, baseIndentSize = 0) {
        const actual = this.getIndentation(this.activeFile.fileName, this.currentCaretPosition, indentStyle, baseIndentSize);
        const lineCol = this.getLineColStringAtPosition(this.currentCaretPosition);
        if (actual !== numberOfSpaces) {
            this.raiseError(`verifyIndentationAtCurrentPosition failed at ${lineCol} - expected: ${numberOfSpaces}, actual: ${actual}`);
        }
    }

    public verifyIndentationAtPosition(fileName: string, position: number, numberOfSpaces: number, indentStyle: ts.IndentStyle = ts.IndentStyle.Smart, baseIndentSize = 0) {
        const actual = this.getIndentation(fileName, position, indentStyle, baseIndentSize);
        const lineCol = this.getLineColStringAtPosition(position);
        if (actual !== numberOfSpaces) {
            this.raiseError(`verifyIndentationAtPosition failed at ${lineCol} - expected: ${numberOfSpaces}, actual: ${actual}`);
        }
    }

    public verifyCurrentLineContent(text: string) {
        const actual = this.getCurrentLineContent();
        if (actual !== text) {
            throw new Error("verifyCurrentLineContent\n" + displayExpectedAndActualString(text, actual, /*quoted*/ true));
        }
    }

    public verifyCurrentFileContent(text: string) {
        this.verifyFileContent(this.activeFile.fileName, text);
    }

    private verifyFileContent(fileName: string, text: string) {
        const actual = this.getFileContent(fileName);
        if (actual !== text) {
            throw new Error(`verifyFileContent failed:\n${showTextDiff(text, actual)}`);
        }
    }

    public verifyFormatDocumentChangesNothing(): void {
        const { fileName } = this.activeFile;
        const before = this.getFileContent(fileName);
        this.formatDocument();
        this.verifyFileContent(fileName, before);
    }

    public verifyTextAtCaretIs(text: string) {
        const actual = this.getFileContent(this.activeFile.fileName).substring(this.currentCaretPosition, this.currentCaretPosition + text.length);
        if (actual !== text) {
            throw new Error("verifyTextAtCaretIs\n" + displayExpectedAndActualString(text, actual, /*quoted*/ true));
        }
    }

    public verifyCurrentNameOrDottedNameSpanText(text: string) {
        const span = this.languageService.getNameOrDottedNameSpan(this.activeFile.fileName, this.currentCaretPosition, this.currentCaretPosition);
        if (!span) {
            return this.raiseError("verifyCurrentNameOrDottedNameSpanText\n" + displayExpectedAndActualString('"' + text + '"', "undefined"));
        }

        const actual = this.getFileContent(this.activeFile.fileName).substring(span.start, ts.textSpanEnd(span));
        if (actual !== text) {
            this.raiseError("verifyCurrentNameOrDottedNameSpanText\n" + displayExpectedAndActualString(text, actual, /*quoted*/ true));
        }
    }

    private getNameOrDottedNameSpan(pos: number) {
        return this.languageService.getNameOrDottedNameSpan(this.activeFile.fileName, pos, pos);
    }

    public baselineCurrentFileNameOrDottedNameSpans() {
        this.baseline(
            "NameOrDottedNameSpans",
            this.baselineCurrentFileLocations(pos => this.getNameOrDottedNameSpan(pos)!),
        );
    }

    public printNameOrDottedNameSpans(pos: number) {
        Harness.IO.log(this.spanInfoToString(this.getNameOrDottedNameSpan(pos)!, "**"));
    }

    private classificationToIdentifier(classification: number) {
        const tokenTypes: string[] = [];
        tokenTypes[ts.classifier.v2020.TokenType.class] = "class";
        tokenTypes[ts.classifier.v2020.TokenType.enum] = "enum";
        tokenTypes[ts.classifier.v2020.TokenType.interface] = "interface";
        tokenTypes[ts.classifier.v2020.TokenType.namespace] = "namespace";
        tokenTypes[ts.classifier.v2020.TokenType.typeParameter] = "typeParameter";
        tokenTypes[ts.classifier.v2020.TokenType.type] = "type";
        tokenTypes[ts.classifier.v2020.TokenType.parameter] = "parameter";
        tokenTypes[ts.classifier.v2020.TokenType.variable] = "variable";
        tokenTypes[ts.classifier.v2020.TokenType.enumMember] = "enumMember";
        tokenTypes[ts.classifier.v2020.TokenType.property] = "property";
        tokenTypes[ts.classifier.v2020.TokenType.function] = "function";
        tokenTypes[ts.classifier.v2020.TokenType.member] = "member";

        const tokenModifiers: string[] = [];
        tokenModifiers[ts.classifier.v2020.TokenModifier.async] = "async";
        tokenModifiers[ts.classifier.v2020.TokenModifier.declaration] = "declaration";
        tokenModifiers[ts.classifier.v2020.TokenModifier.readonly] = "readonly";
        tokenModifiers[ts.classifier.v2020.TokenModifier.static] = "static";
        tokenModifiers[ts.classifier.v2020.TokenModifier.local] = "local";
        tokenModifiers[ts.classifier.v2020.TokenModifier.defaultLibrary] = "defaultLibrary";

        function getTokenTypeFromClassification(tsClassification: number): number | undefined {
            if (tsClassification > ts.classifier.v2020.TokenEncodingConsts.modifierMask) {
                return (tsClassification >> ts.classifier.v2020.TokenEncodingConsts.typeOffset) - 1;
            }
            return undefined;
        }

        function getTokenModifierFromClassification(tsClassification: number) {
            return tsClassification & ts.classifier.v2020.TokenEncodingConsts.modifierMask;
        }

        const typeIdx = getTokenTypeFromClassification(classification) || 0;
        const modSet = getTokenModifierFromClassification(classification);

        return [tokenTypes[typeIdx], ...tokenModifiers.filter((_, i) => modSet & 1 << i)].join(".");
    }

    private verifyClassifications(expected: { classificationType: string | number; text?: string; textSpan?: TextSpan; }[], actual: (ts.ClassifiedSpan | ts.ClassifiedSpan2020)[], sourceFileText: string) {
        if (actual.length !== expected.length) {
            this.raiseError(
                "verifyClassifications failed - expected total classifications to be " + expected.length +
                    ", but was " + actual.length +
                    jsonMismatchString(),
            );
        }

        ts.zipWith(expected, actual, (expectedClassification, actualClassification) => {
            const expectedType = expectedClassification.classificationType;
            const actualType = typeof actualClassification.classificationType === "number" ? this.classificationToIdentifier(actualClassification.classificationType) : actualClassification.classificationType;

            if (expectedType !== actualType) {
                this.raiseError(
                    "verifyClassifications failed - expected classifications type to be " +
                        expectedType + ", but was " +
                        actualType +
                        jsonMismatchString(),
                );
            }

            const expectedSpan = expectedClassification.textSpan;
            const actualSpan = actualClassification.textSpan;

            if (expectedSpan) {
                const expectedLength = expectedSpan.end - expectedSpan.start;

                if (expectedSpan.start !== actualSpan.start || expectedLength !== actualSpan.length) {
                    this.raiseError(
                        "verifyClassifications failed - expected span of text to be " +
                            "{start=" + expectedSpan.start + ", length=" + expectedLength + "}, but was " +
                            "{start=" + actualSpan.start + ", length=" + actualSpan.length + "}" +
                            jsonMismatchString(),
                    );
                }
            }

            const actualText = this.activeFile.content.substr(actualSpan.start, actualSpan.length);
            if (expectedClassification.text !== actualText) {
                this.raiseError(
                    "verifyClassifications failed - expected classified text to be " +
                        expectedClassification.text + ", but was " +
                        actualText +
                        jsonMismatchString(),
                );
            }
        });

        function jsonMismatchString() {
            const showActual = actual.map(({ classificationType, textSpan }) => ({ classificationType, text: sourceFileText.slice(textSpan.start, textSpan.start + textSpan.length) }));
            return Harness.IO.newLine() +
                "expected: '" + Harness.IO.newLine() + stringify(expected) + "'" + Harness.IO.newLine() +
                "actual:   '" + Harness.IO.newLine() + stringify(showActual) + "'";
        }
    }

    public verifyProjectInfo(expected: string[]) {
        if (this.testType === FourSlashTestType.Server) {
            const actual = (this.languageService as ts.server.SessionClient).getProjectInfo(
                this.activeFile.fileName,
                /*needFileNameList*/ true,
            );
            assert.equal(
                expected.join(","),
                actual.fileNames!.map(file => {
                    return file.replace(this.basePath + "/", "");
                }).join(","),
            );
        }
    }

    public replaceWithSemanticClassifications(format: ts.SemanticClassificationFormat.TwentyTwenty) {
        const actual = this.languageService.getSemanticClassifications(this.activeFile.fileName, ts.createTextSpan(0, this.activeFile.content.length), format);
        const replacement = [`const c2 = classification("2020");`, `verify.semanticClassificationsAre("2020",`];
        for (const a of actual) {
            const identifier = this.classificationToIdentifier(a.classificationType as number);
            const text = this.activeFile.content.slice(a.textSpan.start, a.textSpan.start + a.textSpan.length);
            replacement.push(`    c2.semanticToken("${identifier}", "${text}"), `);
        }
        replacement.push(");");

        throw new Error("You need to change the source code of fourslash test to use replaceWithSemanticClassifications");

        // const fs = require("fs");
        // const testfilePath = this.originalInputFileName.slice(1);
        // const testfile = fs.readFileSync(testfilePath, "utf8");
        // const newfile = testfile.replace("verify.replaceWithSemanticClassifications(\"2020\")", replacement.join("\n"));
        // fs.writeFileSync(testfilePath, newfile);
    }

    public verifyEncodedSyntacticClassificationsLength(expected: number) {
        const actual = this.languageService.getEncodedSyntacticClassifications(this.activeFile.fileName, ts.createTextSpan(0, this.activeFile.content.length));
        if (actual.spans.length !== expected) {
            this.raiseError(`encodedSyntacticClassificationsLength failed - expected total spans to be ${expected} got ${actual.spans.length}`);
        }
    }

    public verifyEncodedSemanticClassificationsLength(format: ts.SemanticClassificationFormat, expected: number) {
        const actual = this.languageService.getEncodedSemanticClassifications(this.activeFile.fileName, ts.createTextSpan(0, this.activeFile.content.length), format);
        if (actual.spans.length !== expected) {
            this.raiseError(`encodedSemanticClassificationsLength failed - expected total spans to be ${expected} got ${actual.spans.length}`);
        }
    }

    public verifySemanticClassifications(format: ts.SemanticClassificationFormat, expected: { classificationType: string | number; text?: string; }[]) {
        const actual = this.languageService.getSemanticClassifications(this.activeFile.fileName, ts.createTextSpan(0, this.activeFile.content.length), format);
        this.verifyClassifications(expected, actual, this.activeFile.content);
    }

    public verifySyntacticClassifications(expected: { classificationType: string; text: string; }[]) {
        const actual = this.languageService.getSyntacticClassifications(this.activeFile.fileName, ts.createTextSpan(0, this.activeFile.content.length));

        this.verifyClassifications(expected, actual, this.activeFile.content);
    }

    public printOutliningSpans() {
        const spans = this.languageService.getOutliningSpans(this.activeFile.fileName);
        Harness.IO.log(`Outlining spans (${spans.length} items)\nResults:`);
        Harness.IO.log(stringify(spans));
        this.printOutliningSpansInline(spans);
    }

    private printOutliningSpansInline(spans: ts.OutliningSpan[]) {
        const allSpanInsets = [] as { text: string; pos: number; }[];
        let annotated = this.activeFile.content;
        ts.forEach(spans, span => {
            allSpanInsets.push({ text: "[|", pos: span.textSpan.start });
            allSpanInsets.push({ text: "|]", pos: span.textSpan.start + span.textSpan.length });
        });

        const reverseSpans = allSpanInsets.sort((l, r) => r.pos - l.pos);
        ts.forEach(reverseSpans, span => {
            annotated = annotated.slice(0, span.pos) + span.text + annotated.slice(span.pos);
        });
        Harness.IO.log(`\nMockup:\n${annotated}`);
    }

    public verifyOutliningSpans(spans: Range[], kind?: "comment" | "region" | "code" | "imports") {
        const actual = this.languageService.getOutliningSpans(this.activeFile.fileName);

        const filterActual = ts.filter(actual, f => kind === undefined ? true : f.kind === kind);
        if (filterActual.length !== spans.length) {
            this.raiseError(`verifyOutliningSpans failed - expected total spans to be ${spans.length}, but was ${actual.length}\n\nFound Spans:\n\n${this.printOutliningSpansInline(actual)}`);
        }

        ts.zipWith(spans, filterActual, (expectedSpan, actualSpan, i) => {
            if (expectedSpan.pos !== actualSpan.textSpan.start || expectedSpan.end !== ts.textSpanEnd(actualSpan.textSpan)) {
                return this.raiseError(`verifyOutliningSpans failed - span ${(i + 1)} expected: (${expectedSpan.pos},${expectedSpan.end}),  actual: (${actualSpan.textSpan.start},${ts.textSpanEnd(actualSpan.textSpan)})`);
            }
            if (kind !== undefined && actualSpan.kind !== kind) {
                return this.raiseError(`verifyOutliningSpans failed - span ${(i + 1)} expected kind: ('${kind}'),  actual: ('${actualSpan.kind}')`);
            }
        });
    }

    public verifyOutliningHintSpans(spans: Range[]) {
        const actual = this.languageService.getOutliningSpans(this.activeFile.fileName);

        if (actual.length !== spans.length) {
            this.raiseError(`verifyOutliningHintSpans failed - expected total spans to be ${spans.length}, but was ${actual.length}`);
        }

        ts.zipWith(spans, actual, (expectedSpan, actualSpan, i) => {
            if (expectedSpan.pos !== actualSpan.hintSpan.start || expectedSpan.end !== ts.textSpanEnd(actualSpan.hintSpan)) {
                return this.raiseError(`verifyOutliningSpans failed - span ${(i + 1)} expected: (${expectedSpan.pos},${expectedSpan.end}),  actual: (${actualSpan.hintSpan.start},${ts.textSpanEnd(actualSpan.hintSpan)})`);
            }
        });
    }

    public verifyTodoComments(descriptors: string[], spans: Range[]) {
        const actual = this.languageService.getTodoComments(this.activeFile.fileName, descriptors.map(d => ({ text: d, priority: 0 })));

        if (actual.length !== spans.length) {
            this.raiseError(`verifyTodoComments failed - expected total spans to be ${spans.length}, but was ${actual.length}`);
        }

        ts.zipWith(spans, actual, (expectedSpan, actualComment, i) => {
            const actualCommentSpan = ts.createTextSpan(actualComment.position, actualComment.message.length);

            if (expectedSpan.pos !== actualCommentSpan.start || expectedSpan.end !== ts.textSpanEnd(actualCommentSpan)) {
                this.raiseError(`verifyOutliningSpans failed - span ${(i + 1)} expected: (${expectedSpan.pos},${expectedSpan.end}),  actual: (${actualCommentSpan.start},${ts.textSpanEnd(actualCommentSpan)})`);
            }
        });
    }

    /**
     * Finds and applies a code action corresponding to the supplied parameters.
     * If index is undefined, applies the unique code action available.
     * @param errorCode The error code that generated the code action.
     * @param index The nth (0-index-based) codeaction available generated by errorCode.
     */
    public getAndApplyCodeActions(errorCode?: number, index?: number) {
        const fileName = this.activeFile.fileName;
        const fixes = this.getCodeFixes(fileName, errorCode);
        if (index === undefined) {
            if (!(fixes && fixes.length === 1)) {
                this.raiseError(`Should find exactly one codefix, but ${fixes ? fixes.length : "none"} found. ${fixes ? fixes.map(a => `${Harness.IO.newLine()} "${a.description}"`) : ""}`);
            }
            index = 0;
        }
        else {
            if (!(fixes && fixes.length >= index + 1)) {
                this.raiseError(`Should find at least ${index + 1} codefix(es), but ${fixes ? fixes.length : "none"} found.`);
            }
        }

        this.applyChanges(fixes[index].changes);
    }

    public applyCodeActionFromCompletion(markerName: string | undefined, options: FourSlashInterface.VerifyCompletionActionOptions) {
        if (markerName !== undefined) {
            this.goToMarker(markerName);
        }

        const details = this.getCompletionEntryDetails(options.name, options.source, options.data, options.preferences);
        if (!details) {
            const completions = this.getCompletionListAtCaret(options.preferences)?.entries;
            const matchingName = completions?.filter(e => e.name === options.name);
            const detailMessage = matchingName?.length
                ? `\n  Found ${matchingName.length} with name '${options.name}' from source(s) ${matchingName.map(e => `'${e.source}'`).join(", ")}.`
                : ` (In fact, there were no completions with name '${options.name}' at all.)`;
            return this.raiseError(`No completions were found for the given name, source/data, and preferences.` + detailMessage);
        }
        const codeActions = details.codeActions;
        if (codeActions?.length !== 1) {
            this.raiseError(`Expected one code action, got ${codeActions?.length ?? 0}`);
        }
        const codeAction = ts.first(codeActions);

        if (codeAction.description !== options.description) {
            this.raiseError(`Expected description to be:\n${options.description}\ngot:\n${codeActions[0].description}`);
        }
        this.applyChanges(codeAction.changes);

        this.verifyNewContentAfterChange(options, ts.flatMap(codeActions, a => a.changes.map(c => c.fileName)));
    }

    public verifyRangeIs(expectedText: string, includeWhiteSpace?: boolean) {
        this.verifyTextMatches(this.rangeText(this.getOnlyRange()), !!includeWhiteSpace, expectedText);
    }

    private getOnlyRange() {
        const ranges = this.getRanges();
        if (ranges.length !== 1) {
            this.raiseError("Exactly one range should be specified in the testfile.");
        }
        return ts.first(ranges);
    }

    private verifyTextMatches(actualText: string, includeWhitespace: boolean, expectedText: string) {
        const removeWhitespace = (s: string): string => includeWhitespace ? s : this.removeWhitespace(s);
        if (removeWhitespace(actualText) !== removeWhitespace(expectedText)) {
            this.raiseError(`Actual range text doesn't match expected text.\n${showTextDiff(expectedText, actualText)}`);
        }
    }

    /**
     * Compares expected text to the text that would be in the sole range
     * (ie: [|...|]) in the file after applying the codefix sole codefix
     * in the source file.
     */
    public verifyRangeAfterCodeFix(expectedText: string, includeWhiteSpace?: boolean, errorCode?: number, index?: number) {
        this.getAndApplyCodeActions(errorCode, index);
        this.verifyRangeIs(expectedText, includeWhiteSpace);
    }

    public verifyCodeFixAll({ fixId, fixAllDescription, newFileContent, commands: expectedCommands, preferences }: FourSlashInterface.VerifyCodeFixAllOptions): void {
        if (this.testType === FourSlashTestType.Server && preferences) {
            this.configure(preferences);
        }

        const fixWithId = ts.find(this.getCodeFixes(this.activeFile.fileName, /*errorCode*/ undefined, preferences), a => a.fixId === fixId);
        ts.Debug.assert(fixWithId !== undefined, "No available code fix has the expected id. Fix All is not available if there is only one potentially fixable diagnostic present.", () => `Expected '${fixId}'. Available actions:\n${ts.mapDefined(this.getCodeFixes(this.activeFile.fileName), a => `${a.fixName} (${a.fixId || "no fix id"})`).join("\n")}`);
        ts.Debug.assertEqual(fixWithId.fixAllDescription, fixAllDescription);

        const { changes, commands } = this.languageService.getCombinedCodeFix({ type: "file", fileName: this.activeFile.fileName }, fixId, this.formatCodeSettings, preferences || ts.emptyOptions);
        assert.deepEqual<readonly {}[] | undefined>(commands, expectedCommands);
        this.verifyNewContent({ newFileContent }, changes);
    }

    public verifyCodeFix(options: FourSlashInterface.VerifyCodeFixOptions) {
        const fileName = this.activeFile.fileName;
        const actions = this.getCodeFixes(fileName, options.errorCode, options.preferences);
        let index = options.index;
        if (index === undefined) {
            if (!(actions && actions.length === 1)) {
                this.raiseError(`Should find exactly one codefix, but ${actions ? actions.length : "none"} found. ${actions ? actions.map(a => `${Harness.IO.newLine()} "${a.description}"`) : ""}`);
            }
            index = 0;
        }
        else {
            if (!(actions && actions.length >= index + 1)) {
                this.raiseError(`Should find at least ${index + 1} codefix(es), but ${actions ? actions.length : "none"} found.`);
            }
        }

        const action = actions[index];

        if (typeof options.description === "string") {
            assert.equal(action.description, options.description);
        }
        else if (Array.isArray(options.description)) {
            const description = ts.formatStringFromArgs(options.description[0], options.description.slice(1));
            assert.equal(action.description, description);
        }
        else {
            assert.match(action.description, templateToRegExp(options.description.template));
        }
        assert.deepEqual(action.commands, options.commands);

        if (options.applyChanges) {
            for (const change of action.changes) {
                this.applyEdits(change.fileName, change.textChanges);
            }
            this.verifyNewContentAfterChange(options, action.changes.map(c => c.fileName));
        }
        else {
            this.verifyNewContent(options, action.changes);
        }
    }

    private verifyNewContent({ newFileContent, newRangeContent }: FourSlashInterface.NewContentOptions, changes: readonly ts.FileTextChanges[]): void {
        if (newRangeContent !== undefined) {
            assert(newFileContent === undefined);
            assert(changes.length === 1, "Affected 0 or more than 1 file, must use 'newFileContent' instead of 'newRangeContent'");
            const change = ts.first(changes);
            assert(change.fileName = this.activeFile.fileName);
            const newText = ts.textChanges.applyChanges(this.getFileContent(this.activeFile.fileName), change.textChanges);
            const newRange = updateTextRangeForTextChanges(this.getOnlyRange(), change.textChanges);
            const actualText = newText.slice(newRange.pos, newRange.end);
            this.verifyTextMatches(actualText, /*includeWhitespace*/ true, newRangeContent);
        }
        else {
            if (newFileContent === undefined) throw ts.Debug.fail();
            if (typeof newFileContent !== "object") newFileContent = { [this.activeFile.fileName]: newFileContent };
            for (const change of changes) {
                const expectedNewContent = newFileContent[change.fileName];
                if (expectedNewContent === undefined) {
                    ts.Debug.fail(`Did not expect a change in ${change.fileName}`);
                }
                const oldText = this.tryGetFileContent(change.fileName);
                const newContent = change.isNewFile ? ts.first(change.textChanges).newText : ts.textChanges.applyChanges(oldText!, change.textChanges);
                this.verifyTextMatches(newContent, /*includeWhitespace*/ true, expectedNewContent);
            }
            for (const newFileName in newFileContent) {
                ts.Debug.assert(changes.some(c => c.fileName === newFileName), "No change in file", () => newFileName);
            }
        }
    }

    private verifyNewContentAfterChange({ newFileContent, newRangeContent }: FourSlashInterface.NewContentOptions, changedFiles: readonly string[]) {
        const assertedChangedFiles = !newFileContent || typeof newFileContent === "string"
            ? [this.activeFile.fileName]
            : ts.getOwnKeys(newFileContent);
        assert.deepEqual(assertedChangedFiles, changedFiles);

        if (newFileContent !== undefined) {
            assert(!newRangeContent);
            if (typeof newFileContent === "string") {
                this.verifyCurrentFileContent(newFileContent);
            }
            else {
                for (const fileName in newFileContent) {
                    this.verifyFileContent(fileName, newFileContent[fileName]);
                }
            }
        }
        else {
            this.verifyRangeIs(newRangeContent!, /*includeWhiteSpace*/ true);
        }
    }

    /**
     * Rerieves a codefix satisfying the parameters, or undefined if no such codefix is found.
     * @param fileName Path to file where error should be retrieved from.
     */
    private getCodeFixes(fileName: string, errorCode?: number, preferences: ts.UserPreferences = ts.emptyOptions, position?: number): readonly ts.CodeFixAction[] {
        if (this.testType === FourSlashTestType.Server) {
            this.configure(preferences);
        }

        const diagnosticsForCodeFix = this.getDiagnostics(fileName, /*includeSuggestions*/ true).map(diagnostic => ({
            start: diagnostic.start,
            length: diagnostic.length,
            code: diagnostic.code,
        }));

        return ts.flatMap(ts.deduplicate(diagnosticsForCodeFix, ts.equalOwnProperties), diagnostic => {
            if (errorCode !== undefined && errorCode !== diagnostic.code) {
                return;
            }
            if (position !== undefined && diagnostic.start !== undefined && diagnostic.length !== undefined) {
                const span = ts.createTextRangeFromSpan({ start: diagnostic.start, length: diagnostic.length });
                if (!ts.textRangeContainsPositionInclusive(span, position)) {
                    return;
                }
            }
            return this.languageService.getCodeFixesAtPosition(fileName, diagnostic.start!, diagnostic.start! + diagnostic.length!, [diagnostic.code], this.formatCodeSettings, preferences);
        });
    }

    private applyChanges(changes: readonly ts.FileTextChanges[]): void {
        for (const change of changes) {
            this.applyEdits(change.fileName, change.textChanges);
        }
    }

    public verifyImportFixAtPosition(expectedTextArray: string[], errorCode: number | undefined, preferences: ts.UserPreferences | undefined) {
        const { fileName } = this.activeFile;
        const ranges = this.getRanges().filter(r => r.fileName === fileName);
        if (ranges.length > 1) {
            this.raiseError("Exactly one range should be specified in the testfile.");
        }
        const range = ts.firstOrUndefined(ranges);

        if (preferences) {
            this.configure(preferences);
        }

        const codeFixes = this.getCodeFixes(fileName, errorCode, preferences).filter(f => f.fixName === ts.codefix.importFixName);

        if (codeFixes.length === 0) {
            if (expectedTextArray.length !== 0) {
                this.raiseError("No codefixes returned.");
            }
            return;
        }

        const actualTextArray: string[] = [];
        const scriptInfo = this.languageServiceAdapterHost.getScriptInfo(fileName)!;
        const originalContent = scriptInfo.content;
        for (const codeFix of codeFixes) {
            ts.Debug.assert(codeFix.changes.length === 1);
            const change = ts.first(codeFix.changes);
            ts.Debug.assert(change.fileName === fileName);
            this.applyEdits(change.fileName, change.textChanges);
            const text = range ? this.rangeText(range) : this.getFileContent(fileName);
            actualTextArray.push(text);

            // Undo changes to perform next fix
            for (const textChange of change.textChanges) {
                const span = textChange.span;
                const deletedText = originalContent.slice(span.start, span.start + textChange.span.length);
                const insertedText = textChange.newText;
                this.editScriptAndUpdateMarkers(fileName, span.start, span.start + insertedText.length, deletedText);
            }
        }
        if (expectedTextArray.length !== actualTextArray.length) {
            this.raiseError(`Expected ${expectedTextArray.length} import fixes, got ${actualTextArray.length}:\n\n${actualTextArray.join("\n\n" + "-".repeat(20) + "\n\n")}`);
        }
        ts.zipWith(expectedTextArray, actualTextArray, (expected, actual, index) => {
            if (expected !== actual) {
                this.raiseError(`Import fix at index ${index} doesn't match.\n${showTextDiff(expected, actual)}`);
            }
        });
    }

    public verifyImportFixModuleSpecifiers(markerName: string, moduleSpecifiers: string[], preferences?: ts.UserPreferences) {
        const marker = this.getMarkerByName(markerName);
        const codeFixes = this.getCodeFixes(marker.fileName, ts.Diagnostics.Cannot_find_name_0.code, {
            includeCompletionsForModuleExports: true,
            includeCompletionsWithInsertText: true,
            ...preferences,
        }, marker.position).filter(f => f.fixName === ts.codefix.importFixName);

        const actualModuleSpecifiers = ts.mapDefined(codeFixes, fix => {
            return ts.forEach(ts.flatMap(fix.changes, c => c.textChanges), c => {
                const match = /(?:from |require\()(['"])((?:(?!\1).)*)\1/.exec(c.newText);
                return match?.[2];
            });
        });

        assert.deepEqual(actualModuleSpecifiers, moduleSpecifiers);
    }

    public verifyPasteEdits(options: FourSlashInterface.PasteEditsOptions): void {
        const editInfo = this.languageService.getPasteEdits({ targetFile: this.activeFile.fileName, pastedText: options.args.pastedText, pasteLocations: options.args.pasteLocations, copiedFrom: options.args.copiedFrom, preferences: options.args.preferences }, this.formatCodeSettings);
        this.verifyNewContent({ newFileContent: options.newFileContents }, editInfo.edits);
    }

    public verifyDocCommentTemplate(expected: ts.TextInsertion | undefined, options?: ts.DocCommentTemplateOptions) {
        const name = "verifyDocCommentTemplate";
        const actual = this.languageService.getDocCommentTemplateAtPosition(this.activeFile.fileName, this.currentCaretPosition, options || { generateReturnInDocTemplate: true }, this.formatCodeSettings)!;

        if (expected === undefined) {
            if (actual) {
                this.raiseError(`${name} failed - expected no template but got {newText: "${actual.newText}", caretOffset: ${actual.caretOffset}}`);
            }

            return;
        }
        else {
            if (actual === undefined) {
                this.raiseError(`${name} failed - expected the template {newText: "${expected.newText}", caretOffset: "${expected.caretOffset}"} but got nothing instead`);
            }

            if (actual.newText !== expected.newText) {
                this.raiseError(`${name} failed for expected insertion.\n${showTextDiff(expected.newText, actual.newText)}`);
            }

            if (actual.caretOffset !== expected.caretOffset) {
                this.raiseError(`${name} failed - expected caretOffset: ${expected.caretOffset}\nactual caretOffset:${actual.caretOffset}`);
            }
        }
    }

    public verifyBraceCompletionAtPosition(negative: boolean, openingBrace: string) {
        const openBraceMap = new Map(Object.entries<ts.CharacterCodes>({
            "(": ts.CharacterCodes.openParen,
            "{": ts.CharacterCodes.openBrace,
            "[": ts.CharacterCodes.openBracket,
            "'": ts.CharacterCodes.singleQuote,
            '"': ts.CharacterCodes.doubleQuote,
            "`": ts.CharacterCodes.backtick,
            "<": ts.CharacterCodes.lessThan,
        }));

        const charCode = openBraceMap.get(openingBrace);

        if (!charCode) {
            throw this.raiseError(`Invalid openingBrace '${openingBrace}' specified.`);
        }

        const position = this.currentCaretPosition;

        const validBraceCompletion = this.languageService.isValidBraceCompletionAtPosition(this.activeFile.fileName, position, charCode);

        if (!negative && !validBraceCompletion) {
            this.raiseError(`${position} is not a valid brace completion position for ${openingBrace}`);
        }
        if (negative && validBraceCompletion) {
            this.raiseError(`${position} is a valid brace completion position for ${openingBrace}`);
        }
    }

    public baselineAutoImports(markerName: string, fullNamesForCodeFix?: string[], preferences?: ts.UserPreferences) {
        const marker = this.getMarkerByName(markerName);
        const completionPreferences = {
            includeCompletionsForModuleExports: true,
            includeCompletionsWithInsertText: true,
            allowIncompleteCompletions: true,
            includeCompletionsWithSnippetText: true,
            ...preferences,
        };

        this.goToMarker(marker);
        this.configure(completionPreferences);
        const fileName = this.activeFile.fileName;
        const ext = ts.getAnyExtensionFromPath(fileName).slice(1);
        const lang = ["mts", "cts"].includes(ext) ? "ts" : ext;
        let baselineText = codeFence(this.renderMarkers([{ text: "|", fileName: marker.fileName, position: marker.position }], /*useTerminalBoldSequence*/ false), lang) + "\n\n";

        const completions = this.getCompletionListAtCaret(completionPreferences)!;

        const autoImportCompletions = completions.entries.filter(c => c.hasAction && c.source && c.sortText === ts.Completions.SortText.AutoImportSuggestions);
        if (autoImportCompletions.length) {
            baselineText += `## From completions\n\n${autoImportCompletions.map(c => `- \`${c.name}\` from \`"${c.source}"\``).join("\n")}\n\n`;
            autoImportCompletions.forEach(c => {
                const details = this.getCompletionEntryDetails(c.name, c.source, c.data, completionPreferences);
                assert(details?.codeActions, `Entry '${c.name}' from "${c.source}" returned no code actions from completion details request`);
                assert(details.codeActions.length === 1, `Entry '${c.name}' from "${c.source}" returned more than one code action`);
                assert(details.codeActions[0].changes.length === 1, `Entry '${c.name}' from "${c.source}" returned a code action changing more than one file`);
                assert(details.codeActions[0].changes[0].fileName === this.activeFile.fileName, `Entry '${c.name}' from "${c.source}" returned a code action changing a different file`);
                const changes = details.codeActions[0].changes[0].textChanges;
                const completionChange: ts.TextChange = { newText: c.insertText || c.name, span: c.replacementSpan || completions.optionalReplacementSpan || { start: marker.position, length: 0 } };
                const sortedChanges = [...changes, completionChange].sort((a, b) => a.span.start - b.span.start);
                let newFileContent = this.activeFile.content;
                for (let i = sortedChanges.length - 1; i >= 0; i--) {
                    newFileContent = newFileContent.substring(0, sortedChanges[i].span.start) + sortedChanges[i].newText + newFileContent.substring(sortedChanges[i].span.start + sortedChanges[i].span.length);
                }
                baselineText += codeFence(newFileContent, lang) + "\n\n";
            });
        }

        if (fullNamesForCodeFix) {
            const scriptInfo = this.languageServiceAdapterHost.getScriptInfo(fileName)!;
            const originalContent = scriptInfo.content;
            const range = this.getRangesInFile()[0]
                || getRangeOfIdentifierTouchingPosition(this.activeFile.content, marker.position)
                || { pos: marker.position, end: marker.position };

            baselineText += `## From codefixes\n\n`;
            for (const fullNameForCodeFix of fullNamesForCodeFix) {
                this.applyEdits(fileName, [{ span: { start: 0, length: this.getFileContent(fileName).length }, newText: originalContent }]);
                this.applyEdits(fileName, [{ span: ts.createTextSpanFromRange(range), newText: fullNameForCodeFix }]);
                baselineText += `### When marker text is \`${fullNameForCodeFix}\`\n\n`;

                const codeFixes = this.getCodeFixes(fileName, /*errorCode*/ undefined, completionPreferences)
                    .filter(f => f.fixName === ts.codefix.importFixName);
                for (const fix of codeFixes) {
                    baselineText += fix.description + "\n";
                    if (fix.fixAllDescription) {
                        baselineText += `Fix all available: ${fix.fixAllDescription}\n`;
                    }
                    ts.Debug.assert(fix.changes.length === 1);
                    const change = ts.first(fix.changes);
                    ts.Debug.assert(change.fileName === fileName);
                    this.applyEdits(change.fileName, change.textChanges);
                    const text = this.getFileContent(fileName);
                    baselineText += "\n" + codeFence(text, lang) + "\n\n";
                }
            }
        }

        this.baseline("Auto Imports", baselineText, `.baseline.md`);
    }

    public verifyJsxClosingTag(map: { [markerName: string]: ts.JsxClosingTagInfo | undefined; }): void {
        for (const markerName in map) {
            this.goToMarker(markerName);
            const actual = this.languageService.getJsxClosingTagAtPosition(this.activeFile.fileName, this.currentCaretPosition);
            assert.deepEqual(actual, map[markerName], markerName);
        }
    }

    public verifyLinkedEditingRange(map: { [markerName: string]: ts.LinkedEditingInfo | undefined; }): void {
        for (const markerName in map) {
            this.goToMarker(markerName);
            const actual = this.languageService.getLinkedEditingRangeAtPosition(this.activeFile.fileName, this.currentCaretPosition);
            assert.deepEqual(actual, map[markerName], markerName);
        }
    }

    public baselineLinkedEditing(): void {
        const files = this.testData.files;

        let baselineContent = "";
        let offset = 0;
        for (const f of files) {
            const result = getLinkedEditingBaselineWorker(f, offset, this.languageService);
            baselineContent += result.baselineContent + `\n\n\n`;
            offset = result.offset;
        }

        this.baseline("Linked Editing", baselineContent, ".linkedEditing.txt");

        function getLinkedEditingBaselineWorker(activeFile: FourSlashFile, offset: number, languageService: ts.LanguageService) {
            const fileName = activeFile.fileName;
            let baselineContent = `=== ${fileName} ===\n`;

            // get linkedEdit at every position in the file, then group positions by their linkedEdit
            const linkedEditsInFile = new Map<string, number[]>();
            for (let pos = 0; pos < activeFile.content.length; pos++) {
                const linkedEditAtPosition = languageService.getLinkedEditingRangeAtPosition(fileName, pos);
                if (!linkedEditAtPosition) continue;

                const linkedEditString = JSON.stringify(linkedEditAtPosition);
                const existingPositions = linkedEditsInFile.get(linkedEditString) ?? [];
                linkedEditsInFile.set(linkedEditString, [...existingPositions, pos]);
            }

            const linkedEditsByRange = [...linkedEditsInFile.entries()].sort((a, b) => a[1][0] - b[1][0]);
            if (linkedEditsByRange.length === 0) {
                return { baselineContent: baselineContent + activeFile.content + `\n\n--No linked edits found--`, offset };
            }

            let inlineLinkedEditBaselines: { start: number; end: number; index: number; }[] = [];
            let linkedEditInfoBaseline = "";
            for (const edit of linkedEditsByRange) {
                const [linkedEdit, positions] = edit;
                let rangeStart = 0;
                for (let j = 0; j < positions.length - 1; j++) {
                    // for each distinct range in the list of positions, add an entry to the list of places that need to be annotated in the baseline
                    if (positions[j] + 1 !== positions[j + 1]) {
                        inlineLinkedEditBaselines.push({ start: positions[rangeStart], end: positions[j], index: offset });
                        rangeStart = j + 1;
                    }
                }
                inlineLinkedEditBaselines.push({ start: positions[rangeStart], end: positions[positions.length - 1], index: offset });

                // add the LinkedEditInfo with its index to the baseline
                linkedEditInfoBaseline += `\n\n=== ${offset} ===\n` + linkedEdit;
                offset++;
            }

            inlineLinkedEditBaselines = inlineLinkedEditBaselines.sort((a, b) => a.start - b.start);
            const fileText = activeFile.content;
            baselineContent += fileText.slice(0, inlineLinkedEditBaselines[0].start);
            for (let i = 0; i < inlineLinkedEditBaselines.length; i++) {
                const e = inlineLinkedEditBaselines[i];
                const sliceEnd = inlineLinkedEditBaselines[i + 1]?.start;
                baselineContent += `[|/*${e.index}*/` + fileText.slice(e.start, e.end) + `|]` + fileText.slice(e.end, sliceEnd);
            }

            baselineContent += linkedEditInfoBaseline;
            return { baselineContent, offset };
        }
    }

    public verifyMatchingBracePosition(bracePosition: number, expectedMatchPosition: number) {
        const actual = this.languageService.getBraceMatchingAtPosition(this.activeFile.fileName, bracePosition);

        if (actual.length !== 2) {
            this.raiseError(`verifyMatchingBracePosition failed - expected result to contain 2 spans, but it had ${actual.length}`);
        }

        let actualMatchPosition = -1;
        if (bracePosition === actual[0].start) {
            actualMatchPosition = actual[1].start;
        }
        else if (bracePosition === actual[1].start) {
            actualMatchPosition = actual[0].start;
        }
        else {
            this.raiseError(`verifyMatchingBracePosition failed - could not find the brace position: ${bracePosition} in the returned list: (${actual[0].start},${ts.textSpanEnd(actual[0])}) and (${actual[1].start},${ts.textSpanEnd(actual[1])})`);
        }

        if (actualMatchPosition !== expectedMatchPosition) {
            this.raiseError(`verifyMatchingBracePosition failed - expected: ${actualMatchPosition},  actual: ${expectedMatchPosition}`);
        }
    }

    public verifyNoMatchingBracePosition(bracePosition: number) {
        const actual = this.languageService.getBraceMatchingAtPosition(this.activeFile.fileName, bracePosition);

        if (actual.length !== 0) {
            this.raiseError("verifyNoMatchingBracePosition failed - expected: 0 spans, actual: " + actual.length);
        }
    }

    public verifySpanOfEnclosingComment(negative: boolean, onlyMultiLineDiverges?: boolean) {
        const expected = !negative;
        const position = this.currentCaretPosition;
        const fileName = this.activeFile.fileName;
        const actual = !!this.languageService.getSpanOfEnclosingComment(fileName, position, /*onlyMultiLine*/ false);
        const actualOnlyMultiLine = !!this.languageService.getSpanOfEnclosingComment(fileName, position, /*onlyMultiLine*/ true);
        if (expected !== actual || onlyMultiLineDiverges === (actual === actualOnlyMultiLine)) {
            this.raiseError(`verifySpanOfEnclosingComment failed:
                position: '${position}'
                fileName: '${fileName}'
                onlyMultiLineDiverges: '${onlyMultiLineDiverges}'
                actual: '${actual}'
                actualOnlyMultiLine: '${actualOnlyMultiLine}'
                expected: '${expected}'.`);
        }
    }

    public verifyNavigateTo(options: readonly FourSlashInterface.VerifyNavigateToOptions[]): void {
        for (const { pattern, expected, fileName, excludeLibFiles } of options) {
            const file = fileName && this.findFile(fileName).fileName;
            const items = this.languageService.getNavigateToItems(pattern, /*maxResultCount*/ undefined, file, /*excludeDtsFiles*/ undefined, excludeLibFiles);
            this.assertObjectsEqual(
                items,
                expected.map((e): ts.NavigateToItem => ({
                    name: e.name,
                    kind: e.kind,
                    kindModifiers: e.kindModifiers || "",
                    matchKind: e.matchKind || "exact",
                    isCaseSensitive: e.isCaseSensitive === undefined ? true : e.isCaseSensitive,
                    fileName: e.range.fileName,
                    textSpan: ts.createTextSpanFromRange(e.range),
                    containerName: e.containerName || "",
                    containerKind: e.containerKind || ts.ScriptElementKind.unknown,
                })),
            );
        }
    }

    public verifyNavigationBar(json: any, options: { checkSpans?: boolean; } | undefined) {
        this.verifyNavigationTreeOrBar(json, this.languageService.getNavigationBarItems(this.activeFile.fileName), "Bar", options);
    }

    public verifyNavigationTree(json: any, options: { checkSpans?: boolean; } | undefined) {
        this.verifyNavigationTreeOrBar(json, this.languageService.getNavigationTree(this.activeFile.fileName), "Tree", options);
    }

    private verifyNavigationTreeOrBar(json: any, tree: any, name: "Tree" | "Bar", options: { checkSpans?: boolean; } | undefined) {
        if (JSON.stringify(tree, replacer) !== JSON.stringify(json)) {
            this.raiseError(`verifyNavigation${name} failed - \n${showTextDiff(stringify(json), stringify(tree, replacer))}`);
        }

        function replacer(key: string, value: any) {
            switch (key) {
                case "spans":
                case "nameSpan":
                    return options && options.checkSpans ? value : undefined;
                case "start":
                case "length":
                    // Never omit the values in a span, even if they are 0.
                    return value;
                case "childItems":
                    return !value || value.length === 0 ? undefined : value;
                default:
                    // Omit falsy values, those are presumed to be the default.
                    return value || undefined;
            }
        }
    }

    public printNavigationItems(searchValue: string) {
        const items = this.languageService.getNavigateToItems(searchValue);
        Harness.IO.log(`NavigationItems list (${items.length} items)`);
        for (const item of items) {
            Harness.IO.log(`name: ${item.name}, kind: ${item.kind}, parentName: ${item.containerName}, fileName: ${item.fileName}`);
        }
    }

    public printNavigationBar() {
        const items = this.languageService.getNavigationBarItems(this.activeFile.fileName);
        Harness.IO.log(`Navigation bar (${items.length} items)`);
        for (const item of items) {
            Harness.IO.log(`${ts.repeatString(" ", item.indent)}name: ${item.text}, kind: ${item.kind}, childItems: ${item.childItems.map(child => child.text)}`);
        }
    }

    private getDocumentHighlightsAtCurrentPosition(fileNamesToSearch: readonly string[]) {
        const filesToSearch = fileNamesToSearch.map(name => ts.combinePaths(this.basePath, name));
        return this.languageService.getDocumentHighlights(this.activeFile.fileName, this.currentCaretPosition, filesToSearch);
    }

    public baselineDocumentHighlights(
        markerOrRange: ArrayOrSingle<MarkerOrNameOrRange> | undefined,
        rangeText: ArrayOrSingle<string> | undefined,
        options: FourSlashInterface.VerifyDocumentHighlightsOptions | undefined,
    ) {
        this.baselineEachMarkerOrRangeArrayOrSingle(
            "documentHighlights",
            markerOrRange,
            rangeText,
            markerOrRange => {
                this.goToMarkerOrNameOrRange(markerOrRange);
                const highlights = this.getDocumentHighlightsAtCurrentPosition(ts.map(options?.filesToSearch, ts.normalizePath) || [this.activeFile.fileName]);

                // Write input files
                const filesToSearch = options ? "// filesToSearch:\n" +
                    options.filesToSearch.map(f => "//   " + f).join("\n") + "\n\n" :
                    "";
                const baselineContent = this.getBaselineForGroupedDocumentSpansWithFileContents(
                    highlights?.map(h => h.highlightSpans.map(s => s.fileName ? s as ts.DocumentSpan : { ...s, fileName: h.fileName })) || ts.emptyArray,
                    { markerInfo: { markerOrRange, markerName: "/*HIGHLIGHTS*/" } },
                );
                return filesToSearch + baselineContent;
            },
        );
    }

    public verifyCodeFixAvailable(negative: boolean, expected: FourSlashInterface.VerifyCodeFixAvailableOptions[] | string | undefined): void {
        const codeFixes = this.getCodeFixes(this.activeFile.fileName);
        if (negative) {
            if (typeof expected === "undefined") {
                this.assertObjectsEqual(codeFixes, ts.emptyArray);
            }
            else if (typeof expected === "string") {
                if (codeFixes.some(fix => fix.fixName === expected)) {
                    this.raiseError(`Expected not to find a fix with the name '${expected}', but one exists.`);
                }
            }
            else {
                assert(typeof expected === "undefined" || typeof expected === "string", "With a negated assertion, 'expected' must be undefined or a string value of a codefix name.");
            }
        }
        else if (typeof expected === "string") {
            this.assertObjectsEqual(codeFixes.map(fix => fix.fixName), [expected]);
        }
        else {
            const actuals = codeFixes.map((fix): FourSlashInterface.VerifyCodeFixAvailableOptions => ({ description: fix.description, commands: fix.commands }));
            this.assertObjectsEqual(actuals, negative ? ts.emptyArray : expected);
        }
    }

    public verifyCodeFixAllAvailable(negative: boolean, fixName: string) {
        const availableFixes = this.getCodeFixes(this.activeFile.fileName);
        const hasFix = availableFixes.some(fix => fix.fixName === fixName && fix.fixId);
        if (negative && hasFix) {
            this.raiseError(`Expected not to find a fix with the name '${fixName}', but one exists.`);
        }
        else if (!negative && !hasFix) {
            if (availableFixes.some(fix => fix.fixName === fixName)) {
                this.raiseError(`Found a fix with the name '${fixName}', but fix-all is not available.`);
            }

            this.raiseError(
                `Expected to find a fix with the name '${fixName}', but none exists.` +
                    availableFixes.length
                    ? ` Available fixes: ${availableFixes.map(fix => `${fix.fixName} (${fix.fixId ? "with" : "without"} fix-all)`).join(", ")}`
                    : "",
            );
        }
    }

    public verifyApplicableRefactorAvailableAtMarker(negative: boolean, markerName: string) {
        const isAvailable = this.getApplicableRefactors(this.getMarkerByName(markerName)).length > 0;
        if (negative && isAvailable) {
            this.raiseError(`verifyApplicableRefactorAvailableAtMarker failed - expected no refactor at marker ${markerName} but found some.`);
        }
        if (!negative && !isAvailable) {
            this.raiseError(`verifyApplicableRefactorAvailableAtMarker failed - expected a refactor at marker ${markerName} but found none.`);
        }
    }

    private getSelection(): ts.TextRange {
        return {
            pos: this.currentCaretPosition,
            end: this.selectionEnd === -1 ? this.currentCaretPosition : this.selectionEnd,
        };
    }

    public verifyRefactorAvailable(negative: boolean, triggerReason: ts.RefactorTriggerReason, name: string, actionName?: string, actionDescription?: string, kind?: string, preferences = ts.emptyOptions, includeInteractiveActions?: boolean) {
        let refactors = this.getApplicableRefactorsAtSelection(triggerReason, kind, preferences, includeInteractiveActions);
        refactors = refactors.filter(r => r.name === name);

        if (actionName !== undefined) {
            refactors.forEach(r => r.actions = r.actions.filter(a => a.name === actionName));
        }

        if (actionDescription !== undefined) {
            refactors.forEach(r => r.actions = r.actions.filter(a => a.description === actionDescription));
        }

        refactors = refactors.filter(r => r.actions.length > 0);

        const isAvailable = refactors.length > 0;

        if (negative) {
            if (isAvailable) {
                this.raiseError(`verifyApplicableRefactorAvailableForRange failed - expected no refactor but found: ${refactors.map(r => r.name).join(", ")}`);
            }
        }
        else {
            if (!isAvailable) {
                this.raiseError(`verifyApplicableRefactorAvailableForRange failed - expected a refactor but found none.`);
            }
            if (refactors.length > 1) {
                this.raiseError(`${refactors.length} available refactors both have name ${name} and action ${actionName}`);
            }
        }
    }

    public verifyRefactorKindsAvailable(kind: string, expected: string[], preferences = ts.emptyOptions) {
        const refactors = this.getApplicableRefactorsAtSelection("invoked", kind, preferences);
        const availableKinds = ts.flatMap(refactors, refactor => refactor.actions).map(action => action.kind);
        assert.deepEqual(availableKinds.sort(), expected.sort(), `Expected kinds to be equal`);
    }

    public verifyRefactorsAvailable(names: readonly string[]): void {
        assert.deepEqual(unique(this.getApplicableRefactorsAtSelection(), r => r.name), names);
    }

    public verifyApplicableRefactorAvailableForRange(negative: boolean) {
        const ranges = this.getRanges();
        if (!(ranges && ranges.length === 1)) {
            throw new Error("Exactly one refactor range is allowed per test.");
        }

        const isAvailable = this.getApplicableRefactors(ts.first(ranges)).length > 0;
        if (negative && isAvailable) {
            this.raiseError(`verifyApplicableRefactorAvailableForRange failed - expected no refactor but found some.`);
        }
        if (!negative && !isAvailable) {
            this.raiseError(`verifyApplicableRefactorAvailableForRange failed - expected a refactor but found none.`);
        }
    }

    public applyRefactor({ refactorName, actionName, actionDescription, newContent: newContentWithRenameMarker, triggerReason }: FourSlashInterface.ApplyRefactorOptions) {
        const range = this.getSelection();
        const refactors = this.getApplicableRefactorsAtSelection(triggerReason);
        const refactorsWithName = refactors.filter(r => r.name === refactorName);
        if (refactorsWithName.length === 0) {
            this.raiseError(`The expected refactor: ${refactorName} is not available at the marker location.\nAvailable refactors: ${refactors.map(r => r.name)}`);
        }

        const action = ts.firstDefined(refactorsWithName, refactor => refactor.actions.find(a => a.name === actionName));
        if (!action) {
            throw this.raiseError(`The expected action: ${actionName} is not included in: ${ts.flatMap(refactorsWithName, r => r.actions.map(a => a.name))}`);
        }
        if (action.description !== actionDescription) {
            this.raiseError(`Expected action description to be ${JSON.stringify(actionDescription)}, got: ${JSON.stringify(action.description)}`);
        }

        const editInfo = this.languageService.getEditsForRefactor(this.activeFile.fileName, this.formatCodeSettings, range, refactorName, actionName, ts.emptyOptions)!;
        for (const edit of editInfo.edits) {
            this.applyEdits(edit.fileName, edit.textChanges);
        }

        let renameFilename: string | undefined;
        let renamePosition: number | undefined;

        const newFileContents = typeof newContentWithRenameMarker === "string" ? { [this.activeFile.fileName]: newContentWithRenameMarker } : newContentWithRenameMarker;
        for (const fileName in newFileContents) {
            const { renamePosition: rp, newContent } = TestState.parseNewContent(newFileContents[fileName]);
            if (renamePosition === undefined) {
                renameFilename = fileName;
                renamePosition = rp;
            }
            else {
                ts.Debug.assert(rp === undefined);
            }
            this.verifyFileContent(fileName, newContent);
        }

        if (renamePosition === undefined) {
            if (editInfo.renameLocation !== undefined) {
                this.raiseError(`Did not expect a rename location, got ${editInfo.renameLocation}`);
            }
        }
        else {
            this.assertObjectsEqual(editInfo.renameFilename, renameFilename);
            if (renamePosition !== editInfo.renameLocation) {
                this.raiseError(`Expected rename position of ${renamePosition}, but got ${editInfo.renameLocation}`);
            }
        }
    }

    private static parseNewContent(newContentWithRenameMarker: string): { readonly renamePosition: number | undefined; readonly newContent: string; } {
        const renamePosition = newContentWithRenameMarker.indexOf("/*RENAME*/");
        if (renamePosition === -1) {
            return { renamePosition: undefined, newContent: newContentWithRenameMarker };
        }
        else {
            const newContent = newContentWithRenameMarker.slice(0, renamePosition) + newContentWithRenameMarker.slice(renamePosition + "/*RENAME*/".length);
            return { renamePosition, newContent };
        }
    }

    public noMoveToNewFile() {
        const ranges = this.getRanges();
        assert(ranges.length);
        for (const range of ranges) {
            for (const refactor of this.getApplicableRefactors(range, { allowTextChangesInNewFiles: true })) {
                if (refactor.name === "Move to a new file") {
                    ts.Debug.fail("Did not expect to get 'move to a new file' refactor");
                }
            }
        }
    }

    public moveToNewFile(options: FourSlashInterface.MoveToNewFileOptions): void {
        assert(this.getRanges().length === 1, "Must have exactly one fourslash range (source enclosed between '[|' and '|]' delimiters) in the source file");
        const range = this.getRanges()[0];
        const refactor = ts.find(this.getApplicableRefactors(range, { allowTextChangesInNewFiles: true }), r => r.name === "Move to a new file")!;
        assert(refactor.actions.length === 1);
        const action = ts.first(refactor.actions);
        assert(action.name === "Move to a new file" && action.description === "Move to a new file");

        const editInfo = this.languageService.getEditsForRefactor(range.fileName, this.formatCodeSettings, range, refactor.name, action.name, options.preferences || ts.emptyOptions)!;
        this.verifyNewContent({ newFileContent: options.newFileContents }, editInfo.edits);
    }

    public moveToFile(options: FourSlashInterface.MoveToFileOptions): void {
        assert(this.getRanges().length === 1, "Must have exactly one fourslash range (source enclosed between '[|' and '|]' delimiters) in the source file");
        const range = this.getRanges()[0];
        const refactor = ts.find(this.getApplicableRefactors(range, { allowTextChangesInNewFiles: true }, /*triggerReason*/ undefined, /*kind*/ undefined, /*includeInteractiveActions*/ true), r => r.name === "Move to file")!;
        assert(refactor.actions.length === 1);
        const action = ts.first(refactor.actions);
        assert(action.name === "Move to file" && action.description === "Move to file");

        const editInfo = this.languageService.getEditsForRefactor(range.fileName, this.formatCodeSettings, range, refactor.name, action.name, options.preferences || ts.emptyOptions, options.interactiveRefactorArguments)!;
        this.verifyNewContent({ newFileContent: options.newFileContents }, editInfo.edits);
    }

    private testNewFileContents(edits: readonly ts.FileTextChanges[], newFileContents: { [fileName: string]: string; }, description: string): void {
        for (const { fileName, textChanges } of edits) {
            const newContent = newFileContents[fileName];
            if (newContent === undefined) {
                this.raiseError(`${description} - There was an edit in ${fileName} but new content was not specified.`);
            }

            const fileContent = this.tryGetFileContent(fileName);
            if (fileContent !== undefined) {
                const actualNewContent = ts.textChanges.applyChanges(fileContent, textChanges);
                assert.equal(actualNewContent, newContent, `new content for ${fileName}`);
            }
            else {
                // Creates a new file.
                assert(textChanges.length === 1);
                const change = ts.first(textChanges);
                assert.deepEqual(change.span, ts.createTextSpan(0, 0));
                assert.equal(change.newText, newContent, `${description} - Content for ${fileName}`);
            }
        }

        for (const fileName in newFileContents) {
            if (!edits.some(e => e.fileName === fileName)) {
                ts.Debug.fail(`${description} - Asserted new contents of ${fileName} but there were no edits`);
            }
        }
    }

    public verifyFileAfterApplyingRefactorAtMarker(
        markerName: string,
        expectedContent: string,
        refactorNameToApply: string,
        actionName: string,
        formattingOptions?: ts.FormatCodeSettings,
    ) {
        formattingOptions = formattingOptions || this.formatCodeSettings;
        const marker = this.getMarkerByName(markerName);

        const applicableRefactors = this.languageService.getApplicableRefactors(this.activeFile.fileName, marker.position, ts.emptyOptions);
        const applicableRefactorToApply = ts.find(applicableRefactors, refactor => refactor.name === refactorNameToApply);

        if (!applicableRefactorToApply) {
            this.raiseError(`The expected refactor: ${refactorNameToApply} is not available at the marker location.`);
        }

        const editInfo = this.languageService.getEditsForRefactor(marker.fileName, formattingOptions, marker.position, refactorNameToApply, actionName, ts.emptyOptions)!;

        for (const edit of editInfo.edits) {
            this.applyEdits(edit.fileName, edit.textChanges);
        }
        const actualContent = this.getFileContent(marker.fileName);

        if (actualContent !== expectedContent) {
            this.raiseError(`verifyFileAfterApplyingRefactors failed:\n${showTextDiff(expectedContent, actualContent)}`);
        }
    }

    public printAvailableCodeFixes() {
        const codeFixes = this.getCodeFixes(this.activeFile.fileName);
        Harness.IO.log(stringify(codeFixes));
    }

    private formatCallHierarchyItemSpan(file: FourSlashFile, span: ts.TextSpan, prefix: string, trailingPrefix = prefix) {
        const startLc = this.languageServiceAdapterHost.positionToLineAndCharacter(file.fileName, span.start);
        const endLc = this.languageServiceAdapterHost.positionToLineAndCharacter(file.fileName, ts.textSpanEnd(span));
        const lines = this.spanLines(file, span, { fullLines: true, lineNumbers: true, selection: true });
        let text = "";
        text += `${prefix}╭ ${file.fileName}:${startLc.line + 1}:${startLc.character + 1}-${endLc.line + 1}:${endLc.character + 1}\n`;
        for (const line of lines) {
            text += `${prefix}│ ${line.trimEnd()}\n`;
        }
        text += `${trailingPrefix}╰\n`;
        return text;
    }

    private formatCallHierarchyItemSpans(file: FourSlashFile, spans: ts.TextSpan[], prefix: string, trailingPrefix = prefix) {
        let text = "";
        for (let i = 0; i < spans.length; i++) {
            text += this.formatCallHierarchyItemSpan(file, spans[i], prefix, i < spans.length - 1 ? prefix : trailingPrefix);
        }
        return text;
    }

    private formatCallHierarchyItem(file: FourSlashFile, callHierarchyItem: ts.CallHierarchyItem, direction: CallHierarchyItemDirection, seen: Map<string, boolean>, prefix: string, trailingPrefix: string = prefix) {
        const key = `${callHierarchyItem.file}|${JSON.stringify(callHierarchyItem.span)}|${direction}`;
        const alreadySeen = seen.has(key);
        seen.set(key, true);

        const incomingCalls = direction === CallHierarchyItemDirection.Outgoing ? { result: "skip" } as const :
            alreadySeen ? { result: "seen" } as const :
            { result: "show", values: this.languageService.provideCallHierarchyIncomingCalls(callHierarchyItem.file, callHierarchyItem.selectionSpan.start) } as const;

        const outgoingCalls = direction === CallHierarchyItemDirection.Incoming ? { result: "skip" } as const :
            alreadySeen ? { result: "seen" } as const :
            { result: "show", values: this.languageService.provideCallHierarchyOutgoingCalls(callHierarchyItem.file, callHierarchyItem.selectionSpan.start) } as const;

        let text = "";
        text += `${prefix}╭ name: ${callHierarchyItem.name}\n`;
        text += `${prefix}├ kind: ${callHierarchyItem.kind}\n`;
        if (callHierarchyItem.containerName) {
            text += `${prefix}├ containerName: ${callHierarchyItem.containerName}\n`;
        }
        text += `${prefix}├ file: ${callHierarchyItem.file}\n`;
        text += `${prefix}├ span:\n`;
        text += this.formatCallHierarchyItemSpan(file, callHierarchyItem.span, `${prefix}│ `);
        text += `${prefix}├ selectionSpan:\n`;
        text += this.formatCallHierarchyItemSpan(
            file,
            callHierarchyItem.selectionSpan,
            `${prefix}│ `,
            incomingCalls.result !== "skip" || outgoingCalls.result !== "skip" ? `${prefix}│ ` :
                `${trailingPrefix}╰ `,
        );

        if (incomingCalls.result === "seen") {
            if (outgoingCalls.result === "skip") {
                text += `${trailingPrefix}╰ incoming: ...\n`;
            }
            else {
                text += `${prefix}├ incoming: ...\n`;
            }
        }
        else if (incomingCalls.result === "show") {
            if (!ts.some(incomingCalls.values)) {
                if (outgoingCalls.result === "skip") {
                    text += `${trailingPrefix}╰ incoming: none\n`;
                }
                else {
                    text += `${prefix}├ incoming: none\n`;
                }
            }
            else {
                text += `${prefix}├ incoming:\n`;
                for (let i = 0; i < incomingCalls.values.length; i++) {
                    const incomingCall = incomingCalls.values[i];
                    const file = this.findFile(incomingCall.from.file);
                    text += `${prefix}│ ╭ from:\n`;
                    text += this.formatCallHierarchyItem(file, incomingCall.from, CallHierarchyItemDirection.Incoming, seen, `${prefix}│ │ `);
                    text += `${prefix}│ ├ fromSpans:\n`;
                    text += this.formatCallHierarchyItemSpans(
                        file,
                        incomingCall.fromSpans,
                        `${prefix}│ │ `,
                        i < incomingCalls.values.length - 1 ? `${prefix}│ ╰ ` :
                            outgoingCalls.result !== "skip" ? `${prefix}│ ╰ ` :
                            `${trailingPrefix}╰ ╰ `,
                    );
                }
            }
        }

        if (outgoingCalls.result === "seen") {
            text += `${trailingPrefix}╰ outgoing: ...\n`;
        }
        else if (outgoingCalls.result === "show") {
            if (!ts.some(outgoingCalls.values)) {
                text += `${trailingPrefix}╰ outgoing: none\n`;
            }
            else {
                text += `${prefix}├ outgoing:\n`;
                for (let i = 0; i < outgoingCalls.values.length; i++) {
                    const outgoingCall = outgoingCalls.values[i];
                    text += `${prefix}│ ╭ to:\n`;
                    text += this.formatCallHierarchyItem(this.findFile(outgoingCall.to.file), outgoingCall.to, CallHierarchyItemDirection.Outgoing, seen, `${prefix}│ │ `);
                    text += `${prefix}│ ├ fromSpans:\n`;
                    text += this.formatCallHierarchyItemSpans(
                        file,
                        outgoingCall.fromSpans,
                        `${prefix}│ │ `,
                        i < outgoingCalls.values.length - 1 ? `${prefix}│ ╰ ` :
                            `${trailingPrefix}╰ ╰ `,
                    );
                }
            }
        }
        return text;
    }

    private formatCallHierarchy(callHierarchyItem: ts.CallHierarchyItem | undefined) {
        let text = "";
        if (callHierarchyItem) {
            const file = this.findFile(callHierarchyItem.file);
            text += this.formatCallHierarchyItem(file, callHierarchyItem, CallHierarchyItemDirection.Root, new Map(), "");
        }
        return text;
    }

    public baselineCallHierarchy() {
        const callHierarchyItem = this.languageService.prepareCallHierarchy(this.activeFile.fileName, this.currentCaretPosition);
        const text = callHierarchyItem ? ts.mapOneOrMany(callHierarchyItem, item => this.formatCallHierarchy(item), result => result.join("")) : "none";
        this.baseline("Call Hierarchy", text, ".callHierarchy.txt");
    }

    private getLineContent(index: number) {
        const text = this.getFileContent(this.activeFile.fileName);
        const pos = this.languageServiceAdapterHost.lineAndCharacterToPosition(this.activeFile.fileName, { line: index, character: 0 });
        let startPos = pos, endPos = pos;

        while (startPos > 0) {
            const ch = text.charCodeAt(startPos - 1);
            if (ch === ts.CharacterCodes.carriageReturn || ch === ts.CharacterCodes.lineFeed) {
                break;
            }

            startPos--;
        }

        while (endPos < text.length) {
            const ch = text.charCodeAt(endPos);

            if (ch === ts.CharacterCodes.carriageReturn || ch === ts.CharacterCodes.lineFeed) {
                break;
            }

            endPos++;
        }

        return text.substring(startPos, endPos);
    }

    // Get the text of the entire line the caret is currently at
    private getCurrentLineContent() {
        return this.getLineContent(
            this.languageServiceAdapterHost.positionToLineAndCharacter(
                this.activeFile.fileName,
                this.currentCaretPosition,
            ).line,
        );
    }

    private findFile(indexOrName: string | number): FourSlashFile {
        if (typeof indexOrName === "number") {
            const index = indexOrName;
            if (index >= this.testData.files.length) {
                throw new Error(`File index (${index}) in openFile was out of range. There are only ${this.testData.files.length} files in this test.`);
            }
            else {
                return this.testData.files[index];
            }
        }
        else if (ts.isString(indexOrName)) {
            const { file, availableNames } = this.tryFindFileWorker(indexOrName);
            if (!file) {
                throw new Error(`No test file named "${indexOrName}" exists. Available file names are: ${availableNames.join(", ")}`);
            }
            return file;
        }
        else {
            return ts.Debug.assertNever(indexOrName);
        }
    }

    private tryFindFileWorker(name: string): { readonly file: FourSlashFile | undefined; readonly availableNames: readonly string[]; } {
        name = ts.normalizePath(name);
        // names are stored in the compiler with this relative path, this allows people to use goTo.file on just the fileName
        name = name.includes("/") ? name : (this.basePath + "/" + name);

        const availableNames: string[] = [];
        const file = ts.forEach(this.testData.files, file => {
            const fn = ts.normalizePath(file.fileName);
            if (fn) {
                if (fn === name) {
                    return file;
                }
                availableNames.push(fn);
            }
        });
        return { file, availableNames };
    }

    private hasFile(name: string): boolean {
        return this.tryFindFileWorker(name).file !== undefined;
    }

    private getLineColStringAtPosition(position: number, file: FourSlashFile = this.activeFile) {
        const pos = this.languageServiceAdapterHost.positionToLineAndCharacter(file.fileName, position);
        return `line ${(pos.line + 1)}, col ${pos.character}`;
    }

    public getMarkerByName(markerName: string) {
        const markerPos = this.testData.markerPositions.get(markerName);
        if (markerPos === undefined) {
            throw new Error(`Unknown marker "${markerName}" Available markers: ${this.getMarkerNames().map(m => '"' + m + '"').join(", ")}`);
        }
        else {
            return markerPos;
        }
    }

    public setCancelled(numberOfCalls: number): void {
        this.cancellationToken.setCancelled(numberOfCalls);
    }

    public resetCancelled(): void {
        this.cancellationToken.resetCancelled();
    }

    public getEditsForFileRename({ oldPath, newPath, newFileContents, preferences }: FourSlashInterface.GetEditsForFileRenameOptions): void {
        const test = (fileContents: { readonly [fileName: string]: string; }, description: string): void => {
            const changes = this.languageService.getEditsForFileRename(oldPath, newPath, this.formatCodeSettings, preferences);
            this.testNewFileContents(changes, fileContents, description);
        };

        ts.Debug.assert(!this.hasFile(newPath), "initially, newPath should not exist");

        test(newFileContents, "with file not yet moved");

        this.languageServiceAdapterHost.renameFileOrDirectory(oldPath, newPath);
        this.languageService.cleanupSemanticCache();
        const pathUpdater = ts.getPathUpdater(oldPath, newPath, ts.createGetCanonicalFileName(/*useCaseSensitiveFileNames*/ false), /*sourceMapper*/ undefined);
        test(renameKeys(newFileContents, key => pathUpdater(key) || key), "with file moved");
    }

    private getApplicableRefactorsAtSelection(triggerReason: ts.RefactorTriggerReason = "implicit", kind?: string, preferences = ts.emptyOptions, includeInteractiveActions?: boolean) {
        return this.getApplicableRefactorsWorker(this.getSelection(), this.activeFile.fileName, preferences, triggerReason, kind, includeInteractiveActions);
    }
    private getApplicableRefactors(rangeOrMarker: Range | Marker, preferences = ts.emptyOptions, triggerReason: ts.RefactorTriggerReason = "implicit", kind?: string, includeInteractiveActions?: boolean): readonly ts.ApplicableRefactorInfo[] {
        return this.getApplicableRefactorsWorker("position" in rangeOrMarker ? rangeOrMarker.position : rangeOrMarker, rangeOrMarker.fileName, preferences, triggerReason, kind, includeInteractiveActions); // eslint-disable-line local/no-in-operator
    }
    private getApplicableRefactorsWorker(positionOrRange: number | ts.TextRange, fileName: string, preferences = ts.emptyOptions, triggerReason: ts.RefactorTriggerReason, kind?: string, includeInteractiveActions?: boolean): readonly ts.ApplicableRefactorInfo[] {
        return this.languageService.getApplicableRefactors(fileName, positionOrRange, preferences, triggerReason, kind, includeInteractiveActions) || ts.emptyArray;
    }

    public configurePlugin(pluginName: string, configuration: any): void {
        (this.languageService as ts.server.SessionClient).configurePlugin(pluginName, configuration);
    }

    public setCompilerOptionsForInferredProjects(options: ts.server.protocol.CompilerOptions) {
        ts.Debug.assert(this.testType === FourSlashTestType.Server);
        (this.languageService as ts.server.SessionClient).setCompilerOptionsForInferredProjects(options);
    }

    public toggleLineComment(newFileContent: string): void {
        const changes: ts.TextChange[] = [];
        for (const range of this.getRanges()) {
            changes.push(...this.languageService.toggleLineComment(this.activeFile.fileName, range));
        }

        this.applyEdits(this.activeFile.fileName, changes);

        this.verifyCurrentFileContent(newFileContent);
    }

    public toggleMultilineComment(newFileContent: string): void {
        const changes: ts.TextChange[] = [];
        for (const range of this.getRanges()) {
            changes.push(...this.languageService.toggleMultilineComment(this.activeFile.fileName, range));
        }

        this.applyEdits(this.activeFile.fileName, changes);

        this.verifyCurrentFileContent(newFileContent);
    }

    public commentSelection(newFileContent: string): void {
        const changes: ts.TextChange[] = [];
        for (const range of this.getRanges()) {
            changes.push(...this.languageService.commentSelection(this.activeFile.fileName, range));
        }

        this.applyEdits(this.activeFile.fileName, changes);

        this.verifyCurrentFileContent(newFileContent);
    }

    public uncommentSelection(newFileContent: string): void {
        const changes: ts.TextChange[] = [];
        for (const range of this.getRanges()) {
            changes.push(...this.languageService.uncommentSelection(this.activeFile.fileName, range));
        }

        this.applyEdits(this.activeFile.fileName, changes);

        this.verifyCurrentFileContent(newFileContent);
    }

    public baselineMapCode(
        ranges: Range[][],
        changes: string[] = [],
    ): void {
        const fileName = this.activeFile.fileName;
        const focusLocations = ranges.map(r =>
            r.map(({ pos, end }) => {
                return { start: pos, length: end - pos };
            })
        );
        let before = this.getFileContent(fileName);
        const edits = this.languageService.mapCode(
            fileName,
            // We trim the leading whitespace stuff just so our test cases can be more readable.
            changes,
            focusLocations,
            this.formatCodeSettings,
            {},
        );
        this.applyChanges(edits);
        focusLocations.forEach(r => {
            r.sort((a, b) => a.start - b.start);
        });
        focusLocations.sort((a, b) => a[0].start - b[0].start);
        for (const subLoc of focusLocations) {
            for (const { start, length } of subLoc) {
                let offset = 0;
                for (const sl2 of focusLocations) {
                    for (const { start: s2, length: l2 } of sl2) {
                        if (s2 < start) {
                            offset += 4;
                            if ((s2 + l2) > start) {
                                offset -= 2;
                            }
                        }
                    }
                }
                before = before.slice(0, start + offset) + "[|" + before.slice(start + offset, start + offset + length) + "|]" + before.slice(start + offset + length);
            }
        }
        const after = this.getFileContent(fileName);
        const baseline = `
// === ORIGINAL ===
${before}
// === INCOMING CHANGES ===
${changes.join("\n// ---\n")}
// === MAPPED ===
${after}`;
        this.baseline("mapCode", baseline, ".mapCode.ts");
    }
}

function updateTextRangeForTextChanges({ pos, end }: ts.TextRange, textChanges: readonly ts.TextChange[]): ts.TextRange {
    forEachTextChange(textChanges, change => {
        const update = (p: number): number => updatePosition(p, change.span.start, ts.textSpanEnd(change.span), change.newText);
        pos = update(pos);
        end = update(end);
    });
    return { pos, end };
}

/** Apply each textChange in order, updating future changes to account for the text offset of previous changes. */
function forEachTextChange(changes: readonly ts.TextChange[], cb: (change: ts.TextChange) => void): void {
    // Copy this so we don't ruin someone else's copy
    changes = JSON.parse(JSON.stringify(changes));
    for (let i = 0; i < changes.length; i++) {
        const change = changes[i];
        cb(change);
        const changeDelta = change.newText.length - change.span.length;
        for (let j = i + 1; j < changes.length; j++) {
            if (changes[j].span.start >= change.span.start) {
                changes[j].span.start += changeDelta;
            }
        }
    }
}

function updatePosition(position: number, editStart: number, editEnd: number, { length }: string): number {
    // If inside the edit, return -1 to mark as invalid
    return position <= editStart ? position : position < editEnd ? -1 : position + length - +(editEnd - editStart);
}

function renameKeys<T>(obj: { readonly [key: string]: T; }, renameKey: (key: string) => string): { readonly [key: string]: T; } {
    const res: { [key: string]: T; } = {};
    for (const key in obj) {
        res[renameKey(key)] = obj[key];
    }
    return res;
}

export interface FourSlashServerLogBaseliner {
    baseline?: () => void;
}

export function runFourSlashTest(basePath: string, testType: FourSlashTestType, fileName: string, serverLogBaseliner?: FourSlashServerLogBaseliner) {
    const content = Harness.IO.readFile(fileName)!;
    runFourSlashTestContent(basePath, testType, content, fileName, serverLogBaseliner);
}

export function runFourSlashTestContent(basePath: string, testType: FourSlashTestType, content: string, fileName: string, serverLogBaseliner?: FourSlashServerLogBaseliner): void {
    // Give file paths an absolute path for the virtual file system
    const absoluteBasePath = ts.combinePaths(Harness.virtualFileSystemRoot, basePath);
    const absoluteFileName = ts.combinePaths(Harness.virtualFileSystemRoot, fileName);

    // Parse out the files and their metadata
    const testData = parseTestData(absoluteBasePath, content, absoluteFileName);
    const state = new TestState(absoluteFileName, absoluteBasePath, testType, testData);
    if (serverLogBaseliner) serverLogBaseliner.baseline = () => state.baselineTsserverLog();
    const actualFileName = Harness.IO.resolvePath(fileName) || absoluteFileName;
    const output = ts.transpileModule(content, { reportDiagnostics: true, fileName: actualFileName, compilerOptions: { target: ts.ScriptTarget.ES2015, inlineSourceMap: true, inlineSources: true } });
    if (output.diagnostics!.length > 0) {
        throw new Error(`Syntax error in ${absoluteBasePath}: ${output.diagnostics![0].messageText}`);
    }
    runCode(output.outputText, state, actualFileName);
    state.baselineTest();
}

function runCode(code: string, state: TestState, fileName: string): void {
    // Compile and execute the test
    const generatedFile = ts.changeExtension(fileName, ".js");
    const wrappedCode = `(function(ts, test, goTo, config, verify, edit, debug, format, cancellation, classification, completion, verifyOperationIsCancelled, ignoreInterpolations) {${code}\n//# sourceURL=${ts.getBaseFileName(generatedFile)}\n})`;

    // Provide the content of the current test to 'source-map-support' so that it can give us the correct source positions
    // for test failures.
    sourceMapSupport.install({
        retrieveFile: path => {
            return path === generatedFile ? wrappedCode :
                undefined!;
        },
    });

    try {
        const test = new FourSlashInterface.Test(state);
        const goTo = new FourSlashInterface.GoTo(state);
        const config = new FourSlashInterface.Config(state);
        const verify = new FourSlashInterface.Verify(state);
        const edit = new FourSlashInterface.Edit(state);
        const debug = new FourSlashInterface.Debug(state);
        const format = new FourSlashInterface.Format(state);
        const cancellation = new FourSlashInterface.Cancellation(state);
        // eslint-disable-next-line no-eval
        const f = (0, eval)(wrappedCode);
        f(ts, test, goTo, config, verify, edit, debug, format, cancellation, FourSlashInterface.classification, FourSlashInterface.Completion, verifyOperationIsCancelled, ignoreInterpolations);
    }
    catch (err) {
        // ensure 'source-map-support' is triggered while we still have the handler attached by accessing `error.stack`.
        err.stack?.toString();
        throw err;
    }
    finally {
        sourceMapSupport.resetRetrieveHandlers();
    }
}

function chompLeadingSpace(content: string) {
    const lines = content.split("\n");
    for (const line of lines) {
        if ((line.length !== 0) && (line.charAt(0) !== " ")) {
            return content;
        }
    }

    return lines.map(s => s.substr(1)).join("\n");
}

function parseTestData(basePath: string, contents: string, fileName: string): FourSlashData {
    // Regex for parsing options in the format "@Alpha: Value of any sort"
    const optionRegex = /^\s*@(\w+):\s*(.*)\s*/;

    // List of all the subfiles we've parsed out
    const files: FourSlashFile[] = [];
    // Global options
    const globalOptions: { [s: string]: string; } = {};
    let symlinks: vfs.FileSet | undefined;
    // Marker positions

    // Split up the input file by line
    // Note: IE JS engine incorrectly handles consecutive delimiters here when using RegExp split, so
    // we have to string-based splitting instead and try to figure out the delimiting chars
    const lines = contents.split("\n");
    let i = 0;

    const markerPositions = new Map<string, Marker>();
    const markers: Marker[] = [];
    const ranges: Range[] = [];

    // Stuff related to the subfile we're parsing
    let currentFileContent: string | undefined;
    let currentFileName = fileName;
    let currentFileSymlinks: string[] | undefined;
    let currentFileOptions: { [s: string]: string; } = {};

    function nextFile() {
        if (currentFileContent === undefined) return;

        const file = parseFileContent(currentFileContent, currentFileName, markerPositions, markers, ranges);
        file.fileOptions = currentFileOptions;
        file.symlinks = currentFileSymlinks;

        // Store result file
        files.push(file);

        currentFileContent = undefined;
        currentFileOptions = {};
        currentFileName = fileName;
        currentFileSymlinks = undefined;
    }

    for (let line of lines) {
        i++;
        if (line.length > 0 && line.charAt(line.length - 1) === "\r") {
            line = line.substr(0, line.length - 1);
        }

        if (line.substr(0, 4) === "////") {
            const text = line.substr(4);
            currentFileContent = currentFileContent === undefined ? text : currentFileContent + "\n" + text;
        }
        else if (line.substr(0, 3) === "///" && currentFileContent !== undefined) {
            throw new Error("Three-slash line in the middle of four-slash region at line " + i);
        }
        else if (line.substr(0, 2) === "//") {
            const possiblySymlinks = Harness.TestCaseParser.parseSymlinkFromTest(line, symlinks);
            if (possiblySymlinks) {
                symlinks = possiblySymlinks;
            }
            else {
                // Comment line, check for global/file @options and record them
                const match = optionRegex.exec(line.substr(2));
                if (match) {
                    const key = match[1].toLowerCase();
                    const value = match[2];
                    if (!ts.contains(fileMetadataNames, key)) {
                        // Check if the match is already existed in the global options
                        if (globalOptions[key] !== undefined) {
                            throw new Error(`Global option '${key}' already exists`);
                        }
                        globalOptions[key] = value;
                    }
                    else {
                        switch (key) {
                            case MetadataOptionNames.fileName:
                                // Found an @FileName directive, if this is not the first then create a new subfile
                                nextFile();
                                currentFileName = ts.isRootedDiskPath(value) ? value : basePath + "/" + value;
                                currentFileOptions[key] = value;
                                break;
                            case MetadataOptionNames.symlink:
                                currentFileSymlinks = ts.append(currentFileSymlinks, value);
                                break;
                            default:
                                // Add other fileMetadata flag
                                currentFileOptions[key] = value;
                        }
                    }
                }
            }
        }
        // Previously blank lines between fourslash content caused it to be considered as 2 files,
        // Remove this behavior since it just causes errors now
        else if (line !== "") {
            // Code line, terminate current subfile if there is one
            nextFile();
        }
    }

    // @Filename is the only directive that can be used in a test that contains tsconfig.json file.
    const config = ts.find(files, isConfig);
    if (config) {
        let directive = getNonFileNameOptionInFileList(files);
        if (!directive) {
            directive = getNonFileNameOptionInObject(globalOptions);
        }
        if (directive) {
            throw new Error(`It is not allowed to use ${config.fileName} along with directive '${directive}'`);
        }
    }

    return {
        markerPositions,
        markers,
        globalOptions,
        files,
        symlinks,
        ranges,
    };
}

function isConfig(file: FourSlashFile): boolean {
    return Harness.getConfigNameFromFileName(file.fileName) !== undefined;
}

function getNonFileNameOptionInFileList(files: FourSlashFile[]): string | undefined {
    return ts.forEach(files, f => getNonFileNameOptionInObject(f.fileOptions));
}

function getNonFileNameOptionInObject(optionObject: { [s: string]: string; }): string | undefined {
    for (const option in optionObject) {
        switch (option) {
            case MetadataOptionNames.fileName:
            case MetadataOptionNames.baselineFile:
            case MetadataOptionNames.emitThisFile:
                break;
            default:
                return option;
        }
    }
    return undefined;
}

const enum State {
    none,
    inSlashStarMarker,
    inObjectMarker,
}

function reportError(fileName: string, line: number, col: number, message: string): never {
    const errorMessage = fileName + "(" + line + "," + col + "): " + message;
    throw new Error(errorMessage);
}

function recordObjectMarker(fileName: string, location: LocationInformation, text: string, markerMap: Map<string, Marker>, markers: Marker[]): Marker | undefined {
    let markerValue;
    try {
        // Attempt to parse the marker value as JSON
        markerValue = JSON.parse("{ " + text + " }") as { name?: unknown; };
    }
    catch (e) {
        reportError(fileName, location.sourceLine, location.sourceColumn, "Unable to parse marker text " + e.message);
    }

    if (markerValue === undefined) {
        reportError(fileName, location.sourceLine, location.sourceColumn, "Object markers can not be empty");
    }

    const marker: Marker = {
        fileName,
        position: location.position,
        data: markerValue,
    };

    // Object markers can be anonymous
    if (typeof markerValue.name === "string") {
        markerMap.set(markerValue.name, marker);
    }

    markers.push(marker);

    return marker;
}

function recordMarker(fileName: string, location: LocationInformation, name: string, markerMap: Map<string, Marker>, markers: Marker[]): Marker | undefined {
    const marker: Marker = {
        fileName,
        position: location.position,
    };

    // Verify markers for uniqueness
    if (markerMap.has(name)) {
        const message = "Marker '" + name + "' is duplicated in the source file contents.";
        reportError(marker.fileName, location.sourceLine, location.sourceColumn, message);
    }
    else {
        markerMap.set(name, marker);
        markers.push(marker);
        return marker;
    }
}

function parseFileContent(content: string, fileName: string, markerMap: Map<string, Marker>, markers: Marker[], ranges: Range[]): FourSlashFile {
    content = chompLeadingSpace(content);

    // Any slash-star comment with a character not in this string is not a marker.
    const validMarkerChars = "ABCDEFGHIJKLMNOPQRSTUVWXYZabcdefghijklmnopqrstuvwxyz$1234567890_";

    /// The file content (minus metacharacters) so far
    let output = "";

    /// The current marker (or maybe multi-line comment?) we're parsing, possibly
    let openMarker: LocationInformation | undefined;

    /// A stack of the open range markers that are still unclosed
    const openRanges: RangeLocationInformation[] = [];

    /// A list of ranges we've collected so far */
    let localRanges: Range[] = [];

    /// The latest position of the start of an unflushed plain text area
    let lastNormalCharPosition = 0;

    /// The total number of metacharacters removed from the file (so far)
    let difference = 0;

    /// The fourslash file state object we are generating
    let state: State = State.none;

    /// Current position data
    let line = 1;
    let column = 1;

    const flush = (lastSafeCharIndex: number | undefined) => {
        output = output + content.substr(lastNormalCharPosition, lastSafeCharIndex === undefined ? undefined : lastSafeCharIndex - lastNormalCharPosition);
    };

    if (content.length > 0) {
        let previousChar = content.charAt(0);
        for (let i = 1; i < content.length; i++) {
            const currentChar = content.charAt(i);
            switch (state) {
                case State.none:
                    if (previousChar === "[" && currentChar === "|") {
                        // found a range start
                        openRanges.push({
                            position: (i - 1) - difference,
                            sourcePosition: i - 1,
                            sourceLine: line,
                            sourceColumn: column,
                        });
                        // copy all text up to marker position
                        flush(i - 1);
                        lastNormalCharPosition = i + 1;
                        difference += 2;
                    }
                    else if (previousChar === "|" && currentChar === "]") {
                        // found a range end
                        const rangeStart = openRanges.pop();
                        if (!rangeStart) {
                            reportError(fileName, line, column, "Found range end with no matching start.");
                        }

                        const range: Range = {
                            fileName,
                            pos: rangeStart.position,
                            end: (i - 1) - difference,
                            marker: rangeStart.marker,
                        };
                        localRanges.push(range);

                        // copy all text up to range marker position
                        flush(i - 1);
                        lastNormalCharPosition = i + 1;
                        difference += 2;
                    }
                    else if (previousChar === "/" && currentChar === "*") {
                        // found a possible marker start
                        state = State.inSlashStarMarker;
                        openMarker = {
                            position: (i - 1) - difference,
                            sourcePosition: i - 1,
                            sourceLine: line,
                            sourceColumn: column,
                        };
                    }
                    else if (previousChar === "{" && currentChar === "|") {
                        // found an object marker start
                        state = State.inObjectMarker;
                        openMarker = {
                            position: (i - 1) - difference,
                            sourcePosition: i - 1,
                            sourceLine: line,
                            sourceColumn: column,
                        };
                        flush(i - 1);
                    }
                    break;

                case State.inObjectMarker:
                    // Object markers are only ever terminated by |} and have no content restrictions
                    if (previousChar === "|" && currentChar === "}") {
                        // Record the marker
                        const objectMarkerNameText = content.substring(openMarker!.sourcePosition + 2, i - 1).trim();
                        const marker = recordObjectMarker(fileName, openMarker!, objectMarkerNameText, markerMap, markers);

                        if (openRanges.length > 0) {
                            openRanges[openRanges.length - 1].marker = marker;
                        }

                        // Set the current start to point to the end of the current marker to ignore its text
                        lastNormalCharPosition = i + 1;
                        difference += i + 1 - openMarker!.sourcePosition;

                        // Reset the state
                        openMarker = undefined;
                        state = State.none;
                    }
                    break;

                case State.inSlashStarMarker:
                    if (previousChar === "*" && currentChar === "/") {
                        // Record the marker
                        // start + 2 to ignore the */, -1 on the end to ignore the * (/ is next)
                        const markerNameText = content.substring(openMarker!.sourcePosition + 2, i - 1).trim();
                        const marker = recordMarker(fileName, openMarker!, markerNameText, markerMap, markers);

                        if (openRanges.length > 0) {
                            openRanges[openRanges.length - 1].marker = marker;
                        }

                        // Set the current start to point to the end of the current marker to ignore its text
                        flush(openMarker!.sourcePosition);
                        lastNormalCharPosition = i + 1;
                        difference += i + 1 - openMarker!.sourcePosition;

                        // Reset the state
                        openMarker = undefined;
                        state = State.none;
                    }
                    else if (!validMarkerChars.includes(currentChar)) {
                        if (currentChar === "*" && i < content.length - 1 && content.charAt(i + 1) === "/") {
                            // The marker is about to be closed, ignore the 'invalid' char
                        }
                        else {
                            // We've hit a non-valid marker character, so we were actually in a block comment
                            // Bail out the text we've gathered so far back into the output
                            flush(i);
                            lastNormalCharPosition = i;
                            openMarker = undefined;

                            state = State.none;
                        }
                    }
                    break;
            }

            if (currentChar === "\n" && previousChar === "\r") {
                // Ignore trailing \n after a \r
                continue;
            }
            else if (currentChar === "\n" || currentChar === "\r") {
                line++;
                column = 1;
                continue;
            }

            column++;
            previousChar = currentChar;
        }
    }

    // Add the remaining text
    flush(/*lastSafeCharIndex*/ undefined);

    if (openRanges.length > 0) {
        const openRange = openRanges[0];
        reportError(fileName, openRange.sourceLine, openRange.sourceColumn, "Unterminated range.");
    }

    if (openMarker) {
        reportError(fileName, openMarker.sourceLine, openMarker.sourceColumn, "Unterminated marker.");
    }

    // put ranges in the correct order
    localRanges = localRanges.sort((a, b) => a.pos < b.pos ? -1 : a.pos === b.pos && a.end > b.end ? -1 : 1);
    localRanges.forEach(r => ranges.push(r));

    return {
        content: output,
        fileOptions: {},
        version: 0,
        fileName,
    };
}

function stringify(data: any, replacer?: (key: string, value: any) => any): string {
    return JSON.stringify(data, replacer, 2);
}

/** Collects an array of unique outputs. */
function unique<T>(inputs: readonly T[], getOutput: (t: T) => string): string[] {
    const set = new Map<string, true>();
    for (const input of inputs) {
        const out = getOutput(input);
        set.set(out, true);
    }
    return ts.arrayFrom(set.keys());
}

function toArray<T>(x: ArrayOrSingle<T>): readonly T[] {
    return ts.isArray(x) ? x : [x];
}

function makeWhitespaceVisible(text: string) {
    return text.replace(/ /g, "\u00B7").replace(/\r/g, "\u00B6").replace(/\n/g, "\u2193\n").replace(/\t/g, "\u2192   ");
}

function showTextDiff(expected: string, actual: string): string {
    // Only show whitespace if the difference is whitespace-only.
    if (differOnlyByWhitespace(expected, actual)) {
        expected = makeWhitespaceVisible(expected);
        actual = makeWhitespaceVisible(actual);
    }
    return displayExpectedAndActualString(expected, actual);
}

function differOnlyByWhitespace(a: string, b: string) {
    return stripWhitespace(a) === stripWhitespace(b);
}

function stripWhitespace(s: string): string {
    return s.replace(/\s/g, "");
}

function displayExpectedAndActualString(expected: string, actual: string, quoted = false) {
    const expectMsg = "\x1b[1mExpected\x1b[0m\x1b[31m";
    const actualMsg = "\x1b[1mActual\x1b[0m\x1b[31m";
    const expectedString = quoted ? '"' + expected + '"' : expected;
    const actualString = quoted ? '"' + actual + '"' : actual;
    return `\n${expectMsg}:\n${expectedString}\n\n${actualMsg}:\n${highlightDifferenceBetweenStrings(expected, actualString)}`;
}

function templateToRegExp(template: string) {
    return new RegExp(`^${ts.regExpEscape(template).replace(/\\\{\d+\\\}/g, ".*?")}$`);
}

function rangesOfDiffBetweenTwoStrings(source: string, target: string) {
    const ranges = [] as { start: number; length: number; }[];

    const addToIndex = (index: number) => {
        const closestIndex = ranges[ranges.length - 1];
        if (closestIndex) {
            const doesAddToIndex = closestIndex.start + closestIndex.length === index - 1;
            if (doesAddToIndex) {
                closestIndex.length = closestIndex.length + 1;
            }
            else {
                ranges.push({ start: index - 1, length: 1 });
            }
        }
        else {
            ranges.push({ start: index - 1, length: 1 });
        }
    };

    for (let index = 0; index < Math.max(source.length, target.length); index++) {
        const srcChar = source[index];
        const targetChar = target[index];
        if (srcChar !== targetChar) addToIndex(index);
    }

    return ranges;
}

// Adds an _ when the source string and the target string have a whitespace difference
function highlightDifferenceBetweenStrings(source: string, target: string) {
    const ranges = rangesOfDiffBetweenTwoStrings(source, target);
    let emTarget = target;
    ranges.forEach((range, index) => {
        const lhs = `\x1b[4m`;
        const rhs = `\x1b[0m\x1b[31m`;
        const additionalOffset = index * lhs.length + index * rhs.length;
        const before = emTarget.slice(0, range.start + 1 + additionalOffset);
        const between = emTarget.slice(
            range.start + 1 + additionalOffset,
            range.start + range.length + 1 + additionalOffset,
        );
        const after = emTarget.slice(range.start + range.length + 1 + additionalOffset, emTarget.length);
        emTarget = before + lhs + between + rhs + after;
    });
    return emTarget;
}

function codeFence(code: string, lang?: string) {
    return `\`\`\`${lang || ""}\n${code}\n\`\`\``;
}

function getRangeOfIdentifierTouchingPosition(content: string, position: number): ts.TextRange | undefined {
    const scanner = ts.createScanner(ts.ScriptTarget.Latest, /*skipTrivia*/ true, ts.LanguageVariant.Standard, content);
    while (scanner.scan() !== ts.SyntaxKind.EndOfFileToken) {
        const tokenFullStart = scanner.getTokenFullStart();
        if (scanner.getToken() === ts.SyntaxKind.Identifier && tokenFullStart <= position && scanner.getTokenEnd() >= position) {
            return { pos: tokenFullStart, end: scanner.getTokenEnd() };
        }
        if (tokenFullStart > position) {
            break;
        }
    }
}
<|MERGE_RESOLUTION|>--- conflicted
+++ resolved
@@ -1,5228 +1,5217 @@
-import sourceMapSupport from "source-map-support";
-import * as fakes from "./_namespaces/fakes.js";
-import * as FourSlashInterface from "./_namespaces/FourSlashInterface.js";
-import * as Harness from "./_namespaces/Harness.js";
-import * as ts from "./_namespaces/ts.js";
-import * as Utils from "./_namespaces/Utils.js";
-import * as vfs from "./_namespaces/vfs.js";
-import * as vpath from "./_namespaces/vpath.js";
-import { LoggerWithInMemoryLogs } from "./tsserverLogger.js";
-
-import ArrayOrSingle = FourSlashInterface.ArrayOrSingle;
-
-export const enum FourSlashTestType {
-    Native,
-    Server,
-}
-
-// Represents a parsed source file with metadata
-interface FourSlashFile {
-    // The contents of the file (with markers, etc stripped out)
-    content: string;
-    fileName: string;
-    symlinks?: string[];
-    version: number;
-    // File-specific options (name/value pairs)
-    fileOptions: Harness.TestCaseParser.CompilerSettings;
-}
-
-// Represents a set of parsed source files and options
-interface FourSlashData {
-    // Global options (name/value pairs)
-    globalOptions: Harness.TestCaseParser.CompilerSettings;
-
-    files: FourSlashFile[];
-
-    symlinks: vfs.FileSet | undefined;
-
-    // A mapping from marker names to name/position pairs
-    markerPositions: Map<string, Marker>;
-
-    markers: Marker[];
-
-    /**
-     * Inserted in source files by surrounding desired text
-     * in a range with `[|` and `|]`. For example,
-     *
-     * [|text in range|]
-     *
-     * is a range with `text in range` "selected".
-     */
-    ranges: Range[];
-    rangesByText?: ts.MultiMap<string, Range>;
-}
-
-export interface Marker {
-    fileName: string;
-    position: number;
-    data?: {};
-}
-
-export interface Range extends ts.TextRange {
-    fileName: string;
-    marker?: Marker;
-}
-
-export type MarkerOrNameOrRange = string | Marker | Range;
-
-interface LocationInformation {
-    position: number;
-    sourcePosition: number;
-    sourceLine: number;
-    sourceColumn: number;
-}
-
-interface RangeLocationInformation extends LocationInformation {
-    marker?: Marker;
-}
-
-export interface TextSpan {
-    start: number;
-    end: number;
-}
-
-// Name of testcase metadata including ts.CompilerOptions properties that will be used by globalOptions
-// To add additional option, add property into the testOptMetadataNames, refer the property in either globalMetadataNames or fileMetadataNames
-// Add cases into convertGlobalOptionsToCompilationsSettings function for the compiler to acknowledge such option from meta data
-const enum MetadataOptionNames {
-    baselineFile = "baselinefile",
-    emitThisFile = "emitthisfile", // This flag is used for testing getEmitOutput feature. It allows test-cases to indicate what file to be output in multiple files project
-    fileName = "filename",
-    resolveReference = "resolvereference", // This flag is used to specify entry file for resolve file references. The flag is only allow once per test file
-    symlink = "symlink",
-}
-
-// List of allowed metadata names
-const fileMetadataNames = [MetadataOptionNames.fileName, MetadataOptionNames.emitThisFile, MetadataOptionNames.resolveReference, MetadataOptionNames.symlink];
-
-function convertGlobalOptionsToCompilerOptions(globalOptions: Harness.TestCaseParser.CompilerSettings): ts.CompilerOptions {
-    const settings: ts.CompilerOptions = { target: ts.ScriptTarget.ES5, newLine: ts.NewLineKind.CarriageReturnLineFeed };
-    Harness.Compiler.setCompilerOptionsFromHarnessSetting(globalOptions, settings);
-    return settings;
-}
-
-function isMarker(x: Marker | Range): x is Marker {
-    return (x as Marker).position !== undefined;
-}
-
-function convertDocumentSpanToString<T extends ts.DocumentSpan>(span: T, prefix?: string, ignoredProperties?: readonly string[]) {
-    let text = prefix || "";
-    for (const p in span) {
-        if (p === "textSpan" || p === "fileName" || p === "contextSpan") continue;
-        if (ts.contains(ignoredProperties, p)) continue;
-        if (ts.hasProperty(span, p) && !!span[p]) { // Serialize truthy properties
-            const propText = `${p}: ${JSON.stringify(span[p])}`;
-            if (text) text += `, ${propText}`;
-            else text = propText;
-        }
-    }
-    return text;
-}
-
-function readableJsoncBaseline(content: string) {
-    return content.split(/\r?\n/).map(l => "// " + l).join("\n");
-}
-
-function indentJsonBaseline(content: string) {
-    return content.split(/\r?\n/).map(l => l ? "  " + l : "").join("\n");
-}
-
-interface MarkerAndNameForBaseline {
-    markerOrRange: MarkerOrNameOrRange;
-    markerName: string;
-}
-interface BaselineDocumentSpansWithFileContentsOptions<T extends ts.DocumentSpan> {
-    markerInfo: MarkerAndNameForBaseline | undefined;
-    documentSpanId?: (span: T) => string;
-    skipDocumentSpanDetails?: boolean;
-    skipDocumentContainingOnlyMarker?: boolean;
-    endMarker?: string;
-    startMarkerPrefix?: (span: T) => string | undefined;
-    endMarkerSuffix?: (span: T) => string | undefined;
-    ignoredDocumentSpanProperties?: readonly string[];
-    additionalSpan?: ts.DocumentSpan;
-}
-
-export class TestCancellationToken implements ts.HostCancellationToken {
-    // 0 - cancelled
-    // >0 - not cancelled
-    // <0 - not cancelled and value denotes number of isCancellationRequested after which token become cancelled
-    private static readonly notCanceled = -1;
-    private numberOfCallsBeforeCancellation = TestCancellationToken.notCanceled;
-
-    public isCancellationRequested(): boolean {
-        if (this.numberOfCallsBeforeCancellation < 0) {
-            return false;
-        }
-
-        if (this.numberOfCallsBeforeCancellation > 0) {
-            this.numberOfCallsBeforeCancellation--;
-            return false;
-        }
-
-        return true;
-    }
-
-    public setCancelled(numberOfCalls = 0): void {
-        ts.Debug.assert(numberOfCalls >= 0);
-        this.numberOfCallsBeforeCancellation = numberOfCalls;
-    }
-
-    public resetCancelled(): void {
-        this.numberOfCallsBeforeCancellation = TestCancellationToken.notCanceled;
-    }
-}
-
-export function verifyOperationIsCancelled(f: () => void) {
-    try {
-        f();
-    }
-    catch (e) {
-        if (e instanceof ts.OperationCanceledException) {
-            return;
-        }
-    }
-
-    throw new Error("Operation should be cancelled");
-}
-
-export function ignoreInterpolations(diagnostic: string | ts.DiagnosticMessage): FourSlashInterface.DiagnosticIgnoredInterpolations {
-    return { template: typeof diagnostic === "string" ? diagnostic : diagnostic.message };
-}
-
-// This function creates IScriptSnapshot object for testing getPreProcessedFileInfo
-// Return object may lack some functionalities for other purposes.
-function createScriptSnapShot(sourceText: string): ts.IScriptSnapshot {
-    return ts.ScriptSnapshot.fromString(sourceText);
-}
-
-const enum CallHierarchyItemDirection {
-    Root,
-    Incoming,
-    Outgoing,
-}
-
-interface RealizedDiagnostic {
-    message: string;
-    start: number;
-    length: number;
-    category: string;
-    code: number;
-    reportsUnnecessary?: {};
-    reportsDeprecated?: {};
-}
-
-function realizeDiagnostics(diagnostics: readonly ts.Diagnostic[], newLine: string): RealizedDiagnostic[] {
-    return diagnostics.map(d => realizeDiagnostic(d, newLine));
-}
-
-function realizeDiagnostic(diagnostic: ts.Diagnostic, newLine: string): RealizedDiagnostic {
-    return {
-        message: ts.flattenDiagnosticMessageText(diagnostic.messageText, newLine),
-        start: diagnostic.start!, // TODO: GH#18217
-        length: diagnostic.length!, // TODO: GH#18217
-        category: ts.diagnosticCategoryName(diagnostic),
-        code: diagnostic.code,
-        reportsUnnecessary: diagnostic.reportsUnnecessary,
-        reportsDeprecated: diagnostic.reportsDeprecated,
-    };
-}
-
-interface BaselineTest {
-    command: string;
-    actual: string;
-    ext: string | undefined;
-}
-
-export class TestState {
-    // Language service instance
-    private languageServiceAdapterHost: Harness.LanguageService.LanguageServiceAdapterHost;
-    private languageService: ts.LanguageService;
-    private cancellationToken: TestCancellationToken;
-    private assertTextConsistent: ((fileName: string) => void) | undefined;
-
-    // The current caret position in the active file
-    public currentCaretPosition = 0;
-    // The position of the end of the current selection, or -1 if nothing is selected
-    public selectionEnd = -1;
-
-    public lastKnownMarker: string | undefined;
-
-    // The file that's currently 'opened'
-    public activeFile!: FourSlashFile;
-
-    // Whether or not we should format on keystrokes
-    public enableFormatting = true;
-
-    public formatCodeSettings: ts.FormatCodeSettings;
-
-    private inputFiles = new Map<string, string>(); // Map between inputFile's fileName and its content for easily looking up when resolving references
-
-    private logger: LoggerWithInMemoryLogs | undefined;
-
-    private static getDisplayPartsJson(displayParts: ts.SymbolDisplayPart[] | undefined) {
-        let result = "";
-        ts.forEach(displayParts, part => {
-            if (result) {
-                result += ",\n    ";
-            }
-            else {
-                result = "[\n    ";
-            }
-            result += JSON.stringify(part);
-        });
-        if (result) {
-            result += "\n]";
-        }
-
-        return result;
-    }
-
-    // Add input file which has matched file name with the given reference-file path.
-    // This is necessary when resolveReference flag is specified
-    private addMatchedInputFile(referenceFilePath: string, extensions: readonly string[] | undefined) {
-        const inputFiles = this.inputFiles;
-        const languageServiceAdapterHost = this.languageServiceAdapterHost;
-        const didAdd = tryAdd(referenceFilePath);
-        if (extensions && !didAdd) {
-            ts.forEach(extensions, ext => tryAdd(referenceFilePath + ext));
-        }
-
-        function tryAdd(path: string) {
-            const inputFile = inputFiles.get(path);
-            if (inputFile && !Harness.isDefaultLibraryFile(path)) {
-                languageServiceAdapterHost.addScript(path, inputFile, /*isRootFile*/ true);
-                return true;
-            }
-        }
-    }
-
-    private getLanguageServiceAdapter(testType: FourSlashTestType, cancellationToken: TestCancellationToken, compilationOptions: ts.CompilerOptions): Harness.LanguageService.LanguageServiceAdapter {
-        switch (testType) {
-            case FourSlashTestType.Native:
-                return new Harness.LanguageService.NativeLanguageServiceAdapter(cancellationToken, compilationOptions);
-            case FourSlashTestType.Server:
-                return new Harness.LanguageService.ServerLanguageServiceAdapter(cancellationToken, compilationOptions);
-            default:
-                throw new Error("Unknown FourSlash test type: ");
-        }
-    }
-
-    constructor(private originalInputFileName: string, private basePath: string, private testType: FourSlashTestType, public testData: FourSlashData) {
-        // Create a new Services Adapter
-        this.cancellationToken = new TestCancellationToken();
-        let compilationOptions = convertGlobalOptionsToCompilerOptions(this.testData.globalOptions);
-        compilationOptions.skipDefaultLibCheck = true;
-
-        // Initialize the language service with all the scripts
-        let startResolveFileRef: FourSlashFile | undefined;
-
-        let configFileName: string | undefined;
-        for (const file of testData.files) {
-            // Create map between fileName and its content for easily looking up when resolveReference flag is specified
-            this.inputFiles.set(file.fileName, file.content);
-            if (isConfig(file)) {
-                const configJson = ts.parseConfigFileTextToJson(file.fileName, file.content);
-                if (configJson.config === undefined) {
-                    throw new Error(`Failed to parse test ${file.fileName}: ${configJson.error!.messageText}`);
-                }
-
-                // Extend our existing compiler options so that we can also support tsconfig only options
-                if (configJson.config.compilerOptions) {
-                    const baseDirectory = ts.normalizePath(ts.getDirectoryPath(file.fileName));
-                    const tsConfig = ts.convertCompilerOptionsFromJson(configJson.config.compilerOptions, baseDirectory, file.fileName);
-
-                    if (!tsConfig.errors || !tsConfig.errors.length) {
-                        compilationOptions = ts.extend(tsConfig.options, compilationOptions);
-                    }
-                }
-                configFileName = file.fileName;
-            }
-
-            if (!startResolveFileRef && file.fileOptions[MetadataOptionNames.resolveReference] === "true") {
-                startResolveFileRef = file;
-            }
-            else if (startResolveFileRef) {
-                // If entry point for resolving file references is already specified, report duplication error
-                throw new Error("There exists a Fourslash file which has resolveReference flag specified; remove duplicated resolveReference flag");
-            }
-        }
-
-        let configParseResult: ts.ParsedCommandLine | undefined;
-        if (configFileName) {
-            const baseDir = ts.normalizePath(ts.getDirectoryPath(configFileName));
-            const files: vfs.FileSet = { [baseDir]: {} };
-            this.inputFiles.forEach((data, path) => {
-                const scriptInfo = new Harness.LanguageService.ScriptInfo(path, undefined!, /*isRootFile*/ false); // TODO: GH#18217
-                files[path] = new vfs.File(data, { meta: { scriptInfo } });
-            });
-            const fs = new vfs.FileSystem(/*ignoreCase*/ true, { cwd: baseDir, files });
-            const host = new fakes.ParseConfigHost(fs);
-            const jsonSourceFile = ts.parseJsonText(configFileName, this.inputFiles.get(configFileName)!);
-            configParseResult = ts.parseJsonSourceFileConfigFileContent(jsonSourceFile, host, baseDir, compilationOptions, configFileName);
-            compilationOptions = configParseResult.options;
-        }
-
-        if (compilationOptions.typeRoots) {
-            compilationOptions.typeRoots = compilationOptions.typeRoots.map(p => ts.getNormalizedAbsolutePath(p, this.basePath));
-        }
-
-        const languageServiceAdapter = this.getLanguageServiceAdapter(testType, this.cancellationToken, compilationOptions);
-        this.logger = languageServiceAdapter.getLogger();
-        this.languageServiceAdapterHost = languageServiceAdapter.getHost();
-        this.languageService = memoWrap(languageServiceAdapter.getLanguageService(), this); // Wrap the LS to cache some expensive operations certain tests call repeatedly
-        if (this.testType === FourSlashTestType.Server) {
-            this.assertTextConsistent = fileName => (languageServiceAdapter as Harness.LanguageService.ServerLanguageServiceAdapter).assertTextConsistent(fileName);
-        }
-
-        if (startResolveFileRef) {
-            // Add the entry-point file itself into the languageServiceShimHost
-            this.languageServiceAdapterHost.addScript(startResolveFileRef.fileName, startResolveFileRef.content, /*isRootFile*/ true);
-
-            const resolvedResult = languageServiceAdapter.getPreProcessedFileInfo(startResolveFileRef.fileName, startResolveFileRef.content);
-            const referencedFiles: ts.FileReference[] = resolvedResult.referencedFiles;
-            const importedFiles: ts.FileReference[] = resolvedResult.importedFiles;
-
-            // Add triple reference files into language-service host
-            ts.forEach(referencedFiles, referenceFile => {
-                // Fourslash insert tests/cases/fourslash into inputFile.unitName so we will properly append the same base directory to refFile path
-                const referenceFilePath = this.basePath + "/" + referenceFile.fileName;
-                this.addMatchedInputFile(referenceFilePath, /*extensions*/ undefined);
-            });
-
-            const exts = ts.flatten(ts.getSupportedExtensions(compilationOptions));
-            // Add import files into language-service host
-            ts.forEach(importedFiles, importedFile => {
-                // Fourslash insert tests/cases/fourslash into inputFile.unitName and import statement doesn't require ".ts"
-                // so convert them before making appropriate comparison
-                const importedFilePath = this.basePath + "/" + importedFile.fileName;
-                this.addMatchedInputFile(importedFilePath, exts);
-            });
-
-            // Check if no-default-lib flag is false and if so add default library
-            if (!resolvedResult.isLibFile) {
-                this.languageServiceAdapterHost.addScript(Harness.Compiler.defaultLibFileName, Harness.Compiler.getDefaultLibrarySourceFile()!.text, /*isRootFile*/ false);
-
-                compilationOptions.lib?.forEach(fileName => {
-                    const libFile = Harness.Compiler.getDefaultLibrarySourceFile(fileName);
-                    ts.Debug.assertIsDefined(libFile, `Could not find lib file '${fileName}'`);
-                    if (libFile) {
-                        this.languageServiceAdapterHost.addScript(fileName, libFile.text, /*isRootFile*/ false);
-                    }
-                });
-            }
-        }
-        else {
-            // resolveReference file-option is not specified then do not resolve any files and include all inputFiles
-            this.inputFiles.forEach((file, fileName) => {
-                if (!Harness.isDefaultLibraryFile(fileName)) {
-                    // all files if config file not specified, otherwise root files from the config and typings cache files are root files
-                    const isRootFile = !configParseResult ||
-                        ts.contains(configParseResult.fileNames, fileName) ||
-                        (ts.isDeclarationFileName(fileName) && ts.containsPath("/Library/Caches/typescript", fileName));
-                    this.languageServiceAdapterHost.addScript(fileName, file, isRootFile);
-                }
-            });
-
-            if (!compilationOptions.noLib) {
-                const seen = new Set<string>();
-                const addSourceFile = (fileName: string) => {
-                    if (seen.has(fileName)) return;
-                    seen.add(fileName);
-                    const libFile = Harness.Compiler.getDefaultLibrarySourceFile(fileName);
-                    ts.Debug.assertIsDefined(libFile, `Could not find lib file '${fileName}'`);
-                    this.languageServiceAdapterHost.addScript(fileName, libFile.text, /*isRootFile*/ false);
-                    if (!ts.some(libFile.libReferenceDirectives)) return;
-                    for (const directive of libFile.libReferenceDirectives) {
-                        addSourceFile(`lib.${directive.fileName}.d.ts`);
-                    }
-                };
-
-                addSourceFile(Harness.Compiler.defaultLibFileName);
-                compilationOptions.lib?.forEach(addSourceFile);
-            }
-        }
-
-        for (const file of testData.files) {
-            ts.forEach(file.symlinks, link => {
-                this.languageServiceAdapterHost.vfs.mkdirpSync(vpath.dirname(link));
-                this.languageServiceAdapterHost.vfs.symlinkSync(file.fileName, link);
-            });
-        }
-
-        if (testData.symlinks) {
-            this.languageServiceAdapterHost.vfs.apply(testData.symlinks);
-        }
-
-        this.formatCodeSettings = ts.testFormatSettings;
-
-        if (this.logger?.loggingEnabled()) {
-            const patch = this.languageServiceAdapterHost.vfs.diff();
-            this.logger.log(vfs.formatPatch(patch) || "");
-        }
-
-        // Open the first file by default
-        this.openFile(0);
-
-        function memoWrap(ls: ts.LanguageService, target: TestState): ts.LanguageService {
-            const cacheableMembers = new Set<keyof typeof ls>([
-                "getCompletionEntryDetails",
-                "getCompletionEntrySymbol",
-                "getQuickInfoAtPosition",
-                "getReferencesAtPosition",
-                "getDocumentHighlights",
-            ]);
-            const proxy = {} as ts.LanguageService;
-            const keys = ts.getAllKeys(ls);
-            for (const k of keys) {
-                const key = k as keyof typeof ls;
-                if (!cacheableMembers.has(key)) {
-                    proxy[key] = (...args: any[]) => (ls[key] as (...args: any[]) => any)(...args);
-                    continue;
-                }
-                const memo = Utils.memoize(
-                    (_version: number, _active: string, _caret: number, _selectEnd: number, _marker: string | undefined, ...args: any[]) => (ls[key] as (...args: any[]) => any)(...args),
-                    (...args) => args.map(a => a && typeof a === "object" ? JSON.stringify(a) : a).join("|,|"),
-                );
-                proxy[key] = (...args: any[]) =>
-                    memo(
-                        target.languageServiceAdapterHost.getScriptInfo(target.activeFile.fileName)!.version,
-                        target.activeFile.fileName,
-                        target.currentCaretPosition,
-                        target.selectionEnd,
-                        target.lastKnownMarker,
-                        ...args,
-                    );
-            }
-            return proxy;
-        }
-    }
-
-    private baselineFromTest: BaselineTest[] | undefined;
-
-    private baseline(command: string, actual: string, ext?: string) {
-        if (!this.baselineFromTest) this.baselineFromTest = [{ command, actual, ext }];
-        else this.baselineFromTest.push({ command, actual, ext });
-    }
-
-    baselineTest() {
-        if (this.baselineFromTest) {
-            Harness.Baseline.runBaseline(
-                this.getBaselineFileNameForContainingTestFile(this.baselineFromTest[0].ext),
-                this.baselineFromTest.map(({ command, actual }) => `// === ${command} ===\n${actual}`).join("\n\n\n\n"),
-            );
-        }
-    }
-
-    baselineTsserverLog() {
-        if (this.logger) {
-            Harness.Baseline.runBaseline(
-                `tsserver/fourslashServer/${ts.getBaseFileName(this.originalInputFileName).replace(".ts", ".js")}`,
-                this.logger.logs.join("\n"),
-            );
-        }
-    }
-
-    private getFileContent(fileName: string): string {
-        return ts.Debug.checkDefined(this.tryGetFileContent(fileName));
-    }
-    private tryGetFileContent(fileName: string): string | undefined {
-        const script = this.languageServiceAdapterHost.getScriptInfo(fileName);
-        return script && script.content;
-    }
-
-    // Entry points from fourslash.ts
-    public goToMarker(name: string | Marker = "") {
-        const marker = ts.isString(name) ? this.getMarkerByName(name) : name;
-        if (this.activeFile.fileName !== marker.fileName) {
-            this.openFile(marker.fileName);
-        }
-
-        const content = this.getFileContent(marker.fileName);
-        if (marker.position === -1 || marker.position > content.length) {
-            throw new Error(`Marker "${name}" has been invalidated by unrecoverable edits to the file.`);
-        }
-        const mName = ts.isString(name) ? name : this.markerName(marker);
-        this.lastKnownMarker = mName;
-        this.goToPosition(marker.position);
-    }
-
-    private goToMarkerOrNameOrRange(markerOrRange: MarkerOrNameOrRange) {
-        return ts.isString(markerOrRange) || isMarker(markerOrRange) ?
-            this.goToMarker(markerOrRange) :
-            this.goToRangeStart(markerOrRange);
-    }
-
-    public goToEachMarker(markers: readonly Marker[], action: (marker: Marker, index: number) => void) {
-        assert(markers.length);
-        for (let i = 0; i < markers.length; i++) {
-            this.goToMarker(markers[i]);
-            action(markers[i], i);
-        }
-    }
-
-    public goToEachRange(action: (range: Range) => void) {
-        const ranges = this.getRanges();
-        assert(ranges.length);
-        for (const range of ranges) {
-            this.selectRange(range);
-            action(range);
-        }
-    }
-
-    public markerName(m: Marker): string {
-        return ts.forEachEntry(this.testData.markerPositions, (marker, name) => {
-            if (marker === m) {
-                return name;
-            }
-        })!;
-    }
-
-    public goToPosition(positionOrLineAndCharacter: number | ts.LineAndCharacter) {
-        const pos = typeof positionOrLineAndCharacter === "number"
-            ? positionOrLineAndCharacter
-            : this.languageServiceAdapterHost.lineAndCharacterToPosition(this.activeFile.fileName, positionOrLineAndCharacter);
-        this.currentCaretPosition = pos;
-        this.selectionEnd = -1;
-    }
-
-    public select(startMarker: string, endMarker: string) {
-        const start = this.getMarkerByName(startMarker), end = this.getMarkerByName(endMarker);
-        ts.Debug.assert(start.fileName === end.fileName);
-        if (this.activeFile.fileName !== start.fileName) {
-            this.openFile(start.fileName);
-        }
-        this.goToPosition(start.position);
-        this.selectionEnd = end.position;
-    }
-
-    public selectAllInFile(fileName: string) {
-        this.openFile(fileName);
-        this.goToPosition(0);
-        this.selectionEnd = this.activeFile.content.length;
-    }
-
-    public selectRange(range: Range): void {
-        this.goToRangeStart(range);
-        this.selectionEnd = range.end;
-    }
-
-    public selectLine(index: number) {
-        const lineStart = this.languageServiceAdapterHost.lineAndCharacterToPosition(this.activeFile.fileName, { line: index, character: 0 });
-        const lineEnd = lineStart + this.getLineContent(index).length;
-        this.selectRange({ fileName: this.activeFile.fileName, pos: lineStart, end: lineEnd });
-    }
-
-    public moveCaretRight(count = 1) {
-        this.currentCaretPosition += count;
-        this.currentCaretPosition = Math.min(this.currentCaretPosition, this.getFileContent(this.activeFile.fileName).length);
-        this.selectionEnd = -1;
-    }
-
-    // Opens a file given its 0-based index or fileName
-    public openFile(indexOrName: number | string, content?: string, scriptKindName?: string): void {
-        const fileToOpen: FourSlashFile = this.findFile(indexOrName);
-        fileToOpen.fileName = ts.normalizeSlashes(fileToOpen.fileName);
-        this.activeFile = fileToOpen;
-        // Let the host know that this file is now open
-        this.languageServiceAdapterHost.openFile(fileToOpen.fileName, content, scriptKindName);
-    }
-
-    public verifyErrorExistsBetweenMarkers(startMarkerName: string, endMarkerName: string, shouldExist: boolean) {
-        const startMarker = this.getMarkerByName(startMarkerName);
-        const endMarker = this.getMarkerByName(endMarkerName);
-        const predicate = (errorMinChar: number, errorLimChar: number, startPos: number, endPos: number | undefined) => ((errorMinChar === startPos) && (errorLimChar === endPos)) ? true : false;
-
-        const exists = this.anyErrorInRange(predicate, startMarker, endMarker);
-
-        if (exists !== shouldExist) {
-            this.printErrorLog(shouldExist, this.getAllDiagnostics());
-            throw new Error(`${shouldExist ? "Expected" : "Did not expect"} failure between markers: '${startMarkerName}', '${endMarkerName}'`);
-        }
-    }
-
-    public verifyOrganizeImports(newContent: string, mode?: ts.OrganizeImportsMode, preferences?: ts.UserPreferences) {
-        const changes = this.languageService.organizeImports({ fileName: this.activeFile.fileName, type: "file", mode }, this.formatCodeSettings, preferences);
-        this.applyChanges(changes);
-        this.verifyFileContent(this.activeFile.fileName, newContent);
-    }
-
-    private raiseError(message: string): never {
-        throw new Error(this.messageAtLastKnownMarker(message));
-    }
-
-    private messageAtLastKnownMarker(message: string) {
-        const locationDescription = this.lastKnownMarker !== undefined ? this.lastKnownMarker : this.getLineColStringAtPosition(this.currentCaretPosition);
-        return `At marker '${locationDescription}': ${message}`;
-    }
-
-    private assertionMessageAtLastKnownMarker(msg: string) {
-        return "\nMarker: " + this.lastKnownMarker + "\nChecking: " + msg + "\n\n";
-    }
-
-    private getDiagnostics(fileName: string, includeSuggestions = false): ts.Diagnostic[] {
-        return [
-            ...this.languageService.getSyntacticDiagnostics(fileName),
-            ...this.languageService.getSemanticDiagnostics(fileName),
-            ...(includeSuggestions ? this.languageService.getSuggestionDiagnostics(fileName) : ts.emptyArray),
-        ];
-    }
-
-    private getAllDiagnostics(): readonly ts.Diagnostic[] {
-        return ts.flatMap(this.languageServiceAdapterHost.getFilenames(), fileName => {
-            if (!ts.isAnySupportedFileExtension(fileName)) {
-                return [];
-            }
-
-            const baseName = ts.getBaseFileName(fileName);
-            if (baseName === "package.json" || baseName === "tsconfig.json" || baseName === "jsconfig.json") {
-                return [];
-            }
-            return this.getDiagnostics(fileName);
-        });
-    }
-
-    public verifyErrorExistsAfterMarker(markerName: string, shouldExist: boolean, after: boolean) {
-        const marker: Marker = this.getMarkerByName(markerName);
-        let predicate: (errorMinChar: number, errorLimChar: number, startPos: number, endPos: number | undefined) => boolean;
-
-        if (after) {
-            predicate = (errorMinChar: number, errorLimChar: number, startPos: number) => ((errorMinChar >= startPos) && (errorLimChar >= startPos)) ? true : false;
-        }
-        else {
-            predicate = (errorMinChar: number, errorLimChar: number, startPos: number) => ((errorMinChar <= startPos) && (errorLimChar <= startPos)) ? true : false;
-        }
-
-        const exists = this.anyErrorInRange(predicate, marker);
-        const diagnostics = this.getAllDiagnostics();
-
-        if (exists !== shouldExist) {
-            this.printErrorLog(shouldExist, diagnostics);
-            throw new Error(`${shouldExist ? "Expected" : "Did not expect"} failure at marker '${markerName}'`);
-        }
-    }
-
-    private anyErrorInRange(predicate: (errorMinChar: number, errorLimChar: number, startPos: number, endPos: number | undefined) => boolean, startMarker: Marker, endMarker?: Marker): boolean {
-        return this.getDiagnostics(startMarker.fileName).some(({ start, length }) => predicate(start!, start! + length!, startMarker.position, endMarker === undefined ? undefined : endMarker.position)); // TODO: GH#18217
-    }
-
-    private printErrorLog(expectErrors: boolean, errors: readonly ts.Diagnostic[]): void {
-        if (expectErrors) {
-            Harness.IO.log("Expected error not found.  Error list is:");
-        }
-        else {
-            Harness.IO.log("Unexpected error(s) found.  Error list is:");
-        }
-
-        for (const { start, length, messageText, file } of errors) {
-            Harness.IO.log(
-                "  " + this.formatRange(file, start!, length!) + // TODO: GH#18217
-                    ", message: " + ts.flattenDiagnosticMessageText(messageText, Harness.IO.newLine()) + "\n",
-            );
-        }
-    }
-
-    private formatRange(file: ts.SourceFile | undefined, start: number, length: number) {
-        if (file) {
-            return `from: ${this.formatLineAndCharacterOfPosition(file, start)}, to: ${this.formatLineAndCharacterOfPosition(file, start + length)}`;
-        }
-        return "global";
-    }
-
-    private formatLineAndCharacterOfPosition(file: ts.SourceFile, pos: number) {
-        if (file) {
-            const { line, character } = ts.getLineAndCharacterOfPosition(file, pos);
-            return `${line}:${character}`;
-        }
-        return "global";
-    }
-
-    private formatPosition(file: ts.SourceFile, pos: number) {
-        if (file) {
-            return file.fileName + "@" + pos;
-        }
-        return "global";
-    }
-
-    public verifyNoErrors() {
-        ts.forEachKey(this.inputFiles, fileName => {
-            if (
-                !ts.isAnySupportedFileExtension(fileName)
-                || Harness.getConfigNameFromFileName(fileName)
-                // Can't get a Program in Server tests
-                || this.testType !== FourSlashTestType.Server && !ts.getAllowJSCompilerOption(this.getProgram().getCompilerOptions()) && !ts.resolutionExtensionIsTSOrJson(ts.extensionFromPath(fileName))
-                || ts.getBaseFileName(fileName) === "package.json"
-            ) return;
-            const errors = this.getDiagnostics(fileName).filter(e => e.category !== ts.DiagnosticCategory.Suggestion);
-            if (errors.length) {
-                this.printErrorLog(/*expectErrors*/ false, errors);
-                const error = errors[0];
-                const message = typeof error.messageText === "string" ? error.messageText : error.messageText.messageText;
-                this.raiseError(`Found an error: ${this.formatPosition(error.file!, error.start!)}: ${message}`);
-            }
-        });
-    }
-
-    public verifyErrorExistsAtRange(range: Range, code: number, expectedMessage?: string) {
-        const span = ts.createTextSpanFromRange(range);
-        const hasMatchingError = ts.some(
-            this.getDiagnostics(range.fileName),
-            ({ code, messageText, start, length }) =>
-                code === code &&
-                (!expectedMessage || expectedMessage === messageText) &&
-                ts.isNumber(start) && ts.isNumber(length) &&
-                ts.textSpansEqual(span, { start, length }),
-        );
-
-        if (!hasMatchingError) {
-            this.raiseError(`No error with code ${code} found at provided range.`);
-        }
-    }
-
-    public verifyNumberOfErrorsInCurrentFile(expected: number) {
-        const errors = this.getDiagnostics(this.activeFile.fileName);
-        const actual = errors.length;
-
-        if (actual !== expected) {
-            this.printErrorLog(/*expectErrors*/ false, errors);
-            const errorMsg = "Actual number of errors (" + actual + ") does not match expected number (" + expected + ")";
-            Harness.IO.log(errorMsg);
-            this.raiseError(errorMsg);
-        }
-    }
-
-    public verifyEval(expr: string, value: any) {
-        const emit = this.languageService.getEmitOutput(this.activeFile.fileName);
-        if (emit.outputFiles.length !== 1) {
-            throw new Error("Expected exactly one output from emit of " + this.activeFile.fileName);
-        }
-
-        const evaluation = new Function(`${emit.outputFiles[0].text};\r\nreturn (${expr});`)(); // eslint-disable-line no-new-func
-        if (evaluation !== value) {
-            this.raiseError(`Expected evaluation of expression "${expr}" to equal "${value}", but got "${evaluation}"`);
-        }
-    }
-
-    private getGoToDefinition(): readonly ts.DefinitionInfo[] {
-        return this.languageService.getDefinitionAtPosition(this.activeFile.fileName, this.currentCaretPosition)!;
-    }
-
-    private getGoToDefinitionAndBoundSpan(): ts.DefinitionInfoAndBoundSpan {
-        return this.languageService.getDefinitionAndBoundSpan(this.activeFile.fileName, this.currentCaretPosition)!;
-    }
-
-    private renderMarkers(markers: { text: string; fileName: string; position: number; }[], useTerminalBoldSequence = true) {
-        const filesToDisplay = ts.deduplicate(markers.map(m => m.fileName), ts.equateValues);
-        return filesToDisplay.map(fileName => {
-            const markersToRender = markers.filter(m => m.fileName === fileName).sort((a, b) => b.position - a.position);
-            let fileContent = this.tryGetFileContent(fileName) || "";
-            for (const marker of markersToRender) {
-                fileContent = fileContent.slice(0, marker.position) + bold(`/*${marker.text}*/`) + fileContent.slice(marker.position);
-            }
-            return `// @Filename: ${fileName}\n${fileContent}`;
-        }).join("\n\n");
-
-        function bold(text: string) {
-            return useTerminalBoldSequence ? `\x1b[1;4m${text}\x1b[0;31m` : text;
-        }
-    }
-
-    private baselineGoToDefs(
-        markerName: string,
-        markerOrRange: MarkerOrNameOrRange,
-        getDefs: () => readonly ts.DefinitionInfo[] | readonly ts.ImplementationLocation[] | ts.DefinitionInfoAndBoundSpan | undefined,
-    ) {
-        this.goToMarkerOrNameOrRange(markerOrRange);
-        const defs = getDefs();
-        const defIdMap = new Map<ts.DefinitionInfo | ts.ImplementationLocation, number>();
-        const definitions = defs ? ts.isArray(defs) ? defs : defs.definitions : undefined;
-        if (definitions?.length! > 1) {
-            definitions!.forEach((def, index) => defIdMap.set(def, index));
-        }
-        let baseline = this.getBaselineForDocumentSpansWithFileContents<ts.DefinitionInfo | ts.ImplementationLocation>(
-            definitions,
-            {
-                markerInfo: { markerOrRange, markerName },
-                documentSpanId: defIdMap.size ? def => `defId: ${defIdMap.get(def)}` : undefined,
-                skipDocumentSpanDetails: true,
-                additionalSpan: defs && !ts.isArray(defs) ? { fileName: this.activeFile.fileName, textSpan: defs.textSpan } : undefined,
-            },
-        );
-        if (definitions?.length) {
-            baseline += "\n\n";
-            baseline += indentJsonBaseline(
-                "// === Details ===\n" +
-                    JSON.stringify(
-                        definitions.map(def => ({
-                            defId: defIdMap.get(def),
-                            ...def,
-                            fileName: undefined,
-                            textSpan: undefined,
-                            contextSpan: undefined,
-                        })),
-                        undefined,
-                        " ",
-                    ),
-            );
-        }
-        return baseline;
-    }
-
-    public baselineGoToDefinition(
-        markerOrRange: MarkerOrNameOrRange[] | undefined,
-        rangeText: string[] | undefined,
-    ) {
-        this.baselineEachMarkerOrRange("goToDefinition", markerOrRange, rangeText, markerOrRange =>
-            this.baselineGoToDefs(
-                "/*GOTO DEF*/",
-                markerOrRange,
-                () => this.getGoToDefinitionAndBoundSpan(),
-            ));
-    }
-
-    public baselineGetDefinitionAtPosition(
-        markerOrRange: MarkerOrNameOrRange[] | undefined,
-        rangeText: string[] | undefined,
-    ) {
-        this.baselineEachMarkerOrRange("getDefinitionAtPosition", markerOrRange, rangeText, markerOrRange =>
-            this.baselineGoToDefs(
-                "/*GOTO DEF POS*/",
-                markerOrRange,
-                () => this.getGoToDefinition(),
-            ));
-    }
-
-    public baselineGoToSourceDefinition(
-        markerOrRange: MarkerOrNameOrRange[] | undefined,
-        rangeText: string[] | undefined,
-    ) {
-        if (this.testType !== FourSlashTestType.Server) {
-            this.raiseError("goToSourceDefinition may only be used in fourslash/server tests.");
-        }
-        this.baselineEachMarkerOrRange("goToSourceDefinition", markerOrRange, rangeText, markerOrRange =>
-            this.baselineGoToDefs(
-                "/*GOTO SOURCE DEF*/",
-                markerOrRange,
-                () =>
-                    (this.languageService as ts.server.SessionClient)
-                        .getSourceDefinitionAndBoundSpan(this.activeFile.fileName, this.currentCaretPosition),
-            ));
-    }
-
-    public baselineGoToType(
-        markerOrRange: MarkerOrNameOrRange[] | undefined,
-        rangeText: string[] | undefined,
-    ) {
-        this.baselineEachMarkerOrRange("goToType", markerOrRange, rangeText, markerOrRange =>
-            this.baselineGoToDefs(
-                "/*GOTO TYPE*/",
-                markerOrRange,
-                () => this.languageService.getTypeDefinitionAtPosition(this.activeFile.fileName, this.currentCaretPosition),
-            ));
-    }
-
-    public baselineGoToImplementation(
-        markerOrRange: MarkerOrNameOrRange[] | undefined,
-        rangeText: string[] | undefined,
-    ) {
-        this.baselineEachMarkerOrRange("goToImplementation", markerOrRange, rangeText, markerOrRange =>
-            this.baselineGoToDefs(
-                "/*GOTO IMPL*/",
-                markerOrRange,
-                () => this.languageService.getImplementationAtPosition(this.activeFile.fileName, this.currentCaretPosition),
-            ));
-    }
-
-    public verifyGetEmitOutputForCurrentFile(expected: string): void {
-        const emit = this.languageService.getEmitOutput(this.activeFile.fileName);
-        if (emit.outputFiles.length !== 1) {
-            throw new Error("Expected exactly one output from emit of " + this.activeFile.fileName);
-        }
-        const actual = emit.outputFiles[0].text;
-        if (actual !== expected) {
-            this.raiseError(`Expected emit output to be "${expected}", but got "${actual}"`);
-        }
-    }
-
-    public verifyGetEmitOutputContentsForCurrentFile(expected: ts.OutputFile[]): void {
-        const emit = this.languageService.getEmitOutput(this.activeFile.fileName);
-        assert.equal(emit.outputFiles.length, expected.length, "Number of emit output files");
-        ts.zipWith(emit.outputFiles, expected, (outputFile, expected) => {
-            assert.equal(outputFile.name, expected.name, "FileName");
-            assert.equal(outputFile.text, expected.text, "Content");
-        });
-    }
-
-    public baselineInlayHints(span: ts.TextSpan = { start: 0, length: this.activeFile.content.length }, preferences?: ts.UserPreferences): void {
-        interface HasPosition {
-            position: number;
-        }
-        const sortHints = (a: HasPosition, b: HasPosition) => {
-            return a.position - b.position;
-        };
-
-        const fileName = this.activeFile.fileName;
-        const hints = this.languageService.provideInlayHints(fileName, span, preferences);
-        const annotations = ts.map(hints.sort(sortHints), hint => {
-            if (hint.displayParts) {
-                hint.displayParts = ts.map(hint.displayParts, part => {
-                    if (part.file && /lib(?:.*)\.d\.ts$/.test(part.file)) {
-                        part.span!.start = -1;
-                    }
-                    return part;
-                });
-            }
-
-            const span = { start: hint.position, length: hint.text.length };
-            const { character, line } = this.languageServiceAdapterHost.positionToLineAndCharacter(fileName, span.start);
-            const underline = " ".repeat(character) + "^";
-            let annotation = this.getFileContent(fileName).split(/\r?\n/)[line];
-            annotation += "\n" + underline + "\n" + JSON.stringify(hint, undefined, "  ");
-            return annotation;
-        });
-
-        if (annotations.length === 0) {
-            annotations.push("=== No inlay hints ===");
-        }
-
-        this.baseline("Inlay Hints", annotations.join("\n\n"));
-    }
-
-    public verifyCompletions(options: FourSlashInterface.VerifyCompletionsOptions) {
-        if (options.marker === undefined) {
-            return this.verifyCompletionsWorker(options);
-        }
-        else {
-            if (ts.isArray(options.marker)) {
-                for (const marker of options.marker) {
-                    this.goToMarker(marker);
-                    this.verifyCompletionsWorker({ ...options, marker });
-                }
-                return {
-                    andApplyCodeAction: () => {
-                        this.raiseError(`Cannot apply code action when multiple markers are specified.`);
-                    },
-                };
-            }
-            this.goToMarker(options.marker);
-            return this.verifyCompletionsWorker({ ...options, marker: options.marker });
-        }
-    }
-
-    private verifyCompletionsWorker(options: FourSlashInterface.VerifyCompletionsOptions) {
-        const preferences = options.preferences;
-        const actualCompletions = this.getCompletionListAtCaret({ ...preferences, triggerCharacter: options.triggerCharacter })!;
-        if (!actualCompletions) {
-            if (ts.hasProperty(options, "exact") && (options.exact === undefined || ts.isArray(options.exact) && !options.exact.length)) {
-                return;
-            }
-            this.raiseError(`No completions at position '${this.currentCaretPosition}'.`);
-        }
-
-        if (actualCompletions.isNewIdentifierLocation !== (options.isNewIdentifierLocation || false)) {
-            this.raiseError(`Expected 'isNewIdentifierLocation' to be ${options.isNewIdentifierLocation || false}, got ${actualCompletions.isNewIdentifierLocation}`);
-        }
-
-        if (ts.hasProperty(options, "isGlobalCompletion") && actualCompletions.isGlobalCompletion !== options.isGlobalCompletion) {
-            this.raiseError(`Expected 'isGlobalCompletion to be ${options.isGlobalCompletion}, got ${actualCompletions.isGlobalCompletion}`);
-        }
-
-        if (ts.hasProperty(options, "optionalReplacementSpan")) {
-            assert.deepEqual(
-                actualCompletions.optionalReplacementSpan && actualCompletions.optionalReplacementSpan,
-                options.optionalReplacementSpan && ts.createTextSpanFromRange(options.optionalReplacementSpan),
-                "Expected 'optionalReplacementSpan' properties to match",
-            );
-        }
-
-        const nameToEntries = new Map<string, ts.CompletionEntry[]>();
-        const nameAndSourceToData = new Map<string, ts.CompletionEntryData | false>();
-        for (const entry of actualCompletions.entries) {
-            const entries = nameToEntries.get(entry.name);
-            if (!entries) {
-                nameToEntries.set(entry.name, [entry]);
-            }
-            else {
-                if (
-                    entries.some(e =>
-                        e.source === entry.source &&
-                        e.data?.exportName === entry.data?.exportName &&
-                        e.data?.fileName === entry.data?.fileName &&
-                        e.data?.moduleSpecifier === entry.data?.moduleSpecifier &&
-                        e.data?.ambientModuleName === entry.data?.ambientModuleName
-                    )
-                ) {
-                    this.raiseError(`Duplicate completions for ${entry.name}`);
-                }
-                entries.push(entry);
-            }
-            if (entry.data && entry.source) {
-                const key = `${entry.name}|${entry.source}`;
-                if (nameAndSourceToData.has(key)) {
-                    nameAndSourceToData.set(key, false);
-                }
-                else {
-                    nameAndSourceToData.set(key, entry.data);
-                }
-            }
-        }
-
-        if (ts.hasProperty(options, "exact")) {
-            ts.Debug.assert(!ts.hasProperty(options, "includes") && !ts.hasProperty(options, "excludes") && !ts.hasProperty(options, "unsorted"));
-            if (options.exact === undefined) throw this.raiseError("Expected no completions");
-            this.verifyCompletionsAreExactly(actualCompletions.entries, options.exact, options.marker);
-        }
-        else if (options.unsorted) {
-            ts.Debug.assert(!ts.hasProperty(options, "includes") && !ts.hasProperty(options, "excludes"));
-            for (const expectedEntry of options.unsorted) {
-                const name = typeof expectedEntry === "string" ? expectedEntry : expectedEntry.name;
-                const found = nameToEntries.get(name);
-                if (!found) throw this.raiseError(`Unsorted: completion '${name}' not found.`);
-                if (!found.length) throw this.raiseError(`Unsorted: no completions with name '${name}' remain unmatched.`);
-                this.verifyCompletionEntry(found.shift()!, expectedEntry);
-            }
-            if (actualCompletions.entries.length !== options.unsorted.length) {
-                const unmatched: string[] = [];
-                nameToEntries.forEach(entries => {
-                    unmatched.push(...entries.map(e => e.name));
-                });
-                this.raiseError(`Additional completions found not included in 'unsorted': ${unmatched.join("\n")}`);
-            }
-        }
-        else {
-            if (options.includes) {
-                for (const include of toArray(options.includes)) {
-                    const name = typeof include === "string" ? include : include.name;
-                    const found = nameToEntries.get(name);
-                    if (!found) throw this.raiseError(`Includes: completion '${name}' not found.`);
-                    if (!found.length) throw this.raiseError(`Includes: no completions with name '${name}' remain unmatched.`);
-                    this.verifyCompletionEntry(found.shift()!, include);
-                }
-            }
-            if (options.excludes) {
-                for (const exclude of toArray(options.excludes)) {
-                    assert(typeof exclude === "string");
-                    if (nameToEntries.has(exclude)) {
-                        this.raiseError(`Excludes: unexpected completion '${exclude}' found.`);
-                    }
-                }
-            }
-        }
-
-        return {
-            andApplyCodeAction: (options: {
-                name: string;
-                source: string;
-                description: string;
-                newFileContent?: string;
-                newRangeContent?: string;
-            }) => {
-                const { name, source, description, newFileContent, newRangeContent } = options;
-                const data = nameAndSourceToData.get(`${options.name}|${options.source}`);
-                if (data === false) {
-                    this.raiseError(`Multiple completion entries found for '${options.name}' from '${options.source}'. This API cannot be used. Use 'verify.applyCodeActionFromCompletion' instead.`);
-                }
-                if (data === undefined) {
-                    this.raiseError(`No completion entry found for '${options.name}' from '${options.source}'`);
-                }
-                this.applyCodeActionFromCompletion(/*markerName*/ undefined, { name, source, data, description, newFileContent, newRangeContent, preferences });
-            },
-        };
-    }
-
-    private verifyCompletionEntry(actual: ts.CompletionEntry, expected: FourSlashInterface.ExpectedCompletionEntry) {
-        expected = typeof expected === "string" ? { name: expected } : expected;
-
-        if (actual.insertText !== expected.insertText) {
-            this.raiseError(`At entry ${actual.name}: Completion insert text did not match: ${showTextDiff(expected.insertText || "", actual.insertText || "")}`);
-        }
-
-        const convertedReplacementSpan = expected.replacementSpan && ts.createTextSpanFromRange(expected.replacementSpan);
-        if (convertedReplacementSpan) {
-            try {
-                assert.deepEqual(actual.replacementSpan, convertedReplacementSpan);
-            }
-            catch {
-                this.raiseError(`At entry ${actual.name}: Expected completion replacementSpan to be ${stringify(convertedReplacementSpan)}, got ${stringify(actual.replacementSpan)}`);
-            }
-        }
-        else if (ts.hasProperty(expected, "replacementSpan")) { // Expected `replacementSpan` is explicitly set as `undefined`.
-            assert.equal(actual.replacementSpan, undefined, `At entry ${actual.name}: Expected 'replacementSpan' properties to match`);
-        }
-
-        if (expected.kind !== undefined || expected.kindModifiers !== undefined) {
-            assert.equal(actual.kind, expected.kind, `At entry ${actual.name}: Expected 'kind' for ${actual.name} to match`);
-            assert.equal(actual.kindModifiers, expected.kindModifiers || "", `At entry ${actual.name}:  Expected 'kindModifiers' for ${actual.name} to match`);
-        }
-        if (expected.isFromUncheckedFile !== undefined) {
-            assert.equal<boolean | undefined>(actual.isFromUncheckedFile, expected.isFromUncheckedFile, `At entry ${actual.name}: Expected 'isFromUncheckedFile' properties to match`);
-        }
-        if (expected.isPackageJsonImport !== undefined) {
-            assert.equal<boolean | undefined>(actual.isPackageJsonImport, expected.isPackageJsonImport, `At entry ${actual.name}: Expected 'isPackageJsonImport' properties to match`);
-        }
-
-        assert.equal(
-            actual.filterText,
-            expected.filterText,
-            `At entry ${actual.name}: Completion 'filterText' not match: ${showTextDiff(expected.filterText || "", actual.filterText || "")}`,
-        );
-        assert.equal(
-            actual.labelDetails?.description,
-            expected.labelDetails?.description,
-            `At entry ${actual.name}: Completion 'labelDetails.description' did not match: ${showTextDiff(expected.labelDetails?.description || "", actual.labelDetails?.description || "")}`,
-        );
-        assert.equal(
-            actual.labelDetails?.detail,
-            expected.labelDetails?.detail,
-            `At entry ${actual.name}: Completion 'labelDetails.detail' did not match: ${showTextDiff(expected.labelDetails?.detail || "", actual.labelDetails?.detail || "")}`,
-        );
-        assert.equal(actual.hasAction, expected.hasAction, `At entry ${actual.name}: Expected 'hasAction' properties to match`);
-        assert.equal(actual.isRecommended, expected.isRecommended, `At entry ${actual.name}: Expected 'isRecommended' properties to match'`);
-        assert.equal(actual.isSnippet, expected.isSnippet, `At entry ${actual.name}: Expected 'isSnippet' properties to match`);
-        assert.equal(actual.source, expected.source, `At entry ${actual.name}: Expected 'source' values to match`);
-        assert.equal(actual.sortText, expected.sortText || ts.Completions.SortText.LocationPriority, `At entry ${actual.name}: Expected 'sortText' properties to match`);
-        if (expected.sourceDisplay && actual.sourceDisplay) {
-            assert.equal(ts.displayPartsToString(actual.sourceDisplay), expected.sourceDisplay, `At entry ${actual.name}: Expected 'sourceDisplay' properties to match`);
-        }
-
-        if (expected.text !== undefined) {
-            const actualDetails = ts.Debug.checkDefined(this.getCompletionEntryDetails(actual.name, actual.source, actual.data), `No completion details available for name '${actual.name}' and source '${actual.source}'`);
-            assert.equal(ts.displayPartsToString(actualDetails.displayParts), expected.text, "Expected 'text' property to match 'displayParts' string");
-            assert.equal(ts.displayPartsToString(actualDetails.documentation), expected.documentation || "", "Expected 'documentation' property to match 'documentation' display parts string");
-            // TODO: GH#23587
-            // assert.equal(actualDetails.kind, actual.kind);
-            assert.equal(actualDetails.kindModifiers, actual.kindModifiers, "Expected 'kindModifiers' properties to match");
-            assert.equal(actualDetails.source && ts.displayPartsToString(actualDetails.source), expected.sourceDisplay, "Expected 'sourceDisplay' property to match 'source' display parts string");
-            if (!actual.sourceDisplay) {
-                assert.equal(actualDetails.sourceDisplay && ts.displayPartsToString(actualDetails.sourceDisplay), expected.sourceDisplay, "Expected 'sourceDisplay' property to match 'sourceDisplay' display parts string");
-            }
-            assert.deepEqual(actualDetails.tags, expected.tags);
-        }
-        else {
-            assert(expected.documentation === undefined && expected.tags === undefined, "If specifying completion details, should specify 'text'");
-        }
-    }
-
-    private verifyCompletionsAreExactly(actual: readonly ts.CompletionEntry[], expected: ArrayOrSingle<FourSlashInterface.ExpectedCompletionEntry> | FourSlashInterface.ExpectedExactCompletionsPlus, marker?: ArrayOrSingle<string | Marker>) {
-        if (!ts.isArray(expected)) {
-            expected = [expected];
-        }
-
-        // First pass: test that names are right. Then we'll test details.
-        assert.deepEqual(actual.map(a => a.name), expected.map(e => typeof e === "string" ? e : e.name), marker ? "At marker " + JSON.stringify(marker) : undefined);
-
-        ts.zipWith(actual, expected, (completion, expectedCompletion, index) => {
-            const name = typeof expectedCompletion === "string" ? expectedCompletion : expectedCompletion.name;
-            if (completion.name !== name) {
-                this.raiseError(`${marker ? JSON.stringify(marker) : ""} Expected completion at index ${index} to be ${name}, got ${completion.name}`);
-            }
-            this.verifyCompletionEntry(completion, expectedCompletion);
-        });
-
-        // All completions were correct in the sort order given. If that order was produced by a function
-        // like `completion.globalsPlus`, ensure the "plus" array was sorted in the same way.
-        const { plusArgument, plusFunctionName } = expected as FourSlashInterface.ExpectedExactCompletionsPlus;
-        if (plusArgument) {
-            assert.deepEqual(
-                plusArgument,
-                expected.filter(entry => plusArgument.includes(entry)),
-                `At marker ${JSON.stringify(marker)}: Argument to '${plusFunctionName}' was incorrectly sorted.`,
-            );
-        }
-    }
-
-    /** Use `getProgram` instead of accessing this directly. */
-    private _program: ts.Program | undefined | "missing";
-    /** Use `getChecker` instead of accessing this directly. */
-    private _checker: ts.TypeChecker | undefined;
-
-    private getProgram(): ts.Program {
-        if (!this._program) this._program = this.languageService.getProgram() || "missing";
-        if (this._program === "missing") ts.Debug.fail("Could not retrieve program from language service");
-        return this._program;
-    }
-
-    private getChecker() {
-        return this._checker || (this._checker = this.getProgram().getTypeChecker());
-    }
-
-    private getSourceFile(): ts.SourceFile {
-        const { fileName } = this.activeFile;
-        const result = this.getProgram().getSourceFile(fileName);
-        if (!result) {
-            throw new Error(`Could not get source file ${fileName}`);
-        }
-        return result;
-    }
-
-    private getNode(): ts.Node {
-        return ts.getTouchingPropertyName(this.getSourceFile(), this.currentCaretPosition);
-    }
-
-    private goToAndGetNode(range: Range): ts.Node {
-        this.goToRangeStart(range);
-        const node = this.getNode();
-        this.verifyRange("touching property name", range, node);
-        return node;
-    }
-
-    private verifyRange(desc: string, expected: ts.TextRange, actual: ts.Node) {
-        const actualStart = actual.getStart();
-        const actualEnd = actual.getEnd();
-        if (actualStart !== expected.pos || actualEnd !== expected.end) {
-            this.raiseError(`${desc} should be ${expected.pos}-${expected.end}, got ${actualStart}-${actualEnd}`);
-        }
-    }
-
-    private verifySymbol(symbol: ts.Symbol, declarationRanges: Range[]) {
-        const { declarations } = symbol;
-        if (declarations?.length !== declarationRanges.length) {
-            this.raiseError(`Expected to get ${declarationRanges.length} declarations, got ${declarations?.length}`);
-        }
-
-        ts.zipWith(declarations, declarationRanges, (decl, range) => {
-            this.verifyRange("symbol declaration", range, decl);
-        });
-    }
-
-    public verifySymbolAtLocation(startRange: Range, declarationRanges: Range[]): void {
-        const node = this.goToAndGetNode(startRange);
-        const symbol = this.getChecker().getSymbolAtLocation(node)!;
-        if (!symbol) {
-            this.raiseError("Could not get symbol at location");
-        }
-        this.verifySymbol(symbol, declarationRanges);
-    }
-
-    public symbolsInScope(range: Range): ts.Symbol[] {
-        const node = this.goToAndGetNode(range);
-        return this.getChecker().getSymbolsInScope(node, ts.SymbolFlags.Value | ts.SymbolFlags.Type | ts.SymbolFlags.Namespace);
-    }
-
-    public setTypesRegistry(map: ts.MapLike<void>): void {
-        this.languageServiceAdapterHost.typesRegistry = new Map(Object.entries(map));
-    }
-
-    public verifyTypeOfSymbolAtLocation(range: Range, symbol: ts.Symbol, expected: string): void {
-        const node = this.goToAndGetNode(range);
-        const checker = this.getChecker();
-        const type = checker.getTypeOfSymbolAtLocation(symbol, node);
-
-        const actual = checker.typeToString(type);
-        if (actual !== expected) {
-            this.raiseError(displayExpectedAndActualString(expected, actual));
-        }
-    }
-
-    public verifyTypeAtLocation(range: Range, expected: string): void {
-        const node = this.goToAndGetNode(range);
-        const checker = this.getChecker();
-        const type = checker.getTypeAtLocation(node);
-
-        const actual = checker.typeToString(type);
-        if (actual !== expected) {
-            this.raiseError(displayExpectedAndActualString(expected, actual));
-        }
-    }
-
-    private baselineEachMarkerOrRangeArrayOrSingle(
-        command: string,
-        markerOrRange: ArrayOrSingle<MarkerOrNameOrRange> | undefined,
-        rangeText: ArrayOrSingle<string> | undefined,
-        worker: (markerORange: MarkerOrNameOrRange) => string,
-    ) {
-        return this.baselineEachMarkerOrRange(
-            command,
-            markerOrRange !== undefined ? toArray(markerOrRange) : undefined,
-            rangeText !== undefined ? toArray(rangeText) : undefined,
-            worker,
-        );
-    }
-
-    private baselineEachMarkerOrRange(
-        command: string,
-        markerOrRange: readonly MarkerOrNameOrRange[] | undefined,
-        rangeText: readonly string[] | undefined,
-        worker: (markerORange: MarkerOrNameOrRange) => string,
-    ) {
-        let done = false;
-        if (markerOrRange !== undefined) {
-            done = this.baselineArray(command, markerOrRange, worker);
-        }
-        if (rangeText !== undefined) {
-            toArray(rangeText).forEach(text => done = this.baselineArray(command, this.rangesByText().get(text)!, worker) || done);
-        }
-        if (!done) this.baselineArray(command, this.getRanges(), worker);
-    }
-
-    private baselineArray<T>(
-        command: string,
-        array: readonly T[],
-        worker: (single: T) => string,
-    ) {
-        array.forEach(single => this.baseline(command, worker(single), ".baseline.jsonc"));
-        return !!array.length;
-    }
-
-    public baselineFindAllReferences(
-        markerOrRange: MarkerOrNameOrRange[] | undefined,
-        rangeText: string[] | undefined,
-    ) {
-        this.baselineEachMarkerOrRange("findAllReferences", markerOrRange, rangeText, markerOrRange => {
-            this.goToMarkerOrNameOrRange(markerOrRange);
-            const references = this.findReferencesAtCaret();
-            const defIdMap = new Map<ts.ReferencedSymbolDefinitionInfo | ts.ReferencedSymbolEntry, number>();
-            const markerInfo = { markerOrRange, markerName: "/*FIND ALL REFS*/" };
-            let baseline = this.getBaselineForDocumentSpansWithFileContents(
-                ts.flatMap(references, (r, def) => {
-                    if (references!.length > 1) {
-                        defIdMap.set(r.definition, def);
-                        r.references.forEach(r => defIdMap.set(r, def));
-                    }
-                    return r.references;
-                }),
-                {
-                    markerInfo,
-                    documentSpanId: defIdMap.size ? ref => `defId: ${defIdMap.get(ref)}` : undefined,
-                },
-            );
-            if (references?.length) {
-                baseline += "\n\n";
-                baseline += indentJsonBaseline(
-                    "// === Definitions ===\n" +
-                        this.getBaselineForDocumentSpansWithFileContents(
-                            references.map(r => r.definition),
-                            {
-                                markerInfo,
-                                documentSpanId: defIdMap.size ? def => `defId: ${defIdMap.get(def)}` : undefined,
-                                skipDocumentSpanDetails: true,
-                                skipDocumentContainingOnlyMarker: true,
-                            },
-                        ) +
-                        "\n\n// === Details ===\n" +
-                        JSON.stringify(
-                            references.map(r => ({
-                                defId: defIdMap.get(r.definition),
-                                ...r.definition,
-                                fileName: undefined,
-                                textSpan: undefined,
-                                contextSpan: undefined,
-                            })),
-                            undefined,
-                            " ",
-                        ),
-                );
-            }
-            return baseline;
-        });
-    }
-
-    public baselineGetFileReferences(fileNames: string[]) {
-        this.baselineArray("getFileReferences", fileNames, fileName => {
-            const references = this.languageService.getFileReferences(fileName);
-            return `// fileName: ${fileName}\n\n` + this.getBaselineForDocumentSpansWithFileContents(
-                references,
-                { markerInfo: undefined },
-            );
-        });
-    }
-
-    private getBaselineForDocumentSpansWithFileContents<T extends ts.DocumentSpan>(
-        spans: readonly T[] | undefined,
-        options: BaselineDocumentSpansWithFileContentsOptions<T>,
-    ): string {
-        // Write input files
-        return this.getBaselineForGroupedDocumentSpansWithFileContents(
-            spans ? ts.group(spans, span => span.fileName) : ts.emptyArray,
-            options,
-        );
-    }
-
-    private getBaselineForGroupedDocumentSpansWithFileContents<T extends ts.DocumentSpan>(
-        spansByFile: readonly (readonly T[])[],
-        options: BaselineDocumentSpansWithFileContentsOptions<T>,
-    ) {
-        const {
-            markerInfo,
-            documentSpanId,
-            skipDocumentSpanDetails,
-            skipDocumentContainingOnlyMarker,
-            additionalSpan,
-        } = options;
-        const marker: Marker | undefined = markerInfo !== undefined ?
-            ts.isString(markerInfo.markerOrRange) ?
-                this.getMarkerByName(markerInfo.markerOrRange) :
-                isMarker(markerInfo.markerOrRange) ?
-                markerInfo.markerOrRange :
-                { fileName: markerInfo.markerOrRange.fileName, position: markerInfo.markerOrRange.pos } :
-            undefined;
-        const fileBaselines: string[] = [];
-        let foundMarker = false;
-        let foundAdditionalSpan = false;
-        const spanToContextId = new Map<T, number>();
-        for (const group of spansByFile) {
-            if (group.length) {
-                const contentOfFile = this.tryGetFileContent(group[0].fileName);
-                if (contentOfFile !== undefined) {
-                    fileBaselines.push(this.getBaselineContentForFile(
-                        group[0].fileName,
-                        contentOfFile,
-                        group,
-                        marker,
-                        options,
-                        spanToContextId,
-                    ));
-                    foundMarker ||= group[0].fileName === marker?.fileName;
-                    foundAdditionalSpan ||= !!additionalSpan && additionalSpan.fileName === group[0].fileName;
-                }
-                else {
-                    let baseline = `// === ${group[0].fileName} ===\n// Unavailable file content:\n`;
-                    for (const span of group) {
-                        baseline += `// textSpan: ${JSON.stringify(span.textSpan)}${span.contextSpan ? `, contextSpan: ${JSON.stringify(span.contextSpan)}` : ""}`;
-                        const text = !skipDocumentSpanDetails ?
-                            convertDocumentSpanToString(span, documentSpanId?.(span)) :
-                            documentSpanId?.(span);
-                        if (text) baseline += ` ${text}`;
-                        baseline += "\n";
-                    }
-                    fileBaselines.push(baseline);
-                }
-            }
-        }
-        if (additionalSpan && !foundAdditionalSpan) {
-            fileBaselines.push(this.getBaselineContentForFile(
-                additionalSpan.fileName,
-                this.getFileContent(additionalSpan.fileName),
-                [additionalSpan],
-                marker,
-                { markerInfo },
-                spanToContextId,
-            ));
-            foundMarker ||= additionalSpan.fileName === marker?.fileName;
-        }
-        if (!skipDocumentContainingOnlyMarker && !foundMarker && marker?.fileName) {
-            fileBaselines.push(this.getBaselineContentForFile(
-                marker.fileName,
-                this.getFileContent(marker.fileName),
-                ts.emptyArray,
-                marker,
-                { markerInfo },
-                spanToContextId,
-            ));
-        }
-        return fileBaselines.join("\n\n");
-    }
-
-    private static readonly nLinesContext = 4;
-
-    private getBaselineContentForFile<T extends ts.DocumentSpan>(
-        fileName: string,
-        content: string,
-        group: readonly T[],
-        marker: Marker | undefined,
-        {
-            markerInfo,
-            documentSpanId,
-            skipDocumentSpanDetails,
-            endMarker,
-            startMarkerPrefix,
-            endMarkerSuffix,
-            ignoredDocumentSpanProperties,
-            additionalSpan,
-        }: BaselineDocumentSpansWithFileContentsOptions<T>,
-        spanToContextId: Map<T, number>,
-    ) {
-        const isLibFile = /lib(?:.*)\.d\.ts$/.test(fileName);
-        let readableContents = `// === ${fileName} ===`;
-        let newContent = "";
-        interface Detail {
-            location: number;
-            locationMarker: string;
-            span?: T;
-            type?: "textStart" | "textEnd" | "contextStart" | "contextEnd";
-        }
-        const detailPrefixes = new Map<Detail, string>();
-        const detailSuffixes = new Map<Detail, string>();
-        const details: Detail[] = [];
-        let groupedSpanForAdditionalSpan: T | undefined;
-        if (fileName === marker?.fileName) details.push({ location: marker.position, locationMarker: markerInfo!.markerName });
-        let canDetermineContextIdInline = true;
-        for (const span of group) {
-            const contextSpanIndex = details.length;
-            if (span.contextSpan) {
-                details.push({ location: span.contextSpan.start, locationMarker: "<|", span, type: "contextStart" });
-                if (canDetermineContextIdInline && span.contextSpan.start > span.textSpan.start) {
-                    // Need to do explicit pass to determine contextId since contextId starts after textStart
-                    canDetermineContextIdInline = false;
-                }
-            }
-            const textSpanIndex = details.length;
-            const textSpanEnd = ts.textSpanEnd(span.textSpan);
-            details.push(
-                { location: span.textSpan.start, locationMarker: "[|", span, type: "textStart" },
-                { location: textSpanEnd, locationMarker: endMarker || "|]", span, type: "textEnd" },
-            );
-            let contextSpanEnd: number | undefined;
-            if (span.contextSpan) {
-                contextSpanEnd = ts.textSpanEnd(span.contextSpan);
-                details.push({ location: contextSpanEnd, locationMarker: "|>", span, type: "contextEnd" });
-            }
-
-            if (additionalSpan && ts.documentSpansEqual(additionalSpan, span, this.languageServiceAdapterHost.useCaseSensitiveFileNames())) {
-                // This span is same as text span
-                groupedSpanForAdditionalSpan = span;
-            }
-
-            const startPrefix = startMarkerPrefix?.(span);
-            if (startPrefix) {
-                if (fileName === marker?.fileName && span.textSpan.start === marker?.position) {
-                    ts.Debug.assert(!detailPrefixes.has(details[0]), "Expected only single prefix at marker location");
-                    detailPrefixes.set(details[0], startPrefix);
-                }
-                else if (span.contextSpan?.start === span.textSpan.start) {
-                    // Write it at contextSpan instead of textSpan
-                    detailPrefixes.set(details[contextSpanIndex], startPrefix);
-                }
-                else {
-                    // At textSpan
-                    detailPrefixes.set(details[textSpanIndex], startPrefix);
-                }
-            }
-
-            const endSuffix = endMarkerSuffix?.(span);
-            if (endSuffix) {
-                if (fileName === marker?.fileName && textSpanEnd === marker?.position) {
-                    ts.Debug.assert(!detailSuffixes.has(details[0]), "Expected only single suffix at marker location");
-                    detailSuffixes.set(details[0], endSuffix);
-                }
-                else if (contextSpanEnd === textSpanEnd) {
-                    // Write it at contextSpan instead of textSpan
-                    detailSuffixes.set(details[textSpanIndex + 2], endSuffix);
-                }
-                else {
-                    // At textSpan
-                    detailSuffixes.set(details[textSpanIndex + 1], endSuffix);
-                }
-            }
-        }
-        let pos = 0;
-        const sortedDetails = ts.stableSort(details, (a, b) => ts.compareValues(a.location, b.location));
-        if (!canDetermineContextIdInline) {
-            // Assign contextIds
-            sortedDetails.forEach(({ span, type }) => {
-                if (type === "contextStart") {
-                    spanToContextId.set(span!, spanToContextId.size);
-                }
-            });
-        }
-        const lineStarts = ts.computeLineStarts(content);
-        let posLineInfo: { pos: number; line: number; } | undefined;
-        // Our preferred way to write marker is
-        // /*MARKER*/[| some text |]
-        // [| some /*MARKER*/ text |]
-        // [| some text |]/*MARKER*/
-        // Stable sort should handle first two cases but with that marker will be before rangeEnd if locations match
-        // So we will defer writing marker in this case by checking and finding index of rangeEnd if same
-        let deferredMarkerIndex: number | undefined;
-        sortedDetails.forEach((detail, index) => {
-            const { location, locationMarker, span, type } = detail;
-            if (!span && deferredMarkerIndex === undefined) {
-                // If this is marker position and its same as textEnd and/or contextEnd we want to write marker after those
-                for (let matchingEndPosIndex = index + 1; matchingEndPosIndex < sortedDetails.length; matchingEndPosIndex++) {
-                    // Defer after the location if its same as rangeEnd
-                    if (
-                        sortedDetails[matchingEndPosIndex].location === location &&
-                        sortedDetails[matchingEndPosIndex].type!.endsWith("End")
-                    ) {
-                        deferredMarkerIndex = matchingEndPosIndex;
-                    }
-                    // Dont defer further than already determined
-                    break;
-                }
-                // Defer writing marker position to deffered marker index
-                if (deferredMarkerIndex !== undefined) return;
-            }
-            textWithContext(location, type);
-            pos = location;
-            // Prefix
-            const prefix = detailPrefixes.get(detail);
-            if (prefix) newContent += prefix;
-            newContent += locationMarker;
-            if (span) {
-                switch (type) {
-                    case "textStart":
-                        let text = !skipDocumentSpanDetails ?
-                            convertDocumentSpanToString(span, documentSpanId?.(span), ignoredDocumentSpanProperties) :
-                            documentSpanId?.(span);
-                        if (span === groupedSpanForAdditionalSpan) {
-                            text = `textSpan: true` + (text ? `, ${text}` : "");
-                        }
-                        const contextId = spanToContextId.get(span);
-                        if (contextId !== undefined) {
-                            let isAfterContextStart = false;
-                            for (let textStartIndex = index - 1; textStartIndex >= 0; textStartIndex--) {
-                                const textStartDetail = sortedDetails[textStartIndex];
-                                if (textStartDetail.type === "contextStart" && textStartDetail.span === span) {
-                                    isAfterContextStart = true;
-                                    break;
-                                }
-                                // Marker is ok to skip over
-                                if (textStartDetail.span) break;
-                            }
-                            // Skip contextId on span thats surrounded by context span immediately
-                            if (!isAfterContextStart) {
-                                text = `contextId: ${contextId}` + (text ? `, ${text}` : "");
-                            }
-                        }
-                        if (text) newContent += `{| ${text} |}`;
-                        break;
-                    case "contextStart":
-                        if (canDetermineContextIdInline) {
-                            spanToContextId.set(span, spanToContextId.size);
-                        }
-                        break;
-                }
-                if (deferredMarkerIndex === index) {
-                    // Write the marker
-                    newContent += markerInfo!.markerName;
-                    deferredMarkerIndex = undefined;
-                    detail = details[0]; // Marker detail
-                }
-            }
-            const suffix = detailSuffixes.get(detail);
-            if (suffix) newContent += suffix;
-        });
-        textWithContext(/*location*/ undefined, /*type*/ undefined);
-        return readableContents + (newContent ? "\n" + readableJsoncBaseline(newContent) : "");
-
-        function textWithContext(location: number | undefined, type: Detail["type"]) {
-            if (!newContent && location === undefined) ts.Debug.fail("Unsupported");
-            if (type !== "textEnd" && type !== "contextEnd") {
-                // Calculate pos to location number of lines
-                const posLine = posLineInfo?.pos === pos ? posLineInfo.line : ts.computeLineOfPosition(lineStarts, pos, posLineInfo?.line);
-                const locationLine = location !== undefined ? ts.computeLineOfPosition(lineStarts, location, posLine) : lineStarts.length - 1;
-                if (location !== undefined) posLineInfo = { pos: location, line: locationLine };
-                let nLines = 0;
-                if (newContent) nLines += TestState.nLinesContext + 1;
-                if (location !== undefined) nLines += TestState.nLinesContext + 1;
-                // first nLinesContext and last nLinesContext
-                if (locationLine - posLine > nLines) {
-                    if (newContent) {
-                        readableContents = readableContents + "\n" + readableJsoncBaseline(
-                            newContent + content.slice(pos, lineStarts[posLine + TestState.nLinesContext]) +
-                                `--- (line: ${isLibFile ? "--" : posLine + TestState.nLinesContext + 1}) skipped ---`,
-                        );
-                        if (location !== undefined) readableContents += "\n";
-                        newContent = "";
-                    }
-                    if (location !== undefined) {
-                        newContent += `--- (line: ${isLibFile ? "--" : locationLine - TestState.nLinesContext + 1}) skipped ---\n` +
-                            content.slice(lineStarts[locationLine - TestState.nLinesContext + 1], location);
-                    }
-                    return;
-                }
-            }
-            newContent += content.slice(pos, location);
-        }
-    }
-
-    private assertObjectsEqual<T>(fullActual: T, fullExpected: T, msgPrefix = ""): void {
-        const recur = <U>(actual: U, expected: U, path: string) => {
-            const fail = (msg: string) => {
-                this.raiseError(`${msgPrefix} At ${path}: ${msg} ${displayExpectedAndActualString(stringify(fullExpected), stringify(fullActual))}`);
-            };
-
-            if ((actual === undefined) !== (expected === undefined)) {
-                fail(`Expected ${stringify(expected)}, got ${stringify(actual)}`);
-            }
-
-            for (const key in actual) {
-                if (ts.hasProperty(actual as any, key)) {
-                    const ak = actual[key], ek = expected[key];
-                    if (typeof ak === "object" && typeof ek === "object") {
-                        recur(ak, ek, path ? path + "." + key : key);
-                    }
-                    else if (ak !== ek) {
-                        fail(`Expected '${key}' to be '${stringify(ek)}', got '${stringify(ak)}'`);
-                    }
-                }
-            }
-
-            for (const key in expected) {
-                if (ts.hasProperty(expected as any, key)) {
-                    if (!ts.hasProperty(actual as any, key)) {
-                        fail(`${msgPrefix}Missing property '${key}'`);
-                    }
-                }
-            }
-        };
-
-        if (fullActual === undefined || fullExpected === undefined) {
-            if (fullActual === fullExpected) {
-                return;
-            }
-            this.raiseError(`${msgPrefix} ${displayExpectedAndActualString(stringify(fullExpected), stringify(fullActual))}`);
-        }
-        recur(fullActual, fullExpected, "");
-    }
-
-    private configure(preferences: ts.UserPreferences) {
-        if (this.testType === FourSlashTestType.Server) {
-            (this.languageService as ts.server.SessionClient).configure(preferences);
-        }
-    }
-
-    private getCompletionListAtCaret(options?: ts.GetCompletionsAtPositionOptions): ts.CompletionInfo | undefined {
-        if (options) {
-            this.configure(options);
-        }
-        return this.languageService.getCompletionsAtPosition(
-            this.activeFile.fileName,
-            this.currentCaretPosition,
-            options,
-            this.formatCodeSettings,
-        );
-    }
-
-    private getCompletionEntryDetails(entryName: string, source: string | undefined, data: ts.CompletionEntryData | undefined, preferences?: ts.UserPreferences): ts.CompletionEntryDetails | undefined {
-        if (preferences) {
-            this.configure(preferences);
-        }
-        return this.languageService.getCompletionEntryDetails(this.activeFile.fileName, this.currentCaretPosition, entryName, this.formatCodeSettings, source, preferences, data);
-    }
-
-    private findReferencesAtCaret() {
-        return this.languageService.findReferences(this.activeFile.fileName, this.currentCaretPosition);
-    }
-
-    public getSyntacticDiagnostics(expected: readonly FourSlashInterface.Diagnostic[]) {
-        const diagnostics = this.languageService.getSyntacticDiagnostics(this.activeFile.fileName);
-        this.testDiagnostics(expected, diagnostics, "error");
-    }
-
-    public getSemanticDiagnostics(): ts.Diagnostic[] {
-        return this.languageService.getSemanticDiagnostics(this.activeFile.fileName);
-    }
-
-    public verifySemanticDiagnostics(expected: readonly FourSlashInterface.Diagnostic[]) {
-        const diagnostics = this.getSemanticDiagnostics();
-        this.testDiagnostics(expected, diagnostics, "error");
-    }
-
-    public getSuggestionDiagnostics(expected: readonly FourSlashInterface.Diagnostic[]): void {
-        this.testDiagnostics(expected, this.languageService.getSuggestionDiagnostics(this.activeFile.fileName), "suggestion");
-    }
-
-    public getRegionSemanticDiagnostics(
-        ranges: ts.TextRange[],
-        expectedDiagnostics: readonly FourSlashInterface.Diagnostic[] | undefined,
-        expectedRanges: ts.TextRange[] | undefined,
-    ) {
-        const diagnosticsResult = this.languageService.getRegionSemanticDiagnostics(this.activeFile.fileName, ranges);
-        if (diagnosticsResult && expectedDiagnostics) {
-            this.testDiagnostics(expectedDiagnostics, diagnosticsResult.diagnostics, "error");
-        }
-        else if (diagnosticsResult !== expectedDiagnostics) {
-            if (expectedDiagnostics) this.raiseError("Expected diagnostics to be defined.");
-            else {assert.deepEqual(
-                    diagnosticsResult!.diagnostics,
-                    expectedDiagnostics,
-                    "Expected diagnostics to be undefined.",
-                );}
-        }
-
-        if (expectedRanges && diagnosticsResult) {
-            const spans = expectedRanges.map(range => ({ start: range.pos, length: range.end - range.pos }));
-            assert.deepEqual(diagnosticsResult.spans, spans);
-        }
-        else if (expectedRanges && !diagnosticsResult) {
-            this.raiseError("Expected spans to be defined.");
-        }
-    }
-
-    private testDiagnostics(expected: readonly FourSlashInterface.Diagnostic[], diagnostics: readonly ts.Diagnostic[], category: string) {
-        assert.deepEqual(
-            realizeDiagnostics(diagnostics, "\n"),
-            expected.map((e): RealizedDiagnostic => {
-                const range = e.range || this.getRangesInFile()[0];
-                if (!range) {
-                    this.raiseError("Must provide a range for each expected diagnostic, or have one range in the fourslash source.");
-                }
-                return {
-                    message: e.message,
-                    category,
-                    code: e.code,
-                    ...ts.createTextSpanFromRange(range),
-                    reportsUnnecessary: e.reportsUnnecessary,
-                    reportsDeprecated: e.reportsDeprecated,
-                };
-            }),
-        );
-    }
-
-    public verifyQuickInfoAt(markerName: string | Range, expectedText: string, expectedDocumentation?: string, expectedTags?: { name: string; text: string; }[]) {
-        if (typeof markerName === "string") this.goToMarker(markerName);
-        else this.goToRangeStart(markerName);
-
-        this.verifyQuickInfoString(expectedText, expectedDocumentation, expectedTags);
-    }
-
-    public verifyQuickInfos(namesAndTexts: { [name: string]: string | [string, string]; }) {
-        for (const name in namesAndTexts) {
-            if (ts.hasProperty(namesAndTexts, name)) {
-                const text = namesAndTexts[name];
-                if (ts.isArray(text)) {
-                    assert(text.length === 2);
-                    const [expectedText, expectedDocumentation] = text;
-                    this.verifyQuickInfoAt(name, expectedText, expectedDocumentation);
-                }
-                else {
-                    this.verifyQuickInfoAt(name, text);
-                }
-            }
-        }
-    }
-
-    public verifyQuickInfoString(expectedText: string, expectedDocumentation?: string, expectedTags?: { name: string; text: string; }[]) {
-        if (expectedDocumentation === "") {
-            throw new Error("Use 'undefined' instead of empty string for `expectedDocumentation`");
-        }
-        const actualQuickInfo = this.languageService.getQuickInfoAtPosition(this.activeFile.fileName, this.currentCaretPosition);
-        const actualQuickInfoText = ts.displayPartsToString(actualQuickInfo?.displayParts);
-        const actualQuickInfoDocumentation = ts.displayPartsToString(actualQuickInfo?.documentation);
-        const actualQuickInfoTags = actualQuickInfo?.tags?.map(tag => ({ name: tag.name, text: ts.displayPartsToString(tag.text) }));
-
-        assert.equal(actualQuickInfoText, expectedText, this.messageAtLastKnownMarker("quick info text"));
-        assert.equal(actualQuickInfoDocumentation, expectedDocumentation || "", this.assertionMessageAtLastKnownMarker("quick info doc"));
-        if (!expectedTags) {
-            // Skip if `expectedTags` is not given
-        }
-        else if (!actualQuickInfoTags) {
-            assert.equal(actualQuickInfoTags, expectedTags, this.messageAtLastKnownMarker("QuickInfo tags"));
-        }
-        else {
-            ts.zipWith(expectedTags, actualQuickInfoTags, (expectedTag, actualTag) => {
-                assert.equal(expectedTag.name, actualTag.name);
-                assert.equal(expectedTag.text, actualTag.text, this.messageAtLastKnownMarker("QuickInfo tag " + actualTag.name));
-            });
-        }
-    }
-
-    public verifyQuickInfoDisplayParts(kind: string, kindModifiers: string, textSpan: TextSpan, displayParts: ts.SymbolDisplayPart[], documentation: ts.SymbolDisplayPart[], tags: ts.JSDocTagInfo[] | undefined) {
-        const actualQuickInfo = this.languageService.getQuickInfoAtPosition(this.activeFile.fileName, this.currentCaretPosition)!;
-        assert.equal(actualQuickInfo.kind, kind, this.messageAtLastKnownMarker("QuickInfo kind"));
-        assert.equal(actualQuickInfo.kindModifiers, kindModifiers, this.messageAtLastKnownMarker("QuickInfo kindModifiers"));
-        assert.equal(JSON.stringify(actualQuickInfo.textSpan), JSON.stringify(textSpan), this.messageAtLastKnownMarker("QuickInfo textSpan"));
-        assert.equal(TestState.getDisplayPartsJson(actualQuickInfo.displayParts), TestState.getDisplayPartsJson(displayParts), this.messageAtLastKnownMarker("QuickInfo displayParts"));
-        assert.equal(TestState.getDisplayPartsJson(actualQuickInfo.documentation), TestState.getDisplayPartsJson(documentation), this.messageAtLastKnownMarker("QuickInfo documentation"));
-        if (!actualQuickInfo.tags || !tags) {
-            assert.equal(actualQuickInfo.tags, tags, this.messageAtLastKnownMarker("QuickInfo tags"));
-        }
-        else {
-            assert.equal(actualQuickInfo.tags.length, tags.length, this.messageAtLastKnownMarker("QuickInfo tags"));
-            ts.zipWith(tags, actualQuickInfo.tags, (expectedTag, actualTag) => {
-                assert.equal(expectedTag.name, actualTag.name);
-                assert.equal(expectedTag.text, actualTag.text, this.messageAtLastKnownMarker("QuickInfo tag " + actualTag.name));
-            });
-        }
-    }
-
-    public baselineRename(
-        markerOrRange: ArrayOrSingle<MarkerOrNameOrRange> | undefined,
-        rangeText: ArrayOrSingle<string> | undefined,
-        options: FourSlashInterface.RenameOptions | undefined,
-    ) {
-        this.baselineEachMarkerOrRangeArrayOrSingle("findRenameLocations", markerOrRange, rangeText, markerOrRange => {
-            const { fileName, position } = ts.isString(markerOrRange) ?
-                this.getMarkerByName(markerOrRange) :
-                isMarker(markerOrRange) ?
-                markerOrRange :
-                { fileName: markerOrRange.fileName, position: markerOrRange.pos };
-            const {
-                findInStrings = false,
-                findInComments = false,
-                providePrefixAndSuffixTextForRename = true,
-                quotePreference = "double",
-            } = options || {};
-            const locations = this.languageService.findRenameLocations(
-                fileName,
-                position,
-                findInStrings,
-                findInComments,
-                { providePrefixAndSuffixTextForRename, quotePreference },
-            );
-
-            if (!locations) {
-                this.raiseError(`baselineRename failed. Could not rename at the provided position.`);
-            }
-
-            const renameOptions = options ?
-                (options.findInStrings !== undefined ? `// @findInStrings: ${findInStrings}\n` : "") +
-                (options.findInComments !== undefined ? `// @findInComments: ${findInComments}\n` : "") +
-                (options.providePrefixAndSuffixTextForRename !== undefined ? `// @providePrefixAndSuffixTextForRename: ${providePrefixAndSuffixTextForRename}\n` : "") +
-                (options.quotePreference !== undefined ? `// @quotePreference: ${quotePreference}\n` : "") :
-                "";
-
-            return renameOptions + (renameOptions ? "\n" : "") + this.getBaselineForDocumentSpansWithFileContents(
-                locations,
-                {
-                    markerInfo: { markerOrRange, markerName: "/*RENAME*/" },
-                    endMarker: "RENAME|]",
-                    startMarkerPrefix: span => span.prefixText ? `/*START PREFIX*/${span.prefixText}` : "",
-                    endMarkerSuffix: span => span.suffixText ? `${span.suffixText}/*END SUFFIX*/` : "",
-                    ignoredDocumentSpanProperties: ["prefixText", "suffixText"],
-                },
-            );
-        });
-    }
-
-    public verifyQuickInfoExists(negative: boolean) {
-        const actualQuickInfo = this.languageService.getQuickInfoAtPosition(this.activeFile.fileName, this.currentCaretPosition);
-        if (negative) {
-            if (actualQuickInfo) {
-                this.raiseError("verifyQuickInfoExists failed. Expected quick info NOT to exist");
-            }
-        }
-        else {
-            if (!actualQuickInfo) {
-                this.raiseError("verifyQuickInfoExists failed. Expected quick info to exist");
-            }
-        }
-    }
-
-    public verifySignatureHelpPresence(expectPresent: boolean, triggerReason: ts.SignatureHelpTriggerReason | undefined, markers: readonly (string | Marker)[]) {
-        if (markers.length) {
-            for (const marker of markers) {
-                this.goToMarker(marker);
-                this.verifySignatureHelpPresence(expectPresent, triggerReason, ts.emptyArray);
-            }
-            return;
-        }
-        const actual = this.getSignatureHelp({ triggerReason });
-        if (expectPresent !== !!actual) {
-            if (actual) {
-                this.raiseError(`Expected no signature help, but got "${stringify(actual)}"`);
-            }
-            else {
-                this.raiseError("Expected signature help, but none was returned.");
-            }
-        }
-    }
-
-    public verifySignatureHelp(optionses: readonly FourSlashInterface.VerifySignatureHelpOptions[]) {
-        for (const options of optionses) {
-            if (options.marker === undefined) {
-                this.verifySignatureHelpWorker(options);
-            }
-            else {
-                for (const marker of toArray(options.marker)) {
-                    this.goToMarker(marker);
-                    this.verifySignatureHelpWorker(options);
-                }
-            }
-        }
-    }
-
-    private verifySignatureHelpWorker(options: FourSlashInterface.VerifySignatureHelpOptions) {
-        const help = this.getSignatureHelp({ triggerReason: options.triggerReason })!;
-        if (!help) {
-            this.raiseError("Could not get a help signature");
-        }
-
-        const selectedItem = help.items[options.overrideSelectedItemIndex ?? help.selectedItemIndex];
-        // Argument index may exceed number of parameters
-        const currentParameter = selectedItem.parameters[help.argumentIndex] as ts.SignatureHelpParameter | undefined;
-
-        assert.equal(help.items.length, options.overloadsCount || 1, this.assertionMessageAtLastKnownMarker("signature help overloads count"));
-
-        assert.equal(ts.displayPartsToString(selectedItem.documentation), options.docComment || "", this.assertionMessageAtLastKnownMarker("current signature help doc comment"));
-
-        if (options.text !== undefined) {
-            assert.equal(
-                ts.displayPartsToString(selectedItem.prefixDisplayParts) +
-                    selectedItem.parameters.map(p => ts.displayPartsToString(p.displayParts)).join(ts.displayPartsToString(selectedItem.separatorDisplayParts)) +
-                    ts.displayPartsToString(selectedItem.suffixDisplayParts),
-                options.text,
-            );
-        }
-        if (options.parameterName !== undefined) {
-            assert.equal(currentParameter!.name, options.parameterName);
-        }
-        if (options.parameterSpan !== undefined) {
-            assert.equal(ts.displayPartsToString(currentParameter!.displayParts), options.parameterSpan);
-        }
-        if (currentParameter) {
-            assert.equal(ts.displayPartsToString(currentParameter.documentation), options.parameterDocComment || "", this.assertionMessageAtLastKnownMarker("current parameter Help DocComment"));
-        }
-        if (options.parameterCount !== undefined) {
-            assert.equal(selectedItem.parameters.length, options.parameterCount);
-        }
-        if (options.argumentCount !== undefined) {
-            assert.equal(help.argumentCount, options.argumentCount);
-        }
-
-        assert.equal(selectedItem.isVariadic, !!options.isVariadic);
-
-        const actualTags = selectedItem.tags;
-        assert.equal(actualTags.length, (options.tags || ts.emptyArray).length, this.assertionMessageAtLastKnownMarker("signature help tags"));
-        ts.zipWith(options.tags || ts.emptyArray, actualTags, (expectedTag, actualTag) => {
-            assert.equal(actualTag.name, expectedTag.name);
-            assert.deepEqual(actualTag.text, expectedTag.text, this.assertionMessageAtLastKnownMarker("signature help tag " + actualTag.name));
-        });
-
-        const allKeys: readonly (keyof FourSlashInterface.VerifySignatureHelpOptions)[] = [
-            "marker",
-            "triggerReason",
-            "overloadsCount",
-            "docComment",
-            "text",
-            "parameterName",
-            "parameterSpan",
-            "parameterDocComment",
-            "parameterCount",
-            "isVariadic",
-            "tags",
-            "argumentCount",
-            "overrideSelectedItemIndex",
-        ];
-        for (const key in options) {
-            if (!ts.contains(allKeys, key)) {
-                ts.Debug.fail("Unexpected key " + key);
-            }
-        }
-    }
-
-    private validate(name: string, expected: string | undefined, actual: string | undefined) {
-        if (expected && expected !== actual) {
-            this.raiseError("Expected " + name + " '" + expected + "'.  Got '" + actual + "' instead.");
-        }
-    }
-
-    public verifyRenameInfoSucceeded(
-        displayName: string | undefined,
-        fullDisplayName: string | undefined,
-        kind: string | undefined,
-        kindModifiers: string | undefined,
-        fileToRename: string | undefined,
-        expectedRange: Range | undefined,
-        preferences: ts.UserPreferences | undefined,
-    ): void {
-        const renameInfo = this.languageService.getRenameInfo(this.activeFile.fileName, this.currentCaretPosition, preferences || { allowRenameOfImportPath: true });
-        if (!renameInfo.canRename) {
-            throw this.raiseError("Rename did not succeed");
-        }
-
-        this.validate("displayName", displayName, renameInfo.displayName);
-        this.validate("fullDisplayName", fullDisplayName, renameInfo.fullDisplayName);
-        this.validate("kind", kind, renameInfo.kind);
-        this.validate("kindModifiers", kindModifiers, renameInfo.kindModifiers);
-        this.validate("fileToRename", fileToRename, renameInfo.fileToRename);
-
-        if (!expectedRange) {
-            if (this.getRanges().length !== 1) {
-                this.raiseError("Expected a single range to be selected in the test file.");
-            }
-            expectedRange = this.getRanges()[0];
-        }
-
-        if (
-            renameInfo.triggerSpan.start !== expectedRange.pos ||
-            ts.textSpanEnd(renameInfo.triggerSpan) !== expectedRange.end
-        ) {
-            this.raiseError(
-                "Expected triggerSpan [" + expectedRange.pos + "," + expectedRange.end + ").  Got [" +
-                    renameInfo.triggerSpan.start + "," + ts.textSpanEnd(renameInfo.triggerSpan) + ") instead.",
-            );
-        }
-    }
-
-    public verifyRenameInfoFailed(message?: string, preferences?: ts.UserPreferences) {
-        const allowRenameOfImportPath = preferences?.allowRenameOfImportPath === undefined ? true : preferences.allowRenameOfImportPath;
-        const renameInfo = this.languageService.getRenameInfo(this.activeFile.fileName, this.currentCaretPosition, { ...preferences, allowRenameOfImportPath });
-        if (renameInfo.canRename) {
-            throw this.raiseError("Rename was expected to fail");
-        }
-        this.validate("error", message, renameInfo.localizedErrorMessage);
-    }
-
-    private alignmentForExtraInfo = 50;
-
-    private spanLines(file: FourSlashFile, spanInfo: ts.TextSpan, { selection = false, fullLines = false, lineNumbers = false } = {}) {
-        if (selection) {
-            fullLines = true;
-        }
-
-        let contextStartPos = spanInfo.start;
-        let contextEndPos = contextStartPos + spanInfo.length;
-        if (fullLines) {
-            if (contextStartPos > 0) {
-                while (contextStartPos > 1) {
-                    const ch = file.content.charCodeAt(contextStartPos - 1);
-                    if (ch === ts.CharacterCodes.lineFeed || ch === ts.CharacterCodes.carriageReturn) {
-                        break;
-                    }
-                    contextStartPos--;
-                }
-            }
-            if (contextEndPos < file.content.length) {
-                while (contextEndPos < file.content.length - 1) {
-                    const ch = file.content.charCodeAt(contextEndPos);
-                    if (ch === ts.CharacterCodes.lineFeed || ch === ts.CharacterCodes.carriageReturn) {
-                        break;
-                    }
-                    contextEndPos++;
-                }
-            }
-        }
-
-        let contextString: string;
-        let contextLineMap: number[];
-        let contextStart: ts.LineAndCharacter;
-        let contextEnd: ts.LineAndCharacter;
-        let selectionStart: ts.LineAndCharacter;
-        let selectionEnd: ts.LineAndCharacter;
-        let lineNumberPrefixLength: number;
-        if (lineNumbers) {
-            contextString = file.content;
-            contextLineMap = ts.computeLineStarts(contextString);
-            contextStart = ts.computeLineAndCharacterOfPosition(contextLineMap, contextStartPos);
-            contextEnd = ts.computeLineAndCharacterOfPosition(contextLineMap, contextEndPos);
-            selectionStart = ts.computeLineAndCharacterOfPosition(contextLineMap, spanInfo.start);
-            selectionEnd = ts.computeLineAndCharacterOfPosition(contextLineMap, ts.textSpanEnd(spanInfo));
-            lineNumberPrefixLength = (contextEnd.line + 1).toString().length + 2;
-        }
-        else {
-            contextString = file.content.substring(contextStartPos, contextEndPos);
-            contextLineMap = ts.computeLineStarts(contextString);
-            contextStart = { line: 0, character: 0 };
-            contextEnd = { line: contextLineMap.length - 1, character: 0 };
-            selectionStart = selection ? ts.computeLineAndCharacterOfPosition(contextLineMap, spanInfo.start - contextStartPos) : contextStart;
-            selectionEnd = selection ? ts.computeLineAndCharacterOfPosition(contextLineMap, ts.textSpanEnd(spanInfo) - contextStartPos) : contextEnd;
-            lineNumberPrefixLength = 0;
-        }
-
-        const output: string[] = [];
-        for (let lineNumber = contextStart.line; lineNumber <= contextEnd.line; lineNumber++) {
-            const spanLine = contextString.substring(contextLineMap[lineNumber], contextLineMap[lineNumber + 1]);
-            output.push(lineNumbers ? `${`${lineNumber + 1}: `.padStart(lineNumberPrefixLength)}${spanLine}` : spanLine);
-            if (selection) {
-                if (lineNumber < selectionStart.line || lineNumber > selectionEnd.line) {
-                    continue;
-                }
-
-                const isEmpty = selectionStart.line === selectionEnd.line && selectionStart.character === selectionEnd.character;
-                const selectionPadLength = lineNumber === selectionStart.line ? selectionStart.character : 0;
-                const selectionPad = " ".repeat(selectionPadLength + lineNumberPrefixLength);
-                const selectionLength = isEmpty ? 0 : Math.max(lineNumber < selectionEnd.line ? spanLine.trimEnd().length - selectionPadLength : selectionEnd.character - selectionPadLength, 1);
-                const selectionLine = isEmpty ? "<" : "^".repeat(selectionLength);
-                output.push(`${selectionPad}${selectionLine}`);
-            }
-        }
-        return output;
-    }
-
-    private spanInfoToString(spanInfo: ts.TextSpan, prefixString: string, file: FourSlashFile = this.activeFile) {
-        let resultString = "SpanInfo: " + JSON.stringify(spanInfo);
-        if (spanInfo) {
-            const spanLines = this.spanLines(file, spanInfo);
-            for (let i = 0; i < spanLines.length; i++) {
-                if (!i) {
-                    resultString += "\n";
-                }
-                resultString += prefixString + spanLines[i];
-            }
-            resultString += "\n" + prefixString + ":=> (" + this.getLineColStringAtPosition(spanInfo.start, file) + ") to (" + this.getLineColStringAtPosition(ts.textSpanEnd(spanInfo), file) + ")";
-        }
-
-        return resultString;
-    }
-
-    private baselineCurrentFileLocations(getSpanAtPos: (pos: number) => ts.TextSpan): string {
-        const fileLineMap = ts.computeLineStarts(this.activeFile.content);
-        let nextLine = 0;
-        let resultString = "";
-        let currentLine: string;
-        let previousSpanInfo: string | undefined;
-        let startColumn: number | undefined;
-        let length: number | undefined;
-        const prefixString = "    >";
-
-        let pos = 0;
-        const addSpanInfoString = () => {
-            if (previousSpanInfo) {
-                resultString += currentLine;
-                let thisLineMarker = ts.repeatString(" ", startColumn!) + ts.repeatString("~", length!);
-                thisLineMarker += ts.repeatString(" ", this.alignmentForExtraInfo - thisLineMarker.length - prefixString.length + 1);
-                resultString += thisLineMarker;
-                resultString += "=> Pos: (" + (pos - length!) + " to " + (pos - 1) + ") ";
-                resultString += " " + previousSpanInfo;
-                previousSpanInfo = undefined;
-            }
-        };
-
-        for (; pos < this.activeFile.content.length; pos++) {
-            if (pos === 0 || pos === fileLineMap[nextLine]) {
-                nextLine++;
-                addSpanInfoString();
-                if (resultString.length) {
-                    resultString += "\n--------------------------------";
-                }
-                currentLine = "\n" + nextLine.toString() + ts.repeatString(" ", 3 - nextLine.toString().length) + ">" + this.activeFile.content.substring(pos, fileLineMap[nextLine]) + "\n    ";
-                startColumn = 0;
-                length = 0;
-            }
-            const spanInfo = this.spanInfoToString(getSpanAtPos(pos), prefixString);
-            if (previousSpanInfo && previousSpanInfo !== spanInfo) {
-                addSpanInfoString();
-                previousSpanInfo = spanInfo;
-                startColumn = startColumn! + length!;
-                length = 1;
-            }
-            else {
-                previousSpanInfo = spanInfo;
-                length!++;
-            }
-        }
-        addSpanInfoString();
-        return resultString;
-    }
-
-    public getBreakpointStatementLocation(pos: number) {
-        return this.languageService.getBreakpointStatementAtPosition(this.activeFile.fileName, pos);
-    }
-
-    public baselineCurrentFileBreakpointLocations() {
-        this.baseline("breakpoints", this.baselineCurrentFileLocations(pos => this.getBreakpointStatementLocation(pos)!));
-    }
-
-    private getEmitFiles(): readonly FourSlashFile[] {
-        // Find file to be emitted
-        const emitFiles: FourSlashFile[] = []; // List of FourSlashFile that has emitThisFile flag on
-
-        const allFourSlashFiles = this.testData.files;
-        for (const file of allFourSlashFiles) {
-            if (file.fileOptions[MetadataOptionNames.emitThisFile] === "true") {
-                // Find a file with the flag emitThisFile turned on
-                emitFiles.push(file);
-            }
-        }
-
-        // If there is not emiThisFile flag specified in the test file, throw an error
-        if (emitFiles.length === 0) {
-            this.raiseError("No emitThisFile is specified in the test file");
-        }
-
-        return emitFiles;
-    }
-
-    public verifyGetEmitOutput(expectedOutputFiles: readonly string[]): void {
-        const outputFiles = ts.flatMap(this.getEmitFiles(), e => this.languageService.getEmitOutput(e.fileName).outputFiles);
-
-        assert.deepEqual(outputFiles.map(f => f.name), expectedOutputFiles);
-
-        for (const { name, text } of outputFiles) {
-            const fromTestFile = this.getFileContent(name);
-            if (fromTestFile !== text) {
-                this.raiseError(`Emit output for ${name} is not as expected: ${showTextDiff(fromTestFile, text)}`);
-            }
-        }
-    }
-
-    public baselineGetEmitOutput(): void {
-        let resultString = "";
-        // Loop through all the emittedFiles and emit them one by one
-        for (const emitFile of this.getEmitFiles()) {
-            const emitOutput = this.languageService.getEmitOutput(emitFile.fileName);
-            // Print emitOutputStatus in readable format
-            resultString += "EmitSkipped: " + emitOutput.emitSkipped + Harness.IO.newLine();
-
-            if (emitOutput.emitSkipped) {
-                resultString += "Diagnostics:" + Harness.IO.newLine();
-                const diagnostics = ts.getPreEmitDiagnostics(this.languageService.getProgram()!); // TODO: GH#18217
-                for (const diagnostic of diagnostics) {
-                    if (!ts.isString(diagnostic.messageText)) {
-                        resultString += this.flattenChainedMessage(diagnostic.messageText);
-                    }
-                    else {
-                        resultString += "  " + diagnostic.messageText + Harness.IO.newLine();
-                    }
-                }
-            }
-
-            for (const outputFile of emitOutput.outputFiles) {
-                const fileName = "FileName : " + outputFile.name + Harness.IO.newLine();
-                resultString = resultString + Harness.IO.newLine() + fileName + outputFile.text;
-            }
-            resultString += Harness.IO.newLine();
-        }
-
-        this.baseline("EmitOutput", resultString);
-    }
-
-    private flattenChainedMessage(diag: ts.DiagnosticMessageChain, indent = " ") {
-        let result = "";
-        result += indent + diag.messageText + Harness.IO.newLine();
-        if (diag.next) {
-            for (const kid of diag.next) {
-                result += this.flattenChainedMessage(kid, indent + " ");
-            }
-        }
-        return result;
-    }
-
-    public baselineSyntacticDiagnostics() {
-        const files = this.getCompilerTestFiles();
-        const result = this.getSyntacticDiagnosticBaselineText(files);
-        this.baseline("Syntax Diagnostics", result);
-    }
-
-    private getCompilerTestFiles() {
-        return ts.map(this.testData.files, ({ content, fileName }) => ({
-            content,
-            unitName: fileName,
-        }));
-    }
-
-    public baselineSyntacticAndSemanticDiagnostics() {
-        const files = ts.filter(this.getCompilerTestFiles(), f => !ts.endsWith(f.unitName, ".json"));
-        const result = this.getSyntacticDiagnosticBaselineText(files)
-            + Harness.IO.newLine()
-            + Harness.IO.newLine()
-            + this.getSemanticDiagnosticBaselineText(files);
-        this.baseline("Syntax and Semantic Diagnostics", result);
-    }
-
-    private getSyntacticDiagnosticBaselineText(files: Harness.Compiler.TestFile[]) {
-        const diagnostics = ts.flatMap(files, file => this.languageService.getSyntacticDiagnostics(file.unitName));
-        const result = `Syntactic Diagnostics for file '${this.originalInputFileName}':`
-            + Harness.IO.newLine()
-            + Harness.Compiler.getErrorBaseline(files, diagnostics, /*pretty*/ false);
-        return result;
-    }
-
-    private getSemanticDiagnosticBaselineText(files: Harness.Compiler.TestFile[]) {
-        const diagnostics = ts.flatMap(files, file => this.languageService.getSemanticDiagnostics(file.unitName));
-        const result = `Semantic Diagnostics for file '${this.originalInputFileName}':`
-            + Harness.IO.newLine()
-            + Harness.Compiler.getErrorBaseline(files, diagnostics, /*pretty*/ false);
-        return result;
-    }
-
-    public baselineQuickInfo() {
-        const result = ts.arrayFrom(this.testData.markerPositions.entries(), ([name, marker]) => ({
-            marker: { ...marker, name },
-            item: this.languageService.getQuickInfoAtPosition(marker.fileName, marker.position),
-        }));
-        const annotations = this.annotateContentWithTooltips(
-            result,
-            "quickinfo",
-            item => item.textSpan,
-            ({ displayParts, documentation, tags }) => [
-                ...(displayParts ? displayParts.map(p => p.text).join("").split("\n") : []),
-                ...(documentation?.length ? documentation.map(p => p.text).join("").split("\n") : []),
-                ...(tags?.length ? tags.map(p => `@${p.name} ${p.text?.map(dp => dp.text).join("") ?? ""}`).join("\n").split("\n") : []),
-            ],
-        );
-        this.baseline("QuickInfo", annotations + "\n\n" + stringify(result));
-    }
-
-    public baselineSignatureHelp() {
-        const result = ts.arrayFrom(this.testData.markerPositions.entries(), ([name, marker]) => ({
-            marker: { ...marker, name },
-            item: this.languageService.getSignatureHelpItems(marker.fileName, marker.position, /*options*/ undefined),
-        }));
-        const annotations = this.annotateContentWithTooltips(
-            result,
-            "signature help",
-            () => undefined, // use default: marker.position
-            (item, previous) => {
-                const { documentation, tags, prefixDisplayParts, suffixDisplayParts, separatorDisplayParts, parameters } = item.items[item.selectedItemIndex];
-                const tooltip = [];
-                let signature = "";
-                if (prefixDisplayParts.length) signature += prefixDisplayParts.map(p => p.text).join("");
-                const separator = separatorDisplayParts.map(p => p.text).join("");
-                signature += parameters.map((p, i) => {
-                    const text = p.displayParts.map(dp => dp.text).join("");
-                    return i === item.argumentIndex ? "**" + text + "**" : text;
-                }).join(separator);
-                if (suffixDisplayParts.length) signature += suffixDisplayParts.map(p => p.text).join("");
-                tooltip.push(signature);
-                // only display signature documentation on the last argument when multiple arguments are marked
-                if (previous?.applicableSpan.start !== item.applicableSpan.start) {
-                    if (documentation?.length) tooltip.push(...documentation.map(p => p.text).join("").split("\n"));
-                    if (tags?.length) {
-                        tooltip.push(...tags.map(p => `@${p.name} ${p.text?.map(dp => dp.text).join("") ?? ""}`).join("\n").split("\n"));
-                    }
-                }
-                return tooltip;
-            },
-        );
-        this.baseline("SignatureHelp", annotations + "\n\n" + stringify(result));
-    }
-
-    public baselineCompletions(preferences?: ts.UserPreferences) {
-        const result = ts.arrayFrom(this.testData.markerPositions.entries(), ([name, marker]) => {
-            this.goToMarker(marker);
-            const completions = this.getCompletionListAtCaret(preferences);
-            return {
-                marker: { ...marker, name },
-                item: {
-                    ...completions,
-                    entries: completions?.entries.map(entry => ({
-                        ...entry,
-                        ...this.getCompletionEntryDetails(entry.name, entry.source, entry.data, preferences),
-                    })),
-                },
-            };
-        });
-        const annotations = this.annotateContentWithTooltips(
-            result,
-            "completions",
-            item => {
-                if (item.optionalReplacementSpan) {
-                    const { start, length } = item.optionalReplacementSpan;
-                    return start && length === 0 ? { start, length: 1 } : item.optionalReplacementSpan;
-                }
-                return undefined;
-            },
-            item =>
-                item.entries?.flatMap(
-                    entry =>
-                        entry.displayParts
-                            ? entry.displayParts.map(p => p.text).join("").split("\n")
-                            : [`(${entry.kindModifiers}${entry.kind}) ${entry.name}`],
-                ),
-        );
-        for (const r of result) {
-            for (const entry of r.item.entries ?? ts.emptyArray) {
-                for (const tag of entry.tags ?? ts.emptyArray) {
-                    for (const part of tag.text ?? ts.emptyArray) {
-                        if (part.kind === "linkName") {
-                            const link = part as ts.JSDocLinkDisplayPart;
-                            if (/lib(?:.*)\.d\.ts$/.test(link.target.fileName)) {
-                                // The object literal isn't a complete TextSpan, but we're only going to
-                                // use these results in the baseline for diffing, so just overwrite.
-                                (link.target.textSpan as any) = { start: "--", length: "--" };
-                            }
-                        }
-                    }
-                }
-            }
-        }
-        this.baseline(
-            "Completions",
-            annotations + "\n\n" + stringify(result, (key, value) => {
-                return key === "exportMapKey"
-                    ? value.replace(/ \d+ /g, " * ")
-                    : value;
-            }),
-        );
-    }
-
-    private annotateContentWithTooltips<
-        T extends ts.QuickInfo | ts.SignatureHelpItems | {
-            optionalReplacementSpan?: ts.TextSpan;
-            entries?: {
-                name: string;
-                kind: string;
-                kindModifiers?: string;
-                displayParts?: unknown;
-            }[];
-        },
-    >(
-        items: ({
-            marker: Marker & { name: string; };
-            item: T | undefined;
-        })[],
-        opName: "completions" | "quickinfo" | "signature help",
-        getSpan: (t: T) => ts.TextSpan | undefined,
-        getToolTipContents: (t: T, prev: T | undefined) => string[] | undefined,
-    ): string {
-        const bar = "-".repeat(70);
-        const sorted = items.slice();
-        // sort by file, then *backwards* by position in the file so I can insert multiple times on a line without counting
-        sorted.sort((q1, q2) =>
-            q1.marker.fileName === q1.marker.fileName
-                ? (q1.marker.position > q2.marker.position ? -1 : 1)
-                : (q1.marker.fileName > q1.marker.fileName ? 1 : -1)
-        );
-        const files = new Map<string, string[]>();
-        let previous: T | undefined;
-        for (const { marker, item } of sorted) {
-            const span = (item ? getSpan(item) : undefined) ?? { start: marker.position, length: 1 };
-            const startLc = this.languageServiceAdapterHost.positionToLineAndCharacter(marker.fileName, span.start);
-            const underline = " ".repeat(startLc.character) + "^".repeat(span.length);
-            let tooltip = [
-                bar,
-                ...(item ? getToolTipContents(item, previous) : undefined) ?? [`No ${opName} at /*${marker.name}*/.`],
-                bar,
-            ];
-            tooltip = tooltip.map(l => "| " + l);
-            const lines = files.get(marker.fileName) ?? this.getFileContent(marker.fileName).split(/\r?\n/);
-            lines.splice(startLc.line + 1, 0, underline, ...tooltip);
-            files.set(marker.fileName, lines);
-            previous = item;
-        }
-        return Array.from(files.entries(), ([fileName, lines]) => `=== ${fileName} ===\n` + lines.map(l => "// " + l).join("\n"))
-            .join("\n\n");
-    }
-
-    public baselineSmartSelection() {
-        const n = "\n";
-        const markers = this.getMarkers();
-        const fileContent = this.activeFile.content;
-        const text = markers.map(marker => {
-            const baselineContent = [fileContent.slice(0, marker.position) + "/**/" + fileContent.slice(marker.position) + n];
-            let selectionRange: ts.SelectionRange | undefined = this.languageService.getSmartSelectionRange(this.activeFile.fileName, marker.position);
-            while (selectionRange) {
-                const { textSpan } = selectionRange;
-                let masked = ts.arrayFrom(fileContent).map((char, index) => {
-                    const charCode = char.charCodeAt(0);
-                    if (index >= textSpan.start && index < ts.textSpanEnd(textSpan)) {
-                        return char === " " ? "•" : ts.isLineBreak(charCode) ? `↲${n}` : char;
-                    }
-                    return ts.isLineBreak(charCode) ? char : " ";
-                }).join("");
-                masked = masked.replace(/^\s*$\r?\n?/gm, ""); // Remove blank lines
-                const isRealCharacter = (char: string) => char !== "•" && char !== "↲" && !ts.isWhiteSpaceLike(char.charCodeAt(0));
-                const leadingWidth = ts.arrayFrom(masked).findIndex(isRealCharacter);
-                const trailingWidth = ts.findLastIndex(ts.arrayFrom(masked), isRealCharacter);
-                masked = masked.slice(0, leadingWidth)
-                    + masked.slice(leadingWidth, trailingWidth).replace(/•/g, " ").replace(/↲/g, "")
-                    + masked.slice(trailingWidth);
-                baselineContent.push(masked);
-                selectionRange = selectionRange.parent;
-            }
-            return baselineContent.join(fileContent.includes("\n") ? n + n : n);
-        }).join(n.repeat(2) + "=".repeat(80) + n.repeat(2));
-
-        this.baseline("Smart Selection", text);
-    }
-
-    public printBreakpointLocation(pos: number) {
-        Harness.IO.log("\n**Pos: " + pos + " " + this.spanInfoToString(this.getBreakpointStatementLocation(pos)!, "  "));
-    }
-
-    public printBreakpointAtCurrentLocation() {
-        this.printBreakpointLocation(this.currentCaretPosition);
-    }
-
-    public printCurrentParameterHelp() {
-        const help = this.languageService.getSignatureHelpItems(this.activeFile.fileName, this.currentCaretPosition, /*options*/ undefined);
-        Harness.IO.log(stringify(help));
-    }
-
-    public printCurrentQuickInfo() {
-        const quickInfo = this.languageService.getQuickInfoAtPosition(this.activeFile.fileName, this.currentCaretPosition)!;
-        Harness.IO.log("Quick Info: " + quickInfo.displayParts!.map(part => part.text).join(""));
-    }
-
-    public printErrorList() {
-        const syntacticErrors = this.languageService.getSyntacticDiagnostics(this.activeFile.fileName);
-        const semanticErrors = this.languageService.getSemanticDiagnostics(this.activeFile.fileName);
-        const errorList = ts.concatenate(syntacticErrors, semanticErrors);
-        Harness.IO.log(`Error list (${errorList.length} errors)`);
-
-        if (errorList.length) {
-            errorList.forEach(err => {
-                Harness.IO.log(
-                    "start: " + err.start +
-                        ", length: " + err.length +
-                        ", message: " + ts.flattenDiagnosticMessageText(err.messageText, Harness.IO.newLine()),
-                );
-            });
-        }
-    }
-
-    public printCurrentFileState(showWhitespace: boolean, makeCaretVisible: boolean) {
-        for (const file of this.testData.files) {
-            const active = this.activeFile === file;
-            Harness.IO.log(`=== Script (${file.fileName}) ${(active ? "(active, cursor at |)" : "")} ===`);
-            let content = this.getFileContent(file.fileName);
-            if (active) {
-                content = content.substr(0, this.currentCaretPosition) + (makeCaretVisible ? "|" : "") + content.substr(this.currentCaretPosition);
-            }
-            if (showWhitespace) {
-                content = makeWhitespaceVisible(content);
-            }
-            Harness.IO.log(content);
-        }
-    }
-
-    public printCurrentSignatureHelp() {
-        const help = this.getSignatureHelp(ts.emptyOptions)!;
-        Harness.IO.log(stringify(help.items[help.selectedItemIndex]));
-    }
-
-    private getBaselineFileNameForContainingTestFile(ext = ".baseline") {
-        return this.testData.globalOptions[MetadataOptionNames.baselineFile] ||
-            ts.getBaseFileName(this.originalInputFileName).replace(ts.Extension.Ts, ext);
-    }
-
-    private getSignatureHelp({ triggerReason }: FourSlashInterface.VerifySignatureHelpOptions): ts.SignatureHelpItems | undefined {
-        return this.languageService.getSignatureHelpItems(this.activeFile.fileName, this.currentCaretPosition, {
-            triggerReason,
-        });
-    }
-
-    public printCompletionListMembers(preferences: ts.UserPreferences | undefined) {
-        const completions = this.getCompletionListAtCaret(preferences);
-        this.printMembersOrCompletions(completions);
-    }
-
-    private printMembersOrCompletions(info: ts.CompletionInfo | undefined) {
-        if (info === undefined) return "No completion info.";
-        const { entries } = info;
-
-<<<<<<< HEAD
-        function max<T>(arr: T[], selector: (x: T) => number): number {
-            return arr.reduce((prev, x) => Math.max(prev, selector(x)), 0);
-        }
-        const longestNameLength = max(entries, m => m.name.length);
-        const longestKindLength = max(entries, m => m.kind.length);
-        entries.sort((m, n) => m.sortText > n.sortText ? 1 : m.sortText < n.sortText ? -1 : m.name > n.name ? 1 : m.name < n.name ? -1 : 0);
-        const membersString = entries.map(m => `${m.name.padEnd(longestNameLength)} ${m.kind.padEnd(longestKindLength)} ${m.kindModifiers} ${m.isRecommended ? "recommended " : ""}${m.source === undefined ? "" : m.source}`).join("\n");
-        Harness.IO.log(membersString);
-=======
-        const longestNameLength = ts.maxBy(entries, 0, m => m.name.length);
-        const longestKindLength = ts.maxBy(entries, 0, m => m.kind.length);
-        entries.sort((m, n) => m.sortText > n.sortText ? 1 : m.sortText < n.sortText ? -1 : m.name > n.name ? 1 : m.name < n.name ? -1 : 0);
-
-        const formattedEntries = entries.map(m => `${m.name.padEnd(longestNameLength)} ${m.kind.padEnd(longestKindLength)} ${m.kindModifiers} ${m.isRecommended ? "recommended " : ""}${m.source ?? ""}`);
-        Harness.IO.log(formattedEntries.join("\n"));
->>>>>>> 9a23924d
-    }
-
-    public printContext() {
-        ts.forEach(this.languageServiceAdapterHost.getFilenames(), Harness.IO.log);
-    }
-
-    public deleteChar(count = 1) {
-        let offset = this.currentCaretPosition;
-        const ch = "";
-
-        const checkCadence = (count >> 2) + 1;
-
-        for (let i = 0; i < count; i++) {
-            this.editScriptAndUpdateMarkers(this.activeFile.fileName, offset, offset + 1, ch);
-
-            if (i % checkCadence === 0) {
-                this.checkPostEditInvariants();
-            }
-
-            // Handle post-keystroke formatting
-            if (this.enableFormatting) {
-                const edits = this.languageService.getFormattingEditsAfterKeystroke(this.activeFile.fileName, offset, ch, this.formatCodeSettings);
-                if (edits.length) {
-                    offset += this.applyEdits(this.activeFile.fileName, edits);
-                }
-            }
-        }
-
-        this.checkPostEditInvariants();
-    }
-
-    public replace(start: number, length: number, text: string) {
-        this.editScriptAndUpdateMarkers(this.activeFile.fileName, start, start + length, text);
-        this.checkPostEditInvariants();
-    }
-
-    public deleteLineRange(startIndex: number, endIndexInclusive: number) {
-        const startPos = this.languageServiceAdapterHost.lineAndCharacterToPosition(this.activeFile.fileName, { line: startIndex, character: 0 });
-        const endPos = this.languageServiceAdapterHost.lineAndCharacterToPosition(this.activeFile.fileName, { line: endIndexInclusive + 1, character: 0 });
-        this.replace(startPos, endPos - startPos, "");
-    }
-
-    public caretPosition(): Marker {
-        return { fileName: this.activeFile.fileName, position: this.currentCaretPosition };
-    }
-
-    public deleteCharBehindMarker(count = 1) {
-        let offset = this.currentCaretPosition;
-        const ch = "";
-        const checkCadence = (count >> 2) + 1;
-
-        for (let i = 0; i < count; i++) {
-            this.currentCaretPosition--;
-            offset--;
-            this.editScriptAndUpdateMarkers(this.activeFile.fileName, offset, offset + 1, ch);
-
-            if (i % checkCadence === 0) {
-                this.checkPostEditInvariants();
-            }
-
-            // Don't need to examine formatting because there are no formatting changes on backspace.
-        }
-
-        this.checkPostEditInvariants();
-    }
-
-    // Enters lines of text at the current caret position
-    public type(text: string, highFidelity = false) {
-        let offset = this.currentCaretPosition;
-        const prevChar = " ";
-        const checkCadence = (text.length >> 2) + 1;
-        const selection = this.getSelection();
-        this.replace(selection.pos, selection.end - selection.pos, "");
-
-        for (let i = 0; i < text.length; i++) {
-            const ch = text.charAt(i);
-            this.editScriptAndUpdateMarkers(this.activeFile.fileName, offset, offset, ch);
-            if (highFidelity) {
-                this.languageService.getBraceMatchingAtPosition(this.activeFile.fileName, offset);
-            }
-
-            this.currentCaretPosition++;
-            offset++;
-
-            if (highFidelity) {
-                if (ch === "(" || ch === "," || ch === "<") {
-                    /* Signature help*/
-                    this.languageService.getSignatureHelpItems(this.activeFile.fileName, offset, {
-                        triggerReason: {
-                            kind: "characterTyped",
-                            triggerCharacter: ch,
-                        },
-                    });
-                }
-                else if (prevChar === " " && /A-Za-z_/.test(ch)) {
-                    /* Completions */
-                    this.languageService.getCompletionsAtPosition(this.activeFile.fileName, offset, ts.emptyOptions);
-                }
-
-                if (i % checkCadence === 0) {
-                    this.checkPostEditInvariants();
-                }
-            }
-
-            // Handle post-keystroke formatting
-            if (this.enableFormatting) {
-                const edits = this.languageService.getFormattingEditsAfterKeystroke(this.activeFile.fileName, offset, ch, this.formatCodeSettings);
-                if (edits.length) {
-                    offset += this.applyEdits(this.activeFile.fileName, edits);
-                }
-            }
-        }
-
-        this.checkPostEditInvariants();
-    }
-
-    // Enters text as if the user had pasted it
-    public paste(text: string) {
-        const start = this.currentCaretPosition;
-        this.editScriptAndUpdateMarkers(this.activeFile.fileName, this.currentCaretPosition, this.currentCaretPosition, text);
-        this.checkPostEditInvariants();
-        const offset = this.currentCaretPosition += text.length;
-
-        // Handle formatting
-        if (this.enableFormatting) {
-            const edits = this.languageService.getFormattingEditsForRange(this.activeFile.fileName, start, offset, this.formatCodeSettings);
-            if (edits.length) {
-                this.applyEdits(this.activeFile.fileName, edits);
-            }
-        }
-
-        this.checkPostEditInvariants();
-    }
-
-    private checkPostEditInvariants() {
-        if (this.testType !== FourSlashTestType.Native) {
-            // getSourcefile() results can not be serialized. Only perform these verifications
-            // if running against a native LS object.
-            return;
-        }
-
-        const incrementalSourceFile = this.languageService.getNonBoundSourceFile(this.activeFile.fileName);
-        Utils.assertInvariants(incrementalSourceFile, /*parent:*/ undefined);
-
-        const incrementalSyntaxDiagnostics = incrementalSourceFile.parseDiagnostics;
-
-        // Check syntactic structure
-        const content = this.getFileContent(this.activeFile.fileName);
-
-        const options: ts.CreateSourceFileOptions = {
-            languageVersion: ts.ScriptTarget.Latest,
-            impliedNodeFormat: ts.getImpliedNodeFormatForFile(
-                ts.toPath(this.activeFile.fileName, this.languageServiceAdapterHost.sys.getCurrentDirectory(), ts.hostGetCanonicalFileName(this.languageServiceAdapterHost)),
-                /*packageJsonInfoCache*/ undefined,
-                this.languageServiceAdapterHost,
-                this.languageService.getProgram()?.getCompilerOptions() || {},
-            ),
-            setExternalModuleIndicator: ts.getSetExternalModuleIndicator(this.languageService.getProgram()?.getCompilerOptions() || {}),
-            jsDocParsingMode: this.languageServiceAdapterHost.jsDocParsingMode,
-        };
-        const referenceSourceFile = ts.createLanguageServiceSourceFile(
-            this.activeFile.fileName,
-            createScriptSnapShot(content),
-            options,
-            /*version:*/ "0",
-            /*setNodeParents*/ false,
-        );
-        const referenceSyntaxDiagnostics = referenceSourceFile.parseDiagnostics;
-
-        Utils.assertDiagnosticsEquals(incrementalSyntaxDiagnostics, referenceSyntaxDiagnostics);
-        Utils.assertStructuralEquals(incrementalSourceFile, referenceSourceFile);
-    }
-
-    /**
-     * @returns The number of characters added to the file as a result of the edits.
-     * May be negative.
-     */
-    private applyEdits(fileName: string, edits: readonly ts.TextChange[]): number {
-        let runningOffset = 0;
-
-        forEachTextChange(edits, edit => {
-            const offsetStart = edit.span.start;
-            const offsetEnd = offsetStart + edit.span.length;
-            this.editScriptAndUpdateMarkers(fileName, offsetStart, offsetEnd, edit.newText);
-            const editDelta = edit.newText.length - edit.span.length;
-            if (offsetStart <= this.currentCaretPosition) {
-                if (offsetEnd <= this.currentCaretPosition) {
-                    // The entirety of the edit span falls before the caret position, shift the caret accordingly
-                    this.currentCaretPosition += editDelta;
-                }
-                else {
-                    // The span being replaced includes the caret position, place the caret at the beginning of the span
-                    this.currentCaretPosition = offsetStart;
-                }
-            }
-            runningOffset += editDelta;
-        });
-
-        return runningOffset;
-    }
-
-    public copyFormatOptions(): ts.FormatCodeSettings {
-        return ts.clone(this.formatCodeSettings);
-    }
-
-    public setFormatOptions(formatCodeOptions: ts.FormatCodeOptions | ts.FormatCodeSettings): ts.FormatCodeSettings {
-        const oldFormatCodeOptions = this.formatCodeSettings;
-        this.formatCodeSettings = ts.toEditorSettings(formatCodeOptions);
-        if (this.testType === FourSlashTestType.Server) {
-            (this.languageService as ts.server.SessionClient).setFormattingOptions(this.formatCodeSettings);
-        }
-        return oldFormatCodeOptions;
-    }
-
-    public formatDocument() {
-        const edits = this.languageService.getFormattingEditsForDocument(this.activeFile.fileName, this.formatCodeSettings);
-        this.applyEdits(this.activeFile.fileName, edits);
-    }
-
-    public formatSelection(start: number, end: number) {
-        const edits = this.languageService.getFormattingEditsForRange(this.activeFile.fileName, start, end, this.formatCodeSettings);
-        this.applyEdits(this.activeFile.fileName, edits);
-    }
-
-    public formatOnType(pos: number, key: string) {
-        const edits = this.languageService.getFormattingEditsAfterKeystroke(this.activeFile.fileName, pos, key, this.formatCodeSettings);
-        this.applyEdits(this.activeFile.fileName, edits);
-    }
-
-    private editScriptAndUpdateMarkers(fileName: string, editStart: number, editEnd: number, newText: string) {
-        this.languageServiceAdapterHost.editScript(fileName, editStart, editEnd, newText);
-        if (this.assertTextConsistent) {
-            this.assertTextConsistent(fileName);
-        }
-        for (const marker of this.testData.markers) {
-            if (marker.fileName === fileName) {
-                marker.position = updatePosition(marker.position, editStart, editEnd, newText);
-            }
-        }
-
-        for (const range of this.testData.ranges) {
-            if (range.fileName === fileName) {
-                range.pos = updatePosition(range.pos, editStart, editEnd, newText);
-                range.end = updatePosition(range.end, editStart, editEnd, newText);
-            }
-        }
-        this.testData.rangesByText = undefined;
-    }
-
-    private removeWhitespace(text: string): string {
-        return text.replace(/\s/g, "");
-    }
-
-    public goToBOF() {
-        this.goToPosition(0);
-    }
-
-    public goToEOF() {
-        const len = this.getFileContent(this.activeFile.fileName).length;
-        this.goToPosition(len);
-    }
-
-    public goToRangeStart({ fileName, pos }: Range) {
-        this.openFile(fileName);
-        this.goToPosition(pos);
-    }
-
-    public getMarkers(): Marker[] {
-        //  Return a copy of the list
-        return this.testData.markers.slice(0);
-    }
-
-    public getMarkerNames(): string[] {
-        return ts.arrayFrom(this.testData.markerPositions.keys());
-    }
-
-    public getRanges(): Range[] {
-        return this.testData.ranges;
-    }
-
-    public getRangesInFile(fileName = this.activeFile.fileName) {
-        return this.getRanges().filter(r => r.fileName === fileName);
-    }
-
-    public rangesByText(): Map<string, Range[]> {
-        if (this.testData.rangesByText) return this.testData.rangesByText;
-        const result = ts.createMultiMap<string, Range>();
-        this.testData.rangesByText = result;
-        for (const range of this.getRanges()) {
-            const text = this.rangeText(range);
-            result.add(text, range);
-        }
-        return result;
-    }
-
-    private rangeText({ fileName, pos, end }: Range): string {
-        return this.getFileContent(fileName).slice(pos, end);
-    }
-
-    public verifyCaretAtMarker(markerName = "") {
-        const pos = this.getMarkerByName(markerName);
-        if (pos.fileName !== this.activeFile.fileName) {
-            throw new Error(`verifyCaretAtMarker failed - expected to be in file "${pos.fileName}", but was in file "${this.activeFile.fileName}"`);
-        }
-        if (pos.position !== this.currentCaretPosition) {
-            throw new Error(`verifyCaretAtMarker failed - expected to be at marker "/*${markerName}*/, but was at position ${this.currentCaretPosition}(${this.getLineColStringAtPosition(this.currentCaretPosition)})`);
-        }
-    }
-
-    private getIndentation(fileName: string, position: number, indentStyle: ts.IndentStyle, baseIndentSize: number): number {
-        const formatOptions = ts.clone(this.formatCodeSettings);
-        formatOptions.indentStyle = indentStyle;
-        formatOptions.baseIndentSize = baseIndentSize;
-        return this.languageService.getIndentationAtPosition(fileName, position, formatOptions);
-    }
-
-    public verifyIndentationAtCurrentPosition(numberOfSpaces: number, indentStyle: ts.IndentStyle = ts.IndentStyle.Smart, baseIndentSize = 0) {
-        const actual = this.getIndentation(this.activeFile.fileName, this.currentCaretPosition, indentStyle, baseIndentSize);
-        const lineCol = this.getLineColStringAtPosition(this.currentCaretPosition);
-        if (actual !== numberOfSpaces) {
-            this.raiseError(`verifyIndentationAtCurrentPosition failed at ${lineCol} - expected: ${numberOfSpaces}, actual: ${actual}`);
-        }
-    }
-
-    public verifyIndentationAtPosition(fileName: string, position: number, numberOfSpaces: number, indentStyle: ts.IndentStyle = ts.IndentStyle.Smart, baseIndentSize = 0) {
-        const actual = this.getIndentation(fileName, position, indentStyle, baseIndentSize);
-        const lineCol = this.getLineColStringAtPosition(position);
-        if (actual !== numberOfSpaces) {
-            this.raiseError(`verifyIndentationAtPosition failed at ${lineCol} - expected: ${numberOfSpaces}, actual: ${actual}`);
-        }
-    }
-
-    public verifyCurrentLineContent(text: string) {
-        const actual = this.getCurrentLineContent();
-        if (actual !== text) {
-            throw new Error("verifyCurrentLineContent\n" + displayExpectedAndActualString(text, actual, /*quoted*/ true));
-        }
-    }
-
-    public verifyCurrentFileContent(text: string) {
-        this.verifyFileContent(this.activeFile.fileName, text);
-    }
-
-    private verifyFileContent(fileName: string, text: string) {
-        const actual = this.getFileContent(fileName);
-        if (actual !== text) {
-            throw new Error(`verifyFileContent failed:\n${showTextDiff(text, actual)}`);
-        }
-    }
-
-    public verifyFormatDocumentChangesNothing(): void {
-        const { fileName } = this.activeFile;
-        const before = this.getFileContent(fileName);
-        this.formatDocument();
-        this.verifyFileContent(fileName, before);
-    }
-
-    public verifyTextAtCaretIs(text: string) {
-        const actual = this.getFileContent(this.activeFile.fileName).substring(this.currentCaretPosition, this.currentCaretPosition + text.length);
-        if (actual !== text) {
-            throw new Error("verifyTextAtCaretIs\n" + displayExpectedAndActualString(text, actual, /*quoted*/ true));
-        }
-    }
-
-    public verifyCurrentNameOrDottedNameSpanText(text: string) {
-        const span = this.languageService.getNameOrDottedNameSpan(this.activeFile.fileName, this.currentCaretPosition, this.currentCaretPosition);
-        if (!span) {
-            return this.raiseError("verifyCurrentNameOrDottedNameSpanText\n" + displayExpectedAndActualString('"' + text + '"', "undefined"));
-        }
-
-        const actual = this.getFileContent(this.activeFile.fileName).substring(span.start, ts.textSpanEnd(span));
-        if (actual !== text) {
-            this.raiseError("verifyCurrentNameOrDottedNameSpanText\n" + displayExpectedAndActualString(text, actual, /*quoted*/ true));
-        }
-    }
-
-    private getNameOrDottedNameSpan(pos: number) {
-        return this.languageService.getNameOrDottedNameSpan(this.activeFile.fileName, pos, pos);
-    }
-
-    public baselineCurrentFileNameOrDottedNameSpans() {
-        this.baseline(
-            "NameOrDottedNameSpans",
-            this.baselineCurrentFileLocations(pos => this.getNameOrDottedNameSpan(pos)!),
-        );
-    }
-
-    public printNameOrDottedNameSpans(pos: number) {
-        Harness.IO.log(this.spanInfoToString(this.getNameOrDottedNameSpan(pos)!, "**"));
-    }
-
-    private classificationToIdentifier(classification: number) {
-        const tokenTypes: string[] = [];
-        tokenTypes[ts.classifier.v2020.TokenType.class] = "class";
-        tokenTypes[ts.classifier.v2020.TokenType.enum] = "enum";
-        tokenTypes[ts.classifier.v2020.TokenType.interface] = "interface";
-        tokenTypes[ts.classifier.v2020.TokenType.namespace] = "namespace";
-        tokenTypes[ts.classifier.v2020.TokenType.typeParameter] = "typeParameter";
-        tokenTypes[ts.classifier.v2020.TokenType.type] = "type";
-        tokenTypes[ts.classifier.v2020.TokenType.parameter] = "parameter";
-        tokenTypes[ts.classifier.v2020.TokenType.variable] = "variable";
-        tokenTypes[ts.classifier.v2020.TokenType.enumMember] = "enumMember";
-        tokenTypes[ts.classifier.v2020.TokenType.property] = "property";
-        tokenTypes[ts.classifier.v2020.TokenType.function] = "function";
-        tokenTypes[ts.classifier.v2020.TokenType.member] = "member";
-
-        const tokenModifiers: string[] = [];
-        tokenModifiers[ts.classifier.v2020.TokenModifier.async] = "async";
-        tokenModifiers[ts.classifier.v2020.TokenModifier.declaration] = "declaration";
-        tokenModifiers[ts.classifier.v2020.TokenModifier.readonly] = "readonly";
-        tokenModifiers[ts.classifier.v2020.TokenModifier.static] = "static";
-        tokenModifiers[ts.classifier.v2020.TokenModifier.local] = "local";
-        tokenModifiers[ts.classifier.v2020.TokenModifier.defaultLibrary] = "defaultLibrary";
-
-        function getTokenTypeFromClassification(tsClassification: number): number | undefined {
-            if (tsClassification > ts.classifier.v2020.TokenEncodingConsts.modifierMask) {
-                return (tsClassification >> ts.classifier.v2020.TokenEncodingConsts.typeOffset) - 1;
-            }
-            return undefined;
-        }
-
-        function getTokenModifierFromClassification(tsClassification: number) {
-            return tsClassification & ts.classifier.v2020.TokenEncodingConsts.modifierMask;
-        }
-
-        const typeIdx = getTokenTypeFromClassification(classification) || 0;
-        const modSet = getTokenModifierFromClassification(classification);
-
-        return [tokenTypes[typeIdx], ...tokenModifiers.filter((_, i) => modSet & 1 << i)].join(".");
-    }
-
-    private verifyClassifications(expected: { classificationType: string | number; text?: string; textSpan?: TextSpan; }[], actual: (ts.ClassifiedSpan | ts.ClassifiedSpan2020)[], sourceFileText: string) {
-        if (actual.length !== expected.length) {
-            this.raiseError(
-                "verifyClassifications failed - expected total classifications to be " + expected.length +
-                    ", but was " + actual.length +
-                    jsonMismatchString(),
-            );
-        }
-
-        ts.zipWith(expected, actual, (expectedClassification, actualClassification) => {
-            const expectedType = expectedClassification.classificationType;
-            const actualType = typeof actualClassification.classificationType === "number" ? this.classificationToIdentifier(actualClassification.classificationType) : actualClassification.classificationType;
-
-            if (expectedType !== actualType) {
-                this.raiseError(
-                    "verifyClassifications failed - expected classifications type to be " +
-                        expectedType + ", but was " +
-                        actualType +
-                        jsonMismatchString(),
-                );
-            }
-
-            const expectedSpan = expectedClassification.textSpan;
-            const actualSpan = actualClassification.textSpan;
-
-            if (expectedSpan) {
-                const expectedLength = expectedSpan.end - expectedSpan.start;
-
-                if (expectedSpan.start !== actualSpan.start || expectedLength !== actualSpan.length) {
-                    this.raiseError(
-                        "verifyClassifications failed - expected span of text to be " +
-                            "{start=" + expectedSpan.start + ", length=" + expectedLength + "}, but was " +
-                            "{start=" + actualSpan.start + ", length=" + actualSpan.length + "}" +
-                            jsonMismatchString(),
-                    );
-                }
-            }
-
-            const actualText = this.activeFile.content.substr(actualSpan.start, actualSpan.length);
-            if (expectedClassification.text !== actualText) {
-                this.raiseError(
-                    "verifyClassifications failed - expected classified text to be " +
-                        expectedClassification.text + ", but was " +
-                        actualText +
-                        jsonMismatchString(),
-                );
-            }
-        });
-
-        function jsonMismatchString() {
-            const showActual = actual.map(({ classificationType, textSpan }) => ({ classificationType, text: sourceFileText.slice(textSpan.start, textSpan.start + textSpan.length) }));
-            return Harness.IO.newLine() +
-                "expected: '" + Harness.IO.newLine() + stringify(expected) + "'" + Harness.IO.newLine() +
-                "actual:   '" + Harness.IO.newLine() + stringify(showActual) + "'";
-        }
-    }
-
-    public verifyProjectInfo(expected: string[]) {
-        if (this.testType === FourSlashTestType.Server) {
-            const actual = (this.languageService as ts.server.SessionClient).getProjectInfo(
-                this.activeFile.fileName,
-                /*needFileNameList*/ true,
-            );
-            assert.equal(
-                expected.join(","),
-                actual.fileNames!.map(file => {
-                    return file.replace(this.basePath + "/", "");
-                }).join(","),
-            );
-        }
-    }
-
-    public replaceWithSemanticClassifications(format: ts.SemanticClassificationFormat.TwentyTwenty) {
-        const actual = this.languageService.getSemanticClassifications(this.activeFile.fileName, ts.createTextSpan(0, this.activeFile.content.length), format);
-        const replacement = [`const c2 = classification("2020");`, `verify.semanticClassificationsAre("2020",`];
-        for (const a of actual) {
-            const identifier = this.classificationToIdentifier(a.classificationType as number);
-            const text = this.activeFile.content.slice(a.textSpan.start, a.textSpan.start + a.textSpan.length);
-            replacement.push(`    c2.semanticToken("${identifier}", "${text}"), `);
-        }
-        replacement.push(");");
-
-        throw new Error("You need to change the source code of fourslash test to use replaceWithSemanticClassifications");
-
-        // const fs = require("fs");
-        // const testfilePath = this.originalInputFileName.slice(1);
-        // const testfile = fs.readFileSync(testfilePath, "utf8");
-        // const newfile = testfile.replace("verify.replaceWithSemanticClassifications(\"2020\")", replacement.join("\n"));
-        // fs.writeFileSync(testfilePath, newfile);
-    }
-
-    public verifyEncodedSyntacticClassificationsLength(expected: number) {
-        const actual = this.languageService.getEncodedSyntacticClassifications(this.activeFile.fileName, ts.createTextSpan(0, this.activeFile.content.length));
-        if (actual.spans.length !== expected) {
-            this.raiseError(`encodedSyntacticClassificationsLength failed - expected total spans to be ${expected} got ${actual.spans.length}`);
-        }
-    }
-
-    public verifyEncodedSemanticClassificationsLength(format: ts.SemanticClassificationFormat, expected: number) {
-        const actual = this.languageService.getEncodedSemanticClassifications(this.activeFile.fileName, ts.createTextSpan(0, this.activeFile.content.length), format);
-        if (actual.spans.length !== expected) {
-            this.raiseError(`encodedSemanticClassificationsLength failed - expected total spans to be ${expected} got ${actual.spans.length}`);
-        }
-    }
-
-    public verifySemanticClassifications(format: ts.SemanticClassificationFormat, expected: { classificationType: string | number; text?: string; }[]) {
-        const actual = this.languageService.getSemanticClassifications(this.activeFile.fileName, ts.createTextSpan(0, this.activeFile.content.length), format);
-        this.verifyClassifications(expected, actual, this.activeFile.content);
-    }
-
-    public verifySyntacticClassifications(expected: { classificationType: string; text: string; }[]) {
-        const actual = this.languageService.getSyntacticClassifications(this.activeFile.fileName, ts.createTextSpan(0, this.activeFile.content.length));
-
-        this.verifyClassifications(expected, actual, this.activeFile.content);
-    }
-
-    public printOutliningSpans() {
-        const spans = this.languageService.getOutliningSpans(this.activeFile.fileName);
-        Harness.IO.log(`Outlining spans (${spans.length} items)\nResults:`);
-        Harness.IO.log(stringify(spans));
-        this.printOutliningSpansInline(spans);
-    }
-
-    private printOutliningSpansInline(spans: ts.OutliningSpan[]) {
-        const allSpanInsets = [] as { text: string; pos: number; }[];
-        let annotated = this.activeFile.content;
-        ts.forEach(spans, span => {
-            allSpanInsets.push({ text: "[|", pos: span.textSpan.start });
-            allSpanInsets.push({ text: "|]", pos: span.textSpan.start + span.textSpan.length });
-        });
-
-        const reverseSpans = allSpanInsets.sort((l, r) => r.pos - l.pos);
-        ts.forEach(reverseSpans, span => {
-            annotated = annotated.slice(0, span.pos) + span.text + annotated.slice(span.pos);
-        });
-        Harness.IO.log(`\nMockup:\n${annotated}`);
-    }
-
-    public verifyOutliningSpans(spans: Range[], kind?: "comment" | "region" | "code" | "imports") {
-        const actual = this.languageService.getOutliningSpans(this.activeFile.fileName);
-
-        const filterActual = ts.filter(actual, f => kind === undefined ? true : f.kind === kind);
-        if (filterActual.length !== spans.length) {
-            this.raiseError(`verifyOutliningSpans failed - expected total spans to be ${spans.length}, but was ${actual.length}\n\nFound Spans:\n\n${this.printOutliningSpansInline(actual)}`);
-        }
-
-        ts.zipWith(spans, filterActual, (expectedSpan, actualSpan, i) => {
-            if (expectedSpan.pos !== actualSpan.textSpan.start || expectedSpan.end !== ts.textSpanEnd(actualSpan.textSpan)) {
-                return this.raiseError(`verifyOutliningSpans failed - span ${(i + 1)} expected: (${expectedSpan.pos},${expectedSpan.end}),  actual: (${actualSpan.textSpan.start},${ts.textSpanEnd(actualSpan.textSpan)})`);
-            }
-            if (kind !== undefined && actualSpan.kind !== kind) {
-                return this.raiseError(`verifyOutliningSpans failed - span ${(i + 1)} expected kind: ('${kind}'),  actual: ('${actualSpan.kind}')`);
-            }
-        });
-    }
-
-    public verifyOutliningHintSpans(spans: Range[]) {
-        const actual = this.languageService.getOutliningSpans(this.activeFile.fileName);
-
-        if (actual.length !== spans.length) {
-            this.raiseError(`verifyOutliningHintSpans failed - expected total spans to be ${spans.length}, but was ${actual.length}`);
-        }
-
-        ts.zipWith(spans, actual, (expectedSpan, actualSpan, i) => {
-            if (expectedSpan.pos !== actualSpan.hintSpan.start || expectedSpan.end !== ts.textSpanEnd(actualSpan.hintSpan)) {
-                return this.raiseError(`verifyOutliningSpans failed - span ${(i + 1)} expected: (${expectedSpan.pos},${expectedSpan.end}),  actual: (${actualSpan.hintSpan.start},${ts.textSpanEnd(actualSpan.hintSpan)})`);
-            }
-        });
-    }
-
-    public verifyTodoComments(descriptors: string[], spans: Range[]) {
-        const actual = this.languageService.getTodoComments(this.activeFile.fileName, descriptors.map(d => ({ text: d, priority: 0 })));
-
-        if (actual.length !== spans.length) {
-            this.raiseError(`verifyTodoComments failed - expected total spans to be ${spans.length}, but was ${actual.length}`);
-        }
-
-        ts.zipWith(spans, actual, (expectedSpan, actualComment, i) => {
-            const actualCommentSpan = ts.createTextSpan(actualComment.position, actualComment.message.length);
-
-            if (expectedSpan.pos !== actualCommentSpan.start || expectedSpan.end !== ts.textSpanEnd(actualCommentSpan)) {
-                this.raiseError(`verifyOutliningSpans failed - span ${(i + 1)} expected: (${expectedSpan.pos},${expectedSpan.end}),  actual: (${actualCommentSpan.start},${ts.textSpanEnd(actualCommentSpan)})`);
-            }
-        });
-    }
-
-    /**
-     * Finds and applies a code action corresponding to the supplied parameters.
-     * If index is undefined, applies the unique code action available.
-     * @param errorCode The error code that generated the code action.
-     * @param index The nth (0-index-based) codeaction available generated by errorCode.
-     */
-    public getAndApplyCodeActions(errorCode?: number, index?: number) {
-        const fileName = this.activeFile.fileName;
-        const fixes = this.getCodeFixes(fileName, errorCode);
-        if (index === undefined) {
-            if (!(fixes && fixes.length === 1)) {
-                this.raiseError(`Should find exactly one codefix, but ${fixes ? fixes.length : "none"} found. ${fixes ? fixes.map(a => `${Harness.IO.newLine()} "${a.description}"`) : ""}`);
-            }
-            index = 0;
-        }
-        else {
-            if (!(fixes && fixes.length >= index + 1)) {
-                this.raiseError(`Should find at least ${index + 1} codefix(es), but ${fixes ? fixes.length : "none"} found.`);
-            }
-        }
-
-        this.applyChanges(fixes[index].changes);
-    }
-
-    public applyCodeActionFromCompletion(markerName: string | undefined, options: FourSlashInterface.VerifyCompletionActionOptions) {
-        if (markerName !== undefined) {
-            this.goToMarker(markerName);
-        }
-
-        const details = this.getCompletionEntryDetails(options.name, options.source, options.data, options.preferences);
-        if (!details) {
-            const completions = this.getCompletionListAtCaret(options.preferences)?.entries;
-            const matchingName = completions?.filter(e => e.name === options.name);
-            const detailMessage = matchingName?.length
-                ? `\n  Found ${matchingName.length} with name '${options.name}' from source(s) ${matchingName.map(e => `'${e.source}'`).join(", ")}.`
-                : ` (In fact, there were no completions with name '${options.name}' at all.)`;
-            return this.raiseError(`No completions were found for the given name, source/data, and preferences.` + detailMessage);
-        }
-        const codeActions = details.codeActions;
-        if (codeActions?.length !== 1) {
-            this.raiseError(`Expected one code action, got ${codeActions?.length ?? 0}`);
-        }
-        const codeAction = ts.first(codeActions);
-
-        if (codeAction.description !== options.description) {
-            this.raiseError(`Expected description to be:\n${options.description}\ngot:\n${codeActions[0].description}`);
-        }
-        this.applyChanges(codeAction.changes);
-
-        this.verifyNewContentAfterChange(options, ts.flatMap(codeActions, a => a.changes.map(c => c.fileName)));
-    }
-
-    public verifyRangeIs(expectedText: string, includeWhiteSpace?: boolean) {
-        this.verifyTextMatches(this.rangeText(this.getOnlyRange()), !!includeWhiteSpace, expectedText);
-    }
-
-    private getOnlyRange() {
-        const ranges = this.getRanges();
-        if (ranges.length !== 1) {
-            this.raiseError("Exactly one range should be specified in the testfile.");
-        }
-        return ts.first(ranges);
-    }
-
-    private verifyTextMatches(actualText: string, includeWhitespace: boolean, expectedText: string) {
-        const removeWhitespace = (s: string): string => includeWhitespace ? s : this.removeWhitespace(s);
-        if (removeWhitespace(actualText) !== removeWhitespace(expectedText)) {
-            this.raiseError(`Actual range text doesn't match expected text.\n${showTextDiff(expectedText, actualText)}`);
-        }
-    }
-
-    /**
-     * Compares expected text to the text that would be in the sole range
-     * (ie: [|...|]) in the file after applying the codefix sole codefix
-     * in the source file.
-     */
-    public verifyRangeAfterCodeFix(expectedText: string, includeWhiteSpace?: boolean, errorCode?: number, index?: number) {
-        this.getAndApplyCodeActions(errorCode, index);
-        this.verifyRangeIs(expectedText, includeWhiteSpace);
-    }
-
-    public verifyCodeFixAll({ fixId, fixAllDescription, newFileContent, commands: expectedCommands, preferences }: FourSlashInterface.VerifyCodeFixAllOptions): void {
-        if (this.testType === FourSlashTestType.Server && preferences) {
-            this.configure(preferences);
-        }
-
-        const fixWithId = ts.find(this.getCodeFixes(this.activeFile.fileName, /*errorCode*/ undefined, preferences), a => a.fixId === fixId);
-        ts.Debug.assert(fixWithId !== undefined, "No available code fix has the expected id. Fix All is not available if there is only one potentially fixable diagnostic present.", () => `Expected '${fixId}'. Available actions:\n${ts.mapDefined(this.getCodeFixes(this.activeFile.fileName), a => `${a.fixName} (${a.fixId || "no fix id"})`).join("\n")}`);
-        ts.Debug.assertEqual(fixWithId.fixAllDescription, fixAllDescription);
-
-        const { changes, commands } = this.languageService.getCombinedCodeFix({ type: "file", fileName: this.activeFile.fileName }, fixId, this.formatCodeSettings, preferences || ts.emptyOptions);
-        assert.deepEqual<readonly {}[] | undefined>(commands, expectedCommands);
-        this.verifyNewContent({ newFileContent }, changes);
-    }
-
-    public verifyCodeFix(options: FourSlashInterface.VerifyCodeFixOptions) {
-        const fileName = this.activeFile.fileName;
-        const actions = this.getCodeFixes(fileName, options.errorCode, options.preferences);
-        let index = options.index;
-        if (index === undefined) {
-            if (!(actions && actions.length === 1)) {
-                this.raiseError(`Should find exactly one codefix, but ${actions ? actions.length : "none"} found. ${actions ? actions.map(a => `${Harness.IO.newLine()} "${a.description}"`) : ""}`);
-            }
-            index = 0;
-        }
-        else {
-            if (!(actions && actions.length >= index + 1)) {
-                this.raiseError(`Should find at least ${index + 1} codefix(es), but ${actions ? actions.length : "none"} found.`);
-            }
-        }
-
-        const action = actions[index];
-
-        if (typeof options.description === "string") {
-            assert.equal(action.description, options.description);
-        }
-        else if (Array.isArray(options.description)) {
-            const description = ts.formatStringFromArgs(options.description[0], options.description.slice(1));
-            assert.equal(action.description, description);
-        }
-        else {
-            assert.match(action.description, templateToRegExp(options.description.template));
-        }
-        assert.deepEqual(action.commands, options.commands);
-
-        if (options.applyChanges) {
-            for (const change of action.changes) {
-                this.applyEdits(change.fileName, change.textChanges);
-            }
-            this.verifyNewContentAfterChange(options, action.changes.map(c => c.fileName));
-        }
-        else {
-            this.verifyNewContent(options, action.changes);
-        }
-    }
-
-    private verifyNewContent({ newFileContent, newRangeContent }: FourSlashInterface.NewContentOptions, changes: readonly ts.FileTextChanges[]): void {
-        if (newRangeContent !== undefined) {
-            assert(newFileContent === undefined);
-            assert(changes.length === 1, "Affected 0 or more than 1 file, must use 'newFileContent' instead of 'newRangeContent'");
-            const change = ts.first(changes);
-            assert(change.fileName = this.activeFile.fileName);
-            const newText = ts.textChanges.applyChanges(this.getFileContent(this.activeFile.fileName), change.textChanges);
-            const newRange = updateTextRangeForTextChanges(this.getOnlyRange(), change.textChanges);
-            const actualText = newText.slice(newRange.pos, newRange.end);
-            this.verifyTextMatches(actualText, /*includeWhitespace*/ true, newRangeContent);
-        }
-        else {
-            if (newFileContent === undefined) throw ts.Debug.fail();
-            if (typeof newFileContent !== "object") newFileContent = { [this.activeFile.fileName]: newFileContent };
-            for (const change of changes) {
-                const expectedNewContent = newFileContent[change.fileName];
-                if (expectedNewContent === undefined) {
-                    ts.Debug.fail(`Did not expect a change in ${change.fileName}`);
-                }
-                const oldText = this.tryGetFileContent(change.fileName);
-                const newContent = change.isNewFile ? ts.first(change.textChanges).newText : ts.textChanges.applyChanges(oldText!, change.textChanges);
-                this.verifyTextMatches(newContent, /*includeWhitespace*/ true, expectedNewContent);
-            }
-            for (const newFileName in newFileContent) {
-                ts.Debug.assert(changes.some(c => c.fileName === newFileName), "No change in file", () => newFileName);
-            }
-        }
-    }
-
-    private verifyNewContentAfterChange({ newFileContent, newRangeContent }: FourSlashInterface.NewContentOptions, changedFiles: readonly string[]) {
-        const assertedChangedFiles = !newFileContent || typeof newFileContent === "string"
-            ? [this.activeFile.fileName]
-            : ts.getOwnKeys(newFileContent);
-        assert.deepEqual(assertedChangedFiles, changedFiles);
-
-        if (newFileContent !== undefined) {
-            assert(!newRangeContent);
-            if (typeof newFileContent === "string") {
-                this.verifyCurrentFileContent(newFileContent);
-            }
-            else {
-                for (const fileName in newFileContent) {
-                    this.verifyFileContent(fileName, newFileContent[fileName]);
-                }
-            }
-        }
-        else {
-            this.verifyRangeIs(newRangeContent!, /*includeWhiteSpace*/ true);
-        }
-    }
-
-    /**
-     * Rerieves a codefix satisfying the parameters, or undefined if no such codefix is found.
-     * @param fileName Path to file where error should be retrieved from.
-     */
-    private getCodeFixes(fileName: string, errorCode?: number, preferences: ts.UserPreferences = ts.emptyOptions, position?: number): readonly ts.CodeFixAction[] {
-        if (this.testType === FourSlashTestType.Server) {
-            this.configure(preferences);
-        }
-
-        const diagnosticsForCodeFix = this.getDiagnostics(fileName, /*includeSuggestions*/ true).map(diagnostic => ({
-            start: diagnostic.start,
-            length: diagnostic.length,
-            code: diagnostic.code,
-        }));
-
-        return ts.flatMap(ts.deduplicate(diagnosticsForCodeFix, ts.equalOwnProperties), diagnostic => {
-            if (errorCode !== undefined && errorCode !== diagnostic.code) {
-                return;
-            }
-            if (position !== undefined && diagnostic.start !== undefined && diagnostic.length !== undefined) {
-                const span = ts.createTextRangeFromSpan({ start: diagnostic.start, length: diagnostic.length });
-                if (!ts.textRangeContainsPositionInclusive(span, position)) {
-                    return;
-                }
-            }
-            return this.languageService.getCodeFixesAtPosition(fileName, diagnostic.start!, diagnostic.start! + diagnostic.length!, [diagnostic.code], this.formatCodeSettings, preferences);
-        });
-    }
-
-    private applyChanges(changes: readonly ts.FileTextChanges[]): void {
-        for (const change of changes) {
-            this.applyEdits(change.fileName, change.textChanges);
-        }
-    }
-
-    public verifyImportFixAtPosition(expectedTextArray: string[], errorCode: number | undefined, preferences: ts.UserPreferences | undefined) {
-        const { fileName } = this.activeFile;
-        const ranges = this.getRanges().filter(r => r.fileName === fileName);
-        if (ranges.length > 1) {
-            this.raiseError("Exactly one range should be specified in the testfile.");
-        }
-        const range = ts.firstOrUndefined(ranges);
-
-        if (preferences) {
-            this.configure(preferences);
-        }
-
-        const codeFixes = this.getCodeFixes(fileName, errorCode, preferences).filter(f => f.fixName === ts.codefix.importFixName);
-
-        if (codeFixes.length === 0) {
-            if (expectedTextArray.length !== 0) {
-                this.raiseError("No codefixes returned.");
-            }
-            return;
-        }
-
-        const actualTextArray: string[] = [];
-        const scriptInfo = this.languageServiceAdapterHost.getScriptInfo(fileName)!;
-        const originalContent = scriptInfo.content;
-        for (const codeFix of codeFixes) {
-            ts.Debug.assert(codeFix.changes.length === 1);
-            const change = ts.first(codeFix.changes);
-            ts.Debug.assert(change.fileName === fileName);
-            this.applyEdits(change.fileName, change.textChanges);
-            const text = range ? this.rangeText(range) : this.getFileContent(fileName);
-            actualTextArray.push(text);
-
-            // Undo changes to perform next fix
-            for (const textChange of change.textChanges) {
-                const span = textChange.span;
-                const deletedText = originalContent.slice(span.start, span.start + textChange.span.length);
-                const insertedText = textChange.newText;
-                this.editScriptAndUpdateMarkers(fileName, span.start, span.start + insertedText.length, deletedText);
-            }
-        }
-        if (expectedTextArray.length !== actualTextArray.length) {
-            this.raiseError(`Expected ${expectedTextArray.length} import fixes, got ${actualTextArray.length}:\n\n${actualTextArray.join("\n\n" + "-".repeat(20) + "\n\n")}`);
-        }
-        ts.zipWith(expectedTextArray, actualTextArray, (expected, actual, index) => {
-            if (expected !== actual) {
-                this.raiseError(`Import fix at index ${index} doesn't match.\n${showTextDiff(expected, actual)}`);
-            }
-        });
-    }
-
-    public verifyImportFixModuleSpecifiers(markerName: string, moduleSpecifiers: string[], preferences?: ts.UserPreferences) {
-        const marker = this.getMarkerByName(markerName);
-        const codeFixes = this.getCodeFixes(marker.fileName, ts.Diagnostics.Cannot_find_name_0.code, {
-            includeCompletionsForModuleExports: true,
-            includeCompletionsWithInsertText: true,
-            ...preferences,
-        }, marker.position).filter(f => f.fixName === ts.codefix.importFixName);
-
-        const actualModuleSpecifiers = ts.mapDefined(codeFixes, fix => {
-            return ts.forEach(ts.flatMap(fix.changes, c => c.textChanges), c => {
-                const match = /(?:from |require\()(['"])((?:(?!\1).)*)\1/.exec(c.newText);
-                return match?.[2];
-            });
-        });
-
-        assert.deepEqual(actualModuleSpecifiers, moduleSpecifiers);
-    }
-
-    public verifyPasteEdits(options: FourSlashInterface.PasteEditsOptions): void {
-        const editInfo = this.languageService.getPasteEdits({ targetFile: this.activeFile.fileName, pastedText: options.args.pastedText, pasteLocations: options.args.pasteLocations, copiedFrom: options.args.copiedFrom, preferences: options.args.preferences }, this.formatCodeSettings);
-        this.verifyNewContent({ newFileContent: options.newFileContents }, editInfo.edits);
-    }
-
-    public verifyDocCommentTemplate(expected: ts.TextInsertion | undefined, options?: ts.DocCommentTemplateOptions) {
-        const name = "verifyDocCommentTemplate";
-        const actual = this.languageService.getDocCommentTemplateAtPosition(this.activeFile.fileName, this.currentCaretPosition, options || { generateReturnInDocTemplate: true }, this.formatCodeSettings)!;
-
-        if (expected === undefined) {
-            if (actual) {
-                this.raiseError(`${name} failed - expected no template but got {newText: "${actual.newText}", caretOffset: ${actual.caretOffset}}`);
-            }
-
-            return;
-        }
-        else {
-            if (actual === undefined) {
-                this.raiseError(`${name} failed - expected the template {newText: "${expected.newText}", caretOffset: "${expected.caretOffset}"} but got nothing instead`);
-            }
-
-            if (actual.newText !== expected.newText) {
-                this.raiseError(`${name} failed for expected insertion.\n${showTextDiff(expected.newText, actual.newText)}`);
-            }
-
-            if (actual.caretOffset !== expected.caretOffset) {
-                this.raiseError(`${name} failed - expected caretOffset: ${expected.caretOffset}\nactual caretOffset:${actual.caretOffset}`);
-            }
-        }
-    }
-
-    public verifyBraceCompletionAtPosition(negative: boolean, openingBrace: string) {
-        const openBraceMap = new Map(Object.entries<ts.CharacterCodes>({
-            "(": ts.CharacterCodes.openParen,
-            "{": ts.CharacterCodes.openBrace,
-            "[": ts.CharacterCodes.openBracket,
-            "'": ts.CharacterCodes.singleQuote,
-            '"': ts.CharacterCodes.doubleQuote,
-            "`": ts.CharacterCodes.backtick,
-            "<": ts.CharacterCodes.lessThan,
-        }));
-
-        const charCode = openBraceMap.get(openingBrace);
-
-        if (!charCode) {
-            throw this.raiseError(`Invalid openingBrace '${openingBrace}' specified.`);
-        }
-
-        const position = this.currentCaretPosition;
-
-        const validBraceCompletion = this.languageService.isValidBraceCompletionAtPosition(this.activeFile.fileName, position, charCode);
-
-        if (!negative && !validBraceCompletion) {
-            this.raiseError(`${position} is not a valid brace completion position for ${openingBrace}`);
-        }
-        if (negative && validBraceCompletion) {
-            this.raiseError(`${position} is a valid brace completion position for ${openingBrace}`);
-        }
-    }
-
-    public baselineAutoImports(markerName: string, fullNamesForCodeFix?: string[], preferences?: ts.UserPreferences) {
-        const marker = this.getMarkerByName(markerName);
-        const completionPreferences = {
-            includeCompletionsForModuleExports: true,
-            includeCompletionsWithInsertText: true,
-            allowIncompleteCompletions: true,
-            includeCompletionsWithSnippetText: true,
-            ...preferences,
-        };
-
-        this.goToMarker(marker);
-        this.configure(completionPreferences);
-        const fileName = this.activeFile.fileName;
-        const ext = ts.getAnyExtensionFromPath(fileName).slice(1);
-        const lang = ["mts", "cts"].includes(ext) ? "ts" : ext;
-        let baselineText = codeFence(this.renderMarkers([{ text: "|", fileName: marker.fileName, position: marker.position }], /*useTerminalBoldSequence*/ false), lang) + "\n\n";
-
-        const completions = this.getCompletionListAtCaret(completionPreferences)!;
-
-        const autoImportCompletions = completions.entries.filter(c => c.hasAction && c.source && c.sortText === ts.Completions.SortText.AutoImportSuggestions);
-        if (autoImportCompletions.length) {
-            baselineText += `## From completions\n\n${autoImportCompletions.map(c => `- \`${c.name}\` from \`"${c.source}"\``).join("\n")}\n\n`;
-            autoImportCompletions.forEach(c => {
-                const details = this.getCompletionEntryDetails(c.name, c.source, c.data, completionPreferences);
-                assert(details?.codeActions, `Entry '${c.name}' from "${c.source}" returned no code actions from completion details request`);
-                assert(details.codeActions.length === 1, `Entry '${c.name}' from "${c.source}" returned more than one code action`);
-                assert(details.codeActions[0].changes.length === 1, `Entry '${c.name}' from "${c.source}" returned a code action changing more than one file`);
-                assert(details.codeActions[0].changes[0].fileName === this.activeFile.fileName, `Entry '${c.name}' from "${c.source}" returned a code action changing a different file`);
-                const changes = details.codeActions[0].changes[0].textChanges;
-                const completionChange: ts.TextChange = { newText: c.insertText || c.name, span: c.replacementSpan || completions.optionalReplacementSpan || { start: marker.position, length: 0 } };
-                const sortedChanges = [...changes, completionChange].sort((a, b) => a.span.start - b.span.start);
-                let newFileContent = this.activeFile.content;
-                for (let i = sortedChanges.length - 1; i >= 0; i--) {
-                    newFileContent = newFileContent.substring(0, sortedChanges[i].span.start) + sortedChanges[i].newText + newFileContent.substring(sortedChanges[i].span.start + sortedChanges[i].span.length);
-                }
-                baselineText += codeFence(newFileContent, lang) + "\n\n";
-            });
-        }
-
-        if (fullNamesForCodeFix) {
-            const scriptInfo = this.languageServiceAdapterHost.getScriptInfo(fileName)!;
-            const originalContent = scriptInfo.content;
-            const range = this.getRangesInFile()[0]
-                || getRangeOfIdentifierTouchingPosition(this.activeFile.content, marker.position)
-                || { pos: marker.position, end: marker.position };
-
-            baselineText += `## From codefixes\n\n`;
-            for (const fullNameForCodeFix of fullNamesForCodeFix) {
-                this.applyEdits(fileName, [{ span: { start: 0, length: this.getFileContent(fileName).length }, newText: originalContent }]);
-                this.applyEdits(fileName, [{ span: ts.createTextSpanFromRange(range), newText: fullNameForCodeFix }]);
-                baselineText += `### When marker text is \`${fullNameForCodeFix}\`\n\n`;
-
-                const codeFixes = this.getCodeFixes(fileName, /*errorCode*/ undefined, completionPreferences)
-                    .filter(f => f.fixName === ts.codefix.importFixName);
-                for (const fix of codeFixes) {
-                    baselineText += fix.description + "\n";
-                    if (fix.fixAllDescription) {
-                        baselineText += `Fix all available: ${fix.fixAllDescription}\n`;
-                    }
-                    ts.Debug.assert(fix.changes.length === 1);
-                    const change = ts.first(fix.changes);
-                    ts.Debug.assert(change.fileName === fileName);
-                    this.applyEdits(change.fileName, change.textChanges);
-                    const text = this.getFileContent(fileName);
-                    baselineText += "\n" + codeFence(text, lang) + "\n\n";
-                }
-            }
-        }
-
-        this.baseline("Auto Imports", baselineText, `.baseline.md`);
-    }
-
-    public verifyJsxClosingTag(map: { [markerName: string]: ts.JsxClosingTagInfo | undefined; }): void {
-        for (const markerName in map) {
-            this.goToMarker(markerName);
-            const actual = this.languageService.getJsxClosingTagAtPosition(this.activeFile.fileName, this.currentCaretPosition);
-            assert.deepEqual(actual, map[markerName], markerName);
-        }
-    }
-
-    public verifyLinkedEditingRange(map: { [markerName: string]: ts.LinkedEditingInfo | undefined; }): void {
-        for (const markerName in map) {
-            this.goToMarker(markerName);
-            const actual = this.languageService.getLinkedEditingRangeAtPosition(this.activeFile.fileName, this.currentCaretPosition);
-            assert.deepEqual(actual, map[markerName], markerName);
-        }
-    }
-
-    public baselineLinkedEditing(): void {
-        const files = this.testData.files;
-
-        let baselineContent = "";
-        let offset = 0;
-        for (const f of files) {
-            const result = getLinkedEditingBaselineWorker(f, offset, this.languageService);
-            baselineContent += result.baselineContent + `\n\n\n`;
-            offset = result.offset;
-        }
-
-        this.baseline("Linked Editing", baselineContent, ".linkedEditing.txt");
-
-        function getLinkedEditingBaselineWorker(activeFile: FourSlashFile, offset: number, languageService: ts.LanguageService) {
-            const fileName = activeFile.fileName;
-            let baselineContent = `=== ${fileName} ===\n`;
-
-            // get linkedEdit at every position in the file, then group positions by their linkedEdit
-            const linkedEditsInFile = new Map<string, number[]>();
-            for (let pos = 0; pos < activeFile.content.length; pos++) {
-                const linkedEditAtPosition = languageService.getLinkedEditingRangeAtPosition(fileName, pos);
-                if (!linkedEditAtPosition) continue;
-
-                const linkedEditString = JSON.stringify(linkedEditAtPosition);
-                const existingPositions = linkedEditsInFile.get(linkedEditString) ?? [];
-                linkedEditsInFile.set(linkedEditString, [...existingPositions, pos]);
-            }
-
-            const linkedEditsByRange = [...linkedEditsInFile.entries()].sort((a, b) => a[1][0] - b[1][0]);
-            if (linkedEditsByRange.length === 0) {
-                return { baselineContent: baselineContent + activeFile.content + `\n\n--No linked edits found--`, offset };
-            }
-
-            let inlineLinkedEditBaselines: { start: number; end: number; index: number; }[] = [];
-            let linkedEditInfoBaseline = "";
-            for (const edit of linkedEditsByRange) {
-                const [linkedEdit, positions] = edit;
-                let rangeStart = 0;
-                for (let j = 0; j < positions.length - 1; j++) {
-                    // for each distinct range in the list of positions, add an entry to the list of places that need to be annotated in the baseline
-                    if (positions[j] + 1 !== positions[j + 1]) {
-                        inlineLinkedEditBaselines.push({ start: positions[rangeStart], end: positions[j], index: offset });
-                        rangeStart = j + 1;
-                    }
-                }
-                inlineLinkedEditBaselines.push({ start: positions[rangeStart], end: positions[positions.length - 1], index: offset });
-
-                // add the LinkedEditInfo with its index to the baseline
-                linkedEditInfoBaseline += `\n\n=== ${offset} ===\n` + linkedEdit;
-                offset++;
-            }
-
-            inlineLinkedEditBaselines = inlineLinkedEditBaselines.sort((a, b) => a.start - b.start);
-            const fileText = activeFile.content;
-            baselineContent += fileText.slice(0, inlineLinkedEditBaselines[0].start);
-            for (let i = 0; i < inlineLinkedEditBaselines.length; i++) {
-                const e = inlineLinkedEditBaselines[i];
-                const sliceEnd = inlineLinkedEditBaselines[i + 1]?.start;
-                baselineContent += `[|/*${e.index}*/` + fileText.slice(e.start, e.end) + `|]` + fileText.slice(e.end, sliceEnd);
-            }
-
-            baselineContent += linkedEditInfoBaseline;
-            return { baselineContent, offset };
-        }
-    }
-
-    public verifyMatchingBracePosition(bracePosition: number, expectedMatchPosition: number) {
-        const actual = this.languageService.getBraceMatchingAtPosition(this.activeFile.fileName, bracePosition);
-
-        if (actual.length !== 2) {
-            this.raiseError(`verifyMatchingBracePosition failed - expected result to contain 2 spans, but it had ${actual.length}`);
-        }
-
-        let actualMatchPosition = -1;
-        if (bracePosition === actual[0].start) {
-            actualMatchPosition = actual[1].start;
-        }
-        else if (bracePosition === actual[1].start) {
-            actualMatchPosition = actual[0].start;
-        }
-        else {
-            this.raiseError(`verifyMatchingBracePosition failed - could not find the brace position: ${bracePosition} in the returned list: (${actual[0].start},${ts.textSpanEnd(actual[0])}) and (${actual[1].start},${ts.textSpanEnd(actual[1])})`);
-        }
-
-        if (actualMatchPosition !== expectedMatchPosition) {
-            this.raiseError(`verifyMatchingBracePosition failed - expected: ${actualMatchPosition},  actual: ${expectedMatchPosition}`);
-        }
-    }
-
-    public verifyNoMatchingBracePosition(bracePosition: number) {
-        const actual = this.languageService.getBraceMatchingAtPosition(this.activeFile.fileName, bracePosition);
-
-        if (actual.length !== 0) {
-            this.raiseError("verifyNoMatchingBracePosition failed - expected: 0 spans, actual: " + actual.length);
-        }
-    }
-
-    public verifySpanOfEnclosingComment(negative: boolean, onlyMultiLineDiverges?: boolean) {
-        const expected = !negative;
-        const position = this.currentCaretPosition;
-        const fileName = this.activeFile.fileName;
-        const actual = !!this.languageService.getSpanOfEnclosingComment(fileName, position, /*onlyMultiLine*/ false);
-        const actualOnlyMultiLine = !!this.languageService.getSpanOfEnclosingComment(fileName, position, /*onlyMultiLine*/ true);
-        if (expected !== actual || onlyMultiLineDiverges === (actual === actualOnlyMultiLine)) {
-            this.raiseError(`verifySpanOfEnclosingComment failed:
-                position: '${position}'
-                fileName: '${fileName}'
-                onlyMultiLineDiverges: '${onlyMultiLineDiverges}'
-                actual: '${actual}'
-                actualOnlyMultiLine: '${actualOnlyMultiLine}'
-                expected: '${expected}'.`);
-        }
-    }
-
-    public verifyNavigateTo(options: readonly FourSlashInterface.VerifyNavigateToOptions[]): void {
-        for (const { pattern, expected, fileName, excludeLibFiles } of options) {
-            const file = fileName && this.findFile(fileName).fileName;
-            const items = this.languageService.getNavigateToItems(pattern, /*maxResultCount*/ undefined, file, /*excludeDtsFiles*/ undefined, excludeLibFiles);
-            this.assertObjectsEqual(
-                items,
-                expected.map((e): ts.NavigateToItem => ({
-                    name: e.name,
-                    kind: e.kind,
-                    kindModifiers: e.kindModifiers || "",
-                    matchKind: e.matchKind || "exact",
-                    isCaseSensitive: e.isCaseSensitive === undefined ? true : e.isCaseSensitive,
-                    fileName: e.range.fileName,
-                    textSpan: ts.createTextSpanFromRange(e.range),
-                    containerName: e.containerName || "",
-                    containerKind: e.containerKind || ts.ScriptElementKind.unknown,
-                })),
-            );
-        }
-    }
-
-    public verifyNavigationBar(json: any, options: { checkSpans?: boolean; } | undefined) {
-        this.verifyNavigationTreeOrBar(json, this.languageService.getNavigationBarItems(this.activeFile.fileName), "Bar", options);
-    }
-
-    public verifyNavigationTree(json: any, options: { checkSpans?: boolean; } | undefined) {
-        this.verifyNavigationTreeOrBar(json, this.languageService.getNavigationTree(this.activeFile.fileName), "Tree", options);
-    }
-
-    private verifyNavigationTreeOrBar(json: any, tree: any, name: "Tree" | "Bar", options: { checkSpans?: boolean; } | undefined) {
-        if (JSON.stringify(tree, replacer) !== JSON.stringify(json)) {
-            this.raiseError(`verifyNavigation${name} failed - \n${showTextDiff(stringify(json), stringify(tree, replacer))}`);
-        }
-
-        function replacer(key: string, value: any) {
-            switch (key) {
-                case "spans":
-                case "nameSpan":
-                    return options && options.checkSpans ? value : undefined;
-                case "start":
-                case "length":
-                    // Never omit the values in a span, even if they are 0.
-                    return value;
-                case "childItems":
-                    return !value || value.length === 0 ? undefined : value;
-                default:
-                    // Omit falsy values, those are presumed to be the default.
-                    return value || undefined;
-            }
-        }
-    }
-
-    public printNavigationItems(searchValue: string) {
-        const items = this.languageService.getNavigateToItems(searchValue);
-        Harness.IO.log(`NavigationItems list (${items.length} items)`);
-        for (const item of items) {
-            Harness.IO.log(`name: ${item.name}, kind: ${item.kind}, parentName: ${item.containerName}, fileName: ${item.fileName}`);
-        }
-    }
-
-    public printNavigationBar() {
-        const items = this.languageService.getNavigationBarItems(this.activeFile.fileName);
-        Harness.IO.log(`Navigation bar (${items.length} items)`);
-        for (const item of items) {
-            Harness.IO.log(`${ts.repeatString(" ", item.indent)}name: ${item.text}, kind: ${item.kind}, childItems: ${item.childItems.map(child => child.text)}`);
-        }
-    }
-
-    private getDocumentHighlightsAtCurrentPosition(fileNamesToSearch: readonly string[]) {
-        const filesToSearch = fileNamesToSearch.map(name => ts.combinePaths(this.basePath, name));
-        return this.languageService.getDocumentHighlights(this.activeFile.fileName, this.currentCaretPosition, filesToSearch);
-    }
-
-    public baselineDocumentHighlights(
-        markerOrRange: ArrayOrSingle<MarkerOrNameOrRange> | undefined,
-        rangeText: ArrayOrSingle<string> | undefined,
-        options: FourSlashInterface.VerifyDocumentHighlightsOptions | undefined,
-    ) {
-        this.baselineEachMarkerOrRangeArrayOrSingle(
-            "documentHighlights",
-            markerOrRange,
-            rangeText,
-            markerOrRange => {
-                this.goToMarkerOrNameOrRange(markerOrRange);
-                const highlights = this.getDocumentHighlightsAtCurrentPosition(ts.map(options?.filesToSearch, ts.normalizePath) || [this.activeFile.fileName]);
-
-                // Write input files
-                const filesToSearch = options ? "// filesToSearch:\n" +
-                    options.filesToSearch.map(f => "//   " + f).join("\n") + "\n\n" :
-                    "";
-                const baselineContent = this.getBaselineForGroupedDocumentSpansWithFileContents(
-                    highlights?.map(h => h.highlightSpans.map(s => s.fileName ? s as ts.DocumentSpan : { ...s, fileName: h.fileName })) || ts.emptyArray,
-                    { markerInfo: { markerOrRange, markerName: "/*HIGHLIGHTS*/" } },
-                );
-                return filesToSearch + baselineContent;
-            },
-        );
-    }
-
-    public verifyCodeFixAvailable(negative: boolean, expected: FourSlashInterface.VerifyCodeFixAvailableOptions[] | string | undefined): void {
-        const codeFixes = this.getCodeFixes(this.activeFile.fileName);
-        if (negative) {
-            if (typeof expected === "undefined") {
-                this.assertObjectsEqual(codeFixes, ts.emptyArray);
-            }
-            else if (typeof expected === "string") {
-                if (codeFixes.some(fix => fix.fixName === expected)) {
-                    this.raiseError(`Expected not to find a fix with the name '${expected}', but one exists.`);
-                }
-            }
-            else {
-                assert(typeof expected === "undefined" || typeof expected === "string", "With a negated assertion, 'expected' must be undefined or a string value of a codefix name.");
-            }
-        }
-        else if (typeof expected === "string") {
-            this.assertObjectsEqual(codeFixes.map(fix => fix.fixName), [expected]);
-        }
-        else {
-            const actuals = codeFixes.map((fix): FourSlashInterface.VerifyCodeFixAvailableOptions => ({ description: fix.description, commands: fix.commands }));
-            this.assertObjectsEqual(actuals, negative ? ts.emptyArray : expected);
-        }
-    }
-
-    public verifyCodeFixAllAvailable(negative: boolean, fixName: string) {
-        const availableFixes = this.getCodeFixes(this.activeFile.fileName);
-        const hasFix = availableFixes.some(fix => fix.fixName === fixName && fix.fixId);
-        if (negative && hasFix) {
-            this.raiseError(`Expected not to find a fix with the name '${fixName}', but one exists.`);
-        }
-        else if (!negative && !hasFix) {
-            if (availableFixes.some(fix => fix.fixName === fixName)) {
-                this.raiseError(`Found a fix with the name '${fixName}', but fix-all is not available.`);
-            }
-
-            this.raiseError(
-                `Expected to find a fix with the name '${fixName}', but none exists.` +
-                    availableFixes.length
-                    ? ` Available fixes: ${availableFixes.map(fix => `${fix.fixName} (${fix.fixId ? "with" : "without"} fix-all)`).join(", ")}`
-                    : "",
-            );
-        }
-    }
-
-    public verifyApplicableRefactorAvailableAtMarker(negative: boolean, markerName: string) {
-        const isAvailable = this.getApplicableRefactors(this.getMarkerByName(markerName)).length > 0;
-        if (negative && isAvailable) {
-            this.raiseError(`verifyApplicableRefactorAvailableAtMarker failed - expected no refactor at marker ${markerName} but found some.`);
-        }
-        if (!negative && !isAvailable) {
-            this.raiseError(`verifyApplicableRefactorAvailableAtMarker failed - expected a refactor at marker ${markerName} but found none.`);
-        }
-    }
-
-    private getSelection(): ts.TextRange {
-        return {
-            pos: this.currentCaretPosition,
-            end: this.selectionEnd === -1 ? this.currentCaretPosition : this.selectionEnd,
-        };
-    }
-
-    public verifyRefactorAvailable(negative: boolean, triggerReason: ts.RefactorTriggerReason, name: string, actionName?: string, actionDescription?: string, kind?: string, preferences = ts.emptyOptions, includeInteractiveActions?: boolean) {
-        let refactors = this.getApplicableRefactorsAtSelection(triggerReason, kind, preferences, includeInteractiveActions);
-        refactors = refactors.filter(r => r.name === name);
-
-        if (actionName !== undefined) {
-            refactors.forEach(r => r.actions = r.actions.filter(a => a.name === actionName));
-        }
-
-        if (actionDescription !== undefined) {
-            refactors.forEach(r => r.actions = r.actions.filter(a => a.description === actionDescription));
-        }
-
-        refactors = refactors.filter(r => r.actions.length > 0);
-
-        const isAvailable = refactors.length > 0;
-
-        if (negative) {
-            if (isAvailable) {
-                this.raiseError(`verifyApplicableRefactorAvailableForRange failed - expected no refactor but found: ${refactors.map(r => r.name).join(", ")}`);
-            }
-        }
-        else {
-            if (!isAvailable) {
-                this.raiseError(`verifyApplicableRefactorAvailableForRange failed - expected a refactor but found none.`);
-            }
-            if (refactors.length > 1) {
-                this.raiseError(`${refactors.length} available refactors both have name ${name} and action ${actionName}`);
-            }
-        }
-    }
-
-    public verifyRefactorKindsAvailable(kind: string, expected: string[], preferences = ts.emptyOptions) {
-        const refactors = this.getApplicableRefactorsAtSelection("invoked", kind, preferences);
-        const availableKinds = ts.flatMap(refactors, refactor => refactor.actions).map(action => action.kind);
-        assert.deepEqual(availableKinds.sort(), expected.sort(), `Expected kinds to be equal`);
-    }
-
-    public verifyRefactorsAvailable(names: readonly string[]): void {
-        assert.deepEqual(unique(this.getApplicableRefactorsAtSelection(), r => r.name), names);
-    }
-
-    public verifyApplicableRefactorAvailableForRange(negative: boolean) {
-        const ranges = this.getRanges();
-        if (!(ranges && ranges.length === 1)) {
-            throw new Error("Exactly one refactor range is allowed per test.");
-        }
-
-        const isAvailable = this.getApplicableRefactors(ts.first(ranges)).length > 0;
-        if (negative && isAvailable) {
-            this.raiseError(`verifyApplicableRefactorAvailableForRange failed - expected no refactor but found some.`);
-        }
-        if (!negative && !isAvailable) {
-            this.raiseError(`verifyApplicableRefactorAvailableForRange failed - expected a refactor but found none.`);
-        }
-    }
-
-    public applyRefactor({ refactorName, actionName, actionDescription, newContent: newContentWithRenameMarker, triggerReason }: FourSlashInterface.ApplyRefactorOptions) {
-        const range = this.getSelection();
-        const refactors = this.getApplicableRefactorsAtSelection(triggerReason);
-        const refactorsWithName = refactors.filter(r => r.name === refactorName);
-        if (refactorsWithName.length === 0) {
-            this.raiseError(`The expected refactor: ${refactorName} is not available at the marker location.\nAvailable refactors: ${refactors.map(r => r.name)}`);
-        }
-
-        const action = ts.firstDefined(refactorsWithName, refactor => refactor.actions.find(a => a.name === actionName));
-        if (!action) {
-            throw this.raiseError(`The expected action: ${actionName} is not included in: ${ts.flatMap(refactorsWithName, r => r.actions.map(a => a.name))}`);
-        }
-        if (action.description !== actionDescription) {
-            this.raiseError(`Expected action description to be ${JSON.stringify(actionDescription)}, got: ${JSON.stringify(action.description)}`);
-        }
-
-        const editInfo = this.languageService.getEditsForRefactor(this.activeFile.fileName, this.formatCodeSettings, range, refactorName, actionName, ts.emptyOptions)!;
-        for (const edit of editInfo.edits) {
-            this.applyEdits(edit.fileName, edit.textChanges);
-        }
-
-        let renameFilename: string | undefined;
-        let renamePosition: number | undefined;
-
-        const newFileContents = typeof newContentWithRenameMarker === "string" ? { [this.activeFile.fileName]: newContentWithRenameMarker } : newContentWithRenameMarker;
-        for (const fileName in newFileContents) {
-            const { renamePosition: rp, newContent } = TestState.parseNewContent(newFileContents[fileName]);
-            if (renamePosition === undefined) {
-                renameFilename = fileName;
-                renamePosition = rp;
-            }
-            else {
-                ts.Debug.assert(rp === undefined);
-            }
-            this.verifyFileContent(fileName, newContent);
-        }
-
-        if (renamePosition === undefined) {
-            if (editInfo.renameLocation !== undefined) {
-                this.raiseError(`Did not expect a rename location, got ${editInfo.renameLocation}`);
-            }
-        }
-        else {
-            this.assertObjectsEqual(editInfo.renameFilename, renameFilename);
-            if (renamePosition !== editInfo.renameLocation) {
-                this.raiseError(`Expected rename position of ${renamePosition}, but got ${editInfo.renameLocation}`);
-            }
-        }
-    }
-
-    private static parseNewContent(newContentWithRenameMarker: string): { readonly renamePosition: number | undefined; readonly newContent: string; } {
-        const renamePosition = newContentWithRenameMarker.indexOf("/*RENAME*/");
-        if (renamePosition === -1) {
-            return { renamePosition: undefined, newContent: newContentWithRenameMarker };
-        }
-        else {
-            const newContent = newContentWithRenameMarker.slice(0, renamePosition) + newContentWithRenameMarker.slice(renamePosition + "/*RENAME*/".length);
-            return { renamePosition, newContent };
-        }
-    }
-
-    public noMoveToNewFile() {
-        const ranges = this.getRanges();
-        assert(ranges.length);
-        for (const range of ranges) {
-            for (const refactor of this.getApplicableRefactors(range, { allowTextChangesInNewFiles: true })) {
-                if (refactor.name === "Move to a new file") {
-                    ts.Debug.fail("Did not expect to get 'move to a new file' refactor");
-                }
-            }
-        }
-    }
-
-    public moveToNewFile(options: FourSlashInterface.MoveToNewFileOptions): void {
-        assert(this.getRanges().length === 1, "Must have exactly one fourslash range (source enclosed between '[|' and '|]' delimiters) in the source file");
-        const range = this.getRanges()[0];
-        const refactor = ts.find(this.getApplicableRefactors(range, { allowTextChangesInNewFiles: true }), r => r.name === "Move to a new file")!;
-        assert(refactor.actions.length === 1);
-        const action = ts.first(refactor.actions);
-        assert(action.name === "Move to a new file" && action.description === "Move to a new file");
-
-        const editInfo = this.languageService.getEditsForRefactor(range.fileName, this.formatCodeSettings, range, refactor.name, action.name, options.preferences || ts.emptyOptions)!;
-        this.verifyNewContent({ newFileContent: options.newFileContents }, editInfo.edits);
-    }
-
-    public moveToFile(options: FourSlashInterface.MoveToFileOptions): void {
-        assert(this.getRanges().length === 1, "Must have exactly one fourslash range (source enclosed between '[|' and '|]' delimiters) in the source file");
-        const range = this.getRanges()[0];
-        const refactor = ts.find(this.getApplicableRefactors(range, { allowTextChangesInNewFiles: true }, /*triggerReason*/ undefined, /*kind*/ undefined, /*includeInteractiveActions*/ true), r => r.name === "Move to file")!;
-        assert(refactor.actions.length === 1);
-        const action = ts.first(refactor.actions);
-        assert(action.name === "Move to file" && action.description === "Move to file");
-
-        const editInfo = this.languageService.getEditsForRefactor(range.fileName, this.formatCodeSettings, range, refactor.name, action.name, options.preferences || ts.emptyOptions, options.interactiveRefactorArguments)!;
-        this.verifyNewContent({ newFileContent: options.newFileContents }, editInfo.edits);
-    }
-
-    private testNewFileContents(edits: readonly ts.FileTextChanges[], newFileContents: { [fileName: string]: string; }, description: string): void {
-        for (const { fileName, textChanges } of edits) {
-            const newContent = newFileContents[fileName];
-            if (newContent === undefined) {
-                this.raiseError(`${description} - There was an edit in ${fileName} but new content was not specified.`);
-            }
-
-            const fileContent = this.tryGetFileContent(fileName);
-            if (fileContent !== undefined) {
-                const actualNewContent = ts.textChanges.applyChanges(fileContent, textChanges);
-                assert.equal(actualNewContent, newContent, `new content for ${fileName}`);
-            }
-            else {
-                // Creates a new file.
-                assert(textChanges.length === 1);
-                const change = ts.first(textChanges);
-                assert.deepEqual(change.span, ts.createTextSpan(0, 0));
-                assert.equal(change.newText, newContent, `${description} - Content for ${fileName}`);
-            }
-        }
-
-        for (const fileName in newFileContents) {
-            if (!edits.some(e => e.fileName === fileName)) {
-                ts.Debug.fail(`${description} - Asserted new contents of ${fileName} but there were no edits`);
-            }
-        }
-    }
-
-    public verifyFileAfterApplyingRefactorAtMarker(
-        markerName: string,
-        expectedContent: string,
-        refactorNameToApply: string,
-        actionName: string,
-        formattingOptions?: ts.FormatCodeSettings,
-    ) {
-        formattingOptions = formattingOptions || this.formatCodeSettings;
-        const marker = this.getMarkerByName(markerName);
-
-        const applicableRefactors = this.languageService.getApplicableRefactors(this.activeFile.fileName, marker.position, ts.emptyOptions);
-        const applicableRefactorToApply = ts.find(applicableRefactors, refactor => refactor.name === refactorNameToApply);
-
-        if (!applicableRefactorToApply) {
-            this.raiseError(`The expected refactor: ${refactorNameToApply} is not available at the marker location.`);
-        }
-
-        const editInfo = this.languageService.getEditsForRefactor(marker.fileName, formattingOptions, marker.position, refactorNameToApply, actionName, ts.emptyOptions)!;
-
-        for (const edit of editInfo.edits) {
-            this.applyEdits(edit.fileName, edit.textChanges);
-        }
-        const actualContent = this.getFileContent(marker.fileName);
-
-        if (actualContent !== expectedContent) {
-            this.raiseError(`verifyFileAfterApplyingRefactors failed:\n${showTextDiff(expectedContent, actualContent)}`);
-        }
-    }
-
-    public printAvailableCodeFixes() {
-        const codeFixes = this.getCodeFixes(this.activeFile.fileName);
-        Harness.IO.log(stringify(codeFixes));
-    }
-
-    private formatCallHierarchyItemSpan(file: FourSlashFile, span: ts.TextSpan, prefix: string, trailingPrefix = prefix) {
-        const startLc = this.languageServiceAdapterHost.positionToLineAndCharacter(file.fileName, span.start);
-        const endLc = this.languageServiceAdapterHost.positionToLineAndCharacter(file.fileName, ts.textSpanEnd(span));
-        const lines = this.spanLines(file, span, { fullLines: true, lineNumbers: true, selection: true });
-        let text = "";
-        text += `${prefix}╭ ${file.fileName}:${startLc.line + 1}:${startLc.character + 1}-${endLc.line + 1}:${endLc.character + 1}\n`;
-        for (const line of lines) {
-            text += `${prefix}│ ${line.trimEnd()}\n`;
-        }
-        text += `${trailingPrefix}╰\n`;
-        return text;
-    }
-
-    private formatCallHierarchyItemSpans(file: FourSlashFile, spans: ts.TextSpan[], prefix: string, trailingPrefix = prefix) {
-        let text = "";
-        for (let i = 0; i < spans.length; i++) {
-            text += this.formatCallHierarchyItemSpan(file, spans[i], prefix, i < spans.length - 1 ? prefix : trailingPrefix);
-        }
-        return text;
-    }
-
-    private formatCallHierarchyItem(file: FourSlashFile, callHierarchyItem: ts.CallHierarchyItem, direction: CallHierarchyItemDirection, seen: Map<string, boolean>, prefix: string, trailingPrefix: string = prefix) {
-        const key = `${callHierarchyItem.file}|${JSON.stringify(callHierarchyItem.span)}|${direction}`;
-        const alreadySeen = seen.has(key);
-        seen.set(key, true);
-
-        const incomingCalls = direction === CallHierarchyItemDirection.Outgoing ? { result: "skip" } as const :
-            alreadySeen ? { result: "seen" } as const :
-            { result: "show", values: this.languageService.provideCallHierarchyIncomingCalls(callHierarchyItem.file, callHierarchyItem.selectionSpan.start) } as const;
-
-        const outgoingCalls = direction === CallHierarchyItemDirection.Incoming ? { result: "skip" } as const :
-            alreadySeen ? { result: "seen" } as const :
-            { result: "show", values: this.languageService.provideCallHierarchyOutgoingCalls(callHierarchyItem.file, callHierarchyItem.selectionSpan.start) } as const;
-
-        let text = "";
-        text += `${prefix}╭ name: ${callHierarchyItem.name}\n`;
-        text += `${prefix}├ kind: ${callHierarchyItem.kind}\n`;
-        if (callHierarchyItem.containerName) {
-            text += `${prefix}├ containerName: ${callHierarchyItem.containerName}\n`;
-        }
-        text += `${prefix}├ file: ${callHierarchyItem.file}\n`;
-        text += `${prefix}├ span:\n`;
-        text += this.formatCallHierarchyItemSpan(file, callHierarchyItem.span, `${prefix}│ `);
-        text += `${prefix}├ selectionSpan:\n`;
-        text += this.formatCallHierarchyItemSpan(
-            file,
-            callHierarchyItem.selectionSpan,
-            `${prefix}│ `,
-            incomingCalls.result !== "skip" || outgoingCalls.result !== "skip" ? `${prefix}│ ` :
-                `${trailingPrefix}╰ `,
-        );
-
-        if (incomingCalls.result === "seen") {
-            if (outgoingCalls.result === "skip") {
-                text += `${trailingPrefix}╰ incoming: ...\n`;
-            }
-            else {
-                text += `${prefix}├ incoming: ...\n`;
-            }
-        }
-        else if (incomingCalls.result === "show") {
-            if (!ts.some(incomingCalls.values)) {
-                if (outgoingCalls.result === "skip") {
-                    text += `${trailingPrefix}╰ incoming: none\n`;
-                }
-                else {
-                    text += `${prefix}├ incoming: none\n`;
-                }
-            }
-            else {
-                text += `${prefix}├ incoming:\n`;
-                for (let i = 0; i < incomingCalls.values.length; i++) {
-                    const incomingCall = incomingCalls.values[i];
-                    const file = this.findFile(incomingCall.from.file);
-                    text += `${prefix}│ ╭ from:\n`;
-                    text += this.formatCallHierarchyItem(file, incomingCall.from, CallHierarchyItemDirection.Incoming, seen, `${prefix}│ │ `);
-                    text += `${prefix}│ ├ fromSpans:\n`;
-                    text += this.formatCallHierarchyItemSpans(
-                        file,
-                        incomingCall.fromSpans,
-                        `${prefix}│ │ `,
-                        i < incomingCalls.values.length - 1 ? `${prefix}│ ╰ ` :
-                            outgoingCalls.result !== "skip" ? `${prefix}│ ╰ ` :
-                            `${trailingPrefix}╰ ╰ `,
-                    );
-                }
-            }
-        }
-
-        if (outgoingCalls.result === "seen") {
-            text += `${trailingPrefix}╰ outgoing: ...\n`;
-        }
-        else if (outgoingCalls.result === "show") {
-            if (!ts.some(outgoingCalls.values)) {
-                text += `${trailingPrefix}╰ outgoing: none\n`;
-            }
-            else {
-                text += `${prefix}├ outgoing:\n`;
-                for (let i = 0; i < outgoingCalls.values.length; i++) {
-                    const outgoingCall = outgoingCalls.values[i];
-                    text += `${prefix}│ ╭ to:\n`;
-                    text += this.formatCallHierarchyItem(this.findFile(outgoingCall.to.file), outgoingCall.to, CallHierarchyItemDirection.Outgoing, seen, `${prefix}│ │ `);
-                    text += `${prefix}│ ├ fromSpans:\n`;
-                    text += this.formatCallHierarchyItemSpans(
-                        file,
-                        outgoingCall.fromSpans,
-                        `${prefix}│ │ `,
-                        i < outgoingCalls.values.length - 1 ? `${prefix}│ ╰ ` :
-                            `${trailingPrefix}╰ ╰ `,
-                    );
-                }
-            }
-        }
-        return text;
-    }
-
-    private formatCallHierarchy(callHierarchyItem: ts.CallHierarchyItem | undefined) {
-        let text = "";
-        if (callHierarchyItem) {
-            const file = this.findFile(callHierarchyItem.file);
-            text += this.formatCallHierarchyItem(file, callHierarchyItem, CallHierarchyItemDirection.Root, new Map(), "");
-        }
-        return text;
-    }
-
-    public baselineCallHierarchy() {
-        const callHierarchyItem = this.languageService.prepareCallHierarchy(this.activeFile.fileName, this.currentCaretPosition);
-        const text = callHierarchyItem ? ts.mapOneOrMany(callHierarchyItem, item => this.formatCallHierarchy(item), result => result.join("")) : "none";
-        this.baseline("Call Hierarchy", text, ".callHierarchy.txt");
-    }
-
-    private getLineContent(index: number) {
-        const text = this.getFileContent(this.activeFile.fileName);
-        const pos = this.languageServiceAdapterHost.lineAndCharacterToPosition(this.activeFile.fileName, { line: index, character: 0 });
-        let startPos = pos, endPos = pos;
-
-        while (startPos > 0) {
-            const ch = text.charCodeAt(startPos - 1);
-            if (ch === ts.CharacterCodes.carriageReturn || ch === ts.CharacterCodes.lineFeed) {
-                break;
-            }
-
-            startPos--;
-        }
-
-        while (endPos < text.length) {
-            const ch = text.charCodeAt(endPos);
-
-            if (ch === ts.CharacterCodes.carriageReturn || ch === ts.CharacterCodes.lineFeed) {
-                break;
-            }
-
-            endPos++;
-        }
-
-        return text.substring(startPos, endPos);
-    }
-
-    // Get the text of the entire line the caret is currently at
-    private getCurrentLineContent() {
-        return this.getLineContent(
-            this.languageServiceAdapterHost.positionToLineAndCharacter(
-                this.activeFile.fileName,
-                this.currentCaretPosition,
-            ).line,
-        );
-    }
-
-    private findFile(indexOrName: string | number): FourSlashFile {
-        if (typeof indexOrName === "number") {
-            const index = indexOrName;
-            if (index >= this.testData.files.length) {
-                throw new Error(`File index (${index}) in openFile was out of range. There are only ${this.testData.files.length} files in this test.`);
-            }
-            else {
-                return this.testData.files[index];
-            }
-        }
-        else if (ts.isString(indexOrName)) {
-            const { file, availableNames } = this.tryFindFileWorker(indexOrName);
-            if (!file) {
-                throw new Error(`No test file named "${indexOrName}" exists. Available file names are: ${availableNames.join(", ")}`);
-            }
-            return file;
-        }
-        else {
-            return ts.Debug.assertNever(indexOrName);
-        }
-    }
-
-    private tryFindFileWorker(name: string): { readonly file: FourSlashFile | undefined; readonly availableNames: readonly string[]; } {
-        name = ts.normalizePath(name);
-        // names are stored in the compiler with this relative path, this allows people to use goTo.file on just the fileName
-        name = name.includes("/") ? name : (this.basePath + "/" + name);
-
-        const availableNames: string[] = [];
-        const file = ts.forEach(this.testData.files, file => {
-            const fn = ts.normalizePath(file.fileName);
-            if (fn) {
-                if (fn === name) {
-                    return file;
-                }
-                availableNames.push(fn);
-            }
-        });
-        return { file, availableNames };
-    }
-
-    private hasFile(name: string): boolean {
-        return this.tryFindFileWorker(name).file !== undefined;
-    }
-
-    private getLineColStringAtPosition(position: number, file: FourSlashFile = this.activeFile) {
-        const pos = this.languageServiceAdapterHost.positionToLineAndCharacter(file.fileName, position);
-        return `line ${(pos.line + 1)}, col ${pos.character}`;
-    }
-
-    public getMarkerByName(markerName: string) {
-        const markerPos = this.testData.markerPositions.get(markerName);
-        if (markerPos === undefined) {
-            throw new Error(`Unknown marker "${markerName}" Available markers: ${this.getMarkerNames().map(m => '"' + m + '"').join(", ")}`);
-        }
-        else {
-            return markerPos;
-        }
-    }
-
-    public setCancelled(numberOfCalls: number): void {
-        this.cancellationToken.setCancelled(numberOfCalls);
-    }
-
-    public resetCancelled(): void {
-        this.cancellationToken.resetCancelled();
-    }
-
-    public getEditsForFileRename({ oldPath, newPath, newFileContents, preferences }: FourSlashInterface.GetEditsForFileRenameOptions): void {
-        const test = (fileContents: { readonly [fileName: string]: string; }, description: string): void => {
-            const changes = this.languageService.getEditsForFileRename(oldPath, newPath, this.formatCodeSettings, preferences);
-            this.testNewFileContents(changes, fileContents, description);
-        };
-
-        ts.Debug.assert(!this.hasFile(newPath), "initially, newPath should not exist");
-
-        test(newFileContents, "with file not yet moved");
-
-        this.languageServiceAdapterHost.renameFileOrDirectory(oldPath, newPath);
-        this.languageService.cleanupSemanticCache();
-        const pathUpdater = ts.getPathUpdater(oldPath, newPath, ts.createGetCanonicalFileName(/*useCaseSensitiveFileNames*/ false), /*sourceMapper*/ undefined);
-        test(renameKeys(newFileContents, key => pathUpdater(key) || key), "with file moved");
-    }
-
-    private getApplicableRefactorsAtSelection(triggerReason: ts.RefactorTriggerReason = "implicit", kind?: string, preferences = ts.emptyOptions, includeInteractiveActions?: boolean) {
-        return this.getApplicableRefactorsWorker(this.getSelection(), this.activeFile.fileName, preferences, triggerReason, kind, includeInteractiveActions);
-    }
-    private getApplicableRefactors(rangeOrMarker: Range | Marker, preferences = ts.emptyOptions, triggerReason: ts.RefactorTriggerReason = "implicit", kind?: string, includeInteractiveActions?: boolean): readonly ts.ApplicableRefactorInfo[] {
-        return this.getApplicableRefactorsWorker("position" in rangeOrMarker ? rangeOrMarker.position : rangeOrMarker, rangeOrMarker.fileName, preferences, triggerReason, kind, includeInteractiveActions); // eslint-disable-line local/no-in-operator
-    }
-    private getApplicableRefactorsWorker(positionOrRange: number | ts.TextRange, fileName: string, preferences = ts.emptyOptions, triggerReason: ts.RefactorTriggerReason, kind?: string, includeInteractiveActions?: boolean): readonly ts.ApplicableRefactorInfo[] {
-        return this.languageService.getApplicableRefactors(fileName, positionOrRange, preferences, triggerReason, kind, includeInteractiveActions) || ts.emptyArray;
-    }
-
-    public configurePlugin(pluginName: string, configuration: any): void {
-        (this.languageService as ts.server.SessionClient).configurePlugin(pluginName, configuration);
-    }
-
-    public setCompilerOptionsForInferredProjects(options: ts.server.protocol.CompilerOptions) {
-        ts.Debug.assert(this.testType === FourSlashTestType.Server);
-        (this.languageService as ts.server.SessionClient).setCompilerOptionsForInferredProjects(options);
-    }
-
-    public toggleLineComment(newFileContent: string): void {
-        const changes: ts.TextChange[] = [];
-        for (const range of this.getRanges()) {
-            changes.push(...this.languageService.toggleLineComment(this.activeFile.fileName, range));
-        }
-
-        this.applyEdits(this.activeFile.fileName, changes);
-
-        this.verifyCurrentFileContent(newFileContent);
-    }
-
-    public toggleMultilineComment(newFileContent: string): void {
-        const changes: ts.TextChange[] = [];
-        for (const range of this.getRanges()) {
-            changes.push(...this.languageService.toggleMultilineComment(this.activeFile.fileName, range));
-        }
-
-        this.applyEdits(this.activeFile.fileName, changes);
-
-        this.verifyCurrentFileContent(newFileContent);
-    }
-
-    public commentSelection(newFileContent: string): void {
-        const changes: ts.TextChange[] = [];
-        for (const range of this.getRanges()) {
-            changes.push(...this.languageService.commentSelection(this.activeFile.fileName, range));
-        }
-
-        this.applyEdits(this.activeFile.fileName, changes);
-
-        this.verifyCurrentFileContent(newFileContent);
-    }
-
-    public uncommentSelection(newFileContent: string): void {
-        const changes: ts.TextChange[] = [];
-        for (const range of this.getRanges()) {
-            changes.push(...this.languageService.uncommentSelection(this.activeFile.fileName, range));
-        }
-
-        this.applyEdits(this.activeFile.fileName, changes);
-
-        this.verifyCurrentFileContent(newFileContent);
-    }
-
-    public baselineMapCode(
-        ranges: Range[][],
-        changes: string[] = [],
-    ): void {
-        const fileName = this.activeFile.fileName;
-        const focusLocations = ranges.map(r =>
-            r.map(({ pos, end }) => {
-                return { start: pos, length: end - pos };
-            })
-        );
-        let before = this.getFileContent(fileName);
-        const edits = this.languageService.mapCode(
-            fileName,
-            // We trim the leading whitespace stuff just so our test cases can be more readable.
-            changes,
-            focusLocations,
-            this.formatCodeSettings,
-            {},
-        );
-        this.applyChanges(edits);
-        focusLocations.forEach(r => {
-            r.sort((a, b) => a.start - b.start);
-        });
-        focusLocations.sort((a, b) => a[0].start - b[0].start);
-        for (const subLoc of focusLocations) {
-            for (const { start, length } of subLoc) {
-                let offset = 0;
-                for (const sl2 of focusLocations) {
-                    for (const { start: s2, length: l2 } of sl2) {
-                        if (s2 < start) {
-                            offset += 4;
-                            if ((s2 + l2) > start) {
-                                offset -= 2;
-                            }
-                        }
-                    }
-                }
-                before = before.slice(0, start + offset) + "[|" + before.slice(start + offset, start + offset + length) + "|]" + before.slice(start + offset + length);
-            }
-        }
-        const after = this.getFileContent(fileName);
-        const baseline = `
-// === ORIGINAL ===
-${before}
-// === INCOMING CHANGES ===
-${changes.join("\n// ---\n")}
-// === MAPPED ===
-${after}`;
-        this.baseline("mapCode", baseline, ".mapCode.ts");
-    }
-}
-
-function updateTextRangeForTextChanges({ pos, end }: ts.TextRange, textChanges: readonly ts.TextChange[]): ts.TextRange {
-    forEachTextChange(textChanges, change => {
-        const update = (p: number): number => updatePosition(p, change.span.start, ts.textSpanEnd(change.span), change.newText);
-        pos = update(pos);
-        end = update(end);
-    });
-    return { pos, end };
-}
-
-/** Apply each textChange in order, updating future changes to account for the text offset of previous changes. */
-function forEachTextChange(changes: readonly ts.TextChange[], cb: (change: ts.TextChange) => void): void {
-    // Copy this so we don't ruin someone else's copy
-    changes = JSON.parse(JSON.stringify(changes));
-    for (let i = 0; i < changes.length; i++) {
-        const change = changes[i];
-        cb(change);
-        const changeDelta = change.newText.length - change.span.length;
-        for (let j = i + 1; j < changes.length; j++) {
-            if (changes[j].span.start >= change.span.start) {
-                changes[j].span.start += changeDelta;
-            }
-        }
-    }
-}
-
-function updatePosition(position: number, editStart: number, editEnd: number, { length }: string): number {
-    // If inside the edit, return -1 to mark as invalid
-    return position <= editStart ? position : position < editEnd ? -1 : position + length - +(editEnd - editStart);
-}
-
-function renameKeys<T>(obj: { readonly [key: string]: T; }, renameKey: (key: string) => string): { readonly [key: string]: T; } {
-    const res: { [key: string]: T; } = {};
-    for (const key in obj) {
-        res[renameKey(key)] = obj[key];
-    }
-    return res;
-}
-
-export interface FourSlashServerLogBaseliner {
-    baseline?: () => void;
-}
-
-export function runFourSlashTest(basePath: string, testType: FourSlashTestType, fileName: string, serverLogBaseliner?: FourSlashServerLogBaseliner) {
-    const content = Harness.IO.readFile(fileName)!;
-    runFourSlashTestContent(basePath, testType, content, fileName, serverLogBaseliner);
-}
-
-export function runFourSlashTestContent(basePath: string, testType: FourSlashTestType, content: string, fileName: string, serverLogBaseliner?: FourSlashServerLogBaseliner): void {
-    // Give file paths an absolute path for the virtual file system
-    const absoluteBasePath = ts.combinePaths(Harness.virtualFileSystemRoot, basePath);
-    const absoluteFileName = ts.combinePaths(Harness.virtualFileSystemRoot, fileName);
-
-    // Parse out the files and their metadata
-    const testData = parseTestData(absoluteBasePath, content, absoluteFileName);
-    const state = new TestState(absoluteFileName, absoluteBasePath, testType, testData);
-    if (serverLogBaseliner) serverLogBaseliner.baseline = () => state.baselineTsserverLog();
-    const actualFileName = Harness.IO.resolvePath(fileName) || absoluteFileName;
-    const output = ts.transpileModule(content, { reportDiagnostics: true, fileName: actualFileName, compilerOptions: { target: ts.ScriptTarget.ES2015, inlineSourceMap: true, inlineSources: true } });
-    if (output.diagnostics!.length > 0) {
-        throw new Error(`Syntax error in ${absoluteBasePath}: ${output.diagnostics![0].messageText}`);
-    }
-    runCode(output.outputText, state, actualFileName);
-    state.baselineTest();
-}
-
-function runCode(code: string, state: TestState, fileName: string): void {
-    // Compile and execute the test
-    const generatedFile = ts.changeExtension(fileName, ".js");
-    const wrappedCode = `(function(ts, test, goTo, config, verify, edit, debug, format, cancellation, classification, completion, verifyOperationIsCancelled, ignoreInterpolations) {${code}\n//# sourceURL=${ts.getBaseFileName(generatedFile)}\n})`;
-
-    // Provide the content of the current test to 'source-map-support' so that it can give us the correct source positions
-    // for test failures.
-    sourceMapSupport.install({
-        retrieveFile: path => {
-            return path === generatedFile ? wrappedCode :
-                undefined!;
-        },
-    });
-
-    try {
-        const test = new FourSlashInterface.Test(state);
-        const goTo = new FourSlashInterface.GoTo(state);
-        const config = new FourSlashInterface.Config(state);
-        const verify = new FourSlashInterface.Verify(state);
-        const edit = new FourSlashInterface.Edit(state);
-        const debug = new FourSlashInterface.Debug(state);
-        const format = new FourSlashInterface.Format(state);
-        const cancellation = new FourSlashInterface.Cancellation(state);
-        // eslint-disable-next-line no-eval
-        const f = (0, eval)(wrappedCode);
-        f(ts, test, goTo, config, verify, edit, debug, format, cancellation, FourSlashInterface.classification, FourSlashInterface.Completion, verifyOperationIsCancelled, ignoreInterpolations);
-    }
-    catch (err) {
-        // ensure 'source-map-support' is triggered while we still have the handler attached by accessing `error.stack`.
-        err.stack?.toString();
-        throw err;
-    }
-    finally {
-        sourceMapSupport.resetRetrieveHandlers();
-    }
-}
-
-function chompLeadingSpace(content: string) {
-    const lines = content.split("\n");
-    for (const line of lines) {
-        if ((line.length !== 0) && (line.charAt(0) !== " ")) {
-            return content;
-        }
-    }
-
-    return lines.map(s => s.substr(1)).join("\n");
-}
-
-function parseTestData(basePath: string, contents: string, fileName: string): FourSlashData {
-    // Regex for parsing options in the format "@Alpha: Value of any sort"
-    const optionRegex = /^\s*@(\w+):\s*(.*)\s*/;
-
-    // List of all the subfiles we've parsed out
-    const files: FourSlashFile[] = [];
-    // Global options
-    const globalOptions: { [s: string]: string; } = {};
-    let symlinks: vfs.FileSet | undefined;
-    // Marker positions
-
-    // Split up the input file by line
-    // Note: IE JS engine incorrectly handles consecutive delimiters here when using RegExp split, so
-    // we have to string-based splitting instead and try to figure out the delimiting chars
-    const lines = contents.split("\n");
-    let i = 0;
-
-    const markerPositions = new Map<string, Marker>();
-    const markers: Marker[] = [];
-    const ranges: Range[] = [];
-
-    // Stuff related to the subfile we're parsing
-    let currentFileContent: string | undefined;
-    let currentFileName = fileName;
-    let currentFileSymlinks: string[] | undefined;
-    let currentFileOptions: { [s: string]: string; } = {};
-
-    function nextFile() {
-        if (currentFileContent === undefined) return;
-
-        const file = parseFileContent(currentFileContent, currentFileName, markerPositions, markers, ranges);
-        file.fileOptions = currentFileOptions;
-        file.symlinks = currentFileSymlinks;
-
-        // Store result file
-        files.push(file);
-
-        currentFileContent = undefined;
-        currentFileOptions = {};
-        currentFileName = fileName;
-        currentFileSymlinks = undefined;
-    }
-
-    for (let line of lines) {
-        i++;
-        if (line.length > 0 && line.charAt(line.length - 1) === "\r") {
-            line = line.substr(0, line.length - 1);
-        }
-
-        if (line.substr(0, 4) === "////") {
-            const text = line.substr(4);
-            currentFileContent = currentFileContent === undefined ? text : currentFileContent + "\n" + text;
-        }
-        else if (line.substr(0, 3) === "///" && currentFileContent !== undefined) {
-            throw new Error("Three-slash line in the middle of four-slash region at line " + i);
-        }
-        else if (line.substr(0, 2) === "//") {
-            const possiblySymlinks = Harness.TestCaseParser.parseSymlinkFromTest(line, symlinks);
-            if (possiblySymlinks) {
-                symlinks = possiblySymlinks;
-            }
-            else {
-                // Comment line, check for global/file @options and record them
-                const match = optionRegex.exec(line.substr(2));
-                if (match) {
-                    const key = match[1].toLowerCase();
-                    const value = match[2];
-                    if (!ts.contains(fileMetadataNames, key)) {
-                        // Check if the match is already existed in the global options
-                        if (globalOptions[key] !== undefined) {
-                            throw new Error(`Global option '${key}' already exists`);
-                        }
-                        globalOptions[key] = value;
-                    }
-                    else {
-                        switch (key) {
-                            case MetadataOptionNames.fileName:
-                                // Found an @FileName directive, if this is not the first then create a new subfile
-                                nextFile();
-                                currentFileName = ts.isRootedDiskPath(value) ? value : basePath + "/" + value;
-                                currentFileOptions[key] = value;
-                                break;
-                            case MetadataOptionNames.symlink:
-                                currentFileSymlinks = ts.append(currentFileSymlinks, value);
-                                break;
-                            default:
-                                // Add other fileMetadata flag
-                                currentFileOptions[key] = value;
-                        }
-                    }
-                }
-            }
-        }
-        // Previously blank lines between fourslash content caused it to be considered as 2 files,
-        // Remove this behavior since it just causes errors now
-        else if (line !== "") {
-            // Code line, terminate current subfile if there is one
-            nextFile();
-        }
-    }
-
-    // @Filename is the only directive that can be used in a test that contains tsconfig.json file.
-    const config = ts.find(files, isConfig);
-    if (config) {
-        let directive = getNonFileNameOptionInFileList(files);
-        if (!directive) {
-            directive = getNonFileNameOptionInObject(globalOptions);
-        }
-        if (directive) {
-            throw new Error(`It is not allowed to use ${config.fileName} along with directive '${directive}'`);
-        }
-    }
-
-    return {
-        markerPositions,
-        markers,
-        globalOptions,
-        files,
-        symlinks,
-        ranges,
-    };
-}
-
-function isConfig(file: FourSlashFile): boolean {
-    return Harness.getConfigNameFromFileName(file.fileName) !== undefined;
-}
-
-function getNonFileNameOptionInFileList(files: FourSlashFile[]): string | undefined {
-    return ts.forEach(files, f => getNonFileNameOptionInObject(f.fileOptions));
-}
-
-function getNonFileNameOptionInObject(optionObject: { [s: string]: string; }): string | undefined {
-    for (const option in optionObject) {
-        switch (option) {
-            case MetadataOptionNames.fileName:
-            case MetadataOptionNames.baselineFile:
-            case MetadataOptionNames.emitThisFile:
-                break;
-            default:
-                return option;
-        }
-    }
-    return undefined;
-}
-
-const enum State {
-    none,
-    inSlashStarMarker,
-    inObjectMarker,
-}
-
-function reportError(fileName: string, line: number, col: number, message: string): never {
-    const errorMessage = fileName + "(" + line + "," + col + "): " + message;
-    throw new Error(errorMessage);
-}
-
-function recordObjectMarker(fileName: string, location: LocationInformation, text: string, markerMap: Map<string, Marker>, markers: Marker[]): Marker | undefined {
-    let markerValue;
-    try {
-        // Attempt to parse the marker value as JSON
-        markerValue = JSON.parse("{ " + text + " }") as { name?: unknown; };
-    }
-    catch (e) {
-        reportError(fileName, location.sourceLine, location.sourceColumn, "Unable to parse marker text " + e.message);
-    }
-
-    if (markerValue === undefined) {
-        reportError(fileName, location.sourceLine, location.sourceColumn, "Object markers can not be empty");
-    }
-
-    const marker: Marker = {
-        fileName,
-        position: location.position,
-        data: markerValue,
-    };
-
-    // Object markers can be anonymous
-    if (typeof markerValue.name === "string") {
-        markerMap.set(markerValue.name, marker);
-    }
-
-    markers.push(marker);
-
-    return marker;
-}
-
-function recordMarker(fileName: string, location: LocationInformation, name: string, markerMap: Map<string, Marker>, markers: Marker[]): Marker | undefined {
-    const marker: Marker = {
-        fileName,
-        position: location.position,
-    };
-
-    // Verify markers for uniqueness
-    if (markerMap.has(name)) {
-        const message = "Marker '" + name + "' is duplicated in the source file contents.";
-        reportError(marker.fileName, location.sourceLine, location.sourceColumn, message);
-    }
-    else {
-        markerMap.set(name, marker);
-        markers.push(marker);
-        return marker;
-    }
-}
-
-function parseFileContent(content: string, fileName: string, markerMap: Map<string, Marker>, markers: Marker[], ranges: Range[]): FourSlashFile {
-    content = chompLeadingSpace(content);
-
-    // Any slash-star comment with a character not in this string is not a marker.
-    const validMarkerChars = "ABCDEFGHIJKLMNOPQRSTUVWXYZabcdefghijklmnopqrstuvwxyz$1234567890_";
-
-    /// The file content (minus metacharacters) so far
-    let output = "";
-
-    /// The current marker (or maybe multi-line comment?) we're parsing, possibly
-    let openMarker: LocationInformation | undefined;
-
-    /// A stack of the open range markers that are still unclosed
-    const openRanges: RangeLocationInformation[] = [];
-
-    /// A list of ranges we've collected so far */
-    let localRanges: Range[] = [];
-
-    /// The latest position of the start of an unflushed plain text area
-    let lastNormalCharPosition = 0;
-
-    /// The total number of metacharacters removed from the file (so far)
-    let difference = 0;
-
-    /// The fourslash file state object we are generating
-    let state: State = State.none;
-
-    /// Current position data
-    let line = 1;
-    let column = 1;
-
-    const flush = (lastSafeCharIndex: number | undefined) => {
-        output = output + content.substr(lastNormalCharPosition, lastSafeCharIndex === undefined ? undefined : lastSafeCharIndex - lastNormalCharPosition);
-    };
-
-    if (content.length > 0) {
-        let previousChar = content.charAt(0);
-        for (let i = 1; i < content.length; i++) {
-            const currentChar = content.charAt(i);
-            switch (state) {
-                case State.none:
-                    if (previousChar === "[" && currentChar === "|") {
-                        // found a range start
-                        openRanges.push({
-                            position: (i - 1) - difference,
-                            sourcePosition: i - 1,
-                            sourceLine: line,
-                            sourceColumn: column,
-                        });
-                        // copy all text up to marker position
-                        flush(i - 1);
-                        lastNormalCharPosition = i + 1;
-                        difference += 2;
-                    }
-                    else if (previousChar === "|" && currentChar === "]") {
-                        // found a range end
-                        const rangeStart = openRanges.pop();
-                        if (!rangeStart) {
-                            reportError(fileName, line, column, "Found range end with no matching start.");
-                        }
-
-                        const range: Range = {
-                            fileName,
-                            pos: rangeStart.position,
-                            end: (i - 1) - difference,
-                            marker: rangeStart.marker,
-                        };
-                        localRanges.push(range);
-
-                        // copy all text up to range marker position
-                        flush(i - 1);
-                        lastNormalCharPosition = i + 1;
-                        difference += 2;
-                    }
-                    else if (previousChar === "/" && currentChar === "*") {
-                        // found a possible marker start
-                        state = State.inSlashStarMarker;
-                        openMarker = {
-                            position: (i - 1) - difference,
-                            sourcePosition: i - 1,
-                            sourceLine: line,
-                            sourceColumn: column,
-                        };
-                    }
-                    else if (previousChar === "{" && currentChar === "|") {
-                        // found an object marker start
-                        state = State.inObjectMarker;
-                        openMarker = {
-                            position: (i - 1) - difference,
-                            sourcePosition: i - 1,
-                            sourceLine: line,
-                            sourceColumn: column,
-                        };
-                        flush(i - 1);
-                    }
-                    break;
-
-                case State.inObjectMarker:
-                    // Object markers are only ever terminated by |} and have no content restrictions
-                    if (previousChar === "|" && currentChar === "}") {
-                        // Record the marker
-                        const objectMarkerNameText = content.substring(openMarker!.sourcePosition + 2, i - 1).trim();
-                        const marker = recordObjectMarker(fileName, openMarker!, objectMarkerNameText, markerMap, markers);
-
-                        if (openRanges.length > 0) {
-                            openRanges[openRanges.length - 1].marker = marker;
-                        }
-
-                        // Set the current start to point to the end of the current marker to ignore its text
-                        lastNormalCharPosition = i + 1;
-                        difference += i + 1 - openMarker!.sourcePosition;
-
-                        // Reset the state
-                        openMarker = undefined;
-                        state = State.none;
-                    }
-                    break;
-
-                case State.inSlashStarMarker:
-                    if (previousChar === "*" && currentChar === "/") {
-                        // Record the marker
-                        // start + 2 to ignore the */, -1 on the end to ignore the * (/ is next)
-                        const markerNameText = content.substring(openMarker!.sourcePosition + 2, i - 1).trim();
-                        const marker = recordMarker(fileName, openMarker!, markerNameText, markerMap, markers);
-
-                        if (openRanges.length > 0) {
-                            openRanges[openRanges.length - 1].marker = marker;
-                        }
-
-                        // Set the current start to point to the end of the current marker to ignore its text
-                        flush(openMarker!.sourcePosition);
-                        lastNormalCharPosition = i + 1;
-                        difference += i + 1 - openMarker!.sourcePosition;
-
-                        // Reset the state
-                        openMarker = undefined;
-                        state = State.none;
-                    }
-                    else if (!validMarkerChars.includes(currentChar)) {
-                        if (currentChar === "*" && i < content.length - 1 && content.charAt(i + 1) === "/") {
-                            // The marker is about to be closed, ignore the 'invalid' char
-                        }
-                        else {
-                            // We've hit a non-valid marker character, so we were actually in a block comment
-                            // Bail out the text we've gathered so far back into the output
-                            flush(i);
-                            lastNormalCharPosition = i;
-                            openMarker = undefined;
-
-                            state = State.none;
-                        }
-                    }
-                    break;
-            }
-
-            if (currentChar === "\n" && previousChar === "\r") {
-                // Ignore trailing \n after a \r
-                continue;
-            }
-            else if (currentChar === "\n" || currentChar === "\r") {
-                line++;
-                column = 1;
-                continue;
-            }
-
-            column++;
-            previousChar = currentChar;
-        }
-    }
-
-    // Add the remaining text
-    flush(/*lastSafeCharIndex*/ undefined);
-
-    if (openRanges.length > 0) {
-        const openRange = openRanges[0];
-        reportError(fileName, openRange.sourceLine, openRange.sourceColumn, "Unterminated range.");
-    }
-
-    if (openMarker) {
-        reportError(fileName, openMarker.sourceLine, openMarker.sourceColumn, "Unterminated marker.");
-    }
-
-    // put ranges in the correct order
-    localRanges = localRanges.sort((a, b) => a.pos < b.pos ? -1 : a.pos === b.pos && a.end > b.end ? -1 : 1);
-    localRanges.forEach(r => ranges.push(r));
-
-    return {
-        content: output,
-        fileOptions: {},
-        version: 0,
-        fileName,
-    };
-}
-
-function stringify(data: any, replacer?: (key: string, value: any) => any): string {
-    return JSON.stringify(data, replacer, 2);
-}
-
-/** Collects an array of unique outputs. */
-function unique<T>(inputs: readonly T[], getOutput: (t: T) => string): string[] {
-    const set = new Map<string, true>();
-    for (const input of inputs) {
-        const out = getOutput(input);
-        set.set(out, true);
-    }
-    return ts.arrayFrom(set.keys());
-}
-
-function toArray<T>(x: ArrayOrSingle<T>): readonly T[] {
-    return ts.isArray(x) ? x : [x];
-}
-
-function makeWhitespaceVisible(text: string) {
-    return text.replace(/ /g, "\u00B7").replace(/\r/g, "\u00B6").replace(/\n/g, "\u2193\n").replace(/\t/g, "\u2192   ");
-}
-
-function showTextDiff(expected: string, actual: string): string {
-    // Only show whitespace if the difference is whitespace-only.
-    if (differOnlyByWhitespace(expected, actual)) {
-        expected = makeWhitespaceVisible(expected);
-        actual = makeWhitespaceVisible(actual);
-    }
-    return displayExpectedAndActualString(expected, actual);
-}
-
-function differOnlyByWhitespace(a: string, b: string) {
-    return stripWhitespace(a) === stripWhitespace(b);
-}
-
-function stripWhitespace(s: string): string {
-    return s.replace(/\s/g, "");
-}
-
-function displayExpectedAndActualString(expected: string, actual: string, quoted = false) {
-    const expectMsg = "\x1b[1mExpected\x1b[0m\x1b[31m";
-    const actualMsg = "\x1b[1mActual\x1b[0m\x1b[31m";
-    const expectedString = quoted ? '"' + expected + '"' : expected;
-    const actualString = quoted ? '"' + actual + '"' : actual;
-    return `\n${expectMsg}:\n${expectedString}\n\n${actualMsg}:\n${highlightDifferenceBetweenStrings(expected, actualString)}`;
-}
-
-function templateToRegExp(template: string) {
-    return new RegExp(`^${ts.regExpEscape(template).replace(/\\\{\d+\\\}/g, ".*?")}$`);
-}
-
-function rangesOfDiffBetweenTwoStrings(source: string, target: string) {
-    const ranges = [] as { start: number; length: number; }[];
-
-    const addToIndex = (index: number) => {
-        const closestIndex = ranges[ranges.length - 1];
-        if (closestIndex) {
-            const doesAddToIndex = closestIndex.start + closestIndex.length === index - 1;
-            if (doesAddToIndex) {
-                closestIndex.length = closestIndex.length + 1;
-            }
-            else {
-                ranges.push({ start: index - 1, length: 1 });
-            }
-        }
-        else {
-            ranges.push({ start: index - 1, length: 1 });
-        }
-    };
-
-    for (let index = 0; index < Math.max(source.length, target.length); index++) {
-        const srcChar = source[index];
-        const targetChar = target[index];
-        if (srcChar !== targetChar) addToIndex(index);
-    }
-
-    return ranges;
-}
-
-// Adds an _ when the source string and the target string have a whitespace difference
-function highlightDifferenceBetweenStrings(source: string, target: string) {
-    const ranges = rangesOfDiffBetweenTwoStrings(source, target);
-    let emTarget = target;
-    ranges.forEach((range, index) => {
-        const lhs = `\x1b[4m`;
-        const rhs = `\x1b[0m\x1b[31m`;
-        const additionalOffset = index * lhs.length + index * rhs.length;
-        const before = emTarget.slice(0, range.start + 1 + additionalOffset);
-        const between = emTarget.slice(
-            range.start + 1 + additionalOffset,
-            range.start + range.length + 1 + additionalOffset,
-        );
-        const after = emTarget.slice(range.start + range.length + 1 + additionalOffset, emTarget.length);
-        emTarget = before + lhs + between + rhs + after;
-    });
-    return emTarget;
-}
-
-function codeFence(code: string, lang?: string) {
-    return `\`\`\`${lang || ""}\n${code}\n\`\`\``;
-}
-
-function getRangeOfIdentifierTouchingPosition(content: string, position: number): ts.TextRange | undefined {
-    const scanner = ts.createScanner(ts.ScriptTarget.Latest, /*skipTrivia*/ true, ts.LanguageVariant.Standard, content);
-    while (scanner.scan() !== ts.SyntaxKind.EndOfFileToken) {
-        const tokenFullStart = scanner.getTokenFullStart();
-        if (scanner.getToken() === ts.SyntaxKind.Identifier && tokenFullStart <= position && scanner.getTokenEnd() >= position) {
-            return { pos: tokenFullStart, end: scanner.getTokenEnd() };
-        }
-        if (tokenFullStart > position) {
-            break;
-        }
-    }
-}
+import sourceMapSupport from "source-map-support";
+import * as fakes from "./_namespaces/fakes.js";
+import * as FourSlashInterface from "./_namespaces/FourSlashInterface.js";
+import * as Harness from "./_namespaces/Harness.js";
+import * as ts from "./_namespaces/ts.js";
+import * as Utils from "./_namespaces/Utils.js";
+import * as vfs from "./_namespaces/vfs.js";
+import * as vpath from "./_namespaces/vpath.js";
+import { LoggerWithInMemoryLogs } from "./tsserverLogger.js";
+
+import ArrayOrSingle = FourSlashInterface.ArrayOrSingle;
+
+export const enum FourSlashTestType {
+    Native,
+    Server,
+}
+
+// Represents a parsed source file with metadata
+interface FourSlashFile {
+    // The contents of the file (with markers, etc stripped out)
+    content: string;
+    fileName: string;
+    symlinks?: string[];
+    version: number;
+    // File-specific options (name/value pairs)
+    fileOptions: Harness.TestCaseParser.CompilerSettings;
+}
+
+// Represents a set of parsed source files and options
+interface FourSlashData {
+    // Global options (name/value pairs)
+    globalOptions: Harness.TestCaseParser.CompilerSettings;
+
+    files: FourSlashFile[];
+
+    symlinks: vfs.FileSet | undefined;
+
+    // A mapping from marker names to name/position pairs
+    markerPositions: Map<string, Marker>;
+
+    markers: Marker[];
+
+    /**
+     * Inserted in source files by surrounding desired text
+     * in a range with `[|` and `|]`. For example,
+     *
+     * [|text in range|]
+     *
+     * is a range with `text in range` "selected".
+     */
+    ranges: Range[];
+    rangesByText?: ts.MultiMap<string, Range>;
+}
+
+export interface Marker {
+    fileName: string;
+    position: number;
+    data?: {};
+}
+
+export interface Range extends ts.TextRange {
+    fileName: string;
+    marker?: Marker;
+}
+
+export type MarkerOrNameOrRange = string | Marker | Range;
+
+interface LocationInformation {
+    position: number;
+    sourcePosition: number;
+    sourceLine: number;
+    sourceColumn: number;
+}
+
+interface RangeLocationInformation extends LocationInformation {
+    marker?: Marker;
+}
+
+export interface TextSpan {
+    start: number;
+    end: number;
+}
+
+// Name of testcase metadata including ts.CompilerOptions properties that will be used by globalOptions
+// To add additional option, add property into the testOptMetadataNames, refer the property in either globalMetadataNames or fileMetadataNames
+// Add cases into convertGlobalOptionsToCompilationsSettings function for the compiler to acknowledge such option from meta data
+const enum MetadataOptionNames {
+    baselineFile = "baselinefile",
+    emitThisFile = "emitthisfile", // This flag is used for testing getEmitOutput feature. It allows test-cases to indicate what file to be output in multiple files project
+    fileName = "filename",
+    resolveReference = "resolvereference", // This flag is used to specify entry file for resolve file references. The flag is only allow once per test file
+    symlink = "symlink",
+}
+
+// List of allowed metadata names
+const fileMetadataNames = [MetadataOptionNames.fileName, MetadataOptionNames.emitThisFile, MetadataOptionNames.resolveReference, MetadataOptionNames.symlink];
+
+function convertGlobalOptionsToCompilerOptions(globalOptions: Harness.TestCaseParser.CompilerSettings): ts.CompilerOptions {
+    const settings: ts.CompilerOptions = { target: ts.ScriptTarget.ES5, newLine: ts.NewLineKind.CarriageReturnLineFeed };
+    Harness.Compiler.setCompilerOptionsFromHarnessSetting(globalOptions, settings);
+    return settings;
+}
+
+function isMarker(x: Marker | Range): x is Marker {
+    return (x as Marker).position !== undefined;
+}
+
+function convertDocumentSpanToString<T extends ts.DocumentSpan>(span: T, prefix?: string, ignoredProperties?: readonly string[]) {
+    let text = prefix || "";
+    for (const p in span) {
+        if (p === "textSpan" || p === "fileName" || p === "contextSpan") continue;
+        if (ts.contains(ignoredProperties, p)) continue;
+        if (ts.hasProperty(span, p) && !!span[p]) { // Serialize truthy properties
+            const propText = `${p}: ${JSON.stringify(span[p])}`;
+            if (text) text += `, ${propText}`;
+            else text = propText;
+        }
+    }
+    return text;
+}
+
+function readableJsoncBaseline(content: string) {
+    return content.split(/\r?\n/).map(l => "// " + l).join("\n");
+}
+
+function indentJsonBaseline(content: string) {
+    return content.split(/\r?\n/).map(l => l ? "  " + l : "").join("\n");
+}
+
+interface MarkerAndNameForBaseline {
+    markerOrRange: MarkerOrNameOrRange;
+    markerName: string;
+}
+interface BaselineDocumentSpansWithFileContentsOptions<T extends ts.DocumentSpan> {
+    markerInfo: MarkerAndNameForBaseline | undefined;
+    documentSpanId?: (span: T) => string;
+    skipDocumentSpanDetails?: boolean;
+    skipDocumentContainingOnlyMarker?: boolean;
+    endMarker?: string;
+    startMarkerPrefix?: (span: T) => string | undefined;
+    endMarkerSuffix?: (span: T) => string | undefined;
+    ignoredDocumentSpanProperties?: readonly string[];
+    additionalSpan?: ts.DocumentSpan;
+}
+
+export class TestCancellationToken implements ts.HostCancellationToken {
+    // 0 - cancelled
+    // >0 - not cancelled
+    // <0 - not cancelled and value denotes number of isCancellationRequested after which token become cancelled
+    private static readonly notCanceled = -1;
+    private numberOfCallsBeforeCancellation = TestCancellationToken.notCanceled;
+
+    public isCancellationRequested(): boolean {
+        if (this.numberOfCallsBeforeCancellation < 0) {
+            return false;
+        }
+
+        if (this.numberOfCallsBeforeCancellation > 0) {
+            this.numberOfCallsBeforeCancellation--;
+            return false;
+        }
+
+        return true;
+    }
+
+    public setCancelled(numberOfCalls = 0): void {
+        ts.Debug.assert(numberOfCalls >= 0);
+        this.numberOfCallsBeforeCancellation = numberOfCalls;
+    }
+
+    public resetCancelled(): void {
+        this.numberOfCallsBeforeCancellation = TestCancellationToken.notCanceled;
+    }
+}
+
+export function verifyOperationIsCancelled(f: () => void) {
+    try {
+        f();
+    }
+    catch (e) {
+        if (e instanceof ts.OperationCanceledException) {
+            return;
+        }
+    }
+
+    throw new Error("Operation should be cancelled");
+}
+
+export function ignoreInterpolations(diagnostic: string | ts.DiagnosticMessage): FourSlashInterface.DiagnosticIgnoredInterpolations {
+    return { template: typeof diagnostic === "string" ? diagnostic : diagnostic.message };
+}
+
+// This function creates IScriptSnapshot object for testing getPreProcessedFileInfo
+// Return object may lack some functionalities for other purposes.
+function createScriptSnapShot(sourceText: string): ts.IScriptSnapshot {
+    return ts.ScriptSnapshot.fromString(sourceText);
+}
+
+const enum CallHierarchyItemDirection {
+    Root,
+    Incoming,
+    Outgoing,
+}
+
+interface RealizedDiagnostic {
+    message: string;
+    start: number;
+    length: number;
+    category: string;
+    code: number;
+    reportsUnnecessary?: {};
+    reportsDeprecated?: {};
+}
+
+function realizeDiagnostics(diagnostics: readonly ts.Diagnostic[], newLine: string): RealizedDiagnostic[] {
+    return diagnostics.map(d => realizeDiagnostic(d, newLine));
+}
+
+function realizeDiagnostic(diagnostic: ts.Diagnostic, newLine: string): RealizedDiagnostic {
+    return {
+        message: ts.flattenDiagnosticMessageText(diagnostic.messageText, newLine),
+        start: diagnostic.start!, // TODO: GH#18217
+        length: diagnostic.length!, // TODO: GH#18217
+        category: ts.diagnosticCategoryName(diagnostic),
+        code: diagnostic.code,
+        reportsUnnecessary: diagnostic.reportsUnnecessary,
+        reportsDeprecated: diagnostic.reportsDeprecated,
+    };
+}
+
+interface BaselineTest {
+    command: string;
+    actual: string;
+    ext: string | undefined;
+}
+
+export class TestState {
+    // Language service instance
+    private languageServiceAdapterHost: Harness.LanguageService.LanguageServiceAdapterHost;
+    private languageService: ts.LanguageService;
+    private cancellationToken: TestCancellationToken;
+    private assertTextConsistent: ((fileName: string) => void) | undefined;
+
+    // The current caret position in the active file
+    public currentCaretPosition = 0;
+    // The position of the end of the current selection, or -1 if nothing is selected
+    public selectionEnd = -1;
+
+    public lastKnownMarker: string | undefined;
+
+    // The file that's currently 'opened'
+    public activeFile!: FourSlashFile;
+
+    // Whether or not we should format on keystrokes
+    public enableFormatting = true;
+
+    public formatCodeSettings: ts.FormatCodeSettings;
+
+    private inputFiles = new Map<string, string>(); // Map between inputFile's fileName and its content for easily looking up when resolving references
+
+    private logger: LoggerWithInMemoryLogs | undefined;
+
+    private static getDisplayPartsJson(displayParts: ts.SymbolDisplayPart[] | undefined) {
+        let result = "";
+        ts.forEach(displayParts, part => {
+            if (result) {
+                result += ",\n    ";
+            }
+            else {
+                result = "[\n    ";
+            }
+            result += JSON.stringify(part);
+        });
+        if (result) {
+            result += "\n]";
+        }
+
+        return result;
+    }
+
+    // Add input file which has matched file name with the given reference-file path.
+    // This is necessary when resolveReference flag is specified
+    private addMatchedInputFile(referenceFilePath: string, extensions: readonly string[] | undefined) {
+        const inputFiles = this.inputFiles;
+        const languageServiceAdapterHost = this.languageServiceAdapterHost;
+        const didAdd = tryAdd(referenceFilePath);
+        if (extensions && !didAdd) {
+            ts.forEach(extensions, ext => tryAdd(referenceFilePath + ext));
+        }
+
+        function tryAdd(path: string) {
+            const inputFile = inputFiles.get(path);
+            if (inputFile && !Harness.isDefaultLibraryFile(path)) {
+                languageServiceAdapterHost.addScript(path, inputFile, /*isRootFile*/ true);
+                return true;
+            }
+        }
+    }
+
+    private getLanguageServiceAdapter(testType: FourSlashTestType, cancellationToken: TestCancellationToken, compilationOptions: ts.CompilerOptions): Harness.LanguageService.LanguageServiceAdapter {
+        switch (testType) {
+            case FourSlashTestType.Native:
+                return new Harness.LanguageService.NativeLanguageServiceAdapter(cancellationToken, compilationOptions);
+            case FourSlashTestType.Server:
+                return new Harness.LanguageService.ServerLanguageServiceAdapter(cancellationToken, compilationOptions);
+            default:
+                throw new Error("Unknown FourSlash test type: ");
+        }
+    }
+
+    constructor(private originalInputFileName: string, private basePath: string, private testType: FourSlashTestType, public testData: FourSlashData) {
+        // Create a new Services Adapter
+        this.cancellationToken = new TestCancellationToken();
+        let compilationOptions = convertGlobalOptionsToCompilerOptions(this.testData.globalOptions);
+        compilationOptions.skipDefaultLibCheck = true;
+
+        // Initialize the language service with all the scripts
+        let startResolveFileRef: FourSlashFile | undefined;
+
+        let configFileName: string | undefined;
+        for (const file of testData.files) {
+            // Create map between fileName and its content for easily looking up when resolveReference flag is specified
+            this.inputFiles.set(file.fileName, file.content);
+            if (isConfig(file)) {
+                const configJson = ts.parseConfigFileTextToJson(file.fileName, file.content);
+                if (configJson.config === undefined) {
+                    throw new Error(`Failed to parse test ${file.fileName}: ${configJson.error!.messageText}`);
+                }
+
+                // Extend our existing compiler options so that we can also support tsconfig only options
+                if (configJson.config.compilerOptions) {
+                    const baseDirectory = ts.normalizePath(ts.getDirectoryPath(file.fileName));
+                    const tsConfig = ts.convertCompilerOptionsFromJson(configJson.config.compilerOptions, baseDirectory, file.fileName);
+
+                    if (!tsConfig.errors || !tsConfig.errors.length) {
+                        compilationOptions = ts.extend(tsConfig.options, compilationOptions);
+                    }
+                }
+                configFileName = file.fileName;
+            }
+
+            if (!startResolveFileRef && file.fileOptions[MetadataOptionNames.resolveReference] === "true") {
+                startResolveFileRef = file;
+            }
+            else if (startResolveFileRef) {
+                // If entry point for resolving file references is already specified, report duplication error
+                throw new Error("There exists a Fourslash file which has resolveReference flag specified; remove duplicated resolveReference flag");
+            }
+        }
+
+        let configParseResult: ts.ParsedCommandLine | undefined;
+        if (configFileName) {
+            const baseDir = ts.normalizePath(ts.getDirectoryPath(configFileName));
+            const files: vfs.FileSet = { [baseDir]: {} };
+            this.inputFiles.forEach((data, path) => {
+                const scriptInfo = new Harness.LanguageService.ScriptInfo(path, undefined!, /*isRootFile*/ false); // TODO: GH#18217
+                files[path] = new vfs.File(data, { meta: { scriptInfo } });
+            });
+            const fs = new vfs.FileSystem(/*ignoreCase*/ true, { cwd: baseDir, files });
+            const host = new fakes.ParseConfigHost(fs);
+            const jsonSourceFile = ts.parseJsonText(configFileName, this.inputFiles.get(configFileName)!);
+            configParseResult = ts.parseJsonSourceFileConfigFileContent(jsonSourceFile, host, baseDir, compilationOptions, configFileName);
+            compilationOptions = configParseResult.options;
+        }
+
+        if (compilationOptions.typeRoots) {
+            compilationOptions.typeRoots = compilationOptions.typeRoots.map(p => ts.getNormalizedAbsolutePath(p, this.basePath));
+        }
+
+        const languageServiceAdapter = this.getLanguageServiceAdapter(testType, this.cancellationToken, compilationOptions);
+        this.logger = languageServiceAdapter.getLogger();
+        this.languageServiceAdapterHost = languageServiceAdapter.getHost();
+        this.languageService = memoWrap(languageServiceAdapter.getLanguageService(), this); // Wrap the LS to cache some expensive operations certain tests call repeatedly
+        if (this.testType === FourSlashTestType.Server) {
+            this.assertTextConsistent = fileName => (languageServiceAdapter as Harness.LanguageService.ServerLanguageServiceAdapter).assertTextConsistent(fileName);
+        }
+
+        if (startResolveFileRef) {
+            // Add the entry-point file itself into the languageServiceShimHost
+            this.languageServiceAdapterHost.addScript(startResolveFileRef.fileName, startResolveFileRef.content, /*isRootFile*/ true);
+
+            const resolvedResult = languageServiceAdapter.getPreProcessedFileInfo(startResolveFileRef.fileName, startResolveFileRef.content);
+            const referencedFiles: ts.FileReference[] = resolvedResult.referencedFiles;
+            const importedFiles: ts.FileReference[] = resolvedResult.importedFiles;
+
+            // Add triple reference files into language-service host
+            ts.forEach(referencedFiles, referenceFile => {
+                // Fourslash insert tests/cases/fourslash into inputFile.unitName so we will properly append the same base directory to refFile path
+                const referenceFilePath = this.basePath + "/" + referenceFile.fileName;
+                this.addMatchedInputFile(referenceFilePath, /*extensions*/ undefined);
+            });
+
+            const exts = ts.flatten(ts.getSupportedExtensions(compilationOptions));
+            // Add import files into language-service host
+            ts.forEach(importedFiles, importedFile => {
+                // Fourslash insert tests/cases/fourslash into inputFile.unitName and import statement doesn't require ".ts"
+                // so convert them before making appropriate comparison
+                const importedFilePath = this.basePath + "/" + importedFile.fileName;
+                this.addMatchedInputFile(importedFilePath, exts);
+            });
+
+            // Check if no-default-lib flag is false and if so add default library
+            if (!resolvedResult.isLibFile) {
+                this.languageServiceAdapterHost.addScript(Harness.Compiler.defaultLibFileName, Harness.Compiler.getDefaultLibrarySourceFile()!.text, /*isRootFile*/ false);
+
+                compilationOptions.lib?.forEach(fileName => {
+                    const libFile = Harness.Compiler.getDefaultLibrarySourceFile(fileName);
+                    ts.Debug.assertIsDefined(libFile, `Could not find lib file '${fileName}'`);
+                    if (libFile) {
+                        this.languageServiceAdapterHost.addScript(fileName, libFile.text, /*isRootFile*/ false);
+                    }
+                });
+            }
+        }
+        else {
+            // resolveReference file-option is not specified then do not resolve any files and include all inputFiles
+            this.inputFiles.forEach((file, fileName) => {
+                if (!Harness.isDefaultLibraryFile(fileName)) {
+                    // all files if config file not specified, otherwise root files from the config and typings cache files are root files
+                    const isRootFile = !configParseResult ||
+                        ts.contains(configParseResult.fileNames, fileName) ||
+                        (ts.isDeclarationFileName(fileName) && ts.containsPath("/Library/Caches/typescript", fileName));
+                    this.languageServiceAdapterHost.addScript(fileName, file, isRootFile);
+                }
+            });
+
+            if (!compilationOptions.noLib) {
+                const seen = new Set<string>();
+                const addSourceFile = (fileName: string) => {
+                    if (seen.has(fileName)) return;
+                    seen.add(fileName);
+                    const libFile = Harness.Compiler.getDefaultLibrarySourceFile(fileName);
+                    ts.Debug.assertIsDefined(libFile, `Could not find lib file '${fileName}'`);
+                    this.languageServiceAdapterHost.addScript(fileName, libFile.text, /*isRootFile*/ false);
+                    if (!ts.some(libFile.libReferenceDirectives)) return;
+                    for (const directive of libFile.libReferenceDirectives) {
+                        addSourceFile(`lib.${directive.fileName}.d.ts`);
+                    }
+                };
+
+                addSourceFile(Harness.Compiler.defaultLibFileName);
+                compilationOptions.lib?.forEach(addSourceFile);
+            }
+        }
+
+        for (const file of testData.files) {
+            ts.forEach(file.symlinks, link => {
+                this.languageServiceAdapterHost.vfs.mkdirpSync(vpath.dirname(link));
+                this.languageServiceAdapterHost.vfs.symlinkSync(file.fileName, link);
+            });
+        }
+
+        if (testData.symlinks) {
+            this.languageServiceAdapterHost.vfs.apply(testData.symlinks);
+        }
+
+        this.formatCodeSettings = ts.testFormatSettings;
+
+        if (this.logger?.loggingEnabled()) {
+            const patch = this.languageServiceAdapterHost.vfs.diff();
+            this.logger.log(vfs.formatPatch(patch) || "");
+        }
+
+        // Open the first file by default
+        this.openFile(0);
+
+        function memoWrap(ls: ts.LanguageService, target: TestState): ts.LanguageService {
+            const cacheableMembers = new Set<keyof typeof ls>([
+                "getCompletionEntryDetails",
+                "getCompletionEntrySymbol",
+                "getQuickInfoAtPosition",
+                "getReferencesAtPosition",
+                "getDocumentHighlights",
+            ]);
+            const proxy = {} as ts.LanguageService;
+            const keys = ts.getAllKeys(ls);
+            for (const k of keys) {
+                const key = k as keyof typeof ls;
+                if (!cacheableMembers.has(key)) {
+                    proxy[key] = (...args: any[]) => (ls[key] as (...args: any[]) => any)(...args);
+                    continue;
+                }
+                const memo = Utils.memoize(
+                    (_version: number, _active: string, _caret: number, _selectEnd: number, _marker: string | undefined, ...args: any[]) => (ls[key] as (...args: any[]) => any)(...args),
+                    (...args) => args.map(a => a && typeof a === "object" ? JSON.stringify(a) : a).join("|,|"),
+                );
+                proxy[key] = (...args: any[]) =>
+                    memo(
+                        target.languageServiceAdapterHost.getScriptInfo(target.activeFile.fileName)!.version,
+                        target.activeFile.fileName,
+                        target.currentCaretPosition,
+                        target.selectionEnd,
+                        target.lastKnownMarker,
+                        ...args,
+                    );
+            }
+            return proxy;
+        }
+    }
+
+    private baselineFromTest: BaselineTest[] | undefined;
+
+    private baseline(command: string, actual: string, ext?: string) {
+        if (!this.baselineFromTest) this.baselineFromTest = [{ command, actual, ext }];
+        else this.baselineFromTest.push({ command, actual, ext });
+    }
+
+    baselineTest() {
+        if (this.baselineFromTest) {
+            Harness.Baseline.runBaseline(
+                this.getBaselineFileNameForContainingTestFile(this.baselineFromTest[0].ext),
+                this.baselineFromTest.map(({ command, actual }) => `// === ${command} ===\n${actual}`).join("\n\n\n\n"),
+            );
+        }
+    }
+
+    baselineTsserverLog() {
+        if (this.logger) {
+            Harness.Baseline.runBaseline(
+                `tsserver/fourslashServer/${ts.getBaseFileName(this.originalInputFileName).replace(".ts", ".js")}`,
+                this.logger.logs.join("\n"),
+            );
+        }
+    }
+
+    private getFileContent(fileName: string): string {
+        return ts.Debug.checkDefined(this.tryGetFileContent(fileName));
+    }
+    private tryGetFileContent(fileName: string): string | undefined {
+        const script = this.languageServiceAdapterHost.getScriptInfo(fileName);
+        return script && script.content;
+    }
+
+    // Entry points from fourslash.ts
+    public goToMarker(name: string | Marker = "") {
+        const marker = ts.isString(name) ? this.getMarkerByName(name) : name;
+        if (this.activeFile.fileName !== marker.fileName) {
+            this.openFile(marker.fileName);
+        }
+
+        const content = this.getFileContent(marker.fileName);
+        if (marker.position === -1 || marker.position > content.length) {
+            throw new Error(`Marker "${name}" has been invalidated by unrecoverable edits to the file.`);
+        }
+        const mName = ts.isString(name) ? name : this.markerName(marker);
+        this.lastKnownMarker = mName;
+        this.goToPosition(marker.position);
+    }
+
+    private goToMarkerOrNameOrRange(markerOrRange: MarkerOrNameOrRange) {
+        return ts.isString(markerOrRange) || isMarker(markerOrRange) ?
+            this.goToMarker(markerOrRange) :
+            this.goToRangeStart(markerOrRange);
+    }
+
+    public goToEachMarker(markers: readonly Marker[], action: (marker: Marker, index: number) => void) {
+        assert(markers.length);
+        for (let i = 0; i < markers.length; i++) {
+            this.goToMarker(markers[i]);
+            action(markers[i], i);
+        }
+    }
+
+    public goToEachRange(action: (range: Range) => void) {
+        const ranges = this.getRanges();
+        assert(ranges.length);
+        for (const range of ranges) {
+            this.selectRange(range);
+            action(range);
+        }
+    }
+
+    public markerName(m: Marker): string {
+        return ts.forEachEntry(this.testData.markerPositions, (marker, name) => {
+            if (marker === m) {
+                return name;
+            }
+        })!;
+    }
+
+    public goToPosition(positionOrLineAndCharacter: number | ts.LineAndCharacter) {
+        const pos = typeof positionOrLineAndCharacter === "number"
+            ? positionOrLineAndCharacter
+            : this.languageServiceAdapterHost.lineAndCharacterToPosition(this.activeFile.fileName, positionOrLineAndCharacter);
+        this.currentCaretPosition = pos;
+        this.selectionEnd = -1;
+    }
+
+    public select(startMarker: string, endMarker: string) {
+        const start = this.getMarkerByName(startMarker), end = this.getMarkerByName(endMarker);
+        ts.Debug.assert(start.fileName === end.fileName);
+        if (this.activeFile.fileName !== start.fileName) {
+            this.openFile(start.fileName);
+        }
+        this.goToPosition(start.position);
+        this.selectionEnd = end.position;
+    }
+
+    public selectAllInFile(fileName: string) {
+        this.openFile(fileName);
+        this.goToPosition(0);
+        this.selectionEnd = this.activeFile.content.length;
+    }
+
+    public selectRange(range: Range): void {
+        this.goToRangeStart(range);
+        this.selectionEnd = range.end;
+    }
+
+    public selectLine(index: number) {
+        const lineStart = this.languageServiceAdapterHost.lineAndCharacterToPosition(this.activeFile.fileName, { line: index, character: 0 });
+        const lineEnd = lineStart + this.getLineContent(index).length;
+        this.selectRange({ fileName: this.activeFile.fileName, pos: lineStart, end: lineEnd });
+    }
+
+    public moveCaretRight(count = 1) {
+        this.currentCaretPosition += count;
+        this.currentCaretPosition = Math.min(this.currentCaretPosition, this.getFileContent(this.activeFile.fileName).length);
+        this.selectionEnd = -1;
+    }
+
+    // Opens a file given its 0-based index or fileName
+    public openFile(indexOrName: number | string, content?: string, scriptKindName?: string): void {
+        const fileToOpen: FourSlashFile = this.findFile(indexOrName);
+        fileToOpen.fileName = ts.normalizeSlashes(fileToOpen.fileName);
+        this.activeFile = fileToOpen;
+        // Let the host know that this file is now open
+        this.languageServiceAdapterHost.openFile(fileToOpen.fileName, content, scriptKindName);
+    }
+
+    public verifyErrorExistsBetweenMarkers(startMarkerName: string, endMarkerName: string, shouldExist: boolean) {
+        const startMarker = this.getMarkerByName(startMarkerName);
+        const endMarker = this.getMarkerByName(endMarkerName);
+        const predicate = (errorMinChar: number, errorLimChar: number, startPos: number, endPos: number | undefined) => ((errorMinChar === startPos) && (errorLimChar === endPos)) ? true : false;
+
+        const exists = this.anyErrorInRange(predicate, startMarker, endMarker);
+
+        if (exists !== shouldExist) {
+            this.printErrorLog(shouldExist, this.getAllDiagnostics());
+            throw new Error(`${shouldExist ? "Expected" : "Did not expect"} failure between markers: '${startMarkerName}', '${endMarkerName}'`);
+        }
+    }
+
+    public verifyOrganizeImports(newContent: string, mode?: ts.OrganizeImportsMode, preferences?: ts.UserPreferences) {
+        const changes = this.languageService.organizeImports({ fileName: this.activeFile.fileName, type: "file", mode }, this.formatCodeSettings, preferences);
+        this.applyChanges(changes);
+        this.verifyFileContent(this.activeFile.fileName, newContent);
+    }
+
+    private raiseError(message: string): never {
+        throw new Error(this.messageAtLastKnownMarker(message));
+    }
+
+    private messageAtLastKnownMarker(message: string) {
+        const locationDescription = this.lastKnownMarker !== undefined ? this.lastKnownMarker : this.getLineColStringAtPosition(this.currentCaretPosition);
+        return `At marker '${locationDescription}': ${message}`;
+    }
+
+    private assertionMessageAtLastKnownMarker(msg: string) {
+        return "\nMarker: " + this.lastKnownMarker + "\nChecking: " + msg + "\n\n";
+    }
+
+    private getDiagnostics(fileName: string, includeSuggestions = false): ts.Diagnostic[] {
+        return [
+            ...this.languageService.getSyntacticDiagnostics(fileName),
+            ...this.languageService.getSemanticDiagnostics(fileName),
+            ...(includeSuggestions ? this.languageService.getSuggestionDiagnostics(fileName) : ts.emptyArray),
+        ];
+    }
+
+    private getAllDiagnostics(): readonly ts.Diagnostic[] {
+        return ts.flatMap(this.languageServiceAdapterHost.getFilenames(), fileName => {
+            if (!ts.isAnySupportedFileExtension(fileName)) {
+                return [];
+            }
+
+            const baseName = ts.getBaseFileName(fileName);
+            if (baseName === "package.json" || baseName === "tsconfig.json" || baseName === "jsconfig.json") {
+                return [];
+            }
+            return this.getDiagnostics(fileName);
+        });
+    }
+
+    public verifyErrorExistsAfterMarker(markerName: string, shouldExist: boolean, after: boolean) {
+        const marker: Marker = this.getMarkerByName(markerName);
+        let predicate: (errorMinChar: number, errorLimChar: number, startPos: number, endPos: number | undefined) => boolean;
+
+        if (after) {
+            predicate = (errorMinChar: number, errorLimChar: number, startPos: number) => ((errorMinChar >= startPos) && (errorLimChar >= startPos)) ? true : false;
+        }
+        else {
+            predicate = (errorMinChar: number, errorLimChar: number, startPos: number) => ((errorMinChar <= startPos) && (errorLimChar <= startPos)) ? true : false;
+        }
+
+        const exists = this.anyErrorInRange(predicate, marker);
+        const diagnostics = this.getAllDiagnostics();
+
+        if (exists !== shouldExist) {
+            this.printErrorLog(shouldExist, diagnostics);
+            throw new Error(`${shouldExist ? "Expected" : "Did not expect"} failure at marker '${markerName}'`);
+        }
+    }
+
+    private anyErrorInRange(predicate: (errorMinChar: number, errorLimChar: number, startPos: number, endPos: number | undefined) => boolean, startMarker: Marker, endMarker?: Marker): boolean {
+        return this.getDiagnostics(startMarker.fileName).some(({ start, length }) => predicate(start!, start! + length!, startMarker.position, endMarker === undefined ? undefined : endMarker.position)); // TODO: GH#18217
+    }
+
+    private printErrorLog(expectErrors: boolean, errors: readonly ts.Diagnostic[]): void {
+        if (expectErrors) {
+            Harness.IO.log("Expected error not found.  Error list is:");
+        }
+        else {
+            Harness.IO.log("Unexpected error(s) found.  Error list is:");
+        }
+
+        for (const { start, length, messageText, file } of errors) {
+            Harness.IO.log(
+                "  " + this.formatRange(file, start!, length!) + // TODO: GH#18217
+                    ", message: " + ts.flattenDiagnosticMessageText(messageText, Harness.IO.newLine()) + "\n",
+            );
+        }
+    }
+
+    private formatRange(file: ts.SourceFile | undefined, start: number, length: number) {
+        if (file) {
+            return `from: ${this.formatLineAndCharacterOfPosition(file, start)}, to: ${this.formatLineAndCharacterOfPosition(file, start + length)}`;
+        }
+        return "global";
+    }
+
+    private formatLineAndCharacterOfPosition(file: ts.SourceFile, pos: number) {
+        if (file) {
+            const { line, character } = ts.getLineAndCharacterOfPosition(file, pos);
+            return `${line}:${character}`;
+        }
+        return "global";
+    }
+
+    private formatPosition(file: ts.SourceFile, pos: number) {
+        if (file) {
+            return file.fileName + "@" + pos;
+        }
+        return "global";
+    }
+
+    public verifyNoErrors() {
+        ts.forEachKey(this.inputFiles, fileName => {
+            if (
+                !ts.isAnySupportedFileExtension(fileName)
+                || Harness.getConfigNameFromFileName(fileName)
+                // Can't get a Program in Server tests
+                || this.testType !== FourSlashTestType.Server && !ts.getAllowJSCompilerOption(this.getProgram().getCompilerOptions()) && !ts.resolutionExtensionIsTSOrJson(ts.extensionFromPath(fileName))
+                || ts.getBaseFileName(fileName) === "package.json"
+            ) return;
+            const errors = this.getDiagnostics(fileName).filter(e => e.category !== ts.DiagnosticCategory.Suggestion);
+            if (errors.length) {
+                this.printErrorLog(/*expectErrors*/ false, errors);
+                const error = errors[0];
+                const message = typeof error.messageText === "string" ? error.messageText : error.messageText.messageText;
+                this.raiseError(`Found an error: ${this.formatPosition(error.file!, error.start!)}: ${message}`);
+            }
+        });
+    }
+
+    public verifyErrorExistsAtRange(range: Range, code: number, expectedMessage?: string) {
+        const span = ts.createTextSpanFromRange(range);
+        const hasMatchingError = ts.some(
+            this.getDiagnostics(range.fileName),
+            ({ code, messageText, start, length }) =>
+                code === code &&
+                (!expectedMessage || expectedMessage === messageText) &&
+                ts.isNumber(start) && ts.isNumber(length) &&
+                ts.textSpansEqual(span, { start, length }),
+        );
+
+        if (!hasMatchingError) {
+            this.raiseError(`No error with code ${code} found at provided range.`);
+        }
+    }
+
+    public verifyNumberOfErrorsInCurrentFile(expected: number) {
+        const errors = this.getDiagnostics(this.activeFile.fileName);
+        const actual = errors.length;
+
+        if (actual !== expected) {
+            this.printErrorLog(/*expectErrors*/ false, errors);
+            const errorMsg = "Actual number of errors (" + actual + ") does not match expected number (" + expected + ")";
+            Harness.IO.log(errorMsg);
+            this.raiseError(errorMsg);
+        }
+    }
+
+    public verifyEval(expr: string, value: any) {
+        const emit = this.languageService.getEmitOutput(this.activeFile.fileName);
+        if (emit.outputFiles.length !== 1) {
+            throw new Error("Expected exactly one output from emit of " + this.activeFile.fileName);
+        }
+
+        const evaluation = new Function(`${emit.outputFiles[0].text};\r\nreturn (${expr});`)(); // eslint-disable-line no-new-func
+        if (evaluation !== value) {
+            this.raiseError(`Expected evaluation of expression "${expr}" to equal "${value}", but got "${evaluation}"`);
+        }
+    }
+
+    private getGoToDefinition(): readonly ts.DefinitionInfo[] {
+        return this.languageService.getDefinitionAtPosition(this.activeFile.fileName, this.currentCaretPosition)!;
+    }
+
+    private getGoToDefinitionAndBoundSpan(): ts.DefinitionInfoAndBoundSpan {
+        return this.languageService.getDefinitionAndBoundSpan(this.activeFile.fileName, this.currentCaretPosition)!;
+    }
+
+    private renderMarkers(markers: { text: string; fileName: string; position: number; }[], useTerminalBoldSequence = true) {
+        const filesToDisplay = ts.deduplicate(markers.map(m => m.fileName), ts.equateValues);
+        return filesToDisplay.map(fileName => {
+            const markersToRender = markers.filter(m => m.fileName === fileName).sort((a, b) => b.position - a.position);
+            let fileContent = this.tryGetFileContent(fileName) || "";
+            for (const marker of markersToRender) {
+                fileContent = fileContent.slice(0, marker.position) + bold(`/*${marker.text}*/`) + fileContent.slice(marker.position);
+            }
+            return `// @Filename: ${fileName}\n${fileContent}`;
+        }).join("\n\n");
+
+        function bold(text: string) {
+            return useTerminalBoldSequence ? `\x1b[1;4m${text}\x1b[0;31m` : text;
+        }
+    }
+
+    private baselineGoToDefs(
+        markerName: string,
+        markerOrRange: MarkerOrNameOrRange,
+        getDefs: () => readonly ts.DefinitionInfo[] | readonly ts.ImplementationLocation[] | ts.DefinitionInfoAndBoundSpan | undefined,
+    ) {
+        this.goToMarkerOrNameOrRange(markerOrRange);
+        const defs = getDefs();
+        const defIdMap = new Map<ts.DefinitionInfo | ts.ImplementationLocation, number>();
+        const definitions = defs ? ts.isArray(defs) ? defs : defs.definitions : undefined;
+        if (definitions?.length! > 1) {
+            definitions!.forEach((def, index) => defIdMap.set(def, index));
+        }
+        let baseline = this.getBaselineForDocumentSpansWithFileContents<ts.DefinitionInfo | ts.ImplementationLocation>(
+            definitions,
+            {
+                markerInfo: { markerOrRange, markerName },
+                documentSpanId: defIdMap.size ? def => `defId: ${defIdMap.get(def)}` : undefined,
+                skipDocumentSpanDetails: true,
+                additionalSpan: defs && !ts.isArray(defs) ? { fileName: this.activeFile.fileName, textSpan: defs.textSpan } : undefined,
+            },
+        );
+        if (definitions?.length) {
+            baseline += "\n\n";
+            baseline += indentJsonBaseline(
+                "// === Details ===\n" +
+                    JSON.stringify(
+                        definitions.map(def => ({
+                            defId: defIdMap.get(def),
+                            ...def,
+                            fileName: undefined,
+                            textSpan: undefined,
+                            contextSpan: undefined,
+                        })),
+                        undefined,
+                        " ",
+                    ),
+            );
+        }
+        return baseline;
+    }
+
+    public baselineGoToDefinition(
+        markerOrRange: MarkerOrNameOrRange[] | undefined,
+        rangeText: string[] | undefined,
+    ) {
+        this.baselineEachMarkerOrRange("goToDefinition", markerOrRange, rangeText, markerOrRange =>
+            this.baselineGoToDefs(
+                "/*GOTO DEF*/",
+                markerOrRange,
+                () => this.getGoToDefinitionAndBoundSpan(),
+            ));
+    }
+
+    public baselineGetDefinitionAtPosition(
+        markerOrRange: MarkerOrNameOrRange[] | undefined,
+        rangeText: string[] | undefined,
+    ) {
+        this.baselineEachMarkerOrRange("getDefinitionAtPosition", markerOrRange, rangeText, markerOrRange =>
+            this.baselineGoToDefs(
+                "/*GOTO DEF POS*/",
+                markerOrRange,
+                () => this.getGoToDefinition(),
+            ));
+    }
+
+    public baselineGoToSourceDefinition(
+        markerOrRange: MarkerOrNameOrRange[] | undefined,
+        rangeText: string[] | undefined,
+    ) {
+        if (this.testType !== FourSlashTestType.Server) {
+            this.raiseError("goToSourceDefinition may only be used in fourslash/server tests.");
+        }
+        this.baselineEachMarkerOrRange("goToSourceDefinition", markerOrRange, rangeText, markerOrRange =>
+            this.baselineGoToDefs(
+                "/*GOTO SOURCE DEF*/",
+                markerOrRange,
+                () =>
+                    (this.languageService as ts.server.SessionClient)
+                        .getSourceDefinitionAndBoundSpan(this.activeFile.fileName, this.currentCaretPosition),
+            ));
+    }
+
+    public baselineGoToType(
+        markerOrRange: MarkerOrNameOrRange[] | undefined,
+        rangeText: string[] | undefined,
+    ) {
+        this.baselineEachMarkerOrRange("goToType", markerOrRange, rangeText, markerOrRange =>
+            this.baselineGoToDefs(
+                "/*GOTO TYPE*/",
+                markerOrRange,
+                () => this.languageService.getTypeDefinitionAtPosition(this.activeFile.fileName, this.currentCaretPosition),
+            ));
+    }
+
+    public baselineGoToImplementation(
+        markerOrRange: MarkerOrNameOrRange[] | undefined,
+        rangeText: string[] | undefined,
+    ) {
+        this.baselineEachMarkerOrRange("goToImplementation", markerOrRange, rangeText, markerOrRange =>
+            this.baselineGoToDefs(
+                "/*GOTO IMPL*/",
+                markerOrRange,
+                () => this.languageService.getImplementationAtPosition(this.activeFile.fileName, this.currentCaretPosition),
+            ));
+    }
+
+    public verifyGetEmitOutputForCurrentFile(expected: string): void {
+        const emit = this.languageService.getEmitOutput(this.activeFile.fileName);
+        if (emit.outputFiles.length !== 1) {
+            throw new Error("Expected exactly one output from emit of " + this.activeFile.fileName);
+        }
+        const actual = emit.outputFiles[0].text;
+        if (actual !== expected) {
+            this.raiseError(`Expected emit output to be "${expected}", but got "${actual}"`);
+        }
+    }
+
+    public verifyGetEmitOutputContentsForCurrentFile(expected: ts.OutputFile[]): void {
+        const emit = this.languageService.getEmitOutput(this.activeFile.fileName);
+        assert.equal(emit.outputFiles.length, expected.length, "Number of emit output files");
+        ts.zipWith(emit.outputFiles, expected, (outputFile, expected) => {
+            assert.equal(outputFile.name, expected.name, "FileName");
+            assert.equal(outputFile.text, expected.text, "Content");
+        });
+    }
+
+    public baselineInlayHints(span: ts.TextSpan = { start: 0, length: this.activeFile.content.length }, preferences?: ts.UserPreferences): void {
+        interface HasPosition {
+            position: number;
+        }
+        const sortHints = (a: HasPosition, b: HasPosition) => {
+            return a.position - b.position;
+        };
+
+        const fileName = this.activeFile.fileName;
+        const hints = this.languageService.provideInlayHints(fileName, span, preferences);
+        const annotations = ts.map(hints.sort(sortHints), hint => {
+            if (hint.displayParts) {
+                hint.displayParts = ts.map(hint.displayParts, part => {
+                    if (part.file && /lib(?:.*)\.d\.ts$/.test(part.file)) {
+                        part.span!.start = -1;
+                    }
+                    return part;
+                });
+            }
+
+            const span = { start: hint.position, length: hint.text.length };
+            const { character, line } = this.languageServiceAdapterHost.positionToLineAndCharacter(fileName, span.start);
+            const underline = " ".repeat(character) + "^";
+            let annotation = this.getFileContent(fileName).split(/\r?\n/)[line];
+            annotation += "\n" + underline + "\n" + JSON.stringify(hint, undefined, "  ");
+            return annotation;
+        });
+
+        if (annotations.length === 0) {
+            annotations.push("=== No inlay hints ===");
+        }
+
+        this.baseline("Inlay Hints", annotations.join("\n\n"));
+    }
+
+    public verifyCompletions(options: FourSlashInterface.VerifyCompletionsOptions) {
+        if (options.marker === undefined) {
+            return this.verifyCompletionsWorker(options);
+        }
+        else {
+            if (ts.isArray(options.marker)) {
+                for (const marker of options.marker) {
+                    this.goToMarker(marker);
+                    this.verifyCompletionsWorker({ ...options, marker });
+                }
+                return {
+                    andApplyCodeAction: () => {
+                        this.raiseError(`Cannot apply code action when multiple markers are specified.`);
+                    },
+                };
+            }
+            this.goToMarker(options.marker);
+            return this.verifyCompletionsWorker({ ...options, marker: options.marker });
+        }
+    }
+
+    private verifyCompletionsWorker(options: FourSlashInterface.VerifyCompletionsOptions) {
+        const preferences = options.preferences;
+        const actualCompletions = this.getCompletionListAtCaret({ ...preferences, triggerCharacter: options.triggerCharacter })!;
+        if (!actualCompletions) {
+            if (ts.hasProperty(options, "exact") && (options.exact === undefined || ts.isArray(options.exact) && !options.exact.length)) {
+                return;
+            }
+            this.raiseError(`No completions at position '${this.currentCaretPosition}'.`);
+        }
+
+        if (actualCompletions.isNewIdentifierLocation !== (options.isNewIdentifierLocation || false)) {
+            this.raiseError(`Expected 'isNewIdentifierLocation' to be ${options.isNewIdentifierLocation || false}, got ${actualCompletions.isNewIdentifierLocation}`);
+        }
+
+        if (ts.hasProperty(options, "isGlobalCompletion") && actualCompletions.isGlobalCompletion !== options.isGlobalCompletion) {
+            this.raiseError(`Expected 'isGlobalCompletion to be ${options.isGlobalCompletion}, got ${actualCompletions.isGlobalCompletion}`);
+        }
+
+        if (ts.hasProperty(options, "optionalReplacementSpan")) {
+            assert.deepEqual(
+                actualCompletions.optionalReplacementSpan && actualCompletions.optionalReplacementSpan,
+                options.optionalReplacementSpan && ts.createTextSpanFromRange(options.optionalReplacementSpan),
+                "Expected 'optionalReplacementSpan' properties to match",
+            );
+        }
+
+        const nameToEntries = new Map<string, ts.CompletionEntry[]>();
+        const nameAndSourceToData = new Map<string, ts.CompletionEntryData | false>();
+        for (const entry of actualCompletions.entries) {
+            const entries = nameToEntries.get(entry.name);
+            if (!entries) {
+                nameToEntries.set(entry.name, [entry]);
+            }
+            else {
+                if (
+                    entries.some(e =>
+                        e.source === entry.source &&
+                        e.data?.exportName === entry.data?.exportName &&
+                        e.data?.fileName === entry.data?.fileName &&
+                        e.data?.moduleSpecifier === entry.data?.moduleSpecifier &&
+                        e.data?.ambientModuleName === entry.data?.ambientModuleName
+                    )
+                ) {
+                    this.raiseError(`Duplicate completions for ${entry.name}`);
+                }
+                entries.push(entry);
+            }
+            if (entry.data && entry.source) {
+                const key = `${entry.name}|${entry.source}`;
+                if (nameAndSourceToData.has(key)) {
+                    nameAndSourceToData.set(key, false);
+                }
+                else {
+                    nameAndSourceToData.set(key, entry.data);
+                }
+            }
+        }
+
+        if (ts.hasProperty(options, "exact")) {
+            ts.Debug.assert(!ts.hasProperty(options, "includes") && !ts.hasProperty(options, "excludes") && !ts.hasProperty(options, "unsorted"));
+            if (options.exact === undefined) throw this.raiseError("Expected no completions");
+            this.verifyCompletionsAreExactly(actualCompletions.entries, options.exact, options.marker);
+        }
+        else if (options.unsorted) {
+            ts.Debug.assert(!ts.hasProperty(options, "includes") && !ts.hasProperty(options, "excludes"));
+            for (const expectedEntry of options.unsorted) {
+                const name = typeof expectedEntry === "string" ? expectedEntry : expectedEntry.name;
+                const found = nameToEntries.get(name);
+                if (!found) throw this.raiseError(`Unsorted: completion '${name}' not found.`);
+                if (!found.length) throw this.raiseError(`Unsorted: no completions with name '${name}' remain unmatched.`);
+                this.verifyCompletionEntry(found.shift()!, expectedEntry);
+            }
+            if (actualCompletions.entries.length !== options.unsorted.length) {
+                const unmatched: string[] = [];
+                nameToEntries.forEach(entries => {
+                    unmatched.push(...entries.map(e => e.name));
+                });
+                this.raiseError(`Additional completions found not included in 'unsorted': ${unmatched.join("\n")}`);
+            }
+        }
+        else {
+            if (options.includes) {
+                for (const include of toArray(options.includes)) {
+                    const name = typeof include === "string" ? include : include.name;
+                    const found = nameToEntries.get(name);
+                    if (!found) throw this.raiseError(`Includes: completion '${name}' not found.`);
+                    if (!found.length) throw this.raiseError(`Includes: no completions with name '${name}' remain unmatched.`);
+                    this.verifyCompletionEntry(found.shift()!, include);
+                }
+            }
+            if (options.excludes) {
+                for (const exclude of toArray(options.excludes)) {
+                    assert(typeof exclude === "string");
+                    if (nameToEntries.has(exclude)) {
+                        this.raiseError(`Excludes: unexpected completion '${exclude}' found.`);
+                    }
+                }
+            }
+        }
+
+        return {
+            andApplyCodeAction: (options: {
+                name: string;
+                source: string;
+                description: string;
+                newFileContent?: string;
+                newRangeContent?: string;
+            }) => {
+                const { name, source, description, newFileContent, newRangeContent } = options;
+                const data = nameAndSourceToData.get(`${options.name}|${options.source}`);
+                if (data === false) {
+                    this.raiseError(`Multiple completion entries found for '${options.name}' from '${options.source}'. This API cannot be used. Use 'verify.applyCodeActionFromCompletion' instead.`);
+                }
+                if (data === undefined) {
+                    this.raiseError(`No completion entry found for '${options.name}' from '${options.source}'`);
+                }
+                this.applyCodeActionFromCompletion(/*markerName*/ undefined, { name, source, data, description, newFileContent, newRangeContent, preferences });
+            },
+        };
+    }
+
+    private verifyCompletionEntry(actual: ts.CompletionEntry, expected: FourSlashInterface.ExpectedCompletionEntry) {
+        expected = typeof expected === "string" ? { name: expected } : expected;
+
+        if (actual.insertText !== expected.insertText) {
+            this.raiseError(`At entry ${actual.name}: Completion insert text did not match: ${showTextDiff(expected.insertText || "", actual.insertText || "")}`);
+        }
+
+        const convertedReplacementSpan = expected.replacementSpan && ts.createTextSpanFromRange(expected.replacementSpan);
+        if (convertedReplacementSpan) {
+            try {
+                assert.deepEqual(actual.replacementSpan, convertedReplacementSpan);
+            }
+            catch {
+                this.raiseError(`At entry ${actual.name}: Expected completion replacementSpan to be ${stringify(convertedReplacementSpan)}, got ${stringify(actual.replacementSpan)}`);
+            }
+        }
+        else if (ts.hasProperty(expected, "replacementSpan")) { // Expected `replacementSpan` is explicitly set as `undefined`.
+            assert.equal(actual.replacementSpan, undefined, `At entry ${actual.name}: Expected 'replacementSpan' properties to match`);
+        }
+
+        if (expected.kind !== undefined || expected.kindModifiers !== undefined) {
+            assert.equal(actual.kind, expected.kind, `At entry ${actual.name}: Expected 'kind' for ${actual.name} to match`);
+            assert.equal(actual.kindModifiers, expected.kindModifiers || "", `At entry ${actual.name}:  Expected 'kindModifiers' for ${actual.name} to match`);
+        }
+        if (expected.isFromUncheckedFile !== undefined) {
+            assert.equal<boolean | undefined>(actual.isFromUncheckedFile, expected.isFromUncheckedFile, `At entry ${actual.name}: Expected 'isFromUncheckedFile' properties to match`);
+        }
+        if (expected.isPackageJsonImport !== undefined) {
+            assert.equal<boolean | undefined>(actual.isPackageJsonImport, expected.isPackageJsonImport, `At entry ${actual.name}: Expected 'isPackageJsonImport' properties to match`);
+        }
+
+        assert.equal(
+            actual.filterText,
+            expected.filterText,
+            `At entry ${actual.name}: Completion 'filterText' not match: ${showTextDiff(expected.filterText || "", actual.filterText || "")}`,
+        );
+        assert.equal(
+            actual.labelDetails?.description,
+            expected.labelDetails?.description,
+            `At entry ${actual.name}: Completion 'labelDetails.description' did not match: ${showTextDiff(expected.labelDetails?.description || "", actual.labelDetails?.description || "")}`,
+        );
+        assert.equal(
+            actual.labelDetails?.detail,
+            expected.labelDetails?.detail,
+            `At entry ${actual.name}: Completion 'labelDetails.detail' did not match: ${showTextDiff(expected.labelDetails?.detail || "", actual.labelDetails?.detail || "")}`,
+        );
+        assert.equal(actual.hasAction, expected.hasAction, `At entry ${actual.name}: Expected 'hasAction' properties to match`);
+        assert.equal(actual.isRecommended, expected.isRecommended, `At entry ${actual.name}: Expected 'isRecommended' properties to match'`);
+        assert.equal(actual.isSnippet, expected.isSnippet, `At entry ${actual.name}: Expected 'isSnippet' properties to match`);
+        assert.equal(actual.source, expected.source, `At entry ${actual.name}: Expected 'source' values to match`);
+        assert.equal(actual.sortText, expected.sortText || ts.Completions.SortText.LocationPriority, `At entry ${actual.name}: Expected 'sortText' properties to match`);
+        if (expected.sourceDisplay && actual.sourceDisplay) {
+            assert.equal(ts.displayPartsToString(actual.sourceDisplay), expected.sourceDisplay, `At entry ${actual.name}: Expected 'sourceDisplay' properties to match`);
+        }
+
+        if (expected.text !== undefined) {
+            const actualDetails = ts.Debug.checkDefined(this.getCompletionEntryDetails(actual.name, actual.source, actual.data), `No completion details available for name '${actual.name}' and source '${actual.source}'`);
+            assert.equal(ts.displayPartsToString(actualDetails.displayParts), expected.text, "Expected 'text' property to match 'displayParts' string");
+            assert.equal(ts.displayPartsToString(actualDetails.documentation), expected.documentation || "", "Expected 'documentation' property to match 'documentation' display parts string");
+            // TODO: GH#23587
+            // assert.equal(actualDetails.kind, actual.kind);
+            assert.equal(actualDetails.kindModifiers, actual.kindModifiers, "Expected 'kindModifiers' properties to match");
+            assert.equal(actualDetails.source && ts.displayPartsToString(actualDetails.source), expected.sourceDisplay, "Expected 'sourceDisplay' property to match 'source' display parts string");
+            if (!actual.sourceDisplay) {
+                assert.equal(actualDetails.sourceDisplay && ts.displayPartsToString(actualDetails.sourceDisplay), expected.sourceDisplay, "Expected 'sourceDisplay' property to match 'sourceDisplay' display parts string");
+            }
+            assert.deepEqual(actualDetails.tags, expected.tags);
+        }
+        else {
+            assert(expected.documentation === undefined && expected.tags === undefined, "If specifying completion details, should specify 'text'");
+        }
+    }
+
+    private verifyCompletionsAreExactly(actual: readonly ts.CompletionEntry[], expected: ArrayOrSingle<FourSlashInterface.ExpectedCompletionEntry> | FourSlashInterface.ExpectedExactCompletionsPlus, marker?: ArrayOrSingle<string | Marker>) {
+        if (!ts.isArray(expected)) {
+            expected = [expected];
+        }
+
+        // First pass: test that names are right. Then we'll test details.
+        assert.deepEqual(actual.map(a => a.name), expected.map(e => typeof e === "string" ? e : e.name), marker ? "At marker " + JSON.stringify(marker) : undefined);
+
+        ts.zipWith(actual, expected, (completion, expectedCompletion, index) => {
+            const name = typeof expectedCompletion === "string" ? expectedCompletion : expectedCompletion.name;
+            if (completion.name !== name) {
+                this.raiseError(`${marker ? JSON.stringify(marker) : ""} Expected completion at index ${index} to be ${name}, got ${completion.name}`);
+            }
+            this.verifyCompletionEntry(completion, expectedCompletion);
+        });
+
+        // All completions were correct in the sort order given. If that order was produced by a function
+        // like `completion.globalsPlus`, ensure the "plus" array was sorted in the same way.
+        const { plusArgument, plusFunctionName } = expected as FourSlashInterface.ExpectedExactCompletionsPlus;
+        if (plusArgument) {
+            assert.deepEqual(
+                plusArgument,
+                expected.filter(entry => plusArgument.includes(entry)),
+                `At marker ${JSON.stringify(marker)}: Argument to '${plusFunctionName}' was incorrectly sorted.`,
+            );
+        }
+    }
+
+    /** Use `getProgram` instead of accessing this directly. */
+    private _program: ts.Program | undefined | "missing";
+    /** Use `getChecker` instead of accessing this directly. */
+    private _checker: ts.TypeChecker | undefined;
+
+    private getProgram(): ts.Program {
+        if (!this._program) this._program = this.languageService.getProgram() || "missing";
+        if (this._program === "missing") ts.Debug.fail("Could not retrieve program from language service");
+        return this._program;
+    }
+
+    private getChecker() {
+        return this._checker || (this._checker = this.getProgram().getTypeChecker());
+    }
+
+    private getSourceFile(): ts.SourceFile {
+        const { fileName } = this.activeFile;
+        const result = this.getProgram().getSourceFile(fileName);
+        if (!result) {
+            throw new Error(`Could not get source file ${fileName}`);
+        }
+        return result;
+    }
+
+    private getNode(): ts.Node {
+        return ts.getTouchingPropertyName(this.getSourceFile(), this.currentCaretPosition);
+    }
+
+    private goToAndGetNode(range: Range): ts.Node {
+        this.goToRangeStart(range);
+        const node = this.getNode();
+        this.verifyRange("touching property name", range, node);
+        return node;
+    }
+
+    private verifyRange(desc: string, expected: ts.TextRange, actual: ts.Node) {
+        const actualStart = actual.getStart();
+        const actualEnd = actual.getEnd();
+        if (actualStart !== expected.pos || actualEnd !== expected.end) {
+            this.raiseError(`${desc} should be ${expected.pos}-${expected.end}, got ${actualStart}-${actualEnd}`);
+        }
+    }
+
+    private verifySymbol(symbol: ts.Symbol, declarationRanges: Range[]) {
+        const { declarations } = symbol;
+        if (declarations?.length !== declarationRanges.length) {
+            this.raiseError(`Expected to get ${declarationRanges.length} declarations, got ${declarations?.length}`);
+        }
+
+        ts.zipWith(declarations, declarationRanges, (decl, range) => {
+            this.verifyRange("symbol declaration", range, decl);
+        });
+    }
+
+    public verifySymbolAtLocation(startRange: Range, declarationRanges: Range[]): void {
+        const node = this.goToAndGetNode(startRange);
+        const symbol = this.getChecker().getSymbolAtLocation(node)!;
+        if (!symbol) {
+            this.raiseError("Could not get symbol at location");
+        }
+        this.verifySymbol(symbol, declarationRanges);
+    }
+
+    public symbolsInScope(range: Range): ts.Symbol[] {
+        const node = this.goToAndGetNode(range);
+        return this.getChecker().getSymbolsInScope(node, ts.SymbolFlags.Value | ts.SymbolFlags.Type | ts.SymbolFlags.Namespace);
+    }
+
+    public setTypesRegistry(map: ts.MapLike<void>): void {
+        this.languageServiceAdapterHost.typesRegistry = new Map(Object.entries(map));
+    }
+
+    public verifyTypeOfSymbolAtLocation(range: Range, symbol: ts.Symbol, expected: string): void {
+        const node = this.goToAndGetNode(range);
+        const checker = this.getChecker();
+        const type = checker.getTypeOfSymbolAtLocation(symbol, node);
+
+        const actual = checker.typeToString(type);
+        if (actual !== expected) {
+            this.raiseError(displayExpectedAndActualString(expected, actual));
+        }
+    }
+
+    public verifyTypeAtLocation(range: Range, expected: string): void {
+        const node = this.goToAndGetNode(range);
+        const checker = this.getChecker();
+        const type = checker.getTypeAtLocation(node);
+
+        const actual = checker.typeToString(type);
+        if (actual !== expected) {
+            this.raiseError(displayExpectedAndActualString(expected, actual));
+        }
+    }
+
+    private baselineEachMarkerOrRangeArrayOrSingle(
+        command: string,
+        markerOrRange: ArrayOrSingle<MarkerOrNameOrRange> | undefined,
+        rangeText: ArrayOrSingle<string> | undefined,
+        worker: (markerORange: MarkerOrNameOrRange) => string,
+    ) {
+        return this.baselineEachMarkerOrRange(
+            command,
+            markerOrRange !== undefined ? toArray(markerOrRange) : undefined,
+            rangeText !== undefined ? toArray(rangeText) : undefined,
+            worker,
+        );
+    }
+
+    private baselineEachMarkerOrRange(
+        command: string,
+        markerOrRange: readonly MarkerOrNameOrRange[] | undefined,
+        rangeText: readonly string[] | undefined,
+        worker: (markerORange: MarkerOrNameOrRange) => string,
+    ) {
+        let done = false;
+        if (markerOrRange !== undefined) {
+            done = this.baselineArray(command, markerOrRange, worker);
+        }
+        if (rangeText !== undefined) {
+            toArray(rangeText).forEach(text => done = this.baselineArray(command, this.rangesByText().get(text)!, worker) || done);
+        }
+        if (!done) this.baselineArray(command, this.getRanges(), worker);
+    }
+
+    private baselineArray<T>(
+        command: string,
+        array: readonly T[],
+        worker: (single: T) => string,
+    ) {
+        array.forEach(single => this.baseline(command, worker(single), ".baseline.jsonc"));
+        return !!array.length;
+    }
+
+    public baselineFindAllReferences(
+        markerOrRange: MarkerOrNameOrRange[] | undefined,
+        rangeText: string[] | undefined,
+    ) {
+        this.baselineEachMarkerOrRange("findAllReferences", markerOrRange, rangeText, markerOrRange => {
+            this.goToMarkerOrNameOrRange(markerOrRange);
+            const references = this.findReferencesAtCaret();
+            const defIdMap = new Map<ts.ReferencedSymbolDefinitionInfo | ts.ReferencedSymbolEntry, number>();
+            const markerInfo = { markerOrRange, markerName: "/*FIND ALL REFS*/" };
+            let baseline = this.getBaselineForDocumentSpansWithFileContents(
+                ts.flatMap(references, (r, def) => {
+                    if (references!.length > 1) {
+                        defIdMap.set(r.definition, def);
+                        r.references.forEach(r => defIdMap.set(r, def));
+                    }
+                    return r.references;
+                }),
+                {
+                    markerInfo,
+                    documentSpanId: defIdMap.size ? ref => `defId: ${defIdMap.get(ref)}` : undefined,
+                },
+            );
+            if (references?.length) {
+                baseline += "\n\n";
+                baseline += indentJsonBaseline(
+                    "// === Definitions ===\n" +
+                        this.getBaselineForDocumentSpansWithFileContents(
+                            references.map(r => r.definition),
+                            {
+                                markerInfo,
+                                documentSpanId: defIdMap.size ? def => `defId: ${defIdMap.get(def)}` : undefined,
+                                skipDocumentSpanDetails: true,
+                                skipDocumentContainingOnlyMarker: true,
+                            },
+                        ) +
+                        "\n\n// === Details ===\n" +
+                        JSON.stringify(
+                            references.map(r => ({
+                                defId: defIdMap.get(r.definition),
+                                ...r.definition,
+                                fileName: undefined,
+                                textSpan: undefined,
+                                contextSpan: undefined,
+                            })),
+                            undefined,
+                            " ",
+                        ),
+                );
+            }
+            return baseline;
+        });
+    }
+
+    public baselineGetFileReferences(fileNames: string[]) {
+        this.baselineArray("getFileReferences", fileNames, fileName => {
+            const references = this.languageService.getFileReferences(fileName);
+            return `// fileName: ${fileName}\n\n` + this.getBaselineForDocumentSpansWithFileContents(
+                references,
+                { markerInfo: undefined },
+            );
+        });
+    }
+
+    private getBaselineForDocumentSpansWithFileContents<T extends ts.DocumentSpan>(
+        spans: readonly T[] | undefined,
+        options: BaselineDocumentSpansWithFileContentsOptions<T>,
+    ): string {
+        // Write input files
+        return this.getBaselineForGroupedDocumentSpansWithFileContents(
+            spans ? ts.group(spans, span => span.fileName) : ts.emptyArray,
+            options,
+        );
+    }
+
+    private getBaselineForGroupedDocumentSpansWithFileContents<T extends ts.DocumentSpan>(
+        spansByFile: readonly (readonly T[])[],
+        options: BaselineDocumentSpansWithFileContentsOptions<T>,
+    ) {
+        const {
+            markerInfo,
+            documentSpanId,
+            skipDocumentSpanDetails,
+            skipDocumentContainingOnlyMarker,
+            additionalSpan,
+        } = options;
+        const marker: Marker | undefined = markerInfo !== undefined ?
+            ts.isString(markerInfo.markerOrRange) ?
+                this.getMarkerByName(markerInfo.markerOrRange) :
+                isMarker(markerInfo.markerOrRange) ?
+                markerInfo.markerOrRange :
+                { fileName: markerInfo.markerOrRange.fileName, position: markerInfo.markerOrRange.pos } :
+            undefined;
+        const fileBaselines: string[] = [];
+        let foundMarker = false;
+        let foundAdditionalSpan = false;
+        const spanToContextId = new Map<T, number>();
+        for (const group of spansByFile) {
+            if (group.length) {
+                const contentOfFile = this.tryGetFileContent(group[0].fileName);
+                if (contentOfFile !== undefined) {
+                    fileBaselines.push(this.getBaselineContentForFile(
+                        group[0].fileName,
+                        contentOfFile,
+                        group,
+                        marker,
+                        options,
+                        spanToContextId,
+                    ));
+                    foundMarker ||= group[0].fileName === marker?.fileName;
+                    foundAdditionalSpan ||= !!additionalSpan && additionalSpan.fileName === group[0].fileName;
+                }
+                else {
+                    let baseline = `// === ${group[0].fileName} ===\n// Unavailable file content:\n`;
+                    for (const span of group) {
+                        baseline += `// textSpan: ${JSON.stringify(span.textSpan)}${span.contextSpan ? `, contextSpan: ${JSON.stringify(span.contextSpan)}` : ""}`;
+                        const text = !skipDocumentSpanDetails ?
+                            convertDocumentSpanToString(span, documentSpanId?.(span)) :
+                            documentSpanId?.(span);
+                        if (text) baseline += ` ${text}`;
+                        baseline += "\n";
+                    }
+                    fileBaselines.push(baseline);
+                }
+            }
+        }
+        if (additionalSpan && !foundAdditionalSpan) {
+            fileBaselines.push(this.getBaselineContentForFile(
+                additionalSpan.fileName,
+                this.getFileContent(additionalSpan.fileName),
+                [additionalSpan],
+                marker,
+                { markerInfo },
+                spanToContextId,
+            ));
+            foundMarker ||= additionalSpan.fileName === marker?.fileName;
+        }
+        if (!skipDocumentContainingOnlyMarker && !foundMarker && marker?.fileName) {
+            fileBaselines.push(this.getBaselineContentForFile(
+                marker.fileName,
+                this.getFileContent(marker.fileName),
+                ts.emptyArray,
+                marker,
+                { markerInfo },
+                spanToContextId,
+            ));
+        }
+        return fileBaselines.join("\n\n");
+    }
+
+    private static readonly nLinesContext = 4;
+
+    private getBaselineContentForFile<T extends ts.DocumentSpan>(
+        fileName: string,
+        content: string,
+        group: readonly T[],
+        marker: Marker | undefined,
+        {
+            markerInfo,
+            documentSpanId,
+            skipDocumentSpanDetails,
+            endMarker,
+            startMarkerPrefix,
+            endMarkerSuffix,
+            ignoredDocumentSpanProperties,
+            additionalSpan,
+        }: BaselineDocumentSpansWithFileContentsOptions<T>,
+        spanToContextId: Map<T, number>,
+    ) {
+        const isLibFile = /lib(?:.*)\.d\.ts$/.test(fileName);
+        let readableContents = `// === ${fileName} ===`;
+        let newContent = "";
+        interface Detail {
+            location: number;
+            locationMarker: string;
+            span?: T;
+            type?: "textStart" | "textEnd" | "contextStart" | "contextEnd";
+        }
+        const detailPrefixes = new Map<Detail, string>();
+        const detailSuffixes = new Map<Detail, string>();
+        const details: Detail[] = [];
+        let groupedSpanForAdditionalSpan: T | undefined;
+        if (fileName === marker?.fileName) details.push({ location: marker.position, locationMarker: markerInfo!.markerName });
+        let canDetermineContextIdInline = true;
+        for (const span of group) {
+            const contextSpanIndex = details.length;
+            if (span.contextSpan) {
+                details.push({ location: span.contextSpan.start, locationMarker: "<|", span, type: "contextStart" });
+                if (canDetermineContextIdInline && span.contextSpan.start > span.textSpan.start) {
+                    // Need to do explicit pass to determine contextId since contextId starts after textStart
+                    canDetermineContextIdInline = false;
+                }
+            }
+            const textSpanIndex = details.length;
+            const textSpanEnd = ts.textSpanEnd(span.textSpan);
+            details.push(
+                { location: span.textSpan.start, locationMarker: "[|", span, type: "textStart" },
+                { location: textSpanEnd, locationMarker: endMarker || "|]", span, type: "textEnd" },
+            );
+            let contextSpanEnd: number | undefined;
+            if (span.contextSpan) {
+                contextSpanEnd = ts.textSpanEnd(span.contextSpan);
+                details.push({ location: contextSpanEnd, locationMarker: "|>", span, type: "contextEnd" });
+            }
+
+            if (additionalSpan && ts.documentSpansEqual(additionalSpan, span, this.languageServiceAdapterHost.useCaseSensitiveFileNames())) {
+                // This span is same as text span
+                groupedSpanForAdditionalSpan = span;
+            }
+
+            const startPrefix = startMarkerPrefix?.(span);
+            if (startPrefix) {
+                if (fileName === marker?.fileName && span.textSpan.start === marker?.position) {
+                    ts.Debug.assert(!detailPrefixes.has(details[0]), "Expected only single prefix at marker location");
+                    detailPrefixes.set(details[0], startPrefix);
+                }
+                else if (span.contextSpan?.start === span.textSpan.start) {
+                    // Write it at contextSpan instead of textSpan
+                    detailPrefixes.set(details[contextSpanIndex], startPrefix);
+                }
+                else {
+                    // At textSpan
+                    detailPrefixes.set(details[textSpanIndex], startPrefix);
+                }
+            }
+
+            const endSuffix = endMarkerSuffix?.(span);
+            if (endSuffix) {
+                if (fileName === marker?.fileName && textSpanEnd === marker?.position) {
+                    ts.Debug.assert(!detailSuffixes.has(details[0]), "Expected only single suffix at marker location");
+                    detailSuffixes.set(details[0], endSuffix);
+                }
+                else if (contextSpanEnd === textSpanEnd) {
+                    // Write it at contextSpan instead of textSpan
+                    detailSuffixes.set(details[textSpanIndex + 2], endSuffix);
+                }
+                else {
+                    // At textSpan
+                    detailSuffixes.set(details[textSpanIndex + 1], endSuffix);
+                }
+            }
+        }
+        let pos = 0;
+        const sortedDetails = ts.stableSort(details, (a, b) => ts.compareValues(a.location, b.location));
+        if (!canDetermineContextIdInline) {
+            // Assign contextIds
+            sortedDetails.forEach(({ span, type }) => {
+                if (type === "contextStart") {
+                    spanToContextId.set(span!, spanToContextId.size);
+                }
+            });
+        }
+        const lineStarts = ts.computeLineStarts(content);
+        let posLineInfo: { pos: number; line: number; } | undefined;
+        // Our preferred way to write marker is
+        // /*MARKER*/[| some text |]
+        // [| some /*MARKER*/ text |]
+        // [| some text |]/*MARKER*/
+        // Stable sort should handle first two cases but with that marker will be before rangeEnd if locations match
+        // So we will defer writing marker in this case by checking and finding index of rangeEnd if same
+        let deferredMarkerIndex: number | undefined;
+        sortedDetails.forEach((detail, index) => {
+            const { location, locationMarker, span, type } = detail;
+            if (!span && deferredMarkerIndex === undefined) {
+                // If this is marker position and its same as textEnd and/or contextEnd we want to write marker after those
+                for (let matchingEndPosIndex = index + 1; matchingEndPosIndex < sortedDetails.length; matchingEndPosIndex++) {
+                    // Defer after the location if its same as rangeEnd
+                    if (
+                        sortedDetails[matchingEndPosIndex].location === location &&
+                        sortedDetails[matchingEndPosIndex].type!.endsWith("End")
+                    ) {
+                        deferredMarkerIndex = matchingEndPosIndex;
+                    }
+                    // Dont defer further than already determined
+                    break;
+                }
+                // Defer writing marker position to deffered marker index
+                if (deferredMarkerIndex !== undefined) return;
+            }
+            textWithContext(location, type);
+            pos = location;
+            // Prefix
+            const prefix = detailPrefixes.get(detail);
+            if (prefix) newContent += prefix;
+            newContent += locationMarker;
+            if (span) {
+                switch (type) {
+                    case "textStart":
+                        let text = !skipDocumentSpanDetails ?
+                            convertDocumentSpanToString(span, documentSpanId?.(span), ignoredDocumentSpanProperties) :
+                            documentSpanId?.(span);
+                        if (span === groupedSpanForAdditionalSpan) {
+                            text = `textSpan: true` + (text ? `, ${text}` : "");
+                        }
+                        const contextId = spanToContextId.get(span);
+                        if (contextId !== undefined) {
+                            let isAfterContextStart = false;
+                            for (let textStartIndex = index - 1; textStartIndex >= 0; textStartIndex--) {
+                                const textStartDetail = sortedDetails[textStartIndex];
+                                if (textStartDetail.type === "contextStart" && textStartDetail.span === span) {
+                                    isAfterContextStart = true;
+                                    break;
+                                }
+                                // Marker is ok to skip over
+                                if (textStartDetail.span) break;
+                            }
+                            // Skip contextId on span thats surrounded by context span immediately
+                            if (!isAfterContextStart) {
+                                text = `contextId: ${contextId}` + (text ? `, ${text}` : "");
+                            }
+                        }
+                        if (text) newContent += `{| ${text} |}`;
+                        break;
+                    case "contextStart":
+                        if (canDetermineContextIdInline) {
+                            spanToContextId.set(span, spanToContextId.size);
+                        }
+                        break;
+                }
+                if (deferredMarkerIndex === index) {
+                    // Write the marker
+                    newContent += markerInfo!.markerName;
+                    deferredMarkerIndex = undefined;
+                    detail = details[0]; // Marker detail
+                }
+            }
+            const suffix = detailSuffixes.get(detail);
+            if (suffix) newContent += suffix;
+        });
+        textWithContext(/*location*/ undefined, /*type*/ undefined);
+        return readableContents + (newContent ? "\n" + readableJsoncBaseline(newContent) : "");
+
+        function textWithContext(location: number | undefined, type: Detail["type"]) {
+            if (!newContent && location === undefined) ts.Debug.fail("Unsupported");
+            if (type !== "textEnd" && type !== "contextEnd") {
+                // Calculate pos to location number of lines
+                const posLine = posLineInfo?.pos === pos ? posLineInfo.line : ts.computeLineOfPosition(lineStarts, pos, posLineInfo?.line);
+                const locationLine = location !== undefined ? ts.computeLineOfPosition(lineStarts, location, posLine) : lineStarts.length - 1;
+                if (location !== undefined) posLineInfo = { pos: location, line: locationLine };
+                let nLines = 0;
+                if (newContent) nLines += TestState.nLinesContext + 1;
+                if (location !== undefined) nLines += TestState.nLinesContext + 1;
+                // first nLinesContext and last nLinesContext
+                if (locationLine - posLine > nLines) {
+                    if (newContent) {
+                        readableContents = readableContents + "\n" + readableJsoncBaseline(
+                            newContent + content.slice(pos, lineStarts[posLine + TestState.nLinesContext]) +
+                                `--- (line: ${isLibFile ? "--" : posLine + TestState.nLinesContext + 1}) skipped ---`,
+                        );
+                        if (location !== undefined) readableContents += "\n";
+                        newContent = "";
+                    }
+                    if (location !== undefined) {
+                        newContent += `--- (line: ${isLibFile ? "--" : locationLine - TestState.nLinesContext + 1}) skipped ---\n` +
+                            content.slice(lineStarts[locationLine - TestState.nLinesContext + 1], location);
+                    }
+                    return;
+                }
+            }
+            newContent += content.slice(pos, location);
+        }
+    }
+
+    private assertObjectsEqual<T>(fullActual: T, fullExpected: T, msgPrefix = ""): void {
+        const recur = <U>(actual: U, expected: U, path: string) => {
+            const fail = (msg: string) => {
+                this.raiseError(`${msgPrefix} At ${path}: ${msg} ${displayExpectedAndActualString(stringify(fullExpected), stringify(fullActual))}`);
+            };
+
+            if ((actual === undefined) !== (expected === undefined)) {
+                fail(`Expected ${stringify(expected)}, got ${stringify(actual)}`);
+            }
+
+            for (const key in actual) {
+                if (ts.hasProperty(actual as any, key)) {
+                    const ak = actual[key], ek = expected[key];
+                    if (typeof ak === "object" && typeof ek === "object") {
+                        recur(ak, ek, path ? path + "." + key : key);
+                    }
+                    else if (ak !== ek) {
+                        fail(`Expected '${key}' to be '${stringify(ek)}', got '${stringify(ak)}'`);
+                    }
+                }
+            }
+
+            for (const key in expected) {
+                if (ts.hasProperty(expected as any, key)) {
+                    if (!ts.hasProperty(actual as any, key)) {
+                        fail(`${msgPrefix}Missing property '${key}'`);
+                    }
+                }
+            }
+        };
+
+        if (fullActual === undefined || fullExpected === undefined) {
+            if (fullActual === fullExpected) {
+                return;
+            }
+            this.raiseError(`${msgPrefix} ${displayExpectedAndActualString(stringify(fullExpected), stringify(fullActual))}`);
+        }
+        recur(fullActual, fullExpected, "");
+    }
+
+    private configure(preferences: ts.UserPreferences) {
+        if (this.testType === FourSlashTestType.Server) {
+            (this.languageService as ts.server.SessionClient).configure(preferences);
+        }
+    }
+
+    private getCompletionListAtCaret(options?: ts.GetCompletionsAtPositionOptions): ts.CompletionInfo | undefined {
+        if (options) {
+            this.configure(options);
+        }
+        return this.languageService.getCompletionsAtPosition(
+            this.activeFile.fileName,
+            this.currentCaretPosition,
+            options,
+            this.formatCodeSettings,
+        );
+    }
+
+    private getCompletionEntryDetails(entryName: string, source: string | undefined, data: ts.CompletionEntryData | undefined, preferences?: ts.UserPreferences): ts.CompletionEntryDetails | undefined {
+        if (preferences) {
+            this.configure(preferences);
+        }
+        return this.languageService.getCompletionEntryDetails(this.activeFile.fileName, this.currentCaretPosition, entryName, this.formatCodeSettings, source, preferences, data);
+    }
+
+    private findReferencesAtCaret() {
+        return this.languageService.findReferences(this.activeFile.fileName, this.currentCaretPosition);
+    }
+
+    public getSyntacticDiagnostics(expected: readonly FourSlashInterface.Diagnostic[]) {
+        const diagnostics = this.languageService.getSyntacticDiagnostics(this.activeFile.fileName);
+        this.testDiagnostics(expected, diagnostics, "error");
+    }
+
+    public getSemanticDiagnostics(): ts.Diagnostic[] {
+        return this.languageService.getSemanticDiagnostics(this.activeFile.fileName);
+    }
+
+    public verifySemanticDiagnostics(expected: readonly FourSlashInterface.Diagnostic[]) {
+        const diagnostics = this.getSemanticDiagnostics();
+        this.testDiagnostics(expected, diagnostics, "error");
+    }
+
+    public getSuggestionDiagnostics(expected: readonly FourSlashInterface.Diagnostic[]): void {
+        this.testDiagnostics(expected, this.languageService.getSuggestionDiagnostics(this.activeFile.fileName), "suggestion");
+    }
+
+    public getRegionSemanticDiagnostics(
+        ranges: ts.TextRange[],
+        expectedDiagnostics: readonly FourSlashInterface.Diagnostic[] | undefined,
+        expectedRanges: ts.TextRange[] | undefined,
+    ) {
+        const diagnosticsResult = this.languageService.getRegionSemanticDiagnostics(this.activeFile.fileName, ranges);
+        if (diagnosticsResult && expectedDiagnostics) {
+            this.testDiagnostics(expectedDiagnostics, diagnosticsResult.diagnostics, "error");
+        }
+        else if (diagnosticsResult !== expectedDiagnostics) {
+            if (expectedDiagnostics) this.raiseError("Expected diagnostics to be defined.");
+            else {assert.deepEqual(
+                    diagnosticsResult!.diagnostics,
+                    expectedDiagnostics,
+                    "Expected diagnostics to be undefined.",
+                );}
+        }
+
+        if (expectedRanges && diagnosticsResult) {
+            const spans = expectedRanges.map(range => ({ start: range.pos, length: range.end - range.pos }));
+            assert.deepEqual(diagnosticsResult.spans, spans);
+        }
+        else if (expectedRanges && !diagnosticsResult) {
+            this.raiseError("Expected spans to be defined.");
+        }
+    }
+
+    private testDiagnostics(expected: readonly FourSlashInterface.Diagnostic[], diagnostics: readonly ts.Diagnostic[], category: string) {
+        assert.deepEqual(
+            realizeDiagnostics(diagnostics, "\n"),
+            expected.map((e): RealizedDiagnostic => {
+                const range = e.range || this.getRangesInFile()[0];
+                if (!range) {
+                    this.raiseError("Must provide a range for each expected diagnostic, or have one range in the fourslash source.");
+                }
+                return {
+                    message: e.message,
+                    category,
+                    code: e.code,
+                    ...ts.createTextSpanFromRange(range),
+                    reportsUnnecessary: e.reportsUnnecessary,
+                    reportsDeprecated: e.reportsDeprecated,
+                };
+            }),
+        );
+    }
+
+    public verifyQuickInfoAt(markerName: string | Range, expectedText: string, expectedDocumentation?: string, expectedTags?: { name: string; text: string; }[]) {
+        if (typeof markerName === "string") this.goToMarker(markerName);
+        else this.goToRangeStart(markerName);
+
+        this.verifyQuickInfoString(expectedText, expectedDocumentation, expectedTags);
+    }
+
+    public verifyQuickInfos(namesAndTexts: { [name: string]: string | [string, string]; }) {
+        for (const name in namesAndTexts) {
+            if (ts.hasProperty(namesAndTexts, name)) {
+                const text = namesAndTexts[name];
+                if (ts.isArray(text)) {
+                    assert(text.length === 2);
+                    const [expectedText, expectedDocumentation] = text;
+                    this.verifyQuickInfoAt(name, expectedText, expectedDocumentation);
+                }
+                else {
+                    this.verifyQuickInfoAt(name, text);
+                }
+            }
+        }
+    }
+
+    public verifyQuickInfoString(expectedText: string, expectedDocumentation?: string, expectedTags?: { name: string; text: string; }[]) {
+        if (expectedDocumentation === "") {
+            throw new Error("Use 'undefined' instead of empty string for `expectedDocumentation`");
+        }
+        const actualQuickInfo = this.languageService.getQuickInfoAtPosition(this.activeFile.fileName, this.currentCaretPosition);
+        const actualQuickInfoText = ts.displayPartsToString(actualQuickInfo?.displayParts);
+        const actualQuickInfoDocumentation = ts.displayPartsToString(actualQuickInfo?.documentation);
+        const actualQuickInfoTags = actualQuickInfo?.tags?.map(tag => ({ name: tag.name, text: ts.displayPartsToString(tag.text) }));
+
+        assert.equal(actualQuickInfoText, expectedText, this.messageAtLastKnownMarker("quick info text"));
+        assert.equal(actualQuickInfoDocumentation, expectedDocumentation || "", this.assertionMessageAtLastKnownMarker("quick info doc"));
+        if (!expectedTags) {
+            // Skip if `expectedTags` is not given
+        }
+        else if (!actualQuickInfoTags) {
+            assert.equal(actualQuickInfoTags, expectedTags, this.messageAtLastKnownMarker("QuickInfo tags"));
+        }
+        else {
+            ts.zipWith(expectedTags, actualQuickInfoTags, (expectedTag, actualTag) => {
+                assert.equal(expectedTag.name, actualTag.name);
+                assert.equal(expectedTag.text, actualTag.text, this.messageAtLastKnownMarker("QuickInfo tag " + actualTag.name));
+            });
+        }
+    }
+
+    public verifyQuickInfoDisplayParts(kind: string, kindModifiers: string, textSpan: TextSpan, displayParts: ts.SymbolDisplayPart[], documentation: ts.SymbolDisplayPart[], tags: ts.JSDocTagInfo[] | undefined) {
+        const actualQuickInfo = this.languageService.getQuickInfoAtPosition(this.activeFile.fileName, this.currentCaretPosition)!;
+        assert.equal(actualQuickInfo.kind, kind, this.messageAtLastKnownMarker("QuickInfo kind"));
+        assert.equal(actualQuickInfo.kindModifiers, kindModifiers, this.messageAtLastKnownMarker("QuickInfo kindModifiers"));
+        assert.equal(JSON.stringify(actualQuickInfo.textSpan), JSON.stringify(textSpan), this.messageAtLastKnownMarker("QuickInfo textSpan"));
+        assert.equal(TestState.getDisplayPartsJson(actualQuickInfo.displayParts), TestState.getDisplayPartsJson(displayParts), this.messageAtLastKnownMarker("QuickInfo displayParts"));
+        assert.equal(TestState.getDisplayPartsJson(actualQuickInfo.documentation), TestState.getDisplayPartsJson(documentation), this.messageAtLastKnownMarker("QuickInfo documentation"));
+        if (!actualQuickInfo.tags || !tags) {
+            assert.equal(actualQuickInfo.tags, tags, this.messageAtLastKnownMarker("QuickInfo tags"));
+        }
+        else {
+            assert.equal(actualQuickInfo.tags.length, tags.length, this.messageAtLastKnownMarker("QuickInfo tags"));
+            ts.zipWith(tags, actualQuickInfo.tags, (expectedTag, actualTag) => {
+                assert.equal(expectedTag.name, actualTag.name);
+                assert.equal(expectedTag.text, actualTag.text, this.messageAtLastKnownMarker("QuickInfo tag " + actualTag.name));
+            });
+        }
+    }
+
+    public baselineRename(
+        markerOrRange: ArrayOrSingle<MarkerOrNameOrRange> | undefined,
+        rangeText: ArrayOrSingle<string> | undefined,
+        options: FourSlashInterface.RenameOptions | undefined,
+    ) {
+        this.baselineEachMarkerOrRangeArrayOrSingle("findRenameLocations", markerOrRange, rangeText, markerOrRange => {
+            const { fileName, position } = ts.isString(markerOrRange) ?
+                this.getMarkerByName(markerOrRange) :
+                isMarker(markerOrRange) ?
+                markerOrRange :
+                { fileName: markerOrRange.fileName, position: markerOrRange.pos };
+            const {
+                findInStrings = false,
+                findInComments = false,
+                providePrefixAndSuffixTextForRename = true,
+                quotePreference = "double",
+            } = options || {};
+            const locations = this.languageService.findRenameLocations(
+                fileName,
+                position,
+                findInStrings,
+                findInComments,
+                { providePrefixAndSuffixTextForRename, quotePreference },
+            );
+
+            if (!locations) {
+                this.raiseError(`baselineRename failed. Could not rename at the provided position.`);
+            }
+
+            const renameOptions = options ?
+                (options.findInStrings !== undefined ? `// @findInStrings: ${findInStrings}\n` : "") +
+                (options.findInComments !== undefined ? `// @findInComments: ${findInComments}\n` : "") +
+                (options.providePrefixAndSuffixTextForRename !== undefined ? `// @providePrefixAndSuffixTextForRename: ${providePrefixAndSuffixTextForRename}\n` : "") +
+                (options.quotePreference !== undefined ? `// @quotePreference: ${quotePreference}\n` : "") :
+                "";
+
+            return renameOptions + (renameOptions ? "\n" : "") + this.getBaselineForDocumentSpansWithFileContents(
+                locations,
+                {
+                    markerInfo: { markerOrRange, markerName: "/*RENAME*/" },
+                    endMarker: "RENAME|]",
+                    startMarkerPrefix: span => span.prefixText ? `/*START PREFIX*/${span.prefixText}` : "",
+                    endMarkerSuffix: span => span.suffixText ? `${span.suffixText}/*END SUFFIX*/` : "",
+                    ignoredDocumentSpanProperties: ["prefixText", "suffixText"],
+                },
+            );
+        });
+    }
+
+    public verifyQuickInfoExists(negative: boolean) {
+        const actualQuickInfo = this.languageService.getQuickInfoAtPosition(this.activeFile.fileName, this.currentCaretPosition);
+        if (negative) {
+            if (actualQuickInfo) {
+                this.raiseError("verifyQuickInfoExists failed. Expected quick info NOT to exist");
+            }
+        }
+        else {
+            if (!actualQuickInfo) {
+                this.raiseError("verifyQuickInfoExists failed. Expected quick info to exist");
+            }
+        }
+    }
+
+    public verifySignatureHelpPresence(expectPresent: boolean, triggerReason: ts.SignatureHelpTriggerReason | undefined, markers: readonly (string | Marker)[]) {
+        if (markers.length) {
+            for (const marker of markers) {
+                this.goToMarker(marker);
+                this.verifySignatureHelpPresence(expectPresent, triggerReason, ts.emptyArray);
+            }
+            return;
+        }
+        const actual = this.getSignatureHelp({ triggerReason });
+        if (expectPresent !== !!actual) {
+            if (actual) {
+                this.raiseError(`Expected no signature help, but got "${stringify(actual)}"`);
+            }
+            else {
+                this.raiseError("Expected signature help, but none was returned.");
+            }
+        }
+    }
+
+    public verifySignatureHelp(optionses: readonly FourSlashInterface.VerifySignatureHelpOptions[]) {
+        for (const options of optionses) {
+            if (options.marker === undefined) {
+                this.verifySignatureHelpWorker(options);
+            }
+            else {
+                for (const marker of toArray(options.marker)) {
+                    this.goToMarker(marker);
+                    this.verifySignatureHelpWorker(options);
+                }
+            }
+        }
+    }
+
+    private verifySignatureHelpWorker(options: FourSlashInterface.VerifySignatureHelpOptions) {
+        const help = this.getSignatureHelp({ triggerReason: options.triggerReason })!;
+        if (!help) {
+            this.raiseError("Could not get a help signature");
+        }
+
+        const selectedItem = help.items[options.overrideSelectedItemIndex ?? help.selectedItemIndex];
+        // Argument index may exceed number of parameters
+        const currentParameter = selectedItem.parameters[help.argumentIndex] as ts.SignatureHelpParameter | undefined;
+
+        assert.equal(help.items.length, options.overloadsCount || 1, this.assertionMessageAtLastKnownMarker("signature help overloads count"));
+
+        assert.equal(ts.displayPartsToString(selectedItem.documentation), options.docComment || "", this.assertionMessageAtLastKnownMarker("current signature help doc comment"));
+
+        if (options.text !== undefined) {
+            assert.equal(
+                ts.displayPartsToString(selectedItem.prefixDisplayParts) +
+                    selectedItem.parameters.map(p => ts.displayPartsToString(p.displayParts)).join(ts.displayPartsToString(selectedItem.separatorDisplayParts)) +
+                    ts.displayPartsToString(selectedItem.suffixDisplayParts),
+                options.text,
+            );
+        }
+        if (options.parameterName !== undefined) {
+            assert.equal(currentParameter!.name, options.parameterName);
+        }
+        if (options.parameterSpan !== undefined) {
+            assert.equal(ts.displayPartsToString(currentParameter!.displayParts), options.parameterSpan);
+        }
+        if (currentParameter) {
+            assert.equal(ts.displayPartsToString(currentParameter.documentation), options.parameterDocComment || "", this.assertionMessageAtLastKnownMarker("current parameter Help DocComment"));
+        }
+        if (options.parameterCount !== undefined) {
+            assert.equal(selectedItem.parameters.length, options.parameterCount);
+        }
+        if (options.argumentCount !== undefined) {
+            assert.equal(help.argumentCount, options.argumentCount);
+        }
+
+        assert.equal(selectedItem.isVariadic, !!options.isVariadic);
+
+        const actualTags = selectedItem.tags;
+        assert.equal(actualTags.length, (options.tags || ts.emptyArray).length, this.assertionMessageAtLastKnownMarker("signature help tags"));
+        ts.zipWith(options.tags || ts.emptyArray, actualTags, (expectedTag, actualTag) => {
+            assert.equal(actualTag.name, expectedTag.name);
+            assert.deepEqual(actualTag.text, expectedTag.text, this.assertionMessageAtLastKnownMarker("signature help tag " + actualTag.name));
+        });
+
+        const allKeys: readonly (keyof FourSlashInterface.VerifySignatureHelpOptions)[] = [
+            "marker",
+            "triggerReason",
+            "overloadsCount",
+            "docComment",
+            "text",
+            "parameterName",
+            "parameterSpan",
+            "parameterDocComment",
+            "parameterCount",
+            "isVariadic",
+            "tags",
+            "argumentCount",
+            "overrideSelectedItemIndex",
+        ];
+        for (const key in options) {
+            if (!ts.contains(allKeys, key)) {
+                ts.Debug.fail("Unexpected key " + key);
+            }
+        }
+    }
+
+    private validate(name: string, expected: string | undefined, actual: string | undefined) {
+        if (expected && expected !== actual) {
+            this.raiseError("Expected " + name + " '" + expected + "'.  Got '" + actual + "' instead.");
+        }
+    }
+
+    public verifyRenameInfoSucceeded(
+        displayName: string | undefined,
+        fullDisplayName: string | undefined,
+        kind: string | undefined,
+        kindModifiers: string | undefined,
+        fileToRename: string | undefined,
+        expectedRange: Range | undefined,
+        preferences: ts.UserPreferences | undefined,
+    ): void {
+        const renameInfo = this.languageService.getRenameInfo(this.activeFile.fileName, this.currentCaretPosition, preferences || { allowRenameOfImportPath: true });
+        if (!renameInfo.canRename) {
+            throw this.raiseError("Rename did not succeed");
+        }
+
+        this.validate("displayName", displayName, renameInfo.displayName);
+        this.validate("fullDisplayName", fullDisplayName, renameInfo.fullDisplayName);
+        this.validate("kind", kind, renameInfo.kind);
+        this.validate("kindModifiers", kindModifiers, renameInfo.kindModifiers);
+        this.validate("fileToRename", fileToRename, renameInfo.fileToRename);
+
+        if (!expectedRange) {
+            if (this.getRanges().length !== 1) {
+                this.raiseError("Expected a single range to be selected in the test file.");
+            }
+            expectedRange = this.getRanges()[0];
+        }
+
+        if (
+            renameInfo.triggerSpan.start !== expectedRange.pos ||
+            ts.textSpanEnd(renameInfo.triggerSpan) !== expectedRange.end
+        ) {
+            this.raiseError(
+                "Expected triggerSpan [" + expectedRange.pos + "," + expectedRange.end + ").  Got [" +
+                    renameInfo.triggerSpan.start + "," + ts.textSpanEnd(renameInfo.triggerSpan) + ") instead.",
+            );
+        }
+    }
+
+    public verifyRenameInfoFailed(message?: string, preferences?: ts.UserPreferences) {
+        const allowRenameOfImportPath = preferences?.allowRenameOfImportPath === undefined ? true : preferences.allowRenameOfImportPath;
+        const renameInfo = this.languageService.getRenameInfo(this.activeFile.fileName, this.currentCaretPosition, { ...preferences, allowRenameOfImportPath });
+        if (renameInfo.canRename) {
+            throw this.raiseError("Rename was expected to fail");
+        }
+        this.validate("error", message, renameInfo.localizedErrorMessage);
+    }
+
+    private alignmentForExtraInfo = 50;
+
+    private spanLines(file: FourSlashFile, spanInfo: ts.TextSpan, { selection = false, fullLines = false, lineNumbers = false } = {}) {
+        if (selection) {
+            fullLines = true;
+        }
+
+        let contextStartPos = spanInfo.start;
+        let contextEndPos = contextStartPos + spanInfo.length;
+        if (fullLines) {
+            if (contextStartPos > 0) {
+                while (contextStartPos > 1) {
+                    const ch = file.content.charCodeAt(contextStartPos - 1);
+                    if (ch === ts.CharacterCodes.lineFeed || ch === ts.CharacterCodes.carriageReturn) {
+                        break;
+                    }
+                    contextStartPos--;
+                }
+            }
+            if (contextEndPos < file.content.length) {
+                while (contextEndPos < file.content.length - 1) {
+                    const ch = file.content.charCodeAt(contextEndPos);
+                    if (ch === ts.CharacterCodes.lineFeed || ch === ts.CharacterCodes.carriageReturn) {
+                        break;
+                    }
+                    contextEndPos++;
+                }
+            }
+        }
+
+        let contextString: string;
+        let contextLineMap: number[];
+        let contextStart: ts.LineAndCharacter;
+        let contextEnd: ts.LineAndCharacter;
+        let selectionStart: ts.LineAndCharacter;
+        let selectionEnd: ts.LineAndCharacter;
+        let lineNumberPrefixLength: number;
+        if (lineNumbers) {
+            contextString = file.content;
+            contextLineMap = ts.computeLineStarts(contextString);
+            contextStart = ts.computeLineAndCharacterOfPosition(contextLineMap, contextStartPos);
+            contextEnd = ts.computeLineAndCharacterOfPosition(contextLineMap, contextEndPos);
+            selectionStart = ts.computeLineAndCharacterOfPosition(contextLineMap, spanInfo.start);
+            selectionEnd = ts.computeLineAndCharacterOfPosition(contextLineMap, ts.textSpanEnd(spanInfo));
+            lineNumberPrefixLength = (contextEnd.line + 1).toString().length + 2;
+        }
+        else {
+            contextString = file.content.substring(contextStartPos, contextEndPos);
+            contextLineMap = ts.computeLineStarts(contextString);
+            contextStart = { line: 0, character: 0 };
+            contextEnd = { line: contextLineMap.length - 1, character: 0 };
+            selectionStart = selection ? ts.computeLineAndCharacterOfPosition(contextLineMap, spanInfo.start - contextStartPos) : contextStart;
+            selectionEnd = selection ? ts.computeLineAndCharacterOfPosition(contextLineMap, ts.textSpanEnd(spanInfo) - contextStartPos) : contextEnd;
+            lineNumberPrefixLength = 0;
+        }
+
+        const output: string[] = [];
+        for (let lineNumber = contextStart.line; lineNumber <= contextEnd.line; lineNumber++) {
+            const spanLine = contextString.substring(contextLineMap[lineNumber], contextLineMap[lineNumber + 1]);
+            output.push(lineNumbers ? `${`${lineNumber + 1}: `.padStart(lineNumberPrefixLength)}${spanLine}` : spanLine);
+            if (selection) {
+                if (lineNumber < selectionStart.line || lineNumber > selectionEnd.line) {
+                    continue;
+                }
+
+                const isEmpty = selectionStart.line === selectionEnd.line && selectionStart.character === selectionEnd.character;
+                const selectionPadLength = lineNumber === selectionStart.line ? selectionStart.character : 0;
+                const selectionPad = " ".repeat(selectionPadLength + lineNumberPrefixLength);
+                const selectionLength = isEmpty ? 0 : Math.max(lineNumber < selectionEnd.line ? spanLine.trimEnd().length - selectionPadLength : selectionEnd.character - selectionPadLength, 1);
+                const selectionLine = isEmpty ? "<" : "^".repeat(selectionLength);
+                output.push(`${selectionPad}${selectionLine}`);
+            }
+        }
+        return output;
+    }
+
+    private spanInfoToString(spanInfo: ts.TextSpan, prefixString: string, file: FourSlashFile = this.activeFile) {
+        let resultString = "SpanInfo: " + JSON.stringify(spanInfo);
+        if (spanInfo) {
+            const spanLines = this.spanLines(file, spanInfo);
+            for (let i = 0; i < spanLines.length; i++) {
+                if (!i) {
+                    resultString += "\n";
+                }
+                resultString += prefixString + spanLines[i];
+            }
+            resultString += "\n" + prefixString + ":=> (" + this.getLineColStringAtPosition(spanInfo.start, file) + ") to (" + this.getLineColStringAtPosition(ts.textSpanEnd(spanInfo), file) + ")";
+        }
+
+        return resultString;
+    }
+
+    private baselineCurrentFileLocations(getSpanAtPos: (pos: number) => ts.TextSpan): string {
+        const fileLineMap = ts.computeLineStarts(this.activeFile.content);
+        let nextLine = 0;
+        let resultString = "";
+        let currentLine: string;
+        let previousSpanInfo: string | undefined;
+        let startColumn: number | undefined;
+        let length: number | undefined;
+        const prefixString = "    >";
+
+        let pos = 0;
+        const addSpanInfoString = () => {
+            if (previousSpanInfo) {
+                resultString += currentLine;
+                let thisLineMarker = ts.repeatString(" ", startColumn!) + ts.repeatString("~", length!);
+                thisLineMarker += ts.repeatString(" ", this.alignmentForExtraInfo - thisLineMarker.length - prefixString.length + 1);
+                resultString += thisLineMarker;
+                resultString += "=> Pos: (" + (pos - length!) + " to " + (pos - 1) + ") ";
+                resultString += " " + previousSpanInfo;
+                previousSpanInfo = undefined;
+            }
+        };
+
+        for (; pos < this.activeFile.content.length; pos++) {
+            if (pos === 0 || pos === fileLineMap[nextLine]) {
+                nextLine++;
+                addSpanInfoString();
+                if (resultString.length) {
+                    resultString += "\n--------------------------------";
+                }
+                currentLine = "\n" + nextLine.toString() + ts.repeatString(" ", 3 - nextLine.toString().length) + ">" + this.activeFile.content.substring(pos, fileLineMap[nextLine]) + "\n    ";
+                startColumn = 0;
+                length = 0;
+            }
+            const spanInfo = this.spanInfoToString(getSpanAtPos(pos), prefixString);
+            if (previousSpanInfo && previousSpanInfo !== spanInfo) {
+                addSpanInfoString();
+                previousSpanInfo = spanInfo;
+                startColumn = startColumn! + length!;
+                length = 1;
+            }
+            else {
+                previousSpanInfo = spanInfo;
+                length!++;
+            }
+        }
+        addSpanInfoString();
+        return resultString;
+    }
+
+    public getBreakpointStatementLocation(pos: number) {
+        return this.languageService.getBreakpointStatementAtPosition(this.activeFile.fileName, pos);
+    }
+
+    public baselineCurrentFileBreakpointLocations() {
+        this.baseline("breakpoints", this.baselineCurrentFileLocations(pos => this.getBreakpointStatementLocation(pos)!));
+    }
+
+    private getEmitFiles(): readonly FourSlashFile[] {
+        // Find file to be emitted
+        const emitFiles: FourSlashFile[] = []; // List of FourSlashFile that has emitThisFile flag on
+
+        const allFourSlashFiles = this.testData.files;
+        for (const file of allFourSlashFiles) {
+            if (file.fileOptions[MetadataOptionNames.emitThisFile] === "true") {
+                // Find a file with the flag emitThisFile turned on
+                emitFiles.push(file);
+            }
+        }
+
+        // If there is not emiThisFile flag specified in the test file, throw an error
+        if (emitFiles.length === 0) {
+            this.raiseError("No emitThisFile is specified in the test file");
+        }
+
+        return emitFiles;
+    }
+
+    public verifyGetEmitOutput(expectedOutputFiles: readonly string[]): void {
+        const outputFiles = ts.flatMap(this.getEmitFiles(), e => this.languageService.getEmitOutput(e.fileName).outputFiles);
+
+        assert.deepEqual(outputFiles.map(f => f.name), expectedOutputFiles);
+
+        for (const { name, text } of outputFiles) {
+            const fromTestFile = this.getFileContent(name);
+            if (fromTestFile !== text) {
+                this.raiseError(`Emit output for ${name} is not as expected: ${showTextDiff(fromTestFile, text)}`);
+            }
+        }
+    }
+
+    public baselineGetEmitOutput(): void {
+        let resultString = "";
+        // Loop through all the emittedFiles and emit them one by one
+        for (const emitFile of this.getEmitFiles()) {
+            const emitOutput = this.languageService.getEmitOutput(emitFile.fileName);
+            // Print emitOutputStatus in readable format
+            resultString += "EmitSkipped: " + emitOutput.emitSkipped + Harness.IO.newLine();
+
+            if (emitOutput.emitSkipped) {
+                resultString += "Diagnostics:" + Harness.IO.newLine();
+                const diagnostics = ts.getPreEmitDiagnostics(this.languageService.getProgram()!); // TODO: GH#18217
+                for (const diagnostic of diagnostics) {
+                    if (!ts.isString(diagnostic.messageText)) {
+                        resultString += this.flattenChainedMessage(diagnostic.messageText);
+                    }
+                    else {
+                        resultString += "  " + diagnostic.messageText + Harness.IO.newLine();
+                    }
+                }
+            }
+
+            for (const outputFile of emitOutput.outputFiles) {
+                const fileName = "FileName : " + outputFile.name + Harness.IO.newLine();
+                resultString = resultString + Harness.IO.newLine() + fileName + outputFile.text;
+            }
+            resultString += Harness.IO.newLine();
+        }
+
+        this.baseline("EmitOutput", resultString);
+    }
+
+    private flattenChainedMessage(diag: ts.DiagnosticMessageChain, indent = " ") {
+        let result = "";
+        result += indent + diag.messageText + Harness.IO.newLine();
+        if (diag.next) {
+            for (const kid of diag.next) {
+                result += this.flattenChainedMessage(kid, indent + " ");
+            }
+        }
+        return result;
+    }
+
+    public baselineSyntacticDiagnostics() {
+        const files = this.getCompilerTestFiles();
+        const result = this.getSyntacticDiagnosticBaselineText(files);
+        this.baseline("Syntax Diagnostics", result);
+    }
+
+    private getCompilerTestFiles() {
+        return ts.map(this.testData.files, ({ content, fileName }) => ({
+            content,
+            unitName: fileName,
+        }));
+    }
+
+    public baselineSyntacticAndSemanticDiagnostics() {
+        const files = ts.filter(this.getCompilerTestFiles(), f => !ts.endsWith(f.unitName, ".json"));
+        const result = this.getSyntacticDiagnosticBaselineText(files)
+            + Harness.IO.newLine()
+            + Harness.IO.newLine()
+            + this.getSemanticDiagnosticBaselineText(files);
+        this.baseline("Syntax and Semantic Diagnostics", result);
+    }
+
+    private getSyntacticDiagnosticBaselineText(files: Harness.Compiler.TestFile[]) {
+        const diagnostics = ts.flatMap(files, file => this.languageService.getSyntacticDiagnostics(file.unitName));
+        const result = `Syntactic Diagnostics for file '${this.originalInputFileName}':`
+            + Harness.IO.newLine()
+            + Harness.Compiler.getErrorBaseline(files, diagnostics, /*pretty*/ false);
+        return result;
+    }
+
+    private getSemanticDiagnosticBaselineText(files: Harness.Compiler.TestFile[]) {
+        const diagnostics = ts.flatMap(files, file => this.languageService.getSemanticDiagnostics(file.unitName));
+        const result = `Semantic Diagnostics for file '${this.originalInputFileName}':`
+            + Harness.IO.newLine()
+            + Harness.Compiler.getErrorBaseline(files, diagnostics, /*pretty*/ false);
+        return result;
+    }
+
+    public baselineQuickInfo() {
+        const result = ts.arrayFrom(this.testData.markerPositions.entries(), ([name, marker]) => ({
+            marker: { ...marker, name },
+            item: this.languageService.getQuickInfoAtPosition(marker.fileName, marker.position),
+        }));
+        const annotations = this.annotateContentWithTooltips(
+            result,
+            "quickinfo",
+            item => item.textSpan,
+            ({ displayParts, documentation, tags }) => [
+                ...(displayParts ? displayParts.map(p => p.text).join("").split("\n") : []),
+                ...(documentation?.length ? documentation.map(p => p.text).join("").split("\n") : []),
+                ...(tags?.length ? tags.map(p => `@${p.name} ${p.text?.map(dp => dp.text).join("") ?? ""}`).join("\n").split("\n") : []),
+            ],
+        );
+        this.baseline("QuickInfo", annotations + "\n\n" + stringify(result));
+    }
+
+    public baselineSignatureHelp() {
+        const result = ts.arrayFrom(this.testData.markerPositions.entries(), ([name, marker]) => ({
+            marker: { ...marker, name },
+            item: this.languageService.getSignatureHelpItems(marker.fileName, marker.position, /*options*/ undefined),
+        }));
+        const annotations = this.annotateContentWithTooltips(
+            result,
+            "signature help",
+            () => undefined, // use default: marker.position
+            (item, previous) => {
+                const { documentation, tags, prefixDisplayParts, suffixDisplayParts, separatorDisplayParts, parameters } = item.items[item.selectedItemIndex];
+                const tooltip = [];
+                let signature = "";
+                if (prefixDisplayParts.length) signature += prefixDisplayParts.map(p => p.text).join("");
+                const separator = separatorDisplayParts.map(p => p.text).join("");
+                signature += parameters.map((p, i) => {
+                    const text = p.displayParts.map(dp => dp.text).join("");
+                    return i === item.argumentIndex ? "**" + text + "**" : text;
+                }).join(separator);
+                if (suffixDisplayParts.length) signature += suffixDisplayParts.map(p => p.text).join("");
+                tooltip.push(signature);
+                // only display signature documentation on the last argument when multiple arguments are marked
+                if (previous?.applicableSpan.start !== item.applicableSpan.start) {
+                    if (documentation?.length) tooltip.push(...documentation.map(p => p.text).join("").split("\n"));
+                    if (tags?.length) {
+                        tooltip.push(...tags.map(p => `@${p.name} ${p.text?.map(dp => dp.text).join("") ?? ""}`).join("\n").split("\n"));
+                    }
+                }
+                return tooltip;
+            },
+        );
+        this.baseline("SignatureHelp", annotations + "\n\n" + stringify(result));
+    }
+
+    public baselineCompletions(preferences?: ts.UserPreferences) {
+        const result = ts.arrayFrom(this.testData.markerPositions.entries(), ([name, marker]) => {
+            this.goToMarker(marker);
+            const completions = this.getCompletionListAtCaret(preferences);
+            return {
+                marker: { ...marker, name },
+                item: {
+                    ...completions,
+                    entries: completions?.entries.map(entry => ({
+                        ...entry,
+                        ...this.getCompletionEntryDetails(entry.name, entry.source, entry.data, preferences),
+                    })),
+                },
+            };
+        });
+        const annotations = this.annotateContentWithTooltips(
+            result,
+            "completions",
+            item => {
+                if (item.optionalReplacementSpan) {
+                    const { start, length } = item.optionalReplacementSpan;
+                    return start && length === 0 ? { start, length: 1 } : item.optionalReplacementSpan;
+                }
+                return undefined;
+            },
+            item =>
+                item.entries?.flatMap(
+                    entry =>
+                        entry.displayParts
+                            ? entry.displayParts.map(p => p.text).join("").split("\n")
+                            : [`(${entry.kindModifiers}${entry.kind}) ${entry.name}`],
+                ),
+        );
+        for (const r of result) {
+            for (const entry of r.item.entries ?? ts.emptyArray) {
+                for (const tag of entry.tags ?? ts.emptyArray) {
+                    for (const part of tag.text ?? ts.emptyArray) {
+                        if (part.kind === "linkName") {
+                            const link = part as ts.JSDocLinkDisplayPart;
+                            if (/lib(?:.*)\.d\.ts$/.test(link.target.fileName)) {
+                                // The object literal isn't a complete TextSpan, but we're only going to
+                                // use these results in the baseline for diffing, so just overwrite.
+                                (link.target.textSpan as any) = { start: "--", length: "--" };
+                            }
+                        }
+                    }
+                }
+            }
+        }
+        this.baseline(
+            "Completions",
+            annotations + "\n\n" + stringify(result, (key, value) => {
+                return key === "exportMapKey"
+                    ? value.replace(/ \d+ /g, " * ")
+                    : value;
+            }),
+        );
+    }
+
+    private annotateContentWithTooltips<
+        T extends ts.QuickInfo | ts.SignatureHelpItems | {
+            optionalReplacementSpan?: ts.TextSpan;
+            entries?: {
+                name: string;
+                kind: string;
+                kindModifiers?: string;
+                displayParts?: unknown;
+            }[];
+        },
+    >(
+        items: ({
+            marker: Marker & { name: string; };
+            item: T | undefined;
+        })[],
+        opName: "completions" | "quickinfo" | "signature help",
+        getSpan: (t: T) => ts.TextSpan | undefined,
+        getToolTipContents: (t: T, prev: T | undefined) => string[] | undefined,
+    ): string {
+        const bar = "-".repeat(70);
+        const sorted = items.slice();
+        // sort by file, then *backwards* by position in the file so I can insert multiple times on a line without counting
+        sorted.sort((q1, q2) =>
+            q1.marker.fileName === q1.marker.fileName
+                ? (q1.marker.position > q2.marker.position ? -1 : 1)
+                : (q1.marker.fileName > q1.marker.fileName ? 1 : -1)
+        );
+        const files = new Map<string, string[]>();
+        let previous: T | undefined;
+        for (const { marker, item } of sorted) {
+            const span = (item ? getSpan(item) : undefined) ?? { start: marker.position, length: 1 };
+            const startLc = this.languageServiceAdapterHost.positionToLineAndCharacter(marker.fileName, span.start);
+            const underline = " ".repeat(startLc.character) + "^".repeat(span.length);
+            let tooltip = [
+                bar,
+                ...(item ? getToolTipContents(item, previous) : undefined) ?? [`No ${opName} at /*${marker.name}*/.`],
+                bar,
+            ];
+            tooltip = tooltip.map(l => "| " + l);
+            const lines = files.get(marker.fileName) ?? this.getFileContent(marker.fileName).split(/\r?\n/);
+            lines.splice(startLc.line + 1, 0, underline, ...tooltip);
+            files.set(marker.fileName, lines);
+            previous = item;
+        }
+        return Array.from(files.entries(), ([fileName, lines]) => `=== ${fileName} ===\n` + lines.map(l => "// " + l).join("\n"))
+            .join("\n\n");
+    }
+
+    public baselineSmartSelection() {
+        const n = "\n";
+        const markers = this.getMarkers();
+        const fileContent = this.activeFile.content;
+        const text = markers.map(marker => {
+            const baselineContent = [fileContent.slice(0, marker.position) + "/**/" + fileContent.slice(marker.position) + n];
+            let selectionRange: ts.SelectionRange | undefined = this.languageService.getSmartSelectionRange(this.activeFile.fileName, marker.position);
+            while (selectionRange) {
+                const { textSpan } = selectionRange;
+                let masked = ts.arrayFrom(fileContent).map((char, index) => {
+                    const charCode = char.charCodeAt(0);
+                    if (index >= textSpan.start && index < ts.textSpanEnd(textSpan)) {
+                        return char === " " ? "•" : ts.isLineBreak(charCode) ? `↲${n}` : char;
+                    }
+                    return ts.isLineBreak(charCode) ? char : " ";
+                }).join("");
+                masked = masked.replace(/^\s*$\r?\n?/gm, ""); // Remove blank lines
+                const isRealCharacter = (char: string) => char !== "•" && char !== "↲" && !ts.isWhiteSpaceLike(char.charCodeAt(0));
+                const leadingWidth = ts.arrayFrom(masked).findIndex(isRealCharacter);
+                const trailingWidth = ts.findLastIndex(ts.arrayFrom(masked), isRealCharacter);
+                masked = masked.slice(0, leadingWidth)
+                    + masked.slice(leadingWidth, trailingWidth).replace(/•/g, " ").replace(/↲/g, "")
+                    + masked.slice(trailingWidth);
+                baselineContent.push(masked);
+                selectionRange = selectionRange.parent;
+            }
+            return baselineContent.join(fileContent.includes("\n") ? n + n : n);
+        }).join(n.repeat(2) + "=".repeat(80) + n.repeat(2));
+
+        this.baseline("Smart Selection", text);
+    }
+
+    public printBreakpointLocation(pos: number) {
+        Harness.IO.log("\n**Pos: " + pos + " " + this.spanInfoToString(this.getBreakpointStatementLocation(pos)!, "  "));
+    }
+
+    public printBreakpointAtCurrentLocation() {
+        this.printBreakpointLocation(this.currentCaretPosition);
+    }
+
+    public printCurrentParameterHelp() {
+        const help = this.languageService.getSignatureHelpItems(this.activeFile.fileName, this.currentCaretPosition, /*options*/ undefined);
+        Harness.IO.log(stringify(help));
+    }
+
+    public printCurrentQuickInfo() {
+        const quickInfo = this.languageService.getQuickInfoAtPosition(this.activeFile.fileName, this.currentCaretPosition)!;
+        Harness.IO.log("Quick Info: " + quickInfo.displayParts!.map(part => part.text).join(""));
+    }
+
+    public printErrorList() {
+        const syntacticErrors = this.languageService.getSyntacticDiagnostics(this.activeFile.fileName);
+        const semanticErrors = this.languageService.getSemanticDiagnostics(this.activeFile.fileName);
+        const errorList = ts.concatenate(syntacticErrors, semanticErrors);
+        Harness.IO.log(`Error list (${errorList.length} errors)`);
+
+        if (errorList.length) {
+            errorList.forEach(err => {
+                Harness.IO.log(
+                    "start: " + err.start +
+                        ", length: " + err.length +
+                        ", message: " + ts.flattenDiagnosticMessageText(err.messageText, Harness.IO.newLine()),
+                );
+            });
+        }
+    }
+
+    public printCurrentFileState(showWhitespace: boolean, makeCaretVisible: boolean) {
+        for (const file of this.testData.files) {
+            const active = this.activeFile === file;
+            Harness.IO.log(`=== Script (${file.fileName}) ${(active ? "(active, cursor at |)" : "")} ===`);
+            let content = this.getFileContent(file.fileName);
+            if (active) {
+                content = content.substr(0, this.currentCaretPosition) + (makeCaretVisible ? "|" : "") + content.substr(this.currentCaretPosition);
+            }
+            if (showWhitespace) {
+                content = makeWhitespaceVisible(content);
+            }
+            Harness.IO.log(content);
+        }
+    }
+
+    public printCurrentSignatureHelp() {
+        const help = this.getSignatureHelp(ts.emptyOptions)!;
+        Harness.IO.log(stringify(help.items[help.selectedItemIndex]));
+    }
+
+    private getBaselineFileNameForContainingTestFile(ext = ".baseline") {
+        return this.testData.globalOptions[MetadataOptionNames.baselineFile] ||
+            ts.getBaseFileName(this.originalInputFileName).replace(ts.Extension.Ts, ext);
+    }
+
+    private getSignatureHelp({ triggerReason }: FourSlashInterface.VerifySignatureHelpOptions): ts.SignatureHelpItems | undefined {
+        return this.languageService.getSignatureHelpItems(this.activeFile.fileName, this.currentCaretPosition, {
+            triggerReason,
+        });
+    }
+
+    public printCompletionListMembers(preferences: ts.UserPreferences | undefined) {
+        const completions = this.getCompletionListAtCaret(preferences);
+        this.printMembersOrCompletions(completions);
+    }
+
+    private printMembersOrCompletions(info: ts.CompletionInfo | undefined) {
+        if (info === undefined) return "No completion info.";
+        const { entries } = info;
+
+        const longestNameLength = ts.maxBy(entries, 0, m => m.name.length);
+        const longestKindLength = ts.maxBy(entries, 0, m => m.kind.length);
+        entries.sort((m, n) => m.sortText > n.sortText ? 1 : m.sortText < n.sortText ? -1 : m.name > n.name ? 1 : m.name < n.name ? -1 : 0);
+
+        const formattedEntries = entries.map(m => `${m.name.padEnd(longestNameLength)} ${m.kind.padEnd(longestKindLength)} ${m.kindModifiers} ${m.isRecommended ? "recommended " : ""}${m.source ?? ""}`);
+        Harness.IO.log(formattedEntries.join("\n"));
+    }
+
+    public printContext() {
+        ts.forEach(this.languageServiceAdapterHost.getFilenames(), Harness.IO.log);
+    }
+
+    public deleteChar(count = 1) {
+        let offset = this.currentCaretPosition;
+        const ch = "";
+
+        const checkCadence = (count >> 2) + 1;
+
+        for (let i = 0; i < count; i++) {
+            this.editScriptAndUpdateMarkers(this.activeFile.fileName, offset, offset + 1, ch);
+
+            if (i % checkCadence === 0) {
+                this.checkPostEditInvariants();
+            }
+
+            // Handle post-keystroke formatting
+            if (this.enableFormatting) {
+                const edits = this.languageService.getFormattingEditsAfterKeystroke(this.activeFile.fileName, offset, ch, this.formatCodeSettings);
+                if (edits.length) {
+                    offset += this.applyEdits(this.activeFile.fileName, edits);
+                }
+            }
+        }
+
+        this.checkPostEditInvariants();
+    }
+
+    public replace(start: number, length: number, text: string) {
+        this.editScriptAndUpdateMarkers(this.activeFile.fileName, start, start + length, text);
+        this.checkPostEditInvariants();
+    }
+
+    public deleteLineRange(startIndex: number, endIndexInclusive: number) {
+        const startPos = this.languageServiceAdapterHost.lineAndCharacterToPosition(this.activeFile.fileName, { line: startIndex, character: 0 });
+        const endPos = this.languageServiceAdapterHost.lineAndCharacterToPosition(this.activeFile.fileName, { line: endIndexInclusive + 1, character: 0 });
+        this.replace(startPos, endPos - startPos, "");
+    }
+
+    public caretPosition(): Marker {
+        return { fileName: this.activeFile.fileName, position: this.currentCaretPosition };
+    }
+
+    public deleteCharBehindMarker(count = 1) {
+        let offset = this.currentCaretPosition;
+        const ch = "";
+        const checkCadence = (count >> 2) + 1;
+
+        for (let i = 0; i < count; i++) {
+            this.currentCaretPosition--;
+            offset--;
+            this.editScriptAndUpdateMarkers(this.activeFile.fileName, offset, offset + 1, ch);
+
+            if (i % checkCadence === 0) {
+                this.checkPostEditInvariants();
+            }
+
+            // Don't need to examine formatting because there are no formatting changes on backspace.
+        }
+
+        this.checkPostEditInvariants();
+    }
+
+    // Enters lines of text at the current caret position
+    public type(text: string, highFidelity = false) {
+        let offset = this.currentCaretPosition;
+        const prevChar = " ";
+        const checkCadence = (text.length >> 2) + 1;
+        const selection = this.getSelection();
+        this.replace(selection.pos, selection.end - selection.pos, "");
+
+        for (let i = 0; i < text.length; i++) {
+            const ch = text.charAt(i);
+            this.editScriptAndUpdateMarkers(this.activeFile.fileName, offset, offset, ch);
+            if (highFidelity) {
+                this.languageService.getBraceMatchingAtPosition(this.activeFile.fileName, offset);
+            }
+
+            this.currentCaretPosition++;
+            offset++;
+
+            if (highFidelity) {
+                if (ch === "(" || ch === "," || ch === "<") {
+                    /* Signature help*/
+                    this.languageService.getSignatureHelpItems(this.activeFile.fileName, offset, {
+                        triggerReason: {
+                            kind: "characterTyped",
+                            triggerCharacter: ch,
+                        },
+                    });
+                }
+                else if (prevChar === " " && /A-Za-z_/.test(ch)) {
+                    /* Completions */
+                    this.languageService.getCompletionsAtPosition(this.activeFile.fileName, offset, ts.emptyOptions);
+                }
+
+                if (i % checkCadence === 0) {
+                    this.checkPostEditInvariants();
+                }
+            }
+
+            // Handle post-keystroke formatting
+            if (this.enableFormatting) {
+                const edits = this.languageService.getFormattingEditsAfterKeystroke(this.activeFile.fileName, offset, ch, this.formatCodeSettings);
+                if (edits.length) {
+                    offset += this.applyEdits(this.activeFile.fileName, edits);
+                }
+            }
+        }
+
+        this.checkPostEditInvariants();
+    }
+
+    // Enters text as if the user had pasted it
+    public paste(text: string) {
+        const start = this.currentCaretPosition;
+        this.editScriptAndUpdateMarkers(this.activeFile.fileName, this.currentCaretPosition, this.currentCaretPosition, text);
+        this.checkPostEditInvariants();
+        const offset = this.currentCaretPosition += text.length;
+
+        // Handle formatting
+        if (this.enableFormatting) {
+            const edits = this.languageService.getFormattingEditsForRange(this.activeFile.fileName, start, offset, this.formatCodeSettings);
+            if (edits.length) {
+                this.applyEdits(this.activeFile.fileName, edits);
+            }
+        }
+
+        this.checkPostEditInvariants();
+    }
+
+    private checkPostEditInvariants() {
+        if (this.testType !== FourSlashTestType.Native) {
+            // getSourcefile() results can not be serialized. Only perform these verifications
+            // if running against a native LS object.
+            return;
+        }
+
+        const incrementalSourceFile = this.languageService.getNonBoundSourceFile(this.activeFile.fileName);
+        Utils.assertInvariants(incrementalSourceFile, /*parent:*/ undefined);
+
+        const incrementalSyntaxDiagnostics = incrementalSourceFile.parseDiagnostics;
+
+        // Check syntactic structure
+        const content = this.getFileContent(this.activeFile.fileName);
+
+        const options: ts.CreateSourceFileOptions = {
+            languageVersion: ts.ScriptTarget.Latest,
+            impliedNodeFormat: ts.getImpliedNodeFormatForFile(
+                ts.toPath(this.activeFile.fileName, this.languageServiceAdapterHost.sys.getCurrentDirectory(), ts.hostGetCanonicalFileName(this.languageServiceAdapterHost)),
+                /*packageJsonInfoCache*/ undefined,
+                this.languageServiceAdapterHost,
+                this.languageService.getProgram()?.getCompilerOptions() || {},
+            ),
+            setExternalModuleIndicator: ts.getSetExternalModuleIndicator(this.languageService.getProgram()?.getCompilerOptions() || {}),
+            jsDocParsingMode: this.languageServiceAdapterHost.jsDocParsingMode,
+        };
+        const referenceSourceFile = ts.createLanguageServiceSourceFile(
+            this.activeFile.fileName,
+            createScriptSnapShot(content),
+            options,
+            /*version:*/ "0",
+            /*setNodeParents*/ false,
+        );
+        const referenceSyntaxDiagnostics = referenceSourceFile.parseDiagnostics;
+
+        Utils.assertDiagnosticsEquals(incrementalSyntaxDiagnostics, referenceSyntaxDiagnostics);
+        Utils.assertStructuralEquals(incrementalSourceFile, referenceSourceFile);
+    }
+
+    /**
+     * @returns The number of characters added to the file as a result of the edits.
+     * May be negative.
+     */
+    private applyEdits(fileName: string, edits: readonly ts.TextChange[]): number {
+        let runningOffset = 0;
+
+        forEachTextChange(edits, edit => {
+            const offsetStart = edit.span.start;
+            const offsetEnd = offsetStart + edit.span.length;
+            this.editScriptAndUpdateMarkers(fileName, offsetStart, offsetEnd, edit.newText);
+            const editDelta = edit.newText.length - edit.span.length;
+            if (offsetStart <= this.currentCaretPosition) {
+                if (offsetEnd <= this.currentCaretPosition) {
+                    // The entirety of the edit span falls before the caret position, shift the caret accordingly
+                    this.currentCaretPosition += editDelta;
+                }
+                else {
+                    // The span being replaced includes the caret position, place the caret at the beginning of the span
+                    this.currentCaretPosition = offsetStart;
+                }
+            }
+            runningOffset += editDelta;
+        });
+
+        return runningOffset;
+    }
+
+    public copyFormatOptions(): ts.FormatCodeSettings {
+        return ts.clone(this.formatCodeSettings);
+    }
+
+    public setFormatOptions(formatCodeOptions: ts.FormatCodeOptions | ts.FormatCodeSettings): ts.FormatCodeSettings {
+        const oldFormatCodeOptions = this.formatCodeSettings;
+        this.formatCodeSettings = ts.toEditorSettings(formatCodeOptions);
+        if (this.testType === FourSlashTestType.Server) {
+            (this.languageService as ts.server.SessionClient).setFormattingOptions(this.formatCodeSettings);
+        }
+        return oldFormatCodeOptions;
+    }
+
+    public formatDocument() {
+        const edits = this.languageService.getFormattingEditsForDocument(this.activeFile.fileName, this.formatCodeSettings);
+        this.applyEdits(this.activeFile.fileName, edits);
+    }
+
+    public formatSelection(start: number, end: number) {
+        const edits = this.languageService.getFormattingEditsForRange(this.activeFile.fileName, start, end, this.formatCodeSettings);
+        this.applyEdits(this.activeFile.fileName, edits);
+    }
+
+    public formatOnType(pos: number, key: string) {
+        const edits = this.languageService.getFormattingEditsAfterKeystroke(this.activeFile.fileName, pos, key, this.formatCodeSettings);
+        this.applyEdits(this.activeFile.fileName, edits);
+    }
+
+    private editScriptAndUpdateMarkers(fileName: string, editStart: number, editEnd: number, newText: string) {
+        this.languageServiceAdapterHost.editScript(fileName, editStart, editEnd, newText);
+        if (this.assertTextConsistent) {
+            this.assertTextConsistent(fileName);
+        }
+        for (const marker of this.testData.markers) {
+            if (marker.fileName === fileName) {
+                marker.position = updatePosition(marker.position, editStart, editEnd, newText);
+            }
+        }
+
+        for (const range of this.testData.ranges) {
+            if (range.fileName === fileName) {
+                range.pos = updatePosition(range.pos, editStart, editEnd, newText);
+                range.end = updatePosition(range.end, editStart, editEnd, newText);
+            }
+        }
+        this.testData.rangesByText = undefined;
+    }
+
+    private removeWhitespace(text: string): string {
+        return text.replace(/\s/g, "");
+    }
+
+    public goToBOF() {
+        this.goToPosition(0);
+    }
+
+    public goToEOF() {
+        const len = this.getFileContent(this.activeFile.fileName).length;
+        this.goToPosition(len);
+    }
+
+    public goToRangeStart({ fileName, pos }: Range) {
+        this.openFile(fileName);
+        this.goToPosition(pos);
+    }
+
+    public getMarkers(): Marker[] {
+        //  Return a copy of the list
+        return this.testData.markers.slice(0);
+    }
+
+    public getMarkerNames(): string[] {
+        return ts.arrayFrom(this.testData.markerPositions.keys());
+    }
+
+    public getRanges(): Range[] {
+        return this.testData.ranges;
+    }
+
+    public getRangesInFile(fileName = this.activeFile.fileName) {
+        return this.getRanges().filter(r => r.fileName === fileName);
+    }
+
+    public rangesByText(): Map<string, Range[]> {
+        if (this.testData.rangesByText) return this.testData.rangesByText;
+        const result = ts.createMultiMap<string, Range>();
+        this.testData.rangesByText = result;
+        for (const range of this.getRanges()) {
+            const text = this.rangeText(range);
+            result.add(text, range);
+        }
+        return result;
+    }
+
+    private rangeText({ fileName, pos, end }: Range): string {
+        return this.getFileContent(fileName).slice(pos, end);
+    }
+
+    public verifyCaretAtMarker(markerName = "") {
+        const pos = this.getMarkerByName(markerName);
+        if (pos.fileName !== this.activeFile.fileName) {
+            throw new Error(`verifyCaretAtMarker failed - expected to be in file "${pos.fileName}", but was in file "${this.activeFile.fileName}"`);
+        }
+        if (pos.position !== this.currentCaretPosition) {
+            throw new Error(`verifyCaretAtMarker failed - expected to be at marker "/*${markerName}*/, but was at position ${this.currentCaretPosition}(${this.getLineColStringAtPosition(this.currentCaretPosition)})`);
+        }
+    }
+
+    private getIndentation(fileName: string, position: number, indentStyle: ts.IndentStyle, baseIndentSize: number): number {
+        const formatOptions = ts.clone(this.formatCodeSettings);
+        formatOptions.indentStyle = indentStyle;
+        formatOptions.baseIndentSize = baseIndentSize;
+        return this.languageService.getIndentationAtPosition(fileName, position, formatOptions);
+    }
+
+    public verifyIndentationAtCurrentPosition(numberOfSpaces: number, indentStyle: ts.IndentStyle = ts.IndentStyle.Smart, baseIndentSize = 0) {
+        const actual = this.getIndentation(this.activeFile.fileName, this.currentCaretPosition, indentStyle, baseIndentSize);
+        const lineCol = this.getLineColStringAtPosition(this.currentCaretPosition);
+        if (actual !== numberOfSpaces) {
+            this.raiseError(`verifyIndentationAtCurrentPosition failed at ${lineCol} - expected: ${numberOfSpaces}, actual: ${actual}`);
+        }
+    }
+
+    public verifyIndentationAtPosition(fileName: string, position: number, numberOfSpaces: number, indentStyle: ts.IndentStyle = ts.IndentStyle.Smart, baseIndentSize = 0) {
+        const actual = this.getIndentation(fileName, position, indentStyle, baseIndentSize);
+        const lineCol = this.getLineColStringAtPosition(position);
+        if (actual !== numberOfSpaces) {
+            this.raiseError(`verifyIndentationAtPosition failed at ${lineCol} - expected: ${numberOfSpaces}, actual: ${actual}`);
+        }
+    }
+
+    public verifyCurrentLineContent(text: string) {
+        const actual = this.getCurrentLineContent();
+        if (actual !== text) {
+            throw new Error("verifyCurrentLineContent\n" + displayExpectedAndActualString(text, actual, /*quoted*/ true));
+        }
+    }
+
+    public verifyCurrentFileContent(text: string) {
+        this.verifyFileContent(this.activeFile.fileName, text);
+    }
+
+    private verifyFileContent(fileName: string, text: string) {
+        const actual = this.getFileContent(fileName);
+        if (actual !== text) {
+            throw new Error(`verifyFileContent failed:\n${showTextDiff(text, actual)}`);
+        }
+    }
+
+    public verifyFormatDocumentChangesNothing(): void {
+        const { fileName } = this.activeFile;
+        const before = this.getFileContent(fileName);
+        this.formatDocument();
+        this.verifyFileContent(fileName, before);
+    }
+
+    public verifyTextAtCaretIs(text: string) {
+        const actual = this.getFileContent(this.activeFile.fileName).substring(this.currentCaretPosition, this.currentCaretPosition + text.length);
+        if (actual !== text) {
+            throw new Error("verifyTextAtCaretIs\n" + displayExpectedAndActualString(text, actual, /*quoted*/ true));
+        }
+    }
+
+    public verifyCurrentNameOrDottedNameSpanText(text: string) {
+        const span = this.languageService.getNameOrDottedNameSpan(this.activeFile.fileName, this.currentCaretPosition, this.currentCaretPosition);
+        if (!span) {
+            return this.raiseError("verifyCurrentNameOrDottedNameSpanText\n" + displayExpectedAndActualString('"' + text + '"', "undefined"));
+        }
+
+        const actual = this.getFileContent(this.activeFile.fileName).substring(span.start, ts.textSpanEnd(span));
+        if (actual !== text) {
+            this.raiseError("verifyCurrentNameOrDottedNameSpanText\n" + displayExpectedAndActualString(text, actual, /*quoted*/ true));
+        }
+    }
+
+    private getNameOrDottedNameSpan(pos: number) {
+        return this.languageService.getNameOrDottedNameSpan(this.activeFile.fileName, pos, pos);
+    }
+
+    public baselineCurrentFileNameOrDottedNameSpans() {
+        this.baseline(
+            "NameOrDottedNameSpans",
+            this.baselineCurrentFileLocations(pos => this.getNameOrDottedNameSpan(pos)!),
+        );
+    }
+
+    public printNameOrDottedNameSpans(pos: number) {
+        Harness.IO.log(this.spanInfoToString(this.getNameOrDottedNameSpan(pos)!, "**"));
+    }
+
+    private classificationToIdentifier(classification: number) {
+        const tokenTypes: string[] = [];
+        tokenTypes[ts.classifier.v2020.TokenType.class] = "class";
+        tokenTypes[ts.classifier.v2020.TokenType.enum] = "enum";
+        tokenTypes[ts.classifier.v2020.TokenType.interface] = "interface";
+        tokenTypes[ts.classifier.v2020.TokenType.namespace] = "namespace";
+        tokenTypes[ts.classifier.v2020.TokenType.typeParameter] = "typeParameter";
+        tokenTypes[ts.classifier.v2020.TokenType.type] = "type";
+        tokenTypes[ts.classifier.v2020.TokenType.parameter] = "parameter";
+        tokenTypes[ts.classifier.v2020.TokenType.variable] = "variable";
+        tokenTypes[ts.classifier.v2020.TokenType.enumMember] = "enumMember";
+        tokenTypes[ts.classifier.v2020.TokenType.property] = "property";
+        tokenTypes[ts.classifier.v2020.TokenType.function] = "function";
+        tokenTypes[ts.classifier.v2020.TokenType.member] = "member";
+
+        const tokenModifiers: string[] = [];
+        tokenModifiers[ts.classifier.v2020.TokenModifier.async] = "async";
+        tokenModifiers[ts.classifier.v2020.TokenModifier.declaration] = "declaration";
+        tokenModifiers[ts.classifier.v2020.TokenModifier.readonly] = "readonly";
+        tokenModifiers[ts.classifier.v2020.TokenModifier.static] = "static";
+        tokenModifiers[ts.classifier.v2020.TokenModifier.local] = "local";
+        tokenModifiers[ts.classifier.v2020.TokenModifier.defaultLibrary] = "defaultLibrary";
+
+        function getTokenTypeFromClassification(tsClassification: number): number | undefined {
+            if (tsClassification > ts.classifier.v2020.TokenEncodingConsts.modifierMask) {
+                return (tsClassification >> ts.classifier.v2020.TokenEncodingConsts.typeOffset) - 1;
+            }
+            return undefined;
+        }
+
+        function getTokenModifierFromClassification(tsClassification: number) {
+            return tsClassification & ts.classifier.v2020.TokenEncodingConsts.modifierMask;
+        }
+
+        const typeIdx = getTokenTypeFromClassification(classification) || 0;
+        const modSet = getTokenModifierFromClassification(classification);
+
+        return [tokenTypes[typeIdx], ...tokenModifiers.filter((_, i) => modSet & 1 << i)].join(".");
+    }
+
+    private verifyClassifications(expected: { classificationType: string | number; text?: string; textSpan?: TextSpan; }[], actual: (ts.ClassifiedSpan | ts.ClassifiedSpan2020)[], sourceFileText: string) {
+        if (actual.length !== expected.length) {
+            this.raiseError(
+                "verifyClassifications failed - expected total classifications to be " + expected.length +
+                    ", but was " + actual.length +
+                    jsonMismatchString(),
+            );
+        }
+
+        ts.zipWith(expected, actual, (expectedClassification, actualClassification) => {
+            const expectedType = expectedClassification.classificationType;
+            const actualType = typeof actualClassification.classificationType === "number" ? this.classificationToIdentifier(actualClassification.classificationType) : actualClassification.classificationType;
+
+            if (expectedType !== actualType) {
+                this.raiseError(
+                    "verifyClassifications failed - expected classifications type to be " +
+                        expectedType + ", but was " +
+                        actualType +
+                        jsonMismatchString(),
+                );
+            }
+
+            const expectedSpan = expectedClassification.textSpan;
+            const actualSpan = actualClassification.textSpan;
+
+            if (expectedSpan) {
+                const expectedLength = expectedSpan.end - expectedSpan.start;
+
+                if (expectedSpan.start !== actualSpan.start || expectedLength !== actualSpan.length) {
+                    this.raiseError(
+                        "verifyClassifications failed - expected span of text to be " +
+                            "{start=" + expectedSpan.start + ", length=" + expectedLength + "}, but was " +
+                            "{start=" + actualSpan.start + ", length=" + actualSpan.length + "}" +
+                            jsonMismatchString(),
+                    );
+                }
+            }
+
+            const actualText = this.activeFile.content.substr(actualSpan.start, actualSpan.length);
+            if (expectedClassification.text !== actualText) {
+                this.raiseError(
+                    "verifyClassifications failed - expected classified text to be " +
+                        expectedClassification.text + ", but was " +
+                        actualText +
+                        jsonMismatchString(),
+                );
+            }
+        });
+
+        function jsonMismatchString() {
+            const showActual = actual.map(({ classificationType, textSpan }) => ({ classificationType, text: sourceFileText.slice(textSpan.start, textSpan.start + textSpan.length) }));
+            return Harness.IO.newLine() +
+                "expected: '" + Harness.IO.newLine() + stringify(expected) + "'" + Harness.IO.newLine() +
+                "actual:   '" + Harness.IO.newLine() + stringify(showActual) + "'";
+        }
+    }
+
+    public verifyProjectInfo(expected: string[]) {
+        if (this.testType === FourSlashTestType.Server) {
+            const actual = (this.languageService as ts.server.SessionClient).getProjectInfo(
+                this.activeFile.fileName,
+                /*needFileNameList*/ true,
+            );
+            assert.equal(
+                expected.join(","),
+                actual.fileNames!.map(file => {
+                    return file.replace(this.basePath + "/", "");
+                }).join(","),
+            );
+        }
+    }
+
+    public replaceWithSemanticClassifications(format: ts.SemanticClassificationFormat.TwentyTwenty) {
+        const actual = this.languageService.getSemanticClassifications(this.activeFile.fileName, ts.createTextSpan(0, this.activeFile.content.length), format);
+        const replacement = [`const c2 = classification("2020");`, `verify.semanticClassificationsAre("2020",`];
+        for (const a of actual) {
+            const identifier = this.classificationToIdentifier(a.classificationType as number);
+            const text = this.activeFile.content.slice(a.textSpan.start, a.textSpan.start + a.textSpan.length);
+            replacement.push(`    c2.semanticToken("${identifier}", "${text}"), `);
+        }
+        replacement.push(");");
+
+        throw new Error("You need to change the source code of fourslash test to use replaceWithSemanticClassifications");
+
+        // const fs = require("fs");
+        // const testfilePath = this.originalInputFileName.slice(1);
+        // const testfile = fs.readFileSync(testfilePath, "utf8");
+        // const newfile = testfile.replace("verify.replaceWithSemanticClassifications(\"2020\")", replacement.join("\n"));
+        // fs.writeFileSync(testfilePath, newfile);
+    }
+
+    public verifyEncodedSyntacticClassificationsLength(expected: number) {
+        const actual = this.languageService.getEncodedSyntacticClassifications(this.activeFile.fileName, ts.createTextSpan(0, this.activeFile.content.length));
+        if (actual.spans.length !== expected) {
+            this.raiseError(`encodedSyntacticClassificationsLength failed - expected total spans to be ${expected} got ${actual.spans.length}`);
+        }
+    }
+
+    public verifyEncodedSemanticClassificationsLength(format: ts.SemanticClassificationFormat, expected: number) {
+        const actual = this.languageService.getEncodedSemanticClassifications(this.activeFile.fileName, ts.createTextSpan(0, this.activeFile.content.length), format);
+        if (actual.spans.length !== expected) {
+            this.raiseError(`encodedSemanticClassificationsLength failed - expected total spans to be ${expected} got ${actual.spans.length}`);
+        }
+    }
+
+    public verifySemanticClassifications(format: ts.SemanticClassificationFormat, expected: { classificationType: string | number; text?: string; }[]) {
+        const actual = this.languageService.getSemanticClassifications(this.activeFile.fileName, ts.createTextSpan(0, this.activeFile.content.length), format);
+        this.verifyClassifications(expected, actual, this.activeFile.content);
+    }
+
+    public verifySyntacticClassifications(expected: { classificationType: string; text: string; }[]) {
+        const actual = this.languageService.getSyntacticClassifications(this.activeFile.fileName, ts.createTextSpan(0, this.activeFile.content.length));
+
+        this.verifyClassifications(expected, actual, this.activeFile.content);
+    }
+
+    public printOutliningSpans() {
+        const spans = this.languageService.getOutliningSpans(this.activeFile.fileName);
+        Harness.IO.log(`Outlining spans (${spans.length} items)\nResults:`);
+        Harness.IO.log(stringify(spans));
+        this.printOutliningSpansInline(spans);
+    }
+
+    private printOutliningSpansInline(spans: ts.OutliningSpan[]) {
+        const allSpanInsets = [] as { text: string; pos: number; }[];
+        let annotated = this.activeFile.content;
+        ts.forEach(spans, span => {
+            allSpanInsets.push({ text: "[|", pos: span.textSpan.start });
+            allSpanInsets.push({ text: "|]", pos: span.textSpan.start + span.textSpan.length });
+        });
+
+        const reverseSpans = allSpanInsets.sort((l, r) => r.pos - l.pos);
+        ts.forEach(reverseSpans, span => {
+            annotated = annotated.slice(0, span.pos) + span.text + annotated.slice(span.pos);
+        });
+        Harness.IO.log(`\nMockup:\n${annotated}`);
+    }
+
+    public verifyOutliningSpans(spans: Range[], kind?: "comment" | "region" | "code" | "imports") {
+        const actual = this.languageService.getOutliningSpans(this.activeFile.fileName);
+
+        const filterActual = ts.filter(actual, f => kind === undefined ? true : f.kind === kind);
+        if (filterActual.length !== spans.length) {
+            this.raiseError(`verifyOutliningSpans failed - expected total spans to be ${spans.length}, but was ${actual.length}\n\nFound Spans:\n\n${this.printOutliningSpansInline(actual)}`);
+        }
+
+        ts.zipWith(spans, filterActual, (expectedSpan, actualSpan, i) => {
+            if (expectedSpan.pos !== actualSpan.textSpan.start || expectedSpan.end !== ts.textSpanEnd(actualSpan.textSpan)) {
+                return this.raiseError(`verifyOutliningSpans failed - span ${(i + 1)} expected: (${expectedSpan.pos},${expectedSpan.end}),  actual: (${actualSpan.textSpan.start},${ts.textSpanEnd(actualSpan.textSpan)})`);
+            }
+            if (kind !== undefined && actualSpan.kind !== kind) {
+                return this.raiseError(`verifyOutliningSpans failed - span ${(i + 1)} expected kind: ('${kind}'),  actual: ('${actualSpan.kind}')`);
+            }
+        });
+    }
+
+    public verifyOutliningHintSpans(spans: Range[]) {
+        const actual = this.languageService.getOutliningSpans(this.activeFile.fileName);
+
+        if (actual.length !== spans.length) {
+            this.raiseError(`verifyOutliningHintSpans failed - expected total spans to be ${spans.length}, but was ${actual.length}`);
+        }
+
+        ts.zipWith(spans, actual, (expectedSpan, actualSpan, i) => {
+            if (expectedSpan.pos !== actualSpan.hintSpan.start || expectedSpan.end !== ts.textSpanEnd(actualSpan.hintSpan)) {
+                return this.raiseError(`verifyOutliningSpans failed - span ${(i + 1)} expected: (${expectedSpan.pos},${expectedSpan.end}),  actual: (${actualSpan.hintSpan.start},${ts.textSpanEnd(actualSpan.hintSpan)})`);
+            }
+        });
+    }
+
+    public verifyTodoComments(descriptors: string[], spans: Range[]) {
+        const actual = this.languageService.getTodoComments(this.activeFile.fileName, descriptors.map(d => ({ text: d, priority: 0 })));
+
+        if (actual.length !== spans.length) {
+            this.raiseError(`verifyTodoComments failed - expected total spans to be ${spans.length}, but was ${actual.length}`);
+        }
+
+        ts.zipWith(spans, actual, (expectedSpan, actualComment, i) => {
+            const actualCommentSpan = ts.createTextSpan(actualComment.position, actualComment.message.length);
+
+            if (expectedSpan.pos !== actualCommentSpan.start || expectedSpan.end !== ts.textSpanEnd(actualCommentSpan)) {
+                this.raiseError(`verifyOutliningSpans failed - span ${(i + 1)} expected: (${expectedSpan.pos},${expectedSpan.end}),  actual: (${actualCommentSpan.start},${ts.textSpanEnd(actualCommentSpan)})`);
+            }
+        });
+    }
+
+    /**
+     * Finds and applies a code action corresponding to the supplied parameters.
+     * If index is undefined, applies the unique code action available.
+     * @param errorCode The error code that generated the code action.
+     * @param index The nth (0-index-based) codeaction available generated by errorCode.
+     */
+    public getAndApplyCodeActions(errorCode?: number, index?: number) {
+        const fileName = this.activeFile.fileName;
+        const fixes = this.getCodeFixes(fileName, errorCode);
+        if (index === undefined) {
+            if (!(fixes && fixes.length === 1)) {
+                this.raiseError(`Should find exactly one codefix, but ${fixes ? fixes.length : "none"} found. ${fixes ? fixes.map(a => `${Harness.IO.newLine()} "${a.description}"`) : ""}`);
+            }
+            index = 0;
+        }
+        else {
+            if (!(fixes && fixes.length >= index + 1)) {
+                this.raiseError(`Should find at least ${index + 1} codefix(es), but ${fixes ? fixes.length : "none"} found.`);
+            }
+        }
+
+        this.applyChanges(fixes[index].changes);
+    }
+
+    public applyCodeActionFromCompletion(markerName: string | undefined, options: FourSlashInterface.VerifyCompletionActionOptions) {
+        if (markerName !== undefined) {
+            this.goToMarker(markerName);
+        }
+
+        const details = this.getCompletionEntryDetails(options.name, options.source, options.data, options.preferences);
+        if (!details) {
+            const completions = this.getCompletionListAtCaret(options.preferences)?.entries;
+            const matchingName = completions?.filter(e => e.name === options.name);
+            const detailMessage = matchingName?.length
+                ? `\n  Found ${matchingName.length} with name '${options.name}' from source(s) ${matchingName.map(e => `'${e.source}'`).join(", ")}.`
+                : ` (In fact, there were no completions with name '${options.name}' at all.)`;
+            return this.raiseError(`No completions were found for the given name, source/data, and preferences.` + detailMessage);
+        }
+        const codeActions = details.codeActions;
+        if (codeActions?.length !== 1) {
+            this.raiseError(`Expected one code action, got ${codeActions?.length ?? 0}`);
+        }
+        const codeAction = ts.first(codeActions);
+
+        if (codeAction.description !== options.description) {
+            this.raiseError(`Expected description to be:\n${options.description}\ngot:\n${codeActions[0].description}`);
+        }
+        this.applyChanges(codeAction.changes);
+
+        this.verifyNewContentAfterChange(options, ts.flatMap(codeActions, a => a.changes.map(c => c.fileName)));
+    }
+
+    public verifyRangeIs(expectedText: string, includeWhiteSpace?: boolean) {
+        this.verifyTextMatches(this.rangeText(this.getOnlyRange()), !!includeWhiteSpace, expectedText);
+    }
+
+    private getOnlyRange() {
+        const ranges = this.getRanges();
+        if (ranges.length !== 1) {
+            this.raiseError("Exactly one range should be specified in the testfile.");
+        }
+        return ts.first(ranges);
+    }
+
+    private verifyTextMatches(actualText: string, includeWhitespace: boolean, expectedText: string) {
+        const removeWhitespace = (s: string): string => includeWhitespace ? s : this.removeWhitespace(s);
+        if (removeWhitespace(actualText) !== removeWhitespace(expectedText)) {
+            this.raiseError(`Actual range text doesn't match expected text.\n${showTextDiff(expectedText, actualText)}`);
+        }
+    }
+
+    /**
+     * Compares expected text to the text that would be in the sole range
+     * (ie: [|...|]) in the file after applying the codefix sole codefix
+     * in the source file.
+     */
+    public verifyRangeAfterCodeFix(expectedText: string, includeWhiteSpace?: boolean, errorCode?: number, index?: number) {
+        this.getAndApplyCodeActions(errorCode, index);
+        this.verifyRangeIs(expectedText, includeWhiteSpace);
+    }
+
+    public verifyCodeFixAll({ fixId, fixAllDescription, newFileContent, commands: expectedCommands, preferences }: FourSlashInterface.VerifyCodeFixAllOptions): void {
+        if (this.testType === FourSlashTestType.Server && preferences) {
+            this.configure(preferences);
+        }
+
+        const fixWithId = ts.find(this.getCodeFixes(this.activeFile.fileName, /*errorCode*/ undefined, preferences), a => a.fixId === fixId);
+        ts.Debug.assert(fixWithId !== undefined, "No available code fix has the expected id. Fix All is not available if there is only one potentially fixable diagnostic present.", () => `Expected '${fixId}'. Available actions:\n${ts.mapDefined(this.getCodeFixes(this.activeFile.fileName), a => `${a.fixName} (${a.fixId || "no fix id"})`).join("\n")}`);
+        ts.Debug.assertEqual(fixWithId.fixAllDescription, fixAllDescription);
+
+        const { changes, commands } = this.languageService.getCombinedCodeFix({ type: "file", fileName: this.activeFile.fileName }, fixId, this.formatCodeSettings, preferences || ts.emptyOptions);
+        assert.deepEqual<readonly {}[] | undefined>(commands, expectedCommands);
+        this.verifyNewContent({ newFileContent }, changes);
+    }
+
+    public verifyCodeFix(options: FourSlashInterface.VerifyCodeFixOptions) {
+        const fileName = this.activeFile.fileName;
+        const actions = this.getCodeFixes(fileName, options.errorCode, options.preferences);
+        let index = options.index;
+        if (index === undefined) {
+            if (!(actions && actions.length === 1)) {
+                this.raiseError(`Should find exactly one codefix, but ${actions ? actions.length : "none"} found. ${actions ? actions.map(a => `${Harness.IO.newLine()} "${a.description}"`) : ""}`);
+            }
+            index = 0;
+        }
+        else {
+            if (!(actions && actions.length >= index + 1)) {
+                this.raiseError(`Should find at least ${index + 1} codefix(es), but ${actions ? actions.length : "none"} found.`);
+            }
+        }
+
+        const action = actions[index];
+
+        if (typeof options.description === "string") {
+            assert.equal(action.description, options.description);
+        }
+        else if (Array.isArray(options.description)) {
+            const description = ts.formatStringFromArgs(options.description[0], options.description.slice(1));
+            assert.equal(action.description, description);
+        }
+        else {
+            assert.match(action.description, templateToRegExp(options.description.template));
+        }
+        assert.deepEqual(action.commands, options.commands);
+
+        if (options.applyChanges) {
+            for (const change of action.changes) {
+                this.applyEdits(change.fileName, change.textChanges);
+            }
+            this.verifyNewContentAfterChange(options, action.changes.map(c => c.fileName));
+        }
+        else {
+            this.verifyNewContent(options, action.changes);
+        }
+    }
+
+    private verifyNewContent({ newFileContent, newRangeContent }: FourSlashInterface.NewContentOptions, changes: readonly ts.FileTextChanges[]): void {
+        if (newRangeContent !== undefined) {
+            assert(newFileContent === undefined);
+            assert(changes.length === 1, "Affected 0 or more than 1 file, must use 'newFileContent' instead of 'newRangeContent'");
+            const change = ts.first(changes);
+            assert(change.fileName = this.activeFile.fileName);
+            const newText = ts.textChanges.applyChanges(this.getFileContent(this.activeFile.fileName), change.textChanges);
+            const newRange = updateTextRangeForTextChanges(this.getOnlyRange(), change.textChanges);
+            const actualText = newText.slice(newRange.pos, newRange.end);
+            this.verifyTextMatches(actualText, /*includeWhitespace*/ true, newRangeContent);
+        }
+        else {
+            if (newFileContent === undefined) throw ts.Debug.fail();
+            if (typeof newFileContent !== "object") newFileContent = { [this.activeFile.fileName]: newFileContent };
+            for (const change of changes) {
+                const expectedNewContent = newFileContent[change.fileName];
+                if (expectedNewContent === undefined) {
+                    ts.Debug.fail(`Did not expect a change in ${change.fileName}`);
+                }
+                const oldText = this.tryGetFileContent(change.fileName);
+                const newContent = change.isNewFile ? ts.first(change.textChanges).newText : ts.textChanges.applyChanges(oldText!, change.textChanges);
+                this.verifyTextMatches(newContent, /*includeWhitespace*/ true, expectedNewContent);
+            }
+            for (const newFileName in newFileContent) {
+                ts.Debug.assert(changes.some(c => c.fileName === newFileName), "No change in file", () => newFileName);
+            }
+        }
+    }
+
+    private verifyNewContentAfterChange({ newFileContent, newRangeContent }: FourSlashInterface.NewContentOptions, changedFiles: readonly string[]) {
+        const assertedChangedFiles = !newFileContent || typeof newFileContent === "string"
+            ? [this.activeFile.fileName]
+            : ts.getOwnKeys(newFileContent);
+        assert.deepEqual(assertedChangedFiles, changedFiles);
+
+        if (newFileContent !== undefined) {
+            assert(!newRangeContent);
+            if (typeof newFileContent === "string") {
+                this.verifyCurrentFileContent(newFileContent);
+            }
+            else {
+                for (const fileName in newFileContent) {
+                    this.verifyFileContent(fileName, newFileContent[fileName]);
+                }
+            }
+        }
+        else {
+            this.verifyRangeIs(newRangeContent!, /*includeWhiteSpace*/ true);
+        }
+    }
+
+    /**
+     * Rerieves a codefix satisfying the parameters, or undefined if no such codefix is found.
+     * @param fileName Path to file where error should be retrieved from.
+     */
+    private getCodeFixes(fileName: string, errorCode?: number, preferences: ts.UserPreferences = ts.emptyOptions, position?: number): readonly ts.CodeFixAction[] {
+        if (this.testType === FourSlashTestType.Server) {
+            this.configure(preferences);
+        }
+
+        const diagnosticsForCodeFix = this.getDiagnostics(fileName, /*includeSuggestions*/ true).map(diagnostic => ({
+            start: diagnostic.start,
+            length: diagnostic.length,
+            code: diagnostic.code,
+        }));
+
+        return ts.flatMap(ts.deduplicate(diagnosticsForCodeFix, ts.equalOwnProperties), diagnostic => {
+            if (errorCode !== undefined && errorCode !== diagnostic.code) {
+                return;
+            }
+            if (position !== undefined && diagnostic.start !== undefined && diagnostic.length !== undefined) {
+                const span = ts.createTextRangeFromSpan({ start: diagnostic.start, length: diagnostic.length });
+                if (!ts.textRangeContainsPositionInclusive(span, position)) {
+                    return;
+                }
+            }
+            return this.languageService.getCodeFixesAtPosition(fileName, diagnostic.start!, diagnostic.start! + diagnostic.length!, [diagnostic.code], this.formatCodeSettings, preferences);
+        });
+    }
+
+    private applyChanges(changes: readonly ts.FileTextChanges[]): void {
+        for (const change of changes) {
+            this.applyEdits(change.fileName, change.textChanges);
+        }
+    }
+
+    public verifyImportFixAtPosition(expectedTextArray: string[], errorCode: number | undefined, preferences: ts.UserPreferences | undefined) {
+        const { fileName } = this.activeFile;
+        const ranges = this.getRanges().filter(r => r.fileName === fileName);
+        if (ranges.length > 1) {
+            this.raiseError("Exactly one range should be specified in the testfile.");
+        }
+        const range = ts.firstOrUndefined(ranges);
+
+        if (preferences) {
+            this.configure(preferences);
+        }
+
+        const codeFixes = this.getCodeFixes(fileName, errorCode, preferences).filter(f => f.fixName === ts.codefix.importFixName);
+
+        if (codeFixes.length === 0) {
+            if (expectedTextArray.length !== 0) {
+                this.raiseError("No codefixes returned.");
+            }
+            return;
+        }
+
+        const actualTextArray: string[] = [];
+        const scriptInfo = this.languageServiceAdapterHost.getScriptInfo(fileName)!;
+        const originalContent = scriptInfo.content;
+        for (const codeFix of codeFixes) {
+            ts.Debug.assert(codeFix.changes.length === 1);
+            const change = ts.first(codeFix.changes);
+            ts.Debug.assert(change.fileName === fileName);
+            this.applyEdits(change.fileName, change.textChanges);
+            const text = range ? this.rangeText(range) : this.getFileContent(fileName);
+            actualTextArray.push(text);
+
+            // Undo changes to perform next fix
+            for (const textChange of change.textChanges) {
+                const span = textChange.span;
+                const deletedText = originalContent.slice(span.start, span.start + textChange.span.length);
+                const insertedText = textChange.newText;
+                this.editScriptAndUpdateMarkers(fileName, span.start, span.start + insertedText.length, deletedText);
+            }
+        }
+        if (expectedTextArray.length !== actualTextArray.length) {
+            this.raiseError(`Expected ${expectedTextArray.length} import fixes, got ${actualTextArray.length}:\n\n${actualTextArray.join("\n\n" + "-".repeat(20) + "\n\n")}`);
+        }
+        ts.zipWith(expectedTextArray, actualTextArray, (expected, actual, index) => {
+            if (expected !== actual) {
+                this.raiseError(`Import fix at index ${index} doesn't match.\n${showTextDiff(expected, actual)}`);
+            }
+        });
+    }
+
+    public verifyImportFixModuleSpecifiers(markerName: string, moduleSpecifiers: string[], preferences?: ts.UserPreferences) {
+        const marker = this.getMarkerByName(markerName);
+        const codeFixes = this.getCodeFixes(marker.fileName, ts.Diagnostics.Cannot_find_name_0.code, {
+            includeCompletionsForModuleExports: true,
+            includeCompletionsWithInsertText: true,
+            ...preferences,
+        }, marker.position).filter(f => f.fixName === ts.codefix.importFixName);
+
+        const actualModuleSpecifiers = ts.mapDefined(codeFixes, fix => {
+            return ts.forEach(ts.flatMap(fix.changes, c => c.textChanges), c => {
+                const match = /(?:from |require\()(['"])((?:(?!\1).)*)\1/.exec(c.newText);
+                return match?.[2];
+            });
+        });
+
+        assert.deepEqual(actualModuleSpecifiers, moduleSpecifiers);
+    }
+
+    public verifyPasteEdits(options: FourSlashInterface.PasteEditsOptions): void {
+        const editInfo = this.languageService.getPasteEdits({ targetFile: this.activeFile.fileName, pastedText: options.args.pastedText, pasteLocations: options.args.pasteLocations, copiedFrom: options.args.copiedFrom, preferences: options.args.preferences }, this.formatCodeSettings);
+        this.verifyNewContent({ newFileContent: options.newFileContents }, editInfo.edits);
+    }
+
+    public verifyDocCommentTemplate(expected: ts.TextInsertion | undefined, options?: ts.DocCommentTemplateOptions) {
+        const name = "verifyDocCommentTemplate";
+        const actual = this.languageService.getDocCommentTemplateAtPosition(this.activeFile.fileName, this.currentCaretPosition, options || { generateReturnInDocTemplate: true }, this.formatCodeSettings)!;
+
+        if (expected === undefined) {
+            if (actual) {
+                this.raiseError(`${name} failed - expected no template but got {newText: "${actual.newText}", caretOffset: ${actual.caretOffset}}`);
+            }
+
+            return;
+        }
+        else {
+            if (actual === undefined) {
+                this.raiseError(`${name} failed - expected the template {newText: "${expected.newText}", caretOffset: "${expected.caretOffset}"} but got nothing instead`);
+            }
+
+            if (actual.newText !== expected.newText) {
+                this.raiseError(`${name} failed for expected insertion.\n${showTextDiff(expected.newText, actual.newText)}`);
+            }
+
+            if (actual.caretOffset !== expected.caretOffset) {
+                this.raiseError(`${name} failed - expected caretOffset: ${expected.caretOffset}\nactual caretOffset:${actual.caretOffset}`);
+            }
+        }
+    }
+
+    public verifyBraceCompletionAtPosition(negative: boolean, openingBrace: string) {
+        const openBraceMap = new Map(Object.entries<ts.CharacterCodes>({
+            "(": ts.CharacterCodes.openParen,
+            "{": ts.CharacterCodes.openBrace,
+            "[": ts.CharacterCodes.openBracket,
+            "'": ts.CharacterCodes.singleQuote,
+            '"': ts.CharacterCodes.doubleQuote,
+            "`": ts.CharacterCodes.backtick,
+            "<": ts.CharacterCodes.lessThan,
+        }));
+
+        const charCode = openBraceMap.get(openingBrace);
+
+        if (!charCode) {
+            throw this.raiseError(`Invalid openingBrace '${openingBrace}' specified.`);
+        }
+
+        const position = this.currentCaretPosition;
+
+        const validBraceCompletion = this.languageService.isValidBraceCompletionAtPosition(this.activeFile.fileName, position, charCode);
+
+        if (!negative && !validBraceCompletion) {
+            this.raiseError(`${position} is not a valid brace completion position for ${openingBrace}`);
+        }
+        if (negative && validBraceCompletion) {
+            this.raiseError(`${position} is a valid brace completion position for ${openingBrace}`);
+        }
+    }
+
+    public baselineAutoImports(markerName: string, fullNamesForCodeFix?: string[], preferences?: ts.UserPreferences) {
+        const marker = this.getMarkerByName(markerName);
+        const completionPreferences = {
+            includeCompletionsForModuleExports: true,
+            includeCompletionsWithInsertText: true,
+            allowIncompleteCompletions: true,
+            includeCompletionsWithSnippetText: true,
+            ...preferences,
+        };
+
+        this.goToMarker(marker);
+        this.configure(completionPreferences);
+        const fileName = this.activeFile.fileName;
+        const ext = ts.getAnyExtensionFromPath(fileName).slice(1);
+        const lang = ["mts", "cts"].includes(ext) ? "ts" : ext;
+        let baselineText = codeFence(this.renderMarkers([{ text: "|", fileName: marker.fileName, position: marker.position }], /*useTerminalBoldSequence*/ false), lang) + "\n\n";
+
+        const completions = this.getCompletionListAtCaret(completionPreferences)!;
+
+        const autoImportCompletions = completions.entries.filter(c => c.hasAction && c.source && c.sortText === ts.Completions.SortText.AutoImportSuggestions);
+        if (autoImportCompletions.length) {
+            baselineText += `## From completions\n\n${autoImportCompletions.map(c => `- \`${c.name}\` from \`"${c.source}"\``).join("\n")}\n\n`;
+            autoImportCompletions.forEach(c => {
+                const details = this.getCompletionEntryDetails(c.name, c.source, c.data, completionPreferences);
+                assert(details?.codeActions, `Entry '${c.name}' from "${c.source}" returned no code actions from completion details request`);
+                assert(details.codeActions.length === 1, `Entry '${c.name}' from "${c.source}" returned more than one code action`);
+                assert(details.codeActions[0].changes.length === 1, `Entry '${c.name}' from "${c.source}" returned a code action changing more than one file`);
+                assert(details.codeActions[0].changes[0].fileName === this.activeFile.fileName, `Entry '${c.name}' from "${c.source}" returned a code action changing a different file`);
+                const changes = details.codeActions[0].changes[0].textChanges;
+                const completionChange: ts.TextChange = { newText: c.insertText || c.name, span: c.replacementSpan || completions.optionalReplacementSpan || { start: marker.position, length: 0 } };
+                const sortedChanges = [...changes, completionChange].sort((a, b) => a.span.start - b.span.start);
+                let newFileContent = this.activeFile.content;
+                for (let i = sortedChanges.length - 1; i >= 0; i--) {
+                    newFileContent = newFileContent.substring(0, sortedChanges[i].span.start) + sortedChanges[i].newText + newFileContent.substring(sortedChanges[i].span.start + sortedChanges[i].span.length);
+                }
+                baselineText += codeFence(newFileContent, lang) + "\n\n";
+            });
+        }
+
+        if (fullNamesForCodeFix) {
+            const scriptInfo = this.languageServiceAdapterHost.getScriptInfo(fileName)!;
+            const originalContent = scriptInfo.content;
+            const range = this.getRangesInFile()[0]
+                || getRangeOfIdentifierTouchingPosition(this.activeFile.content, marker.position)
+                || { pos: marker.position, end: marker.position };
+
+            baselineText += `## From codefixes\n\n`;
+            for (const fullNameForCodeFix of fullNamesForCodeFix) {
+                this.applyEdits(fileName, [{ span: { start: 0, length: this.getFileContent(fileName).length }, newText: originalContent }]);
+                this.applyEdits(fileName, [{ span: ts.createTextSpanFromRange(range), newText: fullNameForCodeFix }]);
+                baselineText += `### When marker text is \`${fullNameForCodeFix}\`\n\n`;
+
+                const codeFixes = this.getCodeFixes(fileName, /*errorCode*/ undefined, completionPreferences)
+                    .filter(f => f.fixName === ts.codefix.importFixName);
+                for (const fix of codeFixes) {
+                    baselineText += fix.description + "\n";
+                    if (fix.fixAllDescription) {
+                        baselineText += `Fix all available: ${fix.fixAllDescription}\n`;
+                    }
+                    ts.Debug.assert(fix.changes.length === 1);
+                    const change = ts.first(fix.changes);
+                    ts.Debug.assert(change.fileName === fileName);
+                    this.applyEdits(change.fileName, change.textChanges);
+                    const text = this.getFileContent(fileName);
+                    baselineText += "\n" + codeFence(text, lang) + "\n\n";
+                }
+            }
+        }
+
+        this.baseline("Auto Imports", baselineText, `.baseline.md`);
+    }
+
+    public verifyJsxClosingTag(map: { [markerName: string]: ts.JsxClosingTagInfo | undefined; }): void {
+        for (const markerName in map) {
+            this.goToMarker(markerName);
+            const actual = this.languageService.getJsxClosingTagAtPosition(this.activeFile.fileName, this.currentCaretPosition);
+            assert.deepEqual(actual, map[markerName], markerName);
+        }
+    }
+
+    public verifyLinkedEditingRange(map: { [markerName: string]: ts.LinkedEditingInfo | undefined; }): void {
+        for (const markerName in map) {
+            this.goToMarker(markerName);
+            const actual = this.languageService.getLinkedEditingRangeAtPosition(this.activeFile.fileName, this.currentCaretPosition);
+            assert.deepEqual(actual, map[markerName], markerName);
+        }
+    }
+
+    public baselineLinkedEditing(): void {
+        const files = this.testData.files;
+
+        let baselineContent = "";
+        let offset = 0;
+        for (const f of files) {
+            const result = getLinkedEditingBaselineWorker(f, offset, this.languageService);
+            baselineContent += result.baselineContent + `\n\n\n`;
+            offset = result.offset;
+        }
+
+        this.baseline("Linked Editing", baselineContent, ".linkedEditing.txt");
+
+        function getLinkedEditingBaselineWorker(activeFile: FourSlashFile, offset: number, languageService: ts.LanguageService) {
+            const fileName = activeFile.fileName;
+            let baselineContent = `=== ${fileName} ===\n`;
+
+            // get linkedEdit at every position in the file, then group positions by their linkedEdit
+            const linkedEditsInFile = new Map<string, number[]>();
+            for (let pos = 0; pos < activeFile.content.length; pos++) {
+                const linkedEditAtPosition = languageService.getLinkedEditingRangeAtPosition(fileName, pos);
+                if (!linkedEditAtPosition) continue;
+
+                const linkedEditString = JSON.stringify(linkedEditAtPosition);
+                const existingPositions = linkedEditsInFile.get(linkedEditString) ?? [];
+                linkedEditsInFile.set(linkedEditString, [...existingPositions, pos]);
+            }
+
+            const linkedEditsByRange = [...linkedEditsInFile.entries()].sort((a, b) => a[1][0] - b[1][0]);
+            if (linkedEditsByRange.length === 0) {
+                return { baselineContent: baselineContent + activeFile.content + `\n\n--No linked edits found--`, offset };
+            }
+
+            let inlineLinkedEditBaselines: { start: number; end: number; index: number; }[] = [];
+            let linkedEditInfoBaseline = "";
+            for (const edit of linkedEditsByRange) {
+                const [linkedEdit, positions] = edit;
+                let rangeStart = 0;
+                for (let j = 0; j < positions.length - 1; j++) {
+                    // for each distinct range in the list of positions, add an entry to the list of places that need to be annotated in the baseline
+                    if (positions[j] + 1 !== positions[j + 1]) {
+                        inlineLinkedEditBaselines.push({ start: positions[rangeStart], end: positions[j], index: offset });
+                        rangeStart = j + 1;
+                    }
+                }
+                inlineLinkedEditBaselines.push({ start: positions[rangeStart], end: positions[positions.length - 1], index: offset });
+
+                // add the LinkedEditInfo with its index to the baseline
+                linkedEditInfoBaseline += `\n\n=== ${offset} ===\n` + linkedEdit;
+                offset++;
+            }
+
+            inlineLinkedEditBaselines = inlineLinkedEditBaselines.sort((a, b) => a.start - b.start);
+            const fileText = activeFile.content;
+            baselineContent += fileText.slice(0, inlineLinkedEditBaselines[0].start);
+            for (let i = 0; i < inlineLinkedEditBaselines.length; i++) {
+                const e = inlineLinkedEditBaselines[i];
+                const sliceEnd = inlineLinkedEditBaselines[i + 1]?.start;
+                baselineContent += `[|/*${e.index}*/` + fileText.slice(e.start, e.end) + `|]` + fileText.slice(e.end, sliceEnd);
+            }
+
+            baselineContent += linkedEditInfoBaseline;
+            return { baselineContent, offset };
+        }
+    }
+
+    public verifyMatchingBracePosition(bracePosition: number, expectedMatchPosition: number) {
+        const actual = this.languageService.getBraceMatchingAtPosition(this.activeFile.fileName, bracePosition);
+
+        if (actual.length !== 2) {
+            this.raiseError(`verifyMatchingBracePosition failed - expected result to contain 2 spans, but it had ${actual.length}`);
+        }
+
+        let actualMatchPosition = -1;
+        if (bracePosition === actual[0].start) {
+            actualMatchPosition = actual[1].start;
+        }
+        else if (bracePosition === actual[1].start) {
+            actualMatchPosition = actual[0].start;
+        }
+        else {
+            this.raiseError(`verifyMatchingBracePosition failed - could not find the brace position: ${bracePosition} in the returned list: (${actual[0].start},${ts.textSpanEnd(actual[0])}) and (${actual[1].start},${ts.textSpanEnd(actual[1])})`);
+        }
+
+        if (actualMatchPosition !== expectedMatchPosition) {
+            this.raiseError(`verifyMatchingBracePosition failed - expected: ${actualMatchPosition},  actual: ${expectedMatchPosition}`);
+        }
+    }
+
+    public verifyNoMatchingBracePosition(bracePosition: number) {
+        const actual = this.languageService.getBraceMatchingAtPosition(this.activeFile.fileName, bracePosition);
+
+        if (actual.length !== 0) {
+            this.raiseError("verifyNoMatchingBracePosition failed - expected: 0 spans, actual: " + actual.length);
+        }
+    }
+
+    public verifySpanOfEnclosingComment(negative: boolean, onlyMultiLineDiverges?: boolean) {
+        const expected = !negative;
+        const position = this.currentCaretPosition;
+        const fileName = this.activeFile.fileName;
+        const actual = !!this.languageService.getSpanOfEnclosingComment(fileName, position, /*onlyMultiLine*/ false);
+        const actualOnlyMultiLine = !!this.languageService.getSpanOfEnclosingComment(fileName, position, /*onlyMultiLine*/ true);
+        if (expected !== actual || onlyMultiLineDiverges === (actual === actualOnlyMultiLine)) {
+            this.raiseError(`verifySpanOfEnclosingComment failed:
+                position: '${position}'
+                fileName: '${fileName}'
+                onlyMultiLineDiverges: '${onlyMultiLineDiverges}'
+                actual: '${actual}'
+                actualOnlyMultiLine: '${actualOnlyMultiLine}'
+                expected: '${expected}'.`);
+        }
+    }
+
+    public verifyNavigateTo(options: readonly FourSlashInterface.VerifyNavigateToOptions[]): void {
+        for (const { pattern, expected, fileName, excludeLibFiles } of options) {
+            const file = fileName && this.findFile(fileName).fileName;
+            const items = this.languageService.getNavigateToItems(pattern, /*maxResultCount*/ undefined, file, /*excludeDtsFiles*/ undefined, excludeLibFiles);
+            this.assertObjectsEqual(
+                items,
+                expected.map((e): ts.NavigateToItem => ({
+                    name: e.name,
+                    kind: e.kind,
+                    kindModifiers: e.kindModifiers || "",
+                    matchKind: e.matchKind || "exact",
+                    isCaseSensitive: e.isCaseSensitive === undefined ? true : e.isCaseSensitive,
+                    fileName: e.range.fileName,
+                    textSpan: ts.createTextSpanFromRange(e.range),
+                    containerName: e.containerName || "",
+                    containerKind: e.containerKind || ts.ScriptElementKind.unknown,
+                })),
+            );
+        }
+    }
+
+    public verifyNavigationBar(json: any, options: { checkSpans?: boolean; } | undefined) {
+        this.verifyNavigationTreeOrBar(json, this.languageService.getNavigationBarItems(this.activeFile.fileName), "Bar", options);
+    }
+
+    public verifyNavigationTree(json: any, options: { checkSpans?: boolean; } | undefined) {
+        this.verifyNavigationTreeOrBar(json, this.languageService.getNavigationTree(this.activeFile.fileName), "Tree", options);
+    }
+
+    private verifyNavigationTreeOrBar(json: any, tree: any, name: "Tree" | "Bar", options: { checkSpans?: boolean; } | undefined) {
+        if (JSON.stringify(tree, replacer) !== JSON.stringify(json)) {
+            this.raiseError(`verifyNavigation${name} failed - \n${showTextDiff(stringify(json), stringify(tree, replacer))}`);
+        }
+
+        function replacer(key: string, value: any) {
+            switch (key) {
+                case "spans":
+                case "nameSpan":
+                    return options && options.checkSpans ? value : undefined;
+                case "start":
+                case "length":
+                    // Never omit the values in a span, even if they are 0.
+                    return value;
+                case "childItems":
+                    return !value || value.length === 0 ? undefined : value;
+                default:
+                    // Omit falsy values, those are presumed to be the default.
+                    return value || undefined;
+            }
+        }
+    }
+
+    public printNavigationItems(searchValue: string) {
+        const items = this.languageService.getNavigateToItems(searchValue);
+        Harness.IO.log(`NavigationItems list (${items.length} items)`);
+        for (const item of items) {
+            Harness.IO.log(`name: ${item.name}, kind: ${item.kind}, parentName: ${item.containerName}, fileName: ${item.fileName}`);
+        }
+    }
+
+    public printNavigationBar() {
+        const items = this.languageService.getNavigationBarItems(this.activeFile.fileName);
+        Harness.IO.log(`Navigation bar (${items.length} items)`);
+        for (const item of items) {
+            Harness.IO.log(`${ts.repeatString(" ", item.indent)}name: ${item.text}, kind: ${item.kind}, childItems: ${item.childItems.map(child => child.text)}`);
+        }
+    }
+
+    private getDocumentHighlightsAtCurrentPosition(fileNamesToSearch: readonly string[]) {
+        const filesToSearch = fileNamesToSearch.map(name => ts.combinePaths(this.basePath, name));
+        return this.languageService.getDocumentHighlights(this.activeFile.fileName, this.currentCaretPosition, filesToSearch);
+    }
+
+    public baselineDocumentHighlights(
+        markerOrRange: ArrayOrSingle<MarkerOrNameOrRange> | undefined,
+        rangeText: ArrayOrSingle<string> | undefined,
+        options: FourSlashInterface.VerifyDocumentHighlightsOptions | undefined,
+    ) {
+        this.baselineEachMarkerOrRangeArrayOrSingle(
+            "documentHighlights",
+            markerOrRange,
+            rangeText,
+            markerOrRange => {
+                this.goToMarkerOrNameOrRange(markerOrRange);
+                const highlights = this.getDocumentHighlightsAtCurrentPosition(ts.map(options?.filesToSearch, ts.normalizePath) || [this.activeFile.fileName]);
+
+                // Write input files
+                const filesToSearch = options ? "// filesToSearch:\n" +
+                    options.filesToSearch.map(f => "//   " + f).join("\n") + "\n\n" :
+                    "";
+                const baselineContent = this.getBaselineForGroupedDocumentSpansWithFileContents(
+                    highlights?.map(h => h.highlightSpans.map(s => s.fileName ? s as ts.DocumentSpan : { ...s, fileName: h.fileName })) || ts.emptyArray,
+                    { markerInfo: { markerOrRange, markerName: "/*HIGHLIGHTS*/" } },
+                );
+                return filesToSearch + baselineContent;
+            },
+        );
+    }
+
+    public verifyCodeFixAvailable(negative: boolean, expected: FourSlashInterface.VerifyCodeFixAvailableOptions[] | string | undefined): void {
+        const codeFixes = this.getCodeFixes(this.activeFile.fileName);
+        if (negative) {
+            if (typeof expected === "undefined") {
+                this.assertObjectsEqual(codeFixes, ts.emptyArray);
+            }
+            else if (typeof expected === "string") {
+                if (codeFixes.some(fix => fix.fixName === expected)) {
+                    this.raiseError(`Expected not to find a fix with the name '${expected}', but one exists.`);
+                }
+            }
+            else {
+                assert(typeof expected === "undefined" || typeof expected === "string", "With a negated assertion, 'expected' must be undefined or a string value of a codefix name.");
+            }
+        }
+        else if (typeof expected === "string") {
+            this.assertObjectsEqual(codeFixes.map(fix => fix.fixName), [expected]);
+        }
+        else {
+            const actuals = codeFixes.map((fix): FourSlashInterface.VerifyCodeFixAvailableOptions => ({ description: fix.description, commands: fix.commands }));
+            this.assertObjectsEqual(actuals, negative ? ts.emptyArray : expected);
+        }
+    }
+
+    public verifyCodeFixAllAvailable(negative: boolean, fixName: string) {
+        const availableFixes = this.getCodeFixes(this.activeFile.fileName);
+        const hasFix = availableFixes.some(fix => fix.fixName === fixName && fix.fixId);
+        if (negative && hasFix) {
+            this.raiseError(`Expected not to find a fix with the name '${fixName}', but one exists.`);
+        }
+        else if (!negative && !hasFix) {
+            if (availableFixes.some(fix => fix.fixName === fixName)) {
+                this.raiseError(`Found a fix with the name '${fixName}', but fix-all is not available.`);
+            }
+
+            this.raiseError(
+                `Expected to find a fix with the name '${fixName}', but none exists.` +
+                    availableFixes.length
+                    ? ` Available fixes: ${availableFixes.map(fix => `${fix.fixName} (${fix.fixId ? "with" : "without"} fix-all)`).join(", ")}`
+                    : "",
+            );
+        }
+    }
+
+    public verifyApplicableRefactorAvailableAtMarker(negative: boolean, markerName: string) {
+        const isAvailable = this.getApplicableRefactors(this.getMarkerByName(markerName)).length > 0;
+        if (negative && isAvailable) {
+            this.raiseError(`verifyApplicableRefactorAvailableAtMarker failed - expected no refactor at marker ${markerName} but found some.`);
+        }
+        if (!negative && !isAvailable) {
+            this.raiseError(`verifyApplicableRefactorAvailableAtMarker failed - expected a refactor at marker ${markerName} but found none.`);
+        }
+    }
+
+    private getSelection(): ts.TextRange {
+        return {
+            pos: this.currentCaretPosition,
+            end: this.selectionEnd === -1 ? this.currentCaretPosition : this.selectionEnd,
+        };
+    }
+
+    public verifyRefactorAvailable(negative: boolean, triggerReason: ts.RefactorTriggerReason, name: string, actionName?: string, actionDescription?: string, kind?: string, preferences = ts.emptyOptions, includeInteractiveActions?: boolean) {
+        let refactors = this.getApplicableRefactorsAtSelection(triggerReason, kind, preferences, includeInteractiveActions);
+        refactors = refactors.filter(r => r.name === name);
+
+        if (actionName !== undefined) {
+            refactors.forEach(r => r.actions = r.actions.filter(a => a.name === actionName));
+        }
+
+        if (actionDescription !== undefined) {
+            refactors.forEach(r => r.actions = r.actions.filter(a => a.description === actionDescription));
+        }
+
+        refactors = refactors.filter(r => r.actions.length > 0);
+
+        const isAvailable = refactors.length > 0;
+
+        if (negative) {
+            if (isAvailable) {
+                this.raiseError(`verifyApplicableRefactorAvailableForRange failed - expected no refactor but found: ${refactors.map(r => r.name).join(", ")}`);
+            }
+        }
+        else {
+            if (!isAvailable) {
+                this.raiseError(`verifyApplicableRefactorAvailableForRange failed - expected a refactor but found none.`);
+            }
+            if (refactors.length > 1) {
+                this.raiseError(`${refactors.length} available refactors both have name ${name} and action ${actionName}`);
+            }
+        }
+    }
+
+    public verifyRefactorKindsAvailable(kind: string, expected: string[], preferences = ts.emptyOptions) {
+        const refactors = this.getApplicableRefactorsAtSelection("invoked", kind, preferences);
+        const availableKinds = ts.flatMap(refactors, refactor => refactor.actions).map(action => action.kind);
+        assert.deepEqual(availableKinds.sort(), expected.sort(), `Expected kinds to be equal`);
+    }
+
+    public verifyRefactorsAvailable(names: readonly string[]): void {
+        assert.deepEqual(unique(this.getApplicableRefactorsAtSelection(), r => r.name), names);
+    }
+
+    public verifyApplicableRefactorAvailableForRange(negative: boolean) {
+        const ranges = this.getRanges();
+        if (!(ranges && ranges.length === 1)) {
+            throw new Error("Exactly one refactor range is allowed per test.");
+        }
+
+        const isAvailable = this.getApplicableRefactors(ts.first(ranges)).length > 0;
+        if (negative && isAvailable) {
+            this.raiseError(`verifyApplicableRefactorAvailableForRange failed - expected no refactor but found some.`);
+        }
+        if (!negative && !isAvailable) {
+            this.raiseError(`verifyApplicableRefactorAvailableForRange failed - expected a refactor but found none.`);
+        }
+    }
+
+    public applyRefactor({ refactorName, actionName, actionDescription, newContent: newContentWithRenameMarker, triggerReason }: FourSlashInterface.ApplyRefactorOptions) {
+        const range = this.getSelection();
+        const refactors = this.getApplicableRefactorsAtSelection(triggerReason);
+        const refactorsWithName = refactors.filter(r => r.name === refactorName);
+        if (refactorsWithName.length === 0) {
+            this.raiseError(`The expected refactor: ${refactorName} is not available at the marker location.\nAvailable refactors: ${refactors.map(r => r.name)}`);
+        }
+
+        const action = ts.firstDefined(refactorsWithName, refactor => refactor.actions.find(a => a.name === actionName));
+        if (!action) {
+            throw this.raiseError(`The expected action: ${actionName} is not included in: ${ts.flatMap(refactorsWithName, r => r.actions.map(a => a.name))}`);
+        }
+        if (action.description !== actionDescription) {
+            this.raiseError(`Expected action description to be ${JSON.stringify(actionDescription)}, got: ${JSON.stringify(action.description)}`);
+        }
+
+        const editInfo = this.languageService.getEditsForRefactor(this.activeFile.fileName, this.formatCodeSettings, range, refactorName, actionName, ts.emptyOptions)!;
+        for (const edit of editInfo.edits) {
+            this.applyEdits(edit.fileName, edit.textChanges);
+        }
+
+        let renameFilename: string | undefined;
+        let renamePosition: number | undefined;
+
+        const newFileContents = typeof newContentWithRenameMarker === "string" ? { [this.activeFile.fileName]: newContentWithRenameMarker } : newContentWithRenameMarker;
+        for (const fileName in newFileContents) {
+            const { renamePosition: rp, newContent } = TestState.parseNewContent(newFileContents[fileName]);
+            if (renamePosition === undefined) {
+                renameFilename = fileName;
+                renamePosition = rp;
+            }
+            else {
+                ts.Debug.assert(rp === undefined);
+            }
+            this.verifyFileContent(fileName, newContent);
+        }
+
+        if (renamePosition === undefined) {
+            if (editInfo.renameLocation !== undefined) {
+                this.raiseError(`Did not expect a rename location, got ${editInfo.renameLocation}`);
+            }
+        }
+        else {
+            this.assertObjectsEqual(editInfo.renameFilename, renameFilename);
+            if (renamePosition !== editInfo.renameLocation) {
+                this.raiseError(`Expected rename position of ${renamePosition}, but got ${editInfo.renameLocation}`);
+            }
+        }
+    }
+
+    private static parseNewContent(newContentWithRenameMarker: string): { readonly renamePosition: number | undefined; readonly newContent: string; } {
+        const renamePosition = newContentWithRenameMarker.indexOf("/*RENAME*/");
+        if (renamePosition === -1) {
+            return { renamePosition: undefined, newContent: newContentWithRenameMarker };
+        }
+        else {
+            const newContent = newContentWithRenameMarker.slice(0, renamePosition) + newContentWithRenameMarker.slice(renamePosition + "/*RENAME*/".length);
+            return { renamePosition, newContent };
+        }
+    }
+
+    public noMoveToNewFile() {
+        const ranges = this.getRanges();
+        assert(ranges.length);
+        for (const range of ranges) {
+            for (const refactor of this.getApplicableRefactors(range, { allowTextChangesInNewFiles: true })) {
+                if (refactor.name === "Move to a new file") {
+                    ts.Debug.fail("Did not expect to get 'move to a new file' refactor");
+                }
+            }
+        }
+    }
+
+    public moveToNewFile(options: FourSlashInterface.MoveToNewFileOptions): void {
+        assert(this.getRanges().length === 1, "Must have exactly one fourslash range (source enclosed between '[|' and '|]' delimiters) in the source file");
+        const range = this.getRanges()[0];
+        const refactor = ts.find(this.getApplicableRefactors(range, { allowTextChangesInNewFiles: true }), r => r.name === "Move to a new file")!;
+        assert(refactor.actions.length === 1);
+        const action = ts.first(refactor.actions);
+        assert(action.name === "Move to a new file" && action.description === "Move to a new file");
+
+        const editInfo = this.languageService.getEditsForRefactor(range.fileName, this.formatCodeSettings, range, refactor.name, action.name, options.preferences || ts.emptyOptions)!;
+        this.verifyNewContent({ newFileContent: options.newFileContents }, editInfo.edits);
+    }
+
+    public moveToFile(options: FourSlashInterface.MoveToFileOptions): void {
+        assert(this.getRanges().length === 1, "Must have exactly one fourslash range (source enclosed between '[|' and '|]' delimiters) in the source file");
+        const range = this.getRanges()[0];
+        const refactor = ts.find(this.getApplicableRefactors(range, { allowTextChangesInNewFiles: true }, /*triggerReason*/ undefined, /*kind*/ undefined, /*includeInteractiveActions*/ true), r => r.name === "Move to file")!;
+        assert(refactor.actions.length === 1);
+        const action = ts.first(refactor.actions);
+        assert(action.name === "Move to file" && action.description === "Move to file");
+
+        const editInfo = this.languageService.getEditsForRefactor(range.fileName, this.formatCodeSettings, range, refactor.name, action.name, options.preferences || ts.emptyOptions, options.interactiveRefactorArguments)!;
+        this.verifyNewContent({ newFileContent: options.newFileContents }, editInfo.edits);
+    }
+
+    private testNewFileContents(edits: readonly ts.FileTextChanges[], newFileContents: { [fileName: string]: string; }, description: string): void {
+        for (const { fileName, textChanges } of edits) {
+            const newContent = newFileContents[fileName];
+            if (newContent === undefined) {
+                this.raiseError(`${description} - There was an edit in ${fileName} but new content was not specified.`);
+            }
+
+            const fileContent = this.tryGetFileContent(fileName);
+            if (fileContent !== undefined) {
+                const actualNewContent = ts.textChanges.applyChanges(fileContent, textChanges);
+                assert.equal(actualNewContent, newContent, `new content for ${fileName}`);
+            }
+            else {
+                // Creates a new file.
+                assert(textChanges.length === 1);
+                const change = ts.first(textChanges);
+                assert.deepEqual(change.span, ts.createTextSpan(0, 0));
+                assert.equal(change.newText, newContent, `${description} - Content for ${fileName}`);
+            }
+        }
+
+        for (const fileName in newFileContents) {
+            if (!edits.some(e => e.fileName === fileName)) {
+                ts.Debug.fail(`${description} - Asserted new contents of ${fileName} but there were no edits`);
+            }
+        }
+    }
+
+    public verifyFileAfterApplyingRefactorAtMarker(
+        markerName: string,
+        expectedContent: string,
+        refactorNameToApply: string,
+        actionName: string,
+        formattingOptions?: ts.FormatCodeSettings,
+    ) {
+        formattingOptions = formattingOptions || this.formatCodeSettings;
+        const marker = this.getMarkerByName(markerName);
+
+        const applicableRefactors = this.languageService.getApplicableRefactors(this.activeFile.fileName, marker.position, ts.emptyOptions);
+        const applicableRefactorToApply = ts.find(applicableRefactors, refactor => refactor.name === refactorNameToApply);
+
+        if (!applicableRefactorToApply) {
+            this.raiseError(`The expected refactor: ${refactorNameToApply} is not available at the marker location.`);
+        }
+
+        const editInfo = this.languageService.getEditsForRefactor(marker.fileName, formattingOptions, marker.position, refactorNameToApply, actionName, ts.emptyOptions)!;
+
+        for (const edit of editInfo.edits) {
+            this.applyEdits(edit.fileName, edit.textChanges);
+        }
+        const actualContent = this.getFileContent(marker.fileName);
+
+        if (actualContent !== expectedContent) {
+            this.raiseError(`verifyFileAfterApplyingRefactors failed:\n${showTextDiff(expectedContent, actualContent)}`);
+        }
+    }
+
+    public printAvailableCodeFixes() {
+        const codeFixes = this.getCodeFixes(this.activeFile.fileName);
+        Harness.IO.log(stringify(codeFixes));
+    }
+
+    private formatCallHierarchyItemSpan(file: FourSlashFile, span: ts.TextSpan, prefix: string, trailingPrefix = prefix) {
+        const startLc = this.languageServiceAdapterHost.positionToLineAndCharacter(file.fileName, span.start);
+        const endLc = this.languageServiceAdapterHost.positionToLineAndCharacter(file.fileName, ts.textSpanEnd(span));
+        const lines = this.spanLines(file, span, { fullLines: true, lineNumbers: true, selection: true });
+        let text = "";
+        text += `${prefix}╭ ${file.fileName}:${startLc.line + 1}:${startLc.character + 1}-${endLc.line + 1}:${endLc.character + 1}\n`;
+        for (const line of lines) {
+            text += `${prefix}│ ${line.trimEnd()}\n`;
+        }
+        text += `${trailingPrefix}╰\n`;
+        return text;
+    }
+
+    private formatCallHierarchyItemSpans(file: FourSlashFile, spans: ts.TextSpan[], prefix: string, trailingPrefix = prefix) {
+        let text = "";
+        for (let i = 0; i < spans.length; i++) {
+            text += this.formatCallHierarchyItemSpan(file, spans[i], prefix, i < spans.length - 1 ? prefix : trailingPrefix);
+        }
+        return text;
+    }
+
+    private formatCallHierarchyItem(file: FourSlashFile, callHierarchyItem: ts.CallHierarchyItem, direction: CallHierarchyItemDirection, seen: Map<string, boolean>, prefix: string, trailingPrefix: string = prefix) {
+        const key = `${callHierarchyItem.file}|${JSON.stringify(callHierarchyItem.span)}|${direction}`;
+        const alreadySeen = seen.has(key);
+        seen.set(key, true);
+
+        const incomingCalls = direction === CallHierarchyItemDirection.Outgoing ? { result: "skip" } as const :
+            alreadySeen ? { result: "seen" } as const :
+            { result: "show", values: this.languageService.provideCallHierarchyIncomingCalls(callHierarchyItem.file, callHierarchyItem.selectionSpan.start) } as const;
+
+        const outgoingCalls = direction === CallHierarchyItemDirection.Incoming ? { result: "skip" } as const :
+            alreadySeen ? { result: "seen" } as const :
+            { result: "show", values: this.languageService.provideCallHierarchyOutgoingCalls(callHierarchyItem.file, callHierarchyItem.selectionSpan.start) } as const;
+
+        let text = "";
+        text += `${prefix}╭ name: ${callHierarchyItem.name}\n`;
+        text += `${prefix}├ kind: ${callHierarchyItem.kind}\n`;
+        if (callHierarchyItem.containerName) {
+            text += `${prefix}├ containerName: ${callHierarchyItem.containerName}\n`;
+        }
+        text += `${prefix}├ file: ${callHierarchyItem.file}\n`;
+        text += `${prefix}├ span:\n`;
+        text += this.formatCallHierarchyItemSpan(file, callHierarchyItem.span, `${prefix}│ `);
+        text += `${prefix}├ selectionSpan:\n`;
+        text += this.formatCallHierarchyItemSpan(
+            file,
+            callHierarchyItem.selectionSpan,
+            `${prefix}│ `,
+            incomingCalls.result !== "skip" || outgoingCalls.result !== "skip" ? `${prefix}│ ` :
+                `${trailingPrefix}╰ `,
+        );
+
+        if (incomingCalls.result === "seen") {
+            if (outgoingCalls.result === "skip") {
+                text += `${trailingPrefix}╰ incoming: ...\n`;
+            }
+            else {
+                text += `${prefix}├ incoming: ...\n`;
+            }
+        }
+        else if (incomingCalls.result === "show") {
+            if (!ts.some(incomingCalls.values)) {
+                if (outgoingCalls.result === "skip") {
+                    text += `${trailingPrefix}╰ incoming: none\n`;
+                }
+                else {
+                    text += `${prefix}├ incoming: none\n`;
+                }
+            }
+            else {
+                text += `${prefix}├ incoming:\n`;
+                for (let i = 0; i < incomingCalls.values.length; i++) {
+                    const incomingCall = incomingCalls.values[i];
+                    const file = this.findFile(incomingCall.from.file);
+                    text += `${prefix}│ ╭ from:\n`;
+                    text += this.formatCallHierarchyItem(file, incomingCall.from, CallHierarchyItemDirection.Incoming, seen, `${prefix}│ │ `);
+                    text += `${prefix}│ ├ fromSpans:\n`;
+                    text += this.formatCallHierarchyItemSpans(
+                        file,
+                        incomingCall.fromSpans,
+                        `${prefix}│ │ `,
+                        i < incomingCalls.values.length - 1 ? `${prefix}│ ╰ ` :
+                            outgoingCalls.result !== "skip" ? `${prefix}│ ╰ ` :
+                            `${trailingPrefix}╰ ╰ `,
+                    );
+                }
+            }
+        }
+
+        if (outgoingCalls.result === "seen") {
+            text += `${trailingPrefix}╰ outgoing: ...\n`;
+        }
+        else if (outgoingCalls.result === "show") {
+            if (!ts.some(outgoingCalls.values)) {
+                text += `${trailingPrefix}╰ outgoing: none\n`;
+            }
+            else {
+                text += `${prefix}├ outgoing:\n`;
+                for (let i = 0; i < outgoingCalls.values.length; i++) {
+                    const outgoingCall = outgoingCalls.values[i];
+                    text += `${prefix}│ ╭ to:\n`;
+                    text += this.formatCallHierarchyItem(this.findFile(outgoingCall.to.file), outgoingCall.to, CallHierarchyItemDirection.Outgoing, seen, `${prefix}│ │ `);
+                    text += `${prefix}│ ├ fromSpans:\n`;
+                    text += this.formatCallHierarchyItemSpans(
+                        file,
+                        outgoingCall.fromSpans,
+                        `${prefix}│ │ `,
+                        i < outgoingCalls.values.length - 1 ? `${prefix}│ ╰ ` :
+                            `${trailingPrefix}╰ ╰ `,
+                    );
+                }
+            }
+        }
+        return text;
+    }
+
+    private formatCallHierarchy(callHierarchyItem: ts.CallHierarchyItem | undefined) {
+        let text = "";
+        if (callHierarchyItem) {
+            const file = this.findFile(callHierarchyItem.file);
+            text += this.formatCallHierarchyItem(file, callHierarchyItem, CallHierarchyItemDirection.Root, new Map(), "");
+        }
+        return text;
+    }
+
+    public baselineCallHierarchy() {
+        const callHierarchyItem = this.languageService.prepareCallHierarchy(this.activeFile.fileName, this.currentCaretPosition);
+        const text = callHierarchyItem ? ts.mapOneOrMany(callHierarchyItem, item => this.formatCallHierarchy(item), result => result.join("")) : "none";
+        this.baseline("Call Hierarchy", text, ".callHierarchy.txt");
+    }
+
+    private getLineContent(index: number) {
+        const text = this.getFileContent(this.activeFile.fileName);
+        const pos = this.languageServiceAdapterHost.lineAndCharacterToPosition(this.activeFile.fileName, { line: index, character: 0 });
+        let startPos = pos, endPos = pos;
+
+        while (startPos > 0) {
+            const ch = text.charCodeAt(startPos - 1);
+            if (ch === ts.CharacterCodes.carriageReturn || ch === ts.CharacterCodes.lineFeed) {
+                break;
+            }
+
+            startPos--;
+        }
+
+        while (endPos < text.length) {
+            const ch = text.charCodeAt(endPos);
+
+            if (ch === ts.CharacterCodes.carriageReturn || ch === ts.CharacterCodes.lineFeed) {
+                break;
+            }
+
+            endPos++;
+        }
+
+        return text.substring(startPos, endPos);
+    }
+
+    // Get the text of the entire line the caret is currently at
+    private getCurrentLineContent() {
+        return this.getLineContent(
+            this.languageServiceAdapterHost.positionToLineAndCharacter(
+                this.activeFile.fileName,
+                this.currentCaretPosition,
+            ).line,
+        );
+    }
+
+    private findFile(indexOrName: string | number): FourSlashFile {
+        if (typeof indexOrName === "number") {
+            const index = indexOrName;
+            if (index >= this.testData.files.length) {
+                throw new Error(`File index (${index}) in openFile was out of range. There are only ${this.testData.files.length} files in this test.`);
+            }
+            else {
+                return this.testData.files[index];
+            }
+        }
+        else if (ts.isString(indexOrName)) {
+            const { file, availableNames } = this.tryFindFileWorker(indexOrName);
+            if (!file) {
+                throw new Error(`No test file named "${indexOrName}" exists. Available file names are: ${availableNames.join(", ")}`);
+            }
+            return file;
+        }
+        else {
+            return ts.Debug.assertNever(indexOrName);
+        }
+    }
+
+    private tryFindFileWorker(name: string): { readonly file: FourSlashFile | undefined; readonly availableNames: readonly string[]; } {
+        name = ts.normalizePath(name);
+        // names are stored in the compiler with this relative path, this allows people to use goTo.file on just the fileName
+        name = name.includes("/") ? name : (this.basePath + "/" + name);
+
+        const availableNames: string[] = [];
+        const file = ts.forEach(this.testData.files, file => {
+            const fn = ts.normalizePath(file.fileName);
+            if (fn) {
+                if (fn === name) {
+                    return file;
+                }
+                availableNames.push(fn);
+            }
+        });
+        return { file, availableNames };
+    }
+
+    private hasFile(name: string): boolean {
+        return this.tryFindFileWorker(name).file !== undefined;
+    }
+
+    private getLineColStringAtPosition(position: number, file: FourSlashFile = this.activeFile) {
+        const pos = this.languageServiceAdapterHost.positionToLineAndCharacter(file.fileName, position);
+        return `line ${(pos.line + 1)}, col ${pos.character}`;
+    }
+
+    public getMarkerByName(markerName: string) {
+        const markerPos = this.testData.markerPositions.get(markerName);
+        if (markerPos === undefined) {
+            throw new Error(`Unknown marker "${markerName}" Available markers: ${this.getMarkerNames().map(m => '"' + m + '"').join(", ")}`);
+        }
+        else {
+            return markerPos;
+        }
+    }
+
+    public setCancelled(numberOfCalls: number): void {
+        this.cancellationToken.setCancelled(numberOfCalls);
+    }
+
+    public resetCancelled(): void {
+        this.cancellationToken.resetCancelled();
+    }
+
+    public getEditsForFileRename({ oldPath, newPath, newFileContents, preferences }: FourSlashInterface.GetEditsForFileRenameOptions): void {
+        const test = (fileContents: { readonly [fileName: string]: string; }, description: string): void => {
+            const changes = this.languageService.getEditsForFileRename(oldPath, newPath, this.formatCodeSettings, preferences);
+            this.testNewFileContents(changes, fileContents, description);
+        };
+
+        ts.Debug.assert(!this.hasFile(newPath), "initially, newPath should not exist");
+
+        test(newFileContents, "with file not yet moved");
+
+        this.languageServiceAdapterHost.renameFileOrDirectory(oldPath, newPath);
+        this.languageService.cleanupSemanticCache();
+        const pathUpdater = ts.getPathUpdater(oldPath, newPath, ts.createGetCanonicalFileName(/*useCaseSensitiveFileNames*/ false), /*sourceMapper*/ undefined);
+        test(renameKeys(newFileContents, key => pathUpdater(key) || key), "with file moved");
+    }
+
+    private getApplicableRefactorsAtSelection(triggerReason: ts.RefactorTriggerReason = "implicit", kind?: string, preferences = ts.emptyOptions, includeInteractiveActions?: boolean) {
+        return this.getApplicableRefactorsWorker(this.getSelection(), this.activeFile.fileName, preferences, triggerReason, kind, includeInteractiveActions);
+    }
+    private getApplicableRefactors(rangeOrMarker: Range | Marker, preferences = ts.emptyOptions, triggerReason: ts.RefactorTriggerReason = "implicit", kind?: string, includeInteractiveActions?: boolean): readonly ts.ApplicableRefactorInfo[] {
+        return this.getApplicableRefactorsWorker("position" in rangeOrMarker ? rangeOrMarker.position : rangeOrMarker, rangeOrMarker.fileName, preferences, triggerReason, kind, includeInteractiveActions); // eslint-disable-line local/no-in-operator
+    }
+    private getApplicableRefactorsWorker(positionOrRange: number | ts.TextRange, fileName: string, preferences = ts.emptyOptions, triggerReason: ts.RefactorTriggerReason, kind?: string, includeInteractiveActions?: boolean): readonly ts.ApplicableRefactorInfo[] {
+        return this.languageService.getApplicableRefactors(fileName, positionOrRange, preferences, triggerReason, kind, includeInteractiveActions) || ts.emptyArray;
+    }
+
+    public configurePlugin(pluginName: string, configuration: any): void {
+        (this.languageService as ts.server.SessionClient).configurePlugin(pluginName, configuration);
+    }
+
+    public setCompilerOptionsForInferredProjects(options: ts.server.protocol.CompilerOptions) {
+        ts.Debug.assert(this.testType === FourSlashTestType.Server);
+        (this.languageService as ts.server.SessionClient).setCompilerOptionsForInferredProjects(options);
+    }
+
+    public toggleLineComment(newFileContent: string): void {
+        const changes: ts.TextChange[] = [];
+        for (const range of this.getRanges()) {
+            changes.push(...this.languageService.toggleLineComment(this.activeFile.fileName, range));
+        }
+
+        this.applyEdits(this.activeFile.fileName, changes);
+
+        this.verifyCurrentFileContent(newFileContent);
+    }
+
+    public toggleMultilineComment(newFileContent: string): void {
+        const changes: ts.TextChange[] = [];
+        for (const range of this.getRanges()) {
+            changes.push(...this.languageService.toggleMultilineComment(this.activeFile.fileName, range));
+        }
+
+        this.applyEdits(this.activeFile.fileName, changes);
+
+        this.verifyCurrentFileContent(newFileContent);
+    }
+
+    public commentSelection(newFileContent: string): void {
+        const changes: ts.TextChange[] = [];
+        for (const range of this.getRanges()) {
+            changes.push(...this.languageService.commentSelection(this.activeFile.fileName, range));
+        }
+
+        this.applyEdits(this.activeFile.fileName, changes);
+
+        this.verifyCurrentFileContent(newFileContent);
+    }
+
+    public uncommentSelection(newFileContent: string): void {
+        const changes: ts.TextChange[] = [];
+        for (const range of this.getRanges()) {
+            changes.push(...this.languageService.uncommentSelection(this.activeFile.fileName, range));
+        }
+
+        this.applyEdits(this.activeFile.fileName, changes);
+
+        this.verifyCurrentFileContent(newFileContent);
+    }
+
+    public baselineMapCode(
+        ranges: Range[][],
+        changes: string[] = [],
+    ): void {
+        const fileName = this.activeFile.fileName;
+        const focusLocations = ranges.map(r =>
+            r.map(({ pos, end }) => {
+                return { start: pos, length: end - pos };
+            })
+        );
+        let before = this.getFileContent(fileName);
+        const edits = this.languageService.mapCode(
+            fileName,
+            // We trim the leading whitespace stuff just so our test cases can be more readable.
+            changes,
+            focusLocations,
+            this.formatCodeSettings,
+            {},
+        );
+        this.applyChanges(edits);
+        focusLocations.forEach(r => {
+            r.sort((a, b) => a.start - b.start);
+        });
+        focusLocations.sort((a, b) => a[0].start - b[0].start);
+        for (const subLoc of focusLocations) {
+            for (const { start, length } of subLoc) {
+                let offset = 0;
+                for (const sl2 of focusLocations) {
+                    for (const { start: s2, length: l2 } of sl2) {
+                        if (s2 < start) {
+                            offset += 4;
+                            if ((s2 + l2) > start) {
+                                offset -= 2;
+                            }
+                        }
+                    }
+                }
+                before = before.slice(0, start + offset) + "[|" + before.slice(start + offset, start + offset + length) + "|]" + before.slice(start + offset + length);
+            }
+        }
+        const after = this.getFileContent(fileName);
+        const baseline = `
+// === ORIGINAL ===
+${before}
+// === INCOMING CHANGES ===
+${changes.join("\n// ---\n")}
+// === MAPPED ===
+${after}`;
+        this.baseline("mapCode", baseline, ".mapCode.ts");
+    }
+}
+
+function updateTextRangeForTextChanges({ pos, end }: ts.TextRange, textChanges: readonly ts.TextChange[]): ts.TextRange {
+    forEachTextChange(textChanges, change => {
+        const update = (p: number): number => updatePosition(p, change.span.start, ts.textSpanEnd(change.span), change.newText);
+        pos = update(pos);
+        end = update(end);
+    });
+    return { pos, end };
+}
+
+/** Apply each textChange in order, updating future changes to account for the text offset of previous changes. */
+function forEachTextChange(changes: readonly ts.TextChange[], cb: (change: ts.TextChange) => void): void {
+    // Copy this so we don't ruin someone else's copy
+    changes = JSON.parse(JSON.stringify(changes));
+    for (let i = 0; i < changes.length; i++) {
+        const change = changes[i];
+        cb(change);
+        const changeDelta = change.newText.length - change.span.length;
+        for (let j = i + 1; j < changes.length; j++) {
+            if (changes[j].span.start >= change.span.start) {
+                changes[j].span.start += changeDelta;
+            }
+        }
+    }
+}
+
+function updatePosition(position: number, editStart: number, editEnd: number, { length }: string): number {
+    // If inside the edit, return -1 to mark as invalid
+    return position <= editStart ? position : position < editEnd ? -1 : position + length - +(editEnd - editStart);
+}
+
+function renameKeys<T>(obj: { readonly [key: string]: T; }, renameKey: (key: string) => string): { readonly [key: string]: T; } {
+    const res: { [key: string]: T; } = {};
+    for (const key in obj) {
+        res[renameKey(key)] = obj[key];
+    }
+    return res;
+}
+
+export interface FourSlashServerLogBaseliner {
+    baseline?: () => void;
+}
+
+export function runFourSlashTest(basePath: string, testType: FourSlashTestType, fileName: string, serverLogBaseliner?: FourSlashServerLogBaseliner) {
+    const content = Harness.IO.readFile(fileName)!;
+    runFourSlashTestContent(basePath, testType, content, fileName, serverLogBaseliner);
+}
+
+export function runFourSlashTestContent(basePath: string, testType: FourSlashTestType, content: string, fileName: string, serverLogBaseliner?: FourSlashServerLogBaseliner): void {
+    // Give file paths an absolute path for the virtual file system
+    const absoluteBasePath = ts.combinePaths(Harness.virtualFileSystemRoot, basePath);
+    const absoluteFileName = ts.combinePaths(Harness.virtualFileSystemRoot, fileName);
+
+    // Parse out the files and their metadata
+    const testData = parseTestData(absoluteBasePath, content, absoluteFileName);
+    const state = new TestState(absoluteFileName, absoluteBasePath, testType, testData);
+    if (serverLogBaseliner) serverLogBaseliner.baseline = () => state.baselineTsserverLog();
+    const actualFileName = Harness.IO.resolvePath(fileName) || absoluteFileName;
+    const output = ts.transpileModule(content, { reportDiagnostics: true, fileName: actualFileName, compilerOptions: { target: ts.ScriptTarget.ES2015, inlineSourceMap: true, inlineSources: true } });
+    if (output.diagnostics!.length > 0) {
+        throw new Error(`Syntax error in ${absoluteBasePath}: ${output.diagnostics![0].messageText}`);
+    }
+    runCode(output.outputText, state, actualFileName);
+    state.baselineTest();
+}
+
+function runCode(code: string, state: TestState, fileName: string): void {
+    // Compile and execute the test
+    const generatedFile = ts.changeExtension(fileName, ".js");
+    const wrappedCode = `(function(ts, test, goTo, config, verify, edit, debug, format, cancellation, classification, completion, verifyOperationIsCancelled, ignoreInterpolations) {${code}\n//# sourceURL=${ts.getBaseFileName(generatedFile)}\n})`;
+
+    // Provide the content of the current test to 'source-map-support' so that it can give us the correct source positions
+    // for test failures.
+    sourceMapSupport.install({
+        retrieveFile: path => {
+            return path === generatedFile ? wrappedCode :
+                undefined!;
+        },
+    });
+
+    try {
+        const test = new FourSlashInterface.Test(state);
+        const goTo = new FourSlashInterface.GoTo(state);
+        const config = new FourSlashInterface.Config(state);
+        const verify = new FourSlashInterface.Verify(state);
+        const edit = new FourSlashInterface.Edit(state);
+        const debug = new FourSlashInterface.Debug(state);
+        const format = new FourSlashInterface.Format(state);
+        const cancellation = new FourSlashInterface.Cancellation(state);
+        // eslint-disable-next-line no-eval
+        const f = (0, eval)(wrappedCode);
+        f(ts, test, goTo, config, verify, edit, debug, format, cancellation, FourSlashInterface.classification, FourSlashInterface.Completion, verifyOperationIsCancelled, ignoreInterpolations);
+    }
+    catch (err) {
+        // ensure 'source-map-support' is triggered while we still have the handler attached by accessing `error.stack`.
+        err.stack?.toString();
+        throw err;
+    }
+    finally {
+        sourceMapSupport.resetRetrieveHandlers();
+    }
+}
+
+function chompLeadingSpace(content: string) {
+    const lines = content.split("\n");
+    for (const line of lines) {
+        if ((line.length !== 0) && (line.charAt(0) !== " ")) {
+            return content;
+        }
+    }
+
+    return lines.map(s => s.substr(1)).join("\n");
+}
+
+function parseTestData(basePath: string, contents: string, fileName: string): FourSlashData {
+    // Regex for parsing options in the format "@Alpha: Value of any sort"
+    const optionRegex = /^\s*@(\w+):\s*(.*)\s*/;
+
+    // List of all the subfiles we've parsed out
+    const files: FourSlashFile[] = [];
+    // Global options
+    const globalOptions: { [s: string]: string; } = {};
+    let symlinks: vfs.FileSet | undefined;
+    // Marker positions
+
+    // Split up the input file by line
+    // Note: IE JS engine incorrectly handles consecutive delimiters here when using RegExp split, so
+    // we have to string-based splitting instead and try to figure out the delimiting chars
+    const lines = contents.split("\n");
+    let i = 0;
+
+    const markerPositions = new Map<string, Marker>();
+    const markers: Marker[] = [];
+    const ranges: Range[] = [];
+
+    // Stuff related to the subfile we're parsing
+    let currentFileContent: string | undefined;
+    let currentFileName = fileName;
+    let currentFileSymlinks: string[] | undefined;
+    let currentFileOptions: { [s: string]: string; } = {};
+
+    function nextFile() {
+        if (currentFileContent === undefined) return;
+
+        const file = parseFileContent(currentFileContent, currentFileName, markerPositions, markers, ranges);
+        file.fileOptions = currentFileOptions;
+        file.symlinks = currentFileSymlinks;
+
+        // Store result file
+        files.push(file);
+
+        currentFileContent = undefined;
+        currentFileOptions = {};
+        currentFileName = fileName;
+        currentFileSymlinks = undefined;
+    }
+
+    for (let line of lines) {
+        i++;
+        if (line.length > 0 && line.charAt(line.length - 1) === "\r") {
+            line = line.substr(0, line.length - 1);
+        }
+
+        if (line.substr(0, 4) === "////") {
+            const text = line.substr(4);
+            currentFileContent = currentFileContent === undefined ? text : currentFileContent + "\n" + text;
+        }
+        else if (line.substr(0, 3) === "///" && currentFileContent !== undefined) {
+            throw new Error("Three-slash line in the middle of four-slash region at line " + i);
+        }
+        else if (line.substr(0, 2) === "//") {
+            const possiblySymlinks = Harness.TestCaseParser.parseSymlinkFromTest(line, symlinks);
+            if (possiblySymlinks) {
+                symlinks = possiblySymlinks;
+            }
+            else {
+                // Comment line, check for global/file @options and record them
+                const match = optionRegex.exec(line.substr(2));
+                if (match) {
+                    const key = match[1].toLowerCase();
+                    const value = match[2];
+                    if (!ts.contains(fileMetadataNames, key)) {
+                        // Check if the match is already existed in the global options
+                        if (globalOptions[key] !== undefined) {
+                            throw new Error(`Global option '${key}' already exists`);
+                        }
+                        globalOptions[key] = value;
+                    }
+                    else {
+                        switch (key) {
+                            case MetadataOptionNames.fileName:
+                                // Found an @FileName directive, if this is not the first then create a new subfile
+                                nextFile();
+                                currentFileName = ts.isRootedDiskPath(value) ? value : basePath + "/" + value;
+                                currentFileOptions[key] = value;
+                                break;
+                            case MetadataOptionNames.symlink:
+                                currentFileSymlinks = ts.append(currentFileSymlinks, value);
+                                break;
+                            default:
+                                // Add other fileMetadata flag
+                                currentFileOptions[key] = value;
+                        }
+                    }
+                }
+            }
+        }
+        // Previously blank lines between fourslash content caused it to be considered as 2 files,
+        // Remove this behavior since it just causes errors now
+        else if (line !== "") {
+            // Code line, terminate current subfile if there is one
+            nextFile();
+        }
+    }
+
+    // @Filename is the only directive that can be used in a test that contains tsconfig.json file.
+    const config = ts.find(files, isConfig);
+    if (config) {
+        let directive = getNonFileNameOptionInFileList(files);
+        if (!directive) {
+            directive = getNonFileNameOptionInObject(globalOptions);
+        }
+        if (directive) {
+            throw new Error(`It is not allowed to use ${config.fileName} along with directive '${directive}'`);
+        }
+    }
+
+    return {
+        markerPositions,
+        markers,
+        globalOptions,
+        files,
+        symlinks,
+        ranges,
+    };
+}
+
+function isConfig(file: FourSlashFile): boolean {
+    return Harness.getConfigNameFromFileName(file.fileName) !== undefined;
+}
+
+function getNonFileNameOptionInFileList(files: FourSlashFile[]): string | undefined {
+    return ts.forEach(files, f => getNonFileNameOptionInObject(f.fileOptions));
+}
+
+function getNonFileNameOptionInObject(optionObject: { [s: string]: string; }): string | undefined {
+    for (const option in optionObject) {
+        switch (option) {
+            case MetadataOptionNames.fileName:
+            case MetadataOptionNames.baselineFile:
+            case MetadataOptionNames.emitThisFile:
+                break;
+            default:
+                return option;
+        }
+    }
+    return undefined;
+}
+
+const enum State {
+    none,
+    inSlashStarMarker,
+    inObjectMarker,
+}
+
+function reportError(fileName: string, line: number, col: number, message: string): never {
+    const errorMessage = fileName + "(" + line + "," + col + "): " + message;
+    throw new Error(errorMessage);
+}
+
+function recordObjectMarker(fileName: string, location: LocationInformation, text: string, markerMap: Map<string, Marker>, markers: Marker[]): Marker | undefined {
+    let markerValue;
+    try {
+        // Attempt to parse the marker value as JSON
+        markerValue = JSON.parse("{ " + text + " }") as { name?: unknown; };
+    }
+    catch (e) {
+        reportError(fileName, location.sourceLine, location.sourceColumn, "Unable to parse marker text " + e.message);
+    }
+
+    if (markerValue === undefined) {
+        reportError(fileName, location.sourceLine, location.sourceColumn, "Object markers can not be empty");
+    }
+
+    const marker: Marker = {
+        fileName,
+        position: location.position,
+        data: markerValue,
+    };
+
+    // Object markers can be anonymous
+    if (typeof markerValue.name === "string") {
+        markerMap.set(markerValue.name, marker);
+    }
+
+    markers.push(marker);
+
+    return marker;
+}
+
+function recordMarker(fileName: string, location: LocationInformation, name: string, markerMap: Map<string, Marker>, markers: Marker[]): Marker | undefined {
+    const marker: Marker = {
+        fileName,
+        position: location.position,
+    };
+
+    // Verify markers for uniqueness
+    if (markerMap.has(name)) {
+        const message = "Marker '" + name + "' is duplicated in the source file contents.";
+        reportError(marker.fileName, location.sourceLine, location.sourceColumn, message);
+    }
+    else {
+        markerMap.set(name, marker);
+        markers.push(marker);
+        return marker;
+    }
+}
+
+function parseFileContent(content: string, fileName: string, markerMap: Map<string, Marker>, markers: Marker[], ranges: Range[]): FourSlashFile {
+    content = chompLeadingSpace(content);
+
+    // Any slash-star comment with a character not in this string is not a marker.
+    const validMarkerChars = "ABCDEFGHIJKLMNOPQRSTUVWXYZabcdefghijklmnopqrstuvwxyz$1234567890_";
+
+    /// The file content (minus metacharacters) so far
+    let output = "";
+
+    /// The current marker (or maybe multi-line comment?) we're parsing, possibly
+    let openMarker: LocationInformation | undefined;
+
+    /// A stack of the open range markers that are still unclosed
+    const openRanges: RangeLocationInformation[] = [];
+
+    /// A list of ranges we've collected so far */
+    let localRanges: Range[] = [];
+
+    /// The latest position of the start of an unflushed plain text area
+    let lastNormalCharPosition = 0;
+
+    /// The total number of metacharacters removed from the file (so far)
+    let difference = 0;
+
+    /// The fourslash file state object we are generating
+    let state: State = State.none;
+
+    /// Current position data
+    let line = 1;
+    let column = 1;
+
+    const flush = (lastSafeCharIndex: number | undefined) => {
+        output = output + content.substr(lastNormalCharPosition, lastSafeCharIndex === undefined ? undefined : lastSafeCharIndex - lastNormalCharPosition);
+    };
+
+    if (content.length > 0) {
+        let previousChar = content.charAt(0);
+        for (let i = 1; i < content.length; i++) {
+            const currentChar = content.charAt(i);
+            switch (state) {
+                case State.none:
+                    if (previousChar === "[" && currentChar === "|") {
+                        // found a range start
+                        openRanges.push({
+                            position: (i - 1) - difference,
+                            sourcePosition: i - 1,
+                            sourceLine: line,
+                            sourceColumn: column,
+                        });
+                        // copy all text up to marker position
+                        flush(i - 1);
+                        lastNormalCharPosition = i + 1;
+                        difference += 2;
+                    }
+                    else if (previousChar === "|" && currentChar === "]") {
+                        // found a range end
+                        const rangeStart = openRanges.pop();
+                        if (!rangeStart) {
+                            reportError(fileName, line, column, "Found range end with no matching start.");
+                        }
+
+                        const range: Range = {
+                            fileName,
+                            pos: rangeStart.position,
+                            end: (i - 1) - difference,
+                            marker: rangeStart.marker,
+                        };
+                        localRanges.push(range);
+
+                        // copy all text up to range marker position
+                        flush(i - 1);
+                        lastNormalCharPosition = i + 1;
+                        difference += 2;
+                    }
+                    else if (previousChar === "/" && currentChar === "*") {
+                        // found a possible marker start
+                        state = State.inSlashStarMarker;
+                        openMarker = {
+                            position: (i - 1) - difference,
+                            sourcePosition: i - 1,
+                            sourceLine: line,
+                            sourceColumn: column,
+                        };
+                    }
+                    else if (previousChar === "{" && currentChar === "|") {
+                        // found an object marker start
+                        state = State.inObjectMarker;
+                        openMarker = {
+                            position: (i - 1) - difference,
+                            sourcePosition: i - 1,
+                            sourceLine: line,
+                            sourceColumn: column,
+                        };
+                        flush(i - 1);
+                    }
+                    break;
+
+                case State.inObjectMarker:
+                    // Object markers are only ever terminated by |} and have no content restrictions
+                    if (previousChar === "|" && currentChar === "}") {
+                        // Record the marker
+                        const objectMarkerNameText = content.substring(openMarker!.sourcePosition + 2, i - 1).trim();
+                        const marker = recordObjectMarker(fileName, openMarker!, objectMarkerNameText, markerMap, markers);
+
+                        if (openRanges.length > 0) {
+                            openRanges[openRanges.length - 1].marker = marker;
+                        }
+
+                        // Set the current start to point to the end of the current marker to ignore its text
+                        lastNormalCharPosition = i + 1;
+                        difference += i + 1 - openMarker!.sourcePosition;
+
+                        // Reset the state
+                        openMarker = undefined;
+                        state = State.none;
+                    }
+                    break;
+
+                case State.inSlashStarMarker:
+                    if (previousChar === "*" && currentChar === "/") {
+                        // Record the marker
+                        // start + 2 to ignore the */, -1 on the end to ignore the * (/ is next)
+                        const markerNameText = content.substring(openMarker!.sourcePosition + 2, i - 1).trim();
+                        const marker = recordMarker(fileName, openMarker!, markerNameText, markerMap, markers);
+
+                        if (openRanges.length > 0) {
+                            openRanges[openRanges.length - 1].marker = marker;
+                        }
+
+                        // Set the current start to point to the end of the current marker to ignore its text
+                        flush(openMarker!.sourcePosition);
+                        lastNormalCharPosition = i + 1;
+                        difference += i + 1 - openMarker!.sourcePosition;
+
+                        // Reset the state
+                        openMarker = undefined;
+                        state = State.none;
+                    }
+                    else if (!validMarkerChars.includes(currentChar)) {
+                        if (currentChar === "*" && i < content.length - 1 && content.charAt(i + 1) === "/") {
+                            // The marker is about to be closed, ignore the 'invalid' char
+                        }
+                        else {
+                            // We've hit a non-valid marker character, so we were actually in a block comment
+                            // Bail out the text we've gathered so far back into the output
+                            flush(i);
+                            lastNormalCharPosition = i;
+                            openMarker = undefined;
+
+                            state = State.none;
+                        }
+                    }
+                    break;
+            }
+
+            if (currentChar === "\n" && previousChar === "\r") {
+                // Ignore trailing \n after a \r
+                continue;
+            }
+            else if (currentChar === "\n" || currentChar === "\r") {
+                line++;
+                column = 1;
+                continue;
+            }
+
+            column++;
+            previousChar = currentChar;
+        }
+    }
+
+    // Add the remaining text
+    flush(/*lastSafeCharIndex*/ undefined);
+
+    if (openRanges.length > 0) {
+        const openRange = openRanges[0];
+        reportError(fileName, openRange.sourceLine, openRange.sourceColumn, "Unterminated range.");
+    }
+
+    if (openMarker) {
+        reportError(fileName, openMarker.sourceLine, openMarker.sourceColumn, "Unterminated marker.");
+    }
+
+    // put ranges in the correct order
+    localRanges = localRanges.sort((a, b) => a.pos < b.pos ? -1 : a.pos === b.pos && a.end > b.end ? -1 : 1);
+    localRanges.forEach(r => ranges.push(r));
+
+    return {
+        content: output,
+        fileOptions: {},
+        version: 0,
+        fileName,
+    };
+}
+
+function stringify(data: any, replacer?: (key: string, value: any) => any): string {
+    return JSON.stringify(data, replacer, 2);
+}
+
+/** Collects an array of unique outputs. */
+function unique<T>(inputs: readonly T[], getOutput: (t: T) => string): string[] {
+    const set = new Map<string, true>();
+    for (const input of inputs) {
+        const out = getOutput(input);
+        set.set(out, true);
+    }
+    return ts.arrayFrom(set.keys());
+}
+
+function toArray<T>(x: ArrayOrSingle<T>): readonly T[] {
+    return ts.isArray(x) ? x : [x];
+}
+
+function makeWhitespaceVisible(text: string) {
+    return text.replace(/ /g, "\u00B7").replace(/\r/g, "\u00B6").replace(/\n/g, "\u2193\n").replace(/\t/g, "\u2192   ");
+}
+
+function showTextDiff(expected: string, actual: string): string {
+    // Only show whitespace if the difference is whitespace-only.
+    if (differOnlyByWhitespace(expected, actual)) {
+        expected = makeWhitespaceVisible(expected);
+        actual = makeWhitespaceVisible(actual);
+    }
+    return displayExpectedAndActualString(expected, actual);
+}
+
+function differOnlyByWhitespace(a: string, b: string) {
+    return stripWhitespace(a) === stripWhitespace(b);
+}
+
+function stripWhitespace(s: string): string {
+    return s.replace(/\s/g, "");
+}
+
+function displayExpectedAndActualString(expected: string, actual: string, quoted = false) {
+    const expectMsg = "\x1b[1mExpected\x1b[0m\x1b[31m";
+    const actualMsg = "\x1b[1mActual\x1b[0m\x1b[31m";
+    const expectedString = quoted ? '"' + expected + '"' : expected;
+    const actualString = quoted ? '"' + actual + '"' : actual;
+    return `\n${expectMsg}:\n${expectedString}\n\n${actualMsg}:\n${highlightDifferenceBetweenStrings(expected, actualString)}`;
+}
+
+function templateToRegExp(template: string) {
+    return new RegExp(`^${ts.regExpEscape(template).replace(/\\\{\d+\\\}/g, ".*?")}$`);
+}
+
+function rangesOfDiffBetweenTwoStrings(source: string, target: string) {
+    const ranges = [] as { start: number; length: number; }[];
+
+    const addToIndex = (index: number) => {
+        const closestIndex = ranges[ranges.length - 1];
+        if (closestIndex) {
+            const doesAddToIndex = closestIndex.start + closestIndex.length === index - 1;
+            if (doesAddToIndex) {
+                closestIndex.length = closestIndex.length + 1;
+            }
+            else {
+                ranges.push({ start: index - 1, length: 1 });
+            }
+        }
+        else {
+            ranges.push({ start: index - 1, length: 1 });
+        }
+    };
+
+    for (let index = 0; index < Math.max(source.length, target.length); index++) {
+        const srcChar = source[index];
+        const targetChar = target[index];
+        if (srcChar !== targetChar) addToIndex(index);
+    }
+
+    return ranges;
+}
+
+// Adds an _ when the source string and the target string have a whitespace difference
+function highlightDifferenceBetweenStrings(source: string, target: string) {
+    const ranges = rangesOfDiffBetweenTwoStrings(source, target);
+    let emTarget = target;
+    ranges.forEach((range, index) => {
+        const lhs = `\x1b[4m`;
+        const rhs = `\x1b[0m\x1b[31m`;
+        const additionalOffset = index * lhs.length + index * rhs.length;
+        const before = emTarget.slice(0, range.start + 1 + additionalOffset);
+        const between = emTarget.slice(
+            range.start + 1 + additionalOffset,
+            range.start + range.length + 1 + additionalOffset,
+        );
+        const after = emTarget.slice(range.start + range.length + 1 + additionalOffset, emTarget.length);
+        emTarget = before + lhs + between + rhs + after;
+    });
+    return emTarget;
+}
+
+function codeFence(code: string, lang?: string) {
+    return `\`\`\`${lang || ""}\n${code}\n\`\`\``;
+}
+
+function getRangeOfIdentifierTouchingPosition(content: string, position: number): ts.TextRange | undefined {
+    const scanner = ts.createScanner(ts.ScriptTarget.Latest, /*skipTrivia*/ true, ts.LanguageVariant.Standard, content);
+    while (scanner.scan() !== ts.SyntaxKind.EndOfFileToken) {
+        const tokenFullStart = scanner.getTokenFullStart();
+        if (scanner.getToken() === ts.SyntaxKind.Identifier && tokenFullStart <= position && scanner.getTokenEnd() >= position) {
+            return { pos: tokenFullStart, end: scanner.getTokenEnd() };
+        }
+        if (tokenFullStart > position) {
+            break;
+        }
+    }
+}