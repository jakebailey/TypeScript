--- conflicted
+++ resolved
@@ -1,3022 +1,3016 @@
-import * as ts from "./_namespaces/ts";
-import {
-    addRange,
-    append,
-    ApplyCodeActionCommandResult,
-    arrayFrom,
-    arrayToMap,
-    BuilderState,
-    CachedDirectoryStructureHost,
-    changesAffectModuleResolution,
-    clearMap,
-    cloneCompilerOptions,
-    closeFileWatcher,
-    closeFileWatcherOf,
-    combinePaths,
-    comparePaths,
-    CompilerHost,
-    CompilerOptions,
-    concatenate,
-    containsPath,
-    createCacheableExportInfoMap,
-    createLanguageService,
-    createResolutionCache,
-    createSymlinkCache,
-    Debug,
-    Diagnostic,
-    directorySeparator,
-    DirectoryStructureHost,
-    DirectoryWatcherCallback,
-    DocumentPositionMapper,
-    DocumentRegistry,
-    ensureTrailingDirectorySeparator,
-    enumerateInsertsAndDeletes,
-    every,
-    explainFiles,
-    ExportInfoMap,
-    Extension,
-    fileExtensionIs,
-    FileReference,
-    FileWatcher,
-    FileWatcherCallback,
-    FileWatcherEventKind,
-    filter,
-    flatMap,
-    forEach,
-    forEachEntry,
-    forEachKey,
-    generateDjb2Hash,
-    getAllowJSCompilerOption,
-    getAutomaticTypeDirectiveNames,
-    getBaseFileName,
-    GetCanonicalFileName,
-    getDeclarationEmitOutputFilePathWorker,
-    getDefaultCompilerOptions,
-    getDefaultLibFileName,
-    getDefaultLibFilePath,
-    getDirectoryPath,
-    getEffectiveTypeRoots,
-    getEmitDeclarations,
-    getEntrypointsFromPackageJsonInfo,
-    getNormalizedAbsolutePath,
-    getOrUpdate,
-    GetPackageJsonEntrypointsHost,
-    getStringComparer,
-    HasInvalidatedLibResolutions,
-    HasInvalidatedResolutions,
-    HostCancellationToken,
-    inferredTypesContainingFile,
-    InstallPackageOptions,
-    IScriptSnapshot,
-    isDeclarationFileName,
-    isExternalModuleNameRelative,
-    isInsideNodeModules,
-    JSDocParsingMode,
-    JsTyping,
-    LanguageService,
-    LanguageServiceHost,
-    LanguageServiceMode,
-    map,
-    mapDefined,
-    maybeBind,
-    ModuleResolutionCache,
-    ModuleResolutionHost,
-    noop,
-    noopFileWatcher,
-    normalizePath,
-    normalizeSlashes,
-    orderedRemoveItem,
-    PackageJsonAutoImportPreference,
-    PackageJsonInfo,
-    ParsedCommandLine,
-    parsePackageName,
-    Path,
-    perfLogger,
-    PerformanceEvent,
-    PluginImport,
-    PollingInterval,
-    Program,
-    ProgramUpdateLevel,
-    ProjectPackageJsonInfo,
-    ProjectReference,
-    removeFileExtension,
-    ResolutionCache,
-    resolutionExtensionIsTSOrJson,
-    ResolvedModuleWithFailedLookupLocations,
-    ResolvedProjectReference,
-    ResolvedTypeReferenceDirectiveWithFailedLookupLocations,
-    resolvePackageNameToPackageJson,
-    returnFalse,
-    returnTrue,
-    ScriptKind,
-    some,
-    sort,
-    sortAndDeduplicate,
-    SortedReadonlyArray,
-    SourceFile,
-    SourceMapper,
-    startsWith,
-    StringLiteralLike,
-    stripQuotes,
-    StructureIsReused,
-    SymlinkCache,
-    ThrottledCancellationToken,
-    timestamp,
-    toPath,
-    tracing,
-    TypeAcquisition,
-    updateErrorForNoInputFiles,
-    updateMissingFilePathsWatch,
-    WatchDirectoryFlags,
-    WatchOptions,
-    WatchType,
-} from "./_namespaces/ts";
-import {
-    ActionInvalidate,
-    asNormalizedPath,
-    createModuleSpecifierCache,
-    emptyArray,
-    Errors,
-    FileStats,
-    forEachResolvedProjectReferenceProject,
-    LogLevel,
-    ModuleImportResult,
-    Msg,
-    NormalizedPath,
-    PackageJsonWatcher,
-    projectContainsInfoDirectly,
-    ProjectOptions,
-    ProjectReferenceProjectLoadKind,
-    ProjectService,
-    ScriptInfo,
-    ServerHost,
-    Session,
-    toNormalizedPath,
-    TypingsCache,
-    updateProjectIfDirty,
-} from "./_namespaces/ts.server";
-import * as protocol from "./protocol";
-
-export enum ProjectKind {
-    Inferred,
-    Configured,
-    External,
-    AutoImportProvider,
-    Auxiliary,
-}
-
-/** @internal */
-export type Mutable<T> = { -readonly [K in keyof T]: T[K]; };
-
-/** @internal */
-export function countEachFileTypes(infos: ScriptInfo[], includeSizes = false): FileStats {
-    const result: Mutable<FileStats> = {
-        js: 0,
-        jsSize: 0,
-        jsx: 0,
-        jsxSize: 0,
-        ts: 0,
-        tsSize: 0,
-        tsx: 0,
-        tsxSize: 0,
-        dts: 0,
-        dtsSize: 0,
-        deferred: 0,
-        deferredSize: 0,
-    };
-    for (const info of infos) {
-        const fileSize = includeSizes ? info.textStorage.getTelemetryFileSize() : 0;
-        switch (info.scriptKind) {
-            case ScriptKind.JS:
-                result.js += 1;
-                result.jsSize! += fileSize;
-                break;
-            case ScriptKind.JSX:
-                result.jsx += 1;
-                result.jsxSize! += fileSize;
-                break;
-            case ScriptKind.TS:
-                if (isDeclarationFileName(info.fileName)) {
-                    result.dts += 1;
-                    result.dtsSize! += fileSize;
-                }
-                else {
-                    result.ts += 1;
-                    result.tsSize! += fileSize;
-                }
-                break;
-            case ScriptKind.TSX:
-                result.tsx += 1;
-                result.tsxSize! += fileSize;
-                break;
-            case ScriptKind.Deferred:
-                result.deferred += 1;
-                result.deferredSize! += fileSize;
-                break;
-        }
-    }
-    return result;
-}
-
-function hasOneOrMoreJsAndNoTsFiles(project: Project) {
-    const counts = countEachFileTypes(project.getScriptInfos());
-    return counts.js > 0 && counts.ts === 0 && counts.tsx === 0;
-}
-
-export function allRootFilesAreJsOrDts(project: Project): boolean {
-    const counts = countEachFileTypes(project.getRootScriptInfos());
-    return counts.ts === 0 && counts.tsx === 0;
-}
-
-export function allFilesAreJsOrDts(project: Project): boolean {
-    const counts = countEachFileTypes(project.getScriptInfos());
-    return counts.ts === 0 && counts.tsx === 0;
-}
-
-/** @internal */
-export function hasNoTypeScriptSource(fileNames: string[]): boolean {
-    return !fileNames.some(fileName => (fileExtensionIs(fileName, Extension.Ts) && !isDeclarationFileName(fileName)) || fileExtensionIs(fileName, Extension.Tsx));
-}
-
-/** @internal */
-export interface ProjectFilesWithTSDiagnostics extends protocol.ProjectFiles {
-    projectErrors: readonly Diagnostic[];
-}
-
-export interface PluginCreateInfo {
-    project: Project;
-    languageService: LanguageService;
-    languageServiceHost: LanguageServiceHost;
-    serverHost: ServerHost;
-    session?: Session<unknown>;
-    config: any;
-}
-
-export interface PluginModule {
-    create(createInfo: PluginCreateInfo): LanguageService;
-    getExternalFiles?(proj: Project, updateLevel: ProgramUpdateLevel): string[];
-    onConfigurationChanged?(config: any): void;
-}
-
-export interface PluginModuleWithName {
-    name: string;
-    module: PluginModule;
-}
-
-export type PluginModuleFactory = (mod: { typescript: typeof ts; }) => PluginModule;
-
-/** @internal */
-export interface PluginImportResult<T> {
-    pluginConfigEntry: PluginImport;
-    resolvedModule: T | undefined;
-    errorLogs: string[] | undefined;
-}
-
-/** @internal */
-export type BeginEnablePluginResult = PluginImportResult<PluginModuleFactory>;
-
-/**
- * The project root can be script info - if root is present,
- * or it could be just normalized path if root wasn't present on the host(only for non inferred project)
- *
- * @internal
- */
-export interface ProjectRootFile {
-    fileName: NormalizedPath;
-    info?: ScriptInfo;
-}
-
-interface GeneratedFileWatcher {
-    generatedFilePath: Path;
-    watcher: FileWatcher;
-}
-type GeneratedFileWatcherMap = GeneratedFileWatcher | Map<Path, GeneratedFileWatcher>;
-function isGeneratedFileWatcher(watch: GeneratedFileWatcherMap): watch is GeneratedFileWatcher {
-    return (watch as GeneratedFileWatcher).generatedFilePath !== undefined;
-}
-
-/** @internal */
-export interface EmitResult {
-    emitSkipped: boolean;
-    diagnostics: readonly Diagnostic[];
-}
-
-const enum TypingWatcherType {
-    FileWatcher = "FileWatcher",
-    DirectoryWatcher = "DirectoryWatcher",
-}
-
-type TypingWatchers = Map<Path, FileWatcher> & { isInvoked?: boolean; };
-
-export abstract class Project implements LanguageServiceHost, ModuleResolutionHost {
-    private rootFiles: ScriptInfo[] = [];
-    private rootFilesMap = new Map<string, ProjectRootFile>();
-    private program: Program | undefined;
-    private externalFiles: SortedReadonlyArray<string> | undefined;
-    private missingFilesMap: Map<Path, FileWatcher> | undefined;
-    private generatedFilesMap: GeneratedFileWatcherMap | undefined;
-
-    /** @internal */
-    protected readonly plugins: PluginModuleWithName[] = [];
-
-    /**
-     * This is map from files to unresolved imports in it
-     * Maop does not contain entries for files that do not have unresolved imports
-     * This helps in containing the set of files to invalidate
-     *
-     * @internal
-     */
-    cachedUnresolvedImportsPerFile = new Map<Path, readonly string[]>();
-
-    /** @internal */
-    lastCachedUnresolvedImportsList: SortedReadonlyArray<string> | undefined;
-    /** @internal */
-    private hasAddedorRemovedFiles = false;
-    /** @internal */
-    private hasAddedOrRemovedSymlinks = false;
-
-    /** @internal */
-    lastFileExceededProgramSize: string | undefined;
-
-    // wrapper over the real language service that will suppress all semantic operations
-    protected languageService: LanguageService;
-
-    public languageServiceEnabled: boolean;
-
-    readonly trace?: (s: string) => void;
-    readonly realpath?: (path: string) => string;
-
-    /** @internal */
-    hasInvalidatedResolutions?: HasInvalidatedResolutions | undefined;
-
-    /** @internal */
-    hasInvalidatedLibResolutions: HasInvalidatedLibResolutions | undefined;
-
-    /** @internal */
-    resolutionCache: ResolutionCache;
-
-    private builderState: BuilderState | undefined;
-    /**
-     * Set of files names that were updated since the last call to getChangesSinceVersion.
-     */
-    private updatedFileNames: Set<string> | undefined;
-    /**
-     * Set of files that was returned from the last call to getChangesSinceVersion.
-     */
-    private lastReportedFileNames: Map<string, boolean> | undefined;
-    /**
-     * Last version that was reported.
-     */
-    private lastReportedVersion = 0;
-    /**
-     * Current project's program version. (incremented everytime new program is created that is not complete reuse from the old one)
-     * This property is changed in 'updateGraph' based on the set of files in program
-     * @internal
-     */
-    projectProgramVersion = 0;
-    /**
-     * Current version of the project state. It is changed when:
-     * - new root file was added/removed
-     * - edit happen in some file that is currently included in the project.
-     * This property is different from projectStructureVersion since in most cases edits don't affect set of files in the project
-     * @internal
-     */
-    projectStateVersion = 0;
-
-    protected projectErrors: Diagnostic[] | undefined;
-
-    protected isInitialLoadPending: () => boolean = returnFalse;
-
-    /** @internal */
-    dirty = false;
-
-    /** @internal */
-    typingFiles: SortedReadonlyArray<string> = emptyArray;
-
-    /** @internal */
-    private typingWatchers: TypingWatchers | undefined;
-
-    /** @internal */
-    originalConfiguredProjects: Set<NormalizedPath> | undefined;
-
-    /** @internal */
-    packageJsonWatches: Set<PackageJsonWatcher> | undefined;
-
-    /** @internal */
-    noDtsResolutionProject?: AuxiliaryProject | undefined;
-
-    /** @internal */
-    getResolvedProjectReferenceToRedirect(_fileName: string): ResolvedProjectReference | undefined {
-        return undefined;
-    }
-
-    /** @internal */ useSourceOfProjectReferenceRedirect?(): boolean;
-    /** @internal */ getParsedCommandLine?(fileName: string): ParsedCommandLine | undefined;
-
-    private readonly cancellationToken: ThrottledCancellationToken;
-
-    public isNonTsProject() {
-        updateProjectIfDirty(this);
-        return allFilesAreJsOrDts(this);
-    }
-
-    public isJsOnlyProject() {
-        updateProjectIfDirty(this);
-        return hasOneOrMoreJsAndNoTsFiles(this);
-    }
-
-    public static resolveModule(moduleName: string, initialDir: string, host: ServerHost, log: (message: string) => void): {} | undefined {
-        return Project.importServicePluginSync({ name: moduleName }, [initialDir], host, log).resolvedModule;
-    }
-
-    /** @internal */
-    public static importServicePluginSync<T = {}>(
-        pluginConfigEntry: PluginImport,
-        searchPaths: string[],
-        host: ServerHost,
-        log: (message: string) => void,
-    ): PluginImportResult<T> {
-        Debug.assertIsDefined(host.require);
-        let errorLogs: string[] | undefined;
-        let resolvedModule: T | undefined;
-        for (const initialDir of searchPaths) {
-            const resolvedPath = normalizeSlashes(host.resolvePath(combinePaths(initialDir, "node_modules")));
-            log(`Loading ${pluginConfigEntry.name} from ${initialDir} (resolved to ${resolvedPath})`);
-            const result = host.require(resolvedPath, pluginConfigEntry.name); // TODO: GH#18217
-            if (!result.error) {
-                resolvedModule = result.module as T;
-                break;
-            }
-            const err = result.error.stack || result.error.message || JSON.stringify(result.error);
-            (errorLogs ??= []).push(`Failed to load module '${pluginConfigEntry.name}' from ${resolvedPath}: ${err}`);
-        }
-        return { pluginConfigEntry, resolvedModule, errorLogs };
-    }
-
-    /** @internal */
-    public static async importServicePluginAsync<T = {}>(
-        pluginConfigEntry: PluginImport,
-        searchPaths: string[],
-        host: ServerHost,
-        log: (message: string) => void,
-    ): Promise<PluginImportResult<T>> {
-        Debug.assertIsDefined(host.importPlugin);
-        let errorLogs: string[] | undefined;
-        let resolvedModule: T | undefined;
-        for (const initialDir of searchPaths) {
-            const resolvedPath = combinePaths(initialDir, "node_modules");
-            log(`Dynamically importing ${pluginConfigEntry.name} from ${initialDir} (resolved to ${resolvedPath})`);
-            let result: ModuleImportResult;
-            try {
-                result = await host.importPlugin(resolvedPath, pluginConfigEntry.name);
-            }
-            catch (e) {
-                result = { module: undefined, error: e };
-            }
-            if (!result.error) {
-                resolvedModule = result.module as T;
-                break;
-            }
-            const err = result.error.stack || result.error.message || JSON.stringify(result.error);
-            (errorLogs ??= []).push(`Failed to dynamically import module '${pluginConfigEntry.name}' from ${resolvedPath}: ${err}`);
-        }
-        return { pluginConfigEntry, resolvedModule, errorLogs };
-    }
-
-    /** @internal */
-    readonly currentDirectory: string;
-
-    /** @internal */
-    readonly projectName: string;
-
-    /** @internal */
-    public directoryStructureHost: DirectoryStructureHost;
-
-    /** @internal */
-    public readonly getCanonicalFileName: GetCanonicalFileName;
-
-    /** @internal */
-    private exportMapCache: ExportInfoMap | undefined;
-    /** @internal */
-    private changedFilesForExportMapCache: Set<Path> | undefined;
-    /** @internal */
-    private moduleSpecifierCache = createModuleSpecifierCache(this);
-    /** @internal */
-    private symlinks: SymlinkCache | undefined;
-    /** @internal */
-    autoImportProviderHost: AutoImportProviderProject | false | undefined;
-    /** @internal */
-    protected typeAcquisition: TypeAcquisition | undefined;
-    /** @internal */
-    createHash = maybeBind(this.projectService.host, this.projectService.host.createHash);
-
-    readonly jsDocParsingMode: JSDocParsingMode | undefined;
-
-    /** @internal */
-    constructor(
-        projectName: string,
-        readonly projectKind: ProjectKind,
-        readonly projectService: ProjectService,
-        private documentRegistry: DocumentRegistry,
-        hasExplicitListOfFiles: boolean,
-        lastFileExceededProgramSize: string | undefined,
-        private compilerOptions: CompilerOptions,
-        public compileOnSaveEnabled: boolean,
-        protected watchOptions: WatchOptions | undefined,
-        directoryStructureHost: DirectoryStructureHost,
-        currentDirectory: string,
-    ) {
-        this.projectName = projectName;
-        this.directoryStructureHost = directoryStructureHost;
-        this.currentDirectory = this.projectService.getNormalizedAbsolutePath(currentDirectory);
-        this.getCanonicalFileName = this.projectService.toCanonicalFileName;
-        this.jsDocParsingMode = this.projectService.jsDocParsingMode;
-
-        this.cancellationToken = new ThrottledCancellationToken(this.projectService.cancellationToken, this.projectService.throttleWaitMilliseconds);
-        if (!this.compilerOptions) {
-            this.compilerOptions = getDefaultCompilerOptions();
-            this.compilerOptions.allowNonTsExtensions = true;
-            this.compilerOptions.allowJs = true;
-        }
-        else if (hasExplicitListOfFiles || getAllowJSCompilerOption(this.compilerOptions) || this.projectService.hasDeferredExtension()) {
-            // If files are listed explicitly or allowJs is specified, allow all extensions
-            this.compilerOptions.allowNonTsExtensions = true;
-        }
-        switch (projectService.serverMode) {
-            case LanguageServiceMode.Semantic:
-                this.languageServiceEnabled = true;
-                break;
-            case LanguageServiceMode.PartialSemantic:
-                this.languageServiceEnabled = true;
-                this.compilerOptions.noResolve = true;
-                this.compilerOptions.types = [];
-                break;
-            case LanguageServiceMode.Syntactic:
-                this.languageServiceEnabled = false;
-                this.compilerOptions.noResolve = true;
-                this.compilerOptions.types = [];
-                break;
-            default:
-                Debug.assertNever(projectService.serverMode);
-        }
-
-        this.setInternalCompilerOptionsForEmittingJsFiles();
-        const host = this.projectService.host;
-        if (this.projectService.logger.loggingEnabled()) {
-            this.trace = s => this.writeLog(s);
-        }
-        else if (host.trace) {
-            this.trace = s => host.trace!(s);
-        }
-        this.realpath = maybeBind(host, host.realpath);
-
-        // Use the current directory as resolution root only if the project created using current directory string
-        this.resolutionCache = createResolutionCache(
-            this,
-            this.currentDirectory,
-            /*logChangesWhenResolvingModule*/ true,
-        );
-        this.languageService = createLanguageService(this, this.documentRegistry, this.projectService.serverMode);
-        if (lastFileExceededProgramSize) {
-            this.disableLanguageService(lastFileExceededProgramSize);
-        }
-        this.markAsDirty();
-        if (!isBackgroundProject(this)) {
-            this.projectService.pendingEnsureProjectForOpenFiles = true;
-        }
-        this.projectService.onProjectCreation(this);
-    }
-
-    isKnownTypesPackageName(name: string): boolean {
-        return this.typingsCache.isKnownTypesPackageName(name);
-    }
-    installPackage(options: InstallPackageOptions): Promise<ApplyCodeActionCommandResult> {
-        return this.typingsCache.installPackage({ ...options, projectName: this.projectName, projectRootPath: this.toPath(this.currentDirectory) });
-    }
-
-    /** @internal */
-    getGlobalTypingsCacheLocation() {
-        return this.getGlobalCache();
-    }
-
-    private get typingsCache(): TypingsCache {
-        return this.projectService.typingsCache;
-    }
-
-    /** @internal */
-    getSymlinkCache(): SymlinkCache {
-        if (!this.symlinks) {
-            this.symlinks = createSymlinkCache(this.getCurrentDirectory(), this.getCanonicalFileName);
-        }
-        if (this.program && !this.symlinks.hasProcessedResolutions()) {
-            this.symlinks.setSymlinksFromResolutions(
-                this.program.forEachResolvedModule,
-                this.program.forEachResolvedTypeReferenceDirective,
-                this.program.getAutomaticTypeDirectiveResolutions(),
-            );
-        }
-        return this.symlinks;
-    }
-
-    // Method of LanguageServiceHost
-    getCompilationSettings() {
-        return this.compilerOptions;
-    }
-
-    // Method to support public API
-    getCompilerOptions() {
-        return this.getCompilationSettings();
-    }
-
-    getNewLine() {
-        return this.projectService.host.newLine;
-    }
-
-    getProjectVersion() {
-        return this.projectStateVersion.toString();
-    }
-
-    getProjectReferences(): readonly ProjectReference[] | undefined {
-        return undefined;
-    }
-
-    getScriptFileNames() {
-        if (!this.rootFiles) {
-            return ts.emptyArray;
-        }
-
-        let result: string[] | undefined;
-        this.rootFilesMap.forEach(value => {
-            if (this.languageServiceEnabled || (value.info && value.info.isScriptOpen())) {
-                // if language service is disabled - process only files that are open
-                (result || (result = [])).push(value.fileName);
-            }
-        });
-
-        return addRange(result, this.typingFiles) || ts.emptyArray;
-    }
-
-    private getOrCreateScriptInfoAndAttachToProject(fileName: string) {
-        const scriptInfo = this.projectService.getOrCreateScriptInfoNotOpenedByClient(fileName, this.currentDirectory, this.directoryStructureHost);
-        if (scriptInfo) {
-            const existingValue = this.rootFilesMap.get(scriptInfo.path);
-            if (existingValue && existingValue.info !== scriptInfo) {
-                // This was missing path earlier but now the file exists. Update the root
-                this.rootFiles.push(scriptInfo);
-                existingValue.info = scriptInfo;
-            }
-            scriptInfo.attachToProject(this);
-        }
-        return scriptInfo;
-    }
-
-    getScriptKind(fileName: string) {
-        const info = this.projectService.getScriptInfoForPath(this.toPath(fileName));
-        return (info && info.scriptKind)!; // TODO: GH#18217
-    }
-
-    getScriptVersion(filename: string) {
-        // Don't attach to the project if version is asked
-
-        const info = this.projectService.getOrCreateScriptInfoNotOpenedByClient(filename, this.currentDirectory, this.directoryStructureHost);
-        return (info && info.getLatestVersion())!; // TODO: GH#18217
-    }
-
-    getScriptSnapshot(filename: string): IScriptSnapshot | undefined {
-        const scriptInfo = this.getOrCreateScriptInfoAndAttachToProject(filename);
-        if (scriptInfo) {
-            return scriptInfo.getSnapshot();
-        }
-    }
-
-    getCancellationToken(): HostCancellationToken {
-        return this.cancellationToken;
-    }
-
-    getCurrentDirectory(): string {
-        return this.currentDirectory;
-    }
-
-    getDefaultLibFileName() {
-        const nodeModuleBinDir = getDirectoryPath(normalizePath(this.projectService.getExecutingFilePath()));
-        return combinePaths(nodeModuleBinDir, getDefaultLibFileName(this.compilerOptions));
-    }
-
-    useCaseSensitiveFileNames() {
-        return this.projectService.host.useCaseSensitiveFileNames;
-    }
-
-    readDirectory(path: string, extensions?: readonly string[], exclude?: readonly string[], include?: readonly string[], depth?: number): string[] {
-        return this.directoryStructureHost.readDirectory!(path, extensions, exclude, include, depth);
-    }
-
-    readFile(fileName: string): string | undefined {
-        return this.projectService.host.readFile(fileName);
-    }
-
-    writeFile(fileName: string, content: string): void {
-        return this.projectService.host.writeFile(fileName, content);
-    }
-
-    fileExists(file: string): boolean {
-        // As an optimization, don't hit the disks for files we already know don't exist
-        // (because we're watching for their creation).
-        const path = this.toPath(file);
-        return !this.isWatchedMissingFile(path) && this.directoryStructureHost.fileExists(file);
-    }
-
-    /** @internal */
-    resolveModuleNameLiterals(moduleLiterals: readonly StringLiteralLike[], containingFile: string, redirectedReference: ResolvedProjectReference | undefined, options: CompilerOptions, containingSourceFile: SourceFile, reusedNames: readonly StringLiteralLike[] | undefined): readonly ResolvedModuleWithFailedLookupLocations[] {
-        return this.resolutionCache.resolveModuleNameLiterals(moduleLiterals, containingFile, redirectedReference, options, containingSourceFile, reusedNames);
-    }
-
-    /** @internal */
-    getModuleResolutionCache(): ModuleResolutionCache | undefined {
-        return this.resolutionCache.getModuleResolutionCache();
-    }
-
-    /** @internal */
-    resolveTypeReferenceDirectiveReferences<T extends string | FileReference>(typeDirectiveReferences: readonly T[], containingFile: string, redirectedReference: ResolvedProjectReference | undefined, options: CompilerOptions, containingSourceFile: SourceFile | undefined, reusedNames: readonly T[] | undefined): readonly ResolvedTypeReferenceDirectiveWithFailedLookupLocations[] {
-        return this.resolutionCache.resolveTypeReferenceDirectiveReferences(
-            typeDirectiveReferences,
-            containingFile,
-            redirectedReference,
-            options,
-            containingSourceFile,
-            reusedNames,
-        );
-    }
-
-    /** @internal */
-    resolveLibrary(libraryName: string, resolveFrom: string, options: CompilerOptions, libFileName: string): ResolvedModuleWithFailedLookupLocations {
-        return this.resolutionCache.resolveLibrary(libraryName, resolveFrom, options, libFileName);
-    }
-
-    directoryExists(path: string): boolean {
-        return this.directoryStructureHost.directoryExists!(path); // TODO: GH#18217
-    }
-
-    getDirectories(path: string): string[] {
-        return this.directoryStructureHost.getDirectories!(path); // TODO: GH#18217
-    }
-
-    /** @internal */
-    getCachedDirectoryStructureHost(): CachedDirectoryStructureHost {
-        return undefined!; // TODO: GH#18217
-    }
-
-    /** @internal */
-    toPath(fileName: string) {
-        return toPath(fileName, this.currentDirectory, this.projectService.toCanonicalFileName);
-    }
-
-    /** @internal */
-    watchDirectoryOfFailedLookupLocation(directory: string, cb: DirectoryWatcherCallback, flags: WatchDirectoryFlags) {
-        return this.projectService.watchFactory.watchDirectory(
-            directory,
-            cb,
-            flags,
-            this.projectService.getWatchOptions(this),
-            WatchType.FailedLookupLocations,
-            this,
-        );
-    }
-
-    /** @internal */
-    watchAffectingFileLocation(file: string, cb: FileWatcherCallback) {
-        return this.projectService.watchFactory.watchFile(
-            file,
-            cb,
-            PollingInterval.High,
-            this.projectService.getWatchOptions(this),
-            WatchType.AffectingFileLocation,
-            this,
-        );
-    }
-
-    /** @internal */
-    clearInvalidateResolutionOfFailedLookupTimer() {
-        return this.projectService.throttledOperations.cancel(`${this.getProjectName()}FailedLookupInvalidation`);
-    }
-
-    /** @internal */
-    scheduleInvalidateResolutionsOfFailedLookupLocations() {
-        this.projectService.throttledOperations.schedule(`${this.getProjectName()}FailedLookupInvalidation`, /*delay*/ 1000, () => {
-            if (this.resolutionCache.invalidateResolutionsOfFailedLookupLocations()) {
-                this.projectService.delayUpdateProjectGraphAndEnsureProjectStructureForOpenFiles(this);
-            }
-        });
-    }
-
-    /** @internal */
-    invalidateResolutionsOfFailedLookupLocations() {
-        if (
-            this.clearInvalidateResolutionOfFailedLookupTimer() &&
-            this.resolutionCache.invalidateResolutionsOfFailedLookupLocations()
-        ) {
-            this.markAsDirty();
-            this.projectService.delayEnsureProjectForOpenFiles();
-        }
-    }
-
-    /** @internal */
-    onInvalidatedResolution() {
-        this.projectService.delayUpdateProjectGraphAndEnsureProjectStructureForOpenFiles(this);
-    }
-
-    /** @internal */
-    watchTypeRootsDirectory(directory: string, cb: DirectoryWatcherCallback, flags: WatchDirectoryFlags) {
-        return this.projectService.watchFactory.watchDirectory(
-            directory,
-            cb,
-            flags,
-            this.projectService.getWatchOptions(this),
-            WatchType.TypeRoots,
-            this,
-        );
-    }
-
-    /** @internal */
-    hasChangedAutomaticTypeDirectiveNames() {
-        return this.resolutionCache.hasChangedAutomaticTypeDirectiveNames();
-    }
-
-    /** @internal */
-    onChangedAutomaticTypeDirectiveNames() {
-        this.projectService.delayUpdateProjectGraphAndEnsureProjectStructureForOpenFiles(this);
-    }
-
-    /** @internal */
-    getGlobalCache() {
-        return this.getTypeAcquisition().enable ? this.projectService.typingsInstaller.globalTypingsCacheLocation : undefined;
-    }
-
-    /** @internal */
-    globalCacheResolutionModuleName = JsTyping.nonRelativeModuleNameForTypingCache;
-
-    /** @internal */
-    fileIsOpen(filePath: Path) {
-        return this.projectService.openFiles.has(filePath);
-    }
-
-    /** @internal */
-    writeLog(s: string) {
-        this.projectService.logger.info(s);
-    }
-
-    log(s: string) {
-        this.writeLog(s);
-    }
-
-    error(s: string) {
-        this.projectService.logger.msg(s, Msg.Err);
-    }
-
-    private setInternalCompilerOptionsForEmittingJsFiles() {
-        if (this.projectKind === ProjectKind.Inferred || this.projectKind === ProjectKind.External) {
-            this.compilerOptions.noEmitForJsFiles = true;
-        }
-    }
-
-    /**
-     * Get the errors that dont have any file name associated
-     */
-    getGlobalProjectErrors(): readonly Diagnostic[] {
-        return filter(this.projectErrors, diagnostic => !diagnostic.file) || emptyArray;
-    }
-
-    /**
-     * Get all the project errors
-     */
-    getAllProjectErrors(): readonly Diagnostic[] {
-        return this.projectErrors || emptyArray;
-    }
-
-    setProjectErrors(projectErrors: Diagnostic[] | undefined) {
-        this.projectErrors = projectErrors;
-    }
-
-    getLanguageService(ensureSynchronized = true): LanguageService {
-        if (ensureSynchronized) {
-            updateProjectIfDirty(this);
-        }
-        return this.languageService;
-    }
-
-    /** @internal */
-    getSourceMapper(): SourceMapper {
-        return this.getLanguageService().getSourceMapper();
-    }
-
-    /** @internal */
-    clearSourceMapperCache() {
-        this.languageService.clearSourceMapperCache();
-    }
-
-    /** @internal */
-    getDocumentPositionMapper(generatedFileName: string, sourceFileName?: string): DocumentPositionMapper | undefined {
-        return this.projectService.getDocumentPositionMapper(this, generatedFileName, sourceFileName);
-    }
-
-    /** @internal */
-    getSourceFileLike(fileName: string) {
-        return this.projectService.getSourceFileLike(fileName, this);
-    }
-
-    /** @internal */
-    shouldEmitFile(scriptInfo: ScriptInfo | undefined) {
-        return scriptInfo &&
-            !scriptInfo.isDynamicOrHasMixedContent() &&
-            !this.program!.isSourceOfProjectReferenceRedirect(scriptInfo.path);
-    }
-
-    getCompileOnSaveAffectedFileList(scriptInfo: ScriptInfo): string[] {
-        if (!this.languageServiceEnabled) {
-            return [];
-        }
-        updateProjectIfDirty(this);
-        this.builderState = BuilderState.create(this.program!, this.builderState, /*disableUseFileVersionAsSignature*/ true);
-        return mapDefined(
-            BuilderState.getFilesAffectedBy(
-                this.builderState,
-                this.program!,
-                scriptInfo.path,
-                this.cancellationToken,
-                this.projectService.host,
-            ),
-            sourceFile => this.shouldEmitFile(this.projectService.getScriptInfoForPath(sourceFile.path)) ? sourceFile.fileName : undefined,
-        );
-    }
-
-    /**
-     * Returns true if emit was conducted
-     */
-    emitFile(scriptInfo: ScriptInfo, writeFile: (path: string, data: string, writeByteOrderMark?: boolean) => void): EmitResult {
-        if (!this.languageServiceEnabled || !this.shouldEmitFile(scriptInfo)) {
-            return { emitSkipped: true, diagnostics: emptyArray };
-        }
-        const { emitSkipped, diagnostics, outputFiles } = this.getLanguageService().getEmitOutput(scriptInfo.fileName);
-        if (!emitSkipped) {
-            for (const outputFile of outputFiles) {
-                const outputFileAbsoluteFileName = getNormalizedAbsolutePath(outputFile.name, this.currentDirectory);
-                writeFile(outputFileAbsoluteFileName, outputFile.text, outputFile.writeByteOrderMark);
-            }
-
-            // Update the signature
-            if (this.builderState && getEmitDeclarations(this.compilerOptions)) {
-                const dtsFiles = outputFiles.filter(f => isDeclarationFileName(f.name));
-                if (dtsFiles.length === 1) {
-                    const sourceFile = this.program!.getSourceFile(scriptInfo.fileName)!;
-                    const signature = this.projectService.host.createHash ?
-                        this.projectService.host.createHash(dtsFiles[0].text) :
-                        generateDjb2Hash(dtsFiles[0].text);
-                    BuilderState.updateSignatureOfFile(this.builderState, signature, sourceFile.resolvedPath);
-                }
-            }
-        }
-
-        return { emitSkipped, diagnostics };
-    }
-
-    enableLanguageService() {
-        if (this.languageServiceEnabled || this.projectService.serverMode === LanguageServiceMode.Syntactic) {
-            return;
-        }
-        this.languageServiceEnabled = true;
-        this.lastFileExceededProgramSize = undefined;
-        this.projectService.onUpdateLanguageServiceStateForProject(this, /*languageServiceEnabled*/ true);
-    }
-
-    /** @internal */
-    cleanupProgram() {
-        if (this.program) {
-            // Root files are always attached to the project irrespective of program
-            for (const f of this.program.getSourceFiles()) {
-                this.detachScriptInfoIfNotRoot(f.fileName);
-            }
-            this.program.forEachResolvedProjectReference(ref => this.detachScriptInfoFromProject(ref.sourceFile.fileName));
-            this.program = undefined;
-        }
-    }
-
-    disableLanguageService(lastFileExceededProgramSize?: string) {
-        if (!this.languageServiceEnabled) {
-            return;
-        }
-        Debug.assert(this.projectService.serverMode !== LanguageServiceMode.Syntactic);
-        this.languageService.cleanupSemanticCache();
-        this.languageServiceEnabled = false;
-        this.cleanupProgram();
-        this.lastFileExceededProgramSize = lastFileExceededProgramSize;
-        this.builderState = undefined;
-        if (this.autoImportProviderHost) {
-            this.autoImportProviderHost.close();
-        }
-        this.autoImportProviderHost = undefined;
-        this.resolutionCache.closeTypeRootsWatch();
-        this.clearGeneratedFileWatch();
-        this.projectService.verifyDocumentRegistry();
-        this.projectService.onUpdateLanguageServiceStateForProject(this, /*languageServiceEnabled*/ false);
-    }
-
-    getProjectName() {
-        return this.projectName;
-    }
-
-    protected removeLocalTypingsFromTypeAcquisition(newTypeAcquisition: TypeAcquisition): TypeAcquisition {
-        if (!newTypeAcquisition || !newTypeAcquisition.include) {
-            // Nothing to filter out, so just return as-is
-            return newTypeAcquisition;
-        }
-        return { ...newTypeAcquisition, include: this.removeExistingTypings(newTypeAcquisition.include) };
-    }
-
-    getExternalFiles(updateLevel?: ProgramUpdateLevel): SortedReadonlyArray<string> {
-        return sort(flatMap(this.plugins, plugin => {
-            if (typeof plugin.module.getExternalFiles !== "function") return;
-            try {
-                return plugin.module.getExternalFiles(this, updateLevel || ProgramUpdateLevel.Update);
-            }
-            catch (e) {
-                this.projectService.logger.info(`A plugin threw an exception in getExternalFiles: ${e}`);
-                if (e.stack) {
-                    this.projectService.logger.info(e.stack);
-                }
-            }
-        }));
-    }
-
-    getSourceFile(path: Path) {
-        if (!this.program) {
-            return undefined;
-        }
-        return this.program.getSourceFileByPath(path);
-    }
-
-    /** @internal */
-    getSourceFileOrConfigFile(path: Path): SourceFile | undefined {
-        const options = this.program!.getCompilerOptions();
-        return path === options.configFilePath ? options.configFile : this.getSourceFile(path);
-    }
-
-    close() {
-        this.projectService.typingsCache.onProjectClosed(this);
-        this.closeWatchingTypingLocations();
-        // if we have a program - release all files that are enlisted in program but arent root
-        // The releasing of the roots happens later
-        // The project could have pending update remaining and hence the info could be in the files but not in program graph
-        this.cleanupProgram();
-        // Release external files
-        forEach(this.externalFiles, externalFile => this.detachScriptInfoIfNotRoot(externalFile));
-        // Always remove root files from the project
-        for (const root of this.rootFiles) {
-            root.detachFromProject(this);
-        }
-        this.projectService.pendingEnsureProjectForOpenFiles = true;
-
-        this.rootFiles = undefined!;
-        this.rootFilesMap = undefined!;
-        this.externalFiles = undefined;
-        this.program = undefined;
-        this.builderState = undefined;
-        this.resolutionCache.clear();
-        this.resolutionCache = undefined!;
-        this.cachedUnresolvedImportsPerFile = undefined!;
-        this.packageJsonWatches?.forEach(watcher => {
-            watcher.projects.delete(this);
-            watcher.close();
-        });
-        this.packageJsonWatches = undefined;
-        this.moduleSpecifierCache.clear();
-        this.moduleSpecifierCache = undefined!;
-        this.directoryStructureHost = undefined!;
-        this.exportMapCache = undefined;
-        this.projectErrors = undefined;
-        this.plugins.length = 0;
-
-        // Clean up file watchers waiting for missing files
-        if (this.missingFilesMap) {
-            clearMap(this.missingFilesMap, closeFileWatcher);
-            this.missingFilesMap = undefined;
-        }
-        this.clearGeneratedFileWatch();
-        this.clearInvalidateResolutionOfFailedLookupTimer();
-        if (this.autoImportProviderHost) {
-            this.autoImportProviderHost.close();
-        }
-        this.autoImportProviderHost = undefined;
-        if (this.noDtsResolutionProject) {
-            this.noDtsResolutionProject.close();
-        }
-        this.noDtsResolutionProject = undefined;
-
-        // signal language service to release source files acquired from document registry
-        this.languageService.dispose();
-        this.languageService = undefined!;
-    }
-
-    private detachScriptInfoIfNotRoot(uncheckedFilename: string) {
-        const info = this.projectService.getScriptInfo(uncheckedFilename);
-        // We might not find the script info in case its not associated with the project any more
-        // and project graph was not updated (eg delayed update graph in case of files changed/deleted on the disk)
-        if (info && !this.isRoot(info)) {
-            info.detachFromProject(this);
-        }
-    }
-
-    isClosed() {
-        return this.rootFiles === undefined;
-    }
-
-    hasRoots() {
-        return this.rootFiles && this.rootFiles.length > 0;
-    }
-
-    /** @internal */
-    isOrphan() {
-        return false;
-    }
-
-    getRootFiles() {
-        return this.rootFiles && this.rootFiles.map(info => info.fileName);
-    }
-
-    /** @internal */
-    getRootFilesMap() {
-        return this.rootFilesMap;
-    }
-
-    getRootScriptInfos() {
-        return this.rootFiles;
-    }
-
-    getScriptInfos(): ScriptInfo[] {
-        if (!this.languageServiceEnabled) {
-            // if language service is not enabled - return just root files
-            return this.rootFiles;
-        }
-        return map(this.program!.getSourceFiles(), sourceFile => {
-            const scriptInfo = this.projectService.getScriptInfoForPath(sourceFile.resolvedPath);
-            Debug.assert(!!scriptInfo, "getScriptInfo", () => `scriptInfo for a file '${sourceFile.fileName}' Path: '${sourceFile.path}' / '${sourceFile.resolvedPath}' is missing.`);
-            return scriptInfo;
-        });
-    }
-
-    getExcludedFiles(): readonly NormalizedPath[] {
-        return emptyArray;
-    }
-
-    getFileNames(excludeFilesFromExternalLibraries?: boolean, excludeConfigFiles?: boolean) {
-        if (!this.program) {
-            return [];
-        }
-
-        if (!this.languageServiceEnabled) {
-            // if language service is disabled assume that all files in program are root files + default library
-            let rootFiles = this.getRootFiles();
-            if (this.compilerOptions) {
-                const defaultLibrary = getDefaultLibFilePath(this.compilerOptions);
-                if (defaultLibrary) {
-                    (rootFiles || (rootFiles = [])).push(asNormalizedPath(defaultLibrary));
-                }
-            }
-            return rootFiles;
-        }
-        const result: NormalizedPath[] = [];
-        for (const f of this.program.getSourceFiles()) {
-            if (excludeFilesFromExternalLibraries && this.program.isSourceFileFromExternalLibrary(f)) {
-                continue;
-            }
-            result.push(asNormalizedPath(f.fileName));
-        }
-        if (!excludeConfigFiles) {
-            const configFile = this.program.getCompilerOptions().configFile;
-            if (configFile) {
-                result.push(asNormalizedPath(configFile.fileName));
-                if (configFile.extendedSourceFiles) {
-                    for (const f of configFile.extendedSourceFiles) {
-                        result.push(asNormalizedPath(f));
-                    }
-                }
-            }
-        }
-        return result;
-    }
-
-    /** @internal */
-    getFileNamesWithRedirectInfo(includeProjectReferenceRedirectInfo: boolean) {
-        return this.getFileNames().map((fileName): protocol.FileWithProjectReferenceRedirectInfo => ({
-            fileName,
-            isSourceOfProjectReferenceRedirect: includeProjectReferenceRedirectInfo && this.isSourceOfProjectReferenceRedirect(fileName),
-        }));
-    }
-
-    hasConfigFile(configFilePath: NormalizedPath) {
-        if (this.program && this.languageServiceEnabled) {
-            const configFile = this.program.getCompilerOptions().configFile;
-            if (configFile) {
-                if (configFilePath === asNormalizedPath(configFile.fileName)) {
-                    return true;
-                }
-                if (configFile.extendedSourceFiles) {
-                    for (const f of configFile.extendedSourceFiles) {
-                        if (configFilePath === asNormalizedPath(f)) {
-                            return true;
-                        }
-                    }
-                }
-            }
-        }
-        return false;
-    }
-
-    containsScriptInfo(info: ScriptInfo): boolean {
-        if (this.isRoot(info)) return true;
-        if (!this.program) return false;
-        const file = this.program.getSourceFileByPath(info.path);
-        return !!file && file.resolvedPath === info.path;
-    }
-
-    containsFile(filename: NormalizedPath, requireOpen?: boolean): boolean {
-        const info = this.projectService.getScriptInfoForNormalizedPath(filename);
-        if (info && (info.isScriptOpen() || !requireOpen)) {
-            return this.containsScriptInfo(info);
-        }
-        return false;
-    }
-
-    isRoot(info: ScriptInfo) {
-        return this.rootFilesMap && this.rootFilesMap.get(info.path)?.info === info;
-    }
-
-    // add a root file to project
-    addRoot(info: ScriptInfo, fileName?: NormalizedPath) {
-        Debug.assert(!this.isRoot(info));
-        this.rootFiles.push(info);
-        this.rootFilesMap.set(info.path, { fileName: fileName || info.fileName, info });
-        info.attachToProject(this);
-
-        this.markAsDirty();
-    }
-
-    // add a root file that doesnt exist on host
-    addMissingFileRoot(fileName: NormalizedPath) {
-        const path = this.projectService.toPath(fileName);
-        this.rootFilesMap.set(path, { fileName });
-        this.markAsDirty();
-    }
-
-    removeFile(info: ScriptInfo, fileExists: boolean, detachFromProject: boolean) {
-        if (this.isRoot(info)) {
-            this.removeRoot(info);
-        }
-        if (fileExists) {
-            // If file is present, just remove the resolutions for the file
-            this.resolutionCache.removeResolutionsOfFile(info.path);
-        }
-        else {
-            this.resolutionCache.invalidateResolutionOfFile(info.path);
-        }
-        this.cachedUnresolvedImportsPerFile.delete(info.path);
-
-        if (detachFromProject) {
-            info.detachFromProject(this);
-        }
-
-        this.markAsDirty();
-    }
-
-    registerFileUpdate(fileName: string) {
-        (this.updatedFileNames || (this.updatedFileNames = new Set<string>())).add(fileName);
-    }
-
-    /** @internal */
-    markFileAsDirty(changedFile: Path) {
-        this.markAsDirty();
-        if (this.exportMapCache && !this.exportMapCache.isEmpty()) {
-            (this.changedFilesForExportMapCache ||= new Set()).add(changedFile);
-        }
-    }
-
-    markAsDirty() {
-        if (!this.dirty) {
-            this.projectStateVersion++;
-            this.dirty = true;
-        }
-    }
-
-    /** @internal */
-    onAutoImportProviderSettingsChanged() {
-        if (this.autoImportProviderHost === false) {
-            this.autoImportProviderHost = undefined;
-        }
-        else {
-            this.autoImportProviderHost?.markAsDirty();
-        }
-    }
-
-    /** @internal */
-    onPackageJsonChange() {
-        this.moduleSpecifierCache.clear();
-        if (this.autoImportProviderHost) {
-            this.autoImportProviderHost.markAsDirty();
-        }
-    }
-
-    /** @internal */
-    onFileAddedOrRemoved(isSymlink: boolean | undefined) {
-        this.hasAddedorRemovedFiles = true;
-        if (isSymlink) {
-            this.hasAddedOrRemovedSymlinks = true;
-        }
-    }
-
-    /** @internal */
-    onDiscoveredSymlink() {
-        this.hasAddedOrRemovedSymlinks = true;
-    }
-
-    /** @internal */
-    updateFromProjectInProgress = false;
-
-    /** @internal */
-    updateFromProject() {
-        updateProjectIfDirty(this);
-    }
-
-    /**
-     * Updates set of files that contribute to this project
-     * @returns: true if set of files in the project stays the same and false - otherwise.
-     */
-    updateGraph(): boolean {
-        tracing?.push(tracing.Phase.Session, "updateGraph", { name: this.projectName, kind: ProjectKind[this.projectKind] });
-        perfLogger?.logStartUpdateGraph();
-        this.resolutionCache.startRecordingFilesWithChangedResolutions();
-
-        const hasNewProgram = this.updateGraphWorker();
-        const hasAddedorRemovedFiles = this.hasAddedorRemovedFiles;
-        this.hasAddedorRemovedFiles = false;
-        this.hasAddedOrRemovedSymlinks = false;
-
-        const changedFiles: readonly Path[] = this.resolutionCache.finishRecordingFilesWithChangedResolutions() || emptyArray;
-
-        for (const file of changedFiles) {
-            // delete cached information for changed files
-            this.cachedUnresolvedImportsPerFile.delete(file);
-        }
-
-        // update builder only if language service is enabled
-        // otherwise tell it to drop its internal state
-        if (this.languageServiceEnabled && this.projectService.serverMode === LanguageServiceMode.Semantic && !this.isOrphan()) {
-            // 1. no changes in structure, no changes in unresolved imports - do nothing
-            // 2. no changes in structure, unresolved imports were changed - collect unresolved imports for all files
-            // (can reuse cached imports for files that were not changed)
-            // 3. new files were added/removed, but compilation settings stays the same - collect unresolved imports for all new/modified files
-            // (can reuse cached imports for files that were not changed)
-            // 4. compilation settings were changed in the way that might affect module resolution - drop all caches and collect all data from the scratch
-            if (hasNewProgram || changedFiles.length) {
-                this.lastCachedUnresolvedImportsList = getUnresolvedImports(this.program!, this.cachedUnresolvedImportsPerFile);
-            }
-
-            this.projectService.typingsCache.enqueueInstallTypingsForProject(this, this.lastCachedUnresolvedImportsList, hasAddedorRemovedFiles);
-        }
-        else {
-            this.lastCachedUnresolvedImportsList = undefined;
-        }
-
-        const isFirstProgramLoad = this.projectProgramVersion === 0 && hasNewProgram;
-        if (hasNewProgram) {
-            this.projectProgramVersion++;
-        }
-        if (hasAddedorRemovedFiles) {
-            if (!this.autoImportProviderHost) this.autoImportProviderHost = undefined;
-            this.autoImportProviderHost?.markAsDirty();
-        }
-        if (isFirstProgramLoad) {
-            // Preload auto import provider so it's not created during completions request
-            this.getPackageJsonAutoImportProvider();
-        }
-        perfLogger?.logStopUpdateGraph();
-        tracing?.pop();
-        return !hasNewProgram;
-    }
-
-    /** @internal */
-    updateTypingFiles(typingFiles: SortedReadonlyArray<string>) {
-        if (enumerateInsertsAndDeletes<string, string>(typingFiles, this.typingFiles, getStringComparer(!this.useCaseSensitiveFileNames()), /*inserted*/ noop, removed => this.detachScriptInfoFromProject(removed))) {
-            // If typing files changed, then only schedule project update
-            this.typingFiles = typingFiles;
-            // Invalidate files with unresolved imports
-            this.resolutionCache.setFilesWithInvalidatedNonRelativeUnresolvedImports(this.cachedUnresolvedImportsPerFile);
-            this.projectService.delayUpdateProjectGraphAndEnsureProjectStructureForOpenFiles(this);
-        }
-    }
-
-    /** @internal */
-    private closeWatchingTypingLocations() {
-        if (this.typingWatchers) clearMap(this.typingWatchers, closeFileWatcher);
-        this.typingWatchers = undefined;
-    }
-
-    /** @internal */
-    private onTypingInstallerWatchInvoke() {
-        this.typingWatchers!.isInvoked = true;
-        this.projectService.updateTypingsForProject({ projectName: this.getProjectName(), kind: ActionInvalidate });
-    }
-
-    /** @internal */
-    watchTypingLocations(files: readonly string[] | undefined) {
-        if (!files) {
-            this.typingWatchers!.isInvoked = false;
-            return;
-        }
-
-        if (!files.length) {
-            // shut down existing watchers
-            this.closeWatchingTypingLocations();
-            return;
-        }
-
-        const toRemove = new Map(this.typingWatchers);
-        if (!this.typingWatchers) this.typingWatchers = new Map();
-
-        // handler should be invoked once for the entire set of files since it will trigger full rediscovery of typings
-        this.typingWatchers.isInvoked = false;
-        const createProjectWatcher = (path: string, typingsWatcherType: TypingWatcherType) => {
-            const canonicalPath = this.toPath(path);
-            toRemove.delete(canonicalPath);
-            if (!this.typingWatchers!.has(canonicalPath)) {
-                this.typingWatchers!.set(
-                    canonicalPath,
-                    typingsWatcherType === TypingWatcherType.FileWatcher ?
-                        this.projectService.watchFactory.watchFile(
-                            path,
-                            () =>
-                                !this.typingWatchers!.isInvoked ?
-                                    this.onTypingInstallerWatchInvoke() :
-                                    this.writeLog(`TypingWatchers already invoked`),
-                            PollingInterval.High,
-                            this.projectService.getWatchOptions(this),
-                            WatchType.TypingInstallerLocationFile,
-                            this,
-                        ) :
-                        this.projectService.watchFactory.watchDirectory(
-                            path,
-                            f => {
-                                if (this.typingWatchers!.isInvoked) return this.writeLog(`TypingWatchers already invoked`);
-                                if (!fileExtensionIs(f, Extension.Json)) return this.writeLog(`Ignoring files that are not *.json`);
-                                if (comparePaths(f, combinePaths(this.projectService.typingsInstaller.globalTypingsCacheLocation!, "package.json"), !this.useCaseSensitiveFileNames())) return this.writeLog(`Ignoring package.json change at global typings location`);
-                                this.onTypingInstallerWatchInvoke();
-                            },
-                            WatchDirectoryFlags.Recursive,
-                            this.projectService.getWatchOptions(this),
-                            WatchType.TypingInstallerLocationDirectory,
-                            this,
-                        ),
-                );
-            }
-        };
-
-        // Create watches from list of files
-        for (const file of files) {
-            const basename = getBaseFileName(file);
-            if (basename === "package.json" || basename === "bower.json") {
-                // package.json or bower.json exists, watch the file to detect changes and update typings
-                createProjectWatcher(file, TypingWatcherType.FileWatcher);
-                continue;
-            }
-
-            // path in projectRoot, watch project root
-            if (containsPath(this.currentDirectory, file, this.currentDirectory, !this.useCaseSensitiveFileNames())) {
-                const subDirectory = file.indexOf(directorySeparator, this.currentDirectory.length + 1);
-                if (subDirectory !== -1) {
-                    // Watch subDirectory
-                    createProjectWatcher(file.substr(0, subDirectory), TypingWatcherType.DirectoryWatcher);
-                }
-                else {
-                    // Watch the directory itself
-                    createProjectWatcher(file, TypingWatcherType.DirectoryWatcher);
-                }
-                continue;
-            }
-
-            // path in global cache, watch global cache
-            if (containsPath(this.projectService.typingsInstaller.globalTypingsCacheLocation!, file, this.currentDirectory, !this.useCaseSensitiveFileNames())) {
-                createProjectWatcher(this.projectService.typingsInstaller.globalTypingsCacheLocation!, TypingWatcherType.DirectoryWatcher);
-                continue;
-            }
-
-            // watch node_modules or bower_components
-            createProjectWatcher(file, TypingWatcherType.DirectoryWatcher);
-        }
-
-        // Remove unused watches
-        toRemove.forEach((watch, path) => {
-            watch.close();
-            this.typingWatchers!.delete(path);
-        });
-    }
-
-    /** @internal */
-    getCurrentProgram(): Program | undefined {
-        return this.program;
-    }
-
-    protected removeExistingTypings(include: string[]): string[] {
-        const existing = getAutomaticTypeDirectiveNames(this.getCompilerOptions(), this.directoryStructureHost);
-        return include.filter(i => !existing.includes(i));
-    }
-
-    private updateGraphWorker() {
-        const oldProgram = this.languageService.getCurrentProgram();
-        Debug.assert(oldProgram === this.program);
-        Debug.assert(!this.isClosed(), "Called update graph worker of closed project");
-        this.writeLog(`Starting updateGraphWorker: Project: ${this.getProjectName()}`);
-        const start = timestamp();
-        const { hasInvalidatedResolutions, hasInvalidatedLibResolutions } = this.resolutionCache.createHasInvalidatedResolutions(returnFalse, returnFalse);
-        this.hasInvalidatedResolutions = hasInvalidatedResolutions;
-        this.hasInvalidatedLibResolutions = hasInvalidatedLibResolutions;
-        this.resolutionCache.startCachingPerDirectoryResolution();
-        this.dirty = false;
-        this.updateFromProjectInProgress = true;
-        this.program = this.languageService.getProgram(); // TODO: GH#18217
-        this.updateFromProjectInProgress = false;
-        tracing?.push(tracing.Phase.Session, "finishCachingPerDirectoryResolution");
-        this.resolutionCache.finishCachingPerDirectoryResolution(this.program, oldProgram);
-        tracing?.pop();
-
-        Debug.assert(oldProgram === undefined || this.program !== undefined);
-
-        // bump up the version if
-        // - oldProgram is not set - this is a first time updateGraph is called
-        // - newProgram is different from the old program and structure of the old program was not reused.
-        let hasNewProgram = false;
-        if (this.program && (!oldProgram || (this.program !== oldProgram && this.program.structureIsReused !== StructureIsReused.Completely))) {
-            hasNewProgram = true;
-            if (oldProgram) {
-                for (const f of oldProgram.getSourceFiles()) {
-                    const newFile = this.program.getSourceFileByPath(f.resolvedPath);
-                    if (!newFile || (f.resolvedPath === f.path && newFile.resolvedPath !== f.path)) {
-                        // new program does not contain this file - detach it from the project
-                        // - remove resolutions only if the new program doesnt contain source file by the path (not resolvedPath since path is used for resolution)
-                        this.detachScriptInfoFromProject(f.fileName, !!this.program.getSourceFileByPath(f.path), /*syncDirWatcherRemove*/ true);
-                    }
-                }
-
-                oldProgram.forEachResolvedProjectReference(resolvedProjectReference => {
-                    if (!this.program!.getResolvedProjectReferenceByPath(resolvedProjectReference.sourceFile.path)) {
-                        this.detachScriptInfoFromProject(resolvedProjectReference.sourceFile.fileName, /*noRemoveResolution*/ undefined, /*syncDirWatcherRemove*/ true);
-                    }
-                });
-            }
-
-            // Update the missing file paths watcher
-            updateMissingFilePathsWatch(
-                this.program,
-                this.missingFilesMap || (this.missingFilesMap = new Map()),
-                // Watch the missing files
-                (missingFilePath, missingFileName) => this.addMissingFileWatcher(missingFilePath, missingFileName),
-            );
-
-            if (this.generatedFilesMap) {
-                const outPath = this.compilerOptions.outFile;
-                if (isGeneratedFileWatcher(this.generatedFilesMap)) {
-                    // --out
-                    if (
-                        !outPath || !this.isValidGeneratedFileWatcher(
-                            removeFileExtension(outPath) + Extension.Dts,
-                            this.generatedFilesMap,
-                        )
-                    ) {
-                        this.clearGeneratedFileWatch();
-                    }
-                }
-                else {
-                    // MultiFile
-                    if (outPath) {
-                        this.clearGeneratedFileWatch();
-                    }
-                    else {
-                        this.generatedFilesMap.forEach((watcher, source) => {
-                            const sourceFile = this.program!.getSourceFileByPath(source);
-                            if (
-                                !sourceFile ||
-                                sourceFile.resolvedPath !== source ||
-                                !this.isValidGeneratedFileWatcher(
-                                    getDeclarationEmitOutputFilePathWorker(sourceFile.fileName, this.compilerOptions, this.currentDirectory, this.program!.getCommonSourceDirectory(), this.getCanonicalFileName),
-                                    watcher,
-                                )
-                            ) {
-                                closeFileWatcherOf(watcher);
-                                (this.generatedFilesMap as Map<string, GeneratedFileWatcher>).delete(source);
-                            }
-                        });
-                    }
-                }
-            }
-
-            // Watch the type locations that would be added to program as part of automatic type resolutions
-            if (this.languageServiceEnabled && this.projectService.serverMode === LanguageServiceMode.Semantic) {
-                this.resolutionCache.updateTypeRootsWatch();
-            }
-        }
-
-        this.projectService.verifyProgram(this);
-        if (this.exportMapCache && !this.exportMapCache.isEmpty()) {
-            this.exportMapCache.releaseSymbols();
-            if (this.hasAddedorRemovedFiles || oldProgram && !this.program!.structureIsReused) {
-                this.exportMapCache.clear();
-            }
-            else if (this.changedFilesForExportMapCache && oldProgram && this.program) {
-                forEachKey(this.changedFilesForExportMapCache, fileName => {
-                    const oldSourceFile = oldProgram.getSourceFileByPath(fileName);
-                    const sourceFile = this.program!.getSourceFileByPath(fileName);
-                    if (!oldSourceFile || !sourceFile) {
-                        this.exportMapCache!.clear();
-                        return true;
-                    }
-                    return this.exportMapCache!.onFileChanged(oldSourceFile, sourceFile, !!this.getTypeAcquisition().enable);
-                });
-            }
-        }
-        if (this.changedFilesForExportMapCache) {
-            this.changedFilesForExportMapCache.clear();
-        }
-
-        if (this.hasAddedOrRemovedSymlinks || this.program && !this.program.structureIsReused && this.getCompilerOptions().preserveSymlinks) {
-            // With --preserveSymlinks, we may not determine that a file is a symlink, so we never set `hasAddedOrRemovedSymlinks`
-            this.symlinks = undefined;
-            this.moduleSpecifierCache.clear();
-        }
-
-        const oldExternalFiles = this.externalFiles || emptyArray as SortedReadonlyArray<string>;
-        this.externalFiles = this.getExternalFiles();
-        enumerateInsertsAndDeletes<string, string>(
-            this.externalFiles,
-            oldExternalFiles,
-            getStringComparer(!this.useCaseSensitiveFileNames()), // Ensure a ScriptInfo is created for new external files. This is performed indirectly
-            // by the host for files in the program when the program is retrieved above but
-            // the program doesn't contain external files so this must be done explicitly.
-            inserted => {
-                const scriptInfo = this.projectService.getOrCreateScriptInfoNotOpenedByClient(inserted, this.currentDirectory, this.directoryStructureHost);
-                scriptInfo?.attachToProject(this);
-            },
-            removed => this.detachScriptInfoFromProject(removed),
-        );
-        const elapsed = timestamp() - start;
-        this.sendPerformanceEvent("UpdateGraph", elapsed);
-<<<<<<< HEAD
-        this.writeLog(`Finishing updateGraphWorker: Project: ${this.getProjectName()} Version: ${this.getProjectVersion()} structureChanged: ${hasNewProgram}${this.program ? ` structureIsReused:: ${StructureIsReused[this.program.structureIsReused]}` : ""} Elapsed: ${elapsed}ms`);
-        if (this.hasAddedorRemovedFiles) {
-            this.print(/*writeProjectFileNames*/ true);
-=======
-        this.writeLog(`Finishing updateGraphWorker: Project: ${this.getProjectName()} projectStateVersion: ${this.projectStateVersion} projectProgramVersion: ${this.projectProgramVersion} structureChanged: ${hasNewProgram}${this.program ? ` structureIsReused:: ${(ts as any).StructureIsReused[this.program.structureIsReused]}` : ""} Elapsed: ${elapsed}ms`);
-        if (this.projectService.logger.isTestLogger) {
-            if (this.program !== oldProgram) {
-                this.print(/*writeProjectFileNames*/ true, this.hasAddedorRemovedFiles, /*writeFileVersionAndText*/ true);
-            }
-            else {
-                this.writeLog(`Same program as before`);
-            }
-        }
-        else if (this.hasAddedorRemovedFiles) {
-            this.print(/*writeProjectFileNames*/ true, /*writeFileExplaination*/ true, /*writeFileVersionAndText*/ false);
->>>>>>> 12402f26
-        }
-        else if (this.program !== oldProgram) {
-            this.writeLog(`Different program with same set of files`);
-        }
-        // Verify the document registry count
-        this.projectService.verifyDocumentRegistry();
-        return hasNewProgram;
-    }
-
-    /** @internal */
-    sendPerformanceEvent(kind: PerformanceEvent["kind"], durationMs: number) {
-        this.projectService.sendPerformanceEvent(kind, durationMs);
-    }
-
-    private detachScriptInfoFromProject(uncheckedFileName: string, noRemoveResolution?: boolean, syncDirWatcherRemove?: boolean) {
-        const scriptInfoToDetach = this.projectService.getScriptInfo(uncheckedFileName);
-        if (scriptInfoToDetach) {
-            scriptInfoToDetach.detachFromProject(this);
-            if (!noRemoveResolution) {
-                this.resolutionCache.removeResolutionsOfFile(scriptInfoToDetach.path, syncDirWatcherRemove);
-            }
-        }
-    }
-
-    private addMissingFileWatcher(missingFilePath: Path, missingFileName: string): FileWatcher {
-        if (isConfiguredProject(this)) {
-            // If this file is referenced config file, we are already watching it, no need to watch again
-            const configFileExistenceInfo = this.projectService.configFileExistenceInfoCache.get(missingFilePath as string as NormalizedPath);
-            if (configFileExistenceInfo?.config?.projects.has(this.canonicalConfigFilePath)) return noopFileWatcher;
-        }
-        const fileWatcher = this.projectService.watchFactory.watchFile(
-            getNormalizedAbsolutePath(missingFileName, this.currentDirectory),
-            (fileName, eventKind) => {
-                if (isConfiguredProject(this)) {
-                    this.getCachedDirectoryStructureHost().addOrDeleteFile(fileName, missingFilePath, eventKind);
-                }
-
-                if (eventKind === FileWatcherEventKind.Created && this.missingFilesMap!.has(missingFilePath)) {
-                    this.missingFilesMap!.delete(missingFilePath);
-                    fileWatcher.close();
-
-                    // When a missing file is created, we should update the graph.
-                    this.projectService.delayUpdateProjectGraphAndEnsureProjectStructureForOpenFiles(this);
-                }
-            },
-            PollingInterval.Medium,
-            this.projectService.getWatchOptions(this),
-            WatchType.MissingFile,
-            this,
-        );
-        return fileWatcher;
-    }
-
-    private isWatchedMissingFile(path: Path) {
-        return !!this.missingFilesMap && this.missingFilesMap.has(path);
-    }
-
-    /** @internal */
-    addGeneratedFileWatch(generatedFile: string, sourceFile: string) {
-        if (this.compilerOptions.outFile) {
-            // Single watcher
-            if (!this.generatedFilesMap) {
-                this.generatedFilesMap = this.createGeneratedFileWatcher(generatedFile);
-            }
-        }
-        else {
-            // Map
-            const path = this.toPath(sourceFile);
-            if (this.generatedFilesMap) {
-                if (isGeneratedFileWatcher(this.generatedFilesMap)) {
-                    Debug.fail(`${this.projectName} Expected to not have --out watcher for generated file with options: ${JSON.stringify(this.compilerOptions)}`);
-                    return;
-                }
-                if (this.generatedFilesMap.has(path)) return;
-            }
-            else {
-                this.generatedFilesMap = new Map();
-            }
-            this.generatedFilesMap.set(path, this.createGeneratedFileWatcher(generatedFile));
-        }
-    }
-
-    private createGeneratedFileWatcher(generatedFile: string): GeneratedFileWatcher {
-        return {
-            generatedFilePath: this.toPath(generatedFile),
-            watcher: this.projectService.watchFactory.watchFile(
-                generatedFile,
-                () => {
-                    this.clearSourceMapperCache();
-                    this.projectService.delayUpdateProjectGraphAndEnsureProjectStructureForOpenFiles(this);
-                },
-                PollingInterval.High,
-                this.projectService.getWatchOptions(this),
-                WatchType.MissingGeneratedFile,
-                this,
-            ),
-        };
-    }
-
-    private isValidGeneratedFileWatcher(generateFile: string, watcher: GeneratedFileWatcher) {
-        return this.toPath(generateFile) === watcher.generatedFilePath;
-    }
-
-    private clearGeneratedFileWatch() {
-        if (this.generatedFilesMap) {
-            if (isGeneratedFileWatcher(this.generatedFilesMap)) {
-                closeFileWatcherOf(this.generatedFilesMap);
-            }
-            else {
-                clearMap(this.generatedFilesMap, closeFileWatcherOf);
-            }
-            this.generatedFilesMap = undefined;
-        }
-    }
-
-    getScriptInfoForNormalizedPath(fileName: NormalizedPath): ScriptInfo | undefined {
-        const scriptInfo = this.projectService.getScriptInfoForPath(this.toPath(fileName));
-        if (scriptInfo && !scriptInfo.isAttached(this)) {
-            return Errors.ThrowProjectDoesNotContainDocument(fileName, this);
-        }
-        return scriptInfo;
-    }
-
-    getScriptInfo(uncheckedFileName: string) {
-        return this.projectService.getScriptInfo(uncheckedFileName);
-    }
-
-    filesToString(writeProjectFileNames: boolean) {
-        return this.filesToStringWorker(writeProjectFileNames, /*writeFileExplaination*/ true, /*writeFileVersionAndText*/ false);
-    }
-
-    /** @internal */
-    private filesToStringWorker(writeProjectFileNames: boolean, writeFileExplaination: boolean, writeFileVersionAndText: boolean) {
-        if (this.isInitialLoadPending()) return "\tFiles (0) InitialLoadPending\n";
-        if (!this.program) return "\tFiles (0) NoProgram\n";
-        const sourceFiles = this.program.getSourceFiles();
-        let strBuilder = `\tFiles (${sourceFiles.length})\n`;
-        if (writeProjectFileNames) {
-            for (const file of sourceFiles) {
-                strBuilder += `\t${file.fileName}${writeFileVersionAndText ? ` ${file.version} ${JSON.stringify(file.text)}` : ""}\n`;
-            }
-            if (writeFileExplaination) {
-                strBuilder += "\n\n";
-                explainFiles(this.program, s => strBuilder += `\t${s}\n`);
-            }
-        }
-        return strBuilder;
-    }
-
-    /** @internal */
-    print(writeProjectFileNames: boolean, writeFileExplaination: boolean, writeFileVersionAndText: boolean) {
-        this.writeLog(`Project '${this.projectName}' (${ProjectKind[this.projectKind]})`);
-        this.writeLog(this.filesToStringWorker(
-            writeProjectFileNames && this.projectService.logger.hasLevel(LogLevel.verbose),
-            writeFileExplaination && this.projectService.logger.hasLevel(LogLevel.verbose),
-            writeFileVersionAndText && this.projectService.logger.hasLevel(LogLevel.verbose),
-        ));
-        this.writeLog("-----------------------------------------------");
-        if (this.autoImportProviderHost) {
-            this.autoImportProviderHost.print(/*writeProjectFileNames*/ false, /*writeFileExplaination*/ false, /*writeFileVersionAndText*/ false);
-        }
-        this.noDtsResolutionProject?.print(/*writeProjectFileNames*/ false, /*writeFileExplaination*/ false, /*writeFileVersionAndText*/ false);
-    }
-
-    setCompilerOptions(compilerOptions: CompilerOptions) {
-        if (compilerOptions) {
-            compilerOptions.allowNonTsExtensions = true;
-            const oldOptions = this.compilerOptions;
-            this.compilerOptions = compilerOptions;
-            this.setInternalCompilerOptionsForEmittingJsFiles();
-            this.noDtsResolutionProject?.setCompilerOptions(this.getCompilerOptionsForNoDtsResolutionProject());
-            if (changesAffectModuleResolution(oldOptions, compilerOptions)) {
-                // reset cached unresolved imports if changes in compiler options affected module resolution
-                this.cachedUnresolvedImportsPerFile.clear();
-                this.lastCachedUnresolvedImportsList = undefined;
-                this.resolutionCache.onChangesAffectModuleResolution();
-                this.moduleSpecifierCache.clear();
-            }
-            this.markAsDirty();
-        }
-    }
-
-    /** @internal */
-    setWatchOptions(watchOptions: WatchOptions | undefined) {
-        this.watchOptions = watchOptions;
-    }
-
-    /** @internal */
-    getWatchOptions(): WatchOptions | undefined {
-        return this.watchOptions;
-    }
-
-    setTypeAcquisition(newTypeAcquisition: TypeAcquisition | undefined): void {
-        if (newTypeAcquisition) {
-            this.typeAcquisition = this.removeLocalTypingsFromTypeAcquisition(newTypeAcquisition);
-        }
-    }
-
-    getTypeAcquisition() {
-        return this.typeAcquisition || {};
-    }
-
-    /** @internal */
-    getChangesSinceVersion(lastKnownVersion?: number, includeProjectReferenceRedirectInfo?: boolean): ProjectFilesWithTSDiagnostics {
-        const includeProjectReferenceRedirectInfoIfRequested = includeProjectReferenceRedirectInfo
-            ? (files: Map<string, boolean>) =>
-                arrayFrom(files.entries(), ([fileName, isSourceOfProjectReferenceRedirect]): protocol.FileWithProjectReferenceRedirectInfo => ({
-                    fileName,
-                    isSourceOfProjectReferenceRedirect,
-                }))
-            : (files: Map<string, boolean>) => arrayFrom(files.keys());
-
-        // Update the graph only if initial configured project load is not pending
-        if (!this.isInitialLoadPending()) {
-            updateProjectIfDirty(this);
-        }
-
-        const info: protocol.ProjectVersionInfo = {
-            projectName: this.getProjectName(),
-            version: this.projectProgramVersion,
-            isInferred: isInferredProject(this),
-            options: this.getCompilationSettings(),
-            languageServiceDisabled: !this.languageServiceEnabled,
-            lastFileExceededProgramSize: this.lastFileExceededProgramSize,
-        };
-        const updatedFileNames = this.updatedFileNames;
-        this.updatedFileNames = undefined;
-        // check if requested version is the same that we have reported last time
-        if (this.lastReportedFileNames && lastKnownVersion === this.lastReportedVersion) {
-            // if current structure version is the same - return info without any changes
-            if (this.projectProgramVersion === this.lastReportedVersion && !updatedFileNames) {
-                return { info, projectErrors: this.getGlobalProjectErrors() };
-            }
-            // compute and return the difference
-            const lastReportedFileNames = this.lastReportedFileNames;
-            const externalFiles = this.externalFiles?.map((f): protocol.FileWithProjectReferenceRedirectInfo => ({
-                fileName: toNormalizedPath(f),
-                isSourceOfProjectReferenceRedirect: false,
-            })) || emptyArray;
-            const currentFiles = arrayToMap(
-                this.getFileNamesWithRedirectInfo(!!includeProjectReferenceRedirectInfo).concat(externalFiles),
-                info => info.fileName,
-                info => info.isSourceOfProjectReferenceRedirect,
-            );
-
-            const added: Map<string, boolean> = new Map<string, boolean>();
-            const removed: Map<string, boolean> = new Map<string, boolean>();
-
-            const updated: string[] = updatedFileNames ? arrayFrom(updatedFileNames.keys()) : [];
-            const updatedRedirects: protocol.FileWithProjectReferenceRedirectInfo[] = [];
-
-            forEachEntry(currentFiles, (isSourceOfProjectReferenceRedirect, fileName) => {
-                if (!lastReportedFileNames.has(fileName)) {
-                    added.set(fileName, isSourceOfProjectReferenceRedirect);
-                }
-                else if (includeProjectReferenceRedirectInfo && isSourceOfProjectReferenceRedirect !== lastReportedFileNames.get(fileName)) {
-                    updatedRedirects.push({
-                        fileName,
-                        isSourceOfProjectReferenceRedirect,
-                    });
-                }
-            });
-            forEachEntry(lastReportedFileNames, (isSourceOfProjectReferenceRedirect, fileName) => {
-                if (!currentFiles.has(fileName)) {
-                    removed.set(fileName, isSourceOfProjectReferenceRedirect);
-                }
-            });
-            this.lastReportedFileNames = currentFiles;
-            this.lastReportedVersion = this.projectProgramVersion;
-            return {
-                info,
-                changes: {
-                    added: includeProjectReferenceRedirectInfoIfRequested(added),
-                    removed: includeProjectReferenceRedirectInfoIfRequested(removed),
-                    updated: includeProjectReferenceRedirectInfo
-                        ? updated.map((fileName): protocol.FileWithProjectReferenceRedirectInfo => ({
-                            fileName,
-                            isSourceOfProjectReferenceRedirect: this.isSourceOfProjectReferenceRedirect(fileName),
-                        }))
-                        : updated,
-                    updatedRedirects: includeProjectReferenceRedirectInfo ? updatedRedirects : undefined,
-                },
-                projectErrors: this.getGlobalProjectErrors(),
-            };
-        }
-        else {
-            // unknown version - return everything
-            const projectFileNames = this.getFileNamesWithRedirectInfo(!!includeProjectReferenceRedirectInfo);
-            const externalFiles = this.externalFiles?.map((f): protocol.FileWithProjectReferenceRedirectInfo => ({
-                fileName: toNormalizedPath(f),
-                isSourceOfProjectReferenceRedirect: false,
-            })) || emptyArray;
-            const allFiles = projectFileNames.concat(externalFiles);
-            this.lastReportedFileNames = arrayToMap(
-                allFiles,
-                info => info.fileName,
-                info => info.isSourceOfProjectReferenceRedirect,
-            );
-            this.lastReportedVersion = this.projectProgramVersion;
-            return {
-                info,
-                files: includeProjectReferenceRedirectInfo ? allFiles : allFiles.map(f => f.fileName),
-                projectErrors: this.getGlobalProjectErrors(),
-            };
-        }
-    }
-
-    // remove a root file from project
-    protected removeRoot(info: ScriptInfo): void {
-        orderedRemoveItem(this.rootFiles, info);
-        this.rootFilesMap.delete(info.path);
-    }
-
-    /** @internal */
-    isSourceOfProjectReferenceRedirect(fileName: string) {
-        return !!this.program && this.program.isSourceOfProjectReferenceRedirect(fileName);
-    }
-
-    /** @internal */
-    protected getGlobalPluginSearchPaths() {
-        // Search any globally-specified probe paths, then our peer node_modules
-        return [
-            ...this.projectService.pluginProbeLocations,
-            // ../../.. to walk from X/node_modules/typescript/lib/tsserver.js to X/node_modules/
-            combinePaths(this.projectService.getExecutingFilePath(), "../../.."),
-        ];
-    }
-
-    protected enableGlobalPlugins(options: CompilerOptions): void {
-        if (!this.projectService.globalPlugins.length) return;
-        const host = this.projectService.host;
-
-        if (!host.require && !host.importPlugin) {
-            this.projectService.logger.info("Plugins were requested but not running in environment that supports 'require'. Nothing will be loaded");
-            return;
-        }
-
-        // Enable global plugins with synthetic configuration entries
-        const searchPaths = this.getGlobalPluginSearchPaths();
-        for (const globalPluginName of this.projectService.globalPlugins) {
-            // Skip empty names from odd commandline parses
-            if (!globalPluginName) continue;
-
-            // Skip already-locally-loaded plugins
-            if (options.plugins && options.plugins.some(p => p.name === globalPluginName)) continue;
-
-            // Provide global: true so plugins can detect why they can't find their config
-            this.projectService.logger.info(`Loading global plugin ${globalPluginName}`);
-
-            this.enablePlugin({ name: globalPluginName, global: true } as PluginImport, searchPaths);
-        }
-    }
-
-    protected enablePlugin(pluginConfigEntry: PluginImport, searchPaths: string[]): void {
-        this.projectService.requestEnablePlugin(this, pluginConfigEntry, searchPaths);
-    }
-
-    /** @internal */
-    enableProxy(pluginModuleFactory: PluginModuleFactory, configEntry: PluginImport) {
-        try {
-            if (typeof pluginModuleFactory !== "function") {
-                this.projectService.logger.info(`Skipped loading plugin ${configEntry.name} because it did not expose a proper factory function`);
-                return;
-            }
-
-            const info: PluginCreateInfo = {
-                config: configEntry,
-                project: this,
-                languageService: this.languageService,
-                languageServiceHost: this,
-                serverHost: this.projectService.host,
-                session: this.projectService.session,
-            };
-
-            const pluginModule = pluginModuleFactory({ typescript: ts });
-            const newLS = pluginModule.create(info);
-            for (const k of Object.keys(this.languageService)) {
-                // eslint-disable-next-line local/no-in-operator
-                if (!(k in newLS)) {
-                    this.projectService.logger.info(`Plugin activation warning: Missing proxied method ${k} in created LS. Patching.`);
-                    (newLS as any)[k] = (this.languageService as any)[k];
-                }
-            }
-            this.projectService.logger.info(`Plugin validation succeeded`);
-            this.languageService = newLS;
-            this.plugins.push({ name: configEntry.name, module: pluginModule });
-        }
-        catch (e) {
-            this.projectService.logger.info(`Plugin activation failed: ${e}`);
-        }
-    }
-
-    /** @internal */
-    onPluginConfigurationChanged(pluginName: string, configuration: any) {
-        this.plugins.filter(plugin => plugin.name === pluginName).forEach(plugin => {
-            if (plugin.module.onConfigurationChanged) {
-                plugin.module.onConfigurationChanged(configuration);
-            }
-        });
-    }
-
-    /** Starts a new check for diagnostics. Call this if some file has updated that would cause diagnostics to be changed. */
-    refreshDiagnostics() {
-        this.projectService.sendProjectsUpdatedInBackgroundEvent();
-    }
-
-    /** @internal */
-    getPackageJsonsVisibleToFile(fileName: string, rootDir?: string): readonly ProjectPackageJsonInfo[] {
-        if (this.projectService.serverMode !== LanguageServiceMode.Semantic) return emptyArray;
-        return this.projectService.getPackageJsonsVisibleToFile(fileName, this, rootDir);
-    }
-
-    /** @internal */
-    getNearestAncestorDirectoryWithPackageJson(fileName: string): string | undefined {
-        return this.projectService.getNearestAncestorDirectoryWithPackageJson(fileName);
-    }
-
-    /** @internal */
-    getPackageJsonsForAutoImport(rootDir?: string): readonly ProjectPackageJsonInfo[] {
-        return this.getPackageJsonsVisibleToFile(combinePaths(this.currentDirectory, inferredTypesContainingFile), rootDir);
-    }
-
-    /** @internal */
-    getPackageJsonCache() {
-        return this.projectService.packageJsonCache;
-    }
-
-    /** @internal */
-    getCachedExportInfoMap() {
-        return this.exportMapCache ||= createCacheableExportInfoMap(this);
-    }
-
-    /** @internal */
-    clearCachedExportInfoMap() {
-        this.exportMapCache?.clear();
-    }
-
-    /** @internal */
-    getModuleSpecifierCache() {
-        return this.moduleSpecifierCache;
-    }
-
-    /** @internal */
-    includePackageJsonAutoImports(): PackageJsonAutoImportPreference {
-        if (
-            this.projectService.includePackageJsonAutoImports() === PackageJsonAutoImportPreference.Off ||
-            !this.languageServiceEnabled ||
-            isInsideNodeModules(this.currentDirectory) ||
-            !this.isDefaultProjectForOpenFiles()
-        ) {
-            return PackageJsonAutoImportPreference.Off;
-        }
-        return this.projectService.includePackageJsonAutoImports();
-    }
-
-    /** @internal */
-    getHostForAutoImportProvider(): GetPackageJsonEntrypointsHost {
-        if (this.program) {
-            return {
-                fileExists: this.program.fileExists,
-                directoryExists: this.program.directoryExists,
-                realpath: this.program.realpath || this.projectService.host.realpath?.bind(this.projectService.host),
-                getCurrentDirectory: this.getCurrentDirectory.bind(this),
-                readFile: this.projectService.host.readFile.bind(this.projectService.host),
-                getDirectories: this.projectService.host.getDirectories.bind(this.projectService.host),
-                trace: this.projectService.host.trace?.bind(this.projectService.host),
-                useCaseSensitiveFileNames: this.program.useCaseSensitiveFileNames(),
-                readDirectory: this.projectService.host.readDirectory.bind(this.projectService.host),
-            };
-        }
-        return this.projectService.host;
-    }
-
-    /** @internal */
-    getPackageJsonAutoImportProvider(): Program | undefined {
-        if (this.autoImportProviderHost === false) {
-            return undefined;
-        }
-        if (this.projectService.serverMode !== LanguageServiceMode.Semantic) {
-            this.autoImportProviderHost = false;
-            return undefined;
-        }
-        if (this.autoImportProviderHost) {
-            updateProjectIfDirty(this.autoImportProviderHost);
-            if (this.autoImportProviderHost.isEmpty()) {
-                this.autoImportProviderHost.close();
-                this.autoImportProviderHost = undefined;
-                return undefined;
-            }
-            return this.autoImportProviderHost.getCurrentProgram();
-        }
-
-        const dependencySelection = this.includePackageJsonAutoImports();
-        if (dependencySelection) {
-            tracing?.push(tracing.Phase.Session, "getPackageJsonAutoImportProvider");
-            const start = timestamp();
-            this.autoImportProviderHost = AutoImportProviderProject.create(dependencySelection, this, this.getHostForAutoImportProvider(), this.documentRegistry);
-            if (this.autoImportProviderHost) {
-                updateProjectIfDirty(this.autoImportProviderHost);
-                this.sendPerformanceEvent("CreatePackageJsonAutoImportProvider", timestamp() - start);
-                tracing?.pop();
-                return this.autoImportProviderHost.getCurrentProgram();
-            }
-            tracing?.pop();
-        }
-    }
-
-    /** @internal */
-    private isDefaultProjectForOpenFiles(): boolean {
-        return !!forEachEntry(
-            this.projectService.openFiles,
-            (_, fileName) => this.projectService.tryGetDefaultProjectForFile(toNormalizedPath(fileName)) === this,
-        );
-    }
-
-    /** @internal */
-    watchNodeModulesForPackageJsonChanges(directoryPath: string) {
-        return this.projectService.watchPackageJsonsInNodeModules(directoryPath, this);
-    }
-
-    /** @internal */
-    getIncompleteCompletionsCache() {
-        return this.projectService.getIncompleteCompletionsCache();
-    }
-
-    /** @internal */
-    getNoDtsResolutionProject(rootFile: NormalizedPath): AuxiliaryProject {
-        Debug.assert(this.projectService.serverMode === LanguageServiceMode.Semantic);
-        if (!this.noDtsResolutionProject) {
-            this.noDtsResolutionProject = new AuxiliaryProject(this.projectService, this.documentRegistry, this.getCompilerOptionsForNoDtsResolutionProject(), this.currentDirectory);
-        }
-        if (this.noDtsResolutionProject.rootFile !== rootFile) {
-            this.projectService.setFileNamesOfAutpImportProviderOrAuxillaryProject(this.noDtsResolutionProject, [rootFile]);
-            this.noDtsResolutionProject.rootFile = rootFile;
-        }
-        return this.noDtsResolutionProject;
-    }
-
-    /** @internal */
-    private getCompilerOptionsForNoDtsResolutionProject() {
-        return {
-            ...this.getCompilerOptions(),
-            noDtsResolution: true,
-            allowJs: true,
-            maxNodeModuleJsDepth: 3,
-            diagnostics: false,
-            skipLibCheck: true,
-            sourceMap: false,
-            types: ts.emptyArray,
-            lib: ts.emptyArray,
-            noLib: true,
-        };
-    }
-}
-
-function getUnresolvedImports(program: Program, cachedUnresolvedImportsPerFile: Map<Path, readonly string[]>): SortedReadonlyArray<string> {
-    const sourceFiles = program.getSourceFiles();
-    tracing?.push(tracing.Phase.Session, "getUnresolvedImports", { count: sourceFiles.length });
-    const ambientModules = program.getTypeChecker().getAmbientModules().map(mod => stripQuotes(mod.getName()));
-    const result = sortAndDeduplicate(flatMap(sourceFiles, sourceFile =>
-        extractUnresolvedImportsFromSourceFile(
-            program,
-            sourceFile,
-            ambientModules,
-            cachedUnresolvedImportsPerFile,
-        )));
-    tracing?.pop();
-    return result;
-}
-function extractUnresolvedImportsFromSourceFile(
-    program: Program,
-    file: SourceFile,
-    ambientModules: readonly string[],
-    cachedUnresolvedImportsPerFile: Map<Path, readonly string[]>,
-): readonly string[] {
-    return getOrUpdate(cachedUnresolvedImportsPerFile, file.path, () => {
-        let unresolvedImports: string[] | undefined;
-        program.forEachResolvedModule(({ resolvedModule }, name) => {
-            // pick unresolved non-relative names
-            if (
-                (!resolvedModule || !resolutionExtensionIsTSOrJson(resolvedModule.extension)) &&
-                !isExternalModuleNameRelative(name) &&
-                !ambientModules.some(m => m === name)
-            ) {
-                unresolvedImports = append(unresolvedImports, parsePackageName(name).packageName);
-            }
-        }, file);
-        return unresolvedImports || emptyArray;
-    });
-}
-
-/**
- * If a file is opened and no tsconfig (or jsconfig) is found,
- * the file and its imports/references are put into an InferredProject.
- */
-export class InferredProject extends Project {
-    private _isJsInferredProject = false;
-
-    toggleJsInferredProject(isJsInferredProject: boolean) {
-        if (isJsInferredProject !== this._isJsInferredProject) {
-            this._isJsInferredProject = isJsInferredProject;
-            this.setCompilerOptions();
-        }
-    }
-
-    override setCompilerOptions(options?: CompilerOptions) {
-        // Avoid manipulating the given options directly
-        if (!options && !this.getCompilationSettings()) {
-            return;
-        }
-        const newOptions = cloneCompilerOptions(options || this.getCompilationSettings());
-        if (this._isJsInferredProject && typeof newOptions.maxNodeModuleJsDepth !== "number") {
-            newOptions.maxNodeModuleJsDepth = 2;
-        }
-        else if (!this._isJsInferredProject) {
-            newOptions.maxNodeModuleJsDepth = undefined;
-        }
-        newOptions.allowJs = true;
-        super.setCompilerOptions(newOptions);
-    }
-
-    /** this is canonical project root path */
-    readonly projectRootPath: string | undefined;
-
-    /**
-     * stored only if their is no projectRootPath and this isnt single inferred project
-     *
-     * @internal
-     */
-    readonly canonicalCurrentDirectory: string | undefined;
-
-    /** @internal */
-    constructor(
-        projectService: ProjectService,
-        documentRegistry: DocumentRegistry,
-        compilerOptions: CompilerOptions,
-        watchOptions: WatchOptions | undefined,
-        projectRootPath: NormalizedPath | undefined,
-        currentDirectory: string,
-        typeAcquisition: TypeAcquisition | undefined,
-    ) {
-        super(
-            projectService.newInferredProjectName(),
-            ProjectKind.Inferred,
-            projectService,
-            documentRegistry,
-            // TODO: GH#18217
-            /*files*/ undefined!,
-            /*lastFileExceededProgramSize*/ undefined,
-            compilerOptions,
-            /*compileOnSaveEnabled*/ false,
-            watchOptions,
-            projectService.host,
-            currentDirectory,
-        );
-        this.typeAcquisition = typeAcquisition;
-        this.projectRootPath = projectRootPath && projectService.toCanonicalFileName(projectRootPath);
-        if (!projectRootPath && !projectService.useSingleInferredProject) {
-            this.canonicalCurrentDirectory = projectService.toCanonicalFileName(this.currentDirectory);
-        }
-        this.enableGlobalPlugins(this.getCompilerOptions());
-    }
-
-    override addRoot(info: ScriptInfo) {
-        Debug.assert(info.isScriptOpen());
-        this.projectService.startWatchingConfigFilesForInferredProjectRoot(info);
-        if (!this._isJsInferredProject && info.isJavaScript()) {
-            this.toggleJsInferredProject(/*isJsInferredProject*/ true);
-        }
-        else if (this.isOrphan() && this._isJsInferredProject && !info.isJavaScript()) {
-            this.toggleJsInferredProject(/*isJsInferredProject*/ false);
-        }
-        super.addRoot(info);
-    }
-
-    override removeRoot(info: ScriptInfo) {
-        this.projectService.stopWatchingConfigFilesForInferredProjectRoot(info);
-        super.removeRoot(info);
-        // Delay toggling to isJsInferredProject = false till we actually need it again
-        if (!this.isOrphan() && this._isJsInferredProject && info.isJavaScript()) {
-            if (every(this.getRootScriptInfos(), rootInfo => !rootInfo.isJavaScript())) {
-                this.toggleJsInferredProject(/*isJsInferredProject*/ false);
-            }
-        }
-    }
-
-    /** @internal */
-    override isOrphan() {
-        return !this.hasRoots();
-    }
-
-    isProjectWithSingleRoot() {
-        // - when useSingleInferredProject is not set and projectRootPath is not set,
-        //   we can guarantee that this will be the only root
-        // - other wise it has single root if it has single root script info
-        return (!this.projectRootPath && !this.projectService.useSingleInferredProject) ||
-            this.getRootScriptInfos().length === 1;
-    }
-
-    override close() {
-        forEach(this.getRootScriptInfos(), info => this.projectService.stopWatchingConfigFilesForInferredProjectRoot(info));
-        super.close();
-    }
-
-    override getTypeAcquisition(): TypeAcquisition {
-        return this.typeAcquisition || {
-            enable: allRootFilesAreJsOrDts(this),
-            include: ts.emptyArray,
-            exclude: ts.emptyArray,
-        };
-    }
-}
-
-/** @internal */
-export class AuxiliaryProject extends Project {
-    /** @internal */ rootFile: NormalizedPath | undefined;
-    constructor(projectService: ProjectService, documentRegistry: DocumentRegistry, compilerOptions: CompilerOptions, currentDirectory: string) {
-        super(projectService.newAuxiliaryProjectName(), ProjectKind.Auxiliary, projectService, documentRegistry, /*hasExplicitListOfFiles*/ false, /*lastFileExceededProgramSize*/ undefined, compilerOptions, /*compileOnSaveEnabled*/ false, /*watchOptions*/ undefined, projectService.host, currentDirectory);
-    }
-
-    override isOrphan(): boolean {
-        return true;
-    }
-
-    override scheduleInvalidateResolutionsOfFailedLookupLocations(): void {
-        // Invalidation will happen on-demand as part of updateGraph
-        return;
-    }
-}
-
-export class AutoImportProviderProject extends Project {
-    /** @internal */
-    private static readonly maxDependencies = 10;
-
-    /** @internal */
-    static getRootFileNames(dependencySelection: PackageJsonAutoImportPreference, hostProject: Project, host: GetPackageJsonEntrypointsHost, compilerOptions: CompilerOptions): string[] {
-        if (!dependencySelection) {
-            return ts.emptyArray;
-        }
-
-        const program = hostProject.getCurrentProgram();
-        if (!program) {
-            return ts.emptyArray;
-        }
-
-        const start = timestamp();
-        let dependencyNames: Set<string> | undefined;
-        let rootNames: string[] | undefined;
-        const rootFileName = combinePaths(hostProject.currentDirectory, inferredTypesContainingFile);
-        const packageJsons = hostProject.getPackageJsonsForAutoImport(combinePaths(hostProject.currentDirectory, rootFileName));
-        for (const packageJson of packageJsons) {
-            packageJson.dependencies?.forEach((_, dependenyName) => addDependency(dependenyName));
-            packageJson.peerDependencies?.forEach((_, dependencyName) => addDependency(dependencyName));
-        }
-
-        let dependenciesAdded = 0;
-        if (dependencyNames) {
-            const symlinkCache = hostProject.getSymlinkCache();
-            for (const name of arrayFrom(dependencyNames.keys())) {
-                // Avoid creating a large project that would significantly slow down time to editor interactivity
-                if (dependencySelection === PackageJsonAutoImportPreference.Auto && dependenciesAdded > this.maxDependencies) {
-                    hostProject.log(`AutoImportProviderProject: attempted to add more than ${this.maxDependencies} dependencies. Aborting.`);
-                    return ts.emptyArray;
-                }
-
-                // 1. Try to load from the implementation package. For many dependencies, the
-                //    package.json will exist, but the package will not contain any typings,
-                //    so `entrypoints` will be undefined. In that case, or if the dependency
-                //    is missing altogether, we will move on to trying the @types package (2).
-                const packageJson = resolvePackageNameToPackageJson(
-                    name,
-                    hostProject.currentDirectory,
-                    compilerOptions,
-                    host,
-                    program.getModuleResolutionCache(),
-                );
-                if (packageJson) {
-                    const entrypoints = getRootNamesFromPackageJson(packageJson, program, symlinkCache);
-                    if (entrypoints) {
-                        rootNames = concatenate(rootNames, entrypoints);
-                        dependenciesAdded += entrypoints.length ? 1 : 0;
-                        continue;
-                    }
-                }
-
-                // 2. Try to load from the @types package in the tree and in the global
-                //    typings cache location, if enabled.
-                const done = forEach([hostProject.currentDirectory, hostProject.getGlobalTypingsCacheLocation()], directory => {
-                    if (directory) {
-                        const typesPackageJson = resolvePackageNameToPackageJson(
-                            `@types/${name}`,
-                            directory,
-                            compilerOptions,
-                            host,
-                            program.getModuleResolutionCache(),
-                        );
-                        if (typesPackageJson) {
-                            const entrypoints = getRootNamesFromPackageJson(typesPackageJson, program, symlinkCache);
-                            rootNames = concatenate(rootNames, entrypoints);
-                            dependenciesAdded += entrypoints?.length ? 1 : 0;
-                            return true;
-                        }
-                    }
-                });
-
-                if (done) continue;
-
-                // 3. If the @types package did not exist and the user has settings that
-                //    allow processing JS from node_modules, go back to the implementation
-                //    package and load the JS.
-                if (packageJson && compilerOptions.allowJs && compilerOptions.maxNodeModuleJsDepth) {
-                    const entrypoints = getRootNamesFromPackageJson(packageJson, program, symlinkCache, /*resolveJs*/ true);
-                    rootNames = concatenate(rootNames, entrypoints);
-                    dependenciesAdded += entrypoints?.length ? 1 : 0;
-                }
-            }
-        }
-
-        if (rootNames?.length) {
-            hostProject.log(`AutoImportProviderProject: found ${rootNames.length} root files in ${dependenciesAdded} dependencies in ${timestamp() - start} ms`);
-        }
-        return rootNames || ts.emptyArray;
-
-        function addDependency(dependency: string) {
-            if (!startsWith(dependency, "@types/")) {
-                (dependencyNames || (dependencyNames = new Set())).add(dependency);
-            }
-        }
-
-        function getRootNamesFromPackageJson(packageJson: PackageJsonInfo, program: Program, symlinkCache: SymlinkCache, resolveJs?: boolean) {
-            const entrypoints = getEntrypointsFromPackageJsonInfo(
-                packageJson,
-                compilerOptions,
-                host,
-                program.getModuleResolutionCache(),
-                resolveJs,
-            );
-            if (entrypoints) {
-                const real = host.realpath?.(packageJson.packageDirectory);
-                const realPath = real ? hostProject.toPath(real) : undefined;
-                const isSymlink = realPath && realPath !== hostProject.toPath(packageJson.packageDirectory);
-                if (isSymlink) {
-                    symlinkCache.setSymlinkedDirectory(packageJson.packageDirectory, {
-                        real: ensureTrailingDirectorySeparator(real!),
-                        realPath: ensureTrailingDirectorySeparator(realPath),
-                    });
-                }
-
-                return mapDefined(entrypoints, entrypoint => {
-                    const resolvedFileName = isSymlink ? entrypoint.replace(packageJson.packageDirectory, real!) : entrypoint;
-                    if (!program.getSourceFile(resolvedFileName) && !(isSymlink && program.getSourceFile(entrypoint))) {
-                        return resolvedFileName;
-                    }
-                });
-            }
-        }
-    }
-
-    /** @internal */
-    static readonly compilerOptionsOverrides: CompilerOptions = {
-        diagnostics: false,
-        skipLibCheck: true,
-        sourceMap: false,
-        types: ts.emptyArray,
-        lib: ts.emptyArray,
-        noLib: true,
-    };
-
-    /** @internal */
-    static create(dependencySelection: PackageJsonAutoImportPreference, hostProject: Project, host: GetPackageJsonEntrypointsHost, documentRegistry: DocumentRegistry): AutoImportProviderProject | undefined {
-        if (dependencySelection === PackageJsonAutoImportPreference.Off) {
-            return undefined;
-        }
-
-        const compilerOptions = {
-            ...hostProject.getCompilerOptions(),
-            ...this.compilerOptionsOverrides,
-        };
-
-        const rootNames = this.getRootFileNames(dependencySelection, hostProject, host, compilerOptions);
-        if (!rootNames.length) {
-            return undefined;
-        }
-
-        return new AutoImportProviderProject(hostProject, rootNames, documentRegistry, compilerOptions);
-    }
-
-    private rootFileNames: string[] | undefined;
-
-    /** @internal */
-    constructor(
-        private hostProject: Project,
-        initialRootNames: string[],
-        documentRegistry: DocumentRegistry,
-        compilerOptions: CompilerOptions,
-    ) {
-        super(hostProject.projectService.newAutoImportProviderProjectName(), ProjectKind.AutoImportProvider, hostProject.projectService, documentRegistry, /*hasExplicitListOfFiles*/ false, /*lastFileExceededProgramSize*/ undefined, compilerOptions, /*compileOnSaveEnabled*/ false, hostProject.getWatchOptions(), hostProject.projectService.host, hostProject.currentDirectory);
-
-        this.rootFileNames = initialRootNames;
-        this.useSourceOfProjectReferenceRedirect = maybeBind(this.hostProject, this.hostProject.useSourceOfProjectReferenceRedirect);
-        this.getParsedCommandLine = maybeBind(this.hostProject, this.hostProject.getParsedCommandLine);
-    }
-
-    /** @internal */
-    isEmpty() {
-        return !some(this.rootFileNames);
-    }
-
-    override isOrphan() {
-        return true;
-    }
-
-    override updateGraph() {
-        let rootFileNames = this.rootFileNames;
-        if (!rootFileNames) {
-            rootFileNames = AutoImportProviderProject.getRootFileNames(
-                this.hostProject.includePackageJsonAutoImports(),
-                this.hostProject,
-                this.hostProject.getHostForAutoImportProvider(),
-                this.getCompilationSettings(),
-            );
-        }
-
-        this.projectService.setFileNamesOfAutpImportProviderOrAuxillaryProject(this, rootFileNames);
-        this.rootFileNames = rootFileNames;
-        const oldProgram = this.getCurrentProgram();
-        const hasSameSetOfFiles = super.updateGraph();
-        if (oldProgram && oldProgram !== this.getCurrentProgram()) {
-            this.hostProject.clearCachedExportInfoMap();
-        }
-        return hasSameSetOfFiles;
-    }
-
-    /** @internal */
-    override scheduleInvalidateResolutionsOfFailedLookupLocations(): void {
-        // Invalidation will happen on-demand as part of updateGraph
-        return;
-    }
-
-    override hasRoots() {
-        return !!this.rootFileNames?.length;
-    }
-
-    override markAsDirty() {
-        this.rootFileNames = undefined;
-        super.markAsDirty();
-    }
-
-    override getScriptFileNames() {
-        return this.rootFileNames || ts.emptyArray;
-    }
-
-    override getLanguageService(): never {
-        throw new Error("AutoImportProviderProject language service should never be used. To get the program, use `project.getCurrentProgram()`.");
-    }
-
-    /** @internal */
-    override onAutoImportProviderSettingsChanged(): never {
-        throw new Error("AutoImportProviderProject is an auto import provider; use `markAsDirty()` instead.");
-    }
-
-    /** @internal */
-    override onPackageJsonChange(): never {
-        throw new Error("package.json changes should be notified on an AutoImportProvider's host project");
-    }
-
-    override getHostForAutoImportProvider(): never {
-        throw new Error("AutoImportProviderProject cannot provide its own host; use `hostProject.getModuleResolutionHostForAutomImportProvider()` instead.");
-    }
-
-    override getProjectReferences() {
-        return this.hostProject.getProjectReferences();
-    }
-
-    /** @internal */
-    override includePackageJsonAutoImports() {
-        return PackageJsonAutoImportPreference.Off;
-    }
-
-    /** @internal */
-    override getSymlinkCache() {
-        return this.hostProject.getSymlinkCache();
-    }
-
-    /** @internal */
-    override getModuleResolutionCache() {
-        return this.hostProject.getCurrentProgram()?.getModuleResolutionCache();
-    }
-}
-
-/**
- * If a file is opened, the server will look for a tsconfig (or jsconfig)
- * and if successful create a ConfiguredProject for it.
- * Otherwise it will create an InferredProject.
- */
-export class ConfiguredProject extends Project {
-    /** @internal */
-    pendingUpdateLevel: ProgramUpdateLevel | undefined;
-    /** @internal */
-    pendingUpdateReason: string | undefined;
-
-    /** @internal */
-    openFileWatchTriggered = new Map<string, ProgramUpdateLevel>();
-
-    /** @internal */
-    canConfigFileJsonReportNoInputFiles = false;
-
-    /** Ref count to the project when opened from external project */
-    private externalProjectRefCount = 0;
-
-    private projectReferences: readonly ProjectReference[] | undefined;
-
-    /**
-     * Potential project references before the project is actually loaded (read config file)
-     *
-     * @internal
-     */
-    potentialProjectReferences: Set<NormalizedPath> | undefined;
-
-    /** @internal */
-    projectOptions?: ProjectOptions | true;
-
-    /** @internal */
-    override isInitialLoadPending: () => boolean = returnTrue;
-
-    /** @internal */
-    sendLoadingProjectFinish = false;
-
-    /** @internal */
-    private compilerHost?: CompilerHost;
-
-    /** @internal */
-    constructor(
-        configFileName: NormalizedPath,
-        readonly canonicalConfigFilePath: NormalizedPath,
-        projectService: ProjectService,
-        documentRegistry: DocumentRegistry,
-        cachedDirectoryStructureHost: CachedDirectoryStructureHost,
-    ) {
-        super(configFileName, ProjectKind.Configured, projectService, documentRegistry, /*hasExplicitListOfFiles*/ false, /*lastFileExceededProgramSize*/ undefined, /*compilerOptions*/ {}, /*compileOnSaveEnabled*/ false, /*watchOptions*/ undefined, cachedDirectoryStructureHost, getDirectoryPath(configFileName));
-    }
-
-    /** @internal */
-    setCompilerHost(host: CompilerHost) {
-        this.compilerHost = host;
-    }
-
-    /** @internal */
-    getCompilerHost(): CompilerHost | undefined {
-        return this.compilerHost;
-    }
-
-    /** @internal */
-    override useSourceOfProjectReferenceRedirect() {
-        return this.languageServiceEnabled;
-    }
-
-    /** @internal */
-    override getParsedCommandLine(fileName: string) {
-        const configFileName = asNormalizedPath(normalizePath(fileName));
-        const canonicalConfigFilePath = asNormalizedPath(this.projectService.toCanonicalFileName(configFileName));
-        // Ensure the config file existience info is cached
-        let configFileExistenceInfo = this.projectService.configFileExistenceInfoCache.get(canonicalConfigFilePath);
-        if (!configFileExistenceInfo) {
-            this.projectService.configFileExistenceInfoCache.set(canonicalConfigFilePath, configFileExistenceInfo = { exists: this.projectService.host.fileExists(configFileName) });
-        }
-        // Ensure we have upto date parsed command line
-        this.projectService.ensureParsedConfigUptoDate(configFileName, canonicalConfigFilePath, configFileExistenceInfo, this);
-        // Watch wild cards if LS is enabled
-        if (this.languageServiceEnabled && this.projectService.serverMode === LanguageServiceMode.Semantic) {
-            this.projectService.watchWildcards(configFileName, configFileExistenceInfo, this);
-        }
-        return configFileExistenceInfo.exists ? configFileExistenceInfo.config!.parsedCommandLine : undefined;
-    }
-
-    /** @internal */
-    onReleaseParsedCommandLine(fileName: string) {
-        this.releaseParsedConfig(asNormalizedPath(this.projectService.toCanonicalFileName(asNormalizedPath(normalizePath(fileName)))));
-    }
-
-    /** @internal */
-    private releaseParsedConfig(canonicalConfigFilePath: NormalizedPath) {
-        this.projectService.stopWatchingWildCards(canonicalConfigFilePath, this);
-        this.projectService.releaseParsedConfig(canonicalConfigFilePath, this);
-    }
-
-    /**
-     * If the project has reload from disk pending, it reloads (and then updates graph as part of that) instead of just updating the graph
-     * @returns: true if set of files in the project stays the same and false - otherwise.
-     */
-    override updateGraph(): boolean {
-        const isInitialLoad = this.isInitialLoadPending();
-        this.isInitialLoadPending = returnFalse;
-        const updateLevel = this.pendingUpdateLevel;
-        this.pendingUpdateLevel = ProgramUpdateLevel.Update;
-        let result: boolean;
-        switch (updateLevel) {
-            case ProgramUpdateLevel.RootNamesAndUpdate:
-                this.openFileWatchTriggered.clear();
-                result = this.projectService.reloadFileNamesOfConfiguredProject(this);
-                break;
-            case ProgramUpdateLevel.Full:
-                this.openFileWatchTriggered.clear();
-                const reason = Debug.checkDefined(this.pendingUpdateReason);
-                this.pendingUpdateReason = undefined;
-                this.projectService.reloadConfiguredProject(this, reason, isInitialLoad, /*clearSemanticCache*/ false);
-                result = true;
-                break;
-            default:
-                result = super.updateGraph();
-        }
-        this.compilerHost = undefined;
-        this.projectService.sendProjectLoadingFinishEvent(this);
-        this.projectService.sendProjectTelemetry(this);
-        return result;
-    }
-
-    /** @internal */
-    override getCachedDirectoryStructureHost() {
-        return this.directoryStructureHost as CachedDirectoryStructureHost;
-    }
-
-    getConfigFilePath() {
-        return asNormalizedPath(this.getProjectName());
-    }
-
-    override getProjectReferences(): readonly ProjectReference[] | undefined {
-        return this.projectReferences;
-    }
-
-    updateReferences(refs: readonly ProjectReference[] | undefined) {
-        this.projectReferences = refs;
-        this.potentialProjectReferences = undefined;
-    }
-
-    /** @internal */
-    setPotentialProjectReference(canonicalConfigPath: NormalizedPath) {
-        Debug.assert(this.isInitialLoadPending());
-        (this.potentialProjectReferences || (this.potentialProjectReferences = new Set())).add(canonicalConfigPath);
-    }
-
-    /** @internal */
-    override getResolvedProjectReferenceToRedirect(fileName: string): ResolvedProjectReference | undefined {
-        const program = this.getCurrentProgram();
-        return program && program.getResolvedProjectReferenceToRedirect(fileName);
-    }
-
-    /** @internal */
-    forEachResolvedProjectReference<T>(
-        cb: (resolvedProjectReference: ResolvedProjectReference) => T | undefined,
-    ): T | undefined {
-        return this.getCurrentProgram()?.forEachResolvedProjectReference(cb);
-    }
-
-    /** @internal */
-    enablePluginsWithOptions(options: CompilerOptions): void {
-        this.plugins.length = 0;
-        if (!options.plugins?.length && !this.projectService.globalPlugins.length) return;
-        const host = this.projectService.host;
-        if (!host.require && !host.importPlugin) {
-            this.projectService.logger.info("Plugins were requested but not running in environment that supports 'require'. Nothing will be loaded");
-            return;
-        }
-
-        const searchPaths = this.getGlobalPluginSearchPaths();
-        if (this.projectService.allowLocalPluginLoads) {
-            const local = getDirectoryPath(this.canonicalConfigFilePath);
-            this.projectService.logger.info(`Local plugin loading enabled; adding ${local} to search paths`);
-            searchPaths.unshift(local);
-        }
-
-        // Enable tsconfig-specified plugins
-        if (options.plugins) {
-            for (const pluginConfigEntry of options.plugins) {
-                this.enablePlugin(pluginConfigEntry, searchPaths);
-            }
-        }
-
-        return this.enableGlobalPlugins(options);
-    }
-
-    /**
-     * Get the errors that dont have any file name associated
-     */
-    override getGlobalProjectErrors(): readonly Diagnostic[] {
-        return filter(this.projectErrors, diagnostic => !diagnostic.file) || emptyArray;
-    }
-
-    /**
-     * Get all the project errors
-     */
-    override getAllProjectErrors(): readonly Diagnostic[] {
-        return this.projectErrors || emptyArray;
-    }
-
-    override setProjectErrors(projectErrors: Diagnostic[]) {
-        this.projectErrors = projectErrors;
-    }
-
-    override close() {
-        this.projectService.configFileExistenceInfoCache.forEach((_configFileExistenceInfo, canonicalConfigFilePath) => this.releaseParsedConfig(canonicalConfigFilePath));
-        this.projectErrors = undefined;
-        this.openFileWatchTriggered.clear();
-        this.compilerHost = undefined;
-        super.close();
-    }
-
-    /** @internal */
-    addExternalProjectReference() {
-        this.externalProjectRefCount++;
-    }
-
-    /** @internal */
-    deleteExternalProjectReference() {
-        this.externalProjectRefCount--;
-    }
-
-    /** @internal */
-    isSolution() {
-        return this.getRootFilesMap().size === 0 &&
-            !this.canConfigFileJsonReportNoInputFiles;
-    }
-
-    /**
-     * Find the configured project from the project references in project which contains the info directly
-     *
-     * @internal
-     */
-    getDefaultChildProjectFromProjectWithReferences(info: ScriptInfo) {
-        return forEachResolvedProjectReferenceProject(
-            this,
-            info.path,
-            child =>
-                projectContainsInfoDirectly(child, info) ?
-                    child :
-                    undefined,
-            ProjectReferenceProjectLoadKind.Find,
-        );
-    }
-
-    /**
-     * Returns true if the project is needed by any of the open script info/external project
-     *
-     * @internal
-     */
-    hasOpenRef() {
-        if (!!this.externalProjectRefCount) {
-            return true;
-        }
-
-        // Closed project doesnt have any reference
-        if (this.isClosed()) {
-            return false;
-        }
-
-        const configFileExistenceInfo = this.projectService.configFileExistenceInfoCache.get(this.canonicalConfigFilePath)!;
-        if (this.projectService.hasPendingProjectUpdate(this)) {
-            // If there is pending update for this project,
-            // we dont know if this project would be needed by any of the open files impacted by this config file
-            // In that case keep the project alive if there are open files impacted by this project
-            return !!configFileExistenceInfo.openFilesImpactedByConfigFile?.size;
-        }
-
-        // If there is no pending update for this project,
-        // We know exact set of open files that get impacted by this configured project as the files in the project
-        // The project is referenced only if open files impacted by this project are present in this project
-        return !!configFileExistenceInfo.openFilesImpactedByConfigFile && forEachEntry(
-                    configFileExistenceInfo.openFilesImpactedByConfigFile,
-                    (_value, infoPath) => {
-                        const info = this.projectService.getScriptInfoForPath(infoPath)!;
-                        return this.containsScriptInfo(info) ||
-                            !!forEachResolvedProjectReferenceProject(
-                                this,
-                                info.path,
-                                child => child.containsScriptInfo(info),
-                                ProjectReferenceProjectLoadKind.Find,
-                            );
-                    },
-                ) || false;
-    }
-
-    /** @internal */
-    hasExternalProjectRef() {
-        return !!this.externalProjectRefCount;
-    }
-
-    getEffectiveTypeRoots() {
-        return getEffectiveTypeRoots(this.getCompilationSettings(), this) || [];
-    }
-
-    /** @internal */
-    updateErrorOnNoInputFiles(fileNames: string[]) {
-        updateErrorForNoInputFiles(fileNames, this.getConfigFilePath(), this.getCompilerOptions().configFile!.configFileSpecs!, this.projectErrors!, this.canConfigFileJsonReportNoInputFiles);
-    }
-}
-
-/**
- * Project whose configuration is handled externally, such as in a '.csproj'.
- * These are created only if a host explicitly calls `openExternalProject`.
- */
-export class ExternalProject extends Project {
-    excludedFiles: readonly NormalizedPath[] = [];
-    /** @internal */
-    constructor(public externalProjectName: string, projectService: ProjectService, documentRegistry: DocumentRegistry, compilerOptions: CompilerOptions, lastFileExceededProgramSize: string | undefined, public override compileOnSaveEnabled: boolean, projectFilePath?: string, watchOptions?: WatchOptions) {
-        super(externalProjectName, ProjectKind.External, projectService, documentRegistry, /*hasExplicitListOfFiles*/ true, lastFileExceededProgramSize, compilerOptions, compileOnSaveEnabled, watchOptions, projectService.host, getDirectoryPath(projectFilePath || normalizeSlashes(externalProjectName)));
-        this.enableGlobalPlugins(this.getCompilerOptions());
-    }
-
-    override updateGraph() {
-        const result = super.updateGraph();
-        this.projectService.sendProjectTelemetry(this);
-        return result;
-    }
-
-    override getExcludedFiles() {
-        return this.excludedFiles;
-    }
-}
-
-/** @internal */
-export function isInferredProject(project: Project): project is InferredProject {
-    return project.projectKind === ProjectKind.Inferred;
-}
-
-/** @internal */
-export function isConfiguredProject(project: Project): project is ConfiguredProject {
-    return project.projectKind === ProjectKind.Configured;
-}
-
-/** @internal */
-export function isExternalProject(project: Project): project is ExternalProject {
-    return project.projectKind === ProjectKind.External;
-}
-
-/**@internal */
-export function isBackgroundProject(project: Project): project is AutoImportProviderProject | AuxiliaryProject {
-    return project.projectKind === ProjectKind.AutoImportProvider || project.projectKind === ProjectKind.Auxiliary;
-}
+import * as ts from "./_namespaces/ts";
+import {
+    addRange,
+    append,
+    ApplyCodeActionCommandResult,
+    arrayFrom,
+    arrayToMap,
+    BuilderState,
+    CachedDirectoryStructureHost,
+    changesAffectModuleResolution,
+    clearMap,
+    cloneCompilerOptions,
+    closeFileWatcher,
+    closeFileWatcherOf,
+    combinePaths,
+    comparePaths,
+    CompilerHost,
+    CompilerOptions,
+    concatenate,
+    containsPath,
+    createCacheableExportInfoMap,
+    createLanguageService,
+    createResolutionCache,
+    createSymlinkCache,
+    Debug,
+    Diagnostic,
+    directorySeparator,
+    DirectoryStructureHost,
+    DirectoryWatcherCallback,
+    DocumentPositionMapper,
+    DocumentRegistry,
+    ensureTrailingDirectorySeparator,
+    enumerateInsertsAndDeletes,
+    every,
+    explainFiles,
+    ExportInfoMap,
+    Extension,
+    fileExtensionIs,
+    FileReference,
+    FileWatcher,
+    FileWatcherCallback,
+    FileWatcherEventKind,
+    filter,
+    flatMap,
+    forEach,
+    forEachEntry,
+    forEachKey,
+    generateDjb2Hash,
+    getAllowJSCompilerOption,
+    getAutomaticTypeDirectiveNames,
+    getBaseFileName,
+    GetCanonicalFileName,
+    getDeclarationEmitOutputFilePathWorker,
+    getDefaultCompilerOptions,
+    getDefaultLibFileName,
+    getDefaultLibFilePath,
+    getDirectoryPath,
+    getEffectiveTypeRoots,
+    getEmitDeclarations,
+    getEntrypointsFromPackageJsonInfo,
+    getNormalizedAbsolutePath,
+    getOrUpdate,
+    GetPackageJsonEntrypointsHost,
+    getStringComparer,
+    HasInvalidatedLibResolutions,
+    HasInvalidatedResolutions,
+    HostCancellationToken,
+    inferredTypesContainingFile,
+    InstallPackageOptions,
+    IScriptSnapshot,
+    isDeclarationFileName,
+    isExternalModuleNameRelative,
+    isInsideNodeModules,
+    JSDocParsingMode,
+    JsTyping,
+    LanguageService,
+    LanguageServiceHost,
+    LanguageServiceMode,
+    map,
+    mapDefined,
+    maybeBind,
+    ModuleResolutionCache,
+    ModuleResolutionHost,
+    noop,
+    noopFileWatcher,
+    normalizePath,
+    normalizeSlashes,
+    orderedRemoveItem,
+    PackageJsonAutoImportPreference,
+    PackageJsonInfo,
+    ParsedCommandLine,
+    parsePackageName,
+    Path,
+    perfLogger,
+    PerformanceEvent,
+    PluginImport,
+    PollingInterval,
+    Program,
+    ProgramUpdateLevel,
+    ProjectPackageJsonInfo,
+    ProjectReference,
+    removeFileExtension,
+    ResolutionCache,
+    resolutionExtensionIsTSOrJson,
+    ResolvedModuleWithFailedLookupLocations,
+    ResolvedProjectReference,
+    ResolvedTypeReferenceDirectiveWithFailedLookupLocations,
+    resolvePackageNameToPackageJson,
+    returnFalse,
+    returnTrue,
+    ScriptKind,
+    some,
+    sort,
+    sortAndDeduplicate,
+    SortedReadonlyArray,
+    SourceFile,
+    SourceMapper,
+    startsWith,
+    StringLiteralLike,
+    stripQuotes,
+    StructureIsReused,
+    SymlinkCache,
+    ThrottledCancellationToken,
+    timestamp,
+    toPath,
+    tracing,
+    TypeAcquisition,
+    updateErrorForNoInputFiles,
+    updateMissingFilePathsWatch,
+    WatchDirectoryFlags,
+    WatchOptions,
+    WatchType,
+} from "./_namespaces/ts";
+import {
+    ActionInvalidate,
+    asNormalizedPath,
+    createModuleSpecifierCache,
+    emptyArray,
+    Errors,
+    FileStats,
+    forEachResolvedProjectReferenceProject,
+    LogLevel,
+    ModuleImportResult,
+    Msg,
+    NormalizedPath,
+    PackageJsonWatcher,
+    projectContainsInfoDirectly,
+    ProjectOptions,
+    ProjectReferenceProjectLoadKind,
+    ProjectService,
+    ScriptInfo,
+    ServerHost,
+    Session,
+    toNormalizedPath,
+    TypingsCache,
+    updateProjectIfDirty,
+} from "./_namespaces/ts.server";
+import * as protocol from "./protocol";
+
+export enum ProjectKind {
+    Inferred,
+    Configured,
+    External,
+    AutoImportProvider,
+    Auxiliary,
+}
+
+/** @internal */
+export type Mutable<T> = { -readonly [K in keyof T]: T[K]; };
+
+/** @internal */
+export function countEachFileTypes(infos: ScriptInfo[], includeSizes = false): FileStats {
+    const result: Mutable<FileStats> = {
+        js: 0,
+        jsSize: 0,
+        jsx: 0,
+        jsxSize: 0,
+        ts: 0,
+        tsSize: 0,
+        tsx: 0,
+        tsxSize: 0,
+        dts: 0,
+        dtsSize: 0,
+        deferred: 0,
+        deferredSize: 0,
+    };
+    for (const info of infos) {
+        const fileSize = includeSizes ? info.textStorage.getTelemetryFileSize() : 0;
+        switch (info.scriptKind) {
+            case ScriptKind.JS:
+                result.js += 1;
+                result.jsSize! += fileSize;
+                break;
+            case ScriptKind.JSX:
+                result.jsx += 1;
+                result.jsxSize! += fileSize;
+                break;
+            case ScriptKind.TS:
+                if (isDeclarationFileName(info.fileName)) {
+                    result.dts += 1;
+                    result.dtsSize! += fileSize;
+                }
+                else {
+                    result.ts += 1;
+                    result.tsSize! += fileSize;
+                }
+                break;
+            case ScriptKind.TSX:
+                result.tsx += 1;
+                result.tsxSize! += fileSize;
+                break;
+            case ScriptKind.Deferred:
+                result.deferred += 1;
+                result.deferredSize! += fileSize;
+                break;
+        }
+    }
+    return result;
+}
+
+function hasOneOrMoreJsAndNoTsFiles(project: Project) {
+    const counts = countEachFileTypes(project.getScriptInfos());
+    return counts.js > 0 && counts.ts === 0 && counts.tsx === 0;
+}
+
+export function allRootFilesAreJsOrDts(project: Project): boolean {
+    const counts = countEachFileTypes(project.getRootScriptInfos());
+    return counts.ts === 0 && counts.tsx === 0;
+}
+
+export function allFilesAreJsOrDts(project: Project): boolean {
+    const counts = countEachFileTypes(project.getScriptInfos());
+    return counts.ts === 0 && counts.tsx === 0;
+}
+
+/** @internal */
+export function hasNoTypeScriptSource(fileNames: string[]): boolean {
+    return !fileNames.some(fileName => (fileExtensionIs(fileName, Extension.Ts) && !isDeclarationFileName(fileName)) || fileExtensionIs(fileName, Extension.Tsx));
+}
+
+/** @internal */
+export interface ProjectFilesWithTSDiagnostics extends protocol.ProjectFiles {
+    projectErrors: readonly Diagnostic[];
+}
+
+export interface PluginCreateInfo {
+    project: Project;
+    languageService: LanguageService;
+    languageServiceHost: LanguageServiceHost;
+    serverHost: ServerHost;
+    session?: Session<unknown>;
+    config: any;
+}
+
+export interface PluginModule {
+    create(createInfo: PluginCreateInfo): LanguageService;
+    getExternalFiles?(proj: Project, updateLevel: ProgramUpdateLevel): string[];
+    onConfigurationChanged?(config: any): void;
+}
+
+export interface PluginModuleWithName {
+    name: string;
+    module: PluginModule;
+}
+
+export type PluginModuleFactory = (mod: { typescript: typeof ts; }) => PluginModule;
+
+/** @internal */
+export interface PluginImportResult<T> {
+    pluginConfigEntry: PluginImport;
+    resolvedModule: T | undefined;
+    errorLogs: string[] | undefined;
+}
+
+/** @internal */
+export type BeginEnablePluginResult = PluginImportResult<PluginModuleFactory>;
+
+/**
+ * The project root can be script info - if root is present,
+ * or it could be just normalized path if root wasn't present on the host(only for non inferred project)
+ *
+ * @internal
+ */
+export interface ProjectRootFile {
+    fileName: NormalizedPath;
+    info?: ScriptInfo;
+}
+
+interface GeneratedFileWatcher {
+    generatedFilePath: Path;
+    watcher: FileWatcher;
+}
+type GeneratedFileWatcherMap = GeneratedFileWatcher | Map<Path, GeneratedFileWatcher>;
+function isGeneratedFileWatcher(watch: GeneratedFileWatcherMap): watch is GeneratedFileWatcher {
+    return (watch as GeneratedFileWatcher).generatedFilePath !== undefined;
+}
+
+/** @internal */
+export interface EmitResult {
+    emitSkipped: boolean;
+    diagnostics: readonly Diagnostic[];
+}
+
+const enum TypingWatcherType {
+    FileWatcher = "FileWatcher",
+    DirectoryWatcher = "DirectoryWatcher",
+}
+
+type TypingWatchers = Map<Path, FileWatcher> & { isInvoked?: boolean; };
+
+export abstract class Project implements LanguageServiceHost, ModuleResolutionHost {
+    private rootFiles: ScriptInfo[] = [];
+    private rootFilesMap = new Map<string, ProjectRootFile>();
+    private program: Program | undefined;
+    private externalFiles: SortedReadonlyArray<string> | undefined;
+    private missingFilesMap: Map<Path, FileWatcher> | undefined;
+    private generatedFilesMap: GeneratedFileWatcherMap | undefined;
+
+    /** @internal */
+    protected readonly plugins: PluginModuleWithName[] = [];
+
+    /**
+     * This is map from files to unresolved imports in it
+     * Maop does not contain entries for files that do not have unresolved imports
+     * This helps in containing the set of files to invalidate
+     *
+     * @internal
+     */
+    cachedUnresolvedImportsPerFile = new Map<Path, readonly string[]>();
+
+    /** @internal */
+    lastCachedUnresolvedImportsList: SortedReadonlyArray<string> | undefined;
+    /** @internal */
+    private hasAddedorRemovedFiles = false;
+    /** @internal */
+    private hasAddedOrRemovedSymlinks = false;
+
+    /** @internal */
+    lastFileExceededProgramSize: string | undefined;
+
+    // wrapper over the real language service that will suppress all semantic operations
+    protected languageService: LanguageService;
+
+    public languageServiceEnabled: boolean;
+
+    readonly trace?: (s: string) => void;
+    readonly realpath?: (path: string) => string;
+
+    /** @internal */
+    hasInvalidatedResolutions?: HasInvalidatedResolutions | undefined;
+
+    /** @internal */
+    hasInvalidatedLibResolutions: HasInvalidatedLibResolutions | undefined;
+
+    /** @internal */
+    resolutionCache: ResolutionCache;
+
+    private builderState: BuilderState | undefined;
+    /**
+     * Set of files names that were updated since the last call to getChangesSinceVersion.
+     */
+    private updatedFileNames: Set<string> | undefined;
+    /**
+     * Set of files that was returned from the last call to getChangesSinceVersion.
+     */
+    private lastReportedFileNames: Map<string, boolean> | undefined;
+    /**
+     * Last version that was reported.
+     */
+    private lastReportedVersion = 0;
+    /**
+     * Current project's program version. (incremented everytime new program is created that is not complete reuse from the old one)
+     * This property is changed in 'updateGraph' based on the set of files in program
+     * @internal
+     */
+    projectProgramVersion = 0;
+    /**
+     * Current version of the project state. It is changed when:
+     * - new root file was added/removed
+     * - edit happen in some file that is currently included in the project.
+     * This property is different from projectStructureVersion since in most cases edits don't affect set of files in the project
+     * @internal
+     */
+    projectStateVersion = 0;
+
+    protected projectErrors: Diagnostic[] | undefined;
+
+    protected isInitialLoadPending: () => boolean = returnFalse;
+
+    /** @internal */
+    dirty = false;
+
+    /** @internal */
+    typingFiles: SortedReadonlyArray<string> = emptyArray;
+
+    /** @internal */
+    private typingWatchers: TypingWatchers | undefined;
+
+    /** @internal */
+    originalConfiguredProjects: Set<NormalizedPath> | undefined;
+
+    /** @internal */
+    packageJsonWatches: Set<PackageJsonWatcher> | undefined;
+
+    /** @internal */
+    noDtsResolutionProject?: AuxiliaryProject | undefined;
+
+    /** @internal */
+    getResolvedProjectReferenceToRedirect(_fileName: string): ResolvedProjectReference | undefined {
+        return undefined;
+    }
+
+    /** @internal */ useSourceOfProjectReferenceRedirect?(): boolean;
+    /** @internal */ getParsedCommandLine?(fileName: string): ParsedCommandLine | undefined;
+
+    private readonly cancellationToken: ThrottledCancellationToken;
+
+    public isNonTsProject() {
+        updateProjectIfDirty(this);
+        return allFilesAreJsOrDts(this);
+    }
+
+    public isJsOnlyProject() {
+        updateProjectIfDirty(this);
+        return hasOneOrMoreJsAndNoTsFiles(this);
+    }
+
+    public static resolveModule(moduleName: string, initialDir: string, host: ServerHost, log: (message: string) => void): {} | undefined {
+        return Project.importServicePluginSync({ name: moduleName }, [initialDir], host, log).resolvedModule;
+    }
+
+    /** @internal */
+    public static importServicePluginSync<T = {}>(
+        pluginConfigEntry: PluginImport,
+        searchPaths: string[],
+        host: ServerHost,
+        log: (message: string) => void,
+    ): PluginImportResult<T> {
+        Debug.assertIsDefined(host.require);
+        let errorLogs: string[] | undefined;
+        let resolvedModule: T | undefined;
+        for (const initialDir of searchPaths) {
+            const resolvedPath = normalizeSlashes(host.resolvePath(combinePaths(initialDir, "node_modules")));
+            log(`Loading ${pluginConfigEntry.name} from ${initialDir} (resolved to ${resolvedPath})`);
+            const result = host.require(resolvedPath, pluginConfigEntry.name); // TODO: GH#18217
+            if (!result.error) {
+                resolvedModule = result.module as T;
+                break;
+            }
+            const err = result.error.stack || result.error.message || JSON.stringify(result.error);
+            (errorLogs ??= []).push(`Failed to load module '${pluginConfigEntry.name}' from ${resolvedPath}: ${err}`);
+        }
+        return { pluginConfigEntry, resolvedModule, errorLogs };
+    }
+
+    /** @internal */
+    public static async importServicePluginAsync<T = {}>(
+        pluginConfigEntry: PluginImport,
+        searchPaths: string[],
+        host: ServerHost,
+        log: (message: string) => void,
+    ): Promise<PluginImportResult<T>> {
+        Debug.assertIsDefined(host.importPlugin);
+        let errorLogs: string[] | undefined;
+        let resolvedModule: T | undefined;
+        for (const initialDir of searchPaths) {
+            const resolvedPath = combinePaths(initialDir, "node_modules");
+            log(`Dynamically importing ${pluginConfigEntry.name} from ${initialDir} (resolved to ${resolvedPath})`);
+            let result: ModuleImportResult;
+            try {
+                result = await host.importPlugin(resolvedPath, pluginConfigEntry.name);
+            }
+            catch (e) {
+                result = { module: undefined, error: e };
+            }
+            if (!result.error) {
+                resolvedModule = result.module as T;
+                break;
+            }
+            const err = result.error.stack || result.error.message || JSON.stringify(result.error);
+            (errorLogs ??= []).push(`Failed to dynamically import module '${pluginConfigEntry.name}' from ${resolvedPath}: ${err}`);
+        }
+        return { pluginConfigEntry, resolvedModule, errorLogs };
+    }
+
+    /** @internal */
+    readonly currentDirectory: string;
+
+    /** @internal */
+    readonly projectName: string;
+
+    /** @internal */
+    public directoryStructureHost: DirectoryStructureHost;
+
+    /** @internal */
+    public readonly getCanonicalFileName: GetCanonicalFileName;
+
+    /** @internal */
+    private exportMapCache: ExportInfoMap | undefined;
+    /** @internal */
+    private changedFilesForExportMapCache: Set<Path> | undefined;
+    /** @internal */
+    private moduleSpecifierCache = createModuleSpecifierCache(this);
+    /** @internal */
+    private symlinks: SymlinkCache | undefined;
+    /** @internal */
+    autoImportProviderHost: AutoImportProviderProject | false | undefined;
+    /** @internal */
+    protected typeAcquisition: TypeAcquisition | undefined;
+    /** @internal */
+    createHash = maybeBind(this.projectService.host, this.projectService.host.createHash);
+
+    readonly jsDocParsingMode: JSDocParsingMode | undefined;
+
+    /** @internal */
+    constructor(
+        projectName: string,
+        readonly projectKind: ProjectKind,
+        readonly projectService: ProjectService,
+        private documentRegistry: DocumentRegistry,
+        hasExplicitListOfFiles: boolean,
+        lastFileExceededProgramSize: string | undefined,
+        private compilerOptions: CompilerOptions,
+        public compileOnSaveEnabled: boolean,
+        protected watchOptions: WatchOptions | undefined,
+        directoryStructureHost: DirectoryStructureHost,
+        currentDirectory: string,
+    ) {
+        this.projectName = projectName;
+        this.directoryStructureHost = directoryStructureHost;
+        this.currentDirectory = this.projectService.getNormalizedAbsolutePath(currentDirectory);
+        this.getCanonicalFileName = this.projectService.toCanonicalFileName;
+        this.jsDocParsingMode = this.projectService.jsDocParsingMode;
+
+        this.cancellationToken = new ThrottledCancellationToken(this.projectService.cancellationToken, this.projectService.throttleWaitMilliseconds);
+        if (!this.compilerOptions) {
+            this.compilerOptions = getDefaultCompilerOptions();
+            this.compilerOptions.allowNonTsExtensions = true;
+            this.compilerOptions.allowJs = true;
+        }
+        else if (hasExplicitListOfFiles || getAllowJSCompilerOption(this.compilerOptions) || this.projectService.hasDeferredExtension()) {
+            // If files are listed explicitly or allowJs is specified, allow all extensions
+            this.compilerOptions.allowNonTsExtensions = true;
+        }
+        switch (projectService.serverMode) {
+            case LanguageServiceMode.Semantic:
+                this.languageServiceEnabled = true;
+                break;
+            case LanguageServiceMode.PartialSemantic:
+                this.languageServiceEnabled = true;
+                this.compilerOptions.noResolve = true;
+                this.compilerOptions.types = [];
+                break;
+            case LanguageServiceMode.Syntactic:
+                this.languageServiceEnabled = false;
+                this.compilerOptions.noResolve = true;
+                this.compilerOptions.types = [];
+                break;
+            default:
+                Debug.assertNever(projectService.serverMode);
+        }
+
+        this.setInternalCompilerOptionsForEmittingJsFiles();
+        const host = this.projectService.host;
+        if (this.projectService.logger.loggingEnabled()) {
+            this.trace = s => this.writeLog(s);
+        }
+        else if (host.trace) {
+            this.trace = s => host.trace!(s);
+        }
+        this.realpath = maybeBind(host, host.realpath);
+
+        // Use the current directory as resolution root only if the project created using current directory string
+        this.resolutionCache = createResolutionCache(
+            this,
+            this.currentDirectory,
+            /*logChangesWhenResolvingModule*/ true,
+        );
+        this.languageService = createLanguageService(this, this.documentRegistry, this.projectService.serverMode);
+        if (lastFileExceededProgramSize) {
+            this.disableLanguageService(lastFileExceededProgramSize);
+        }
+        this.markAsDirty();
+        if (!isBackgroundProject(this)) {
+            this.projectService.pendingEnsureProjectForOpenFiles = true;
+        }
+        this.projectService.onProjectCreation(this);
+    }
+
+    isKnownTypesPackageName(name: string): boolean {
+        return this.typingsCache.isKnownTypesPackageName(name);
+    }
+    installPackage(options: InstallPackageOptions): Promise<ApplyCodeActionCommandResult> {
+        return this.typingsCache.installPackage({ ...options, projectName: this.projectName, projectRootPath: this.toPath(this.currentDirectory) });
+    }
+
+    /** @internal */
+    getGlobalTypingsCacheLocation() {
+        return this.getGlobalCache();
+    }
+
+    private get typingsCache(): TypingsCache {
+        return this.projectService.typingsCache;
+    }
+
+    /** @internal */
+    getSymlinkCache(): SymlinkCache {
+        if (!this.symlinks) {
+            this.symlinks = createSymlinkCache(this.getCurrentDirectory(), this.getCanonicalFileName);
+        }
+        if (this.program && !this.symlinks.hasProcessedResolutions()) {
+            this.symlinks.setSymlinksFromResolutions(
+                this.program.forEachResolvedModule,
+                this.program.forEachResolvedTypeReferenceDirective,
+                this.program.getAutomaticTypeDirectiveResolutions(),
+            );
+        }
+        return this.symlinks;
+    }
+
+    // Method of LanguageServiceHost
+    getCompilationSettings() {
+        return this.compilerOptions;
+    }
+
+    // Method to support public API
+    getCompilerOptions() {
+        return this.getCompilationSettings();
+    }
+
+    getNewLine() {
+        return this.projectService.host.newLine;
+    }
+
+    getProjectVersion() {
+        return this.projectStateVersion.toString();
+    }
+
+    getProjectReferences(): readonly ProjectReference[] | undefined {
+        return undefined;
+    }
+
+    getScriptFileNames() {
+        if (!this.rootFiles) {
+            return ts.emptyArray;
+        }
+
+        let result: string[] | undefined;
+        this.rootFilesMap.forEach(value => {
+            if (this.languageServiceEnabled || (value.info && value.info.isScriptOpen())) {
+                // if language service is disabled - process only files that are open
+                (result || (result = [])).push(value.fileName);
+            }
+        });
+
+        return addRange(result, this.typingFiles) || ts.emptyArray;
+    }
+
+    private getOrCreateScriptInfoAndAttachToProject(fileName: string) {
+        const scriptInfo = this.projectService.getOrCreateScriptInfoNotOpenedByClient(fileName, this.currentDirectory, this.directoryStructureHost);
+        if (scriptInfo) {
+            const existingValue = this.rootFilesMap.get(scriptInfo.path);
+            if (existingValue && existingValue.info !== scriptInfo) {
+                // This was missing path earlier but now the file exists. Update the root
+                this.rootFiles.push(scriptInfo);
+                existingValue.info = scriptInfo;
+            }
+            scriptInfo.attachToProject(this);
+        }
+        return scriptInfo;
+    }
+
+    getScriptKind(fileName: string) {
+        const info = this.projectService.getScriptInfoForPath(this.toPath(fileName));
+        return (info && info.scriptKind)!; // TODO: GH#18217
+    }
+
+    getScriptVersion(filename: string) {
+        // Don't attach to the project if version is asked
+
+        const info = this.projectService.getOrCreateScriptInfoNotOpenedByClient(filename, this.currentDirectory, this.directoryStructureHost);
+        return (info && info.getLatestVersion())!; // TODO: GH#18217
+    }
+
+    getScriptSnapshot(filename: string): IScriptSnapshot | undefined {
+        const scriptInfo = this.getOrCreateScriptInfoAndAttachToProject(filename);
+        if (scriptInfo) {
+            return scriptInfo.getSnapshot();
+        }
+    }
+
+    getCancellationToken(): HostCancellationToken {
+        return this.cancellationToken;
+    }
+
+    getCurrentDirectory(): string {
+        return this.currentDirectory;
+    }
+
+    getDefaultLibFileName() {
+        const nodeModuleBinDir = getDirectoryPath(normalizePath(this.projectService.getExecutingFilePath()));
+        return combinePaths(nodeModuleBinDir, getDefaultLibFileName(this.compilerOptions));
+    }
+
+    useCaseSensitiveFileNames() {
+        return this.projectService.host.useCaseSensitiveFileNames;
+    }
+
+    readDirectory(path: string, extensions?: readonly string[], exclude?: readonly string[], include?: readonly string[], depth?: number): string[] {
+        return this.directoryStructureHost.readDirectory!(path, extensions, exclude, include, depth);
+    }
+
+    readFile(fileName: string): string | undefined {
+        return this.projectService.host.readFile(fileName);
+    }
+
+    writeFile(fileName: string, content: string): void {
+        return this.projectService.host.writeFile(fileName, content);
+    }
+
+    fileExists(file: string): boolean {
+        // As an optimization, don't hit the disks for files we already know don't exist
+        // (because we're watching for their creation).
+        const path = this.toPath(file);
+        return !this.isWatchedMissingFile(path) && this.directoryStructureHost.fileExists(file);
+    }
+
+    /** @internal */
+    resolveModuleNameLiterals(moduleLiterals: readonly StringLiteralLike[], containingFile: string, redirectedReference: ResolvedProjectReference | undefined, options: CompilerOptions, containingSourceFile: SourceFile, reusedNames: readonly StringLiteralLike[] | undefined): readonly ResolvedModuleWithFailedLookupLocations[] {
+        return this.resolutionCache.resolveModuleNameLiterals(moduleLiterals, containingFile, redirectedReference, options, containingSourceFile, reusedNames);
+    }
+
+    /** @internal */
+    getModuleResolutionCache(): ModuleResolutionCache | undefined {
+        return this.resolutionCache.getModuleResolutionCache();
+    }
+
+    /** @internal */
+    resolveTypeReferenceDirectiveReferences<T extends string | FileReference>(typeDirectiveReferences: readonly T[], containingFile: string, redirectedReference: ResolvedProjectReference | undefined, options: CompilerOptions, containingSourceFile: SourceFile | undefined, reusedNames: readonly T[] | undefined): readonly ResolvedTypeReferenceDirectiveWithFailedLookupLocations[] {
+        return this.resolutionCache.resolveTypeReferenceDirectiveReferences(
+            typeDirectiveReferences,
+            containingFile,
+            redirectedReference,
+            options,
+            containingSourceFile,
+            reusedNames,
+        );
+    }
+
+    /** @internal */
+    resolveLibrary(libraryName: string, resolveFrom: string, options: CompilerOptions, libFileName: string): ResolvedModuleWithFailedLookupLocations {
+        return this.resolutionCache.resolveLibrary(libraryName, resolveFrom, options, libFileName);
+    }
+
+    directoryExists(path: string): boolean {
+        return this.directoryStructureHost.directoryExists!(path); // TODO: GH#18217
+    }
+
+    getDirectories(path: string): string[] {
+        return this.directoryStructureHost.getDirectories!(path); // TODO: GH#18217
+    }
+
+    /** @internal */
+    getCachedDirectoryStructureHost(): CachedDirectoryStructureHost {
+        return undefined!; // TODO: GH#18217
+    }
+
+    /** @internal */
+    toPath(fileName: string) {
+        return toPath(fileName, this.currentDirectory, this.projectService.toCanonicalFileName);
+    }
+
+    /** @internal */
+    watchDirectoryOfFailedLookupLocation(directory: string, cb: DirectoryWatcherCallback, flags: WatchDirectoryFlags) {
+        return this.projectService.watchFactory.watchDirectory(
+            directory,
+            cb,
+            flags,
+            this.projectService.getWatchOptions(this),
+            WatchType.FailedLookupLocations,
+            this,
+        );
+    }
+
+    /** @internal */
+    watchAffectingFileLocation(file: string, cb: FileWatcherCallback) {
+        return this.projectService.watchFactory.watchFile(
+            file,
+            cb,
+            PollingInterval.High,
+            this.projectService.getWatchOptions(this),
+            WatchType.AffectingFileLocation,
+            this,
+        );
+    }
+
+    /** @internal */
+    clearInvalidateResolutionOfFailedLookupTimer() {
+        return this.projectService.throttledOperations.cancel(`${this.getProjectName()}FailedLookupInvalidation`);
+    }
+
+    /** @internal */
+    scheduleInvalidateResolutionsOfFailedLookupLocations() {
+        this.projectService.throttledOperations.schedule(`${this.getProjectName()}FailedLookupInvalidation`, /*delay*/ 1000, () => {
+            if (this.resolutionCache.invalidateResolutionsOfFailedLookupLocations()) {
+                this.projectService.delayUpdateProjectGraphAndEnsureProjectStructureForOpenFiles(this);
+            }
+        });
+    }
+
+    /** @internal */
+    invalidateResolutionsOfFailedLookupLocations() {
+        if (
+            this.clearInvalidateResolutionOfFailedLookupTimer() &&
+            this.resolutionCache.invalidateResolutionsOfFailedLookupLocations()
+        ) {
+            this.markAsDirty();
+            this.projectService.delayEnsureProjectForOpenFiles();
+        }
+    }
+
+    /** @internal */
+    onInvalidatedResolution() {
+        this.projectService.delayUpdateProjectGraphAndEnsureProjectStructureForOpenFiles(this);
+    }
+
+    /** @internal */
+    watchTypeRootsDirectory(directory: string, cb: DirectoryWatcherCallback, flags: WatchDirectoryFlags) {
+        return this.projectService.watchFactory.watchDirectory(
+            directory,
+            cb,
+            flags,
+            this.projectService.getWatchOptions(this),
+            WatchType.TypeRoots,
+            this,
+        );
+    }
+
+    /** @internal */
+    hasChangedAutomaticTypeDirectiveNames() {
+        return this.resolutionCache.hasChangedAutomaticTypeDirectiveNames();
+    }
+
+    /** @internal */
+    onChangedAutomaticTypeDirectiveNames() {
+        this.projectService.delayUpdateProjectGraphAndEnsureProjectStructureForOpenFiles(this);
+    }
+
+    /** @internal */
+    getGlobalCache() {
+        return this.getTypeAcquisition().enable ? this.projectService.typingsInstaller.globalTypingsCacheLocation : undefined;
+    }
+
+    /** @internal */
+    globalCacheResolutionModuleName = JsTyping.nonRelativeModuleNameForTypingCache;
+
+    /** @internal */
+    fileIsOpen(filePath: Path) {
+        return this.projectService.openFiles.has(filePath);
+    }
+
+    /** @internal */
+    writeLog(s: string) {
+        this.projectService.logger.info(s);
+    }
+
+    log(s: string) {
+        this.writeLog(s);
+    }
+
+    error(s: string) {
+        this.projectService.logger.msg(s, Msg.Err);
+    }
+
+    private setInternalCompilerOptionsForEmittingJsFiles() {
+        if (this.projectKind === ProjectKind.Inferred || this.projectKind === ProjectKind.External) {
+            this.compilerOptions.noEmitForJsFiles = true;
+        }
+    }
+
+    /**
+     * Get the errors that dont have any file name associated
+     */
+    getGlobalProjectErrors(): readonly Diagnostic[] {
+        return filter(this.projectErrors, diagnostic => !diagnostic.file) || emptyArray;
+    }
+
+    /**
+     * Get all the project errors
+     */
+    getAllProjectErrors(): readonly Diagnostic[] {
+        return this.projectErrors || emptyArray;
+    }
+
+    setProjectErrors(projectErrors: Diagnostic[] | undefined) {
+        this.projectErrors = projectErrors;
+    }
+
+    getLanguageService(ensureSynchronized = true): LanguageService {
+        if (ensureSynchronized) {
+            updateProjectIfDirty(this);
+        }
+        return this.languageService;
+    }
+
+    /** @internal */
+    getSourceMapper(): SourceMapper {
+        return this.getLanguageService().getSourceMapper();
+    }
+
+    /** @internal */
+    clearSourceMapperCache() {
+        this.languageService.clearSourceMapperCache();
+    }
+
+    /** @internal */
+    getDocumentPositionMapper(generatedFileName: string, sourceFileName?: string): DocumentPositionMapper | undefined {
+        return this.projectService.getDocumentPositionMapper(this, generatedFileName, sourceFileName);
+    }
+
+    /** @internal */
+    getSourceFileLike(fileName: string) {
+        return this.projectService.getSourceFileLike(fileName, this);
+    }
+
+    /** @internal */
+    shouldEmitFile(scriptInfo: ScriptInfo | undefined) {
+        return scriptInfo &&
+            !scriptInfo.isDynamicOrHasMixedContent() &&
+            !this.program!.isSourceOfProjectReferenceRedirect(scriptInfo.path);
+    }
+
+    getCompileOnSaveAffectedFileList(scriptInfo: ScriptInfo): string[] {
+        if (!this.languageServiceEnabled) {
+            return [];
+        }
+        updateProjectIfDirty(this);
+        this.builderState = BuilderState.create(this.program!, this.builderState, /*disableUseFileVersionAsSignature*/ true);
+        return mapDefined(
+            BuilderState.getFilesAffectedBy(
+                this.builderState,
+                this.program!,
+                scriptInfo.path,
+                this.cancellationToken,
+                this.projectService.host,
+            ),
+            sourceFile => this.shouldEmitFile(this.projectService.getScriptInfoForPath(sourceFile.path)) ? sourceFile.fileName : undefined,
+        );
+    }
+
+    /**
+     * Returns true if emit was conducted
+     */
+    emitFile(scriptInfo: ScriptInfo, writeFile: (path: string, data: string, writeByteOrderMark?: boolean) => void): EmitResult {
+        if (!this.languageServiceEnabled || !this.shouldEmitFile(scriptInfo)) {
+            return { emitSkipped: true, diagnostics: emptyArray };
+        }
+        const { emitSkipped, diagnostics, outputFiles } = this.getLanguageService().getEmitOutput(scriptInfo.fileName);
+        if (!emitSkipped) {
+            for (const outputFile of outputFiles) {
+                const outputFileAbsoluteFileName = getNormalizedAbsolutePath(outputFile.name, this.currentDirectory);
+                writeFile(outputFileAbsoluteFileName, outputFile.text, outputFile.writeByteOrderMark);
+            }
+
+            // Update the signature
+            if (this.builderState && getEmitDeclarations(this.compilerOptions)) {
+                const dtsFiles = outputFiles.filter(f => isDeclarationFileName(f.name));
+                if (dtsFiles.length === 1) {
+                    const sourceFile = this.program!.getSourceFile(scriptInfo.fileName)!;
+                    const signature = this.projectService.host.createHash ?
+                        this.projectService.host.createHash(dtsFiles[0].text) :
+                        generateDjb2Hash(dtsFiles[0].text);
+                    BuilderState.updateSignatureOfFile(this.builderState, signature, sourceFile.resolvedPath);
+                }
+            }
+        }
+
+        return { emitSkipped, diagnostics };
+    }
+
+    enableLanguageService() {
+        if (this.languageServiceEnabled || this.projectService.serverMode === LanguageServiceMode.Syntactic) {
+            return;
+        }
+        this.languageServiceEnabled = true;
+        this.lastFileExceededProgramSize = undefined;
+        this.projectService.onUpdateLanguageServiceStateForProject(this, /*languageServiceEnabled*/ true);
+    }
+
+    /** @internal */
+    cleanupProgram() {
+        if (this.program) {
+            // Root files are always attached to the project irrespective of program
+            for (const f of this.program.getSourceFiles()) {
+                this.detachScriptInfoIfNotRoot(f.fileName);
+            }
+            this.program.forEachResolvedProjectReference(ref => this.detachScriptInfoFromProject(ref.sourceFile.fileName));
+            this.program = undefined;
+        }
+    }
+
+    disableLanguageService(lastFileExceededProgramSize?: string) {
+        if (!this.languageServiceEnabled) {
+            return;
+        }
+        Debug.assert(this.projectService.serverMode !== LanguageServiceMode.Syntactic);
+        this.languageService.cleanupSemanticCache();
+        this.languageServiceEnabled = false;
+        this.cleanupProgram();
+        this.lastFileExceededProgramSize = lastFileExceededProgramSize;
+        this.builderState = undefined;
+        if (this.autoImportProviderHost) {
+            this.autoImportProviderHost.close();
+        }
+        this.autoImportProviderHost = undefined;
+        this.resolutionCache.closeTypeRootsWatch();
+        this.clearGeneratedFileWatch();
+        this.projectService.verifyDocumentRegistry();
+        this.projectService.onUpdateLanguageServiceStateForProject(this, /*languageServiceEnabled*/ false);
+    }
+
+    getProjectName() {
+        return this.projectName;
+    }
+
+    protected removeLocalTypingsFromTypeAcquisition(newTypeAcquisition: TypeAcquisition): TypeAcquisition {
+        if (!newTypeAcquisition || !newTypeAcquisition.include) {
+            // Nothing to filter out, so just return as-is
+            return newTypeAcquisition;
+        }
+        return { ...newTypeAcquisition, include: this.removeExistingTypings(newTypeAcquisition.include) };
+    }
+
+    getExternalFiles(updateLevel?: ProgramUpdateLevel): SortedReadonlyArray<string> {
+        return sort(flatMap(this.plugins, plugin => {
+            if (typeof plugin.module.getExternalFiles !== "function") return;
+            try {
+                return plugin.module.getExternalFiles(this, updateLevel || ProgramUpdateLevel.Update);
+            }
+            catch (e) {
+                this.projectService.logger.info(`A plugin threw an exception in getExternalFiles: ${e}`);
+                if (e.stack) {
+                    this.projectService.logger.info(e.stack);
+                }
+            }
+        }));
+    }
+
+    getSourceFile(path: Path) {
+        if (!this.program) {
+            return undefined;
+        }
+        return this.program.getSourceFileByPath(path);
+    }
+
+    /** @internal */
+    getSourceFileOrConfigFile(path: Path): SourceFile | undefined {
+        const options = this.program!.getCompilerOptions();
+        return path === options.configFilePath ? options.configFile : this.getSourceFile(path);
+    }
+
+    close() {
+        this.projectService.typingsCache.onProjectClosed(this);
+        this.closeWatchingTypingLocations();
+        // if we have a program - release all files that are enlisted in program but arent root
+        // The releasing of the roots happens later
+        // The project could have pending update remaining and hence the info could be in the files but not in program graph
+        this.cleanupProgram();
+        // Release external files
+        forEach(this.externalFiles, externalFile => this.detachScriptInfoIfNotRoot(externalFile));
+        // Always remove root files from the project
+        for (const root of this.rootFiles) {
+            root.detachFromProject(this);
+        }
+        this.projectService.pendingEnsureProjectForOpenFiles = true;
+
+        this.rootFiles = undefined!;
+        this.rootFilesMap = undefined!;
+        this.externalFiles = undefined;
+        this.program = undefined;
+        this.builderState = undefined;
+        this.resolutionCache.clear();
+        this.resolutionCache = undefined!;
+        this.cachedUnresolvedImportsPerFile = undefined!;
+        this.packageJsonWatches?.forEach(watcher => {
+            watcher.projects.delete(this);
+            watcher.close();
+        });
+        this.packageJsonWatches = undefined;
+        this.moduleSpecifierCache.clear();
+        this.moduleSpecifierCache = undefined!;
+        this.directoryStructureHost = undefined!;
+        this.exportMapCache = undefined;
+        this.projectErrors = undefined;
+        this.plugins.length = 0;
+
+        // Clean up file watchers waiting for missing files
+        if (this.missingFilesMap) {
+            clearMap(this.missingFilesMap, closeFileWatcher);
+            this.missingFilesMap = undefined;
+        }
+        this.clearGeneratedFileWatch();
+        this.clearInvalidateResolutionOfFailedLookupTimer();
+        if (this.autoImportProviderHost) {
+            this.autoImportProviderHost.close();
+        }
+        this.autoImportProviderHost = undefined;
+        if (this.noDtsResolutionProject) {
+            this.noDtsResolutionProject.close();
+        }
+        this.noDtsResolutionProject = undefined;
+
+        // signal language service to release source files acquired from document registry
+        this.languageService.dispose();
+        this.languageService = undefined!;
+    }
+
+    private detachScriptInfoIfNotRoot(uncheckedFilename: string) {
+        const info = this.projectService.getScriptInfo(uncheckedFilename);
+        // We might not find the script info in case its not associated with the project any more
+        // and project graph was not updated (eg delayed update graph in case of files changed/deleted on the disk)
+        if (info && !this.isRoot(info)) {
+            info.detachFromProject(this);
+        }
+    }
+
+    isClosed() {
+        return this.rootFiles === undefined;
+    }
+
+    hasRoots() {
+        return this.rootFiles && this.rootFiles.length > 0;
+    }
+
+    /** @internal */
+    isOrphan() {
+        return false;
+    }
+
+    getRootFiles() {
+        return this.rootFiles && this.rootFiles.map(info => info.fileName);
+    }
+
+    /** @internal */
+    getRootFilesMap() {
+        return this.rootFilesMap;
+    }
+
+    getRootScriptInfos() {
+        return this.rootFiles;
+    }
+
+    getScriptInfos(): ScriptInfo[] {
+        if (!this.languageServiceEnabled) {
+            // if language service is not enabled - return just root files
+            return this.rootFiles;
+        }
+        return map(this.program!.getSourceFiles(), sourceFile => {
+            const scriptInfo = this.projectService.getScriptInfoForPath(sourceFile.resolvedPath);
+            Debug.assert(!!scriptInfo, "getScriptInfo", () => `scriptInfo for a file '${sourceFile.fileName}' Path: '${sourceFile.path}' / '${sourceFile.resolvedPath}' is missing.`);
+            return scriptInfo;
+        });
+    }
+
+    getExcludedFiles(): readonly NormalizedPath[] {
+        return emptyArray;
+    }
+
+    getFileNames(excludeFilesFromExternalLibraries?: boolean, excludeConfigFiles?: boolean) {
+        if (!this.program) {
+            return [];
+        }
+
+        if (!this.languageServiceEnabled) {
+            // if language service is disabled assume that all files in program are root files + default library
+            let rootFiles = this.getRootFiles();
+            if (this.compilerOptions) {
+                const defaultLibrary = getDefaultLibFilePath(this.compilerOptions);
+                if (defaultLibrary) {
+                    (rootFiles || (rootFiles = [])).push(asNormalizedPath(defaultLibrary));
+                }
+            }
+            return rootFiles;
+        }
+        const result: NormalizedPath[] = [];
+        for (const f of this.program.getSourceFiles()) {
+            if (excludeFilesFromExternalLibraries && this.program.isSourceFileFromExternalLibrary(f)) {
+                continue;
+            }
+            result.push(asNormalizedPath(f.fileName));
+        }
+        if (!excludeConfigFiles) {
+            const configFile = this.program.getCompilerOptions().configFile;
+            if (configFile) {
+                result.push(asNormalizedPath(configFile.fileName));
+                if (configFile.extendedSourceFiles) {
+                    for (const f of configFile.extendedSourceFiles) {
+                        result.push(asNormalizedPath(f));
+                    }
+                }
+            }
+        }
+        return result;
+    }
+
+    /** @internal */
+    getFileNamesWithRedirectInfo(includeProjectReferenceRedirectInfo: boolean) {
+        return this.getFileNames().map((fileName): protocol.FileWithProjectReferenceRedirectInfo => ({
+            fileName,
+            isSourceOfProjectReferenceRedirect: includeProjectReferenceRedirectInfo && this.isSourceOfProjectReferenceRedirect(fileName),
+        }));
+    }
+
+    hasConfigFile(configFilePath: NormalizedPath) {
+        if (this.program && this.languageServiceEnabled) {
+            const configFile = this.program.getCompilerOptions().configFile;
+            if (configFile) {
+                if (configFilePath === asNormalizedPath(configFile.fileName)) {
+                    return true;
+                }
+                if (configFile.extendedSourceFiles) {
+                    for (const f of configFile.extendedSourceFiles) {
+                        if (configFilePath === asNormalizedPath(f)) {
+                            return true;
+                        }
+                    }
+                }
+            }
+        }
+        return false;
+    }
+
+    containsScriptInfo(info: ScriptInfo): boolean {
+        if (this.isRoot(info)) return true;
+        if (!this.program) return false;
+        const file = this.program.getSourceFileByPath(info.path);
+        return !!file && file.resolvedPath === info.path;
+    }
+
+    containsFile(filename: NormalizedPath, requireOpen?: boolean): boolean {
+        const info = this.projectService.getScriptInfoForNormalizedPath(filename);
+        if (info && (info.isScriptOpen() || !requireOpen)) {
+            return this.containsScriptInfo(info);
+        }
+        return false;
+    }
+
+    isRoot(info: ScriptInfo) {
+        return this.rootFilesMap && this.rootFilesMap.get(info.path)?.info === info;
+    }
+
+    // add a root file to project
+    addRoot(info: ScriptInfo, fileName?: NormalizedPath) {
+        Debug.assert(!this.isRoot(info));
+        this.rootFiles.push(info);
+        this.rootFilesMap.set(info.path, { fileName: fileName || info.fileName, info });
+        info.attachToProject(this);
+
+        this.markAsDirty();
+    }
+
+    // add a root file that doesnt exist on host
+    addMissingFileRoot(fileName: NormalizedPath) {
+        const path = this.projectService.toPath(fileName);
+        this.rootFilesMap.set(path, { fileName });
+        this.markAsDirty();
+    }
+
+    removeFile(info: ScriptInfo, fileExists: boolean, detachFromProject: boolean) {
+        if (this.isRoot(info)) {
+            this.removeRoot(info);
+        }
+        if (fileExists) {
+            // If file is present, just remove the resolutions for the file
+            this.resolutionCache.removeResolutionsOfFile(info.path);
+        }
+        else {
+            this.resolutionCache.invalidateResolutionOfFile(info.path);
+        }
+        this.cachedUnresolvedImportsPerFile.delete(info.path);
+
+        if (detachFromProject) {
+            info.detachFromProject(this);
+        }
+
+        this.markAsDirty();
+    }
+
+    registerFileUpdate(fileName: string) {
+        (this.updatedFileNames || (this.updatedFileNames = new Set<string>())).add(fileName);
+    }
+
+    /** @internal */
+    markFileAsDirty(changedFile: Path) {
+        this.markAsDirty();
+        if (this.exportMapCache && !this.exportMapCache.isEmpty()) {
+            (this.changedFilesForExportMapCache ||= new Set()).add(changedFile);
+        }
+    }
+
+    markAsDirty() {
+        if (!this.dirty) {
+            this.projectStateVersion++;
+            this.dirty = true;
+        }
+    }
+
+    /** @internal */
+    onAutoImportProviderSettingsChanged() {
+        if (this.autoImportProviderHost === false) {
+            this.autoImportProviderHost = undefined;
+        }
+        else {
+            this.autoImportProviderHost?.markAsDirty();
+        }
+    }
+
+    /** @internal */
+    onPackageJsonChange() {
+        this.moduleSpecifierCache.clear();
+        if (this.autoImportProviderHost) {
+            this.autoImportProviderHost.markAsDirty();
+        }
+    }
+
+    /** @internal */
+    onFileAddedOrRemoved(isSymlink: boolean | undefined) {
+        this.hasAddedorRemovedFiles = true;
+        if (isSymlink) {
+            this.hasAddedOrRemovedSymlinks = true;
+        }
+    }
+
+    /** @internal */
+    onDiscoveredSymlink() {
+        this.hasAddedOrRemovedSymlinks = true;
+    }
+
+    /** @internal */
+    updateFromProjectInProgress = false;
+
+    /** @internal */
+    updateFromProject() {
+        updateProjectIfDirty(this);
+    }
+
+    /**
+     * Updates set of files that contribute to this project
+     * @returns: true if set of files in the project stays the same and false - otherwise.
+     */
+    updateGraph(): boolean {
+        tracing?.push(tracing.Phase.Session, "updateGraph", { name: this.projectName, kind: ProjectKind[this.projectKind] });
+        perfLogger?.logStartUpdateGraph();
+        this.resolutionCache.startRecordingFilesWithChangedResolutions();
+
+        const hasNewProgram = this.updateGraphWorker();
+        const hasAddedorRemovedFiles = this.hasAddedorRemovedFiles;
+        this.hasAddedorRemovedFiles = false;
+        this.hasAddedOrRemovedSymlinks = false;
+
+        const changedFiles: readonly Path[] = this.resolutionCache.finishRecordingFilesWithChangedResolutions() || emptyArray;
+
+        for (const file of changedFiles) {
+            // delete cached information for changed files
+            this.cachedUnresolvedImportsPerFile.delete(file);
+        }
+
+        // update builder only if language service is enabled
+        // otherwise tell it to drop its internal state
+        if (this.languageServiceEnabled && this.projectService.serverMode === LanguageServiceMode.Semantic && !this.isOrphan()) {
+            // 1. no changes in structure, no changes in unresolved imports - do nothing
+            // 2. no changes in structure, unresolved imports were changed - collect unresolved imports for all files
+            // (can reuse cached imports for files that were not changed)
+            // 3. new files were added/removed, but compilation settings stays the same - collect unresolved imports for all new/modified files
+            // (can reuse cached imports for files that were not changed)
+            // 4. compilation settings were changed in the way that might affect module resolution - drop all caches and collect all data from the scratch
+            if (hasNewProgram || changedFiles.length) {
+                this.lastCachedUnresolvedImportsList = getUnresolvedImports(this.program!, this.cachedUnresolvedImportsPerFile);
+            }
+
+            this.projectService.typingsCache.enqueueInstallTypingsForProject(this, this.lastCachedUnresolvedImportsList, hasAddedorRemovedFiles);
+        }
+        else {
+            this.lastCachedUnresolvedImportsList = undefined;
+        }
+
+        const isFirstProgramLoad = this.projectProgramVersion === 0 && hasNewProgram;
+        if (hasNewProgram) {
+            this.projectProgramVersion++;
+        }
+        if (hasAddedorRemovedFiles) {
+            if (!this.autoImportProviderHost) this.autoImportProviderHost = undefined;
+            this.autoImportProviderHost?.markAsDirty();
+        }
+        if (isFirstProgramLoad) {
+            // Preload auto import provider so it's not created during completions request
+            this.getPackageJsonAutoImportProvider();
+        }
+        perfLogger?.logStopUpdateGraph();
+        tracing?.pop();
+        return !hasNewProgram;
+    }
+
+    /** @internal */
+    updateTypingFiles(typingFiles: SortedReadonlyArray<string>) {
+        if (enumerateInsertsAndDeletes<string, string>(typingFiles, this.typingFiles, getStringComparer(!this.useCaseSensitiveFileNames()), /*inserted*/ noop, removed => this.detachScriptInfoFromProject(removed))) {
+            // If typing files changed, then only schedule project update
+            this.typingFiles = typingFiles;
+            // Invalidate files with unresolved imports
+            this.resolutionCache.setFilesWithInvalidatedNonRelativeUnresolvedImports(this.cachedUnresolvedImportsPerFile);
+            this.projectService.delayUpdateProjectGraphAndEnsureProjectStructureForOpenFiles(this);
+        }
+    }
+
+    /** @internal */
+    private closeWatchingTypingLocations() {
+        if (this.typingWatchers) clearMap(this.typingWatchers, closeFileWatcher);
+        this.typingWatchers = undefined;
+    }
+
+    /** @internal */
+    private onTypingInstallerWatchInvoke() {
+        this.typingWatchers!.isInvoked = true;
+        this.projectService.updateTypingsForProject({ projectName: this.getProjectName(), kind: ActionInvalidate });
+    }
+
+    /** @internal */
+    watchTypingLocations(files: readonly string[] | undefined) {
+        if (!files) {
+            this.typingWatchers!.isInvoked = false;
+            return;
+        }
+
+        if (!files.length) {
+            // shut down existing watchers
+            this.closeWatchingTypingLocations();
+            return;
+        }
+
+        const toRemove = new Map(this.typingWatchers);
+        if (!this.typingWatchers) this.typingWatchers = new Map();
+
+        // handler should be invoked once for the entire set of files since it will trigger full rediscovery of typings
+        this.typingWatchers.isInvoked = false;
+        const createProjectWatcher = (path: string, typingsWatcherType: TypingWatcherType) => {
+            const canonicalPath = this.toPath(path);
+            toRemove.delete(canonicalPath);
+            if (!this.typingWatchers!.has(canonicalPath)) {
+                this.typingWatchers!.set(
+                    canonicalPath,
+                    typingsWatcherType === TypingWatcherType.FileWatcher ?
+                        this.projectService.watchFactory.watchFile(
+                            path,
+                            () =>
+                                !this.typingWatchers!.isInvoked ?
+                                    this.onTypingInstallerWatchInvoke() :
+                                    this.writeLog(`TypingWatchers already invoked`),
+                            PollingInterval.High,
+                            this.projectService.getWatchOptions(this),
+                            WatchType.TypingInstallerLocationFile,
+                            this,
+                        ) :
+                        this.projectService.watchFactory.watchDirectory(
+                            path,
+                            f => {
+                                if (this.typingWatchers!.isInvoked) return this.writeLog(`TypingWatchers already invoked`);
+                                if (!fileExtensionIs(f, Extension.Json)) return this.writeLog(`Ignoring files that are not *.json`);
+                                if (comparePaths(f, combinePaths(this.projectService.typingsInstaller.globalTypingsCacheLocation!, "package.json"), !this.useCaseSensitiveFileNames())) return this.writeLog(`Ignoring package.json change at global typings location`);
+                                this.onTypingInstallerWatchInvoke();
+                            },
+                            WatchDirectoryFlags.Recursive,
+                            this.projectService.getWatchOptions(this),
+                            WatchType.TypingInstallerLocationDirectory,
+                            this,
+                        ),
+                );
+            }
+        };
+
+        // Create watches from list of files
+        for (const file of files) {
+            const basename = getBaseFileName(file);
+            if (basename === "package.json" || basename === "bower.json") {
+                // package.json or bower.json exists, watch the file to detect changes and update typings
+                createProjectWatcher(file, TypingWatcherType.FileWatcher);
+                continue;
+            }
+
+            // path in projectRoot, watch project root
+            if (containsPath(this.currentDirectory, file, this.currentDirectory, !this.useCaseSensitiveFileNames())) {
+                const subDirectory = file.indexOf(directorySeparator, this.currentDirectory.length + 1);
+                if (subDirectory !== -1) {
+                    // Watch subDirectory
+                    createProjectWatcher(file.substr(0, subDirectory), TypingWatcherType.DirectoryWatcher);
+                }
+                else {
+                    // Watch the directory itself
+                    createProjectWatcher(file, TypingWatcherType.DirectoryWatcher);
+                }
+                continue;
+            }
+
+            // path in global cache, watch global cache
+            if (containsPath(this.projectService.typingsInstaller.globalTypingsCacheLocation!, file, this.currentDirectory, !this.useCaseSensitiveFileNames())) {
+                createProjectWatcher(this.projectService.typingsInstaller.globalTypingsCacheLocation!, TypingWatcherType.DirectoryWatcher);
+                continue;
+            }
+
+            // watch node_modules or bower_components
+            createProjectWatcher(file, TypingWatcherType.DirectoryWatcher);
+        }
+
+        // Remove unused watches
+        toRemove.forEach((watch, path) => {
+            watch.close();
+            this.typingWatchers!.delete(path);
+        });
+    }
+
+    /** @internal */
+    getCurrentProgram(): Program | undefined {
+        return this.program;
+    }
+
+    protected removeExistingTypings(include: string[]): string[] {
+        const existing = getAutomaticTypeDirectiveNames(this.getCompilerOptions(), this.directoryStructureHost);
+        return include.filter(i => !existing.includes(i));
+    }
+
+    private updateGraphWorker() {
+        const oldProgram = this.languageService.getCurrentProgram();
+        Debug.assert(oldProgram === this.program);
+        Debug.assert(!this.isClosed(), "Called update graph worker of closed project");
+        this.writeLog(`Starting updateGraphWorker: Project: ${this.getProjectName()}`);
+        const start = timestamp();
+        const { hasInvalidatedResolutions, hasInvalidatedLibResolutions } = this.resolutionCache.createHasInvalidatedResolutions(returnFalse, returnFalse);
+        this.hasInvalidatedResolutions = hasInvalidatedResolutions;
+        this.hasInvalidatedLibResolutions = hasInvalidatedLibResolutions;
+        this.resolutionCache.startCachingPerDirectoryResolution();
+        this.dirty = false;
+        this.updateFromProjectInProgress = true;
+        this.program = this.languageService.getProgram(); // TODO: GH#18217
+        this.updateFromProjectInProgress = false;
+        tracing?.push(tracing.Phase.Session, "finishCachingPerDirectoryResolution");
+        this.resolutionCache.finishCachingPerDirectoryResolution(this.program, oldProgram);
+        tracing?.pop();
+
+        Debug.assert(oldProgram === undefined || this.program !== undefined);
+
+        // bump up the version if
+        // - oldProgram is not set - this is a first time updateGraph is called
+        // - newProgram is different from the old program and structure of the old program was not reused.
+        let hasNewProgram = false;
+        if (this.program && (!oldProgram || (this.program !== oldProgram && this.program.structureIsReused !== StructureIsReused.Completely))) {
+            hasNewProgram = true;
+            if (oldProgram) {
+                for (const f of oldProgram.getSourceFiles()) {
+                    const newFile = this.program.getSourceFileByPath(f.resolvedPath);
+                    if (!newFile || (f.resolvedPath === f.path && newFile.resolvedPath !== f.path)) {
+                        // new program does not contain this file - detach it from the project
+                        // - remove resolutions only if the new program doesnt contain source file by the path (not resolvedPath since path is used for resolution)
+                        this.detachScriptInfoFromProject(f.fileName, !!this.program.getSourceFileByPath(f.path), /*syncDirWatcherRemove*/ true);
+                    }
+                }
+
+                oldProgram.forEachResolvedProjectReference(resolvedProjectReference => {
+                    if (!this.program!.getResolvedProjectReferenceByPath(resolvedProjectReference.sourceFile.path)) {
+                        this.detachScriptInfoFromProject(resolvedProjectReference.sourceFile.fileName, /*noRemoveResolution*/ undefined, /*syncDirWatcherRemove*/ true);
+                    }
+                });
+            }
+
+            // Update the missing file paths watcher
+            updateMissingFilePathsWatch(
+                this.program,
+                this.missingFilesMap || (this.missingFilesMap = new Map()),
+                // Watch the missing files
+                (missingFilePath, missingFileName) => this.addMissingFileWatcher(missingFilePath, missingFileName),
+            );
+
+            if (this.generatedFilesMap) {
+                const outPath = this.compilerOptions.outFile;
+                if (isGeneratedFileWatcher(this.generatedFilesMap)) {
+                    // --out
+                    if (
+                        !outPath || !this.isValidGeneratedFileWatcher(
+                            removeFileExtension(outPath) + Extension.Dts,
+                            this.generatedFilesMap,
+                        )
+                    ) {
+                        this.clearGeneratedFileWatch();
+                    }
+                }
+                else {
+                    // MultiFile
+                    if (outPath) {
+                        this.clearGeneratedFileWatch();
+                    }
+                    else {
+                        this.generatedFilesMap.forEach((watcher, source) => {
+                            const sourceFile = this.program!.getSourceFileByPath(source);
+                            if (
+                                !sourceFile ||
+                                sourceFile.resolvedPath !== source ||
+                                !this.isValidGeneratedFileWatcher(
+                                    getDeclarationEmitOutputFilePathWorker(sourceFile.fileName, this.compilerOptions, this.currentDirectory, this.program!.getCommonSourceDirectory(), this.getCanonicalFileName),
+                                    watcher,
+                                )
+                            ) {
+                                closeFileWatcherOf(watcher);
+                                (this.generatedFilesMap as Map<string, GeneratedFileWatcher>).delete(source);
+                            }
+                        });
+                    }
+                }
+            }
+
+            // Watch the type locations that would be added to program as part of automatic type resolutions
+            if (this.languageServiceEnabled && this.projectService.serverMode === LanguageServiceMode.Semantic) {
+                this.resolutionCache.updateTypeRootsWatch();
+            }
+        }
+
+        this.projectService.verifyProgram(this);
+        if (this.exportMapCache && !this.exportMapCache.isEmpty()) {
+            this.exportMapCache.releaseSymbols();
+            if (this.hasAddedorRemovedFiles || oldProgram && !this.program!.structureIsReused) {
+                this.exportMapCache.clear();
+            }
+            else if (this.changedFilesForExportMapCache && oldProgram && this.program) {
+                forEachKey(this.changedFilesForExportMapCache, fileName => {
+                    const oldSourceFile = oldProgram.getSourceFileByPath(fileName);
+                    const sourceFile = this.program!.getSourceFileByPath(fileName);
+                    if (!oldSourceFile || !sourceFile) {
+                        this.exportMapCache!.clear();
+                        return true;
+                    }
+                    return this.exportMapCache!.onFileChanged(oldSourceFile, sourceFile, !!this.getTypeAcquisition().enable);
+                });
+            }
+        }
+        if (this.changedFilesForExportMapCache) {
+            this.changedFilesForExportMapCache.clear();
+        }
+
+        if (this.hasAddedOrRemovedSymlinks || this.program && !this.program.structureIsReused && this.getCompilerOptions().preserveSymlinks) {
+            // With --preserveSymlinks, we may not determine that a file is a symlink, so we never set `hasAddedOrRemovedSymlinks`
+            this.symlinks = undefined;
+            this.moduleSpecifierCache.clear();
+        }
+
+        const oldExternalFiles = this.externalFiles || emptyArray as SortedReadonlyArray<string>;
+        this.externalFiles = this.getExternalFiles();
+        enumerateInsertsAndDeletes<string, string>(
+            this.externalFiles,
+            oldExternalFiles,
+            getStringComparer(!this.useCaseSensitiveFileNames()), // Ensure a ScriptInfo is created for new external files. This is performed indirectly
+            // by the host for files in the program when the program is retrieved above but
+            // the program doesn't contain external files so this must be done explicitly.
+            inserted => {
+                const scriptInfo = this.projectService.getOrCreateScriptInfoNotOpenedByClient(inserted, this.currentDirectory, this.directoryStructureHost);
+                scriptInfo?.attachToProject(this);
+            },
+            removed => this.detachScriptInfoFromProject(removed),
+        );
+        const elapsed = timestamp() - start;
+        this.sendPerformanceEvent("UpdateGraph", elapsed);
+        this.writeLog(`Finishing updateGraphWorker: Project: ${this.getProjectName()} projectStateVersion: ${this.projectStateVersion} projectProgramVersion: ${this.projectProgramVersion} structureChanged: ${hasNewProgram}${this.program ? ` structureIsReused:: ${StructureIsReused[this.program.structureIsReused]}` : ""} Elapsed: ${elapsed}ms`);
+        if (this.projectService.logger.isTestLogger) {
+            if (this.program !== oldProgram) {
+                this.print(/*writeProjectFileNames*/ true, this.hasAddedorRemovedFiles, /*writeFileVersionAndText*/ true);
+            }
+            else {
+                this.writeLog(`Same program as before`);
+            }
+        }
+        else if (this.hasAddedorRemovedFiles) {
+            this.print(/*writeProjectFileNames*/ true, /*writeFileExplaination*/ true, /*writeFileVersionAndText*/ false);
+        }
+        else if (this.program !== oldProgram) {
+            this.writeLog(`Different program with same set of files`);
+        }
+        // Verify the document registry count
+        this.projectService.verifyDocumentRegistry();
+        return hasNewProgram;
+    }
+
+    /** @internal */
+    sendPerformanceEvent(kind: PerformanceEvent["kind"], durationMs: number) {
+        this.projectService.sendPerformanceEvent(kind, durationMs);
+    }
+
+    private detachScriptInfoFromProject(uncheckedFileName: string, noRemoveResolution?: boolean, syncDirWatcherRemove?: boolean) {
+        const scriptInfoToDetach = this.projectService.getScriptInfo(uncheckedFileName);
+        if (scriptInfoToDetach) {
+            scriptInfoToDetach.detachFromProject(this);
+            if (!noRemoveResolution) {
+                this.resolutionCache.removeResolutionsOfFile(scriptInfoToDetach.path, syncDirWatcherRemove);
+            }
+        }
+    }
+
+    private addMissingFileWatcher(missingFilePath: Path, missingFileName: string): FileWatcher {
+        if (isConfiguredProject(this)) {
+            // If this file is referenced config file, we are already watching it, no need to watch again
+            const configFileExistenceInfo = this.projectService.configFileExistenceInfoCache.get(missingFilePath as string as NormalizedPath);
+            if (configFileExistenceInfo?.config?.projects.has(this.canonicalConfigFilePath)) return noopFileWatcher;
+        }
+        const fileWatcher = this.projectService.watchFactory.watchFile(
+            getNormalizedAbsolutePath(missingFileName, this.currentDirectory),
+            (fileName, eventKind) => {
+                if (isConfiguredProject(this)) {
+                    this.getCachedDirectoryStructureHost().addOrDeleteFile(fileName, missingFilePath, eventKind);
+                }
+
+                if (eventKind === FileWatcherEventKind.Created && this.missingFilesMap!.has(missingFilePath)) {
+                    this.missingFilesMap!.delete(missingFilePath);
+                    fileWatcher.close();
+
+                    // When a missing file is created, we should update the graph.
+                    this.projectService.delayUpdateProjectGraphAndEnsureProjectStructureForOpenFiles(this);
+                }
+            },
+            PollingInterval.Medium,
+            this.projectService.getWatchOptions(this),
+            WatchType.MissingFile,
+            this,
+        );
+        return fileWatcher;
+    }
+
+    private isWatchedMissingFile(path: Path) {
+        return !!this.missingFilesMap && this.missingFilesMap.has(path);
+    }
+
+    /** @internal */
+    addGeneratedFileWatch(generatedFile: string, sourceFile: string) {
+        if (this.compilerOptions.outFile) {
+            // Single watcher
+            if (!this.generatedFilesMap) {
+                this.generatedFilesMap = this.createGeneratedFileWatcher(generatedFile);
+            }
+        }
+        else {
+            // Map
+            const path = this.toPath(sourceFile);
+            if (this.generatedFilesMap) {
+                if (isGeneratedFileWatcher(this.generatedFilesMap)) {
+                    Debug.fail(`${this.projectName} Expected to not have --out watcher for generated file with options: ${JSON.stringify(this.compilerOptions)}`);
+                    return;
+                }
+                if (this.generatedFilesMap.has(path)) return;
+            }
+            else {
+                this.generatedFilesMap = new Map();
+            }
+            this.generatedFilesMap.set(path, this.createGeneratedFileWatcher(generatedFile));
+        }
+    }
+
+    private createGeneratedFileWatcher(generatedFile: string): GeneratedFileWatcher {
+        return {
+            generatedFilePath: this.toPath(generatedFile),
+            watcher: this.projectService.watchFactory.watchFile(
+                generatedFile,
+                () => {
+                    this.clearSourceMapperCache();
+                    this.projectService.delayUpdateProjectGraphAndEnsureProjectStructureForOpenFiles(this);
+                },
+                PollingInterval.High,
+                this.projectService.getWatchOptions(this),
+                WatchType.MissingGeneratedFile,
+                this,
+            ),
+        };
+    }
+
+    private isValidGeneratedFileWatcher(generateFile: string, watcher: GeneratedFileWatcher) {
+        return this.toPath(generateFile) === watcher.generatedFilePath;
+    }
+
+    private clearGeneratedFileWatch() {
+        if (this.generatedFilesMap) {
+            if (isGeneratedFileWatcher(this.generatedFilesMap)) {
+                closeFileWatcherOf(this.generatedFilesMap);
+            }
+            else {
+                clearMap(this.generatedFilesMap, closeFileWatcherOf);
+            }
+            this.generatedFilesMap = undefined;
+        }
+    }
+
+    getScriptInfoForNormalizedPath(fileName: NormalizedPath): ScriptInfo | undefined {
+        const scriptInfo = this.projectService.getScriptInfoForPath(this.toPath(fileName));
+        if (scriptInfo && !scriptInfo.isAttached(this)) {
+            return Errors.ThrowProjectDoesNotContainDocument(fileName, this);
+        }
+        return scriptInfo;
+    }
+
+    getScriptInfo(uncheckedFileName: string) {
+        return this.projectService.getScriptInfo(uncheckedFileName);
+    }
+
+    filesToString(writeProjectFileNames: boolean) {
+        return this.filesToStringWorker(writeProjectFileNames, /*writeFileExplaination*/ true, /*writeFileVersionAndText*/ false);
+    }
+
+    /** @internal */
+    private filesToStringWorker(writeProjectFileNames: boolean, writeFileExplaination: boolean, writeFileVersionAndText: boolean) {
+        if (this.isInitialLoadPending()) return "\tFiles (0) InitialLoadPending\n";
+        if (!this.program) return "\tFiles (0) NoProgram\n";
+        const sourceFiles = this.program.getSourceFiles();
+        let strBuilder = `\tFiles (${sourceFiles.length})\n`;
+        if (writeProjectFileNames) {
+            for (const file of sourceFiles) {
+                strBuilder += `\t${file.fileName}${writeFileVersionAndText ? ` ${file.version} ${JSON.stringify(file.text)}` : ""}\n`;
+            }
+            if (writeFileExplaination) {
+                strBuilder += "\n\n";
+                explainFiles(this.program, s => strBuilder += `\t${s}\n`);
+            }
+        }
+        return strBuilder;
+    }
+
+    /** @internal */
+    print(writeProjectFileNames: boolean, writeFileExplaination: boolean, writeFileVersionAndText: boolean) {
+        this.writeLog(`Project '${this.projectName}' (${ProjectKind[this.projectKind]})`);
+        this.writeLog(this.filesToStringWorker(
+            writeProjectFileNames && this.projectService.logger.hasLevel(LogLevel.verbose),
+            writeFileExplaination && this.projectService.logger.hasLevel(LogLevel.verbose),
+            writeFileVersionAndText && this.projectService.logger.hasLevel(LogLevel.verbose),
+        ));
+        this.writeLog("-----------------------------------------------");
+        if (this.autoImportProviderHost) {
+            this.autoImportProviderHost.print(/*writeProjectFileNames*/ false, /*writeFileExplaination*/ false, /*writeFileVersionAndText*/ false);
+        }
+        this.noDtsResolutionProject?.print(/*writeProjectFileNames*/ false, /*writeFileExplaination*/ false, /*writeFileVersionAndText*/ false);
+    }
+
+    setCompilerOptions(compilerOptions: CompilerOptions) {
+        if (compilerOptions) {
+            compilerOptions.allowNonTsExtensions = true;
+            const oldOptions = this.compilerOptions;
+            this.compilerOptions = compilerOptions;
+            this.setInternalCompilerOptionsForEmittingJsFiles();
+            this.noDtsResolutionProject?.setCompilerOptions(this.getCompilerOptionsForNoDtsResolutionProject());
+            if (changesAffectModuleResolution(oldOptions, compilerOptions)) {
+                // reset cached unresolved imports if changes in compiler options affected module resolution
+                this.cachedUnresolvedImportsPerFile.clear();
+                this.lastCachedUnresolvedImportsList = undefined;
+                this.resolutionCache.onChangesAffectModuleResolution();
+                this.moduleSpecifierCache.clear();
+            }
+            this.markAsDirty();
+        }
+    }
+
+    /** @internal */
+    setWatchOptions(watchOptions: WatchOptions | undefined) {
+        this.watchOptions = watchOptions;
+    }
+
+    /** @internal */
+    getWatchOptions(): WatchOptions | undefined {
+        return this.watchOptions;
+    }
+
+    setTypeAcquisition(newTypeAcquisition: TypeAcquisition | undefined): void {
+        if (newTypeAcquisition) {
+            this.typeAcquisition = this.removeLocalTypingsFromTypeAcquisition(newTypeAcquisition);
+        }
+    }
+
+    getTypeAcquisition() {
+        return this.typeAcquisition || {};
+    }
+
+    /** @internal */
+    getChangesSinceVersion(lastKnownVersion?: number, includeProjectReferenceRedirectInfo?: boolean): ProjectFilesWithTSDiagnostics {
+        const includeProjectReferenceRedirectInfoIfRequested = includeProjectReferenceRedirectInfo
+            ? (files: Map<string, boolean>) =>
+                arrayFrom(files.entries(), ([fileName, isSourceOfProjectReferenceRedirect]): protocol.FileWithProjectReferenceRedirectInfo => ({
+                    fileName,
+                    isSourceOfProjectReferenceRedirect,
+                }))
+            : (files: Map<string, boolean>) => arrayFrom(files.keys());
+
+        // Update the graph only if initial configured project load is not pending
+        if (!this.isInitialLoadPending()) {
+            updateProjectIfDirty(this);
+        }
+
+        const info: protocol.ProjectVersionInfo = {
+            projectName: this.getProjectName(),
+            version: this.projectProgramVersion,
+            isInferred: isInferredProject(this),
+            options: this.getCompilationSettings(),
+            languageServiceDisabled: !this.languageServiceEnabled,
+            lastFileExceededProgramSize: this.lastFileExceededProgramSize,
+        };
+        const updatedFileNames = this.updatedFileNames;
+        this.updatedFileNames = undefined;
+        // check if requested version is the same that we have reported last time
+        if (this.lastReportedFileNames && lastKnownVersion === this.lastReportedVersion) {
+            // if current structure version is the same - return info without any changes
+            if (this.projectProgramVersion === this.lastReportedVersion && !updatedFileNames) {
+                return { info, projectErrors: this.getGlobalProjectErrors() };
+            }
+            // compute and return the difference
+            const lastReportedFileNames = this.lastReportedFileNames;
+            const externalFiles = this.externalFiles?.map((f): protocol.FileWithProjectReferenceRedirectInfo => ({
+                fileName: toNormalizedPath(f),
+                isSourceOfProjectReferenceRedirect: false,
+            })) || emptyArray;
+            const currentFiles = arrayToMap(
+                this.getFileNamesWithRedirectInfo(!!includeProjectReferenceRedirectInfo).concat(externalFiles),
+                info => info.fileName,
+                info => info.isSourceOfProjectReferenceRedirect,
+            );
+
+            const added: Map<string, boolean> = new Map<string, boolean>();
+            const removed: Map<string, boolean> = new Map<string, boolean>();
+
+            const updated: string[] = updatedFileNames ? arrayFrom(updatedFileNames.keys()) : [];
+            const updatedRedirects: protocol.FileWithProjectReferenceRedirectInfo[] = [];
+
+            forEachEntry(currentFiles, (isSourceOfProjectReferenceRedirect, fileName) => {
+                if (!lastReportedFileNames.has(fileName)) {
+                    added.set(fileName, isSourceOfProjectReferenceRedirect);
+                }
+                else if (includeProjectReferenceRedirectInfo && isSourceOfProjectReferenceRedirect !== lastReportedFileNames.get(fileName)) {
+                    updatedRedirects.push({
+                        fileName,
+                        isSourceOfProjectReferenceRedirect,
+                    });
+                }
+            });
+            forEachEntry(lastReportedFileNames, (isSourceOfProjectReferenceRedirect, fileName) => {
+                if (!currentFiles.has(fileName)) {
+                    removed.set(fileName, isSourceOfProjectReferenceRedirect);
+                }
+            });
+            this.lastReportedFileNames = currentFiles;
+            this.lastReportedVersion = this.projectProgramVersion;
+            return {
+                info,
+                changes: {
+                    added: includeProjectReferenceRedirectInfoIfRequested(added),
+                    removed: includeProjectReferenceRedirectInfoIfRequested(removed),
+                    updated: includeProjectReferenceRedirectInfo
+                        ? updated.map((fileName): protocol.FileWithProjectReferenceRedirectInfo => ({
+                            fileName,
+                            isSourceOfProjectReferenceRedirect: this.isSourceOfProjectReferenceRedirect(fileName),
+                        }))
+                        : updated,
+                    updatedRedirects: includeProjectReferenceRedirectInfo ? updatedRedirects : undefined,
+                },
+                projectErrors: this.getGlobalProjectErrors(),
+            };
+        }
+        else {
+            // unknown version - return everything
+            const projectFileNames = this.getFileNamesWithRedirectInfo(!!includeProjectReferenceRedirectInfo);
+            const externalFiles = this.externalFiles?.map((f): protocol.FileWithProjectReferenceRedirectInfo => ({
+                fileName: toNormalizedPath(f),
+                isSourceOfProjectReferenceRedirect: false,
+            })) || emptyArray;
+            const allFiles = projectFileNames.concat(externalFiles);
+            this.lastReportedFileNames = arrayToMap(
+                allFiles,
+                info => info.fileName,
+                info => info.isSourceOfProjectReferenceRedirect,
+            );
+            this.lastReportedVersion = this.projectProgramVersion;
+            return {
+                info,
+                files: includeProjectReferenceRedirectInfo ? allFiles : allFiles.map(f => f.fileName),
+                projectErrors: this.getGlobalProjectErrors(),
+            };
+        }
+    }
+
+    // remove a root file from project
+    protected removeRoot(info: ScriptInfo): void {
+        orderedRemoveItem(this.rootFiles, info);
+        this.rootFilesMap.delete(info.path);
+    }
+
+    /** @internal */
+    isSourceOfProjectReferenceRedirect(fileName: string) {
+        return !!this.program && this.program.isSourceOfProjectReferenceRedirect(fileName);
+    }
+
+    /** @internal */
+    protected getGlobalPluginSearchPaths() {
+        // Search any globally-specified probe paths, then our peer node_modules
+        return [
+            ...this.projectService.pluginProbeLocations,
+            // ../../.. to walk from X/node_modules/typescript/lib/tsserver.js to X/node_modules/
+            combinePaths(this.projectService.getExecutingFilePath(), "../../.."),
+        ];
+    }
+
+    protected enableGlobalPlugins(options: CompilerOptions): void {
+        if (!this.projectService.globalPlugins.length) return;
+        const host = this.projectService.host;
+
+        if (!host.require && !host.importPlugin) {
+            this.projectService.logger.info("Plugins were requested but not running in environment that supports 'require'. Nothing will be loaded");
+            return;
+        }
+
+        // Enable global plugins with synthetic configuration entries
+        const searchPaths = this.getGlobalPluginSearchPaths();
+        for (const globalPluginName of this.projectService.globalPlugins) {
+            // Skip empty names from odd commandline parses
+            if (!globalPluginName) continue;
+
+            // Skip already-locally-loaded plugins
+            if (options.plugins && options.plugins.some(p => p.name === globalPluginName)) continue;
+
+            // Provide global: true so plugins can detect why they can't find their config
+            this.projectService.logger.info(`Loading global plugin ${globalPluginName}`);
+
+            this.enablePlugin({ name: globalPluginName, global: true } as PluginImport, searchPaths);
+        }
+    }
+
+    protected enablePlugin(pluginConfigEntry: PluginImport, searchPaths: string[]): void {
+        this.projectService.requestEnablePlugin(this, pluginConfigEntry, searchPaths);
+    }
+
+    /** @internal */
+    enableProxy(pluginModuleFactory: PluginModuleFactory, configEntry: PluginImport) {
+        try {
+            if (typeof pluginModuleFactory !== "function") {
+                this.projectService.logger.info(`Skipped loading plugin ${configEntry.name} because it did not expose a proper factory function`);
+                return;
+            }
+
+            const info: PluginCreateInfo = {
+                config: configEntry,
+                project: this,
+                languageService: this.languageService,
+                languageServiceHost: this,
+                serverHost: this.projectService.host,
+                session: this.projectService.session,
+            };
+
+            const pluginModule = pluginModuleFactory({ typescript: ts });
+            const newLS = pluginModule.create(info);
+            for (const k of Object.keys(this.languageService)) {
+                // eslint-disable-next-line local/no-in-operator
+                if (!(k in newLS)) {
+                    this.projectService.logger.info(`Plugin activation warning: Missing proxied method ${k} in created LS. Patching.`);
+                    (newLS as any)[k] = (this.languageService as any)[k];
+                }
+            }
+            this.projectService.logger.info(`Plugin validation succeeded`);
+            this.languageService = newLS;
+            this.plugins.push({ name: configEntry.name, module: pluginModule });
+        }
+        catch (e) {
+            this.projectService.logger.info(`Plugin activation failed: ${e}`);
+        }
+    }
+
+    /** @internal */
+    onPluginConfigurationChanged(pluginName: string, configuration: any) {
+        this.plugins.filter(plugin => plugin.name === pluginName).forEach(plugin => {
+            if (plugin.module.onConfigurationChanged) {
+                plugin.module.onConfigurationChanged(configuration);
+            }
+        });
+    }
+
+    /** Starts a new check for diagnostics. Call this if some file has updated that would cause diagnostics to be changed. */
+    refreshDiagnostics() {
+        this.projectService.sendProjectsUpdatedInBackgroundEvent();
+    }
+
+    /** @internal */
+    getPackageJsonsVisibleToFile(fileName: string, rootDir?: string): readonly ProjectPackageJsonInfo[] {
+        if (this.projectService.serverMode !== LanguageServiceMode.Semantic) return emptyArray;
+        return this.projectService.getPackageJsonsVisibleToFile(fileName, this, rootDir);
+    }
+
+    /** @internal */
+    getNearestAncestorDirectoryWithPackageJson(fileName: string): string | undefined {
+        return this.projectService.getNearestAncestorDirectoryWithPackageJson(fileName);
+    }
+
+    /** @internal */
+    getPackageJsonsForAutoImport(rootDir?: string): readonly ProjectPackageJsonInfo[] {
+        return this.getPackageJsonsVisibleToFile(combinePaths(this.currentDirectory, inferredTypesContainingFile), rootDir);
+    }
+
+    /** @internal */
+    getPackageJsonCache() {
+        return this.projectService.packageJsonCache;
+    }
+
+    /** @internal */
+    getCachedExportInfoMap() {
+        return this.exportMapCache ||= createCacheableExportInfoMap(this);
+    }
+
+    /** @internal */
+    clearCachedExportInfoMap() {
+        this.exportMapCache?.clear();
+    }
+
+    /** @internal */
+    getModuleSpecifierCache() {
+        return this.moduleSpecifierCache;
+    }
+
+    /** @internal */
+    includePackageJsonAutoImports(): PackageJsonAutoImportPreference {
+        if (
+            this.projectService.includePackageJsonAutoImports() === PackageJsonAutoImportPreference.Off ||
+            !this.languageServiceEnabled ||
+            isInsideNodeModules(this.currentDirectory) ||
+            !this.isDefaultProjectForOpenFiles()
+        ) {
+            return PackageJsonAutoImportPreference.Off;
+        }
+        return this.projectService.includePackageJsonAutoImports();
+    }
+
+    /** @internal */
+    getHostForAutoImportProvider(): GetPackageJsonEntrypointsHost {
+        if (this.program) {
+            return {
+                fileExists: this.program.fileExists,
+                directoryExists: this.program.directoryExists,
+                realpath: this.program.realpath || this.projectService.host.realpath?.bind(this.projectService.host),
+                getCurrentDirectory: this.getCurrentDirectory.bind(this),
+                readFile: this.projectService.host.readFile.bind(this.projectService.host),
+                getDirectories: this.projectService.host.getDirectories.bind(this.projectService.host),
+                trace: this.projectService.host.trace?.bind(this.projectService.host),
+                useCaseSensitiveFileNames: this.program.useCaseSensitiveFileNames(),
+                readDirectory: this.projectService.host.readDirectory.bind(this.projectService.host),
+            };
+        }
+        return this.projectService.host;
+    }
+
+    /** @internal */
+    getPackageJsonAutoImportProvider(): Program | undefined {
+        if (this.autoImportProviderHost === false) {
+            return undefined;
+        }
+        if (this.projectService.serverMode !== LanguageServiceMode.Semantic) {
+            this.autoImportProviderHost = false;
+            return undefined;
+        }
+        if (this.autoImportProviderHost) {
+            updateProjectIfDirty(this.autoImportProviderHost);
+            if (this.autoImportProviderHost.isEmpty()) {
+                this.autoImportProviderHost.close();
+                this.autoImportProviderHost = undefined;
+                return undefined;
+            }
+            return this.autoImportProviderHost.getCurrentProgram();
+        }
+
+        const dependencySelection = this.includePackageJsonAutoImports();
+        if (dependencySelection) {
+            tracing?.push(tracing.Phase.Session, "getPackageJsonAutoImportProvider");
+            const start = timestamp();
+            this.autoImportProviderHost = AutoImportProviderProject.create(dependencySelection, this, this.getHostForAutoImportProvider(), this.documentRegistry);
+            if (this.autoImportProviderHost) {
+                updateProjectIfDirty(this.autoImportProviderHost);
+                this.sendPerformanceEvent("CreatePackageJsonAutoImportProvider", timestamp() - start);
+                tracing?.pop();
+                return this.autoImportProviderHost.getCurrentProgram();
+            }
+            tracing?.pop();
+        }
+    }
+
+    /** @internal */
+    private isDefaultProjectForOpenFiles(): boolean {
+        return !!forEachEntry(
+            this.projectService.openFiles,
+            (_, fileName) => this.projectService.tryGetDefaultProjectForFile(toNormalizedPath(fileName)) === this,
+        );
+    }
+
+    /** @internal */
+    watchNodeModulesForPackageJsonChanges(directoryPath: string) {
+        return this.projectService.watchPackageJsonsInNodeModules(directoryPath, this);
+    }
+
+    /** @internal */
+    getIncompleteCompletionsCache() {
+        return this.projectService.getIncompleteCompletionsCache();
+    }
+
+    /** @internal */
+    getNoDtsResolutionProject(rootFile: NormalizedPath): AuxiliaryProject {
+        Debug.assert(this.projectService.serverMode === LanguageServiceMode.Semantic);
+        if (!this.noDtsResolutionProject) {
+            this.noDtsResolutionProject = new AuxiliaryProject(this.projectService, this.documentRegistry, this.getCompilerOptionsForNoDtsResolutionProject(), this.currentDirectory);
+        }
+        if (this.noDtsResolutionProject.rootFile !== rootFile) {
+            this.projectService.setFileNamesOfAutpImportProviderOrAuxillaryProject(this.noDtsResolutionProject, [rootFile]);
+            this.noDtsResolutionProject.rootFile = rootFile;
+        }
+        return this.noDtsResolutionProject;
+    }
+
+    /** @internal */
+    private getCompilerOptionsForNoDtsResolutionProject() {
+        return {
+            ...this.getCompilerOptions(),
+            noDtsResolution: true,
+            allowJs: true,
+            maxNodeModuleJsDepth: 3,
+            diagnostics: false,
+            skipLibCheck: true,
+            sourceMap: false,
+            types: ts.emptyArray,
+            lib: ts.emptyArray,
+            noLib: true,
+        };
+    }
+}
+
+function getUnresolvedImports(program: Program, cachedUnresolvedImportsPerFile: Map<Path, readonly string[]>): SortedReadonlyArray<string> {
+    const sourceFiles = program.getSourceFiles();
+    tracing?.push(tracing.Phase.Session, "getUnresolvedImports", { count: sourceFiles.length });
+    const ambientModules = program.getTypeChecker().getAmbientModules().map(mod => stripQuotes(mod.getName()));
+    const result = sortAndDeduplicate(flatMap(sourceFiles, sourceFile =>
+        extractUnresolvedImportsFromSourceFile(
+            program,
+            sourceFile,
+            ambientModules,
+            cachedUnresolvedImportsPerFile,
+        )));
+    tracing?.pop();
+    return result;
+}
+function extractUnresolvedImportsFromSourceFile(
+    program: Program,
+    file: SourceFile,
+    ambientModules: readonly string[],
+    cachedUnresolvedImportsPerFile: Map<Path, readonly string[]>,
+): readonly string[] {
+    return getOrUpdate(cachedUnresolvedImportsPerFile, file.path, () => {
+        let unresolvedImports: string[] | undefined;
+        program.forEachResolvedModule(({ resolvedModule }, name) => {
+            // pick unresolved non-relative names
+            if (
+                (!resolvedModule || !resolutionExtensionIsTSOrJson(resolvedModule.extension)) &&
+                !isExternalModuleNameRelative(name) &&
+                !ambientModules.some(m => m === name)
+            ) {
+                unresolvedImports = append(unresolvedImports, parsePackageName(name).packageName);
+            }
+        }, file);
+        return unresolvedImports || emptyArray;
+    });
+}
+
+/**
+ * If a file is opened and no tsconfig (or jsconfig) is found,
+ * the file and its imports/references are put into an InferredProject.
+ */
+export class InferredProject extends Project {
+    private _isJsInferredProject = false;
+
+    toggleJsInferredProject(isJsInferredProject: boolean) {
+        if (isJsInferredProject !== this._isJsInferredProject) {
+            this._isJsInferredProject = isJsInferredProject;
+            this.setCompilerOptions();
+        }
+    }
+
+    override setCompilerOptions(options?: CompilerOptions) {
+        // Avoid manipulating the given options directly
+        if (!options && !this.getCompilationSettings()) {
+            return;
+        }
+        const newOptions = cloneCompilerOptions(options || this.getCompilationSettings());
+        if (this._isJsInferredProject && typeof newOptions.maxNodeModuleJsDepth !== "number") {
+            newOptions.maxNodeModuleJsDepth = 2;
+        }
+        else if (!this._isJsInferredProject) {
+            newOptions.maxNodeModuleJsDepth = undefined;
+        }
+        newOptions.allowJs = true;
+        super.setCompilerOptions(newOptions);
+    }
+
+    /** this is canonical project root path */
+    readonly projectRootPath: string | undefined;
+
+    /**
+     * stored only if their is no projectRootPath and this isnt single inferred project
+     *
+     * @internal
+     */
+    readonly canonicalCurrentDirectory: string | undefined;
+
+    /** @internal */
+    constructor(
+        projectService: ProjectService,
+        documentRegistry: DocumentRegistry,
+        compilerOptions: CompilerOptions,
+        watchOptions: WatchOptions | undefined,
+        projectRootPath: NormalizedPath | undefined,
+        currentDirectory: string,
+        typeAcquisition: TypeAcquisition | undefined,
+    ) {
+        super(
+            projectService.newInferredProjectName(),
+            ProjectKind.Inferred,
+            projectService,
+            documentRegistry,
+            // TODO: GH#18217
+            /*files*/ undefined!,
+            /*lastFileExceededProgramSize*/ undefined,
+            compilerOptions,
+            /*compileOnSaveEnabled*/ false,
+            watchOptions,
+            projectService.host,
+            currentDirectory,
+        );
+        this.typeAcquisition = typeAcquisition;
+        this.projectRootPath = projectRootPath && projectService.toCanonicalFileName(projectRootPath);
+        if (!projectRootPath && !projectService.useSingleInferredProject) {
+            this.canonicalCurrentDirectory = projectService.toCanonicalFileName(this.currentDirectory);
+        }
+        this.enableGlobalPlugins(this.getCompilerOptions());
+    }
+
+    override addRoot(info: ScriptInfo) {
+        Debug.assert(info.isScriptOpen());
+        this.projectService.startWatchingConfigFilesForInferredProjectRoot(info);
+        if (!this._isJsInferredProject && info.isJavaScript()) {
+            this.toggleJsInferredProject(/*isJsInferredProject*/ true);
+        }
+        else if (this.isOrphan() && this._isJsInferredProject && !info.isJavaScript()) {
+            this.toggleJsInferredProject(/*isJsInferredProject*/ false);
+        }
+        super.addRoot(info);
+    }
+
+    override removeRoot(info: ScriptInfo) {
+        this.projectService.stopWatchingConfigFilesForInferredProjectRoot(info);
+        super.removeRoot(info);
+        // Delay toggling to isJsInferredProject = false till we actually need it again
+        if (!this.isOrphan() && this._isJsInferredProject && info.isJavaScript()) {
+            if (every(this.getRootScriptInfos(), rootInfo => !rootInfo.isJavaScript())) {
+                this.toggleJsInferredProject(/*isJsInferredProject*/ false);
+            }
+        }
+    }
+
+    /** @internal */
+    override isOrphan() {
+        return !this.hasRoots();
+    }
+
+    isProjectWithSingleRoot() {
+        // - when useSingleInferredProject is not set and projectRootPath is not set,
+        //   we can guarantee that this will be the only root
+        // - other wise it has single root if it has single root script info
+        return (!this.projectRootPath && !this.projectService.useSingleInferredProject) ||
+            this.getRootScriptInfos().length === 1;
+    }
+
+    override close() {
+        forEach(this.getRootScriptInfos(), info => this.projectService.stopWatchingConfigFilesForInferredProjectRoot(info));
+        super.close();
+    }
+
+    override getTypeAcquisition(): TypeAcquisition {
+        return this.typeAcquisition || {
+            enable: allRootFilesAreJsOrDts(this),
+            include: ts.emptyArray,
+            exclude: ts.emptyArray,
+        };
+    }
+}
+
+/** @internal */
+export class AuxiliaryProject extends Project {
+    /** @internal */ rootFile: NormalizedPath | undefined;
+    constructor(projectService: ProjectService, documentRegistry: DocumentRegistry, compilerOptions: CompilerOptions, currentDirectory: string) {
+        super(projectService.newAuxiliaryProjectName(), ProjectKind.Auxiliary, projectService, documentRegistry, /*hasExplicitListOfFiles*/ false, /*lastFileExceededProgramSize*/ undefined, compilerOptions, /*compileOnSaveEnabled*/ false, /*watchOptions*/ undefined, projectService.host, currentDirectory);
+    }
+
+    override isOrphan(): boolean {
+        return true;
+    }
+
+    override scheduleInvalidateResolutionsOfFailedLookupLocations(): void {
+        // Invalidation will happen on-demand as part of updateGraph
+        return;
+    }
+}
+
+export class AutoImportProviderProject extends Project {
+    /** @internal */
+    private static readonly maxDependencies = 10;
+
+    /** @internal */
+    static getRootFileNames(dependencySelection: PackageJsonAutoImportPreference, hostProject: Project, host: GetPackageJsonEntrypointsHost, compilerOptions: CompilerOptions): string[] {
+        if (!dependencySelection) {
+            return ts.emptyArray;
+        }
+
+        const program = hostProject.getCurrentProgram();
+        if (!program) {
+            return ts.emptyArray;
+        }
+
+        const start = timestamp();
+        let dependencyNames: Set<string> | undefined;
+        let rootNames: string[] | undefined;
+        const rootFileName = combinePaths(hostProject.currentDirectory, inferredTypesContainingFile);
+        const packageJsons = hostProject.getPackageJsonsForAutoImport(combinePaths(hostProject.currentDirectory, rootFileName));
+        for (const packageJson of packageJsons) {
+            packageJson.dependencies?.forEach((_, dependenyName) => addDependency(dependenyName));
+            packageJson.peerDependencies?.forEach((_, dependencyName) => addDependency(dependencyName));
+        }
+
+        let dependenciesAdded = 0;
+        if (dependencyNames) {
+            const symlinkCache = hostProject.getSymlinkCache();
+            for (const name of arrayFrom(dependencyNames.keys())) {
+                // Avoid creating a large project that would significantly slow down time to editor interactivity
+                if (dependencySelection === PackageJsonAutoImportPreference.Auto && dependenciesAdded > this.maxDependencies) {
+                    hostProject.log(`AutoImportProviderProject: attempted to add more than ${this.maxDependencies} dependencies. Aborting.`);
+                    return ts.emptyArray;
+                }
+
+                // 1. Try to load from the implementation package. For many dependencies, the
+                //    package.json will exist, but the package will not contain any typings,
+                //    so `entrypoints` will be undefined. In that case, or if the dependency
+                //    is missing altogether, we will move on to trying the @types package (2).
+                const packageJson = resolvePackageNameToPackageJson(
+                    name,
+                    hostProject.currentDirectory,
+                    compilerOptions,
+                    host,
+                    program.getModuleResolutionCache(),
+                );
+                if (packageJson) {
+                    const entrypoints = getRootNamesFromPackageJson(packageJson, program, symlinkCache);
+                    if (entrypoints) {
+                        rootNames = concatenate(rootNames, entrypoints);
+                        dependenciesAdded += entrypoints.length ? 1 : 0;
+                        continue;
+                    }
+                }
+
+                // 2. Try to load from the @types package in the tree and in the global
+                //    typings cache location, if enabled.
+                const done = forEach([hostProject.currentDirectory, hostProject.getGlobalTypingsCacheLocation()], directory => {
+                    if (directory) {
+                        const typesPackageJson = resolvePackageNameToPackageJson(
+                            `@types/${name}`,
+                            directory,
+                            compilerOptions,
+                            host,
+                            program.getModuleResolutionCache(),
+                        );
+                        if (typesPackageJson) {
+                            const entrypoints = getRootNamesFromPackageJson(typesPackageJson, program, symlinkCache);
+                            rootNames = concatenate(rootNames, entrypoints);
+                            dependenciesAdded += entrypoints?.length ? 1 : 0;
+                            return true;
+                        }
+                    }
+                });
+
+                if (done) continue;
+
+                // 3. If the @types package did not exist and the user has settings that
+                //    allow processing JS from node_modules, go back to the implementation
+                //    package and load the JS.
+                if (packageJson && compilerOptions.allowJs && compilerOptions.maxNodeModuleJsDepth) {
+                    const entrypoints = getRootNamesFromPackageJson(packageJson, program, symlinkCache, /*resolveJs*/ true);
+                    rootNames = concatenate(rootNames, entrypoints);
+                    dependenciesAdded += entrypoints?.length ? 1 : 0;
+                }
+            }
+        }
+
+        if (rootNames?.length) {
+            hostProject.log(`AutoImportProviderProject: found ${rootNames.length} root files in ${dependenciesAdded} dependencies in ${timestamp() - start} ms`);
+        }
+        return rootNames || ts.emptyArray;
+
+        function addDependency(dependency: string) {
+            if (!startsWith(dependency, "@types/")) {
+                (dependencyNames || (dependencyNames = new Set())).add(dependency);
+            }
+        }
+
+        function getRootNamesFromPackageJson(packageJson: PackageJsonInfo, program: Program, symlinkCache: SymlinkCache, resolveJs?: boolean) {
+            const entrypoints = getEntrypointsFromPackageJsonInfo(
+                packageJson,
+                compilerOptions,
+                host,
+                program.getModuleResolutionCache(),
+                resolveJs,
+            );
+            if (entrypoints) {
+                const real = host.realpath?.(packageJson.packageDirectory);
+                const realPath = real ? hostProject.toPath(real) : undefined;
+                const isSymlink = realPath && realPath !== hostProject.toPath(packageJson.packageDirectory);
+                if (isSymlink) {
+                    symlinkCache.setSymlinkedDirectory(packageJson.packageDirectory, {
+                        real: ensureTrailingDirectorySeparator(real!),
+                        realPath: ensureTrailingDirectorySeparator(realPath),
+                    });
+                }
+
+                return mapDefined(entrypoints, entrypoint => {
+                    const resolvedFileName = isSymlink ? entrypoint.replace(packageJson.packageDirectory, real!) : entrypoint;
+                    if (!program.getSourceFile(resolvedFileName) && !(isSymlink && program.getSourceFile(entrypoint))) {
+                        return resolvedFileName;
+                    }
+                });
+            }
+        }
+    }
+
+    /** @internal */
+    static readonly compilerOptionsOverrides: CompilerOptions = {
+        diagnostics: false,
+        skipLibCheck: true,
+        sourceMap: false,
+        types: ts.emptyArray,
+        lib: ts.emptyArray,
+        noLib: true,
+    };
+
+    /** @internal */
+    static create(dependencySelection: PackageJsonAutoImportPreference, hostProject: Project, host: GetPackageJsonEntrypointsHost, documentRegistry: DocumentRegistry): AutoImportProviderProject | undefined {
+        if (dependencySelection === PackageJsonAutoImportPreference.Off) {
+            return undefined;
+        }
+
+        const compilerOptions = {
+            ...hostProject.getCompilerOptions(),
+            ...this.compilerOptionsOverrides,
+        };
+
+        const rootNames = this.getRootFileNames(dependencySelection, hostProject, host, compilerOptions);
+        if (!rootNames.length) {
+            return undefined;
+        }
+
+        return new AutoImportProviderProject(hostProject, rootNames, documentRegistry, compilerOptions);
+    }
+
+    private rootFileNames: string[] | undefined;
+
+    /** @internal */
+    constructor(
+        private hostProject: Project,
+        initialRootNames: string[],
+        documentRegistry: DocumentRegistry,
+        compilerOptions: CompilerOptions,
+    ) {
+        super(hostProject.projectService.newAutoImportProviderProjectName(), ProjectKind.AutoImportProvider, hostProject.projectService, documentRegistry, /*hasExplicitListOfFiles*/ false, /*lastFileExceededProgramSize*/ undefined, compilerOptions, /*compileOnSaveEnabled*/ false, hostProject.getWatchOptions(), hostProject.projectService.host, hostProject.currentDirectory);
+
+        this.rootFileNames = initialRootNames;
+        this.useSourceOfProjectReferenceRedirect = maybeBind(this.hostProject, this.hostProject.useSourceOfProjectReferenceRedirect);
+        this.getParsedCommandLine = maybeBind(this.hostProject, this.hostProject.getParsedCommandLine);
+    }
+
+    /** @internal */
+    isEmpty() {
+        return !some(this.rootFileNames);
+    }
+
+    override isOrphan() {
+        return true;
+    }
+
+    override updateGraph() {
+        let rootFileNames = this.rootFileNames;
+        if (!rootFileNames) {
+            rootFileNames = AutoImportProviderProject.getRootFileNames(
+                this.hostProject.includePackageJsonAutoImports(),
+                this.hostProject,
+                this.hostProject.getHostForAutoImportProvider(),
+                this.getCompilationSettings(),
+            );
+        }
+
+        this.projectService.setFileNamesOfAutpImportProviderOrAuxillaryProject(this, rootFileNames);
+        this.rootFileNames = rootFileNames;
+        const oldProgram = this.getCurrentProgram();
+        const hasSameSetOfFiles = super.updateGraph();
+        if (oldProgram && oldProgram !== this.getCurrentProgram()) {
+            this.hostProject.clearCachedExportInfoMap();
+        }
+        return hasSameSetOfFiles;
+    }
+
+    /** @internal */
+    override scheduleInvalidateResolutionsOfFailedLookupLocations(): void {
+        // Invalidation will happen on-demand as part of updateGraph
+        return;
+    }
+
+    override hasRoots() {
+        return !!this.rootFileNames?.length;
+    }
+
+    override markAsDirty() {
+        this.rootFileNames = undefined;
+        super.markAsDirty();
+    }
+
+    override getScriptFileNames() {
+        return this.rootFileNames || ts.emptyArray;
+    }
+
+    override getLanguageService(): never {
+        throw new Error("AutoImportProviderProject language service should never be used. To get the program, use `project.getCurrentProgram()`.");
+    }
+
+    /** @internal */
+    override onAutoImportProviderSettingsChanged(): never {
+        throw new Error("AutoImportProviderProject is an auto import provider; use `markAsDirty()` instead.");
+    }
+
+    /** @internal */
+    override onPackageJsonChange(): never {
+        throw new Error("package.json changes should be notified on an AutoImportProvider's host project");
+    }
+
+    override getHostForAutoImportProvider(): never {
+        throw new Error("AutoImportProviderProject cannot provide its own host; use `hostProject.getModuleResolutionHostForAutomImportProvider()` instead.");
+    }
+
+    override getProjectReferences() {
+        return this.hostProject.getProjectReferences();
+    }
+
+    /** @internal */
+    override includePackageJsonAutoImports() {
+        return PackageJsonAutoImportPreference.Off;
+    }
+
+    /** @internal */
+    override getSymlinkCache() {
+        return this.hostProject.getSymlinkCache();
+    }
+
+    /** @internal */
+    override getModuleResolutionCache() {
+        return this.hostProject.getCurrentProgram()?.getModuleResolutionCache();
+    }
+}
+
+/**
+ * If a file is opened, the server will look for a tsconfig (or jsconfig)
+ * and if successful create a ConfiguredProject for it.
+ * Otherwise it will create an InferredProject.
+ */
+export class ConfiguredProject extends Project {
+    /** @internal */
+    pendingUpdateLevel: ProgramUpdateLevel | undefined;
+    /** @internal */
+    pendingUpdateReason: string | undefined;
+
+    /** @internal */
+    openFileWatchTriggered = new Map<string, ProgramUpdateLevel>();
+
+    /** @internal */
+    canConfigFileJsonReportNoInputFiles = false;
+
+    /** Ref count to the project when opened from external project */
+    private externalProjectRefCount = 0;
+
+    private projectReferences: readonly ProjectReference[] | undefined;
+
+    /**
+     * Potential project references before the project is actually loaded (read config file)
+     *
+     * @internal
+     */
+    potentialProjectReferences: Set<NormalizedPath> | undefined;
+
+    /** @internal */
+    projectOptions?: ProjectOptions | true;
+
+    /** @internal */
+    override isInitialLoadPending: () => boolean = returnTrue;
+
+    /** @internal */
+    sendLoadingProjectFinish = false;
+
+    /** @internal */
+    private compilerHost?: CompilerHost;
+
+    /** @internal */
+    constructor(
+        configFileName: NormalizedPath,
+        readonly canonicalConfigFilePath: NormalizedPath,
+        projectService: ProjectService,
+        documentRegistry: DocumentRegistry,
+        cachedDirectoryStructureHost: CachedDirectoryStructureHost,
+    ) {
+        super(configFileName, ProjectKind.Configured, projectService, documentRegistry, /*hasExplicitListOfFiles*/ false, /*lastFileExceededProgramSize*/ undefined, /*compilerOptions*/ {}, /*compileOnSaveEnabled*/ false, /*watchOptions*/ undefined, cachedDirectoryStructureHost, getDirectoryPath(configFileName));
+    }
+
+    /** @internal */
+    setCompilerHost(host: CompilerHost) {
+        this.compilerHost = host;
+    }
+
+    /** @internal */
+    getCompilerHost(): CompilerHost | undefined {
+        return this.compilerHost;
+    }
+
+    /** @internal */
+    override useSourceOfProjectReferenceRedirect() {
+        return this.languageServiceEnabled;
+    }
+
+    /** @internal */
+    override getParsedCommandLine(fileName: string) {
+        const configFileName = asNormalizedPath(normalizePath(fileName));
+        const canonicalConfigFilePath = asNormalizedPath(this.projectService.toCanonicalFileName(configFileName));
+        // Ensure the config file existience info is cached
+        let configFileExistenceInfo = this.projectService.configFileExistenceInfoCache.get(canonicalConfigFilePath);
+        if (!configFileExistenceInfo) {
+            this.projectService.configFileExistenceInfoCache.set(canonicalConfigFilePath, configFileExistenceInfo = { exists: this.projectService.host.fileExists(configFileName) });
+        }
+        // Ensure we have upto date parsed command line
+        this.projectService.ensureParsedConfigUptoDate(configFileName, canonicalConfigFilePath, configFileExistenceInfo, this);
+        // Watch wild cards if LS is enabled
+        if (this.languageServiceEnabled && this.projectService.serverMode === LanguageServiceMode.Semantic) {
+            this.projectService.watchWildcards(configFileName, configFileExistenceInfo, this);
+        }
+        return configFileExistenceInfo.exists ? configFileExistenceInfo.config!.parsedCommandLine : undefined;
+    }
+
+    /** @internal */
+    onReleaseParsedCommandLine(fileName: string) {
+        this.releaseParsedConfig(asNormalizedPath(this.projectService.toCanonicalFileName(asNormalizedPath(normalizePath(fileName)))));
+    }
+
+    /** @internal */
+    private releaseParsedConfig(canonicalConfigFilePath: NormalizedPath) {
+        this.projectService.stopWatchingWildCards(canonicalConfigFilePath, this);
+        this.projectService.releaseParsedConfig(canonicalConfigFilePath, this);
+    }
+
+    /**
+     * If the project has reload from disk pending, it reloads (and then updates graph as part of that) instead of just updating the graph
+     * @returns: true if set of files in the project stays the same and false - otherwise.
+     */
+    override updateGraph(): boolean {
+        const isInitialLoad = this.isInitialLoadPending();
+        this.isInitialLoadPending = returnFalse;
+        const updateLevel = this.pendingUpdateLevel;
+        this.pendingUpdateLevel = ProgramUpdateLevel.Update;
+        let result: boolean;
+        switch (updateLevel) {
+            case ProgramUpdateLevel.RootNamesAndUpdate:
+                this.openFileWatchTriggered.clear();
+                result = this.projectService.reloadFileNamesOfConfiguredProject(this);
+                break;
+            case ProgramUpdateLevel.Full:
+                this.openFileWatchTriggered.clear();
+                const reason = Debug.checkDefined(this.pendingUpdateReason);
+                this.pendingUpdateReason = undefined;
+                this.projectService.reloadConfiguredProject(this, reason, isInitialLoad, /*clearSemanticCache*/ false);
+                result = true;
+                break;
+            default:
+                result = super.updateGraph();
+        }
+        this.compilerHost = undefined;
+        this.projectService.sendProjectLoadingFinishEvent(this);
+        this.projectService.sendProjectTelemetry(this);
+        return result;
+    }
+
+    /** @internal */
+    override getCachedDirectoryStructureHost() {
+        return this.directoryStructureHost as CachedDirectoryStructureHost;
+    }
+
+    getConfigFilePath() {
+        return asNormalizedPath(this.getProjectName());
+    }
+
+    override getProjectReferences(): readonly ProjectReference[] | undefined {
+        return this.projectReferences;
+    }
+
+    updateReferences(refs: readonly ProjectReference[] | undefined) {
+        this.projectReferences = refs;
+        this.potentialProjectReferences = undefined;
+    }
+
+    /** @internal */
+    setPotentialProjectReference(canonicalConfigPath: NormalizedPath) {
+        Debug.assert(this.isInitialLoadPending());
+        (this.potentialProjectReferences || (this.potentialProjectReferences = new Set())).add(canonicalConfigPath);
+    }
+
+    /** @internal */
+    override getResolvedProjectReferenceToRedirect(fileName: string): ResolvedProjectReference | undefined {
+        const program = this.getCurrentProgram();
+        return program && program.getResolvedProjectReferenceToRedirect(fileName);
+    }
+
+    /** @internal */
+    forEachResolvedProjectReference<T>(
+        cb: (resolvedProjectReference: ResolvedProjectReference) => T | undefined,
+    ): T | undefined {
+        return this.getCurrentProgram()?.forEachResolvedProjectReference(cb);
+    }
+
+    /** @internal */
+    enablePluginsWithOptions(options: CompilerOptions): void {
+        this.plugins.length = 0;
+        if (!options.plugins?.length && !this.projectService.globalPlugins.length) return;
+        const host = this.projectService.host;
+        if (!host.require && !host.importPlugin) {
+            this.projectService.logger.info("Plugins were requested but not running in environment that supports 'require'. Nothing will be loaded");
+            return;
+        }
+
+        const searchPaths = this.getGlobalPluginSearchPaths();
+        if (this.projectService.allowLocalPluginLoads) {
+            const local = getDirectoryPath(this.canonicalConfigFilePath);
+            this.projectService.logger.info(`Local plugin loading enabled; adding ${local} to search paths`);
+            searchPaths.unshift(local);
+        }
+
+        // Enable tsconfig-specified plugins
+        if (options.plugins) {
+            for (const pluginConfigEntry of options.plugins) {
+                this.enablePlugin(pluginConfigEntry, searchPaths);
+            }
+        }
+
+        return this.enableGlobalPlugins(options);
+    }
+
+    /**
+     * Get the errors that dont have any file name associated
+     */
+    override getGlobalProjectErrors(): readonly Diagnostic[] {
+        return filter(this.projectErrors, diagnostic => !diagnostic.file) || emptyArray;
+    }
+
+    /**
+     * Get all the project errors
+     */
+    override getAllProjectErrors(): readonly Diagnostic[] {
+        return this.projectErrors || emptyArray;
+    }
+
+    override setProjectErrors(projectErrors: Diagnostic[]) {
+        this.projectErrors = projectErrors;
+    }
+
+    override close() {
+        this.projectService.configFileExistenceInfoCache.forEach((_configFileExistenceInfo, canonicalConfigFilePath) => this.releaseParsedConfig(canonicalConfigFilePath));
+        this.projectErrors = undefined;
+        this.openFileWatchTriggered.clear();
+        this.compilerHost = undefined;
+        super.close();
+    }
+
+    /** @internal */
+    addExternalProjectReference() {
+        this.externalProjectRefCount++;
+    }
+
+    /** @internal */
+    deleteExternalProjectReference() {
+        this.externalProjectRefCount--;
+    }
+
+    /** @internal */
+    isSolution() {
+        return this.getRootFilesMap().size === 0 &&
+            !this.canConfigFileJsonReportNoInputFiles;
+    }
+
+    /**
+     * Find the configured project from the project references in project which contains the info directly
+     *
+     * @internal
+     */
+    getDefaultChildProjectFromProjectWithReferences(info: ScriptInfo) {
+        return forEachResolvedProjectReferenceProject(
+            this,
+            info.path,
+            child =>
+                projectContainsInfoDirectly(child, info) ?
+                    child :
+                    undefined,
+            ProjectReferenceProjectLoadKind.Find,
+        );
+    }
+
+    /**
+     * Returns true if the project is needed by any of the open script info/external project
+     *
+     * @internal
+     */
+    hasOpenRef() {
+        if (!!this.externalProjectRefCount) {
+            return true;
+        }
+
+        // Closed project doesnt have any reference
+        if (this.isClosed()) {
+            return false;
+        }
+
+        const configFileExistenceInfo = this.projectService.configFileExistenceInfoCache.get(this.canonicalConfigFilePath)!;
+        if (this.projectService.hasPendingProjectUpdate(this)) {
+            // If there is pending update for this project,
+            // we dont know if this project would be needed by any of the open files impacted by this config file
+            // In that case keep the project alive if there are open files impacted by this project
+            return !!configFileExistenceInfo.openFilesImpactedByConfigFile?.size;
+        }
+
+        // If there is no pending update for this project,
+        // We know exact set of open files that get impacted by this configured project as the files in the project
+        // The project is referenced only if open files impacted by this project are present in this project
+        return !!configFileExistenceInfo.openFilesImpactedByConfigFile && forEachEntry(
+                    configFileExistenceInfo.openFilesImpactedByConfigFile,
+                    (_value, infoPath) => {
+                        const info = this.projectService.getScriptInfoForPath(infoPath)!;
+                        return this.containsScriptInfo(info) ||
+                            !!forEachResolvedProjectReferenceProject(
+                                this,
+                                info.path,
+                                child => child.containsScriptInfo(info),
+                                ProjectReferenceProjectLoadKind.Find,
+                            );
+                    },
+                ) || false;
+    }
+
+    /** @internal */
+    hasExternalProjectRef() {
+        return !!this.externalProjectRefCount;
+    }
+
+    getEffectiveTypeRoots() {
+        return getEffectiveTypeRoots(this.getCompilationSettings(), this) || [];
+    }
+
+    /** @internal */
+    updateErrorOnNoInputFiles(fileNames: string[]) {
+        updateErrorForNoInputFiles(fileNames, this.getConfigFilePath(), this.getCompilerOptions().configFile!.configFileSpecs!, this.projectErrors!, this.canConfigFileJsonReportNoInputFiles);
+    }
+}
+
+/**
+ * Project whose configuration is handled externally, such as in a '.csproj'.
+ * These are created only if a host explicitly calls `openExternalProject`.
+ */
+export class ExternalProject extends Project {
+    excludedFiles: readonly NormalizedPath[] = [];
+    /** @internal */
+    constructor(public externalProjectName: string, projectService: ProjectService, documentRegistry: DocumentRegistry, compilerOptions: CompilerOptions, lastFileExceededProgramSize: string | undefined, public override compileOnSaveEnabled: boolean, projectFilePath?: string, watchOptions?: WatchOptions) {
+        super(externalProjectName, ProjectKind.External, projectService, documentRegistry, /*hasExplicitListOfFiles*/ true, lastFileExceededProgramSize, compilerOptions, compileOnSaveEnabled, watchOptions, projectService.host, getDirectoryPath(projectFilePath || normalizeSlashes(externalProjectName)));
+        this.enableGlobalPlugins(this.getCompilerOptions());
+    }
+
+    override updateGraph() {
+        const result = super.updateGraph();
+        this.projectService.sendProjectTelemetry(this);
+        return result;
+    }
+
+    override getExcludedFiles() {
+        return this.excludedFiles;
+    }
+}
+
+/** @internal */
+export function isInferredProject(project: Project): project is InferredProject {
+    return project.projectKind === ProjectKind.Inferred;
+}
+
+/** @internal */
+export function isConfiguredProject(project: Project): project is ConfiguredProject {
+    return project.projectKind === ProjectKind.Configured;
+}
+
+/** @internal */
+export function isExternalProject(project: Project): project is ExternalProject {
+    return project.projectKind === ProjectKind.External;
+}
+
+/**@internal */
+export function isBackgroundProject(project: Project): project is AutoImportProviderProject | AuxiliaryProject {
+    return project.projectKind === ProjectKind.AutoImportProvider || project.projectKind === ProjectKind.Auxiliary;
+}