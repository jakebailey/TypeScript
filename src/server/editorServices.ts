--- conflicted
+++ resolved
@@ -1,5257 +1,5250 @@
-import {
-    addToSeen,
-    arrayFrom,
-    AssertionLevel,
-    CachedDirectoryStructureHost,
-    canJsonReportNoInputFiles,
-    canWatchDirectoryOrFile,
-    cleanExtendedConfigCache,
-    clearMap,
-    clearSharedExtendedConfigFileWatcher,
-    closeFileWatcherOf,
-    combinePaths,
-    CommandLineOption,
-    CompilerOptions,
-    CompletionInfo,
-    contains,
-    containsPath,
-    convertCompilerOptionsForTelemetry,
-    convertJsonOption,
-    createCachedDirectoryStructureHost,
-    createDocumentRegistryInternal,
-    createGetCanonicalFileName,
-    createMultiMap,
-    Debug,
-    Diagnostic,
-    directorySeparator,
-    DirectoryStructureHost,
-    DirectoryWatcherCallback,
-    DocumentPosition,
-    DocumentPositionMapper,
-    DocumentRegistry,
-    DocumentRegistryBucketKeyWithMode,
-    emptyOptions,
-    endsWith,
-    ensureTrailingDirectorySeparator,
-    ExtendedConfigCacheEntry,
-    FileExtensionInfo,
-    fileExtensionIs,
-    FileWatcher,
-    FileWatcherCallback,
-    FileWatcherEventKind,
-    find,
-    forEach,
-    forEachAncestorDirectory,
-    forEachEntry,
-    forEachKey,
-    forEachResolvedProjectReference,
-    FormatCodeSettings,
-    getAnyExtensionFromPath,
-    getBaseFileName,
-    getDefaultFormatCodeSettings,
-    getDirectoryPath,
-    getDocumentPositionMapper,
-    getFileNamesFromConfigSpecs,
-    getFileWatcherEventKind,
-    getNormalizedAbsolutePath,
-    getPathComponents,
-    getSnapshotText,
-    getWatchFactory,
-    handleWatchOptionsConfigDirTemplateSubstitution,
-    hasExtension,
-    hasProperty,
-    hasTSFileExtension,
-    HostCancellationToken,
-    identity,
-    IncompleteCompletionsCache,
-    IndentStyle,
-    isArray,
-    isExternalModuleNameRelative,
-    isIgnoredFileFromWildCardWatching,
-    isInsideNodeModules,
-    isJsonEqual,
-    isNodeModulesDirectory,
-    isRootedDiskPath,
-    isString,
-    JSDocParsingMode,
-    LanguageServiceMode,
-    length,
-    map,
-    mapDefinedIterator,
-    missingFileModifiedTime,
-    MultiMap,
-    noop,
-    normalizePath,
-    normalizeSlashes,
-    notImplemented,
-    optionDeclarations,
-    optionsForWatch,
-    orderedRemoveItem,
-    PackageJsonAutoImportPreference,
-    ParsedCommandLine,
-    parseJsonSourceFileConfigFileContent,
-    parseJsonText,
-    Path,
-    PerformanceEvent,
-    PluginImport,
-    PollingInterval,
-    ProgramUpdateLevel,
-    ProjectPackageJsonInfo,
-    ProjectReference,
-    ReadMapFile,
-    removeFileExtension,
-    removeIgnoredPath,
-    removeMinAndVersionNumbers,
-    ResolvedProjectReference,
-    resolveProjectReferencePath,
-    returnFalse,
-    returnNoopFileWatcher,
-    ScriptKind,
-    SharedExtendedConfigFileWatcher,
-    some,
-    SourceFile,
-    SourceFileLike,
-    startsWith,
-    Ternary,
-    TextChange,
-    toFileNameLowerCase,
-    toPath,
-    tracing,
-    tryAddToSet,
-    tryReadFile,
-    TsConfigSourceFile,
-    TypeAcquisition,
-    typeAcquisitionDeclarations,
-    unorderedRemoveItem,
-    updateSharedExtendedConfigFileWatcher,
-    updateWatchingWildcardDirectories,
-    UserPreferences,
-    version,
-    WatchDirectoryFlags,
-    WatchFactory,
-    WatchFactoryHost,
-    WatchLogLevel,
-    WatchOptions,
-    WatchType,
-    WildcardDirectoryWatcher,
-} from "./_namespaces/ts.js";
-import {
-    ActionInvalidate,
-    ActionSet,
-    asNormalizedPath,
-    AutoImportProviderProject,
-    AuxiliaryProject,
-    BeginEnablePluginResult,
-    BeginInstallTypes,
-    ConfiguredProject,
-    countEachFileTypes,
-    createPackageJsonCache,
-    emptyArray,
-    EndInstallTypes,
-    Errors,
-    ExternalProject,
-    getBaseConfigFileName,
-    hasNoTypeScriptSource,
-    InferredProject,
-    InvalidateCachedTypings,
-    isBackgroundProject,
-    isConfiguredProject,
-    isDynamicFileName,
-    isExternalProject,
-    isInferredProject,
-    isInferredProjectName,
-    isProjectDeferredClose,
-    ITypingsInstaller,
-    Logger,
-    LogLevel,
-    makeAutoImportProviderProjectName,
-    makeAuxiliaryProjectName,
-    makeInferredProjectName,
-    Msg,
-    NormalizedPath,
-    normalizedPathToPath,
-    PackageInstalledResponse,
-    PackageJsonCache,
-    Project,
-    ProjectFilesWithTSDiagnostics,
-    ProjectKind,
-    ProjectOptions,
-    ScriptInfo,
-    ServerHost,
-    Session,
-    SetTypings,
-    ThrottledOperations,
-    toNormalizedPath,
-    WatchTypingLocations,
-} from "./_namespaces/ts.server.js";
-import * as protocol from "./protocol.js";
-
-export const maxProgramSizeForNonTsFiles = 20 * 1024 * 1024;
-/** @internal */
-export const maxFileSize = 4 * 1024 * 1024;
-
-export const ProjectsUpdatedInBackgroundEvent = "projectsUpdatedInBackground";
-export const ProjectLoadingStartEvent = "projectLoadingStart";
-export const ProjectLoadingFinishEvent = "projectLoadingFinish";
-export const LargeFileReferencedEvent = "largeFileReferenced";
-export const ConfigFileDiagEvent = "configFileDiag";
-export const ProjectLanguageServiceStateEvent = "projectLanguageServiceState";
-export const ProjectInfoTelemetryEvent = "projectInfo";
-export const OpenFileInfoTelemetryEvent = "openFileInfo";
-export const CreateFileWatcherEvent: protocol.CreateFileWatcherEventName = "createFileWatcher";
-export const CreateDirectoryWatcherEvent: protocol.CreateDirectoryWatcherEventName = "createDirectoryWatcher";
-export const CloseFileWatcherEvent: protocol.CloseFileWatcherEventName = "closeFileWatcher";
-const ensureProjectForOpenFileSchedule = "*ensureProjectForOpenFiles*";
-
-export interface ProjectsUpdatedInBackgroundEvent {
-    eventName: typeof ProjectsUpdatedInBackgroundEvent;
-    data: { openFiles: string[]; };
-}
-
-export interface ProjectLoadingStartEvent {
-    eventName: typeof ProjectLoadingStartEvent;
-    data: { project: Project; reason: string; };
-}
-
-export interface ProjectLoadingFinishEvent {
-    eventName: typeof ProjectLoadingFinishEvent;
-    data: { project: Project; };
-}
-
-export interface LargeFileReferencedEvent {
-    eventName: typeof LargeFileReferencedEvent;
-    data: { file: string; fileSize: number; maxFileSize: number; };
-}
-
-export interface ConfigFileDiagEvent {
-    eventName: typeof ConfigFileDiagEvent;
-    data: { triggerFile: string; configFileName: string; diagnostics: readonly Diagnostic[]; };
-}
-
-export interface ProjectLanguageServiceStateEvent {
-    eventName: typeof ProjectLanguageServiceStateEvent;
-    data: { project: Project; languageServiceEnabled: boolean; };
-}
-
-/** This will be converted to the payload of a protocol.TelemetryEvent in session.defaultEventHandler. */
-export interface ProjectInfoTelemetryEvent {
-    readonly eventName: typeof ProjectInfoTelemetryEvent;
-    readonly data: ProjectInfoTelemetryEventData;
-}
-
-/* __GDPR__
-    "projectInfo" : {
-        "${include}": ["${TypeScriptCommonProperties}"],
-        "projectId": { "classification": "EndUserPseudonymizedInformation", "purpose": "FeatureInsight", "endpoint": "ProjectId" },
-        "fileStats": { "classification": "SystemMetaData", "purpose": "FeatureInsight" },
-        "compilerOptions": { "classification": "SystemMetaData", "purpose": "FeatureInsight" },
-        "extends": { "classification": "SystemMetaData", "purpose": "FeatureInsight" },
-        "files": { "classification": "SystemMetaData", "purpose": "FeatureInsight" },
-        "include": { "classification": "SystemMetaData", "purpose": "FeatureInsight" },
-        "exclude": { "classification": "SystemMetaData", "purpose": "FeatureInsight" },
-        "compileOnSave": { "classification": "SystemMetaData", "purpose": "FeatureInsight" },
-        "typeAcquisition": { "classification": "SystemMetaData", "purpose": "FeatureInsight" },
-        "configFileName": { "classification": "SystemMetaData", "purpose": "FeatureInsight" },
-        "projectType": { "classification": "SystemMetaData", "purpose": "FeatureInsight" },
-        "languageServiceEnabled": { "classification": "SystemMetaData", "purpose": "FeatureInsight" },
-        "version": { "classification": "SystemMetaData", "purpose": "FeatureInsight" }
-    }
- */
-export interface ProjectInfoTelemetryEventData {
-    /** Cryptographically secure hash of project file location. */
-    readonly projectId: string;
-    /** Count of file extensions seen in the project. */
-    readonly fileStats: FileStats;
-    /**
-     * Any compiler options that might contain paths will be taken out.
-     * Enum compiler options will be converted to strings.
-     */
-    readonly compilerOptions: CompilerOptions;
-    // "extends", "files", "include", or "exclude" will be undefined if an external config is used.
-    // Otherwise, we will use "true" if the property is present and "false" if it is missing.
-    readonly extends: boolean | undefined;
-    readonly files: boolean | undefined;
-    readonly include: boolean | undefined;
-    readonly exclude: boolean | undefined;
-    readonly compileOnSave: boolean;
-    readonly typeAcquisition: ProjectInfoTypeAcquisitionData;
-
-    readonly configFileName: "tsconfig.json" | "jsconfig.json" | "other";
-    readonly projectType: "external" | "configured";
-    readonly languageServiceEnabled: boolean;
-    /** TypeScript version used by the server. */
-    readonly version: string;
-}
-
-/**
- * Info that we may send about a file that was just opened.
- * Info about a file will only be sent once per session, even if the file changes in ways that might affect the info.
- * Currently this is only sent for '.js' files.
- */
-export interface OpenFileInfoTelemetryEvent {
-    readonly eventName: typeof OpenFileInfoTelemetryEvent;
-    readonly data: OpenFileInfoTelemetryEventData;
-}
-
-export interface OpenFileInfoTelemetryEventData {
-    readonly info: OpenFileInfo;
-}
-
-export interface ProjectInfoTypeAcquisitionData {
-    readonly enable: boolean | undefined;
-    // Actual values of include/exclude entries are scrubbed.
-    readonly include: boolean;
-    readonly exclude: boolean;
-}
-
-export interface FileStats {
-    readonly js: number;
-    readonly jsSize?: number;
-
-    readonly jsx: number;
-    readonly jsxSize?: number;
-
-    readonly ts: number;
-    readonly tsSize?: number;
-
-    readonly tsx: number;
-    readonly tsxSize?: number;
-
-    readonly dts: number;
-    readonly dtsSize?: number;
-
-    readonly deferred: number;
-    readonly deferredSize?: number;
-}
-
-export interface OpenFileInfo {
-    readonly checkJs: boolean;
-}
-
-export interface CreateFileWatcherEvent {
-    readonly eventName: protocol.CreateFileWatcherEventName;
-    readonly data: protocol.CreateFileWatcherEventBody;
-}
-
-export interface CreateDirectoryWatcherEvent {
-    readonly eventName: protocol.CreateDirectoryWatcherEventName;
-    readonly data: protocol.CreateDirectoryWatcherEventBody;
-}
-
-export interface CloseFileWatcherEvent {
-    readonly eventName: protocol.CloseFileWatcherEventName;
-    readonly data: protocol.CloseFileWatcherEventBody;
-}
-
-export type ProjectServiceEvent =
-    | LargeFileReferencedEvent
-    | ProjectsUpdatedInBackgroundEvent
-    | ProjectLoadingStartEvent
-    | ProjectLoadingFinishEvent
-    | ConfigFileDiagEvent
-    | ProjectLanguageServiceStateEvent
-    | ProjectInfoTelemetryEvent
-    | OpenFileInfoTelemetryEvent
-    | CreateFileWatcherEvent
-    | CreateDirectoryWatcherEvent
-    | CloseFileWatcherEvent;
-
-export type ProjectServiceEventHandler = (event: ProjectServiceEvent) => void;
-
-/** @internal */
-export type PerformanceEventHandler = (event: PerformanceEvent) => void;
-
-export interface SafeList {
-    [name: string]: { match: RegExp; exclude?: (string | number)[][]; types?: string[]; };
-}
-
-function prepareConvertersForEnumLikeCompilerOptions(commandLineOptions: CommandLineOption[]): Map<string, Map<string, number>> {
-    const map = new Map<string, Map<string, number>>();
-    for (const option of commandLineOptions) {
-        if (typeof option.type === "object") {
-            const optionMap = option.type as Map<string, number>;
-            // verify that map contains only numbers
-            optionMap.forEach(value => {
-                Debug.assert(typeof value === "number");
-            });
-            map.set(option.name, optionMap);
-        }
-    }
-    return map;
-}
-
-const compilerOptionConverters = prepareConvertersForEnumLikeCompilerOptions(optionDeclarations);
-const watchOptionsConverters = prepareConvertersForEnumLikeCompilerOptions(optionsForWatch);
-const indentStyle = new Map(Object.entries({
-    none: IndentStyle.None,
-    block: IndentStyle.Block,
-    smart: IndentStyle.Smart,
-}));
-
-export interface TypesMapFile {
-    typesMap: SafeList;
-    simpleMap: { [libName: string]: string; };
-}
-
-/**
- * How to understand this block:
- *  * The 'match' property is a regexp that matches a filename.
- *  * If 'match' is successful, then:
- *     * All files from 'exclude' are removed from the project. See below.
- *     * All 'types' are included in ATA
- *  * What the heck is 'exclude' ?
- *     * An array of an array of strings and numbers
- *     * Each array is:
- *       * An array of strings and numbers
- *       * The strings are literals
- *       * The numbers refer to capture group indices from the 'match' regexp
- *          * Remember that '1' is the first group
- *       * These are concatenated together to form a new regexp
- *       * Filenames matching these regexps are excluded from the project
- * This default value is tested in tsserverProjectSystem.ts; add tests there
- *   if you are changing this so that you can be sure your regexp works!
- */
-const defaultTypeSafeList: SafeList = {
-    "jquery": {
-        // jquery files can have names like "jquery-1.10.2.min.js" (or "jquery.intellisense.js")
-        match: /jquery(-[\d.]+)?(\.intellisense)?(\.min)?\.js$/i,
-        types: ["jquery"],
-    },
-    "WinJS": {
-        // e.g. c:/temp/UWApp1/lib/winjs-4.0.1/js/base.js
-        match: /^(.*\/winjs-[.\d]+)\/js\/base\.js$/i, // If the winjs/base.js file is found..
-        exclude: [["^", 1, "/.*"]], // ..then exclude all files under the winjs folder
-        types: ["winjs"], // And fetch the @types package for WinJS
-    },
-    "Kendo": {
-        // e.g. /Kendo3/wwwroot/lib/kendo/kendo.all.min.js
-        match: /^(.*\/kendo(-ui)?)\/kendo\.all(\.min)?\.js$/i,
-        exclude: [["^", 1, "/.*"]],
-        types: ["kendo-ui"],
-    },
-    "Office Nuget": {
-        // e.g. /scripts/Office/1/excel-15.debug.js
-        match: /^(.*\/office\/1)\/excel-\d+\.debug\.js$/i, // Office NuGet package is installed under a "1/office" folder
-        exclude: [["^", 1, "/.*"]], // Exclude that whole folder if the file indicated above is found in it
-        types: ["office"], // @types package to fetch instead
-    },
-    "References": {
-        match: /^(.*\/_references\.js)$/i,
-        exclude: [["^", 1, "$"]],
-    },
-};
-
-export function convertFormatOptions(protocolOptions: protocol.FormatCodeSettings): FormatCodeSettings {
-    if (isString(protocolOptions.indentStyle)) {
-        protocolOptions.indentStyle = indentStyle.get(protocolOptions.indentStyle.toLowerCase());
-        Debug.assert(protocolOptions.indentStyle !== undefined);
-    }
-    return protocolOptions as any;
-}
-
-export function convertCompilerOptions(protocolOptions: protocol.ExternalProjectCompilerOptions): CompilerOptions & protocol.CompileOnSaveMixin {
-    compilerOptionConverters.forEach((mappedValues, id) => {
-        const propertyValue = protocolOptions[id];
-        if (isString(propertyValue)) {
-            protocolOptions[id] = mappedValues.get(propertyValue.toLowerCase());
-        }
-    });
-    return protocolOptions as any;
-}
-
-export function convertWatchOptions(protocolOptions: protocol.ExternalProjectCompilerOptions, currentDirectory?: string): WatchOptionsAndErrors | undefined {
-    let watchOptions: WatchOptions | undefined;
-    let errors: Diagnostic[] | undefined;
-    optionsForWatch.forEach(option => {
-        const propertyValue = protocolOptions[option.name];
-        if (propertyValue === undefined) return;
-        const mappedValues = watchOptionsConverters.get(option.name);
-        (watchOptions || (watchOptions = {}))[option.name] = mappedValues ?
-            isString(propertyValue) ? mappedValues.get(propertyValue.toLowerCase()) : propertyValue :
-            convertJsonOption(option, propertyValue, currentDirectory || "", errors || (errors = []));
-    });
-    return watchOptions && { watchOptions, errors };
-}
-
-export function convertTypeAcquisition(protocolOptions: protocol.InferredProjectCompilerOptions): TypeAcquisition | undefined {
-    let result: TypeAcquisition | undefined;
-    typeAcquisitionDeclarations.forEach(option => {
-        const propertyValue = protocolOptions[option.name];
-        if (propertyValue === undefined) return;
-        (result || (result = {}))[option.name] = propertyValue;
-    });
-    return result;
-}
-
-export function tryConvertScriptKindName(scriptKindName: protocol.ScriptKindName | ScriptKind): ScriptKind {
-    return isString(scriptKindName) ? convertScriptKindName(scriptKindName) : scriptKindName;
-}
-
-export function convertScriptKindName(scriptKindName: protocol.ScriptKindName) {
-    switch (scriptKindName) {
-        case "JS":
-            return ScriptKind.JS;
-        case "JSX":
-            return ScriptKind.JSX;
-        case "TS":
-            return ScriptKind.TS;
-        case "TSX":
-            return ScriptKind.TSX;
-        default:
-            return ScriptKind.Unknown;
-    }
-}
-
-/** @internal */
-export function convertUserPreferences(preferences: protocol.UserPreferences): UserPreferences {
-    const { lazyConfiguredProjectsFromExternalProject: _, ...userPreferences } = preferences;
-    return userPreferences;
-}
-
-export interface HostConfiguration {
-    formatCodeOptions: FormatCodeSettings;
-    preferences: protocol.UserPreferences;
-    hostInfo: string;
-    extraFileExtensions?: FileExtensionInfo[];
-    watchOptions?: WatchOptions;
-    /** @internal */ beforeSubstitution?: WatchOptions;
-}
-
-export interface OpenConfiguredProjectResult {
-    configFileName?: NormalizedPath;
-    configFileErrors?: readonly Diagnostic[];
-}
-
-interface AssignProjectResult extends OpenConfiguredProjectResult {
-    retainProjects: Set<ConfiguredProject> | undefined;
-}
-
-interface FilePropertyReader<T> {
-    getFileName(f: T): string;
-    getScriptKind(f: T, extraFileExtensions?: FileExtensionInfo[]): ScriptKind;
-    hasMixedContent(f: T, extraFileExtensions: FileExtensionInfo[] | undefined): boolean;
-}
-
-const fileNamePropertyReader: FilePropertyReader<string> = {
-    getFileName: x => x,
-    getScriptKind: (fileName, extraFileExtensions) => {
-        let result: ScriptKind | undefined;
-        if (extraFileExtensions) {
-            const fileExtension = getAnyExtensionFromPath(fileName);
-            if (fileExtension) {
-                some(extraFileExtensions, info => {
-                    if (info.extension === fileExtension) {
-                        result = info.scriptKind;
-                        return true;
-                    }
-                    return false;
-                });
-            }
-        }
-        return result!; // TODO: GH#18217
-    },
-    hasMixedContent: (fileName, extraFileExtensions) => some(extraFileExtensions, ext => ext.isMixedContent && fileExtensionIs(fileName, ext.extension)),
-};
-
-const externalFilePropertyReader: FilePropertyReader<protocol.ExternalFile> = {
-    getFileName: x => x.fileName,
-    getScriptKind: x => tryConvertScriptKindName(x.scriptKind!), // TODO: GH#18217
-    hasMixedContent: x => !!x.hasMixedContent,
-};
-
-function findProjectByName<T extends Project>(projectName: string, projects: T[]): T | undefined {
-    for (const proj of projects) {
-        if (proj.getProjectName() === projectName) {
-            return proj;
-        }
-    }
-}
-
-export const nullTypingsInstaller: ITypingsInstaller = {
-    isKnownTypesPackageName: returnFalse,
-    // Should never be called because we never provide a types registry.
-    installPackage: notImplemented,
-    enqueueInstallTypingsRequest: noop,
-    attach: noop,
-    onProjectClosed: noop,
-    globalTypingsCacheLocation: undefined!, // TODO: GH#18217
-};
-
-const noopConfigFileWatcher: FileWatcher = { close: noop };
-
-/** @internal */
-export interface ConfigFileExistenceInfo {
-    /**
-     * Cached value of existence of config file
-     * It is true if there is configured project open for this file.
-     * It can be either true or false if this is the config file that is being watched by inferred project
-     *   to decide when to update the structure so that it knows about updating the project for its files
-     *   (config file may include the inferred project files after the change and hence may be wont need to be in inferred project)
-     */
-    exists: boolean;
-    /**
-     * Tracks how many open files are impacted by this config file that are root of inferred project
-     */
-    inferredProjectRoots?: number;
-    /**
-     * openFilesImpactedByConfigFiles is a map of open files that would be impacted by this config file
-     *   because these are the paths being looked up for their default configured project location
-     */
-    openFilesImpactedByConfigFile?: Set<Path>;
-    /**
-     * The file watcher watching the config file because there is open script info that is root of
-     * inferred project and will be impacted by change in the status of the config file
-     * or
-     * Configured project for this config file is open
-     * or
-     * Configured project references this config file
-     */
-    watcher?: FileWatcher;
-    /**
-     * Cached parsed command line and other related information like watched directories etc
-     */
-    config?: ParsedConfig;
-}
-
-export interface ProjectServiceOptions {
-    host: ServerHost;
-    logger: Logger;
-    cancellationToken: HostCancellationToken;
-    useSingleInferredProject: boolean;
-    useInferredProjectPerProjectRoot: boolean;
-    typingsInstaller?: ITypingsInstaller;
-    eventHandler?: ProjectServiceEventHandler;
-    canUseWatchEvents?: boolean;
-    suppressDiagnosticEvents?: boolean;
-    throttleWaitMilliseconds?: number;
-    globalPlugins?: readonly string[];
-    pluginProbeLocations?: readonly string[];
-    allowLocalPluginLoads?: boolean;
-    typesMapLocation?: string;
-    serverMode?: LanguageServiceMode;
-    session: Session<unknown> | undefined;
-    /** @internal */ incrementalVerifier?: (service: ProjectService) => void;
-    jsDocParsingMode?: JSDocParsingMode;
-}
-
-/**
- * string if file name,
- * false if no config file name
- * @internal
- */
-export type ConfigFileName = NormalizedPath | false;
-
-/**
- * Stores cached config file name for info as well as ancestor so is a map
- * Key is false for Open ScriptInfo
- * Key is NormalizedPath for Config file name
- * @internal
- */
-export type ConfigFileMapForOpenFile = Map<ConfigFileName, ConfigFileName>;
-
-/**
- * The cache for open script info will have
- * ConfigFileName or false if ancestors are not looked up
- * Map if ancestors are looked up
- * @internal
- */
-export type ConfigFileForOpenFile = ConfigFileName | ConfigFileMapForOpenFile;
-
-/** Gets cached value of config file name based on open script info or ancestor script info */
-function getConfigFileNameFromCache(info: OpenScriptInfoOrClosedOrConfigFileInfo, cache: Map<Path, ConfigFileForOpenFile> | undefined): ConfigFileName | undefined {
-    if (!cache) return undefined;
-    const configFileForOpenFile = cache.get(info.path);
-    if (configFileForOpenFile === undefined) return undefined;
-    if (!isAncestorConfigFileInfo(info)) {
-        return isString(configFileForOpenFile) || !configFileForOpenFile ?
-            configFileForOpenFile : // direct result
-            configFileForOpenFile.get(/*key*/ false); // Its a map, use false as the key for the info's config file name
-    }
-    else {
-        return configFileForOpenFile && !isString(configFileForOpenFile) ? // Map with fileName as key
-            configFileForOpenFile.get(info.fileName) :
-            undefined; // No result for the config file name
-    }
-}
-
-/** @internal */
-export interface OriginalFileInfo {
-    fileName: NormalizedPath;
-    path: Path;
-}
-/** @internal */
-export interface AncestorConfigFileInfo {
-    /** config file name */
-    fileName: NormalizedPath;
-    /** path of open file so we can look at correct root */
-    path: Path;
-    configFileInfo: true;
-    isForDefaultProject: boolean;
-}
-/** @internal */
-export type OpenScriptInfoOrClosedFileInfo = ScriptInfo | OriginalFileInfo;
-/** @internal */
-export type OpenScriptInfoOrClosedOrConfigFileInfo = OpenScriptInfoOrClosedFileInfo | AncestorConfigFileInfo;
-
-function isOpenScriptInfo(infoOrFileNameOrConfig: OpenScriptInfoOrClosedOrConfigFileInfo): infoOrFileNameOrConfig is ScriptInfo {
-    return !!(infoOrFileNameOrConfig as ScriptInfo).containingProjects;
-}
-
-function isAncestorConfigFileInfo(infoOrFileNameOrConfig: OpenScriptInfoOrClosedOrConfigFileInfo): infoOrFileNameOrConfig is AncestorConfigFileInfo {
-    return !!(infoOrFileNameOrConfig as AncestorConfigFileInfo).configFileInfo;
-}
-
-/** @internal */
-export enum ConfiguredProjectLoadKind {
-    Find,
-    Create,
-    Reload,
-}
-
-/** @internal */
-export interface DefaultConfiguredProjectResult {
-    defaultProject: ConfiguredProject | undefined;
-    sentConfigDiag: Set<ConfiguredProject>;
-    seenProjects: Set<ConfiguredProject>;
-}
-
-/** @internal */
-export interface FindCreateOrLoadConfiguredProjectResult {
-    project: ConfiguredProject;
-    sentConfigFileDiag: boolean;
-}
-
-/**
- * Goes through each tsconfig from project till project root of open script info and finds, creates or reloads project per kind
- */
-function forEachAncestorProject<T>(
-    info: ScriptInfo,
-    project: ConfiguredProject,
-    cb: (ancestor: ConfiguredProject) => T | undefined,
-    kind: ConfiguredProjectLoadKind,
-    /** Used with ConfiguredProjectLoadKind.Create or ConfiguredProjectLoadKind.Reload for new projects or reload updates */
-    reason: string,
-    /** Used with ConfiguredProjectLoadKind.Find to get deferredClosed projects as well */
-    allowDeferredClosed: boolean | undefined,
-    /** Used with ConfiguredProjectLoadKind.Reload to check if this project was already reloaded */
-    reloadedProjects: Set<ConfiguredProject> | undefined,
-    /** true means we are looking for solution, so we can stop if found project is not composite to go into parent solution */
-    searchOnlyPotentialSolution: boolean,
-    /** Used with ConfiguredProjectLoadKind.Reload to specify delay reload, and also a set of configured projects already marked for delay load */
-    delayReloadedConfiguredProjects?: Set<ConfiguredProject>,
-): T | undefined {
-    // Create configured project till project root
-    while (true) {
-        // Skip if project is not composite and we are only looking for solution
-        if (
-            !project.isInitialLoadPending() &&
-            (
-                (searchOnlyPotentialSolution && !project.getCompilerOptions().composite) ||
-                // Currently disableSolutionSearching is shared for finding solution/project when
-                // - loading solution for find all references
-                // - trying to find default project
-                project.getCompilerOptions().disableSolutionSearching
-            )
-        ) return;
-
-        // Get config file name
-        const configFileName = project.projectService.getConfigFileNameForFile({
-            fileName: project.getConfigFilePath(),
-            path: info.path,
-            configFileInfo: true,
-            isForDefaultProject: !searchOnlyPotentialSolution,
-        }, kind === ConfiguredProjectLoadKind.Find);
-        if (!configFileName) return;
-
-        // find or delay load the project
-        const ancestor = project.projectService.findCreateOrReloadConfiguredProject(
-            configFileName,
-            kind,
-            reason,
-            allowDeferredClosed,
-            !searchOnlyPotentialSolution ? info.fileName : undefined, // Config Diag event for project if its for default project
-            reloadedProjects,
-            searchOnlyPotentialSolution, // Delay load if we are searching for solution
-            delayReloadedConfiguredProjects,
-        );
-        if (!ancestor) return;
-
-        // If this ancestor is new and was delay loaded, then set the project as potential project reference
-        if (
-            ancestor.project.isInitialLoadPending() &&
-            project.getCompilerOptions().composite
-        ) {
-            // Set a potential project reference
-            // Debug.assert(ancestor.);
-            ancestor.project.setPotentialProjectReference(project.canonicalConfigFilePath);
-        }
-        const result = cb(ancestor.project);
-        if (result) return result;
-        project = ancestor.project;
-    }
-}
-
-/**
- * Goes through project's resolved project references and finds, creates or reloads project per kind
- * If project for this resolved reference exists its used immediately otherwise,
- * follows all references in order, deciding if references of the visited project can be loaded or not
- */
-function forEachResolvedProjectReferenceProject<T>(
-    project: ConfiguredProject,
-    fileName: string | undefined,
-    cb: (child: ConfiguredProject, sentConfigFileDiag: boolean) => T | undefined,
-    kind: ConfiguredProjectLoadKind,
-    reason: string,
-    /** Used with ConfiguredProjectLoadKind.Find to get deferredClosed projects as well */
-    allowDeferredClosed?: boolean,
-    /** Used with ConfiguredProjectLoadKind.Create to send configFileDiag */
-    triggerFile?: NormalizedPath,
-    /** Used with ConfiguredProjectLoadKind.Reload to check if this project was already reloaded */
-    reloadedProjects?: Set<ConfiguredProject>,
-): T | undefined {
-    const resolvedRefs = project.getCurrentProgram()?.getResolvedProjectReferences();
-    if (!resolvedRefs) return undefined;
-    const possibleDefaultRef = fileName ? project.getResolvedProjectReferenceToRedirect(fileName) : undefined;
-    if (possibleDefaultRef) {
-        // Try to find the name of the file directly through resolved project references
-        const configFileName = toNormalizedPath(possibleDefaultRef.sourceFile.fileName);
-        // We are not using findCreateOrLoadConfiguredProject with kind thats passed in since
-        // we want to determine if we can really create a new project if it doesnt exist
-        // based on following references and determining based on disableReferencedProjectLoad
-        const child = project.projectService.findConfiguredProjectByProjectName(
-            configFileName,
-            allowDeferredClosed,
-        );
-        if (child) {
-            const result = callbackWithProjectFoundUsingFind(child);
-            if (result) return result;
-        }
-        else if (kind !== ConfiguredProjectLoadKind.Find) {
-            // Try to see if this project can be loaded and load only that one instead of loading all the projects
-            const result = forEachResolvedProjectReferenceProjectWorker(
-                resolvedRefs,
-                project.getCompilerOptions(),
-                (ref, loadKind) => possibleDefaultRef === ref ? callback(ref, loadKind) : undefined,
-                kind,
-                project.projectService,
-            );
-            if (result) return result;
-        }
-    }
-
-    return forEachResolvedProjectReferenceProjectWorker(
-        resolvedRefs,
-        project.getCompilerOptions(),
-        (ref, loadKind) => possibleDefaultRef !== ref ? callback(ref, loadKind) : undefined,
-        kind,
-        project.projectService,
-    );
-
-    function callback(ref: ResolvedProjectReference, loadKind: ConfiguredProjectLoadKind) {
-        const result = project.projectService.findCreateOrReloadConfiguredProject(
-            toNormalizedPath(ref.sourceFile.fileName),
-            loadKind,
-            reason,
-            allowDeferredClosed,
-            triggerFile,
-            reloadedProjects,
-        );
-        return result && (
-            loadKind === kind ?
-                cb(result.project, result.sentConfigFileDiag) :
-                callbackWithProjectFoundUsingFind(result.project)
-        );
-    }
-
-    function callbackWithProjectFoundUsingFind(child: ConfiguredProject) {
-        let sentConfigFileDiag = false;
-        // This project was found using "Find" instead of the actually specified kind of "Create" or "Reload",
-        // We need to update or reload this existing project before calling callback
-        switch (kind) {
-            case ConfiguredProjectLoadKind.Create:
-                sentConfigFileDiag = updateConfiguredProject(child, triggerFile);
-                break;
-            case ConfiguredProjectLoadKind.Reload:
-                sentConfigFileDiag = child.projectService.reloadConfiguredProjectClearingSemanticCache(child, reason, reloadedProjects!);
-                break;
-            case ConfiguredProjectLoadKind.Find:
-                break;
-            default:
-                Debug.assertNever(kind);
-        }
-        const result = cb(child, sentConfigFileDiag);
-        if (result) return result;
-    }
-}
-
-function forEachResolvedProjectReferenceProjectWorker<T>(
-    resolvedProjectReferences: readonly (ResolvedProjectReference | undefined)[],
-    parentOptions: CompilerOptions,
-    cb: (resolvedRef: ResolvedProjectReference, loadKind: ConfiguredProjectLoadKind) => T | undefined,
-    kind: ConfiguredProjectLoadKind,
-    projectService: ProjectService,
-    seenResolvedRefs?: Map<string, ConfiguredProjectLoadKind>,
-): T | undefined {
-    const loadKind = parentOptions.disableReferencedProjectLoad ? ConfiguredProjectLoadKind.Find : kind;
-    return forEach(resolvedProjectReferences, ref => {
-        if (!ref) return undefined;
-
-        const configFileName = toNormalizedPath(ref.sourceFile.fileName);
-        const canonicalPath = projectService.toCanonicalFileName(configFileName);
-        const seenValue = seenResolvedRefs?.get(canonicalPath);
-        if (seenValue !== undefined && seenValue >= loadKind) {
-            return undefined;
-        }
-        const result = cb(ref, loadKind);
-        if (result) {
-            return result;
-        }
-
-        (seenResolvedRefs || (seenResolvedRefs = new Map())).set(canonicalPath, loadKind);
-        return ref.references && forEachResolvedProjectReferenceProjectWorker(ref.references, ref.commandLine.options, cb, loadKind, projectService, seenResolvedRefs);
-    });
-}
-
-function forEachPotentialProjectReference<T>(
-    project: ConfiguredProject,
-    cb: (potentialProjectReference: NormalizedPath) => T | undefined,
-): T | undefined {
-    return project.potentialProjectReferences &&
-        forEachKey(project.potentialProjectReferences, cb);
-}
-
-function forEachAnyProjectReferenceKind<T>(
-    project: ConfiguredProject,
-    cb: (resolvedProjectReference: ResolvedProjectReference) => T | undefined,
-    cbProjectRef: (projectReference: ProjectReference) => T | undefined,
-    cbPotentialProjectRef: (potentialProjectReference: NormalizedPath) => T | undefined,
-): T | undefined {
-    return project.getCurrentProgram() ?
-        project.forEachResolvedProjectReference(cb) :
-        project.isInitialLoadPending() ?
-        forEachPotentialProjectReference(project, cbPotentialProjectRef) :
-        forEach(project.getProjectReferences(), cbProjectRef);
-}
-
-function callbackRefProject<T, P extends string>(
-    project: ConfiguredProject,
-    cb: (refProj: ConfiguredProject) => T | undefined,
-    refPath: P | undefined,
-) {
-    const refProject = refPath && project.projectService.configuredProjects.get(refPath);
-    return refProject && cb(refProject);
-}
-
-function forEachReferencedProject<T>(
-    project: ConfiguredProject,
-    cb: (refProj: ConfiguredProject) => T | undefined,
-): T | undefined {
-    return forEachAnyProjectReferenceKind(
-        project,
-        resolvedRef => callbackRefProject(project, cb, resolvedRef.sourceFile.path),
-        projectRef => callbackRefProject(project, cb, project.toPath(resolveProjectReferencePath(projectRef))),
-        potentialProjectRef => callbackRefProject(project, cb, potentialProjectRef),
-    );
-}
-
-interface NodeModulesWatcher extends FileWatcher {
-    /** How many watchers of this directory were for closed ScriptInfo */
-    refreshScriptInfoRefCount: number;
-    /** List of project names whose module specifier cache should be cleared when package.jsons change */
-    affectedModuleSpecifierCacheProjects?: Set<Project>;
-}
-
-/** @internal */
-export interface PackageJsonWatcher extends FileWatcher {
-    projects: Set<Project | WildcardWatcher>;
-}
-
-/** @internal */
-export interface WildcardWatcher extends FileWatcher {
-    packageJsonWatches: Set<PackageJsonWatcher> | undefined;
-}
-
-function getDetailWatchInfo(watchType: WatchType, project: Project | NormalizedPath | undefined) {
-    return `${isString(project) ? `Config: ${project} ` : project ? `Project: ${project.getProjectName()} ` : ""}WatchType: ${watchType}`;
-}
-
-function isScriptInfoWatchedFromNodeModules(info: ScriptInfo) {
-    return !info.isScriptOpen() && info.mTime !== undefined;
-}
-
-/**
- * returns true if project updated with new program
- * @internal
- */
-export function updateProjectIfDirty(project: Project) {
-    project.invalidateResolutionsOfFailedLookupLocations();
-    return project.dirty && !project.updateGraph();
-}
-
-/** Updates the program for triggerFile and returns true if sent configFileDiagEvent */
-function updateWithTriggerFile(project: ConfiguredProject, triggerFile: NormalizedPath, isReload: boolean): boolean {
-    if (!isReload) {
-        project.invalidateResolutionsOfFailedLookupLocations();
-        if (!project.dirty) return false;
-    }
-    project.triggerFileForConfigFileDiag = triggerFile;
-    const updateLevel = project.pendingUpdateLevel;
-    project.updateGraph();
-    // On full update the event is sent by recursive updateWithTrigger through reloadConfiguredProject
-    if (!project.triggerFileForConfigFileDiag && !isReload) return updateLevel === ProgramUpdateLevel.Full;
-    const sent = project.projectService.sendConfigFileDiagEvent(project, triggerFile, isReload);
-    project.triggerFileForConfigFileDiag = undefined;
-    return sent;
-}
-
-/** Updates with triggerFile if persent otherwise updateProjectIfDirty, returns true if sent configFileDiagEvent */
-function updateConfiguredProject(project: ConfiguredProject, triggerFile: NormalizedPath | undefined) {
-    if (triggerFile) {
-        if (updateWithTriggerFile(project, triggerFile, /*isReload*/ false)) return true;
-    }
-    else {
-        updateProjectIfDirty(project);
-    }
-    return false;
-}
-
-function fileOpenReason(info: ScriptInfo) {
-    return `Creating possible configured project for ${info.fileName} to open`;
-}
-
-function reloadReason(reason: string) {
-    return `User requested reload projects: ${reason}`;
-}
-
-function setProjectOptionsUsed(project: ConfiguredProject | ExternalProject) {
-    if (isConfiguredProject(project)) {
-        project.projectOptions = true;
-    }
-}
-
-/** @internal */
-export interface OpenFileArguments {
-    fileName: string;
-    content?: string;
-    scriptKind?: protocol.ScriptKindName | ScriptKind;
-    hasMixedContent?: boolean;
-    projectRootPath?: string;
-}
-
-/** @internal */
-export interface ChangeFileArguments {
-    fileName: string;
-    changes: Iterable<TextChange>;
-}
-
-export interface WatchOptionsAndErrors {
-    watchOptions: WatchOptions;
-    errors: Diagnostic[] | undefined;
-}
-
-/** @internal */
-export interface ParsedConfig {
-    cachedDirectoryStructureHost: CachedDirectoryStructureHost;
-    /**
-     * The map contains
-     *   - true if project is watching config file as well as wild cards
-     *   - false if just config file is watched
-     */
-    projects: Map<NormalizedPath, boolean>;
-    parsedCommandLine?: ParsedCommandLine;
-    watchedDirectories?: Map<string, WildcardDirectoryWatcher>;
-    /**
-     * true if watchedDirectories need to be updated as per parsedCommandLine's updated watched directories
-     */
-    watchedDirectoriesStale?: boolean;
-    updateLevel?: ProgramUpdateLevel.RootNamesAndUpdate | ProgramUpdateLevel.Full;
-}
-
-function createProjectNameFactoryWithCounter(nameFactory: (counter: number) => string) {
-    let nextId = 1;
-    return () => nameFactory(nextId++);
-}
-
-interface HostWatcherMap<T> {
-    idToCallbacks: Map<number, Set<T>>;
-    pathToId: Map<Path, number>;
-}
-
-function getHostWatcherMap<T>(): HostWatcherMap<T> {
-    return { idToCallbacks: new Map(), pathToId: new Map() };
-}
-
-function getCanUseWatchEvents(service: ProjectService, canUseWatchEvents: boolean | undefined) {
-    return !!canUseWatchEvents && !!service.eventHandler && !!service.session;
-}
-
-function createWatchFactoryHostUsingWatchEvents(service: ProjectService, canUseWatchEvents: boolean | undefined): WatchFactoryHost | undefined {
-    if (!getCanUseWatchEvents(service, canUseWatchEvents)) return undefined;
-    const watchedFiles = getHostWatcherMap<FileWatcherCallback>();
-    const watchedDirectories = getHostWatcherMap<DirectoryWatcherCallback>();
-    const watchedDirectoriesRecursive = getHostWatcherMap<DirectoryWatcherCallback>();
-    let ids = 1;
-    service.session!.addProtocolHandler(protocol.CommandTypes.WatchChange, req => {
-        onWatchChange((req as protocol.WatchChangeRequest).arguments);
-        return { responseRequired: false };
-    });
-    return {
-        watchFile,
-        watchDirectory,
-        getCurrentDirectory: () => service.host.getCurrentDirectory(),
-        useCaseSensitiveFileNames: service.host.useCaseSensitiveFileNames,
-    };
-    function watchFile(path: string, callback: FileWatcherCallback): FileWatcher {
-        return getOrCreateFileWatcher(
-            watchedFiles,
-            path,
-            callback,
-            id => ({ eventName: CreateFileWatcherEvent, data: { id, path } }),
-        );
-    }
-    function watchDirectory(path: string, callback: DirectoryWatcherCallback, recursive?: boolean): FileWatcher {
-        return getOrCreateFileWatcher(
-            recursive ? watchedDirectoriesRecursive : watchedDirectories,
-            path,
-            callback,
-            id => ({
-                eventName: CreateDirectoryWatcherEvent,
-                data: {
-                    id,
-                    path,
-                    recursive: !!recursive,
-                    // Special case node_modules as we watch it for changes to closed script infos as well
-                    ignoreUpdate: !path.endsWith("/node_modules") ? true : undefined,
-                },
-            }),
-        );
-    }
-    function getOrCreateFileWatcher<T>(
-        { pathToId, idToCallbacks }: HostWatcherMap<T>,
-        path: string,
-        callback: T,
-        event: (id: number) => CreateFileWatcherEvent | CreateDirectoryWatcherEvent,
-    ) {
-        const key = service.toPath(path);
-        let id = pathToId.get(key);
-        if (!id) pathToId.set(key, id = ids++);
-        let callbacks = idToCallbacks.get(id);
-        if (!callbacks) {
-            idToCallbacks.set(id, callbacks = new Set());
-            // Add watcher
-            service.eventHandler!(event(id));
-        }
-        callbacks.add(callback);
-        return {
-            close() {
-                const callbacks = idToCallbacks.get(id);
-                if (!callbacks?.delete(callback)) return;
-                if (callbacks.size) return;
-                idToCallbacks.delete(id);
-                pathToId.delete(key);
-                service.eventHandler!({ eventName: CloseFileWatcherEvent, data: { id } });
-            },
-        };
-    }
-    function onWatchChange(args: protocol.WatchChangeRequestArgs | readonly protocol.WatchChangeRequestArgs[]) {
-        if (isArray(args)) args.forEach(onWatchChangeRequestArgs);
-        else onWatchChangeRequestArgs(args);
-    }
-
-    function onWatchChangeRequestArgs({ id, created, deleted, updated }: protocol.WatchChangeRequestArgs) {
-        onWatchEventType(id, created, FileWatcherEventKind.Created);
-        onWatchEventType(id, deleted, FileWatcherEventKind.Deleted);
-        onWatchEventType(id, updated, FileWatcherEventKind.Changed);
-    }
-
-    function onWatchEventType(id: number, paths: readonly string[] | undefined, eventKind: FileWatcherEventKind) {
-        if (!paths?.length) return;
-        forEachCallback(watchedFiles, id, paths, (callback, eventPath) => callback(eventPath, eventKind));
-        forEachCallback(watchedDirectories, id, paths, (callback, eventPath) => callback(eventPath));
-        forEachCallback(watchedDirectoriesRecursive, id, paths, (callback, eventPath) => callback(eventPath));
-    }
-
-    function forEachCallback<T>(
-        hostWatcherMap: HostWatcherMap<T>,
-        id: number,
-        eventPaths: readonly string[],
-        cb: (callback: T, eventPath: string) => void,
-    ) {
-        hostWatcherMap.idToCallbacks.get(id)?.forEach(callback => {
-            eventPaths.forEach(eventPath => cb(callback, normalizeSlashes(eventPath)));
-        });
-    }
-}
-
-export class ProjectService {
-    /** @internal */
-    readonly documentRegistry: DocumentRegistry;
-
-    /**
-     * Container of all known scripts
-     *
-     * @internal
-     */
-    readonly filenameToScriptInfo = new Map<Path, ScriptInfo>();
-    private readonly nodeModulesWatchers = new Map<Path, NodeModulesWatcher>();
-    /**
-     * Contains all the deleted script info's version information so that
-     * it does not reset when creating script info again
-     * (and could have potentially collided with version where contents mismatch)
-     */
-    private readonly filenameToScriptInfoVersion = new Map<Path, number>();
-    // Set of all '.js' files ever opened.
-    private readonly allJsFilesForOpenFileTelemetry = new Map<string, true>();
-
-    /**
-     * Map to the real path of the infos
-     *
-     * @internal
-     */
-    readonly realpathToScriptInfos: MultiMap<Path, ScriptInfo> | undefined;
-    /**
-     * maps external project file name to list of config files that were the part of this project
-     */
-    private readonly externalProjectToConfiguredProjectMap = new Map<string, Set<ConfiguredProject>>();
-
-    /**
-     * external projects (configuration and list of root files is not controlled by tsserver)
-     */
-    readonly externalProjects: ExternalProject[] = [];
-    /**
-     * projects built from openFileRoots
-     */
-    readonly inferredProjects: InferredProject[] = [];
-    /**
-     * projects specified by a tsconfig.json file
-     */
-    readonly configuredProjects: Map<string, ConfiguredProject> = new Map<string, ConfiguredProject>();
-    /** @internal */
-    readonly newInferredProjectName = createProjectNameFactoryWithCounter(makeInferredProjectName);
-    /** @internal */
-    readonly newAutoImportProviderProjectName = createProjectNameFactoryWithCounter(makeAutoImportProviderProjectName);
-    /** @internal */
-    readonly newAuxiliaryProjectName = createProjectNameFactoryWithCounter(makeAuxiliaryProjectName);
-    /**
-     * Open files: with value being project root path, and key being Path of the file that is open
-     */
-    readonly openFiles: Map<Path, NormalizedPath | undefined> = new Map<Path, NormalizedPath | undefined>();
-    /** Config files looked up and cached config files for open script info */
-    private readonly configFileForOpenFiles = new Map<Path, ConfigFileForOpenFile>();
-    /** Set of open script infos that are root of inferred project */
-    private rootOfInferredProjects = new Set<ScriptInfo>();
-    /**
-     * Map of open files that are opened without complete path but have projectRoot as current directory
-     */
-    private readonly openFilesWithNonRootedDiskPath = new Map<string, ScriptInfo>();
-
-    private compilerOptionsForInferredProjects: CompilerOptions | undefined;
-    private compilerOptionsForInferredProjectsPerProjectRoot = new Map<string, CompilerOptions>();
-    private watchOptionsForInferredProjects: WatchOptionsAndErrors | undefined;
-    private watchOptionsForInferredProjectsPerProjectRoot = new Map<string, WatchOptionsAndErrors | false>();
-    private typeAcquisitionForInferredProjects: TypeAcquisition | undefined;
-    private typeAcquisitionForInferredProjectsPerProjectRoot = new Map<string, TypeAcquisition | undefined>();
-    /**
-     * Project size for configured or external projects
-     */
-    private readonly projectToSizeMap = new Map<string, number>();
-    /**
-     * This is a map of config file paths existence that doesnt need query to disk
-     * - The entry can be present because there is inferred project that needs to watch addition of config file to directory
-     *   In this case the exists could be true/false based on config file is present or not
-     * - Or it is present if we have configured project open with config file at that location
-     *   In this case the exists property is always true
-     *
-     * @internal
-     */
-    readonly configFileExistenceInfoCache = new Map<NormalizedPath, ConfigFileExistenceInfo>();
-    /** @internal */ readonly throttledOperations: ThrottledOperations;
-
-    private readonly hostConfiguration: HostConfiguration;
-    private safelist: SafeList = defaultTypeSafeList;
-    private readonly legacySafelist = new Map<string, string>();
-
-    private pendingProjectUpdates = new Map<string, Project>();
-    /**
-     * All the open script info that needs recalculation of the default project,
-     * this also caches config file info before config file change was detected to use it in case projects are not updated yet
-     */
-    private pendingOpenFileProjectUpdates?: Map<Path, ConfigFileForOpenFile>;
-    /** @internal */
-    pendingEnsureProjectForOpenFiles = false;
-
-    readonly currentDirectory: NormalizedPath;
-    readonly toCanonicalFileName: (f: string) => string;
-
-    public readonly host: ServerHost;
-    public readonly logger: Logger;
-    public readonly cancellationToken: HostCancellationToken;
-    public readonly useSingleInferredProject: boolean;
-    public readonly useInferredProjectPerProjectRoot: boolean;
-    public readonly typingsInstaller: ITypingsInstaller;
-    private readonly globalCacheLocationDirectoryPath: Path | undefined;
-    public readonly throttleWaitMilliseconds?: number;
-    /** @internal */
-    readonly eventHandler?: ProjectServiceEventHandler;
-    private readonly suppressDiagnosticEvents?: boolean;
-
-    public readonly globalPlugins: readonly string[];
-    public readonly pluginProbeLocations: readonly string[];
-    public readonly allowLocalPluginLoads: boolean;
-    /** @internal */ currentPluginConfigOverrides: Map<string, any> | undefined;
-
-    public readonly typesMapLocation: string | undefined;
-
-    public readonly serverMode: LanguageServiceMode;
-
-    /** Tracks projects that we have already sent telemetry for. */
-    private readonly seenProjects = new Map<string, true>();
-
-    /** @internal */
-    readonly watchFactory: WatchFactory<WatchType, Project | NormalizedPath>;
-
-    private readonly sharedExtendedConfigFileWatchers = new Map<Path, SharedExtendedConfigFileWatcher<NormalizedPath>>();
-    private readonly extendedConfigCache = new Map<string, ExtendedConfigCacheEntry>();
-
-    /** @internal */
-    readonly packageJsonCache: PackageJsonCache;
-    private packageJsonFilesMap: Map<Path, PackageJsonWatcher> | undefined;
-    private incompleteCompletionsCache: IncompleteCompletionsCache | undefined;
-    /** @internal */
-    readonly session: Session<unknown> | undefined;
-
-    private performanceEventHandler?: PerformanceEventHandler;
-
-    private pendingPluginEnablements?: Map<Project, Promise<BeginEnablePluginResult>[]>;
-    private currentPluginEnablementPromise?: Promise<void>;
-
-    /** @internal */ baseline: (title?: string) => void = noop;
-    /** @internal */ verifyDocumentRegistry = noop;
-    /** @internal */ verifyProgram: (project: Project) => void = noop;
-    /** @internal */ onProjectCreation: (project: Project) => void = noop;
-    /** @internal */ canUseWatchEvents: boolean;
-
-    readonly jsDocParsingMode: JSDocParsingMode | undefined;
-
-    constructor(opts: ProjectServiceOptions) {
-        this.host = opts.host;
-        this.logger = opts.logger;
-        this.cancellationToken = opts.cancellationToken;
-        this.useSingleInferredProject = opts.useSingleInferredProject;
-        this.useInferredProjectPerProjectRoot = opts.useInferredProjectPerProjectRoot;
-        this.typingsInstaller = opts.typingsInstaller || nullTypingsInstaller;
-        this.throttleWaitMilliseconds = opts.throttleWaitMilliseconds;
-        this.eventHandler = opts.eventHandler;
-        this.suppressDiagnosticEvents = opts.suppressDiagnosticEvents;
-        this.globalPlugins = opts.globalPlugins || emptyArray;
-        this.pluginProbeLocations = opts.pluginProbeLocations || emptyArray;
-        this.allowLocalPluginLoads = !!opts.allowLocalPluginLoads;
-        this.typesMapLocation = (opts.typesMapLocation === undefined) ? combinePaths(getDirectoryPath(this.getExecutingFilePath()), "typesMap.json") : opts.typesMapLocation;
-        this.session = opts.session;
-        this.jsDocParsingMode = opts.jsDocParsingMode;
-
-        if (opts.serverMode !== undefined) {
-            this.serverMode = opts.serverMode;
-        }
-        else {
-            this.serverMode = LanguageServiceMode.Semantic;
-        }
-
-        if (this.host.realpath) {
-            this.realpathToScriptInfos = createMultiMap();
-        }
-        this.currentDirectory = toNormalizedPath(this.host.getCurrentDirectory());
-        this.toCanonicalFileName = createGetCanonicalFileName(this.host.useCaseSensitiveFileNames);
-        this.globalCacheLocationDirectoryPath = this.typingsInstaller.globalTypingsCacheLocation
-            ? ensureTrailingDirectorySeparator(this.toPath(this.typingsInstaller.globalTypingsCacheLocation))
-            : undefined;
-        this.throttledOperations = new ThrottledOperations(this.host, this.logger);
-
-        if (this.typesMapLocation) {
-            this.loadTypesMap();
-        }
-        else {
-            this.logger.info("No types map provided; using the default");
-        }
-
-        this.typingsInstaller.attach(this);
-
-        this.hostConfiguration = {
-            formatCodeOptions: getDefaultFormatCodeSettings(this.host.newLine),
-            preferences: emptyOptions,
-            hostInfo: "Unknown host",
-            extraFileExtensions: [],
-        };
-
-        this.documentRegistry = createDocumentRegistryInternal(this.host.useCaseSensitiveFileNames, this.currentDirectory, this.jsDocParsingMode, this);
-        const watchLogLevel = this.logger.hasLevel(LogLevel.verbose) ? WatchLogLevel.Verbose :
-            this.logger.loggingEnabled() ? WatchLogLevel.TriggerOnly : WatchLogLevel.None;
-        const log: (s: string) => void = watchLogLevel !== WatchLogLevel.None ? (s => this.logger.info(s)) : noop;
-        this.packageJsonCache = createPackageJsonCache(this);
-        this.watchFactory = this.serverMode !== LanguageServiceMode.Semantic ?
-            {
-                watchFile: returnNoopFileWatcher,
-                watchDirectory: returnNoopFileWatcher,
-            } :
-            getWatchFactory(
-                createWatchFactoryHostUsingWatchEvents(this, opts.canUseWatchEvents) || this.host,
-                watchLogLevel,
-                log,
-                getDetailWatchInfo,
-            );
-        this.canUseWatchEvents = getCanUseWatchEvents(this, opts.canUseWatchEvents);
-        opts.incrementalVerifier?.(this);
-    }
-
-    toPath(fileName: string) {
-        return toPath(fileName, this.currentDirectory, this.toCanonicalFileName);
-    }
-
-    /** @internal */
-    getExecutingFilePath() {
-        return this.getNormalizedAbsolutePath(this.host.getExecutingFilePath());
-    }
-
-    /** @internal */
-    getNormalizedAbsolutePath(fileName: string) {
-        return getNormalizedAbsolutePath(fileName, this.host.getCurrentDirectory());
-    }
-
-    /** @internal */
-    setDocument(key: DocumentRegistryBucketKeyWithMode, path: Path, sourceFile: SourceFile) {
-        const info = Debug.checkDefined(this.getScriptInfoForPath(path));
-        info.cacheSourceFile = { key, sourceFile };
-    }
-
-    /** @internal */
-    getDocument(key: DocumentRegistryBucketKeyWithMode, path: Path): SourceFile | undefined {
-        const info = this.getScriptInfoForPath(path);
-        return info && info.cacheSourceFile && info.cacheSourceFile.key === key ? info.cacheSourceFile.sourceFile : undefined;
-    }
-
-    /** @internal */
-    ensureInferredProjectsUpToDate_TestOnly() {
-        this.ensureProjectStructuresUptoDate();
-    }
-
-    /** @internal */
-    getCompilerOptionsForInferredProjects() {
-        return this.compilerOptionsForInferredProjects;
-    }
-
-    /** @internal */
-    onUpdateLanguageServiceStateForProject(project: Project, languageServiceEnabled: boolean) {
-        if (!this.eventHandler) {
-            return;
-        }
-        const event: ProjectLanguageServiceStateEvent = {
-            eventName: ProjectLanguageServiceStateEvent,
-            data: { project, languageServiceEnabled },
-        };
-        this.eventHandler(event);
-    }
-
-    private loadTypesMap() {
-        try {
-            const fileContent = this.host.readFile(this.typesMapLocation!); // TODO: GH#18217
-            if (fileContent === undefined) {
-                this.logger.info(`Provided types map file "${this.typesMapLocation}" doesn't exist`);
-                return;
-            }
-            const raw: TypesMapFile = JSON.parse(fileContent);
-            // Parse the regexps
-            for (const k of Object.keys(raw.typesMap)) {
-                raw.typesMap[k].match = new RegExp(raw.typesMap[k].match as {} as string, "i");
-            }
-            // raw is now fixed and ready
-            this.safelist = raw.typesMap;
-            for (const key in raw.simpleMap) {
-                if (hasProperty(raw.simpleMap, key)) {
-                    this.legacySafelist.set(key, raw.simpleMap[key].toLowerCase());
-                }
-            }
-        }
-        catch (e) {
-            this.logger.info(`Error loading types map: ${e}`);
-            this.safelist = defaultTypeSafeList;
-            this.legacySafelist.clear();
-        }
-    }
-
-    updateTypingsForProject(response: SetTypings | InvalidateCachedTypings | PackageInstalledResponse): void;
-    /** @internal */
-    updateTypingsForProject(response: SetTypings | InvalidateCachedTypings | PackageInstalledResponse | BeginInstallTypes | EndInstallTypes): void; // eslint-disable-line @typescript-eslint/unified-signatures
-    updateTypingsForProject(response: SetTypings | InvalidateCachedTypings | PackageInstalledResponse | BeginInstallTypes | EndInstallTypes): void {
-        const project = this.findProject(response.projectName);
-        if (!project) {
-            return;
-        }
-        switch (response.kind) {
-            case ActionSet:
-                // Update the typing files and update the project
-                project.updateTypingFiles(
-                    response.compilerOptions,
-                    response.typeAcquisition,
-                    response.unresolvedImports,
-                    response.typings,
-                );
-                return;
-            case ActionInvalidate:
-                // Do not clear resolution cache, there was changes detected in typings, so enque typing request and let it get us correct results
-                project.enqueueInstallTypingsForProject(/*forceRefresh*/ true);
-                return;
-        }
-    }
-
-    /** @internal */
-    watchTypingLocations(response: WatchTypingLocations) {
-        this.findProject(response.projectName)?.watchTypingLocations(response.files);
-    }
-
-    /** @internal */
-    delayEnsureProjectForOpenFiles() {
-        if (!this.openFiles.size) return;
-        this.pendingEnsureProjectForOpenFiles = true;
-        this.throttledOperations.schedule(ensureProjectForOpenFileSchedule, /*delay*/ 2500, () => {
-            if (this.pendingProjectUpdates.size !== 0) {
-                this.delayEnsureProjectForOpenFiles();
-            }
-            else {
-                if (this.pendingEnsureProjectForOpenFiles) {
-                    this.ensureProjectForOpenFiles();
-
-                    // Send the event to notify that there were background project updates
-                    // send current list of open files
-                    this.sendProjectsUpdatedInBackgroundEvent();
-                }
-            }
-        });
-    }
-
-    private delayUpdateProjectGraph(project: Project) {
-        if (isProjectDeferredClose(project)) return;
-        project.markAsDirty();
-        if (isBackgroundProject(project)) return;
-        const projectName = project.getProjectName();
-        this.pendingProjectUpdates.set(projectName, project);
-        this.throttledOperations.schedule(projectName, /*delay*/ 250, () => {
-            if (this.pendingProjectUpdates.delete(projectName)) {
-                updateProjectIfDirty(project);
-            }
-        });
-    }
-
-    /** @internal */
-    hasPendingProjectUpdate(project: Project) {
-        return this.pendingProjectUpdates.has(project.getProjectName());
-    }
-
-    /** @internal */
-    sendProjectsUpdatedInBackgroundEvent() {
-        if (!this.eventHandler) {
-            return;
-        }
-
-        const event: ProjectsUpdatedInBackgroundEvent = {
-            eventName: ProjectsUpdatedInBackgroundEvent,
-            data: {
-                openFiles: arrayFrom(this.openFiles.keys(), path => this.getScriptInfoForPath(path)!.fileName),
-            },
-        };
-        this.eventHandler(event);
-    }
-
-    /** @internal */
-    sendLargeFileReferencedEvent(file: string, fileSize: number) {
-        if (!this.eventHandler) {
-            return;
-        }
-
-        const event: LargeFileReferencedEvent = {
-            eventName: LargeFileReferencedEvent,
-            data: { file, fileSize, maxFileSize },
-        };
-        this.eventHandler(event);
-    }
-
-    /** @internal */
-    sendProjectLoadingStartEvent(project: ConfiguredProject, reason: string) {
-        if (!this.eventHandler) {
-            return;
-        }
-        project.sendLoadingProjectFinish = true;
-        const event: ProjectLoadingStartEvent = {
-            eventName: ProjectLoadingStartEvent,
-            data: { project, reason },
-        };
-        this.eventHandler(event);
-    }
-
-    /** @internal */
-    sendProjectLoadingFinishEvent(project: ConfiguredProject) {
-        if (!this.eventHandler || !project.sendLoadingProjectFinish) {
-            return;
-        }
-
-        project.sendLoadingProjectFinish = false;
-        const event: ProjectLoadingFinishEvent = {
-            eventName: ProjectLoadingFinishEvent,
-            data: { project },
-        };
-        this.eventHandler(event);
-    }
-
-    /** @internal */
-    sendPerformanceEvent(kind: PerformanceEvent["kind"], durationMs: number) {
-        if (this.performanceEventHandler) {
-            this.performanceEventHandler({ kind, durationMs });
-        }
-    }
-
-    /** @internal */
-    delayUpdateProjectGraphAndEnsureProjectStructureForOpenFiles(project: Project) {
-        this.delayUpdateProjectGraph(project);
-        this.delayEnsureProjectForOpenFiles();
-    }
-
-    private delayUpdateProjectGraphs(projects: readonly Project[], clearSourceMapperCache: boolean) {
-        if (projects.length) {
-            for (const project of projects) {
-                // Even if program doesnt change, clear the source mapper cache
-                if (clearSourceMapperCache) project.clearSourceMapperCache();
-                this.delayUpdateProjectGraph(project);
-            }
-            this.delayEnsureProjectForOpenFiles();
-        }
-    }
-
-    setCompilerOptionsForInferredProjects(projectCompilerOptions: protocol.InferredProjectCompilerOptions, projectRootPath?: string): void {
-        Debug.assert(projectRootPath === undefined || this.useInferredProjectPerProjectRoot, "Setting compiler options per project root path is only supported when useInferredProjectPerProjectRoot is enabled");
-
-        const compilerOptions = convertCompilerOptions(projectCompilerOptions);
-        const watchOptions = convertWatchOptions(projectCompilerOptions, projectRootPath);
-        const typeAcquisition = convertTypeAcquisition(projectCompilerOptions);
-
-        // always set 'allowNonTsExtensions' for inferred projects since user cannot configure it from the outside
-        // previously we did not expose a way for user to change these settings and this option was enabled by default
-        compilerOptions.allowNonTsExtensions = true;
-        const canonicalProjectRootPath = projectRootPath && this.toCanonicalFileName(projectRootPath);
-        if (canonicalProjectRootPath) {
-            this.compilerOptionsForInferredProjectsPerProjectRoot.set(canonicalProjectRootPath, compilerOptions);
-            this.watchOptionsForInferredProjectsPerProjectRoot.set(canonicalProjectRootPath, watchOptions || false);
-            this.typeAcquisitionForInferredProjectsPerProjectRoot.set(canonicalProjectRootPath, typeAcquisition);
-        }
-        else {
-            this.compilerOptionsForInferredProjects = compilerOptions;
-            this.watchOptionsForInferredProjects = watchOptions;
-            this.typeAcquisitionForInferredProjects = typeAcquisition;
-        }
-
-        for (const project of this.inferredProjects) {
-            // Only update compiler options in the following cases:
-            // - Inferred projects without a projectRootPath, if the new options do not apply to
-            //   a workspace root
-            // - Inferred projects with a projectRootPath, if the new options do not apply to a
-            //   workspace root and there is no more specific set of options for that project's
-            //   root path
-            // - Inferred projects with a projectRootPath, if the new options apply to that
-            //   project root path.
-            if (
-                canonicalProjectRootPath ?
-                    project.projectRootPath === canonicalProjectRootPath :
-                    !project.projectRootPath || !this.compilerOptionsForInferredProjectsPerProjectRoot.has(project.projectRootPath)
-            ) {
-                project.setCompilerOptions(compilerOptions);
-                project.setTypeAcquisition(typeAcquisition);
-                project.setWatchOptions(watchOptions?.watchOptions);
-                project.setProjectErrors(watchOptions?.errors);
-                project.compileOnSaveEnabled = compilerOptions.compileOnSave!;
-                project.markAsDirty();
-                this.delayUpdateProjectGraph(project);
-            }
-        }
-
-        this.delayEnsureProjectForOpenFiles();
-    }
-
-    findProject(projectName: string): Project | undefined {
-        if (projectName === undefined) {
-            return undefined;
-        }
-        if (isInferredProjectName(projectName)) {
-            return findProjectByName(projectName, this.inferredProjects);
-        }
-        return this.findExternalProjectByProjectName(projectName) || this.findConfiguredProjectByProjectName(toNormalizedPath(projectName));
-    }
-
-    /** @internal */
-    forEachProject(cb: (project: Project) => void) {
-        this.externalProjects.forEach(cb);
-        this.configuredProjects.forEach(cb);
-        this.inferredProjects.forEach(cb);
-    }
-
-    /** @internal */
-    forEachEnabledProject(cb: (project: Project) => void) {
-        this.forEachProject(project => {
-            if (!project.isOrphan() && project.languageServiceEnabled) {
-                cb(project);
-            }
-        });
-    }
-
-    getDefaultProjectForFile(fileName: NormalizedPath, ensureProject: boolean): Project | undefined {
-        return ensureProject ? this.ensureDefaultProjectForFile(fileName) : this.tryGetDefaultProjectForFile(fileName);
-    }
-
-    /** @internal */
-    tryGetDefaultProjectForFile(fileNameOrScriptInfo: NormalizedPath | ScriptInfo): Project | undefined {
-        const scriptInfo = isString(fileNameOrScriptInfo) ? this.getScriptInfoForNormalizedPath(fileNameOrScriptInfo) : fileNameOrScriptInfo;
-        return scriptInfo && !scriptInfo.isOrphan() ? scriptInfo.getDefaultProject() : undefined;
-    }
-
-    /**
-     * If there is default project calculation pending for this file,
-     * then it completes that calculation so that correct default project is used for the project
-     */
-    private tryGetDefaultProjectForEnsuringConfiguredProjectForFile(fileNameOrScriptInfo: NormalizedPath | ScriptInfo): Project | undefined {
-        const scriptInfo = isString(fileNameOrScriptInfo) ? this.getScriptInfoForNormalizedPath(fileNameOrScriptInfo) : fileNameOrScriptInfo;
-        if (!scriptInfo) return undefined;
-        if (this.pendingOpenFileProjectUpdates?.delete(scriptInfo.path)) {
-            this.tryFindDefaultConfiguredProjectAndLoadAncestorsForOpenScriptInfo(
-                scriptInfo,
-                ConfiguredProjectLoadKind.Create,
-            );
-            if (scriptInfo.isOrphan()) {
-                this.assignOrphanScriptInfoToInferredProject(scriptInfo, this.openFiles.get(scriptInfo.path));
-            }
-        }
-
-        return this.tryGetDefaultProjectForFile(scriptInfo);
-    }
-
-    /** @internal */
-    ensureDefaultProjectForFile(fileNameOrScriptInfo: NormalizedPath | ScriptInfo): Project {
-        return this.tryGetDefaultProjectForEnsuringConfiguredProjectForFile(fileNameOrScriptInfo) || this.doEnsureDefaultProjectForFile(fileNameOrScriptInfo);
-    }
-
-    private doEnsureDefaultProjectForFile(fileNameOrScriptInfo: NormalizedPath | ScriptInfo): Project {
-        this.ensureProjectStructuresUptoDate();
-        const scriptInfo = isString(fileNameOrScriptInfo) ? this.getScriptInfoForNormalizedPath(fileNameOrScriptInfo) : fileNameOrScriptInfo;
-        return scriptInfo ?
-            scriptInfo.getDefaultProject() :
-            (this.logErrorForScriptInfoNotFound(isString(fileNameOrScriptInfo) ? fileNameOrScriptInfo : fileNameOrScriptInfo.fileName), Errors.ThrowNoProject());
-    }
-
-    getScriptInfoEnsuringProjectsUptoDate(uncheckedFileName: string) {
-        this.ensureProjectStructuresUptoDate();
-        return this.getScriptInfo(uncheckedFileName);
-    }
-
-    /**
-     * Ensures the project structures are upto date
-     * This means,
-     * - we go through all the projects and update them if they are dirty
-     * - if updates reflect some change in structure or there was pending request to ensure projects for open files
-     *   ensure that each open script info has project
-     */
-    private ensureProjectStructuresUptoDate() {
-        let hasChanges = this.pendingEnsureProjectForOpenFiles;
-        this.pendingProjectUpdates.clear();
-        const updateGraph = (project: Project) => {
-            hasChanges = updateProjectIfDirty(project) || hasChanges;
-        };
-
-        this.externalProjects.forEach(updateGraph);
-        this.configuredProjects.forEach(updateGraph);
-        this.inferredProjects.forEach(updateGraph);
-        if (hasChanges) {
-            this.ensureProjectForOpenFiles();
-        }
-    }
-
-    getFormatCodeOptions(file: NormalizedPath) {
-        const info = this.getScriptInfoForNormalizedPath(file);
-        return info && info.getFormatCodeSettings() || this.hostConfiguration.formatCodeOptions;
-    }
-
-    getPreferences(file: NormalizedPath): protocol.UserPreferences {
-        const info = this.getScriptInfoForNormalizedPath(file);
-        return { ...this.hostConfiguration.preferences, ...info && info.getPreferences() };
-    }
-
-    getHostFormatCodeOptions(): FormatCodeSettings {
-        return this.hostConfiguration.formatCodeOptions;
-    }
-
-    getHostPreferences(): protocol.UserPreferences {
-        return this.hostConfiguration.preferences;
-    }
-
-    private onSourceFileChanged(info: ScriptInfo, eventKind: FileWatcherEventKind) {
-        Debug.assert(!info.isScriptOpen());
-        if (eventKind === FileWatcherEventKind.Deleted) {
-            this.handleDeletedFile(info, /*deferredDelete*/ true);
-        }
-        else {
-            if (info.deferredDelete) info.deferredDelete = undefined;
-            // file has been changed which might affect the set of referenced files in projects that include
-            // this file and set of inferred projects
-            info.delayReloadNonMixedContentFile();
-            this.delayUpdateProjectGraphs(info.containingProjects, /*clearSourceMapperCache*/ false);
-            this.handleSourceMapProjects(info);
-        }
-    }
-
-    private handleSourceMapProjects(info: ScriptInfo) {
-        // Change in d.ts, update source projects as well
-        if (info.sourceMapFilePath) {
-            if (isString(info.sourceMapFilePath)) {
-                const sourceMapFileInfo = this.getScriptInfoForPath(info.sourceMapFilePath);
-                this.delayUpdateSourceInfoProjects(sourceMapFileInfo?.sourceInfos);
-            }
-            else {
-                this.delayUpdateSourceInfoProjects(info.sourceMapFilePath.sourceInfos);
-            }
-        }
-        // Change in mapInfo, update declarationProjects and source projects
-        this.delayUpdateSourceInfoProjects(info.sourceInfos);
-        if (info.declarationInfoPath) {
-            this.delayUpdateProjectsOfScriptInfoPath(info.declarationInfoPath);
-        }
-    }
-
-    private delayUpdateSourceInfoProjects(sourceInfos: Set<Path> | undefined) {
-        if (sourceInfos) {
-            sourceInfos.forEach((_value, path) => this.delayUpdateProjectsOfScriptInfoPath(path));
-        }
-    }
-
-    private delayUpdateProjectsOfScriptInfoPath(path: Path) {
-        const info = this.getScriptInfoForPath(path);
-        if (info) {
-            this.delayUpdateProjectGraphs(info.containingProjects, /*clearSourceMapperCache*/ true);
-        }
-    }
-
-    private handleDeletedFile(info: ScriptInfo, deferredDelete: boolean) {
-        Debug.assert(!info.isScriptOpen());
-        this.delayUpdateProjectGraphs(info.containingProjects, /*clearSourceMapperCache*/ false);
-        this.handleSourceMapProjects(info);
-        info.detachAllProjects();
-        if (deferredDelete) {
-            info.delayReloadNonMixedContentFile();
-            info.deferredDelete = true;
-        }
-        else {
-            this.deleteScriptInfo(info);
-        }
-    }
-
-    /**
-     * This is to watch whenever files are added or removed to the wildcard directories
-     */
-    private watchWildcardDirectory(directory: string, flags: WatchDirectoryFlags, configFileName: NormalizedPath, config: ParsedConfig) {
-        let watcher: FileWatcher | undefined = this.watchFactory.watchDirectory(
-            directory,
-            fileOrDirectory => {
-                const fileOrDirectoryPath = this.toPath(fileOrDirectory);
-                const fsResult = config.cachedDirectoryStructureHost.addOrDeleteFileOrDirectory(fileOrDirectory, fileOrDirectoryPath);
-                if (
-                    getBaseFileName(fileOrDirectoryPath) === "package.json" && !isInsideNodeModules(fileOrDirectoryPath) &&
-                    (fsResult && fsResult.fileExists || !fsResult && this.host.fileExists(fileOrDirectory))
-                ) {
-                    const file = this.getNormalizedAbsolutePath(fileOrDirectory);
-                    this.logger.info(`Config: ${configFileName} Detected new package.json: ${file}`);
-                    this.packageJsonCache.addOrUpdate(file, fileOrDirectoryPath);
-                    this.watchPackageJsonFile(file, fileOrDirectoryPath, result);
-                }
-
-                const configuredProjectForConfig = this.findConfiguredProjectByProjectName(configFileName);
-                if (
-                    isIgnoredFileFromWildCardWatching({
-                        watchedDirPath: this.toPath(directory),
-                        fileOrDirectory,
-                        fileOrDirectoryPath,
-                        configFileName,
-                        extraFileExtensions: this.hostConfiguration.extraFileExtensions,
-                        currentDirectory: this.currentDirectory,
-                        options: config.parsedCommandLine!.options,
-                        program: configuredProjectForConfig?.getCurrentProgram() || config.parsedCommandLine!.fileNames,
-                        useCaseSensitiveFileNames: this.host.useCaseSensitiveFileNames,
-                        writeLog: s => this.logger.info(s),
-                        toPath: s => this.toPath(s),
-                        getScriptKind: configuredProjectForConfig ? (fileName => configuredProjectForConfig.getScriptKind(fileName)) : undefined,
-                    })
-                ) return;
-
-                // Reload is pending, do the reload
-                if (config.updateLevel !== ProgramUpdateLevel.Full) config.updateLevel = ProgramUpdateLevel.RootNamesAndUpdate;
-                config.projects.forEach((watchWildcardDirectories, projectCanonicalPath) => {
-                    if (!watchWildcardDirectories) return;
-                    const project = this.getConfiguredProjectByCanonicalConfigFilePath(projectCanonicalPath);
-                    if (!project) return;
-
-                    if (
-                        configuredProjectForConfig !== project &&
-                        this.getHostPreferences().includeCompletionsForModuleExports
-                    ) {
-                        const path = this.toPath(configFileName);
-                        if (find(project.getCurrentProgram()?.getResolvedProjectReferences(), ref => ref?.sourceFile.path === path)) {
-                            project.markAutoImportProviderAsDirty();
-                        }
-                    }
-
-                    // Load root file names for configured project with the config file name
-                    // But only schedule update if project references this config file
-                    const updateLevel = configuredProjectForConfig === project ? ProgramUpdateLevel.RootNamesAndUpdate : ProgramUpdateLevel.Update;
-                    if (project.pendingUpdateLevel > updateLevel) return;
-
-                    // don't trigger callback on open, existing files
-                    if (this.openFiles.has(fileOrDirectoryPath)) {
-                        const info = Debug.checkDefined(this.getScriptInfoForPath(fileOrDirectoryPath));
-                        if (info.isAttached(project)) {
-                            const loadLevelToSet = Math.max(updateLevel, project.openFileWatchTriggered.get(fileOrDirectoryPath) || ProgramUpdateLevel.Update) as ProgramUpdateLevel;
-                            project.openFileWatchTriggered.set(fileOrDirectoryPath, loadLevelToSet);
-                        }
-                        else {
-                            project.pendingUpdateLevel = updateLevel;
-                            this.delayUpdateProjectGraphAndEnsureProjectStructureForOpenFiles(project);
-                        }
-                    }
-                    else {
-                        project.pendingUpdateLevel = updateLevel;
-                        this.delayUpdateProjectGraphAndEnsureProjectStructureForOpenFiles(project);
-                    }
-                });
-            },
-            flags,
-            this.getWatchOptionsFromProjectWatchOptions(config.parsedCommandLine!.watchOptions, getDirectoryPath(configFileName)),
-            WatchType.WildcardDirectory,
-            configFileName,
-        );
-
-        const result: WildcardWatcher = {
-            packageJsonWatches: undefined,
-            close() {
-                if (watcher) {
-                    watcher.close();
-                    watcher = undefined;
-                    result.packageJsonWatches?.forEach(watcher => {
-                        watcher.projects.delete(result);
-                        watcher.close();
-                    });
-                    result.packageJsonWatches = undefined;
-                }
-            },
-        };
-        return result;
-    }
-
-    private delayUpdateProjectsFromParsedConfigOnConfigFileChange(canonicalConfigFilePath: NormalizedPath, loadReason: string) {
-        const configFileExistenceInfo = this.configFileExistenceInfoCache.get(canonicalConfigFilePath);
-        if (!configFileExistenceInfo?.config) return false;
-        let scheduledAnyProjectUpdate = false;
-        // Update projects watching cached config
-        configFileExistenceInfo.config.updateLevel = ProgramUpdateLevel.Full;
-
-        configFileExistenceInfo.config.projects.forEach((_watchWildcardDirectories, projectCanonicalPath) => {
-            const project = this.getConfiguredProjectByCanonicalConfigFilePath(projectCanonicalPath);
-            if (!project) return;
-
-            scheduledAnyProjectUpdate = true;
-            if (projectCanonicalPath === canonicalConfigFilePath) {
-                // Skip refresh if project is not yet loaded
-                if (project.isInitialLoadPending()) return;
-                project.pendingUpdateLevel = ProgramUpdateLevel.Full;
-                project.pendingUpdateReason = loadReason;
-                this.delayUpdateProjectGraph(project);
-                project.markAutoImportProviderAsDirty();
-            }
-            else {
-                // Change in referenced project config file
-                const path = this.toPath(canonicalConfigFilePath);
-                project.resolutionCache.removeResolutionsFromProjectReferenceRedirects(path);
-                this.delayUpdateProjectGraph(project);
-                if (
-                    this.getHostPreferences().includeCompletionsForModuleExports &&
-                    find(project.getCurrentProgram()?.getResolvedProjectReferences(), ref => ref?.sourceFile.path === path)
-                ) {
-                    project.markAutoImportProviderAsDirty();
-                }
-            }
-        });
-        return scheduledAnyProjectUpdate;
-    }
-
-    private onConfigFileChanged(configFileName: NormalizedPath, canonicalConfigFilePath: NormalizedPath, eventKind: FileWatcherEventKind) {
-        const configFileExistenceInfo = this.configFileExistenceInfoCache.get(canonicalConfigFilePath)!;
-        const project = this.getConfiguredProjectByCanonicalConfigFilePath(canonicalConfigFilePath);
-        const wasDefferedClose = project?.deferredClose;
-        if (eventKind === FileWatcherEventKind.Deleted) {
-            // Update the cached status
-            // We arent updating or removing the cached config file presence info as that will be taken care of by
-            // releaseParsedConfig when the project is closed or doesnt need this config any more (depending on tracking open files)
-            configFileExistenceInfo.exists = false;
-
-            // Deferred remove the configured project for this config file
-            if (project) project.deferredClose = true;
-        }
-        else {
-            // Update the cached status
-            configFileExistenceInfo.exists = true;
-            if (wasDefferedClose) {
-                project.deferredClose = undefined;
-                project.markAsDirty();
-            }
-        }
-
-        // Update projects watching config
-        this.delayUpdateProjectsFromParsedConfigOnConfigFileChange(
-            canonicalConfigFilePath,
-            "Change in config file detected",
-        );
-
-        const updatedProjects = new Set<ConfiguredProject>(project ? [project] : undefined);
-        this.openFiles.forEach((_projectRootPath, path) => {
-            const configFileForOpenFile = this.configFileForOpenFiles.get(path);
-
-            // If this open script info does not depend on this config file, skip
-            if (!configFileExistenceInfo.openFilesImpactedByConfigFile?.has(path)) return;
-            // Invalidate default config file name for open file
-            this.configFileForOpenFiles.delete(path);
-            const info = this.getScriptInfoForPath(path)!;
-
-            // Find new default config file name for this open file
-            const newConfigFileNameForInfo = this.getConfigFileNameForFile(info, /*findFromCacheOnly*/ false);
-            if (!newConfigFileNameForInfo) return;
-
-            // Create new project for this open file with delay load
-            const projectForInfo = this.findConfiguredProjectByProjectName(newConfigFileNameForInfo) ??
-                this.createConfiguredProject(
-                    newConfigFileNameForInfo,
-                    `Change in config file ${configFileName} detected, ${fileOpenReason(info)}`,
-                );
-
-            // Cache the existing config file info for this open file if not already done so
-            if (!this.pendingOpenFileProjectUpdates?.has(path)) {
-                (this.pendingOpenFileProjectUpdates ??= new Map()).set(path, configFileForOpenFile);
-            }
-
-            // If this was not already updated, and its new project, schedule for update
-            // Existing projects dont need to update if they were not using the changed config in any way
-            if (tryAddToSet(updatedProjects, projectForInfo) && projectForInfo.isInitialLoadPending()) {
-                this.delayUpdateProjectGraph(projectForInfo);
-            }
-        });
-
-        // Ensure that all the open files have project
-        this.delayEnsureProjectForOpenFiles();
-    }
-
-    private removeProject(project: Project) {
-        this.logger.info("`remove Project::");
-        project.print(/*writeProjectFileNames*/ true, /*writeFileExplaination*/ true, /*writeFileVersionAndText*/ false);
-
-        project.close();
-        if (Debug.shouldAssert(AssertionLevel.Normal)) {
-            this.filenameToScriptInfo.forEach(info =>
-                Debug.assert(
-                    !info.isAttached(project),
-                    "Found script Info still attached to project",
-                    () =>
-                        `${project.projectName}: ScriptInfos still attached: ${
-                            JSON.stringify(
-                                arrayFrom(
-                                    mapDefinedIterator(
-                                        this.filenameToScriptInfo.values(),
-                                        info =>
-                                            info.isAttached(project) ?
-                                                {
-                                                    fileName: info.fileName,
-                                                    projects: info.containingProjects.map(p => p.projectName),
-                                                    hasMixedContent: info.hasMixedContent,
-                                                } : undefined,
-                                    ),
-                                ),
-                                /*replacer*/ undefined,
-                                " ",
-                            )
-                        }`,
-                )
-            );
-        }
-        // Remove the project from pending project updates
-        this.pendingProjectUpdates.delete(project.getProjectName());
-
-        switch (project.projectKind) {
-            case ProjectKind.External:
-                unorderedRemoveItem(this.externalProjects, project as ExternalProject);
-                this.projectToSizeMap.delete(project.getProjectName());
-                break;
-            case ProjectKind.Configured:
-                this.configuredProjects.delete((project as ConfiguredProject).canonicalConfigFilePath);
-                this.projectToSizeMap.delete((project as ConfiguredProject).canonicalConfigFilePath);
-                break;
-            case ProjectKind.Inferred:
-                unorderedRemoveItem(this.inferredProjects, project as InferredProject);
-                break;
-        }
-    }
-
-    /** @internal */
-    assignOrphanScriptInfoToInferredProject(info: ScriptInfo, projectRootPath: NormalizedPath | undefined) {
-        Debug.assert(info.isOrphan());
-        const project = this.getOrCreateInferredProjectForProjectRootPathIfEnabled(info, projectRootPath) ||
-            this.getOrCreateSingleInferredProjectIfEnabled() ||
-            this.getOrCreateSingleInferredWithoutProjectRoot(
-                info.isDynamic ?
-                    projectRootPath || this.currentDirectory :
-                    getDirectoryPath(
-                        isRootedDiskPath(info.fileName) ?
-                            info.fileName :
-                            getNormalizedAbsolutePath(
-                                info.fileName,
-                                projectRootPath ?
-                                    this.getNormalizedAbsolutePath(projectRootPath) :
-                                    this.currentDirectory,
-                            ),
-                    ),
-            );
-
-        project.addRoot(info);
-        if (info.containingProjects[0] !== project) {
-            // Ensure this is first project, we could be in this scenario because info could be part of orphan project
-            orderedRemoveItem(info.containingProjects, project);
-            info.containingProjects.unshift(project);
-        }
-        project.updateGraph();
-
-        if (!this.useSingleInferredProject && !project.projectRootPath) {
-            // Note that we need to create a copy of the array since the list of project can change
-            for (const inferredProject of this.inferredProjects) {
-                if (inferredProject === project || inferredProject.isOrphan()) {
-                    continue;
-                }
-
-                // Remove the inferred project if the root of it is now part of newly created inferred project
-                // e.g through references
-                // Which means if any root of inferred project is part of more than 1 project can be removed
-                // This logic is same as iterating over all open files and calling
-                // this.removeRootOfInferredProjectIfNowPartOfOtherProject(f);
-                // Since this is also called from refreshInferredProject and closeOpen file
-                // to update inferred projects of the open file, this iteration might be faster
-                // instead of scanning all open files
-                const roots = inferredProject.getRootScriptInfos();
-                Debug.assert(roots.length === 1 || !!inferredProject.projectRootPath);
-                if (roots.length === 1 && forEach(roots[0].containingProjects, p => p !== roots[0].containingProjects[0] && !p.isOrphan())) {
-                    inferredProject.removeFile(roots[0], /*fileExists*/ true, /*detachFromProject*/ true);
-                }
-            }
-        }
-
-        return project;
-    }
-
-    private assignOrphanScriptInfosToInferredProject() {
-        // collect orphaned files and assign them to inferred project just like we treat open of a file
-        this.openFiles.forEach((projectRootPath, path) => {
-            const info = this.getScriptInfoForPath(path)!;
-            // collect all orphaned script infos from open files
-            if (info.isOrphan()) {
-                this.assignOrphanScriptInfoToInferredProject(info, projectRootPath);
-            }
-        });
-    }
-
-    /**
-     * Remove this file from the set of open, non-configured files.
-     * @param info The file that has been closed or newly configured
-     */
-    private closeOpenFile(info: ScriptInfo, skipAssignOrphanScriptInfosToInferredProject?: true) {
-        // Closing file should trigger re-reading the file content from disk. This is
-        // because the user may chose to discard the buffer content before saving
-        // to the disk, and the server's version of the file can be out of sync.
-        const fileExists = info.isDynamic ? false : this.host.fileExists(info.fileName);
-        info.close(fileExists);
-        this.stopWatchingConfigFilesForScriptInfo(info);
-
-        const canonicalFileName = this.toCanonicalFileName(info.fileName);
-        if (this.openFilesWithNonRootedDiskPath.get(canonicalFileName) === info) {
-            this.openFilesWithNonRootedDiskPath.delete(canonicalFileName);
-        }
-
-        // collect all projects that should be removed
-        let ensureProjectsForOpenFiles = false;
-        for (const p of info.containingProjects) {
-            if (isConfiguredProject(p)) {
-                if (info.hasMixedContent) {
-                    info.registerFileUpdate();
-                }
-                // Do not remove the project so that we can reuse this project
-                // if it would need to be re-created with next file open
-
-                // If project had open file affecting
-                // Reload the root Files from config if its not already scheduled
-                const updateLevel = p.openFileWatchTriggered.get(info.path);
-                if (updateLevel !== undefined) {
-                    p.openFileWatchTriggered.delete(info.path);
-                    if (p.pendingUpdateLevel < updateLevel) {
-                        p.pendingUpdateLevel = updateLevel;
-                        p.markFileAsDirty(info.path);
-                    }
-                }
-            }
-            else if (isInferredProject(p) && p.isRoot(info)) {
-                // If this was the last open root file of inferred project
-                if (p.isProjectWithSingleRoot()) {
-                    ensureProjectsForOpenFiles = true;
-                }
-
-                p.removeFile(info, fileExists, /*detachFromProject*/ true);
-                // Do not remove the project even if this was last root of the inferred project
-                // so that we can reuse this project, if it would need to be re-created with next file open
-            }
-
-            if (!p.languageServiceEnabled) {
-                // if project language service is disabled then we create a program only for open files.
-                // this means that project should be marked as dirty to force rebuilding of the program
-                // on the next request
-                p.markAsDirty();
-            }
-        }
-
-        this.openFiles.delete(info.path);
-        this.configFileForOpenFiles.delete(info.path);
-        this.pendingOpenFileProjectUpdates?.delete(info.path);
-        Debug.assert(!this.rootOfInferredProjects.has(info));
-
-        if (!skipAssignOrphanScriptInfosToInferredProject && ensureProjectsForOpenFiles) {
-            this.assignOrphanScriptInfosToInferredProject();
-        }
-
-        // Cleanup script infos that arent part of any project (eg. those could be closed script infos not referenced by any project)
-        // is postponed to next file open so that if file from same project is opened,
-        // we wont end up creating same script infos
-
-        // If the current info is being just closed - add the watcher file to track changes
-        // But if file was deleted, handle that part
-        if (fileExists) {
-            this.watchClosedScriptInfo(info);
-        }
-        else {
-            this.handleDeletedFile(info, /*deferredDelete*/ false);
-        }
-        return ensureProjectsForOpenFiles;
-    }
-
-    private deleteScriptInfo(info: ScriptInfo) {
-        Debug.assert(!info.isScriptOpen());
-        this.filenameToScriptInfo.delete(info.path);
-        this.filenameToScriptInfoVersion.set(info.path, info.textStorage.version);
-        this.stopWatchingScriptInfo(info);
-        const realpath = info.getRealpathIfDifferent();
-        if (realpath) {
-            this.realpathToScriptInfos!.remove(realpath, info); // TODO: GH#18217
-        }
-        info.closeSourceMapFileWatcher();
-    }
-
-    private configFileExists(configFileName: NormalizedPath, canonicalConfigFilePath: NormalizedPath, info: OpenScriptInfoOrClosedOrConfigFileInfo) {
-        const configFileExistenceInfo = this.configFileExistenceInfoCache.get(canonicalConfigFilePath);
-
-        let openFilesImpactedByConfigFile: Set<Path> | undefined;
-        if (this.openFiles.has(info.path) && (!isAncestorConfigFileInfo(info) || info.isForDefaultProject)) {
-            // By default the info would get impacted by presence of config file since its in the detection path
-            // Only adding the info as a root to inferred project will need the existence to be watched by file watcher
-            if (configFileExistenceInfo) (configFileExistenceInfo.openFilesImpactedByConfigFile ??= new Set()).add(info.path);
-            else (openFilesImpactedByConfigFile = new Set()).add(info.path);
-        }
-
-        if (configFileExistenceInfo) return configFileExistenceInfo.exists;
-
-        // Theoretically we should be adding watch for the directory here itself.
-        // In practice there will be very few scenarios where the config file gets added
-        // somewhere inside the another config file directory.
-        // And technically we could handle that case in configFile's directory watcher in some cases
-        // But given that its a rare scenario it seems like too much overhead. (we werent watching those directories earlier either)
-
-        // So what we are now watching is: configFile if the configured project corresponding to it is open
-        // Or the whole chain of config files for the roots of the inferred projects
-
-        // Cache the host value of file exists and add the info to map of open files impacted by this config file
-        const exists = this.host.fileExists(configFileName);
-        this.configFileExistenceInfoCache.set(canonicalConfigFilePath, { exists, openFilesImpactedByConfigFile });
-        return exists;
-    }
-
-    private createConfigFileWatcherForParsedConfig(configFileName: NormalizedPath, canonicalConfigFilePath: NormalizedPath, forProject: ConfiguredProject) {
-        const configFileExistenceInfo = this.configFileExistenceInfoCache.get(canonicalConfigFilePath)!;
-        // When watching config file for parsed config, remove the noopFileWatcher that can be created for open files impacted by config file and watch for real
-        if (!configFileExistenceInfo.watcher || configFileExistenceInfo.watcher === noopConfigFileWatcher) {
-            configFileExistenceInfo.watcher = this.watchFactory.watchFile(
-                configFileName,
-                (_fileName, eventKind) => this.onConfigFileChanged(configFileName, canonicalConfigFilePath, eventKind),
-                PollingInterval.High,
-                this.getWatchOptionsFromProjectWatchOptions(configFileExistenceInfo?.config?.parsedCommandLine?.watchOptions, getDirectoryPath(configFileName)),
-                WatchType.ConfigFile,
-                forProject,
-            );
-        }
-        // Watching config file for project, update the map
-        const projects = configFileExistenceInfo.config!.projects;
-        projects.set(forProject.canonicalConfigFilePath, projects.get(forProject.canonicalConfigFilePath) || false);
-    }
-
-    /** @internal */
-    releaseParsedConfig(canonicalConfigFilePath: NormalizedPath, forProject: ConfiguredProject) {
-        const configFileExistenceInfo = this.configFileExistenceInfoCache.get(canonicalConfigFilePath)!;
-        if (!configFileExistenceInfo.config?.projects.delete(forProject.canonicalConfigFilePath)) return;
-        // If there are still projects watching this config file existence and config, there is nothing to do
-        if (configFileExistenceInfo.config?.projects.size) return;
-
-        configFileExistenceInfo.config = undefined;
-        clearSharedExtendedConfigFileWatcher(canonicalConfigFilePath, this.sharedExtendedConfigFileWatchers);
-        Debug.checkDefined(configFileExistenceInfo.watcher);
-        if (configFileExistenceInfo.openFilesImpactedByConfigFile?.size) {
-            // If there are open files that are impacted by this config file existence
-            // but none of them are root of inferred project, the config file watcher will be
-            // created when any of the script infos are added as root of inferred project
-            if (configFileExistenceInfo.inferredProjectRoots) {
-                // If we cannot watch config file existence without configured project, close the configured file watcher
-                if (!canWatchDirectoryOrFile(getPathComponents(getDirectoryPath(canonicalConfigFilePath) as Path))) {
-                    configFileExistenceInfo.watcher!.close();
-                    configFileExistenceInfo.watcher = noopConfigFileWatcher;
-                }
-            }
-            else {
-                // Close existing watcher
-                configFileExistenceInfo.watcher!.close();
-                configFileExistenceInfo.watcher = undefined;
-            }
-        }
-        else {
-            // There is not a single file open thats tracking the status of this config file. Remove from cache
-            configFileExistenceInfo.watcher!.close();
-            this.configFileExistenceInfoCache.delete(canonicalConfigFilePath);
-        }
-    }
-
-    /**
-     * This is called on file close or when its removed from inferred project as root,
-     * so that we handle the watches and inferred project root data
-     * @internal
-     */
-    stopWatchingConfigFilesForScriptInfo(info: ScriptInfo) {
-        if (this.serverMode !== LanguageServiceMode.Semantic) return;
-        const isRootOfInferredProject = this.rootOfInferredProjects.delete(info);
-        const isOpen = info.isScriptOpen();
-        // Nothing to stop watching if this is open script info and not root of inferred project
-        if (isOpen && !isRootOfInferredProject) return;
-        this.forEachConfigFileLocation(info, canonicalConfigFilePath => {
-            const configFileExistenceInfo = this.configFileExistenceInfoCache.get(canonicalConfigFilePath);
-            if (!configFileExistenceInfo) return;
-
-            if (isOpen) {
-                // If this file doesnt get impacted by this config file, skip
-                if (!configFileExistenceInfo?.openFilesImpactedByConfigFile?.has(info.path)) return;
-            }
-            else {
-                // Delete the info from map, since this file is no more open
-                if (!configFileExistenceInfo.openFilesImpactedByConfigFile?.delete(info.path)) return;
-            }
-
-            // If the script info was not root of inferred project,
-            // there wont be config file watch open because of this script info
-            if (isRootOfInferredProject) {
-                // But if it is a root, it could be the last script info that is root of inferred project
-                // and hence we would need to close the config file watcher
-                configFileExistenceInfo.inferredProjectRoots!--;
-
-                // Close the config file watcher if there are no more open files that are root of inferred project
-                // or if there are no projects that need to watch this config file existence info
-                if (
-                    configFileExistenceInfo.watcher &&
-                    !configFileExistenceInfo.config &&
-                    !configFileExistenceInfo.inferredProjectRoots
-                ) {
-                    configFileExistenceInfo.watcher.close();
-                    configFileExistenceInfo.watcher = undefined;
-                }
-            }
-
-            // If there are no open files that are impacted by configFileExistenceInfo after closing this script info
-            // and there is are no projects that need the config file existence or parsed config,
-            // remove the cached existence info
-            if (
-                !configFileExistenceInfo.openFilesImpactedByConfigFile?.size &&
-                !configFileExistenceInfo.config
-            ) {
-                Debug.assert(!configFileExistenceInfo.watcher);
-                this.configFileExistenceInfoCache.delete(canonicalConfigFilePath);
-            }
-        });
-    }
-
-    /**
-     * This is called by inferred project whenever script info is added as a root
-     *
-     * @internal
-     */
-    startWatchingConfigFilesForInferredProjectRoot(info: ScriptInfo) {
-        if (this.serverMode !== LanguageServiceMode.Semantic) return;
-        Debug.assert(info.isScriptOpen());
-        // Set this file as the root of inferred project
-        this.rootOfInferredProjects.add(info);
-        this.forEachConfigFileLocation(info, (canonicalConfigFilePath, configFileName) => {
-            let configFileExistenceInfo = this.configFileExistenceInfoCache.get(canonicalConfigFilePath);
-            if (!configFileExistenceInfo) {
-                // Create the cache
-                configFileExistenceInfo = { exists: this.host.fileExists(configFileName), inferredProjectRoots: 1 };
-                this.configFileExistenceInfoCache.set(canonicalConfigFilePath, configFileExistenceInfo);
-            }
-            else {
-                configFileExistenceInfo.inferredProjectRoots = (configFileExistenceInfo.inferredProjectRoots ?? 0) + 1;
-            }
-
-            // It might not have been marked as impacting by presence of this script info if
-            // this is in ancestor folder of config that was not looked up yet
-            (configFileExistenceInfo.openFilesImpactedByConfigFile ??= new Set()).add(info.path);
-
-            // If there is no configured project for this config file, add the file watcher
-            configFileExistenceInfo.watcher ||= canWatchDirectoryOrFile(getPathComponents(getDirectoryPath(canonicalConfigFilePath) as Path)) ?
-                this.watchFactory.watchFile(
-                    configFileName,
-                    (_filename, eventKind) => this.onConfigFileChanged(configFileName, canonicalConfigFilePath, eventKind),
-                    PollingInterval.High,
-                    this.hostConfiguration.watchOptions,
-                    WatchType.ConfigFileForInferredRoot,
-                ) :
-                noopConfigFileWatcher;
-        });
-    }
-
-    /**
-     * This function tries to search for a tsconfig.json for the given file.
-     * This is different from the method the compiler uses because
-     * the compiler can assume it will always start searching in the
-     * current directory (the directory in which tsc was invoked).
-     * The server must start searching from the directory containing
-     * the newly opened file.
-     */
-    private forEachConfigFileLocation(info: OpenScriptInfoOrClosedOrConfigFileInfo, action: (canonicalConfigFilePath: NormalizedPath, configFileName: NormalizedPath) => boolean | void) {
-        if (this.serverMode !== LanguageServiceMode.Semantic) {
-            return undefined;
-        }
-
-        Debug.assert(!isOpenScriptInfo(info) || this.openFiles.has(info.path));
-        const projectRootPath = this.openFiles.get(info.path);
-        const scriptInfo = Debug.checkDefined(this.getScriptInfo(info.path));
-        if (scriptInfo.isDynamic) return undefined;
-
-        let searchPath = asNormalizedPath(getDirectoryPath(info.fileName));
-        const isSearchPathInProjectRoot = () => containsPath(projectRootPath!, searchPath, this.currentDirectory, !this.host.useCaseSensitiveFileNames);
-
-        // If projectRootPath doesn't contain info.path, then do normal search for config file
-        const anySearchPathOk = !projectRootPath || !isSearchPathInProjectRoot();
-
-        let searchTsconfig = true;
-        let searchJsconfig = true;
-        if (isAncestorConfigFileInfo(info)) {
-            // For ancestor of config file always ignore itself
-            if (endsWith(info.fileName, "tsconfig.json")) searchTsconfig = false;
-            else searchTsconfig = searchJsconfig = false;
-        }
-        do {
-            const canonicalSearchPath = normalizedPathToPath(searchPath, this.currentDirectory, this.toCanonicalFileName);
-            if (searchTsconfig) {
-                const tsconfigFileName = asNormalizedPath(combinePaths(searchPath, "tsconfig.json"));
-                const result = action(combinePaths(canonicalSearchPath, "tsconfig.json") as NormalizedPath, tsconfigFileName);
-                if (result) return tsconfigFileName;
-            }
-
-            if (searchJsconfig) {
-                const jsconfigFileName = asNormalizedPath(combinePaths(searchPath, "jsconfig.json"));
-                const result = action(combinePaths(canonicalSearchPath, "jsconfig.json") as NormalizedPath, jsconfigFileName);
-                if (result) return jsconfigFileName;
-            }
-
-            // If we started within node_modules, don't look outside node_modules.
-            // Otherwise, we might pick up a very large project and pull in the world,
-            // causing an editor delay.
-            if (isNodeModulesDirectory(canonicalSearchPath)) {
-                break;
-            }
-
-            const parentPath = asNormalizedPath(getDirectoryPath(searchPath));
-            if (parentPath === searchPath) break;
-            searchPath = parentPath;
-            searchTsconfig = searchJsconfig = true;
-        }
-        while (anySearchPathOk || isSearchPathInProjectRoot());
-
-        return undefined;
-    }
-
-    /** @internal */
-    findDefaultConfiguredProject(info: ScriptInfo) {
-        return info.isScriptOpen() ?
-            this.tryFindDefaultConfiguredProjectForOpenScriptInfo(
-                info,
-                ConfiguredProjectLoadKind.Find,
-            )?.defaultProject :
-            undefined;
-    }
-
-    /** Get cached configFileName for scriptInfo or ancestor of open script info */
-    private getConfigFileNameForFileFromCache(
-        info: OpenScriptInfoOrClosedOrConfigFileInfo,
-        lookInPendingFilesForValue: boolean,
-    ): ConfigFileName | undefined {
-        if (lookInPendingFilesForValue) {
-            const result = getConfigFileNameFromCache(info, this.pendingOpenFileProjectUpdates);
-            if (result !== undefined) return result;
-        }
-        return getConfigFileNameFromCache(info, this.configFileForOpenFiles);
-    }
-
-    /** Caches the configFilename for script info or ancestor of open script info */
-    private setConfigFileNameForFileInCache(
-        info: OpenScriptInfoOrClosedOrConfigFileInfo,
-        configFileName: NormalizedPath | undefined,
-    ) {
-        if (!this.openFiles.has(info.path)) return; // Dont cache for closed script infos
-        const config = configFileName || false;
-        if (!isAncestorConfigFileInfo(info)) {
-            // Set value for open script info
-            this.configFileForOpenFiles.set(info.path, config);
-        }
-        else {
-            // Need to set value for ancestor in ConfigFileMapForOpenFile
-            let configFileForOpenFile = this.configFileForOpenFiles.get(info.path)!;
-            if (!configFileForOpenFile || isString(configFileForOpenFile)) {
-                // We have value for open script info in cache, make a map with that as false key and set new vlaue
-                this.configFileForOpenFiles.set(
-                    info.path,
-                    configFileForOpenFile = new Map().set(false, configFileForOpenFile),
-                );
-            }
-            // Set value of for ancestor in the map
-            configFileForOpenFile.set(info.fileName, config);
-        }
-    }
-
-    /**
-     * This function tries to search for a tsconfig.json for the given file.
-     * This is different from the method the compiler uses because
-     * the compiler can assume it will always start searching in the
-     * current directory (the directory in which tsc was invoked).
-     * The server must start searching from the directory containing
-     * the newly opened file.
-     * If script info is passed in, it is asserted to be open script info
-     * otherwise just file name
-     * when findFromCacheOnly is true only looked up in cache instead of hitting disk to figure things out
-     * @internal
-     */
-    getConfigFileNameForFile(info: OpenScriptInfoOrClosedOrConfigFileInfo, findFromCacheOnly: boolean) {
-        // If we are using already cached values, look for values from pending update as well
-        const fromCache = this.getConfigFileNameForFileFromCache(info, findFromCacheOnly);
-        if (fromCache !== undefined) return fromCache || undefined;
-        if (findFromCacheOnly) return undefined;
-        const configFileName = this.forEachConfigFileLocation(info, (canonicalConfigFilePath, configFileName) => this.configFileExists(configFileName, canonicalConfigFilePath, info));
-        this.logger.info(`getConfigFileNameForFile:: File: ${info.fileName} ProjectRootPath: ${this.openFiles.get(info.path)}:: Result: ${configFileName}`);
-        this.setConfigFileNameForFileInCache(info, configFileName);
-        return configFileName;
-    }
-
-    private printProjects() {
-        if (!this.logger.hasLevel(LogLevel.normal)) {
-            return;
-        }
-
-        this.logger.startGroup();
-
-        this.externalProjects.forEach(printProjectWithoutFileNames);
-        this.configuredProjects.forEach(printProjectWithoutFileNames);
-        this.inferredProjects.forEach(printProjectWithoutFileNames);
-
-        this.logger.info("Open files: ");
-        this.openFiles.forEach((projectRootPath, path) => {
-            const info = this.getScriptInfoForPath(path)!;
-            this.logger.info(`\tFileName: ${info.fileName} ProjectRootPath: ${projectRootPath}`);
-            this.logger.info(`\t\tProjects: ${info.containingProjects.map(p => p.getProjectName())}`);
-        });
-
-        this.logger.endGroup();
-    }
-
-    /** @internal */
-    findConfiguredProjectByProjectName(configFileName: NormalizedPath, allowDeferredClosed?: boolean): ConfiguredProject | undefined {
-        // make sure that casing of config file name is consistent
-        const canonicalConfigFilePath = asNormalizedPath(this.toCanonicalFileName(configFileName));
-        const result = this.getConfiguredProjectByCanonicalConfigFilePath(canonicalConfigFilePath);
-        return allowDeferredClosed ? result : !result?.deferredClose ? result : undefined;
-    }
-
-    private getConfiguredProjectByCanonicalConfigFilePath(canonicalConfigFilePath: string): ConfiguredProject | undefined {
-        return this.configuredProjects.get(canonicalConfigFilePath);
-    }
-
-    private findExternalProjectByProjectName(projectFileName: string) {
-        return findProjectByName(projectFileName, this.externalProjects);
-    }
-
-    /** Get a filename if the language service exceeds the maximum allowed program size; otherwise returns undefined. */
-    private getFilenameForExceededTotalSizeLimitForNonTsFiles<T>(name: string, options: CompilerOptions | undefined, fileNames: T[], propertyReader: FilePropertyReader<T>): string | undefined {
-        if (options && options.disableSizeLimit || !this.host.getFileSize) {
-            return;
-        }
-
-        let availableSpace = maxProgramSizeForNonTsFiles;
-        this.projectToSizeMap.set(name, 0);
-        this.projectToSizeMap.forEach(val => (availableSpace -= val || 0));
-
-        let totalNonTsFileSize = 0;
-
-        for (const f of fileNames) {
-            const fileName = propertyReader.getFileName(f);
-            if (hasTSFileExtension(fileName)) {
-                continue;
-            }
-
-            totalNonTsFileSize += this.host.getFileSize(fileName);
-
-            if (totalNonTsFileSize > maxProgramSizeForNonTsFiles || totalNonTsFileSize > availableSpace) {
-                const top5LargestFiles = fileNames.map(f => propertyReader.getFileName(f))
-                    .filter(name => !hasTSFileExtension(name))
-                    .map(name => ({ name, size: this.host.getFileSize!(name) }))
-                    .sort((a, b) => b.size - a.size)
-                    .slice(0, 5);
-                this.logger.info(`Non TS file size exceeded limit (${totalNonTsFileSize}). Largest files: ${top5LargestFiles.map(file => `${file.name}:${file.size}`).join(", ")}`);
-                // Keep the size as zero since it's disabled
-                return fileName;
-            }
-        }
-        this.projectToSizeMap.set(name, totalNonTsFileSize);
-    }
-
-    private createExternalProject(projectFileName: string, files: protocol.ExternalFile[], options: protocol.ExternalProjectCompilerOptions, typeAcquisition: TypeAcquisition, excludedFiles: NormalizedPath[]) {
-        const compilerOptions = convertCompilerOptions(options);
-        const watchOptionsAndErrors = convertWatchOptions(options, getDirectoryPath(normalizeSlashes(projectFileName)));
-        const project = new ExternalProject(
-            projectFileName,
-            this,
-            this.documentRegistry,
-            compilerOptions,
-            /*lastFileExceededProgramSize*/ this.getFilenameForExceededTotalSizeLimitForNonTsFiles(projectFileName, compilerOptions, files, externalFilePropertyReader),
-            options.compileOnSave === undefined ? true : options.compileOnSave,
-            /*projectFilePath*/ undefined,
-            watchOptionsAndErrors?.watchOptions,
-        );
-        project.setProjectErrors(watchOptionsAndErrors?.errors);
-        project.excludedFiles = excludedFiles;
-
-        this.addFilesToNonInferredProject(project, files, externalFilePropertyReader, typeAcquisition);
-        this.externalProjects.push(project);
-        return project;
-    }
-
-    /** @internal */
-    sendProjectTelemetry(project: ExternalProject | ConfiguredProject): void {
-        if (this.seenProjects.has(project.projectName)) {
-            setProjectOptionsUsed(project);
-            return;
-        }
-        this.seenProjects.set(project.projectName, true);
-
-        if (!this.eventHandler || !this.host.createSHA256Hash) {
-            setProjectOptionsUsed(project);
-            return;
-        }
-
-        const projectOptions = isConfiguredProject(project) ? project.projectOptions as ProjectOptions : undefined;
-        setProjectOptionsUsed(project);
-        const data: ProjectInfoTelemetryEventData = {
-            projectId: this.host.createSHA256Hash(project.projectName),
-            fileStats: countEachFileTypes(project.getScriptInfos(), /*includeSizes*/ true),
-            compilerOptions: convertCompilerOptionsForTelemetry(project.getCompilationSettings()),
-            typeAcquisition: convertTypeAcquisition(project.getTypeAcquisition()),
-            extends: projectOptions && projectOptions.configHasExtendsProperty,
-            files: projectOptions && projectOptions.configHasFilesProperty,
-            include: projectOptions && projectOptions.configHasIncludeProperty,
-            exclude: projectOptions && projectOptions.configHasExcludeProperty,
-            compileOnSave: project.compileOnSaveEnabled,
-            configFileName: configFileName(),
-            projectType: project instanceof ExternalProject ? "external" : "configured",
-            languageServiceEnabled: project.languageServiceEnabled,
-            version,
-        };
-        this.eventHandler({ eventName: ProjectInfoTelemetryEvent, data });
-
-        function configFileName(): ProjectInfoTelemetryEventData["configFileName"] {
-            if (!isConfiguredProject(project)) {
-                return "other";
-            }
-
-            return getBaseConfigFileName(project.getConfigFilePath()) || "other";
-        }
-
-        function convertTypeAcquisition({ enable, include, exclude }: TypeAcquisition): ProjectInfoTypeAcquisitionData {
-            return {
-                enable,
-                include: include !== undefined && include.length !== 0,
-                exclude: exclude !== undefined && exclude.length !== 0,
-            };
-        }
-    }
-
-    private addFilesToNonInferredProject<T>(project: ConfiguredProject | ExternalProject, files: T[], propertyReader: FilePropertyReader<T>, typeAcquisition: TypeAcquisition): void {
-        this.updateNonInferredProjectFiles(project, files, propertyReader);
-        project.setTypeAcquisition(typeAcquisition);
-        project.markAsDirty();
-    }
-
-    /** @internal */
-    createConfiguredProject(configFileName: NormalizedPath, reason: string) {
-        tracing?.instant(tracing.Phase.Session, "createConfiguredProject", { configFilePath: configFileName });
-        this.logger.info(`Creating configuration project ${configFileName}`);
-        const canonicalConfigFilePath = asNormalizedPath(this.toCanonicalFileName(configFileName));
-        let configFileExistenceInfo = this.configFileExistenceInfoCache.get(canonicalConfigFilePath);
-        // We could be in this scenario if project is the configured project tracked by external project
-        // Since that route doesnt check if the config file is present or not
-        if (!configFileExistenceInfo) {
-            this.configFileExistenceInfoCache.set(canonicalConfigFilePath, configFileExistenceInfo = { exists: true });
-        }
-        else {
-            configFileExistenceInfo.exists = true;
-        }
-        if (!configFileExistenceInfo.config) {
-            configFileExistenceInfo.config = {
-                cachedDirectoryStructureHost: createCachedDirectoryStructureHost(this.host, this.host.getCurrentDirectory(), this.host.useCaseSensitiveFileNames)!,
-                projects: new Map(),
-                updateLevel: ProgramUpdateLevel.Full,
-            };
-        }
-
-        const project = new ConfiguredProject(
-            configFileName,
-            canonicalConfigFilePath,
-            this,
-            this.documentRegistry,
-            configFileExistenceInfo.config.cachedDirectoryStructureHost,
-            reason,
-        );
-        Debug.assert(!this.configuredProjects.has(canonicalConfigFilePath));
-        this.configuredProjects.set(canonicalConfigFilePath, project);
-        this.createConfigFileWatcherForParsedConfig(configFileName, canonicalConfigFilePath, project);
-        return project;
-    }
-
-    /**
-     * Read the config file of the project, and update the project root file names.
-     */
-    private loadConfiguredProject(project: ConfiguredProject, reason: string) {
-        tracing?.push(tracing.Phase.Session, "loadConfiguredProject", { configFilePath: project.canonicalConfigFilePath });
-        this.sendProjectLoadingStartEvent(project, reason);
-
-        // Read updated contents from disk
-        const configFilename = asNormalizedPath(normalizePath(project.getConfigFilePath()));
-        const configFileExistenceInfo = this.ensureParsedConfigUptoDate(
-            configFilename,
-            project.canonicalConfigFilePath,
-            this.configFileExistenceInfoCache.get(project.canonicalConfigFilePath)!,
-            project,
-        );
-        const parsedCommandLine = configFileExistenceInfo.config!.parsedCommandLine!;
-        Debug.assert(!!parsedCommandLine.fileNames);
-        const compilerOptions = parsedCommandLine.options;
-
-        // Update the project
-        if (!project.projectOptions) {
-            project.projectOptions = {
-                configHasExtendsProperty: parsedCommandLine.raw.extends !== undefined,
-                configHasFilesProperty: parsedCommandLine.raw.files !== undefined,
-                configHasIncludeProperty: parsedCommandLine.raw.include !== undefined,
-                configHasExcludeProperty: parsedCommandLine.raw.exclude !== undefined,
-            };
-        }
-        project.canConfigFileJsonReportNoInputFiles = canJsonReportNoInputFiles(parsedCommandLine.raw);
-        project.setProjectErrors(parsedCommandLine.options.configFile!.parseDiagnostics);
-        project.updateReferences(parsedCommandLine.projectReferences);
-        const lastFileExceededProgramSize = this.getFilenameForExceededTotalSizeLimitForNonTsFiles(project.canonicalConfigFilePath, compilerOptions, parsedCommandLine.fileNames, fileNamePropertyReader);
-        if (lastFileExceededProgramSize) {
-            project.disableLanguageService(lastFileExceededProgramSize);
-            this.configFileExistenceInfoCache.forEach((_configFileExistenceInfo, canonicalConfigFilePath) => this.stopWatchingWildCards(canonicalConfigFilePath, project));
-        }
-        else {
-            project.setCompilerOptions(compilerOptions);
-            project.setWatchOptions(parsedCommandLine.watchOptions);
-            project.enableLanguageService();
-            this.watchWildcards(configFilename, configFileExistenceInfo, project);
-        }
-        project.enablePluginsWithOptions(compilerOptions);
-        const filesToAdd = parsedCommandLine.fileNames.concat(project.getExternalFiles(ProgramUpdateLevel.Full));
-        this.updateRootAndOptionsOfNonInferredProject(project, filesToAdd, fileNamePropertyReader, compilerOptions, parsedCommandLine.typeAcquisition!, parsedCommandLine.compileOnSave, parsedCommandLine.watchOptions);
-        tracing?.pop();
-    }
-
-    /** @internal */
-    ensureParsedConfigUptoDate(configFilename: NormalizedPath, canonicalConfigFilePath: NormalizedPath, configFileExistenceInfo: ConfigFileExistenceInfo, forProject: ConfiguredProject): ConfigFileExistenceInfo {
-        if (configFileExistenceInfo.config) {
-            if (!configFileExistenceInfo.config.updateLevel) return configFileExistenceInfo;
-            if (configFileExistenceInfo.config.updateLevel === ProgramUpdateLevel.RootNamesAndUpdate) {
-                this.reloadFileNamesOfParsedConfig(configFilename, configFileExistenceInfo.config);
-                return configFileExistenceInfo;
-            }
-        }
-
-        // Parse the config file and ensure its cached
-        const cachedDirectoryStructureHost = configFileExistenceInfo.config?.cachedDirectoryStructureHost ||
-            createCachedDirectoryStructureHost(this.host, this.host.getCurrentDirectory(), this.host.useCaseSensitiveFileNames)!;
-
-        // Read updated contents from disk
-        const configFileContent = tryReadFile(configFilename, fileName => this.host.readFile(fileName));
-        const configFile = parseJsonText(configFilename, isString(configFileContent) ? configFileContent : "") as TsConfigSourceFile;
-        const configFileErrors = configFile.parseDiagnostics as Diagnostic[];
-        if (!isString(configFileContent)) configFileErrors.push(configFileContent);
-        const configDir = getDirectoryPath(configFilename);
-        const parsedCommandLine = parseJsonSourceFileConfigFileContent(
-            configFile,
-            cachedDirectoryStructureHost,
-            configDir,
-            /*existingOptions*/ undefined,
-            configFilename,
-            /*resolutionStack*/ undefined,
-            this.hostConfiguration.extraFileExtensions,
-            this.extendedConfigCache,
-        );
-
-        if (parsedCommandLine.errors.length) {
-            configFileErrors.push(...parsedCommandLine.errors);
-        }
-
-        this.logger.info(`Config: ${configFilename} : ${
-            JSON.stringify(
-                {
-                    rootNames: parsedCommandLine.fileNames,
-                    options: parsedCommandLine.options,
-                    watchOptions: parsedCommandLine.watchOptions,
-                    projectReferences: parsedCommandLine.projectReferences,
-                },
-                /*replacer*/ undefined,
-                " ",
-            )
-        }`);
-
-        const oldCommandLine = configFileExistenceInfo.config?.parsedCommandLine;
-        if (!configFileExistenceInfo.config) {
-            configFileExistenceInfo.config = { parsedCommandLine, cachedDirectoryStructureHost, projects: new Map() };
-        }
-        else {
-            configFileExistenceInfo.config.parsedCommandLine = parsedCommandLine;
-            configFileExistenceInfo.config.watchedDirectoriesStale = true;
-            configFileExistenceInfo.config.updateLevel = undefined;
-        }
-
-        // If watch options different than older options when setting for the first time, update the config file watcher
-        if (
-            !oldCommandLine && !isJsonEqual(
-                // Old options
-                this.getWatchOptionsFromProjectWatchOptions(/*projectOptions*/ undefined, configDir),
-                // New options
-                this.getWatchOptionsFromProjectWatchOptions(parsedCommandLine.watchOptions, configDir),
-            )
-        ) {
-            // Reset the config file watcher
-            configFileExistenceInfo.watcher?.close();
-            configFileExistenceInfo.watcher = undefined;
-        }
-
-        // Ensure there is watcher for this config file
-        this.createConfigFileWatcherForParsedConfig(configFilename, canonicalConfigFilePath, forProject);
-        // Watch extended config files
-        updateSharedExtendedConfigFileWatcher(
-            canonicalConfigFilePath,
-            parsedCommandLine.options,
-            this.sharedExtendedConfigFileWatchers,
-            (extendedConfigFileName, extendedConfigFilePath) =>
-                this.watchFactory.watchFile(
-                    extendedConfigFileName,
-                    () => {
-                        // Update extended config cache
-                        cleanExtendedConfigCache(this.extendedConfigCache, extendedConfigFilePath, fileName => this.toPath(fileName));
-                        // Update projects
-                        let ensureProjectsForOpenFiles = false;
-                        this.sharedExtendedConfigFileWatchers.get(extendedConfigFilePath)?.projects.forEach(canonicalPath => {
-                            ensureProjectsForOpenFiles = this.delayUpdateProjectsFromParsedConfigOnConfigFileChange(canonicalPath, `Change in extended config file ${extendedConfigFileName} detected`) || ensureProjectsForOpenFiles;
-                        });
-                        if (ensureProjectsForOpenFiles) this.delayEnsureProjectForOpenFiles();
-                    },
-                    PollingInterval.High,
-                    this.hostConfiguration.watchOptions,
-                    WatchType.ExtendedConfigFile,
-                    configFilename,
-                ),
-            fileName => this.toPath(fileName),
-        );
-        return configFileExistenceInfo;
-    }
-
-    /** @internal */
-    watchWildcards(configFileName: NormalizedPath, { exists, config }: ConfigFileExistenceInfo, forProject: ConfiguredProject) {
-        config!.projects.set(forProject.canonicalConfigFilePath, true);
-        if (exists) {
-            if (config!.watchedDirectories && !config!.watchedDirectoriesStale) return;
-            config!.watchedDirectoriesStale = false;
-            updateWatchingWildcardDirectories(
-                config!.watchedDirectories ||= new Map(),
-                config!.parsedCommandLine!.wildcardDirectories,
-                // Create new directory watcher
-                (directory, flags) => this.watchWildcardDirectory(directory, flags, configFileName, config!),
-            );
-        }
-        else {
-            config!.watchedDirectoriesStale = false;
-            if (!config!.watchedDirectories) return;
-            clearMap(config!.watchedDirectories, closeFileWatcherOf);
-            config!.watchedDirectories = undefined;
-        }
-    }
-
-    /** @internal */
-    stopWatchingWildCards(canonicalConfigFilePath: NormalizedPath, forProject: ConfiguredProject) {
-        const configFileExistenceInfo = this.configFileExistenceInfoCache.get(canonicalConfigFilePath)!;
-        if (
-            !configFileExistenceInfo.config ||
-            !configFileExistenceInfo.config.projects.get(forProject.canonicalConfigFilePath)
-        ) {
-            return;
-        }
-
-        configFileExistenceInfo.config.projects.set(forProject.canonicalConfigFilePath, false);
-        // If any of the project is still watching wild cards dont close the watcher
-        if (forEachEntry(configFileExistenceInfo.config.projects, identity)) return;
-
-        if (configFileExistenceInfo.config.watchedDirectories) {
-            clearMap(configFileExistenceInfo.config.watchedDirectories, closeFileWatcherOf);
-            configFileExistenceInfo.config.watchedDirectories = undefined;
-        }
-        configFileExistenceInfo.config.watchedDirectoriesStale = undefined;
-    }
-
-    private updateNonInferredProjectFiles<T>(project: Project, files: readonly T[], propertyReader: FilePropertyReader<T>) {
-        const projectRootFilesMap = project.getRootFilesMap();
-        const newRootScriptInfoMap = new Map<string, true>();
-
-        for (const f of files) {
-            const newRootFile = propertyReader.getFileName(f);
-            const fileName = toNormalizedPath(newRootFile);
-            const isDynamic = isDynamicFileName(fileName);
-            let path: Path;
-            // Use the project's fileExists so that it can use caching instead of reaching to disk for the query
-            if (!isDynamic && !project.fileExists(newRootFile)) {
-                path = normalizedPathToPath(fileName, this.currentDirectory, this.toCanonicalFileName);
-                const existingValue = projectRootFilesMap.get(path);
-                if (existingValue) {
-                    if (existingValue.info?.path === path) {
-                        project.removeFile(existingValue.info, /*fileExists*/ false, /*detachFromProject*/ true);
-                        existingValue.info = undefined;
-                    }
-                    existingValue.fileName = fileName;
-                }
-                else {
-                    projectRootFilesMap.set(path, { fileName });
-                }
-            }
-            else {
-                const scriptKind = propertyReader.getScriptKind(f, this.hostConfiguration.extraFileExtensions);
-                const hasMixedContent = propertyReader.hasMixedContent(f, this.hostConfiguration.extraFileExtensions);
-                const scriptInfo = Debug.checkDefined(this.getOrCreateScriptInfoNotOpenedByClientForNormalizedPath(
-                    fileName,
-                    project.currentDirectory,
-                    scriptKind,
-                    hasMixedContent,
-                    project.directoryStructureHost,
-                    /*deferredDeleteOk*/ false,
-                ));
-                path = scriptInfo.path;
-                const existingValue = projectRootFilesMap.get(path);
-                // If this script info is not already a root add it
-                if (!existingValue || existingValue.info !== scriptInfo) {
-                    project.addRoot(scriptInfo, fileName);
-                    if (scriptInfo.isScriptOpen()) {
-                        // if file is already root in some inferred project
-                        // - remove the file from that project and delete the project if necessary
-                        this.removeRootOfInferredProjectIfNowPartOfOtherProject(scriptInfo);
-                    }
-                }
-                else {
-                    // Already root update the fileName
-                    existingValue.fileName = fileName;
-                }
-            }
-            newRootScriptInfoMap.set(path, true);
-        }
-
-        // project's root file map size is always going to be same or larger than new roots map
-        // as we have already all the new files to the project
-        if (projectRootFilesMap.size > newRootScriptInfoMap.size) {
-            projectRootFilesMap.forEach((value, path) => {
-                if (!newRootScriptInfoMap.has(path)) {
-                    if (value.info) {
-                        project.removeFile(value.info, project.fileExists(value.info.fileName), /*detachFromProject*/ true);
-                    }
-                    else {
-                        projectRootFilesMap.delete(path);
-                    }
-                }
-            });
-        }
-    }
-
-    private updateRootAndOptionsOfNonInferredProject<T>(project: ExternalProject | ConfiguredProject, newUncheckedFiles: T[], propertyReader: FilePropertyReader<T>, newOptions: CompilerOptions, newTypeAcquisition: TypeAcquisition, compileOnSave: boolean | undefined, watchOptions: WatchOptions | undefined) {
-        project.setCompilerOptions(newOptions);
-        project.setWatchOptions(watchOptions);
-        // VS only set the CompileOnSaveEnabled option in the request if the option was changed recently
-        // therefore if it is undefined, it should not be updated.
-        if (compileOnSave !== undefined) {
-            project.compileOnSaveEnabled = compileOnSave;
-        }
-        this.addFilesToNonInferredProject(project, newUncheckedFiles, propertyReader, newTypeAcquisition);
-    }
-
-    /**
-     * Reload the file names from config file specs and update the project graph
-     *
-     * @internal
-     */
-    reloadFileNamesOfConfiguredProject(project: ConfiguredProject) {
-        const fileNames = this.reloadFileNamesOfParsedConfig(project.getConfigFilePath(), this.configFileExistenceInfoCache.get(project.canonicalConfigFilePath)!.config!);
-        project.updateErrorOnNoInputFiles(fileNames);
-        this.updateNonInferredProjectFiles(project, fileNames.concat(project.getExternalFiles(ProgramUpdateLevel.RootNamesAndUpdate)), fileNamePropertyReader);
-        project.markAsDirty();
-        return project.updateGraph();
-    }
-
-    private reloadFileNamesOfParsedConfig(configFileName: NormalizedPath, config: ParsedConfig) {
-        if (config.updateLevel === undefined) return config.parsedCommandLine!.fileNames;
-        Debug.assert(config.updateLevel === ProgramUpdateLevel.RootNamesAndUpdate);
-        const configFileSpecs = config.parsedCommandLine!.options.configFile!.configFileSpecs!;
-        const fileNames = getFileNamesFromConfigSpecs(
-            configFileSpecs,
-            getDirectoryPath(configFileName),
-            config.parsedCommandLine!.options,
-            config.cachedDirectoryStructureHost,
-            this.hostConfiguration.extraFileExtensions,
-        );
-        config.parsedCommandLine = { ...config.parsedCommandLine!, fileNames };
-        return fileNames;
-    }
-
-    /** @internal */
-    setFileNamesOfAutpImportProviderOrAuxillaryProject(project: AutoImportProviderProject | AuxiliaryProject, fileNames: readonly string[]) {
-        this.updateNonInferredProjectFiles(project, fileNames, fileNamePropertyReader);
-    }
-
-    /** @internal */
-    reloadConfiguredProjectClearingSemanticCache(
-        project: ConfiguredProject,
-        reason: string,
-        reloadedProjects: Set<ConfiguredProject>,
-    ) {
-        if (!tryAddToSet(reloadedProjects, project)) return false;
-        this.clearSemanticCache(project);
-        this.reloadConfiguredProject(project, reloadReason(reason));
-        return true;
-    }
-
-    /**
-     * Read the config file of the project again by clearing the cache and update the project graph
-     *
-     * @internal
-     */
-    reloadConfiguredProject(project: ConfiguredProject, reason: string) {
-        project.isInitialLoadPending = returnFalse;
-        project.pendingUpdateReason = undefined;
-        project.pendingUpdateLevel = ProgramUpdateLevel.Update;
-
-        // At this point, there is no reason to not have configFile in the host
-        const host = project.getCachedDirectoryStructureHost();
-
-        // Clear the cache since we are reloading the project from disk
-        host.clearCache();
-
-        // Load project from the disk
-        this.loadConfiguredProject(project, reason);
-        updateWithTriggerFile(project, project.triggerFileForConfigFileDiag ?? project.getConfigFilePath(), /*isReload*/ true);
-    }
-
-    private clearSemanticCache(project: Project) {
-        project.originalConfiguredProjects = undefined;
-        project.resolutionCache.clear();
-        project.getLanguageService(/*ensureSynchronized*/ false).cleanupSemanticCache();
-        project.cleanupProgram();
-        project.markAsDirty();
-    }
-
-    /** @internal */
-    sendConfigFileDiagEvent(project: ConfiguredProject, triggerFile: NormalizedPath | undefined, force: boolean) {
-        if (!this.eventHandler || this.suppressDiagnosticEvents) return false;
-        const diagnostics = project.getLanguageService().getCompilerOptionsDiagnostics();
-        diagnostics.push(...project.getAllProjectErrors());
-
-        if (!force && diagnostics.length === (project.configDiagDiagnosticsReported ?? 0)) return false;
-        project.configDiagDiagnosticsReported = diagnostics.length;
-        this.eventHandler(
-            {
-                eventName: ConfigFileDiagEvent,
-                data: { configFileName: project.getConfigFilePath(), diagnostics, triggerFile: triggerFile ?? project.getConfigFilePath() },
-            } satisfies ConfigFileDiagEvent,
-        );
-        return true;
-    }
-
-    private getOrCreateInferredProjectForProjectRootPathIfEnabled(info: ScriptInfo, projectRootPath: NormalizedPath | undefined): InferredProject | undefined {
-        if (
-            !this.useInferredProjectPerProjectRoot ||
-            // Its a dynamic info opened without project root
-            (info.isDynamic && projectRootPath === undefined)
-        ) {
-            return undefined;
-        }
-
-        if (projectRootPath) {
-            const canonicalProjectRootPath = this.toCanonicalFileName(projectRootPath);
-            // if we have an explicit project root path, find (or create) the matching inferred project.
-            for (const project of this.inferredProjects) {
-                if (project.projectRootPath === canonicalProjectRootPath) {
-                    return project;
-                }
-            }
-            return this.createInferredProject(projectRootPath, /*isSingleInferredProject*/ false, projectRootPath);
-        }
-
-        // we don't have an explicit root path, so we should try to find an inferred project
-        // that more closely contains the file.
-        let bestMatch: InferredProject | undefined;
-        for (const project of this.inferredProjects) {
-            // ignore single inferred projects (handled elsewhere)
-            if (!project.projectRootPath) continue;
-            // ignore inferred projects that don't contain the root's path
-            if (!containsPath(project.projectRootPath, info.path, this.host.getCurrentDirectory(), !this.host.useCaseSensitiveFileNames)) continue;
-            // ignore inferred projects that are higher up in the project root.
-            // TODO(rbuckton): Should we add the file as a root to these as well?
-            if (bestMatch && bestMatch.projectRootPath!.length > project.projectRootPath.length) continue;
-            bestMatch = project;
-        }
-
-        return bestMatch;
-    }
-
-    private getOrCreateSingleInferredProjectIfEnabled(): InferredProject | undefined {
-        if (!this.useSingleInferredProject) {
-            return undefined;
-        }
-
-        // If `useInferredProjectPerProjectRoot` is not enabled, then there will only be one
-        // inferred project for all files. If `useInferredProjectPerProjectRoot` is enabled
-        // then we want to put all files that are not opened with a `projectRootPath` into
-        // the same inferred project.
-        //
-        // To avoid the cost of searching through the array and to optimize for the case where
-        // `useInferredProjectPerProjectRoot` is not enabled, we will always put the inferred
-        // project for non-rooted files at the front of the array.
-        if (this.inferredProjects.length > 0 && this.inferredProjects[0].projectRootPath === undefined) {
-            return this.inferredProjects[0];
-        }
-
-        // Single inferred project does not have a project root and hence no current directory
-        return this.createInferredProject("", /*isSingleInferredProject*/ true);
-    }
-
-    private getOrCreateSingleInferredWithoutProjectRoot(currentDirectory: string): InferredProject {
-        Debug.assert(!this.useSingleInferredProject);
-        const expectedCurrentDirectory = this.toCanonicalFileName(this.getNormalizedAbsolutePath(currentDirectory));
-        // Reuse the project with same current directory but no roots
-        for (const inferredProject of this.inferredProjects) {
-            if (
-                !inferredProject.projectRootPath &&
-                inferredProject.isOrphan() &&
-                inferredProject.canonicalCurrentDirectory === expectedCurrentDirectory
-            ) {
-                return inferredProject;
-            }
-        }
-
-        return this.createInferredProject(currentDirectory);
-    }
-
-    private createInferredProject(currentDirectory: string, isSingleInferredProject?: boolean, projectRootPath?: NormalizedPath): InferredProject {
-        const compilerOptions = projectRootPath && this.compilerOptionsForInferredProjectsPerProjectRoot.get(projectRootPath) || this.compilerOptionsForInferredProjects!; // TODO: GH#18217
-        let watchOptionsAndErrors: WatchOptionsAndErrors | false | undefined;
-        let typeAcquisition: TypeAcquisition | undefined;
-        if (projectRootPath) {
-            watchOptionsAndErrors = this.watchOptionsForInferredProjectsPerProjectRoot.get(projectRootPath);
-            typeAcquisition = this.typeAcquisitionForInferredProjectsPerProjectRoot.get(projectRootPath);
-        }
-        if (watchOptionsAndErrors === undefined) {
-            watchOptionsAndErrors = this.watchOptionsForInferredProjects;
-        }
-        if (typeAcquisition === undefined) {
-            typeAcquisition = this.typeAcquisitionForInferredProjects;
-        }
-        watchOptionsAndErrors = watchOptionsAndErrors || undefined;
-        const project = new InferredProject(this, this.documentRegistry, compilerOptions, watchOptionsAndErrors?.watchOptions, projectRootPath, currentDirectory, typeAcquisition);
-        project.setProjectErrors(watchOptionsAndErrors?.errors);
-        if (isSingleInferredProject) {
-            this.inferredProjects.unshift(project);
-        }
-        else {
-            this.inferredProjects.push(project);
-        }
-        return project;
-    }
-
-    /** @internal */
-    getOrCreateScriptInfoNotOpenedByClient(
-        uncheckedFileName: string,
-        currentDirectory: string,
-        hostToQueryFileExistsOn: DirectoryStructureHost,
-        deferredDeleteOk: boolean,
-    ) {
-        return this.getOrCreateScriptInfoNotOpenedByClientForNormalizedPath(
-            toNormalizedPath(uncheckedFileName),
-            currentDirectory,
-            /*scriptKind*/ undefined,
-            /*hasMixedContent*/ undefined,
-            hostToQueryFileExistsOn,
-            deferredDeleteOk,
-        );
-    }
-
-    getScriptInfo(uncheckedFileName: string) {
-        return this.getScriptInfoForNormalizedPath(toNormalizedPath(uncheckedFileName));
-    }
-
-    /** @internal */
-    getScriptInfoOrConfig(uncheckedFileName: string): ScriptInfoOrConfig | undefined {
-        const path = toNormalizedPath(uncheckedFileName);
-        const info = this.getScriptInfoForNormalizedPath(path);
-        if (info) return info;
-        const configProject = this.configuredProjects.get(this.toPath(uncheckedFileName));
-        return configProject && configProject.getCompilerOptions().configFile;
-    }
-
-    /** @internal */
-    logErrorForScriptInfoNotFound(fileName: string): void {
-        const names = arrayFrom(
-            mapDefinedIterator(
-                this.filenameToScriptInfo.entries(),
-                entry => entry[1].deferredDelete ? undefined : entry,
-            ),
-            ([path, scriptInfo]) => ({ path, fileName: scriptInfo.fileName }),
-        );
-        this.logger.msg(`Could not find file ${JSON.stringify(fileName)}.\nAll files are: ${JSON.stringify(names)}`, Msg.Err);
-    }
-
-    /**
-     * Returns the projects that contain script info through SymLink
-     * Note that this does not return projects in info.containingProjects
-     *
-     * @internal
-     */
-    getSymlinkedProjects(info: ScriptInfo): MultiMap<Path, Project> | undefined {
-        let projects: MultiMap<Path, Project> | undefined;
-        if (this.realpathToScriptInfos) {
-            const realpath = info.getRealpathIfDifferent();
-            if (realpath) {
-                forEach(this.realpathToScriptInfos.get(realpath), combineProjects);
-            }
-            forEach(this.realpathToScriptInfos.get(info.path), combineProjects);
-        }
-
-        return projects;
-
-        function combineProjects(toAddInfo: ScriptInfo) {
-            if (toAddInfo !== info) {
-                for (const project of toAddInfo.containingProjects) {
-                    // Add the projects only if they can use symLink targets and not already in the list
-                    if (
-                        project.languageServiceEnabled &&
-                        !project.isOrphan() &&
-                        !project.getCompilerOptions().preserveSymlinks &&
-                        !info.isAttached(project)
-                    ) {
-                        if (!projects) {
-                            projects = createMultiMap();
-                            projects.add(toAddInfo.path, project);
-                        }
-                        else if (!forEachEntry(projects, (projs, path) => path === toAddInfo.path ? false : contains(projs, project))) {
-                            projects.add(toAddInfo.path, project);
-                        }
-                    }
-                }
-            }
-        }
-    }
-
-    private watchClosedScriptInfo(info: ScriptInfo) {
-        Debug.assert(!info.fileWatcher);
-        // do not watch files with mixed content - server doesn't know how to interpret it
-        // do not watch files in the global cache location
-        if (
-            !info.isDynamicOrHasMixedContent() &&
-            (!this.globalCacheLocationDirectoryPath ||
-                !startsWith(info.path, this.globalCacheLocationDirectoryPath))
-        ) {
-            const indexOfNodeModules = info.fileName.indexOf("/node_modules/");
-            if (!this.host.getModifiedTime || indexOfNodeModules === -1) {
-                info.fileWatcher = this.watchFactory.watchFile(
-                    info.fileName,
-                    (_fileName, eventKind) => this.onSourceFileChanged(info, eventKind),
-                    PollingInterval.Medium,
-                    this.hostConfiguration.watchOptions,
-                    WatchType.ClosedScriptInfo,
-                );
-            }
-            else {
-                info.mTime = this.getModifiedTime(info);
-                info.fileWatcher = this.watchClosedScriptInfoInNodeModules(info.fileName.substring(0, indexOfNodeModules));
-            }
-        }
-    }
-
-    private createNodeModulesWatcher(dir: string, dirPath: Path) {
-        let watcher: FileWatcher | undefined = this.watchFactory.watchDirectory(
-            dir,
-            fileOrDirectory => {
-                const fileOrDirectoryPath = removeIgnoredPath(this.toPath(fileOrDirectory));
-                if (!fileOrDirectoryPath) return;
-
-                // Clear module specifier cache for any projects whose cache was affected by
-                // dependency package.jsons in this node_modules directory
-                const basename = getBaseFileName(fileOrDirectoryPath);
-                if (
-                    result.affectedModuleSpecifierCacheProjects?.size && (
-                        basename === "package.json" || basename === "node_modules"
-                    )
-                ) {
-                    result.affectedModuleSpecifierCacheProjects.forEach(project => {
-                        project.getModuleSpecifierCache()?.clear();
-                    });
-                }
-
-                // Refresh closed script info after an npm install
-                if (result.refreshScriptInfoRefCount) {
-                    if (dirPath === fileOrDirectoryPath) {
-                        this.refreshScriptInfosInDirectory(dirPath);
-                    }
-                    else {
-                        const info = this.filenameToScriptInfo.get(fileOrDirectoryPath);
-                        if (info) {
-                            if (isScriptInfoWatchedFromNodeModules(info)) {
-                                this.refreshScriptInfo(info);
-                            }
-                        }
-                        // Folder
-                        else if (!hasExtension(fileOrDirectoryPath)) {
-                            this.refreshScriptInfosInDirectory(fileOrDirectoryPath);
-                        }
-                    }
-                }
-            },
-            WatchDirectoryFlags.Recursive,
-            this.hostConfiguration.watchOptions,
-            WatchType.NodeModules,
-        );
-        const result: NodeModulesWatcher = {
-            refreshScriptInfoRefCount: 0,
-            affectedModuleSpecifierCacheProjects: undefined,
-            close: () => {
-                if (watcher && !result.refreshScriptInfoRefCount && !result.affectedModuleSpecifierCacheProjects?.size) {
-                    watcher.close();
-                    watcher = undefined;
-                    this.nodeModulesWatchers.delete(dirPath);
-                }
-            },
-        };
-        this.nodeModulesWatchers.set(dirPath, result);
-        return result;
-    }
-
-    /** @internal */
-    watchPackageJsonsInNodeModules(dir: string, project: Project): FileWatcher {
-        const dirPath = this.toPath(dir);
-        const watcher = this.nodeModulesWatchers.get(dirPath) || this.createNodeModulesWatcher(dir, dirPath);
-        Debug.assert(!watcher.affectedModuleSpecifierCacheProjects?.has(project));
-        (watcher.affectedModuleSpecifierCacheProjects ||= new Set()).add(project);
-
-        return {
-            close: () => {
-                watcher.affectedModuleSpecifierCacheProjects?.delete(project);
-                watcher.close();
-            },
-        };
-    }
-
-    private watchClosedScriptInfoInNodeModules(dir: string): FileWatcher {
-        const watchDir = dir + "/node_modules";
-        const watchDirPath = this.toPath(watchDir);
-        const watcher = this.nodeModulesWatchers.get(watchDirPath) || this.createNodeModulesWatcher(watchDir, watchDirPath);
-        watcher.refreshScriptInfoRefCount++;
-
-        return {
-            close: () => {
-                watcher.refreshScriptInfoRefCount--;
-                watcher.close();
-            },
-        };
-    }
-
-    private getModifiedTime(info: ScriptInfo) {
-        return (this.host.getModifiedTime!(info.fileName) || missingFileModifiedTime).getTime();
-    }
-
-    private refreshScriptInfo(info: ScriptInfo) {
-        const mTime = this.getModifiedTime(info);
-        if (mTime !== info.mTime) {
-            const eventKind = getFileWatcherEventKind(info.mTime!, mTime);
-            info.mTime = mTime;
-            this.onSourceFileChanged(info, eventKind);
-        }
-    }
-
-    private refreshScriptInfosInDirectory(dir: Path) {
-        dir = dir + directorySeparator as Path;
-        this.filenameToScriptInfo.forEach(info => {
-            if (isScriptInfoWatchedFromNodeModules(info) && startsWith(info.path, dir)) {
-                this.refreshScriptInfo(info);
-            }
-        });
-    }
-
-    private stopWatchingScriptInfo(info: ScriptInfo) {
-        if (info.fileWatcher) {
-            info.fileWatcher.close();
-            info.fileWatcher = undefined;
-        }
-    }
-
-    private getOrCreateScriptInfoNotOpenedByClientForNormalizedPath(
-        fileName: NormalizedPath,
-        currentDirectory: string,
-        scriptKind: ScriptKind | undefined,
-        hasMixedContent: boolean | undefined,
-        hostToQueryFileExistsOn: DirectoryStructureHost | undefined,
-        deferredDeleteOk: boolean,
-    ) {
-        if (isRootedDiskPath(fileName) || isDynamicFileName(fileName)) {
-            return this.getOrCreateScriptInfoWorker(
-                fileName,
-                currentDirectory,
-                /*openedByClient*/ false,
-                /*fileContent*/ undefined,
-                scriptKind,
-                !!hasMixedContent,
-                hostToQueryFileExistsOn,
-                deferredDeleteOk,
-            );
-        }
-
-        // This is non rooted path with different current directory than project service current directory
-        // Only paths recognized are open relative file paths
-        const info = this.openFilesWithNonRootedDiskPath.get(this.toCanonicalFileName(fileName));
-        if (info) {
-            return info;
-        }
-
-        // This means triple slash references wont be resolved in dynamic and unsaved files
-        // which is intentional since we dont know what it means to be relative to non disk files
-        return undefined;
-    }
-
-    getOrCreateScriptInfoForNormalizedPath(
-        fileName: NormalizedPath,
-        openedByClient: boolean,
-        fileContent?: string,
-        scriptKind?: ScriptKind,
-        hasMixedContent?: boolean,
-        hostToQueryFileExistsOn?: { fileExists(path: string): boolean; },
-    ) {
-        return this.getOrCreateScriptInfoWorker(
-            fileName,
-            this.currentDirectory,
-            openedByClient,
-            fileContent,
-            scriptKind,
-            !!hasMixedContent,
-            hostToQueryFileExistsOn,
-            /*deferredDeleteOk*/ false,
-        );
-    }
-
-    private getOrCreateScriptInfoWorker(
-        fileName: NormalizedPath,
-        currentDirectory: string,
-        openedByClient: boolean,
-        fileContent: string | undefined,
-        scriptKind: ScriptKind | undefined,
-        hasMixedContent: boolean,
-        hostToQueryFileExistsOn: { fileExists(path: string): boolean; } | undefined,
-        deferredDeleteOk: boolean,
-    ) {
-        Debug.assert(fileContent === undefined || openedByClient, "ScriptInfo needs to be opened by client to be able to set its user defined content");
-        const path = normalizedPathToPath(fileName, currentDirectory, this.toCanonicalFileName);
-        let info = this.filenameToScriptInfo.get(path);
-        if (!info) {
-            const isDynamic = isDynamicFileName(fileName);
-            Debug.assert(isRootedDiskPath(fileName) || isDynamic || openedByClient, "", () => `${JSON.stringify({ fileName, currentDirectory, hostCurrentDirectory: this.currentDirectory, openKeys: arrayFrom(this.openFilesWithNonRootedDiskPath.keys()) })}\nScript info with non-dynamic relative file name can only be open script info or in context of host currentDirectory`);
-            Debug.assert(!isRootedDiskPath(fileName) || this.currentDirectory === currentDirectory || !this.openFilesWithNonRootedDiskPath.has(this.toCanonicalFileName(fileName)), "", () => `${JSON.stringify({ fileName, currentDirectory, hostCurrentDirectory: this.currentDirectory, openKeys: arrayFrom(this.openFilesWithNonRootedDiskPath.keys()) })}\nOpen script files with non rooted disk path opened with current directory context cannot have same canonical names`);
-            Debug.assert(!isDynamic || this.currentDirectory === currentDirectory || this.useInferredProjectPerProjectRoot, "", () => `${JSON.stringify({ fileName, currentDirectory, hostCurrentDirectory: this.currentDirectory, openKeys: arrayFrom(this.openFilesWithNonRootedDiskPath.keys()) })}\nDynamic files must always be opened with service's current directory or service should support inferred project per projectRootPath.`);
-            // If the file is not opened by client and the file doesnot exist on the disk, return
-            if (!openedByClient && !isDynamic && !(hostToQueryFileExistsOn || this.host).fileExists(fileName)) {
-                return;
-            }
-            info = new ScriptInfo(this.host, fileName, scriptKind!, hasMixedContent, path, this.filenameToScriptInfoVersion.get(path));
-            this.filenameToScriptInfo.set(info.path, info);
-            this.filenameToScriptInfoVersion.delete(info.path);
-            if (!openedByClient) {
-                this.watchClosedScriptInfo(info);
-            }
-            else if (!isRootedDiskPath(fileName) && (!isDynamic || this.currentDirectory !== currentDirectory)) {
-                // File that is opened by user but isn't rooted disk path
-                this.openFilesWithNonRootedDiskPath.set(this.toCanonicalFileName(fileName), info);
-            }
-        }
-        else if (info.deferredDelete) {
-            Debug.assert(!info.isDynamic);
-            // If the file is not opened by client and the file doesnot exist on the disk, return
-            if (!openedByClient && !(hostToQueryFileExistsOn || this.host).fileExists(fileName)) {
-                return deferredDeleteOk ? info : undefined;
-            }
-            info.deferredDelete = undefined;
-        }
-        if (openedByClient) {
-            // Opening closed script info
-            // either it was created just now, or was part of projects but was closed
-            this.stopWatchingScriptInfo(info);
-            info.open(fileContent);
-            if (hasMixedContent) {
-                info.registerFileUpdate();
-            }
-        }
-        return info;
-    }
-
-    /**
-     * This gets the script info for the normalized path. If the path is not rooted disk path then the open script info with project root context is preferred
-     */
-    getScriptInfoForNormalizedPath(fileName: NormalizedPath) {
-        return !isRootedDiskPath(fileName) && this.openFilesWithNonRootedDiskPath.get(this.toCanonicalFileName(fileName)) ||
-            this.getScriptInfoForPath(normalizedPathToPath(fileName, this.currentDirectory, this.toCanonicalFileName));
-    }
-
-    getScriptInfoForPath(fileName: Path) {
-        const info = this.filenameToScriptInfo.get(fileName);
-        return !info || !info.deferredDelete ? info : undefined;
-    }
-
-    /** @internal */
-    getDocumentPositionMapper(project: Project, generatedFileName: string, sourceFileName?: string): DocumentPositionMapper | undefined {
-        // Since declaration info and map file watches arent updating project's directory structure host (which can cache file structure) use host
-        const declarationInfo = this.getOrCreateScriptInfoNotOpenedByClient(
-            generatedFileName,
-            project.currentDirectory,
-            this.host,
-            /*deferredDeleteOk*/ false,
-        );
-        if (!declarationInfo) {
-            if (sourceFileName) {
-                // Project contains source file and it generates the generated file name
-                project.addGeneratedFileWatch(generatedFileName, sourceFileName);
-            }
-            return undefined;
-        }
-
-        // Try to get from cache
-        declarationInfo.getSnapshot(); // Ensure synchronized
-        if (isString(declarationInfo.sourceMapFilePath)) {
-            // Ensure mapper is synchronized
-            const sourceMapFileInfo = this.getScriptInfoForPath(declarationInfo.sourceMapFilePath);
-            if (sourceMapFileInfo) {
-                sourceMapFileInfo.getSnapshot();
-                if (sourceMapFileInfo.documentPositionMapper !== undefined) {
-                    sourceMapFileInfo.sourceInfos = this.addSourceInfoToSourceMap(sourceFileName, project, sourceMapFileInfo.sourceInfos);
-                    return sourceMapFileInfo.documentPositionMapper ? sourceMapFileInfo.documentPositionMapper : undefined;
-                }
-            }
-            declarationInfo.sourceMapFilePath = undefined;
-        }
-        else if (declarationInfo.sourceMapFilePath) {
-            declarationInfo.sourceMapFilePath.sourceInfos = this.addSourceInfoToSourceMap(sourceFileName, project, declarationInfo.sourceMapFilePath.sourceInfos);
-            return undefined;
-        }
-        else if (declarationInfo.sourceMapFilePath !== undefined) {
-            // Doesnt have sourceMap
-            return undefined;
-        }
-
-        // Create the mapper
-        let sourceMapFileInfo: ScriptInfo | string | undefined;
-        let readMapFile: ReadMapFile | undefined = (mapFileName, mapFileNameFromDts) => {
-            const mapInfo = this.getOrCreateScriptInfoNotOpenedByClient(
-                mapFileName,
-                project.currentDirectory,
-                this.host,
-                /*deferredDeleteOk*/ true,
-            );
-            sourceMapFileInfo = mapInfo || mapFileNameFromDts;
-            if (!mapInfo || mapInfo.deferredDelete) return undefined;
-            const snap = mapInfo.getSnapshot();
-            if (mapInfo.documentPositionMapper !== undefined) return mapInfo.documentPositionMapper;
-            return getSnapshotText(snap);
-        };
-        const projectName = project.projectName;
-        const documentPositionMapper = getDocumentPositionMapper(
-            { getCanonicalFileName: this.toCanonicalFileName, log: s => this.logger.info(s), getSourceFileLike: f => this.getSourceFileLike(f, projectName, declarationInfo) },
-            declarationInfo.fileName,
-            declarationInfo.textStorage.getLineInfo(),
-            readMapFile,
-        );
-        readMapFile = undefined; // Remove ref to project
-        if (sourceMapFileInfo) {
-            if (!isString(sourceMapFileInfo)) {
-                declarationInfo.sourceMapFilePath = sourceMapFileInfo.path;
-                sourceMapFileInfo.declarationInfoPath = declarationInfo.path;
-                if (!sourceMapFileInfo.deferredDelete) sourceMapFileInfo.documentPositionMapper = documentPositionMapper || false;
-                sourceMapFileInfo.sourceInfos = this.addSourceInfoToSourceMap(sourceFileName, project, sourceMapFileInfo.sourceInfos);
-            }
-            else {
-                declarationInfo.sourceMapFilePath = {
-                    watcher: this.addMissingSourceMapFile(
-                        project.currentDirectory === this.currentDirectory ?
-                            sourceMapFileInfo :
-                            getNormalizedAbsolutePath(sourceMapFileInfo, project.currentDirectory),
-                        declarationInfo.path,
-                    ),
-                    sourceInfos: this.addSourceInfoToSourceMap(sourceFileName, project),
-                };
-            }
-        }
-        else {
-            declarationInfo.sourceMapFilePath = false;
-        }
-        return documentPositionMapper;
-    }
-
-    private addSourceInfoToSourceMap(sourceFileName: string | undefined, project: Project, sourceInfos?: Set<Path>) {
-        if (sourceFileName) {
-            // Attach as source
-            const sourceInfo = this.getOrCreateScriptInfoNotOpenedByClient(
-                sourceFileName,
-                project.currentDirectory,
-                project.directoryStructureHost,
-                /*deferredDeleteOk*/ false,
-            )!;
-            (sourceInfos || (sourceInfos = new Set())).add(sourceInfo.path);
-        }
-        return sourceInfos;
-    }
-
-    private addMissingSourceMapFile(mapFileName: string, declarationInfoPath: Path) {
-        const fileWatcher = this.watchFactory.watchFile(
-            mapFileName,
-            () => {
-                const declarationInfo = this.getScriptInfoForPath(declarationInfoPath);
-                if (declarationInfo && declarationInfo.sourceMapFilePath && !isString(declarationInfo.sourceMapFilePath)) {
-                    // Update declaration and source projects
-                    this.delayUpdateProjectGraphs(declarationInfo.containingProjects, /*clearSourceMapperCache*/ true);
-                    this.delayUpdateSourceInfoProjects(declarationInfo.sourceMapFilePath.sourceInfos);
-                    declarationInfo.closeSourceMapFileWatcher();
-                }
-            },
-            PollingInterval.High,
-            this.hostConfiguration.watchOptions,
-            WatchType.MissingSourceMapFile,
-        );
-        return fileWatcher;
-    }
-
-    /** @internal */
-    getSourceFileLike(fileName: string, projectNameOrProject: string | Project, declarationInfo?: ScriptInfo): SourceFileLike | undefined {
-        const project = (projectNameOrProject as Project).projectName ? projectNameOrProject as Project : this.findProject(projectNameOrProject as string);
-        if (project) {
-            const path = project.toPath(fileName);
-            const sourceFile = project.getSourceFile(path);
-            if (sourceFile && sourceFile.resolvedPath === path) return sourceFile;
-        }
-
-        // Need to look for other files.
-        const info = this.getOrCreateScriptInfoNotOpenedByClient(
-            fileName,
-            (project || this).currentDirectory,
-            project ? project.directoryStructureHost : this.host,
-            /*deferredDeleteOk*/ false,
-        );
-        if (!info) return undefined;
-
-        // Attach as source
-        if (declarationInfo && isString(declarationInfo.sourceMapFilePath) && info !== declarationInfo) {
-            const sourceMapInfo = this.getScriptInfoForPath(declarationInfo.sourceMapFilePath);
-            if (sourceMapInfo) {
-                (sourceMapInfo.sourceInfos ??= new Set()).add(info.path);
-            }
-        }
-
-        // Key doesnt matter since its only for text and lines
-        if (info.cacheSourceFile) return info.cacheSourceFile.sourceFile;
-
-        // Create sourceFileLike
-        if (!info.sourceFileLike) {
-            info.sourceFileLike = {
-                get text() {
-                    Debug.fail("shouldnt need text");
-                    return "";
-                },
-                getLineAndCharacterOfPosition: pos => {
-                    const lineOffset = info.positionToLineOffset(pos);
-                    return { line: lineOffset.line - 1, character: lineOffset.offset - 1 };
-                },
-                getPositionOfLineAndCharacter: (line, character, allowEdits) => info.lineOffsetToPosition(line + 1, character + 1, allowEdits),
-            };
-        }
-        return info.sourceFileLike;
-    }
-
-    /** @internal */
-    setPerformanceEventHandler(performanceEventHandler: PerformanceEventHandler) {
-        this.performanceEventHandler = performanceEventHandler;
-    }
-
-    setHostConfiguration(args: protocol.ConfigureRequestArguments) {
-        if (args.file) {
-            const info = this.getScriptInfoForNormalizedPath(toNormalizedPath(args.file));
-            if (info) {
-                info.setOptions(convertFormatOptions(args.formatOptions!), args.preferences);
-                this.logger.info(`Host configuration update for file ${args.file}`);
-            }
-        }
-        else {
-            if (args.hostInfo !== undefined) {
-                this.hostConfiguration.hostInfo = args.hostInfo;
-                this.logger.info(`Host information ${args.hostInfo}`);
-            }
-            if (args.formatOptions) {
-                this.hostConfiguration.formatCodeOptions = { ...this.hostConfiguration.formatCodeOptions, ...convertFormatOptions(args.formatOptions) };
-                this.logger.info("Format host information updated");
-            }
-            if (args.preferences) {
-                const {
-                    lazyConfiguredProjectsFromExternalProject,
-                    includePackageJsonAutoImports,
-                    includeCompletionsForModuleExports,
-                } = this.hostConfiguration.preferences;
-
-                this.hostConfiguration.preferences = { ...this.hostConfiguration.preferences, ...args.preferences };
-                if (lazyConfiguredProjectsFromExternalProject && !this.hostConfiguration.preferences.lazyConfiguredProjectsFromExternalProject) {
-                    // Load configured projects for external projects that are pending reload
-                    this.externalProjectToConfiguredProjectMap.forEach(projects =>
-                        projects.forEach(project => {
-                            if (
-                                !project.deferredClose &&
-                                !project.isClosed() &&
-                                project.pendingUpdateLevel === ProgramUpdateLevel.Full &&
-                                !this.hasPendingProjectUpdate(project)
-                            ) {
-                                project.updateGraph();
-                            }
-                        })
-                    );
-                }
-                if (
-                    includePackageJsonAutoImports !== args.preferences.includePackageJsonAutoImports ||
-                    !!includeCompletionsForModuleExports !== !!args.preferences.includeCompletionsForModuleExports
-                ) {
-                    this.forEachProject(project => {
-                        project.onAutoImportProviderSettingsChanged();
-                    });
-                }
-            }
-            if (args.extraFileExtensions) {
-                this.hostConfiguration.extraFileExtensions = args.extraFileExtensions;
-                // We need to update the project structures again as it is possible that existing
-                // project structure could have more or less files depending on extensions permitted
-                this.reloadProjects();
-                this.logger.info("Host file extension mappings updated");
-            }
-
-            if (args.watchOptions) {
-                const watchOptions = convertWatchOptions(args.watchOptions)?.watchOptions;
-                const substitution = handleWatchOptionsConfigDirTemplateSubstitution(watchOptions, this.currentDirectory);
-                this.hostConfiguration.watchOptions = substitution;
-                this.hostConfiguration.beforeSubstitution = substitution === watchOptions ? undefined : watchOptions;
-                this.logger.info(`Host watch options changed to ${JSON.stringify(this.hostConfiguration.watchOptions)}, it will be take effect for next watches.`);
-            }
-        }
-    }
-
-    /** @internal */
-    getWatchOptions(project: Project) {
-        return this.getWatchOptionsFromProjectWatchOptions(project.getWatchOptions(), project.getCurrentDirectory());
-    }
-
-    private getWatchOptionsFromProjectWatchOptions(projectOptions: WatchOptions | undefined, basePath: string) {
-        const hostWatchOptions = !this.hostConfiguration.beforeSubstitution ? this.hostConfiguration.watchOptions :
-            handleWatchOptionsConfigDirTemplateSubstitution(
-                this.hostConfiguration.beforeSubstitution,
-                basePath,
-            );
-        return projectOptions && hostWatchOptions ?
-            { ...hostWatchOptions, ...projectOptions } :
-            projectOptions || hostWatchOptions;
-    }
-
-    closeLog() {
-        this.logger.close();
-    }
-
-    /**
-     * This function rebuilds the project for every file opened by the client
-     * This does not reload contents of open files from disk. But we could do that if needed
-     */
-    reloadProjects() {
-        this.logger.info("reload projects.");
-        // If we want this to also reload open files from disk, we could do that,
-        // but then we need to make sure we arent calling this function
-        // (and would separate out below reloading of projects to be called when immediate reload is needed)
-        // as there is no need to load contents of the files from the disk
-
-        // Reload script infos
-        this.filenameToScriptInfo.forEach(info => {
-            if (this.openFiles.has(info.path)) return; // Skip open files
-            if (!info.fileWatcher) return; // not watched file
-            // Handle as if file is changed or deleted
-            this.onSourceFileChanged(
-                info,
-                this.host.fileExists(info.fileName) ?
-                    info.deferredDelete ?
-                        FileWatcherEventKind.Created :
-                        FileWatcherEventKind.Changed :
-                    FileWatcherEventKind.Deleted,
-            );
-        });
-        // Cancel all project updates since we will be updating them now
-        this.pendingProjectUpdates.forEach((_project, projectName) => {
-            this.throttledOperations.cancel(projectName);
-            this.pendingProjectUpdates.delete(projectName);
-        });
-        this.throttledOperations.cancel(ensureProjectForOpenFileSchedule);
-        this.pendingOpenFileProjectUpdates = undefined;
-        this.pendingEnsureProjectForOpenFiles = false;
-
-        // Ensure everything is reloaded for cached configs
-        this.configFileExistenceInfoCache.forEach(info => {
-            if (info.config) info.config.updateLevel = ProgramUpdateLevel.Full;
-        });
-        this.configFileForOpenFiles.clear();
-
-        // Reload Projects
-        this.externalProjects.forEach(project => {
-            this.clearSemanticCache(project);
-            project.updateGraph();
-        });
-
-        // Configured projects of external files
-        const reloadedConfiguredProjects = new Set<ConfiguredProject>();
-        const delayReloadedConfiguredProjects = new Set<ConfiguredProject>();
-        this.externalProjectToConfiguredProjectMap.forEach((projects, externalProjectName) => {
-            const reason = `Reloading configured project in external project: ${externalProjectName}`;
-            projects.forEach(project => {
-                if (this.getHostPreferences().lazyConfiguredProjectsFromExternalProject) {
-                    if (!project.isInitialLoadPending()) {
-                        this.clearSemanticCache(project);
-                        project.pendingUpdateLevel = ProgramUpdateLevel.Full;
-                        project.pendingUpdateReason = reloadReason(reason);
-                    }
-                    delayReloadedConfiguredProjects.add(project);
-                }
-                else {
-                    this.reloadConfiguredProjectClearingSemanticCache(
-                        project,
-                        reason,
-                        reloadedConfiguredProjects,
-                    );
-                }
-            });
-        });
-
-        // Configured projects for open file
-        this.openFiles.forEach((_projectRootPath, path) => {
-            const info = this.getScriptInfoForPath(path)!;
-            if (find(info.containingProjects, isExternalProject)) return;
-            this.tryFindDefaultConfiguredProjectAndLoadAncestorsForOpenScriptInfo(
-                info,
-                ConfiguredProjectLoadKind.Reload,
-                reloadedConfiguredProjects,
-                delayReloadedConfiguredProjects,
-            );
-        });
-
-        // Retain delay loaded configured projects too
-        delayReloadedConfiguredProjects.forEach(p => reloadedConfiguredProjects.add(p));
-
-        this.inferredProjects.forEach(project => this.clearSemanticCache(project));
-        this.ensureProjectForOpenFiles();
-
-        // Cleanup
-        this.cleanupProjectsAndScriptInfos(
-            reloadedConfiguredProjects,
-            new Set(this.openFiles.keys()),
-            new Set(this.externalProjectToConfiguredProjectMap.keys()),
-        );
-
-        this.logger.info("After reloading projects..");
-        this.printProjects();
-    }
-
-    /**
-     * Remove the root of inferred project if script info is part of another project
-     */
-    private removeRootOfInferredProjectIfNowPartOfOtherProject(info: ScriptInfo) {
-        // If the script info is root of inferred project, it could only be first containing project
-        // since info is added as root to the inferred project only when there are no other projects containing it
-        // So when it is root of the inferred project and after project structure updates its now part
-        // of multiple project it needs to be removed from that inferred project because:
-        // - references in inferred project supersede the root part
-        // - root / reference in non - inferred project beats root in inferred project
-
-        // eg. say this is structure /a/b/a.ts /a/b/c.ts where c.ts references a.ts
-        // When a.ts is opened, since there is no configured project/external project a.ts can be part of
-        // a.ts is added as root to inferred project.
-        // Now at time of opening c.ts, c.ts is also not aprt of any existing project,
-        // so it will be added to inferred project as a root. (for sake of this example assume single inferred project is false)
-        // So at this poing a.ts is part of first inferred project and second inferred project (of which c.ts is root)
-        // And hence it needs to be removed from the first inferred project.
-        Debug.assert(info.containingProjects.length > 0);
-        const firstProject = info.containingProjects[0];
-
-        if (
-            !firstProject.isOrphan() &&
-            isInferredProject(firstProject) &&
-            firstProject.isRoot(info) &&
-            forEach(info.containingProjects, p => p !== firstProject && !p.isOrphan())
-        ) {
-            firstProject.removeFile(info, /*fileExists*/ true, /*detachFromProject*/ true);
-        }
-    }
-
-    /**
-     * This function is to update the project structure for every inferred project.
-     * It is called on the premise that all the configured projects are
-     * up to date.
-     * This will go through open files and assign them to inferred project if open file is not part of any other project
-     * After that all the inferred project graphs are updated
-     */
-    private ensureProjectForOpenFiles() {
-        this.logger.info("Before ensureProjectForOpenFiles:");
-        this.printProjects();
-
-        // Ensure that default projects for pending openFile updates are created
-        const pendingOpenFileProjectUpdates = this.pendingOpenFileProjectUpdates;
-        this.pendingOpenFileProjectUpdates = undefined;
-        pendingOpenFileProjectUpdates?.forEach((_config, path) =>
-            this.tryFindDefaultConfiguredProjectAndLoadAncestorsForOpenScriptInfo(
-                this.getScriptInfoForPath(path)!,
-                ConfiguredProjectLoadKind.Create,
-            )
-        );
-
-        // Assigned the orphan scriptInfos to inferred project
-        // Remove the infos from inferred project that no longer need to be part of it
-        this.openFiles.forEach((projectRootPath, path) => {
-            const info = this.getScriptInfoForPath(path)!;
-            // collect all orphaned script infos from open files
-            if (info.isOrphan()) {
-                this.assignOrphanScriptInfoToInferredProject(info, projectRootPath);
-            }
-            else {
-                // Or remove the root of inferred project if is referenced in more than one projects
-                this.removeRootOfInferredProjectIfNowPartOfOtherProject(info);
-            }
-        });
-        this.pendingEnsureProjectForOpenFiles = false;
-        this.inferredProjects.forEach(updateProjectIfDirty);
-
-        this.logger.info("After ensureProjectForOpenFiles:");
-        this.printProjects();
-    }
-
-    /**
-     * Open file whose contents is managed by the client
-     * @param filename is absolute pathname
-     * @param fileContent is a known version of the file content that is more up to date than the one on disk
-     */
-    openClientFile(fileName: string, fileContent?: string, scriptKind?: ScriptKind, projectRootPath?: string): OpenConfiguredProjectResult {
-        return this.openClientFileWithNormalizedPath(toNormalizedPath(fileName), fileContent, scriptKind, /*hasMixedContent*/ false, projectRootPath ? toNormalizedPath(projectRootPath) : undefined);
-    }
-
-    /** @internal */
-    getOriginalLocationEnsuringConfiguredProject(project: Project, location: DocumentPosition): DocumentPosition | undefined {
-        const isSourceOfProjectReferenceRedirect = project.isSourceOfProjectReferenceRedirect(location.fileName);
-        const originalLocation = isSourceOfProjectReferenceRedirect ?
-            location :
-            project.getSourceMapper().tryGetSourcePosition(location);
-        if (!originalLocation) return undefined;
-
-        const { fileName } = originalLocation;
-        const scriptInfo = this.getScriptInfo(fileName);
-        if (!scriptInfo && !this.host.fileExists(fileName)) return undefined;
-
-        const originalFileInfo: OriginalFileInfo = { fileName: toNormalizedPath(fileName), path: this.toPath(fileName) };
-        const configFileName = this.getConfigFileNameForFile(originalFileInfo, /*findFromCacheOnly*/ false);
-        if (!configFileName) return undefined;
-
-        let configuredProject: ConfiguredProject | undefined = this.findConfiguredProjectByProjectName(configFileName);
-        if (!configuredProject) {
-            if (project.getCompilerOptions().disableReferencedProjectLoad) {
-                // If location was a project reference redirect, then `location` and `originalLocation` are the same.
-                if (isSourceOfProjectReferenceRedirect) {
-                    return location;
-                }
-
-                // Otherwise, if we found `originalLocation` via a source map instead, then we check whether it's in
-                // an open project.  If it is, we should search the containing project(s), even though the "default"
-                // configured project isn't open.  However, if it's not in an open project, we need to stick with
-                // `location` (i.e. the .d.ts file) because otherwise we'll miss the references in that file.
-                return scriptInfo?.containingProjects.length
-                    ? originalLocation
-                    : location;
-            }
-
-            configuredProject = this.createConfiguredProject(configFileName, `Creating project for original file: ${originalFileInfo.fileName}${location !== originalLocation ? " for location: " + location.fileName : ""}`);
-        }
-        updateProjectIfDirty(configuredProject);
-
-        const projectContainsOriginalInfo = (project: ConfiguredProject) => {
-            const info = this.getScriptInfo(fileName);
-            return info &&
-                project.containsScriptInfo(info) &&
-                !project.isSourceOfProjectReferenceRedirect(info.path);
-        };
-
-        if (configuredProject.isSolution() || !projectContainsOriginalInfo(configuredProject)) {
-            // Find the project that is referenced from this solution that contains the script info directly
-            configuredProject = forEachResolvedProjectReferenceProject(
-                configuredProject,
-                fileName,
-                child => projectContainsOriginalInfo(child) ? child : undefined,
-                ConfiguredProjectLoadKind.Create,
-                `Creating project referenced in solution ${configuredProject.projectName} to find possible configured project for original file: ${originalFileInfo.fileName}${location !== originalLocation ? " for location: " + location.fileName : ""}`,
-            );
-            if (!configuredProject) return undefined;
-            if (configuredProject === project) return originalLocation;
-        }
-
-        // Keep this configured project as referenced from project
-        addOriginalConfiguredProject(configuredProject);
-
-        const originalScriptInfo = this.getScriptInfo(fileName);
-        if (!originalScriptInfo || !originalScriptInfo.containingProjects.length) return undefined;
-
-        // Add configured projects as referenced
-        originalScriptInfo.containingProjects.forEach(project => {
-            if (isConfiguredProject(project)) {
-                addOriginalConfiguredProject(project);
-            }
-        });
-        return originalLocation;
-
-        function addOriginalConfiguredProject(originalProject: ConfiguredProject) {
-            (project.originalConfiguredProjects ??= new Set()).add(originalProject.canonicalConfigFilePath);
-        }
-    }
-
-    /** @internal */
-    fileExists(fileName: NormalizedPath): boolean {
-        return !!this.getScriptInfoForNormalizedPath(fileName) || this.host.fileExists(fileName);
-    }
-
-    private findExternalProjectContainingOpenScriptInfo(info: ScriptInfo): ExternalProject | undefined {
-        return find(this.externalProjects, proj => {
-            // Ensure project structure is up-to-date to check if info is present in external project
-            updateProjectIfDirty(proj);
-            return proj.containsScriptInfo(info);
-        });
-    }
-
-    private getOrCreateOpenScriptInfo(
-        fileName: NormalizedPath,
-        fileContent: string | undefined,
-        scriptKind: ScriptKind | undefined,
-        hasMixedContent: boolean | undefined,
-        projectRootPath: NormalizedPath | undefined,
-    ) {
-        const info = this.getOrCreateScriptInfoWorker(
-            fileName,
-            projectRootPath ? this.getNormalizedAbsolutePath(projectRootPath) : this.currentDirectory,
-            /*openedByClient*/ true,
-            fileContent,
-            scriptKind,
-            !!hasMixedContent,
-            /*hostToQueryFileExistsOn*/ undefined,
-            /*deferredDeleteOk*/ true,
-        )!;
-        this.openFiles.set(info.path, projectRootPath);
-        return info;
-    }
-
-    private assignProjectToOpenedScriptInfo(info: ScriptInfo): AssignProjectResult {
-        let configFileName: NormalizedPath | undefined;
-        let configFileErrors: readonly Diagnostic[] | undefined;
-        const project = this.findExternalProjectContainingOpenScriptInfo(info);
-        let retainProjects: Set<ConfiguredProject> | undefined;
-        let sentConfigDiag: Set<ConfiguredProject> | undefined;
-        if (!project && this.serverMode === LanguageServiceMode.Semantic) { // Checking semantic mode is an optimization
-            const result = this.tryFindDefaultConfiguredProjectAndLoadAncestorsForOpenScriptInfo(
-                info,
-                ConfiguredProjectLoadKind.Create,
-            );
-            if (result) {
-                retainProjects = result.seenProjects;
-                sentConfigDiag = result.sentConfigDiag;
-                if (result.defaultProject) {
-                    configFileName = result.defaultProject.getConfigFilePath();
-                    configFileErrors = result.defaultProject.getAllProjectErrors();
-                }
-            }
-        }
-
-        // Project we have at this point is going to be updated since its either found through
-        // - external project search, which updates the project before checking if info is present in it
-        // - configured project - either created or updated to ensure we know correct status of info
-
-        // At this point we need to ensure that containing projects of the info are uptodate
-        // This will ensure that later question of info.isOrphan() will return correct answer
-        // and we correctly create inferred project for the info
-        info.containingProjects.forEach(updateProjectIfDirty);
-
-        // At this point if file is part of any any configured or external project, then it would be present in the containing projects
-        // So if it still doesnt have any containing projects, it needs to be part of inferred project
-        if (info.isOrphan()) {
-            // Even though this info did not belong to any of the configured projects, send the config file diag
-            retainProjects?.forEach(project => {
-                if (!sentConfigDiag!.has(project)) this.sendConfigFileDiagEvent(project, info.fileName, /*force*/ true);
-            });
-            Debug.assert(this.openFiles.has(info.path));
-            this.assignOrphanScriptInfoToInferredProject(info, this.openFiles.get(info.path));
-        }
-        Debug.assert(!info.isOrphan());
-        return { configFileName, configFileErrors, retainProjects };
-    }
-
-    /**
-     * Depending on kind
-     * - Find the configuedProject and return it - if allowDeferredClosed is set it will find the deferredClosed project as well
-     * - Create - if the project doesnt exist, it creates one as well. If not delayLoad, the project is updated (with triggerFile if passed)
-     * - Reload - if the project doesnt exist, it creates one. If not delayLoad, the project is reloaded clearing semantic cache
-     *  @internal
-     */
-    findCreateOrReloadConfiguredProject(
-        configFileName: NormalizedPath,
-        kind: ConfiguredProjectLoadKind,
-        /** Used with ConfiguredProjectLoadKind.Create or ConfiguredProjectLoadKind.Reload for new projects or reload updates */
-        reason?: string,
-        /** Used with ConfiguredProjectLoadKind.Find to get deferredClosed projects as well */
-        allowDeferredClosed?: boolean,
-        /** Used with ConfiguredProjectLoadKind.Create to send configFileDiag */
-        triggerFile?: NormalizedPath,
-        /** Used with ConfiguredProjectLoadKind.Reload to check if this project was already reloaded */
-        reloadedProjects?: Set<ConfiguredProject>,
-        /** Used with ConfiguredProjectLoadKind.Create to specify only create project without updating */
-        delayLoad?: boolean,
-        /** Used with ConfiguredProjectLoadKind.Reload to specify delay reload, and also a set of configured projects already marked for delay load */
-        delayReloadedConfiguredProjects?: Set<ConfiguredProject>,
-    ): FindCreateOrLoadConfiguredProjectResult | undefined {
-        let project = this.findConfiguredProjectByProjectName(configFileName, allowDeferredClosed);
-        let sentConfigFileDiag = false;
-        switch (kind) {
-            case ConfiguredProjectLoadKind.Find:
-                if (!project) return;
-                break;
-            case ConfiguredProjectLoadKind.Create:
-                project ??= this.createConfiguredProject(configFileName, reason!);
-                // Ensure project is updated
-                sentConfigFileDiag = !delayLoad && updateConfiguredProject(project, triggerFile);
-                break;
-            case ConfiguredProjectLoadKind.Reload:
-                project ??= this.createConfiguredProject(configFileName, reloadReason(reason!));
-                // Reload immediately if not delayed
-                sentConfigFileDiag = !delayReloadedConfiguredProjects &&
-                    this.reloadConfiguredProjectClearingSemanticCache(project, reason!, reloadedProjects!);
-                if (
-                    delayReloadedConfiguredProjects &&
-                    !delayReloadedConfiguredProjects.has(project) &&
-                    !reloadedProjects!.has(project)
-                ) {
-                    // Add to delayed reload
-                    project.pendingUpdateLevel = ProgramUpdateLevel.Full;
-                    project.pendingUpdateReason = reloadReason(reason!);
-                    delayReloadedConfiguredProjects.add(project);
-                }
-                break;
-            default:
-                Debug.assertNever(kind);
-        }
-        return { project, sentConfigFileDiag };
-    }
-
-    /**
-     * Finds the default configured project for given info
-     * For any tsconfig found, it looks into that project, if not then all its references,
-     * The search happens for all tsconfigs till projectRootPath
-     */
-    private tryFindDefaultConfiguredProjectForOpenScriptInfo(
-        info: ScriptInfo,
-        kind: ConfiguredProjectLoadKind,
-        /** Used with ConfiguredProjectLoadKind.Find  to get deferredClosed projects as well */
-        allowDeferredClosed?: boolean,
-        /** Used with ConfiguredProjectLoadKind.Reload to check if this project was already reloaded */
-        reloadedProjects?: Set<ConfiguredProject>,
-    ): DefaultConfiguredProjectResult | undefined {
-        const configFileName = this.getConfigFileNameForFile(info, kind === ConfiguredProjectLoadKind.Find);
-        // If no config file name, no result
-        if (!configFileName) return;
-
-        const result = this.findCreateOrReloadConfiguredProject(
-            configFileName,
-            kind,
-            fileOpenReason(info),
-            allowDeferredClosed,
-            info.fileName,
-            reloadedProjects,
-        );
-        // If the project for the configFileName does not exist, no result
-        if (!result) return;
-
-        const seenProjects = new Set<ConfiguredProject>();
-        const sentConfigDiag = new Set<ConfiguredProject>(result.sentConfigFileDiag ? [result.project] : undefined);
-        let defaultProject: ConfiguredProject | undefined;
-        let possiblyDefault: ConfiguredProject | undefined;
-        // See if this is the project or is it one of the references or find ancestor projects
-        tryFindDefaultConfiguredProject(result.project);
-        return {
-            defaultProject: defaultProject ?? possiblyDefault,
-            sentConfigDiag,
-            seenProjects,
-        };
-
-        function tryFindDefaultConfiguredProject(project: ConfiguredProject): ConfiguredProject | undefined {
-            return isDefaultProject(project) ?
-                defaultProject :
-                (tryFindDefaultConfiguredProjectFromReferences(project) ??
-                    tryFindDefaultConfiguredProjectFromAncestor(project));
-        }
-
-        function isDefaultProject(project: ConfiguredProject): ConfiguredProject | undefined {
-            // Skip already looked up projects
-            if (!tryAddToSet(seenProjects, project)) return;
-            // If script info belongs to this project, use this as default config project
-            const projectWithInfo = project.containsScriptInfo(info);
-            if (projectWithInfo && !project.isSourceOfProjectReferenceRedirect(info.path)) return defaultProject = project;
-            // If this project uses the script info, if default project is not found, use this project as possible default
-            possiblyDefault ??= projectWithInfo ? project : undefined;
-        }
-
-        function tryFindDefaultConfiguredProjectFromReferences(project: ConfiguredProject) {
-            // If this configured project doesnt contain script info but
-            // if this is solution with project references, try those project references
-            return forEachResolvedProjectReferenceProject(
-                project,
-                info.path,
-                (child, sentConfigFileDiag) => {
-                    if (sentConfigFileDiag) sentConfigDiag.add(child);
-                    return isDefaultProject(child);
-                },
-                kind,
-                `Creating project referenced in solution ${project.projectName} to find possible configured project for ${info.fileName} to open`,
-                allowDeferredClosed,
-                info.fileName,
-                reloadedProjects,
-            );
-        }
-
-        function tryFindDefaultConfiguredProjectFromAncestor(project: ConfiguredProject) {
-            return forEachAncestorProject( // If not in referenced projects, try ancestors and its references
-                info,
-                project,
-                tryFindDefaultConfiguredProject,
-                kind,
-                `Creating possible configured project for ${info.fileName} to open`,
-                allowDeferredClosed,
-                reloadedProjects,
-                /*searchOnlyPotentialSolution*/ false,
-            );
-        }
-    }
-
-    /**
-     * Finds the default configured project, if found, it creates the solution projects (does not load them right away)
-     * with Find: finds the projects even if the project is deferredClosed
-     */
-    private tryFindDefaultConfiguredProjectAndLoadAncestorsForOpenScriptInfo(
-        info: ScriptInfo,
-        kind: ConfiguredProjectLoadKind.Find | ConfiguredProjectLoadKind.Create,
-    ): DefaultConfiguredProjectResult | undefined;
-    private tryFindDefaultConfiguredProjectAndLoadAncestorsForOpenScriptInfo(
-        info: ScriptInfo,
-        kind: ConfiguredProjectLoadKind.Reload,
-        reloadedProjects: Set<ConfiguredProject>,
-        delayReloadedConfiguredProjects: Set<ConfiguredProject>,
-    ): DefaultConfiguredProjectResult | undefined;
-    private tryFindDefaultConfiguredProjectAndLoadAncestorsForOpenScriptInfo(
-        info: ScriptInfo,
-        kind: ConfiguredProjectLoadKind,
-        reloadedProjects?: Set<ConfiguredProject>,
-        delayReloadedConfiguredProjects?: Set<ConfiguredProject>,
-    ): DefaultConfiguredProjectResult | undefined {
-        const allowDeferredClosed = kind === ConfiguredProjectLoadKind.Find;
-        // Find default project
-        const result = this.tryFindDefaultConfiguredProjectForOpenScriptInfo(
-            info,
-            kind,
-            allowDeferredClosed,
-            reloadedProjects,
-        );
-        if (!result) return;
-        const { defaultProject, seenProjects } = result;
-        if (defaultProject) {
-            // Create ancestor tree for findAllRefs (dont load them right away)
-            forEachAncestorProject(
-                info,
-                defaultProject,
-                ancestor => {
-                    seenProjects.add(ancestor);
-                },
-                kind,
-                `Creating project possibly referencing default composite project ${defaultProject.getProjectName()} of open file ${info.fileName}`,
-                allowDeferredClosed,
-                reloadedProjects,
-                /*searchOnlyPotentialSolution*/ true,
-                delayReloadedConfiguredProjects,
-            );
-        }
-        return result;
-    }
-
-    /** @internal */
-<<<<<<< HEAD
-    loadAncestorProjectTree(forProjects?: ReadonlyMap<string, boolean> | ReadonlySet<string>) {
-        forProjects = forProjects || mapDefinedEntries(
-            this.configuredProjects,
-            (key, project) => !project.isInitialLoadPending() ? [key, true] : undefined,
-=======
-    loadAncestorProjectTree(forProjects?: ReadonlyCollection<string>) {
-        forProjects ??= new Set(
-            mapDefinedIterator(this.configuredProjects.entries(), ([key, project]) => !project.isInitialLoadPending() ? key : undefined),
->>>>>>> cb98634f
-        );
-
-        const seenProjects = new Set<NormalizedPath>();
-        // We must copy the current configured projects into a separate array,
-        // as we could end up creating and adding more projects indirectly.
-        const currentConfiguredProjects = arrayFrom(this.configuredProjects.values());
-        for (const project of currentConfiguredProjects) {
-            // If this project has potential project reference for any of the project we are loading ancestor tree for
-            // load this project first
-            if (forEachPotentialProjectReference(project, potentialRefPath => forProjects.has(potentialRefPath))) {
-                updateProjectIfDirty(project);
-            }
-            this.ensureProjectChildren(project, forProjects, seenProjects);
-        }
-    }
-
-    private ensureProjectChildren(project: ConfiguredProject, forProjects: ReadonlyMap<string, boolean> | ReadonlySet<string>, seenProjects: Set<NormalizedPath>) {
-        if (!tryAddToSet(seenProjects, project.canonicalConfigFilePath)) return;
-
-        // If this project disables child load ignore it
-        if (project.getCompilerOptions().disableReferencedProjectLoad) return;
-
-        const children = project.getCurrentProgram()?.getResolvedProjectReferences();
-        if (!children) return;
-
-        for (const child of children) {
-            if (!child) continue;
-            const referencedProject = forEachResolvedProjectReference(child.references, ref => forProjects.has(ref.sourceFile.path) ? ref : undefined);
-            if (!referencedProject) continue;
-
-            // Load this project,
-            const configFileName = toNormalizedPath(child.sourceFile.fileName);
-            const childProject = this.findConfiguredProjectByProjectName(configFileName) ??
-                this.createConfiguredProject(
-                    configFileName,
-                    `Creating project referenced by : ${project.projectName} as it references project ${referencedProject.sourceFile.fileName}`,
-                );
-            updateProjectIfDirty(childProject);
-
-            // Ensure children for this project
-            this.ensureProjectChildren(childProject, forProjects, seenProjects);
-        }
-    }
-
-    private cleanupConfiguredProjects(
-        toRetainConfiguredProjects?: Set<ConfiguredProject>,
-        externalProjectsRetainingConfiguredProjects?: Set<string>,
-        openFilesWithRetainedConfiguredProject?: Set<Path>,
-    ) {
-        // Remove all orphan projects
-        this.getOrphanConfiguredProjects(
-            toRetainConfiguredProjects,
-            openFilesWithRetainedConfiguredProject,
-            externalProjectsRetainingConfiguredProjects,
-        ).forEach(project => this.removeProject(project));
-    }
-
-    private cleanupProjectsAndScriptInfos(
-        toRetainConfiguredProjects: Set<ConfiguredProject> | undefined,
-        openFilesWithRetainedConfiguredProject: Set<Path> | undefined,
-        externalProjectsRetainingConfiguredProjects: Set<string> | undefined,
-    ) {
-        // This was postponed from closeOpenFile to after opening next file,
-        // so that we can reuse the project if we need to right away
-        // Remove all the non marked projects
-        this.cleanupConfiguredProjects(
-            toRetainConfiguredProjects,
-            externalProjectsRetainingConfiguredProjects,
-            openFilesWithRetainedConfiguredProject,
-        );
-
-        // Remove orphan inferred projects now that we have reused projects
-        // We need to create a duplicate because we cant guarantee order after removal
-        for (const inferredProject of this.inferredProjects.slice()) {
-            if (inferredProject.isOrphan()) {
-                this.removeProject(inferredProject);
-            }
-        }
-
-        // Delete the orphan files here because there might be orphan script infos (which are not part of project)
-        // when some file/s were closed which resulted in project removal.
-        // It was then postponed to cleanup these script infos so that they can be reused if
-        // the file from that old project is reopened because of opening file from here.
-        this.removeOrphanScriptInfos();
-    }
-
-    openClientFileWithNormalizedPath(fileName: NormalizedPath, fileContent?: string, scriptKind?: ScriptKind, hasMixedContent?: boolean, projectRootPath?: NormalizedPath): OpenConfiguredProjectResult {
-        const info = this.getOrCreateOpenScriptInfo(fileName, fileContent, scriptKind, hasMixedContent, projectRootPath);
-        const { retainProjects, ...result } = this.assignProjectToOpenedScriptInfo(info);
-        this.cleanupProjectsAndScriptInfos(
-            retainProjects,
-            new Set([info.path]),
-            /*externalProjectsRetainingConfiguredProjects*/ undefined,
-        );
-        this.telemetryOnOpenFile(info);
-        this.printProjects();
-        return result;
-    }
-
-    /** @internal */
-    getOrphanConfiguredProjects(
-        toRetainConfiguredProjects: Set<ConfiguredProject> | undefined,
-        openFilesWithRetainedConfiguredProject: Set<Path> | undefined,
-        externalProjectsRetainingConfiguredProjects: Set<string> | undefined,
-    ) {
-        const toRemoveConfiguredProjects = new Set(this.configuredProjects.values());
-        const markOriginalProjectsAsUsed = (project: Project) => {
-            if (project.originalConfiguredProjects && (isConfiguredProject(project) || !project.isOrphan())) {
-                project.originalConfiguredProjects.forEach(
-                    (_value, configuredProjectPath) => {
-                        const project = this.getConfiguredProjectByCanonicalConfigFilePath(configuredProjectPath);
-                        return project && retainConfiguredProject(project);
-                    },
-                );
-            }
-        };
-        toRetainConfiguredProjects?.forEach(retainConfiguredProject);
-
-        // Do not remove configured projects that are used as original projects of other
-        this.inferredProjects.forEach(markOriginalProjectsAsUsed);
-        this.externalProjects.forEach(markOriginalProjectsAsUsed);
-        // Retain all configured projects referenced by external projects
-        this.externalProjectToConfiguredProjectMap.forEach((projects, externalProjectName) => {
-            if (!externalProjectsRetainingConfiguredProjects?.has(externalProjectName)) {
-                projects.forEach(retainConfiguredProject);
-            }
-        });
-        this.openFiles.forEach((_projectRootPath, path) => {
-            if (openFilesWithRetainedConfiguredProject?.has(path)) return;
-            const info = this.getScriptInfoForPath(path)!;
-            // Part of external project
-            if (find(info.containingProjects, isExternalProject)) return;
-            // We want to retain the projects for open file if they are pending updates so deferredClosed projects are ok
-            const result = this.tryFindDefaultConfiguredProjectAndLoadAncestorsForOpenScriptInfo(
-                info,
-                ConfiguredProjectLoadKind.Find,
-            );
-            if (result?.defaultProject) {
-                result?.seenProjects.forEach(retainConfiguredProject);
-            }
-        });
-
-        // Retain all the configured projects that have pending updates
-        // or the ones that is referencing retained project (or to be retained)
-        this.configuredProjects.forEach(project => {
-            if (toRemoveConfiguredProjects.has(project)) {
-                if (isPendingUpdate(project) || forEachReferencedProject(project, isRetained)) {
-                    retainConfiguredProject(project);
-                }
-            }
-        });
-
-        return toRemoveConfiguredProjects;
-
-        function isRetained(project: ConfiguredProject) {
-            return !toRemoveConfiguredProjects.has(project) || isPendingUpdate(project);
-        }
-
-        function isPendingUpdate(project: ConfiguredProject) {
-            return (
-                project.deferredClose ||
-                project.projectService.hasPendingProjectUpdate(project)
-            ) &&
-                !!project.projectService.configFileExistenceInfoCache.get(project.canonicalConfigFilePath)?.openFilesImpactedByConfigFile?.size;
-        }
-
-        function retainConfiguredProject(project: ConfiguredProject) {
-            if (!toRemoveConfiguredProjects.delete(project)) return;
-            // Keep original projects used
-            markOriginalProjectsAsUsed(project);
-            // Keep all the references alive
-            forEachReferencedProject(project, retainConfiguredProject);
-        }
-    }
-
-    private removeOrphanScriptInfos() {
-        const toRemoveScriptInfos = new Map(this.filenameToScriptInfo);
-        this.filenameToScriptInfo.forEach(info => {
-            if (info.deferredDelete) return;
-            // If script info is open or orphan, retain it and its dependencies
-            if (!info.isScriptOpen() && info.isOrphan() && !info.isContainedByBackgroundProject()) {
-                // Otherwise if there is any source info that is alive, this alive too
-                if (!info.sourceMapFilePath) return;
-                let sourceInfos: Set<Path> | undefined;
-                if (isString(info.sourceMapFilePath)) {
-                    const sourceMapInfo = this.filenameToScriptInfo.get(info.sourceMapFilePath);
-                    sourceInfos = sourceMapInfo?.sourceInfos;
-                }
-                else {
-                    sourceInfos = info.sourceMapFilePath.sourceInfos;
-                }
-                if (!sourceInfos) return;
-                if (
-                    !forEachKey(sourceInfos, path => {
-                        const info = this.getScriptInfoForPath(path);
-                        return !!info && (info.isScriptOpen() || !info.isOrphan());
-                    })
-                ) {
-                    return;
-                }
-            }
-
-            // Retain this script info
-            toRemoveScriptInfos.delete(info.path);
-            // If we retained declaration file, retain source map and sources as well
-            if (info.sourceMapFilePath) {
-                let sourceInfos: Set<Path> | undefined;
-                if (isString(info.sourceMapFilePath)) {
-                    // And map file info and source infos
-                    const sourceMapInfo = this.filenameToScriptInfo.get(info.sourceMapFilePath);
-                    if (sourceMapInfo?.deferredDelete) {
-                        info.sourceMapFilePath = {
-                            watcher: this.addMissingSourceMapFile(sourceMapInfo.fileName, info.path),
-                            sourceInfos: sourceMapInfo.sourceInfos,
-                        };
-                    }
-                    else {
-                        toRemoveScriptInfos.delete(info.sourceMapFilePath);
-                    }
-                    sourceInfos = sourceMapInfo?.sourceInfos;
-                }
-                else {
-                    sourceInfos = info.sourceMapFilePath.sourceInfos;
-                }
-                if (sourceInfos) {
-                    sourceInfos.forEach((_value, path) => toRemoveScriptInfos.delete(path));
-                }
-            }
-        });
-
-        // if there are not projects that include this script info - delete it
-        toRemoveScriptInfos.forEach(info => this.deleteScriptInfo(info));
-    }
-
-    private telemetryOnOpenFile(scriptInfo: ScriptInfo): void {
-        if (this.serverMode !== LanguageServiceMode.Semantic || !this.eventHandler || !scriptInfo.isJavaScript() || !addToSeen(this.allJsFilesForOpenFileTelemetry, scriptInfo.path)) {
-            return;
-        }
-
-        const project = this.ensureDefaultProjectForFile(scriptInfo);
-        if (!project.languageServiceEnabled) {
-            return;
-        }
-
-        const sourceFile = project.getSourceFile(scriptInfo.path);
-        const checkJs = !!sourceFile && !!sourceFile.checkJsDirective;
-        this.eventHandler({ eventName: OpenFileInfoTelemetryEvent, data: { info: { checkJs } } });
-    }
-
-    /**
-     * Close file whose contents is managed by the client
-     * @param filename is absolute pathname
-     */
-    closeClientFile(uncheckedFileName: string): void;
-    /** @internal */
-    closeClientFile(uncheckedFileName: string, skipAssignOrphanScriptInfosToInferredProject: true): boolean;
-    closeClientFile(uncheckedFileName: string, skipAssignOrphanScriptInfosToInferredProject?: true) {
-        const info = this.getScriptInfoForNormalizedPath(toNormalizedPath(uncheckedFileName));
-        const result = info ? this.closeOpenFile(info, skipAssignOrphanScriptInfosToInferredProject) : false;
-        if (!skipAssignOrphanScriptInfosToInferredProject) {
-            this.printProjects();
-        }
-        return result;
-    }
-
-    private collectChanges(
-        lastKnownProjectVersions: protocol.ProjectVersionInfo[],
-        currentProjects: Iterable<Project>,
-        includeProjectReferenceRedirectInfo: boolean | undefined,
-        result: ProjectFilesWithTSDiagnostics[],
-    ): void {
-        for (const proj of currentProjects) {
-            const knownProject = find(lastKnownProjectVersions, p => p.projectName === proj.getProjectName());
-            result.push(proj.getChangesSinceVersion(knownProject && knownProject.version, includeProjectReferenceRedirectInfo));
-        }
-    }
-
-    /** @internal */
-    synchronizeProjectList(knownProjects: protocol.ProjectVersionInfo[], includeProjectReferenceRedirectInfo?: boolean): ProjectFilesWithTSDiagnostics[] {
-        const files: ProjectFilesWithTSDiagnostics[] = [];
-        this.collectChanges(knownProjects, this.externalProjects, includeProjectReferenceRedirectInfo, files);
-        this.collectChanges(knownProjects, mapDefinedIterator(this.configuredProjects.values(), p => p.deferredClose ? undefined : p), includeProjectReferenceRedirectInfo, files);
-        this.collectChanges(knownProjects, this.inferredProjects, includeProjectReferenceRedirectInfo, files);
-        return files;
-    }
-
-    /** @internal */
-    applyChangesInOpenFiles(openFiles: Iterable<OpenFileArguments> | undefined, changedFiles?: Iterable<ChangeFileArguments>, closedFiles?: string[]): void {
-        let openScriptInfos: ScriptInfo[] | undefined;
-        let assignOrphanScriptInfosToInferredProject = false;
-        if (openFiles) {
-            for (const file of openFiles) {
-                // Create script infos so we have the new content for all the open files before we do any updates to projects
-                const info = this.getOrCreateOpenScriptInfo(
-                    toNormalizedPath(file.fileName),
-                    file.content,
-                    tryConvertScriptKindName(file.scriptKind!),
-                    file.hasMixedContent,
-                    file.projectRootPath ? toNormalizedPath(file.projectRootPath) : undefined,
-                );
-                (openScriptInfos || (openScriptInfos = [])).push(info);
-            }
-        }
-
-        if (changedFiles) {
-            for (const file of changedFiles) {
-                const scriptInfo = this.getScriptInfo(file.fileName)!;
-                Debug.assert(!!scriptInfo);
-                // Make edits to script infos and marks containing project as dirty
-                this.applyChangesToFile(scriptInfo, file.changes);
-            }
-        }
-
-        if (closedFiles) {
-            for (const file of closedFiles) {
-                // Close files, but dont assign projects to orphan open script infos, that part comes later
-                assignOrphanScriptInfosToInferredProject = this.closeClientFile(file, /*skipAssignOrphanScriptInfosToInferredProject*/ true) || assignOrphanScriptInfosToInferredProject;
-            }
-        }
-
-        // All the script infos now exist, so ok to go update projects for open files
-        let retainProjects: Set<ConfiguredProject> | undefined;
-        openScriptInfos?.forEach(info => this.assignProjectToOpenedScriptInfo(info).retainProjects?.forEach(p => (retainProjects ??= new Set()).add(p)));
-
-        // While closing files there could be open files that needed assigning new inferred projects, do it now
-        if (assignOrphanScriptInfosToInferredProject) {
-            this.assignOrphanScriptInfosToInferredProject();
-        }
-
-        if (openScriptInfos) {
-            // Cleanup projects
-            this.cleanupProjectsAndScriptInfos(
-                retainProjects,
-                new Set(openScriptInfos.map(info => info.path)),
-                /*externalProjectsRetainingConfiguredProjects*/ undefined,
-            );
-            // Telemetry
-            openScriptInfos.forEach(info => this.telemetryOnOpenFile(info));
-            this.printProjects();
-        }
-        else if (length(closedFiles)) {
-            this.printProjects();
-        }
-    }
-
-    /** @internal */
-    applyChangesToFile(scriptInfo: ScriptInfo, changes: Iterable<TextChange>) {
-        for (const change of changes) {
-            scriptInfo.editContent(change.span.start, change.span.start + change.span.length, change.newText);
-        }
-    }
-
-    closeExternalProject(uncheckedFileName: string): void;
-    /** @internal */
-    closeExternalProject(uncheckedFileName: string, cleanupAfter: boolean): void; // eslint-disable-line @typescript-eslint/unified-signatures
-    closeExternalProject(uncheckedFileName: string, cleanupAfter?: boolean) {
-        const fileName = toNormalizedPath(uncheckedFileName);
-        const projects = this.externalProjectToConfiguredProjectMap.get(fileName);
-        if (projects) {
-            this.externalProjectToConfiguredProjectMap.delete(fileName);
-        }
-        else {
-            // close external project
-            const externalProject = this.findExternalProjectByProjectName(uncheckedFileName);
-            if (externalProject) {
-                this.removeProject(externalProject);
-            }
-        }
-        if (cleanupAfter) {
-            this.cleanupConfiguredProjects();
-            this.printProjects();
-        }
-    }
-
-    openExternalProjects(projects: protocol.ExternalProject[]): void {
-        // record project list before the update
-        const projectsToClose = new Set(this.externalProjects.map(p => p.getProjectName()));
-        this.externalProjectToConfiguredProjectMap.forEach((_, externalProjectName) => projectsToClose.add(externalProjectName));
-
-        for (const externalProject of projects) {
-            this.openExternalProject(externalProject, /*cleanupAfter*/ false);
-            // delete project that is present in input list
-            projectsToClose.delete(externalProject.projectFileName);
-        }
-
-        // close projects that were missing in the input list
-        projectsToClose.forEach(externalProjectName => this.closeExternalProject(externalProjectName, /*cleanupAfter*/ false));
-
-        // Cleanup
-        this.cleanupConfiguredProjects();
-        this.printProjects();
-    }
-
-    /** Makes a filename safe to insert in a RegExp */
-    private static readonly filenameEscapeRegexp = /[-/\\^$*+?.()|[\]{}]/g;
-    private static escapeFilenameForRegex(filename: string) {
-        return filename.replace(this.filenameEscapeRegexp, "\\$&");
-    }
-
-    resetSafeList(): void {
-        this.safelist = defaultTypeSafeList;
-    }
-
-    applySafeList(proj: protocol.ExternalProject): NormalizedPath[] {
-        const typeAcquisition = proj.typeAcquisition!;
-        Debug.assert(!!typeAcquisition, "proj.typeAcquisition should be set by now");
-        const result = this.applySafeListWorker(proj, proj.rootFiles, typeAcquisition);
-        return result?.excludedFiles ?? [];
-    }
-
-    private applySafeListWorker(proj: protocol.ExternalProject, rootFiles: protocol.ExternalFile[], typeAcquisition: TypeAcquisition) {
-        if (typeAcquisition.enable === false || typeAcquisition.disableFilenameBasedTypeAcquisition) {
-            return undefined;
-        }
-
-        const typeAcqInclude = typeAcquisition.include || (typeAcquisition.include = []);
-        const excludeRules: string[] = [];
-
-        const normalizedNames = rootFiles.map(f => normalizeSlashes(f.fileName)) as NormalizedPath[];
-        for (const name of Object.keys(this.safelist)) {
-            const rule = this.safelist[name];
-            for (const root of normalizedNames) {
-                if (rule.match.test(root)) {
-                    this.logger.info(`Excluding files based on rule ${name} matching file '${root}'`);
-
-                    // If the file matches, collect its types packages and exclude rules
-                    if (rule.types) {
-                        for (const type of rule.types) {
-                            // Best-effort de-duping here - doesn't need to be unduplicated but
-                            // we don't want the list to become a 400-element array of just 'kendo'
-                            if (!typeAcqInclude.includes(type)) {
-                                typeAcqInclude.push(type);
-                            }
-                        }
-                    }
-
-                    if (rule.exclude) {
-                        for (const exclude of rule.exclude) {
-                            const processedRule = root.replace(rule.match, (...groups: string[]) => {
-                                return exclude.map(groupNumberOrString => {
-                                    // RegExp group numbers are 1-based, but the first element in groups
-                                    // is actually the original string, so it all works out in the end.
-                                    if (typeof groupNumberOrString === "number") {
-                                        if (!isString(groups[groupNumberOrString])) {
-                                            // Specification was wrong - exclude nothing!
-                                            this.logger.info(`Incorrect RegExp specification in safelist rule ${name} - not enough groups`);
-                                            // * can't appear in a filename; escape it because it's feeding into a RegExp
-                                            return "\\*";
-                                        }
-                                        return ProjectService.escapeFilenameForRegex(groups[groupNumberOrString]);
-                                    }
-                                    return groupNumberOrString;
-                                }).join("");
-                            });
-
-                            if (!excludeRules.includes(processedRule)) {
-                                excludeRules.push(processedRule);
-                            }
-                        }
-                    }
-                    else {
-                        // If not rules listed, add the default rule to exclude the matched file
-                        const escaped = ProjectService.escapeFilenameForRegex(root);
-                        if (!excludeRules.includes(escaped)) {
-                            excludeRules.push(escaped);
-                        }
-                    }
-                }
-            }
-        }
-
-        const excludeRegexes = excludeRules.map(e => new RegExp(e, "i"));
-        let filesToKeep: protocol.ExternalFile[] | undefined;
-        let excludedFiles: NormalizedPath[] | undefined;
-        for (let i = 0; i < rootFiles.length; i++) {
-            if (excludeRegexes.some(re => re.test(normalizedNames[i]))) {
-                addExcludedFile(i);
-            }
-            else {
-                if (typeAcquisition.enable) {
-                    const baseName = getBaseFileName(toFileNameLowerCase(normalizedNames[i]));
-                    if (fileExtensionIs(baseName, "js")) {
-                        const inferredTypingName = removeFileExtension(baseName);
-                        const cleanedTypingName = removeMinAndVersionNumbers(inferredTypingName);
-                        const typeName = this.legacySafelist.get(cleanedTypingName);
-                        if (typeName !== undefined) {
-                            this.logger.info(`Excluded '${normalizedNames[i]}' because it matched ${cleanedTypingName} from the legacy safelist`);
-                            addExcludedFile(i);
-                            // *exclude* it from the project...
-                            // ... but *include* it in the list of types to acquire
-                            // Same best-effort dedupe as above
-                            if (!typeAcqInclude.includes(typeName)) {
-                                typeAcqInclude.push(typeName);
-                            }
-                            continue;
-                        }
-                    }
-                }
-                // Exclude any minified files that get this far
-                if (/^.+[.-]min\.js$/.test(normalizedNames[i])) {
-                    addExcludedFile(i);
-                }
-                else {
-                    filesToKeep?.push(rootFiles[i]);
-                }
-            }
-        }
-
-        return excludedFiles ? {
-            rootFiles: filesToKeep!,
-            excludedFiles,
-        } : undefined;
-
-        function addExcludedFile(index: number) {
-            if (!excludedFiles) {
-                Debug.assert(!filesToKeep);
-                filesToKeep = rootFiles.slice(0, index);
-                excludedFiles = [];
-            }
-            excludedFiles.push(normalizedNames[index]);
-        }
-    }
-    openExternalProject(proj: protocol.ExternalProject): void;
-    /** @internal */
-    openExternalProject(proj: protocol.ExternalProject, cleanupAfter: boolean): void; // eslint-disable-line @typescript-eslint/unified-signatures
-    openExternalProject(proj: protocol.ExternalProject, cleanupAfter?: boolean): void {
-        const existingExternalProject = this.findExternalProjectByProjectName(proj.projectFileName);
-        let configuredProjects: Set<ConfiguredProject> | undefined;
-        let rootFiles: protocol.ExternalFile[] = [];
-        for (const file of proj.rootFiles) {
-            const normalized = toNormalizedPath(file.fileName);
-            if (getBaseConfigFileName(normalized)) {
-                if (this.serverMode === LanguageServiceMode.Semantic && this.host.fileExists(normalized)) {
-                    let project = this.findConfiguredProjectByProjectName(normalized);
-                    if (!project) {
-                        // errors are stored in the project, do not need to update the graph
-                        project = this.createConfiguredProject(normalized, `Creating configured project in external project: ${proj.projectFileName}`);
-                        if (!this.getHostPreferences().lazyConfiguredProjectsFromExternalProject) project.updateGraph();
-                    }
-                    (configuredProjects ??= new Set()).add(project);
-                    Debug.assert(!project.isClosed()); // Should not have closed project
-                }
-            }
-            else {
-                rootFiles.push(file);
-            }
-        }
-
-        if (configuredProjects) {
-            // store the list of tsconfig files that belong to the external project
-            this.externalProjectToConfiguredProjectMap.set(proj.projectFileName, configuredProjects);
-            // Close external project if present
-            if (existingExternalProject) this.removeProject(existingExternalProject);
-        }
-        else {
-            // no config files - remove the item from the collection
-            this.externalProjectToConfiguredProjectMap.delete(proj.projectFileName);
-            const typeAcquisition = proj.typeAcquisition || {};
-            typeAcquisition.include = typeAcquisition.include || [];
-            typeAcquisition.exclude = typeAcquisition.exclude || [];
-            if (typeAcquisition.enable === undefined) {
-                typeAcquisition.enable = hasNoTypeScriptSource(rootFiles.map(f => f.fileName));
-            }
-            const excludeResult = this.applySafeListWorker(proj, rootFiles, typeAcquisition);
-            const excludedFiles = excludeResult?.excludedFiles ?? [];
-            rootFiles = excludeResult?.rootFiles ?? rootFiles;
-            if (existingExternalProject) {
-                existingExternalProject.excludedFiles = excludedFiles;
-                const compilerOptions = convertCompilerOptions(proj.options);
-                const watchOptionsAndErrors = convertWatchOptions(proj.options, existingExternalProject.getCurrentDirectory());
-                const lastFileExceededProgramSize = this.getFilenameForExceededTotalSizeLimitForNonTsFiles(proj.projectFileName, compilerOptions, rootFiles, externalFilePropertyReader);
-                if (lastFileExceededProgramSize) {
-                    existingExternalProject.disableLanguageService(lastFileExceededProgramSize);
-                }
-                else {
-                    existingExternalProject.enableLanguageService();
-                }
-                existingExternalProject.setProjectErrors(watchOptionsAndErrors?.errors);
-                // external project already exists and not config files were added - update the project and return;
-                // The graph update here isnt postponed since any file open operation needs all updated external projects
-                this.updateRootAndOptionsOfNonInferredProject(existingExternalProject, rootFiles, externalFilePropertyReader, compilerOptions, typeAcquisition, proj.options.compileOnSave, watchOptionsAndErrors?.watchOptions);
-                existingExternalProject.updateGraph();
-            }
-            else {
-                // Create external project and update its graph, do not delay update since
-                // any file open operation needs all updated external projects
-                const project = this.createExternalProject(proj.projectFileName, rootFiles, proj.options, typeAcquisition, excludedFiles);
-                project.updateGraph();
-            }
-        }
-
-        if (cleanupAfter) {
-            this.cleanupConfiguredProjects(
-                configuredProjects,
-                new Set(proj.projectFileName),
-            );
-            this.printProjects();
-        }
-    }
-
-    hasDeferredExtension() {
-        for (const extension of this.hostConfiguration.extraFileExtensions!) { // TODO: GH#18217
-            if (extension.scriptKind === ScriptKind.Deferred) {
-                return true;
-            }
-        }
-
-        return false;
-    }
-
-    /**
-     * Performs the initial steps of enabling a plugin by finding and instantiating the module for a plugin either asynchronously or synchronously
-     * @internal
-     */
-    requestEnablePlugin(project: Project, pluginConfigEntry: PluginImport, searchPaths: string[]) {
-        if (!this.host.importPlugin && !this.host.require) {
-            this.logger.info("Plugins were requested but not running in environment that supports 'require'. Nothing will be loaded");
-            return;
-        }
-
-        this.logger.info(`Enabling plugin ${pluginConfigEntry.name} from candidate paths: ${searchPaths.join(",")}`);
-        if (
-            !pluginConfigEntry.name ||
-            isExternalModuleNameRelative(pluginConfigEntry.name) ||
-            /[\\/]\.\.?($|[\\/])/.test(pluginConfigEntry.name)
-        ) {
-            this.logger.info(`Skipped loading plugin ${pluginConfigEntry.name || JSON.stringify(pluginConfigEntry)} because only package name is allowed plugin name`);
-            return;
-        }
-
-        // If the host supports dynamic import, begin enabling the plugin asynchronously.
-        if (this.host.importPlugin) {
-            const importPromise = Project.importServicePluginAsync(
-                pluginConfigEntry,
-                searchPaths,
-                this.host,
-                s => this.logger.info(s),
-            ) as Promise<BeginEnablePluginResult>;
-            this.pendingPluginEnablements ??= new Map();
-            let promises = this.pendingPluginEnablements.get(project);
-            if (!promises) this.pendingPluginEnablements.set(project, promises = []);
-            promises.push(importPromise);
-            return;
-        }
-
-        // Otherwise, load the plugin using `require`
-        this.endEnablePlugin(
-            project,
-            Project.importServicePluginSync(
-                pluginConfigEntry,
-                searchPaths,
-                this.host,
-                s => this.logger.info(s),
-            ),
-        );
-    }
-
-    /**
-     * Performs the remaining steps of enabling a plugin after its module has been instantiated.
-     */
-    private endEnablePlugin(project: Project, { pluginConfigEntry, resolvedModule, errorLogs }: BeginEnablePluginResult) {
-        if (resolvedModule) {
-            const configurationOverride = this.currentPluginConfigOverrides?.get(pluginConfigEntry.name);
-            if (configurationOverride) {
-                // Preserve the name property since it's immutable
-                const pluginName = pluginConfigEntry.name;
-                pluginConfigEntry = configurationOverride;
-                pluginConfigEntry.name = pluginName;
-            }
-            project.enableProxy(resolvedModule, pluginConfigEntry);
-        }
-        else {
-            forEach(errorLogs, message => this.logger.info(message));
-            this.logger.info(`Couldn't find ${pluginConfigEntry.name}`);
-        }
-    }
-
-    /** @internal */
-    hasNewPluginEnablementRequests() {
-        return !!this.pendingPluginEnablements;
-    }
-
-    /** @internal */
-    hasPendingPluginEnablements() {
-        return !!this.currentPluginEnablementPromise;
-    }
-
-    /**
-     * Waits for any ongoing plugin enablement requests to complete.
-     *
-     * @internal
-     */
-    async waitForPendingPlugins() {
-        while (this.currentPluginEnablementPromise) {
-            await this.currentPluginEnablementPromise;
-        }
-    }
-
-    /**
-     * Starts enabling any requested plugins without waiting for the result.
-     *
-     * @internal
-     */
-    enableRequestedPlugins() {
-        if (this.pendingPluginEnablements) {
-            void this.enableRequestedPluginsAsync();
-        }
-    }
-
-    private async enableRequestedPluginsAsync() {
-        if (this.currentPluginEnablementPromise) {
-            // If we're already enabling plugins, wait for any existing operations to complete
-            await this.waitForPendingPlugins();
-        }
-
-        // Skip if there are no new plugin enablement requests
-        if (!this.pendingPluginEnablements) {
-            return;
-        }
-
-        // Consume the pending plugin enablement requests
-        const entries = arrayFrom(this.pendingPluginEnablements.entries());
-        this.pendingPluginEnablements = undefined;
-
-        // Start processing the requests, keeping track of the promise for the operation so that
-        // project consumers can potentially wait for the plugins to load.
-        this.currentPluginEnablementPromise = this.enableRequestedPluginsWorker(entries);
-        await this.currentPluginEnablementPromise;
-    }
-
-    private async enableRequestedPluginsWorker(pendingPlugins: [Project, Promise<BeginEnablePluginResult>[]][]) {
-        // This should only be called from `enableRequestedPluginsAsync`, which ensures this precondition is met.
-        Debug.assert(this.currentPluginEnablementPromise === undefined);
-
-        // Process all pending plugins, partitioned by project. This way a project with few plugins doesn't need to wait
-        // on a project with many plugins.
-        let sendProjectsUpdatedInBackgroundEvent = false;
-        await Promise.all(map(pendingPlugins, async ([project, promises]) => {
-            // Await all pending plugin imports. This ensures all requested plugin modules are fully loaded
-            // prior to patching the language service, and that any promise rejections are observed.
-            const results = await Promise.all(promises);
-            if (project.isClosed() || isProjectDeferredClose(project)) {
-                this.logger.info(`Cancelling plugin enabling for ${project.getProjectName()} as it is ${project.isClosed() ? "closed" : "deferred close"}`);
-                // project is not alive, so don't enable plugins.
-                return;
-            }
-            sendProjectsUpdatedInBackgroundEvent = true;
-            for (const result of results) {
-                this.endEnablePlugin(project, result);
-            }
-
-            // Plugins may have modified external files, so mark the project as dirty.
-            this.delayUpdateProjectGraph(project);
-        }));
-
-        // Clear the pending operation and notify the client that projects have been updated.
-        this.currentPluginEnablementPromise = undefined;
-        if (sendProjectsUpdatedInBackgroundEvent) this.sendProjectsUpdatedInBackgroundEvent();
-    }
-
-    configurePlugin(args: protocol.ConfigurePluginRequestArguments) {
-        // For any projects that already have the plugin loaded, configure the plugin
-        this.forEachEnabledProject(project => project.onPluginConfigurationChanged(args.pluginName, args.configuration));
-
-        // Also save the current configuration to pass on to any projects that are yet to be loaded.
-        // If a plugin is configured twice, only the latest configuration will be remembered.
-        this.currentPluginConfigOverrides = this.currentPluginConfigOverrides || new Map();
-        this.currentPluginConfigOverrides.set(args.pluginName, args.configuration);
-    }
-
-    /** @internal */
-    getPackageJsonsVisibleToFile(fileName: string, project: Project, rootDir?: string): readonly ProjectPackageJsonInfo[] {
-        const packageJsonCache = this.packageJsonCache;
-        const rootPath = rootDir && this.toPath(rootDir);
-        const result: ProjectPackageJsonInfo[] = [];
-        const processDirectory = (directory: string): boolean | undefined => {
-            switch (packageJsonCache.directoryHasPackageJson(directory)) {
-                // Sync and check same directory again
-                case Ternary.Maybe:
-                    packageJsonCache.searchDirectoryAndAncestors(directory);
-                    return processDirectory(directory);
-                // Check package.json
-                case Ternary.True:
-                    const packageJsonFileName = combinePaths(directory, "package.json");
-                    this.watchPackageJsonFile(packageJsonFileName, this.toPath(packageJsonFileName), project);
-                    const info = packageJsonCache.getInDirectory(directory);
-                    if (info) result.push(info);
-            }
-            if (rootPath && rootPath === directory) {
-                return true;
-            }
-        };
-
-        forEachAncestorDirectory(getDirectoryPath(fileName), processDirectory);
-        return result;
-    }
-
-    /** @internal */
-    getNearestAncestorDirectoryWithPackageJson(fileName: string): string | undefined {
-        return forEachAncestorDirectory(fileName, directory => {
-            switch (this.packageJsonCache.directoryHasPackageJson(directory)) {
-                case Ternary.True:
-                    return directory;
-                case Ternary.False:
-                    return undefined;
-                case Ternary.Maybe:
-                    return this.host.fileExists(combinePaths(directory, "package.json"))
-                        ? directory
-                        : undefined;
-            }
-        });
-    }
-
-    private watchPackageJsonFile(file: string, path: Path, project: Project | WildcardWatcher) {
-        Debug.assert(project !== undefined);
-        let result = (this.packageJsonFilesMap ??= new Map()).get(path);
-        if (!result) {
-            // this.invalidateProjectPackageJson(path);
-            let watcher: FileWatcher | undefined = this.watchFactory.watchFile(
-                file,
-                (fileName, eventKind) => {
-                    switch (eventKind) {
-                        case FileWatcherEventKind.Created:
-                        case FileWatcherEventKind.Changed:
-                            this.packageJsonCache.addOrUpdate(fileName, path);
-                            this.onPackageJsonChange(result);
-                            break;
-                        case FileWatcherEventKind.Deleted:
-                            this.packageJsonCache.delete(path);
-                            this.onPackageJsonChange(result);
-                            result.projects.clear();
-                            result.close();
-                    }
-                },
-                PollingInterval.Low,
-                this.hostConfiguration.watchOptions,
-                WatchType.PackageJson,
-            );
-            result = {
-                projects: new Set(),
-                close: () => {
-                    if (result.projects.size || !watcher) return;
-                    watcher.close();
-                    watcher = undefined;
-                    this.packageJsonFilesMap?.delete(path);
-                    this.packageJsonCache.invalidate(path);
-                },
-            };
-            this.packageJsonFilesMap.set(path, result);
-        }
-        result.projects.add(project);
-        (project.packageJsonWatches ??= new Set()).add(result);
-    }
-
-    private onPackageJsonChange(result: PackageJsonWatcher) {
-        result.projects.forEach(project => (project as Project).onPackageJsonChange?.());
-    }
-
-    /** @internal */
-    includePackageJsonAutoImports(): PackageJsonAutoImportPreference {
-        switch (this.hostConfiguration.preferences.includePackageJsonAutoImports) {
-            case "on":
-                return PackageJsonAutoImportPreference.On;
-            case "off":
-                return PackageJsonAutoImportPreference.Off;
-            default:
-                return PackageJsonAutoImportPreference.Auto;
-        }
-    }
-
-    /** @internal */
-    getIncompleteCompletionsCache() {
-        return this.incompleteCompletionsCache ||= createIncompleteCompletionsCache();
-    }
-}
-
-function createIncompleteCompletionsCache(): IncompleteCompletionsCache {
-    let info: CompletionInfo | undefined;
-    return {
-        get() {
-            return info;
-        },
-        set(newInfo) {
-            info = newInfo;
-        },
-        clear() {
-            info = undefined;
-        },
-    };
-}
-
-/** @internal */
-export type ScriptInfoOrConfig = ScriptInfo | TsConfigSourceFile;
-/** @internal */
-export function isConfigFile(config: ScriptInfoOrConfig): config is TsConfigSourceFile {
-    return (config as TsConfigSourceFile).kind !== undefined;
-}
-
-function printProjectWithoutFileNames(project: Project) {
-    project.print(/*writeProjectFileNames*/ false, /*writeFileExplaination*/ false, /*writeFileVersionAndText*/ false);
-}
+import {
+    addToSeen,
+    arrayFrom,
+    AssertionLevel,
+    CachedDirectoryStructureHost,
+    canJsonReportNoInputFiles,
+    canWatchDirectoryOrFile,
+    cleanExtendedConfigCache,
+    clearMap,
+    clearSharedExtendedConfigFileWatcher,
+    closeFileWatcherOf,
+    combinePaths,
+    CommandLineOption,
+    CompilerOptions,
+    CompletionInfo,
+    contains,
+    containsPath,
+    convertCompilerOptionsForTelemetry,
+    convertJsonOption,
+    createCachedDirectoryStructureHost,
+    createDocumentRegistryInternal,
+    createGetCanonicalFileName,
+    createMultiMap,
+    Debug,
+    Diagnostic,
+    directorySeparator,
+    DirectoryStructureHost,
+    DirectoryWatcherCallback,
+    DocumentPosition,
+    DocumentPositionMapper,
+    DocumentRegistry,
+    DocumentRegistryBucketKeyWithMode,
+    emptyOptions,
+    endsWith,
+    ensureTrailingDirectorySeparator,
+    ExtendedConfigCacheEntry,
+    FileExtensionInfo,
+    fileExtensionIs,
+    FileWatcher,
+    FileWatcherCallback,
+    FileWatcherEventKind,
+    find,
+    forEach,
+    forEachAncestorDirectory,
+    forEachEntry,
+    forEachKey,
+    forEachResolvedProjectReference,
+    FormatCodeSettings,
+    getAnyExtensionFromPath,
+    getBaseFileName,
+    getDefaultFormatCodeSettings,
+    getDirectoryPath,
+    getDocumentPositionMapper,
+    getFileNamesFromConfigSpecs,
+    getFileWatcherEventKind,
+    getNormalizedAbsolutePath,
+    getPathComponents,
+    getSnapshotText,
+    getWatchFactory,
+    handleWatchOptionsConfigDirTemplateSubstitution,
+    hasExtension,
+    hasProperty,
+    hasTSFileExtension,
+    HostCancellationToken,
+    identity,
+    IncompleteCompletionsCache,
+    IndentStyle,
+    isArray,
+    isExternalModuleNameRelative,
+    isIgnoredFileFromWildCardWatching,
+    isInsideNodeModules,
+    isJsonEqual,
+    isNodeModulesDirectory,
+    isRootedDiskPath,
+    isString,
+    JSDocParsingMode,
+    LanguageServiceMode,
+    length,
+    map,
+    mapDefinedIterator,
+    missingFileModifiedTime,
+    MultiMap,
+    noop,
+    normalizePath,
+    normalizeSlashes,
+    notImplemented,
+    optionDeclarations,
+    optionsForWatch,
+    orderedRemoveItem,
+    PackageJsonAutoImportPreference,
+    ParsedCommandLine,
+    parseJsonSourceFileConfigFileContent,
+    parseJsonText,
+    Path,
+    PerformanceEvent,
+    PluginImport,
+    PollingInterval,
+    ProgramUpdateLevel,
+    ProjectPackageJsonInfo,
+    ProjectReference,
+    ReadMapFile,
+    removeFileExtension,
+    removeIgnoredPath,
+    removeMinAndVersionNumbers,
+    ResolvedProjectReference,
+    resolveProjectReferencePath,
+    returnFalse,
+    returnNoopFileWatcher,
+    ScriptKind,
+    SharedExtendedConfigFileWatcher,
+    some,
+    SourceFile,
+    SourceFileLike,
+    startsWith,
+    Ternary,
+    TextChange,
+    toFileNameLowerCase,
+    toPath,
+    tracing,
+    tryAddToSet,
+    tryReadFile,
+    TsConfigSourceFile,
+    TypeAcquisition,
+    typeAcquisitionDeclarations,
+    unorderedRemoveItem,
+    updateSharedExtendedConfigFileWatcher,
+    updateWatchingWildcardDirectories,
+    UserPreferences,
+    version,
+    WatchDirectoryFlags,
+    WatchFactory,
+    WatchFactoryHost,
+    WatchLogLevel,
+    WatchOptions,
+    WatchType,
+    WildcardDirectoryWatcher,
+} from "./_namespaces/ts.js";
+import {
+    ActionInvalidate,
+    ActionSet,
+    asNormalizedPath,
+    AutoImportProviderProject,
+    AuxiliaryProject,
+    BeginEnablePluginResult,
+    BeginInstallTypes,
+    ConfiguredProject,
+    countEachFileTypes,
+    createPackageJsonCache,
+    emptyArray,
+    EndInstallTypes,
+    Errors,
+    ExternalProject,
+    getBaseConfigFileName,
+    hasNoTypeScriptSource,
+    InferredProject,
+    InvalidateCachedTypings,
+    isBackgroundProject,
+    isConfiguredProject,
+    isDynamicFileName,
+    isExternalProject,
+    isInferredProject,
+    isInferredProjectName,
+    isProjectDeferredClose,
+    ITypingsInstaller,
+    Logger,
+    LogLevel,
+    makeAutoImportProviderProjectName,
+    makeAuxiliaryProjectName,
+    makeInferredProjectName,
+    Msg,
+    NormalizedPath,
+    normalizedPathToPath,
+    PackageInstalledResponse,
+    PackageJsonCache,
+    Project,
+    ProjectFilesWithTSDiagnostics,
+    ProjectKind,
+    ProjectOptions,
+    ScriptInfo,
+    ServerHost,
+    Session,
+    SetTypings,
+    ThrottledOperations,
+    toNormalizedPath,
+    WatchTypingLocations,
+} from "./_namespaces/ts.server.js";
+import * as protocol from "./protocol.js";
+
+export const maxProgramSizeForNonTsFiles = 20 * 1024 * 1024;
+/** @internal */
+export const maxFileSize = 4 * 1024 * 1024;
+
+export const ProjectsUpdatedInBackgroundEvent = "projectsUpdatedInBackground";
+export const ProjectLoadingStartEvent = "projectLoadingStart";
+export const ProjectLoadingFinishEvent = "projectLoadingFinish";
+export const LargeFileReferencedEvent = "largeFileReferenced";
+export const ConfigFileDiagEvent = "configFileDiag";
+export const ProjectLanguageServiceStateEvent = "projectLanguageServiceState";
+export const ProjectInfoTelemetryEvent = "projectInfo";
+export const OpenFileInfoTelemetryEvent = "openFileInfo";
+export const CreateFileWatcherEvent: protocol.CreateFileWatcherEventName = "createFileWatcher";
+export const CreateDirectoryWatcherEvent: protocol.CreateDirectoryWatcherEventName = "createDirectoryWatcher";
+export const CloseFileWatcherEvent: protocol.CloseFileWatcherEventName = "closeFileWatcher";
+const ensureProjectForOpenFileSchedule = "*ensureProjectForOpenFiles*";
+
+export interface ProjectsUpdatedInBackgroundEvent {
+    eventName: typeof ProjectsUpdatedInBackgroundEvent;
+    data: { openFiles: string[]; };
+}
+
+export interface ProjectLoadingStartEvent {
+    eventName: typeof ProjectLoadingStartEvent;
+    data: { project: Project; reason: string; };
+}
+
+export interface ProjectLoadingFinishEvent {
+    eventName: typeof ProjectLoadingFinishEvent;
+    data: { project: Project; };
+}
+
+export interface LargeFileReferencedEvent {
+    eventName: typeof LargeFileReferencedEvent;
+    data: { file: string; fileSize: number; maxFileSize: number; };
+}
+
+export interface ConfigFileDiagEvent {
+    eventName: typeof ConfigFileDiagEvent;
+    data: { triggerFile: string; configFileName: string; diagnostics: readonly Diagnostic[]; };
+}
+
+export interface ProjectLanguageServiceStateEvent {
+    eventName: typeof ProjectLanguageServiceStateEvent;
+    data: { project: Project; languageServiceEnabled: boolean; };
+}
+
+/** This will be converted to the payload of a protocol.TelemetryEvent in session.defaultEventHandler. */
+export interface ProjectInfoTelemetryEvent {
+    readonly eventName: typeof ProjectInfoTelemetryEvent;
+    readonly data: ProjectInfoTelemetryEventData;
+}
+
+/* __GDPR__
+    "projectInfo" : {
+        "${include}": ["${TypeScriptCommonProperties}"],
+        "projectId": { "classification": "EndUserPseudonymizedInformation", "purpose": "FeatureInsight", "endpoint": "ProjectId" },
+        "fileStats": { "classification": "SystemMetaData", "purpose": "FeatureInsight" },
+        "compilerOptions": { "classification": "SystemMetaData", "purpose": "FeatureInsight" },
+        "extends": { "classification": "SystemMetaData", "purpose": "FeatureInsight" },
+        "files": { "classification": "SystemMetaData", "purpose": "FeatureInsight" },
+        "include": { "classification": "SystemMetaData", "purpose": "FeatureInsight" },
+        "exclude": { "classification": "SystemMetaData", "purpose": "FeatureInsight" },
+        "compileOnSave": { "classification": "SystemMetaData", "purpose": "FeatureInsight" },
+        "typeAcquisition": { "classification": "SystemMetaData", "purpose": "FeatureInsight" },
+        "configFileName": { "classification": "SystemMetaData", "purpose": "FeatureInsight" },
+        "projectType": { "classification": "SystemMetaData", "purpose": "FeatureInsight" },
+        "languageServiceEnabled": { "classification": "SystemMetaData", "purpose": "FeatureInsight" },
+        "version": { "classification": "SystemMetaData", "purpose": "FeatureInsight" }
+    }
+ */
+export interface ProjectInfoTelemetryEventData {
+    /** Cryptographically secure hash of project file location. */
+    readonly projectId: string;
+    /** Count of file extensions seen in the project. */
+    readonly fileStats: FileStats;
+    /**
+     * Any compiler options that might contain paths will be taken out.
+     * Enum compiler options will be converted to strings.
+     */
+    readonly compilerOptions: CompilerOptions;
+    // "extends", "files", "include", or "exclude" will be undefined if an external config is used.
+    // Otherwise, we will use "true" if the property is present and "false" if it is missing.
+    readonly extends: boolean | undefined;
+    readonly files: boolean | undefined;
+    readonly include: boolean | undefined;
+    readonly exclude: boolean | undefined;
+    readonly compileOnSave: boolean;
+    readonly typeAcquisition: ProjectInfoTypeAcquisitionData;
+
+    readonly configFileName: "tsconfig.json" | "jsconfig.json" | "other";
+    readonly projectType: "external" | "configured";
+    readonly languageServiceEnabled: boolean;
+    /** TypeScript version used by the server. */
+    readonly version: string;
+}
+
+/**
+ * Info that we may send about a file that was just opened.
+ * Info about a file will only be sent once per session, even if the file changes in ways that might affect the info.
+ * Currently this is only sent for '.js' files.
+ */
+export interface OpenFileInfoTelemetryEvent {
+    readonly eventName: typeof OpenFileInfoTelemetryEvent;
+    readonly data: OpenFileInfoTelemetryEventData;
+}
+
+export interface OpenFileInfoTelemetryEventData {
+    readonly info: OpenFileInfo;
+}
+
+export interface ProjectInfoTypeAcquisitionData {
+    readonly enable: boolean | undefined;
+    // Actual values of include/exclude entries are scrubbed.
+    readonly include: boolean;
+    readonly exclude: boolean;
+}
+
+export interface FileStats {
+    readonly js: number;
+    readonly jsSize?: number;
+
+    readonly jsx: number;
+    readonly jsxSize?: number;
+
+    readonly ts: number;
+    readonly tsSize?: number;
+
+    readonly tsx: number;
+    readonly tsxSize?: number;
+
+    readonly dts: number;
+    readonly dtsSize?: number;
+
+    readonly deferred: number;
+    readonly deferredSize?: number;
+}
+
+export interface OpenFileInfo {
+    readonly checkJs: boolean;
+}
+
+export interface CreateFileWatcherEvent {
+    readonly eventName: protocol.CreateFileWatcherEventName;
+    readonly data: protocol.CreateFileWatcherEventBody;
+}
+
+export interface CreateDirectoryWatcherEvent {
+    readonly eventName: protocol.CreateDirectoryWatcherEventName;
+    readonly data: protocol.CreateDirectoryWatcherEventBody;
+}
+
+export interface CloseFileWatcherEvent {
+    readonly eventName: protocol.CloseFileWatcherEventName;
+    readonly data: protocol.CloseFileWatcherEventBody;
+}
+
+export type ProjectServiceEvent =
+    | LargeFileReferencedEvent
+    | ProjectsUpdatedInBackgroundEvent
+    | ProjectLoadingStartEvent
+    | ProjectLoadingFinishEvent
+    | ConfigFileDiagEvent
+    | ProjectLanguageServiceStateEvent
+    | ProjectInfoTelemetryEvent
+    | OpenFileInfoTelemetryEvent
+    | CreateFileWatcherEvent
+    | CreateDirectoryWatcherEvent
+    | CloseFileWatcherEvent;
+
+export type ProjectServiceEventHandler = (event: ProjectServiceEvent) => void;
+
+/** @internal */
+export type PerformanceEventHandler = (event: PerformanceEvent) => void;
+
+export interface SafeList {
+    [name: string]: { match: RegExp; exclude?: (string | number)[][]; types?: string[]; };
+}
+
+function prepareConvertersForEnumLikeCompilerOptions(commandLineOptions: CommandLineOption[]): Map<string, Map<string, number>> {
+    const map = new Map<string, Map<string, number>>();
+    for (const option of commandLineOptions) {
+        if (typeof option.type === "object") {
+            const optionMap = option.type as Map<string, number>;
+            // verify that map contains only numbers
+            optionMap.forEach(value => {
+                Debug.assert(typeof value === "number");
+            });
+            map.set(option.name, optionMap);
+        }
+    }
+    return map;
+}
+
+const compilerOptionConverters = prepareConvertersForEnumLikeCompilerOptions(optionDeclarations);
+const watchOptionsConverters = prepareConvertersForEnumLikeCompilerOptions(optionsForWatch);
+const indentStyle = new Map(Object.entries({
+    none: IndentStyle.None,
+    block: IndentStyle.Block,
+    smart: IndentStyle.Smart,
+}));
+
+export interface TypesMapFile {
+    typesMap: SafeList;
+    simpleMap: { [libName: string]: string; };
+}
+
+/**
+ * How to understand this block:
+ *  * The 'match' property is a regexp that matches a filename.
+ *  * If 'match' is successful, then:
+ *     * All files from 'exclude' are removed from the project. See below.
+ *     * All 'types' are included in ATA
+ *  * What the heck is 'exclude' ?
+ *     * An array of an array of strings and numbers
+ *     * Each array is:
+ *       * An array of strings and numbers
+ *       * The strings are literals
+ *       * The numbers refer to capture group indices from the 'match' regexp
+ *          * Remember that '1' is the first group
+ *       * These are concatenated together to form a new regexp
+ *       * Filenames matching these regexps are excluded from the project
+ * This default value is tested in tsserverProjectSystem.ts; add tests there
+ *   if you are changing this so that you can be sure your regexp works!
+ */
+const defaultTypeSafeList: SafeList = {
+    "jquery": {
+        // jquery files can have names like "jquery-1.10.2.min.js" (or "jquery.intellisense.js")
+        match: /jquery(-[\d.]+)?(\.intellisense)?(\.min)?\.js$/i,
+        types: ["jquery"],
+    },
+    "WinJS": {
+        // e.g. c:/temp/UWApp1/lib/winjs-4.0.1/js/base.js
+        match: /^(.*\/winjs-[.\d]+)\/js\/base\.js$/i, // If the winjs/base.js file is found..
+        exclude: [["^", 1, "/.*"]], // ..then exclude all files under the winjs folder
+        types: ["winjs"], // And fetch the @types package for WinJS
+    },
+    "Kendo": {
+        // e.g. /Kendo3/wwwroot/lib/kendo/kendo.all.min.js
+        match: /^(.*\/kendo(-ui)?)\/kendo\.all(\.min)?\.js$/i,
+        exclude: [["^", 1, "/.*"]],
+        types: ["kendo-ui"],
+    },
+    "Office Nuget": {
+        // e.g. /scripts/Office/1/excel-15.debug.js
+        match: /^(.*\/office\/1)\/excel-\d+\.debug\.js$/i, // Office NuGet package is installed under a "1/office" folder
+        exclude: [["^", 1, "/.*"]], // Exclude that whole folder if the file indicated above is found in it
+        types: ["office"], // @types package to fetch instead
+    },
+    "References": {
+        match: /^(.*\/_references\.js)$/i,
+        exclude: [["^", 1, "$"]],
+    },
+};
+
+export function convertFormatOptions(protocolOptions: protocol.FormatCodeSettings): FormatCodeSettings {
+    if (isString(protocolOptions.indentStyle)) {
+        protocolOptions.indentStyle = indentStyle.get(protocolOptions.indentStyle.toLowerCase());
+        Debug.assert(protocolOptions.indentStyle !== undefined);
+    }
+    return protocolOptions as any;
+}
+
+export function convertCompilerOptions(protocolOptions: protocol.ExternalProjectCompilerOptions): CompilerOptions & protocol.CompileOnSaveMixin {
+    compilerOptionConverters.forEach((mappedValues, id) => {
+        const propertyValue = protocolOptions[id];
+        if (isString(propertyValue)) {
+            protocolOptions[id] = mappedValues.get(propertyValue.toLowerCase());
+        }
+    });
+    return protocolOptions as any;
+}
+
+export function convertWatchOptions(protocolOptions: protocol.ExternalProjectCompilerOptions, currentDirectory?: string): WatchOptionsAndErrors | undefined {
+    let watchOptions: WatchOptions | undefined;
+    let errors: Diagnostic[] | undefined;
+    optionsForWatch.forEach(option => {
+        const propertyValue = protocolOptions[option.name];
+        if (propertyValue === undefined) return;
+        const mappedValues = watchOptionsConverters.get(option.name);
+        (watchOptions || (watchOptions = {}))[option.name] = mappedValues ?
+            isString(propertyValue) ? mappedValues.get(propertyValue.toLowerCase()) : propertyValue :
+            convertJsonOption(option, propertyValue, currentDirectory || "", errors || (errors = []));
+    });
+    return watchOptions && { watchOptions, errors };
+}
+
+export function convertTypeAcquisition(protocolOptions: protocol.InferredProjectCompilerOptions): TypeAcquisition | undefined {
+    let result: TypeAcquisition | undefined;
+    typeAcquisitionDeclarations.forEach(option => {
+        const propertyValue = protocolOptions[option.name];
+        if (propertyValue === undefined) return;
+        (result || (result = {}))[option.name] = propertyValue;
+    });
+    return result;
+}
+
+export function tryConvertScriptKindName(scriptKindName: protocol.ScriptKindName | ScriptKind): ScriptKind {
+    return isString(scriptKindName) ? convertScriptKindName(scriptKindName) : scriptKindName;
+}
+
+export function convertScriptKindName(scriptKindName: protocol.ScriptKindName) {
+    switch (scriptKindName) {
+        case "JS":
+            return ScriptKind.JS;
+        case "JSX":
+            return ScriptKind.JSX;
+        case "TS":
+            return ScriptKind.TS;
+        case "TSX":
+            return ScriptKind.TSX;
+        default:
+            return ScriptKind.Unknown;
+    }
+}
+
+/** @internal */
+export function convertUserPreferences(preferences: protocol.UserPreferences): UserPreferences {
+    const { lazyConfiguredProjectsFromExternalProject: _, ...userPreferences } = preferences;
+    return userPreferences;
+}
+
+export interface HostConfiguration {
+    formatCodeOptions: FormatCodeSettings;
+    preferences: protocol.UserPreferences;
+    hostInfo: string;
+    extraFileExtensions?: FileExtensionInfo[];
+    watchOptions?: WatchOptions;
+    /** @internal */ beforeSubstitution?: WatchOptions;
+}
+
+export interface OpenConfiguredProjectResult {
+    configFileName?: NormalizedPath;
+    configFileErrors?: readonly Diagnostic[];
+}
+
+interface AssignProjectResult extends OpenConfiguredProjectResult {
+    retainProjects: Set<ConfiguredProject> | undefined;
+}
+
+interface FilePropertyReader<T> {
+    getFileName(f: T): string;
+    getScriptKind(f: T, extraFileExtensions?: FileExtensionInfo[]): ScriptKind;
+    hasMixedContent(f: T, extraFileExtensions: FileExtensionInfo[] | undefined): boolean;
+}
+
+const fileNamePropertyReader: FilePropertyReader<string> = {
+    getFileName: x => x,
+    getScriptKind: (fileName, extraFileExtensions) => {
+        let result: ScriptKind | undefined;
+        if (extraFileExtensions) {
+            const fileExtension = getAnyExtensionFromPath(fileName);
+            if (fileExtension) {
+                some(extraFileExtensions, info => {
+                    if (info.extension === fileExtension) {
+                        result = info.scriptKind;
+                        return true;
+                    }
+                    return false;
+                });
+            }
+        }
+        return result!; // TODO: GH#18217
+    },
+    hasMixedContent: (fileName, extraFileExtensions) => some(extraFileExtensions, ext => ext.isMixedContent && fileExtensionIs(fileName, ext.extension)),
+};
+
+const externalFilePropertyReader: FilePropertyReader<protocol.ExternalFile> = {
+    getFileName: x => x.fileName,
+    getScriptKind: x => tryConvertScriptKindName(x.scriptKind!), // TODO: GH#18217
+    hasMixedContent: x => !!x.hasMixedContent,
+};
+
+function findProjectByName<T extends Project>(projectName: string, projects: T[]): T | undefined {
+    for (const proj of projects) {
+        if (proj.getProjectName() === projectName) {
+            return proj;
+        }
+    }
+}
+
+export const nullTypingsInstaller: ITypingsInstaller = {
+    isKnownTypesPackageName: returnFalse,
+    // Should never be called because we never provide a types registry.
+    installPackage: notImplemented,
+    enqueueInstallTypingsRequest: noop,
+    attach: noop,
+    onProjectClosed: noop,
+    globalTypingsCacheLocation: undefined!, // TODO: GH#18217
+};
+
+const noopConfigFileWatcher: FileWatcher = { close: noop };
+
+/** @internal */
+export interface ConfigFileExistenceInfo {
+    /**
+     * Cached value of existence of config file
+     * It is true if there is configured project open for this file.
+     * It can be either true or false if this is the config file that is being watched by inferred project
+     *   to decide when to update the structure so that it knows about updating the project for its files
+     *   (config file may include the inferred project files after the change and hence may be wont need to be in inferred project)
+     */
+    exists: boolean;
+    /**
+     * Tracks how many open files are impacted by this config file that are root of inferred project
+     */
+    inferredProjectRoots?: number;
+    /**
+     * openFilesImpactedByConfigFiles is a map of open files that would be impacted by this config file
+     *   because these are the paths being looked up for their default configured project location
+     */
+    openFilesImpactedByConfigFile?: Set<Path>;
+    /**
+     * The file watcher watching the config file because there is open script info that is root of
+     * inferred project and will be impacted by change in the status of the config file
+     * or
+     * Configured project for this config file is open
+     * or
+     * Configured project references this config file
+     */
+    watcher?: FileWatcher;
+    /**
+     * Cached parsed command line and other related information like watched directories etc
+     */
+    config?: ParsedConfig;
+}
+
+export interface ProjectServiceOptions {
+    host: ServerHost;
+    logger: Logger;
+    cancellationToken: HostCancellationToken;
+    useSingleInferredProject: boolean;
+    useInferredProjectPerProjectRoot: boolean;
+    typingsInstaller?: ITypingsInstaller;
+    eventHandler?: ProjectServiceEventHandler;
+    canUseWatchEvents?: boolean;
+    suppressDiagnosticEvents?: boolean;
+    throttleWaitMilliseconds?: number;
+    globalPlugins?: readonly string[];
+    pluginProbeLocations?: readonly string[];
+    allowLocalPluginLoads?: boolean;
+    typesMapLocation?: string;
+    serverMode?: LanguageServiceMode;
+    session: Session<unknown> | undefined;
+    /** @internal */ incrementalVerifier?: (service: ProjectService) => void;
+    jsDocParsingMode?: JSDocParsingMode;
+}
+
+/**
+ * string if file name,
+ * false if no config file name
+ * @internal
+ */
+export type ConfigFileName = NormalizedPath | false;
+
+/**
+ * Stores cached config file name for info as well as ancestor so is a map
+ * Key is false for Open ScriptInfo
+ * Key is NormalizedPath for Config file name
+ * @internal
+ */
+export type ConfigFileMapForOpenFile = Map<ConfigFileName, ConfigFileName>;
+
+/**
+ * The cache for open script info will have
+ * ConfigFileName or false if ancestors are not looked up
+ * Map if ancestors are looked up
+ * @internal
+ */
+export type ConfigFileForOpenFile = ConfigFileName | ConfigFileMapForOpenFile;
+
+/** Gets cached value of config file name based on open script info or ancestor script info */
+function getConfigFileNameFromCache(info: OpenScriptInfoOrClosedOrConfigFileInfo, cache: Map<Path, ConfigFileForOpenFile> | undefined): ConfigFileName | undefined {
+    if (!cache) return undefined;
+    const configFileForOpenFile = cache.get(info.path);
+    if (configFileForOpenFile === undefined) return undefined;
+    if (!isAncestorConfigFileInfo(info)) {
+        return isString(configFileForOpenFile) || !configFileForOpenFile ?
+            configFileForOpenFile : // direct result
+            configFileForOpenFile.get(/*key*/ false); // Its a map, use false as the key for the info's config file name
+    }
+    else {
+        return configFileForOpenFile && !isString(configFileForOpenFile) ? // Map with fileName as key
+            configFileForOpenFile.get(info.fileName) :
+            undefined; // No result for the config file name
+    }
+}
+
+/** @internal */
+export interface OriginalFileInfo {
+    fileName: NormalizedPath;
+    path: Path;
+}
+/** @internal */
+export interface AncestorConfigFileInfo {
+    /** config file name */
+    fileName: NormalizedPath;
+    /** path of open file so we can look at correct root */
+    path: Path;
+    configFileInfo: true;
+    isForDefaultProject: boolean;
+}
+/** @internal */
+export type OpenScriptInfoOrClosedFileInfo = ScriptInfo | OriginalFileInfo;
+/** @internal */
+export type OpenScriptInfoOrClosedOrConfigFileInfo = OpenScriptInfoOrClosedFileInfo | AncestorConfigFileInfo;
+
+function isOpenScriptInfo(infoOrFileNameOrConfig: OpenScriptInfoOrClosedOrConfigFileInfo): infoOrFileNameOrConfig is ScriptInfo {
+    return !!(infoOrFileNameOrConfig as ScriptInfo).containingProjects;
+}
+
+function isAncestorConfigFileInfo(infoOrFileNameOrConfig: OpenScriptInfoOrClosedOrConfigFileInfo): infoOrFileNameOrConfig is AncestorConfigFileInfo {
+    return !!(infoOrFileNameOrConfig as AncestorConfigFileInfo).configFileInfo;
+}
+
+/** @internal */
+export enum ConfiguredProjectLoadKind {
+    Find,
+    Create,
+    Reload,
+}
+
+/** @internal */
+export interface DefaultConfiguredProjectResult {
+    defaultProject: ConfiguredProject | undefined;
+    sentConfigDiag: Set<ConfiguredProject>;
+    seenProjects: Set<ConfiguredProject>;
+}
+
+/** @internal */
+export interface FindCreateOrLoadConfiguredProjectResult {
+    project: ConfiguredProject;
+    sentConfigFileDiag: boolean;
+}
+
+/**
+ * Goes through each tsconfig from project till project root of open script info and finds, creates or reloads project per kind
+ */
+function forEachAncestorProject<T>(
+    info: ScriptInfo,
+    project: ConfiguredProject,
+    cb: (ancestor: ConfiguredProject) => T | undefined,
+    kind: ConfiguredProjectLoadKind,
+    /** Used with ConfiguredProjectLoadKind.Create or ConfiguredProjectLoadKind.Reload for new projects or reload updates */
+    reason: string,
+    /** Used with ConfiguredProjectLoadKind.Find to get deferredClosed projects as well */
+    allowDeferredClosed: boolean | undefined,
+    /** Used with ConfiguredProjectLoadKind.Reload to check if this project was already reloaded */
+    reloadedProjects: Set<ConfiguredProject> | undefined,
+    /** true means we are looking for solution, so we can stop if found project is not composite to go into parent solution */
+    searchOnlyPotentialSolution: boolean,
+    /** Used with ConfiguredProjectLoadKind.Reload to specify delay reload, and also a set of configured projects already marked for delay load */
+    delayReloadedConfiguredProjects?: Set<ConfiguredProject>,
+): T | undefined {
+    // Create configured project till project root
+    while (true) {
+        // Skip if project is not composite and we are only looking for solution
+        if (
+            !project.isInitialLoadPending() &&
+            (
+                (searchOnlyPotentialSolution && !project.getCompilerOptions().composite) ||
+                // Currently disableSolutionSearching is shared for finding solution/project when
+                // - loading solution for find all references
+                // - trying to find default project
+                project.getCompilerOptions().disableSolutionSearching
+            )
+        ) return;
+
+        // Get config file name
+        const configFileName = project.projectService.getConfigFileNameForFile({
+            fileName: project.getConfigFilePath(),
+            path: info.path,
+            configFileInfo: true,
+            isForDefaultProject: !searchOnlyPotentialSolution,
+        }, kind === ConfiguredProjectLoadKind.Find);
+        if (!configFileName) return;
+
+        // find or delay load the project
+        const ancestor = project.projectService.findCreateOrReloadConfiguredProject(
+            configFileName,
+            kind,
+            reason,
+            allowDeferredClosed,
+            !searchOnlyPotentialSolution ? info.fileName : undefined, // Config Diag event for project if its for default project
+            reloadedProjects,
+            searchOnlyPotentialSolution, // Delay load if we are searching for solution
+            delayReloadedConfiguredProjects,
+        );
+        if (!ancestor) return;
+
+        // If this ancestor is new and was delay loaded, then set the project as potential project reference
+        if (
+            ancestor.project.isInitialLoadPending() &&
+            project.getCompilerOptions().composite
+        ) {
+            // Set a potential project reference
+            // Debug.assert(ancestor.);
+            ancestor.project.setPotentialProjectReference(project.canonicalConfigFilePath);
+        }
+        const result = cb(ancestor.project);
+        if (result) return result;
+        project = ancestor.project;
+    }
+}
+
+/**
+ * Goes through project's resolved project references and finds, creates or reloads project per kind
+ * If project for this resolved reference exists its used immediately otherwise,
+ * follows all references in order, deciding if references of the visited project can be loaded or not
+ */
+function forEachResolvedProjectReferenceProject<T>(
+    project: ConfiguredProject,
+    fileName: string | undefined,
+    cb: (child: ConfiguredProject, sentConfigFileDiag: boolean) => T | undefined,
+    kind: ConfiguredProjectLoadKind,
+    reason: string,
+    /** Used with ConfiguredProjectLoadKind.Find to get deferredClosed projects as well */
+    allowDeferredClosed?: boolean,
+    /** Used with ConfiguredProjectLoadKind.Create to send configFileDiag */
+    triggerFile?: NormalizedPath,
+    /** Used with ConfiguredProjectLoadKind.Reload to check if this project was already reloaded */
+    reloadedProjects?: Set<ConfiguredProject>,
+): T | undefined {
+    const resolvedRefs = project.getCurrentProgram()?.getResolvedProjectReferences();
+    if (!resolvedRefs) return undefined;
+    const possibleDefaultRef = fileName ? project.getResolvedProjectReferenceToRedirect(fileName) : undefined;
+    if (possibleDefaultRef) {
+        // Try to find the name of the file directly through resolved project references
+        const configFileName = toNormalizedPath(possibleDefaultRef.sourceFile.fileName);
+        // We are not using findCreateOrLoadConfiguredProject with kind thats passed in since
+        // we want to determine if we can really create a new project if it doesnt exist
+        // based on following references and determining based on disableReferencedProjectLoad
+        const child = project.projectService.findConfiguredProjectByProjectName(
+            configFileName,
+            allowDeferredClosed,
+        );
+        if (child) {
+            const result = callbackWithProjectFoundUsingFind(child);
+            if (result) return result;
+        }
+        else if (kind !== ConfiguredProjectLoadKind.Find) {
+            // Try to see if this project can be loaded and load only that one instead of loading all the projects
+            const result = forEachResolvedProjectReferenceProjectWorker(
+                resolvedRefs,
+                project.getCompilerOptions(),
+                (ref, loadKind) => possibleDefaultRef === ref ? callback(ref, loadKind) : undefined,
+                kind,
+                project.projectService,
+            );
+            if (result) return result;
+        }
+    }
+
+    return forEachResolvedProjectReferenceProjectWorker(
+        resolvedRefs,
+        project.getCompilerOptions(),
+        (ref, loadKind) => possibleDefaultRef !== ref ? callback(ref, loadKind) : undefined,
+        kind,
+        project.projectService,
+    );
+
+    function callback(ref: ResolvedProjectReference, loadKind: ConfiguredProjectLoadKind) {
+        const result = project.projectService.findCreateOrReloadConfiguredProject(
+            toNormalizedPath(ref.sourceFile.fileName),
+            loadKind,
+            reason,
+            allowDeferredClosed,
+            triggerFile,
+            reloadedProjects,
+        );
+        return result && (
+            loadKind === kind ?
+                cb(result.project, result.sentConfigFileDiag) :
+                callbackWithProjectFoundUsingFind(result.project)
+        );
+    }
+
+    function callbackWithProjectFoundUsingFind(child: ConfiguredProject) {
+        let sentConfigFileDiag = false;
+        // This project was found using "Find" instead of the actually specified kind of "Create" or "Reload",
+        // We need to update or reload this existing project before calling callback
+        switch (kind) {
+            case ConfiguredProjectLoadKind.Create:
+                sentConfigFileDiag = updateConfiguredProject(child, triggerFile);
+                break;
+            case ConfiguredProjectLoadKind.Reload:
+                sentConfigFileDiag = child.projectService.reloadConfiguredProjectClearingSemanticCache(child, reason, reloadedProjects!);
+                break;
+            case ConfiguredProjectLoadKind.Find:
+                break;
+            default:
+                Debug.assertNever(kind);
+        }
+        const result = cb(child, sentConfigFileDiag);
+        if (result) return result;
+    }
+}
+
+function forEachResolvedProjectReferenceProjectWorker<T>(
+    resolvedProjectReferences: readonly (ResolvedProjectReference | undefined)[],
+    parentOptions: CompilerOptions,
+    cb: (resolvedRef: ResolvedProjectReference, loadKind: ConfiguredProjectLoadKind) => T | undefined,
+    kind: ConfiguredProjectLoadKind,
+    projectService: ProjectService,
+    seenResolvedRefs?: Map<string, ConfiguredProjectLoadKind>,
+): T | undefined {
+    const loadKind = parentOptions.disableReferencedProjectLoad ? ConfiguredProjectLoadKind.Find : kind;
+    return forEach(resolvedProjectReferences, ref => {
+        if (!ref) return undefined;
+
+        const configFileName = toNormalizedPath(ref.sourceFile.fileName);
+        const canonicalPath = projectService.toCanonicalFileName(configFileName);
+        const seenValue = seenResolvedRefs?.get(canonicalPath);
+        if (seenValue !== undefined && seenValue >= loadKind) {
+            return undefined;
+        }
+        const result = cb(ref, loadKind);
+        if (result) {
+            return result;
+        }
+
+        (seenResolvedRefs || (seenResolvedRefs = new Map())).set(canonicalPath, loadKind);
+        return ref.references && forEachResolvedProjectReferenceProjectWorker(ref.references, ref.commandLine.options, cb, loadKind, projectService, seenResolvedRefs);
+    });
+}
+
+function forEachPotentialProjectReference<T>(
+    project: ConfiguredProject,
+    cb: (potentialProjectReference: NormalizedPath) => T | undefined,
+): T | undefined {
+    return project.potentialProjectReferences &&
+        forEachKey(project.potentialProjectReferences, cb);
+}
+
+function forEachAnyProjectReferenceKind<T>(
+    project: ConfiguredProject,
+    cb: (resolvedProjectReference: ResolvedProjectReference) => T | undefined,
+    cbProjectRef: (projectReference: ProjectReference) => T | undefined,
+    cbPotentialProjectRef: (potentialProjectReference: NormalizedPath) => T | undefined,
+): T | undefined {
+    return project.getCurrentProgram() ?
+        project.forEachResolvedProjectReference(cb) :
+        project.isInitialLoadPending() ?
+        forEachPotentialProjectReference(project, cbPotentialProjectRef) :
+        forEach(project.getProjectReferences(), cbProjectRef);
+}
+
+function callbackRefProject<T, P extends string>(
+    project: ConfiguredProject,
+    cb: (refProj: ConfiguredProject) => T | undefined,
+    refPath: P | undefined,
+) {
+    const refProject = refPath && project.projectService.configuredProjects.get(refPath);
+    return refProject && cb(refProject);
+}
+
+function forEachReferencedProject<T>(
+    project: ConfiguredProject,
+    cb: (refProj: ConfiguredProject) => T | undefined,
+): T | undefined {
+    return forEachAnyProjectReferenceKind(
+        project,
+        resolvedRef => callbackRefProject(project, cb, resolvedRef.sourceFile.path),
+        projectRef => callbackRefProject(project, cb, project.toPath(resolveProjectReferencePath(projectRef))),
+        potentialProjectRef => callbackRefProject(project, cb, potentialProjectRef),
+    );
+}
+
+interface NodeModulesWatcher extends FileWatcher {
+    /** How many watchers of this directory were for closed ScriptInfo */
+    refreshScriptInfoRefCount: number;
+    /** List of project names whose module specifier cache should be cleared when package.jsons change */
+    affectedModuleSpecifierCacheProjects?: Set<Project>;
+}
+
+/** @internal */
+export interface PackageJsonWatcher extends FileWatcher {
+    projects: Set<Project | WildcardWatcher>;
+}
+
+/** @internal */
+export interface WildcardWatcher extends FileWatcher {
+    packageJsonWatches: Set<PackageJsonWatcher> | undefined;
+}
+
+function getDetailWatchInfo(watchType: WatchType, project: Project | NormalizedPath | undefined) {
+    return `${isString(project) ? `Config: ${project} ` : project ? `Project: ${project.getProjectName()} ` : ""}WatchType: ${watchType}`;
+}
+
+function isScriptInfoWatchedFromNodeModules(info: ScriptInfo) {
+    return !info.isScriptOpen() && info.mTime !== undefined;
+}
+
+/**
+ * returns true if project updated with new program
+ * @internal
+ */
+export function updateProjectIfDirty(project: Project) {
+    project.invalidateResolutionsOfFailedLookupLocations();
+    return project.dirty && !project.updateGraph();
+}
+
+/** Updates the program for triggerFile and returns true if sent configFileDiagEvent */
+function updateWithTriggerFile(project: ConfiguredProject, triggerFile: NormalizedPath, isReload: boolean): boolean {
+    if (!isReload) {
+        project.invalidateResolutionsOfFailedLookupLocations();
+        if (!project.dirty) return false;
+    }
+    project.triggerFileForConfigFileDiag = triggerFile;
+    const updateLevel = project.pendingUpdateLevel;
+    project.updateGraph();
+    // On full update the event is sent by recursive updateWithTrigger through reloadConfiguredProject
+    if (!project.triggerFileForConfigFileDiag && !isReload) return updateLevel === ProgramUpdateLevel.Full;
+    const sent = project.projectService.sendConfigFileDiagEvent(project, triggerFile, isReload);
+    project.triggerFileForConfigFileDiag = undefined;
+    return sent;
+}
+
+/** Updates with triggerFile if persent otherwise updateProjectIfDirty, returns true if sent configFileDiagEvent */
+function updateConfiguredProject(project: ConfiguredProject, triggerFile: NormalizedPath | undefined) {
+    if (triggerFile) {
+        if (updateWithTriggerFile(project, triggerFile, /*isReload*/ false)) return true;
+    }
+    else {
+        updateProjectIfDirty(project);
+    }
+    return false;
+}
+
+function fileOpenReason(info: ScriptInfo) {
+    return `Creating possible configured project for ${info.fileName} to open`;
+}
+
+function reloadReason(reason: string) {
+    return `User requested reload projects: ${reason}`;
+}
+
+function setProjectOptionsUsed(project: ConfiguredProject | ExternalProject) {
+    if (isConfiguredProject(project)) {
+        project.projectOptions = true;
+    }
+}
+
+/** @internal */
+export interface OpenFileArguments {
+    fileName: string;
+    content?: string;
+    scriptKind?: protocol.ScriptKindName | ScriptKind;
+    hasMixedContent?: boolean;
+    projectRootPath?: string;
+}
+
+/** @internal */
+export interface ChangeFileArguments {
+    fileName: string;
+    changes: Iterable<TextChange>;
+}
+
+export interface WatchOptionsAndErrors {
+    watchOptions: WatchOptions;
+    errors: Diagnostic[] | undefined;
+}
+
+/** @internal */
+export interface ParsedConfig {
+    cachedDirectoryStructureHost: CachedDirectoryStructureHost;
+    /**
+     * The map contains
+     *   - true if project is watching config file as well as wild cards
+     *   - false if just config file is watched
+     */
+    projects: Map<NormalizedPath, boolean>;
+    parsedCommandLine?: ParsedCommandLine;
+    watchedDirectories?: Map<string, WildcardDirectoryWatcher>;
+    /**
+     * true if watchedDirectories need to be updated as per parsedCommandLine's updated watched directories
+     */
+    watchedDirectoriesStale?: boolean;
+    updateLevel?: ProgramUpdateLevel.RootNamesAndUpdate | ProgramUpdateLevel.Full;
+}
+
+function createProjectNameFactoryWithCounter(nameFactory: (counter: number) => string) {
+    let nextId = 1;
+    return () => nameFactory(nextId++);
+}
+
+interface HostWatcherMap<T> {
+    idToCallbacks: Map<number, Set<T>>;
+    pathToId: Map<Path, number>;
+}
+
+function getHostWatcherMap<T>(): HostWatcherMap<T> {
+    return { idToCallbacks: new Map(), pathToId: new Map() };
+}
+
+function getCanUseWatchEvents(service: ProjectService, canUseWatchEvents: boolean | undefined) {
+    return !!canUseWatchEvents && !!service.eventHandler && !!service.session;
+}
+
+function createWatchFactoryHostUsingWatchEvents(service: ProjectService, canUseWatchEvents: boolean | undefined): WatchFactoryHost | undefined {
+    if (!getCanUseWatchEvents(service, canUseWatchEvents)) return undefined;
+    const watchedFiles = getHostWatcherMap<FileWatcherCallback>();
+    const watchedDirectories = getHostWatcherMap<DirectoryWatcherCallback>();
+    const watchedDirectoriesRecursive = getHostWatcherMap<DirectoryWatcherCallback>();
+    let ids = 1;
+    service.session!.addProtocolHandler(protocol.CommandTypes.WatchChange, req => {
+        onWatchChange((req as protocol.WatchChangeRequest).arguments);
+        return { responseRequired: false };
+    });
+    return {
+        watchFile,
+        watchDirectory,
+        getCurrentDirectory: () => service.host.getCurrentDirectory(),
+        useCaseSensitiveFileNames: service.host.useCaseSensitiveFileNames,
+    };
+    function watchFile(path: string, callback: FileWatcherCallback): FileWatcher {
+        return getOrCreateFileWatcher(
+            watchedFiles,
+            path,
+            callback,
+            id => ({ eventName: CreateFileWatcherEvent, data: { id, path } }),
+        );
+    }
+    function watchDirectory(path: string, callback: DirectoryWatcherCallback, recursive?: boolean): FileWatcher {
+        return getOrCreateFileWatcher(
+            recursive ? watchedDirectoriesRecursive : watchedDirectories,
+            path,
+            callback,
+            id => ({
+                eventName: CreateDirectoryWatcherEvent,
+                data: {
+                    id,
+                    path,
+                    recursive: !!recursive,
+                    // Special case node_modules as we watch it for changes to closed script infos as well
+                    ignoreUpdate: !path.endsWith("/node_modules") ? true : undefined,
+                },
+            }),
+        );
+    }
+    function getOrCreateFileWatcher<T>(
+        { pathToId, idToCallbacks }: HostWatcherMap<T>,
+        path: string,
+        callback: T,
+        event: (id: number) => CreateFileWatcherEvent | CreateDirectoryWatcherEvent,
+    ) {
+        const key = service.toPath(path);
+        let id = pathToId.get(key);
+        if (!id) pathToId.set(key, id = ids++);
+        let callbacks = idToCallbacks.get(id);
+        if (!callbacks) {
+            idToCallbacks.set(id, callbacks = new Set());
+            // Add watcher
+            service.eventHandler!(event(id));
+        }
+        callbacks.add(callback);
+        return {
+            close() {
+                const callbacks = idToCallbacks.get(id);
+                if (!callbacks?.delete(callback)) return;
+                if (callbacks.size) return;
+                idToCallbacks.delete(id);
+                pathToId.delete(key);
+                service.eventHandler!({ eventName: CloseFileWatcherEvent, data: { id } });
+            },
+        };
+    }
+    function onWatchChange(args: protocol.WatchChangeRequestArgs | readonly protocol.WatchChangeRequestArgs[]) {
+        if (isArray(args)) args.forEach(onWatchChangeRequestArgs);
+        else onWatchChangeRequestArgs(args);
+    }
+
+    function onWatchChangeRequestArgs({ id, created, deleted, updated }: protocol.WatchChangeRequestArgs) {
+        onWatchEventType(id, created, FileWatcherEventKind.Created);
+        onWatchEventType(id, deleted, FileWatcherEventKind.Deleted);
+        onWatchEventType(id, updated, FileWatcherEventKind.Changed);
+    }
+
+    function onWatchEventType(id: number, paths: readonly string[] | undefined, eventKind: FileWatcherEventKind) {
+        if (!paths?.length) return;
+        forEachCallback(watchedFiles, id, paths, (callback, eventPath) => callback(eventPath, eventKind));
+        forEachCallback(watchedDirectories, id, paths, (callback, eventPath) => callback(eventPath));
+        forEachCallback(watchedDirectoriesRecursive, id, paths, (callback, eventPath) => callback(eventPath));
+    }
+
+    function forEachCallback<T>(
+        hostWatcherMap: HostWatcherMap<T>,
+        id: number,
+        eventPaths: readonly string[],
+        cb: (callback: T, eventPath: string) => void,
+    ) {
+        hostWatcherMap.idToCallbacks.get(id)?.forEach(callback => {
+            eventPaths.forEach(eventPath => cb(callback, normalizeSlashes(eventPath)));
+        });
+    }
+}
+
+export class ProjectService {
+    /** @internal */
+    readonly documentRegistry: DocumentRegistry;
+
+    /**
+     * Container of all known scripts
+     *
+     * @internal
+     */
+    readonly filenameToScriptInfo = new Map<Path, ScriptInfo>();
+    private readonly nodeModulesWatchers = new Map<Path, NodeModulesWatcher>();
+    /**
+     * Contains all the deleted script info's version information so that
+     * it does not reset when creating script info again
+     * (and could have potentially collided with version where contents mismatch)
+     */
+    private readonly filenameToScriptInfoVersion = new Map<Path, number>();
+    // Set of all '.js' files ever opened.
+    private readonly allJsFilesForOpenFileTelemetry = new Map<string, true>();
+
+    /**
+     * Map to the real path of the infos
+     *
+     * @internal
+     */
+    readonly realpathToScriptInfos: MultiMap<Path, ScriptInfo> | undefined;
+    /**
+     * maps external project file name to list of config files that were the part of this project
+     */
+    private readonly externalProjectToConfiguredProjectMap = new Map<string, Set<ConfiguredProject>>();
+
+    /**
+     * external projects (configuration and list of root files is not controlled by tsserver)
+     */
+    readonly externalProjects: ExternalProject[] = [];
+    /**
+     * projects built from openFileRoots
+     */
+    readonly inferredProjects: InferredProject[] = [];
+    /**
+     * projects specified by a tsconfig.json file
+     */
+    readonly configuredProjects: Map<string, ConfiguredProject> = new Map<string, ConfiguredProject>();
+    /** @internal */
+    readonly newInferredProjectName = createProjectNameFactoryWithCounter(makeInferredProjectName);
+    /** @internal */
+    readonly newAutoImportProviderProjectName = createProjectNameFactoryWithCounter(makeAutoImportProviderProjectName);
+    /** @internal */
+    readonly newAuxiliaryProjectName = createProjectNameFactoryWithCounter(makeAuxiliaryProjectName);
+    /**
+     * Open files: with value being project root path, and key being Path of the file that is open
+     */
+    readonly openFiles: Map<Path, NormalizedPath | undefined> = new Map<Path, NormalizedPath | undefined>();
+    /** Config files looked up and cached config files for open script info */
+    private readonly configFileForOpenFiles = new Map<Path, ConfigFileForOpenFile>();
+    /** Set of open script infos that are root of inferred project */
+    private rootOfInferredProjects = new Set<ScriptInfo>();
+    /**
+     * Map of open files that are opened without complete path but have projectRoot as current directory
+     */
+    private readonly openFilesWithNonRootedDiskPath = new Map<string, ScriptInfo>();
+
+    private compilerOptionsForInferredProjects: CompilerOptions | undefined;
+    private compilerOptionsForInferredProjectsPerProjectRoot = new Map<string, CompilerOptions>();
+    private watchOptionsForInferredProjects: WatchOptionsAndErrors | undefined;
+    private watchOptionsForInferredProjectsPerProjectRoot = new Map<string, WatchOptionsAndErrors | false>();
+    private typeAcquisitionForInferredProjects: TypeAcquisition | undefined;
+    private typeAcquisitionForInferredProjectsPerProjectRoot = new Map<string, TypeAcquisition | undefined>();
+    /**
+     * Project size for configured or external projects
+     */
+    private readonly projectToSizeMap = new Map<string, number>();
+    /**
+     * This is a map of config file paths existence that doesnt need query to disk
+     * - The entry can be present because there is inferred project that needs to watch addition of config file to directory
+     *   In this case the exists could be true/false based on config file is present or not
+     * - Or it is present if we have configured project open with config file at that location
+     *   In this case the exists property is always true
+     *
+     * @internal
+     */
+    readonly configFileExistenceInfoCache = new Map<NormalizedPath, ConfigFileExistenceInfo>();
+    /** @internal */ readonly throttledOperations: ThrottledOperations;
+
+    private readonly hostConfiguration: HostConfiguration;
+    private safelist: SafeList = defaultTypeSafeList;
+    private readonly legacySafelist = new Map<string, string>();
+
+    private pendingProjectUpdates = new Map<string, Project>();
+    /**
+     * All the open script info that needs recalculation of the default project,
+     * this also caches config file info before config file change was detected to use it in case projects are not updated yet
+     */
+    private pendingOpenFileProjectUpdates?: Map<Path, ConfigFileForOpenFile>;
+    /** @internal */
+    pendingEnsureProjectForOpenFiles = false;
+
+    readonly currentDirectory: NormalizedPath;
+    readonly toCanonicalFileName: (f: string) => string;
+
+    public readonly host: ServerHost;
+    public readonly logger: Logger;
+    public readonly cancellationToken: HostCancellationToken;
+    public readonly useSingleInferredProject: boolean;
+    public readonly useInferredProjectPerProjectRoot: boolean;
+    public readonly typingsInstaller: ITypingsInstaller;
+    private readonly globalCacheLocationDirectoryPath: Path | undefined;
+    public readonly throttleWaitMilliseconds?: number;
+    /** @internal */
+    readonly eventHandler?: ProjectServiceEventHandler;
+    private readonly suppressDiagnosticEvents?: boolean;
+
+    public readonly globalPlugins: readonly string[];
+    public readonly pluginProbeLocations: readonly string[];
+    public readonly allowLocalPluginLoads: boolean;
+    /** @internal */ currentPluginConfigOverrides: Map<string, any> | undefined;
+
+    public readonly typesMapLocation: string | undefined;
+
+    public readonly serverMode: LanguageServiceMode;
+
+    /** Tracks projects that we have already sent telemetry for. */
+    private readonly seenProjects = new Map<string, true>();
+
+    /** @internal */
+    readonly watchFactory: WatchFactory<WatchType, Project | NormalizedPath>;
+
+    private readonly sharedExtendedConfigFileWatchers = new Map<Path, SharedExtendedConfigFileWatcher<NormalizedPath>>();
+    private readonly extendedConfigCache = new Map<string, ExtendedConfigCacheEntry>();
+
+    /** @internal */
+    readonly packageJsonCache: PackageJsonCache;
+    private packageJsonFilesMap: Map<Path, PackageJsonWatcher> | undefined;
+    private incompleteCompletionsCache: IncompleteCompletionsCache | undefined;
+    /** @internal */
+    readonly session: Session<unknown> | undefined;
+
+    private performanceEventHandler?: PerformanceEventHandler;
+
+    private pendingPluginEnablements?: Map<Project, Promise<BeginEnablePluginResult>[]>;
+    private currentPluginEnablementPromise?: Promise<void>;
+
+    /** @internal */ baseline: (title?: string) => void = noop;
+    /** @internal */ verifyDocumentRegistry = noop;
+    /** @internal */ verifyProgram: (project: Project) => void = noop;
+    /** @internal */ onProjectCreation: (project: Project) => void = noop;
+    /** @internal */ canUseWatchEvents: boolean;
+
+    readonly jsDocParsingMode: JSDocParsingMode | undefined;
+
+    constructor(opts: ProjectServiceOptions) {
+        this.host = opts.host;
+        this.logger = opts.logger;
+        this.cancellationToken = opts.cancellationToken;
+        this.useSingleInferredProject = opts.useSingleInferredProject;
+        this.useInferredProjectPerProjectRoot = opts.useInferredProjectPerProjectRoot;
+        this.typingsInstaller = opts.typingsInstaller || nullTypingsInstaller;
+        this.throttleWaitMilliseconds = opts.throttleWaitMilliseconds;
+        this.eventHandler = opts.eventHandler;
+        this.suppressDiagnosticEvents = opts.suppressDiagnosticEvents;
+        this.globalPlugins = opts.globalPlugins || emptyArray;
+        this.pluginProbeLocations = opts.pluginProbeLocations || emptyArray;
+        this.allowLocalPluginLoads = !!opts.allowLocalPluginLoads;
+        this.typesMapLocation = (opts.typesMapLocation === undefined) ? combinePaths(getDirectoryPath(this.getExecutingFilePath()), "typesMap.json") : opts.typesMapLocation;
+        this.session = opts.session;
+        this.jsDocParsingMode = opts.jsDocParsingMode;
+
+        if (opts.serverMode !== undefined) {
+            this.serverMode = opts.serverMode;
+        }
+        else {
+            this.serverMode = LanguageServiceMode.Semantic;
+        }
+
+        if (this.host.realpath) {
+            this.realpathToScriptInfos = createMultiMap();
+        }
+        this.currentDirectory = toNormalizedPath(this.host.getCurrentDirectory());
+        this.toCanonicalFileName = createGetCanonicalFileName(this.host.useCaseSensitiveFileNames);
+        this.globalCacheLocationDirectoryPath = this.typingsInstaller.globalTypingsCacheLocation
+            ? ensureTrailingDirectorySeparator(this.toPath(this.typingsInstaller.globalTypingsCacheLocation))
+            : undefined;
+        this.throttledOperations = new ThrottledOperations(this.host, this.logger);
+
+        if (this.typesMapLocation) {
+            this.loadTypesMap();
+        }
+        else {
+            this.logger.info("No types map provided; using the default");
+        }
+
+        this.typingsInstaller.attach(this);
+
+        this.hostConfiguration = {
+            formatCodeOptions: getDefaultFormatCodeSettings(this.host.newLine),
+            preferences: emptyOptions,
+            hostInfo: "Unknown host",
+            extraFileExtensions: [],
+        };
+
+        this.documentRegistry = createDocumentRegistryInternal(this.host.useCaseSensitiveFileNames, this.currentDirectory, this.jsDocParsingMode, this);
+        const watchLogLevel = this.logger.hasLevel(LogLevel.verbose) ? WatchLogLevel.Verbose :
+            this.logger.loggingEnabled() ? WatchLogLevel.TriggerOnly : WatchLogLevel.None;
+        const log: (s: string) => void = watchLogLevel !== WatchLogLevel.None ? (s => this.logger.info(s)) : noop;
+        this.packageJsonCache = createPackageJsonCache(this);
+        this.watchFactory = this.serverMode !== LanguageServiceMode.Semantic ?
+            {
+                watchFile: returnNoopFileWatcher,
+                watchDirectory: returnNoopFileWatcher,
+            } :
+            getWatchFactory(
+                createWatchFactoryHostUsingWatchEvents(this, opts.canUseWatchEvents) || this.host,
+                watchLogLevel,
+                log,
+                getDetailWatchInfo,
+            );
+        this.canUseWatchEvents = getCanUseWatchEvents(this, opts.canUseWatchEvents);
+        opts.incrementalVerifier?.(this);
+    }
+
+    toPath(fileName: string) {
+        return toPath(fileName, this.currentDirectory, this.toCanonicalFileName);
+    }
+
+    /** @internal */
+    getExecutingFilePath() {
+        return this.getNormalizedAbsolutePath(this.host.getExecutingFilePath());
+    }
+
+    /** @internal */
+    getNormalizedAbsolutePath(fileName: string) {
+        return getNormalizedAbsolutePath(fileName, this.host.getCurrentDirectory());
+    }
+
+    /** @internal */
+    setDocument(key: DocumentRegistryBucketKeyWithMode, path: Path, sourceFile: SourceFile) {
+        const info = Debug.checkDefined(this.getScriptInfoForPath(path));
+        info.cacheSourceFile = { key, sourceFile };
+    }
+
+    /** @internal */
+    getDocument(key: DocumentRegistryBucketKeyWithMode, path: Path): SourceFile | undefined {
+        const info = this.getScriptInfoForPath(path);
+        return info && info.cacheSourceFile && info.cacheSourceFile.key === key ? info.cacheSourceFile.sourceFile : undefined;
+    }
+
+    /** @internal */
+    ensureInferredProjectsUpToDate_TestOnly() {
+        this.ensureProjectStructuresUptoDate();
+    }
+
+    /** @internal */
+    getCompilerOptionsForInferredProjects() {
+        return this.compilerOptionsForInferredProjects;
+    }
+
+    /** @internal */
+    onUpdateLanguageServiceStateForProject(project: Project, languageServiceEnabled: boolean) {
+        if (!this.eventHandler) {
+            return;
+        }
+        const event: ProjectLanguageServiceStateEvent = {
+            eventName: ProjectLanguageServiceStateEvent,
+            data: { project, languageServiceEnabled },
+        };
+        this.eventHandler(event);
+    }
+
+    private loadTypesMap() {
+        try {
+            const fileContent = this.host.readFile(this.typesMapLocation!); // TODO: GH#18217
+            if (fileContent === undefined) {
+                this.logger.info(`Provided types map file "${this.typesMapLocation}" doesn't exist`);
+                return;
+            }
+            const raw: TypesMapFile = JSON.parse(fileContent);
+            // Parse the regexps
+            for (const k of Object.keys(raw.typesMap)) {
+                raw.typesMap[k].match = new RegExp(raw.typesMap[k].match as {} as string, "i");
+            }
+            // raw is now fixed and ready
+            this.safelist = raw.typesMap;
+            for (const key in raw.simpleMap) {
+                if (hasProperty(raw.simpleMap, key)) {
+                    this.legacySafelist.set(key, raw.simpleMap[key].toLowerCase());
+                }
+            }
+        }
+        catch (e) {
+            this.logger.info(`Error loading types map: ${e}`);
+            this.safelist = defaultTypeSafeList;
+            this.legacySafelist.clear();
+        }
+    }
+
+    updateTypingsForProject(response: SetTypings | InvalidateCachedTypings | PackageInstalledResponse): void;
+    /** @internal */
+    updateTypingsForProject(response: SetTypings | InvalidateCachedTypings | PackageInstalledResponse | BeginInstallTypes | EndInstallTypes): void; // eslint-disable-line @typescript-eslint/unified-signatures
+    updateTypingsForProject(response: SetTypings | InvalidateCachedTypings | PackageInstalledResponse | BeginInstallTypes | EndInstallTypes): void {
+        const project = this.findProject(response.projectName);
+        if (!project) {
+            return;
+        }
+        switch (response.kind) {
+            case ActionSet:
+                // Update the typing files and update the project
+                project.updateTypingFiles(
+                    response.compilerOptions,
+                    response.typeAcquisition,
+                    response.unresolvedImports,
+                    response.typings,
+                );
+                return;
+            case ActionInvalidate:
+                // Do not clear resolution cache, there was changes detected in typings, so enque typing request and let it get us correct results
+                project.enqueueInstallTypingsForProject(/*forceRefresh*/ true);
+                return;
+        }
+    }
+
+    /** @internal */
+    watchTypingLocations(response: WatchTypingLocations) {
+        this.findProject(response.projectName)?.watchTypingLocations(response.files);
+    }
+
+    /** @internal */
+    delayEnsureProjectForOpenFiles() {
+        if (!this.openFiles.size) return;
+        this.pendingEnsureProjectForOpenFiles = true;
+        this.throttledOperations.schedule(ensureProjectForOpenFileSchedule, /*delay*/ 2500, () => {
+            if (this.pendingProjectUpdates.size !== 0) {
+                this.delayEnsureProjectForOpenFiles();
+            }
+            else {
+                if (this.pendingEnsureProjectForOpenFiles) {
+                    this.ensureProjectForOpenFiles();
+
+                    // Send the event to notify that there were background project updates
+                    // send current list of open files
+                    this.sendProjectsUpdatedInBackgroundEvent();
+                }
+            }
+        });
+    }
+
+    private delayUpdateProjectGraph(project: Project) {
+        if (isProjectDeferredClose(project)) return;
+        project.markAsDirty();
+        if (isBackgroundProject(project)) return;
+        const projectName = project.getProjectName();
+        this.pendingProjectUpdates.set(projectName, project);
+        this.throttledOperations.schedule(projectName, /*delay*/ 250, () => {
+            if (this.pendingProjectUpdates.delete(projectName)) {
+                updateProjectIfDirty(project);
+            }
+        });
+    }
+
+    /** @internal */
+    hasPendingProjectUpdate(project: Project) {
+        return this.pendingProjectUpdates.has(project.getProjectName());
+    }
+
+    /** @internal */
+    sendProjectsUpdatedInBackgroundEvent() {
+        if (!this.eventHandler) {
+            return;
+        }
+
+        const event: ProjectsUpdatedInBackgroundEvent = {
+            eventName: ProjectsUpdatedInBackgroundEvent,
+            data: {
+                openFiles: arrayFrom(this.openFiles.keys(), path => this.getScriptInfoForPath(path)!.fileName),
+            },
+        };
+        this.eventHandler(event);
+    }
+
+    /** @internal */
+    sendLargeFileReferencedEvent(file: string, fileSize: number) {
+        if (!this.eventHandler) {
+            return;
+        }
+
+        const event: LargeFileReferencedEvent = {
+            eventName: LargeFileReferencedEvent,
+            data: { file, fileSize, maxFileSize },
+        };
+        this.eventHandler(event);
+    }
+
+    /** @internal */
+    sendProjectLoadingStartEvent(project: ConfiguredProject, reason: string) {
+        if (!this.eventHandler) {
+            return;
+        }
+        project.sendLoadingProjectFinish = true;
+        const event: ProjectLoadingStartEvent = {
+            eventName: ProjectLoadingStartEvent,
+            data: { project, reason },
+        };
+        this.eventHandler(event);
+    }
+
+    /** @internal */
+    sendProjectLoadingFinishEvent(project: ConfiguredProject) {
+        if (!this.eventHandler || !project.sendLoadingProjectFinish) {
+            return;
+        }
+
+        project.sendLoadingProjectFinish = false;
+        const event: ProjectLoadingFinishEvent = {
+            eventName: ProjectLoadingFinishEvent,
+            data: { project },
+        };
+        this.eventHandler(event);
+    }
+
+    /** @internal */
+    sendPerformanceEvent(kind: PerformanceEvent["kind"], durationMs: number) {
+        if (this.performanceEventHandler) {
+            this.performanceEventHandler({ kind, durationMs });
+        }
+    }
+
+    /** @internal */
+    delayUpdateProjectGraphAndEnsureProjectStructureForOpenFiles(project: Project) {
+        this.delayUpdateProjectGraph(project);
+        this.delayEnsureProjectForOpenFiles();
+    }
+
+    private delayUpdateProjectGraphs(projects: readonly Project[], clearSourceMapperCache: boolean) {
+        if (projects.length) {
+            for (const project of projects) {
+                // Even if program doesnt change, clear the source mapper cache
+                if (clearSourceMapperCache) project.clearSourceMapperCache();
+                this.delayUpdateProjectGraph(project);
+            }
+            this.delayEnsureProjectForOpenFiles();
+        }
+    }
+
+    setCompilerOptionsForInferredProjects(projectCompilerOptions: protocol.InferredProjectCompilerOptions, projectRootPath?: string): void {
+        Debug.assert(projectRootPath === undefined || this.useInferredProjectPerProjectRoot, "Setting compiler options per project root path is only supported when useInferredProjectPerProjectRoot is enabled");
+
+        const compilerOptions = convertCompilerOptions(projectCompilerOptions);
+        const watchOptions = convertWatchOptions(projectCompilerOptions, projectRootPath);
+        const typeAcquisition = convertTypeAcquisition(projectCompilerOptions);
+
+        // always set 'allowNonTsExtensions' for inferred projects since user cannot configure it from the outside
+        // previously we did not expose a way for user to change these settings and this option was enabled by default
+        compilerOptions.allowNonTsExtensions = true;
+        const canonicalProjectRootPath = projectRootPath && this.toCanonicalFileName(projectRootPath);
+        if (canonicalProjectRootPath) {
+            this.compilerOptionsForInferredProjectsPerProjectRoot.set(canonicalProjectRootPath, compilerOptions);
+            this.watchOptionsForInferredProjectsPerProjectRoot.set(canonicalProjectRootPath, watchOptions || false);
+            this.typeAcquisitionForInferredProjectsPerProjectRoot.set(canonicalProjectRootPath, typeAcquisition);
+        }
+        else {
+            this.compilerOptionsForInferredProjects = compilerOptions;
+            this.watchOptionsForInferredProjects = watchOptions;
+            this.typeAcquisitionForInferredProjects = typeAcquisition;
+        }
+
+        for (const project of this.inferredProjects) {
+            // Only update compiler options in the following cases:
+            // - Inferred projects without a projectRootPath, if the new options do not apply to
+            //   a workspace root
+            // - Inferred projects with a projectRootPath, if the new options do not apply to a
+            //   workspace root and there is no more specific set of options for that project's
+            //   root path
+            // - Inferred projects with a projectRootPath, if the new options apply to that
+            //   project root path.
+            if (
+                canonicalProjectRootPath ?
+                    project.projectRootPath === canonicalProjectRootPath :
+                    !project.projectRootPath || !this.compilerOptionsForInferredProjectsPerProjectRoot.has(project.projectRootPath)
+            ) {
+                project.setCompilerOptions(compilerOptions);
+                project.setTypeAcquisition(typeAcquisition);
+                project.setWatchOptions(watchOptions?.watchOptions);
+                project.setProjectErrors(watchOptions?.errors);
+                project.compileOnSaveEnabled = compilerOptions.compileOnSave!;
+                project.markAsDirty();
+                this.delayUpdateProjectGraph(project);
+            }
+        }
+
+        this.delayEnsureProjectForOpenFiles();
+    }
+
+    findProject(projectName: string): Project | undefined {
+        if (projectName === undefined) {
+            return undefined;
+        }
+        if (isInferredProjectName(projectName)) {
+            return findProjectByName(projectName, this.inferredProjects);
+        }
+        return this.findExternalProjectByProjectName(projectName) || this.findConfiguredProjectByProjectName(toNormalizedPath(projectName));
+    }
+
+    /** @internal */
+    forEachProject(cb: (project: Project) => void) {
+        this.externalProjects.forEach(cb);
+        this.configuredProjects.forEach(cb);
+        this.inferredProjects.forEach(cb);
+    }
+
+    /** @internal */
+    forEachEnabledProject(cb: (project: Project) => void) {
+        this.forEachProject(project => {
+            if (!project.isOrphan() && project.languageServiceEnabled) {
+                cb(project);
+            }
+        });
+    }
+
+    getDefaultProjectForFile(fileName: NormalizedPath, ensureProject: boolean): Project | undefined {
+        return ensureProject ? this.ensureDefaultProjectForFile(fileName) : this.tryGetDefaultProjectForFile(fileName);
+    }
+
+    /** @internal */
+    tryGetDefaultProjectForFile(fileNameOrScriptInfo: NormalizedPath | ScriptInfo): Project | undefined {
+        const scriptInfo = isString(fileNameOrScriptInfo) ? this.getScriptInfoForNormalizedPath(fileNameOrScriptInfo) : fileNameOrScriptInfo;
+        return scriptInfo && !scriptInfo.isOrphan() ? scriptInfo.getDefaultProject() : undefined;
+    }
+
+    /**
+     * If there is default project calculation pending for this file,
+     * then it completes that calculation so that correct default project is used for the project
+     */
+    private tryGetDefaultProjectForEnsuringConfiguredProjectForFile(fileNameOrScriptInfo: NormalizedPath | ScriptInfo): Project | undefined {
+        const scriptInfo = isString(fileNameOrScriptInfo) ? this.getScriptInfoForNormalizedPath(fileNameOrScriptInfo) : fileNameOrScriptInfo;
+        if (!scriptInfo) return undefined;
+        if (this.pendingOpenFileProjectUpdates?.delete(scriptInfo.path)) {
+            this.tryFindDefaultConfiguredProjectAndLoadAncestorsForOpenScriptInfo(
+                scriptInfo,
+                ConfiguredProjectLoadKind.Create,
+            );
+            if (scriptInfo.isOrphan()) {
+                this.assignOrphanScriptInfoToInferredProject(scriptInfo, this.openFiles.get(scriptInfo.path));
+            }
+        }
+
+        return this.tryGetDefaultProjectForFile(scriptInfo);
+    }
+
+    /** @internal */
+    ensureDefaultProjectForFile(fileNameOrScriptInfo: NormalizedPath | ScriptInfo): Project {
+        return this.tryGetDefaultProjectForEnsuringConfiguredProjectForFile(fileNameOrScriptInfo) || this.doEnsureDefaultProjectForFile(fileNameOrScriptInfo);
+    }
+
+    private doEnsureDefaultProjectForFile(fileNameOrScriptInfo: NormalizedPath | ScriptInfo): Project {
+        this.ensureProjectStructuresUptoDate();
+        const scriptInfo = isString(fileNameOrScriptInfo) ? this.getScriptInfoForNormalizedPath(fileNameOrScriptInfo) : fileNameOrScriptInfo;
+        return scriptInfo ?
+            scriptInfo.getDefaultProject() :
+            (this.logErrorForScriptInfoNotFound(isString(fileNameOrScriptInfo) ? fileNameOrScriptInfo : fileNameOrScriptInfo.fileName), Errors.ThrowNoProject());
+    }
+
+    getScriptInfoEnsuringProjectsUptoDate(uncheckedFileName: string) {
+        this.ensureProjectStructuresUptoDate();
+        return this.getScriptInfo(uncheckedFileName);
+    }
+
+    /**
+     * Ensures the project structures are upto date
+     * This means,
+     * - we go through all the projects and update them if they are dirty
+     * - if updates reflect some change in structure or there was pending request to ensure projects for open files
+     *   ensure that each open script info has project
+     */
+    private ensureProjectStructuresUptoDate() {
+        let hasChanges = this.pendingEnsureProjectForOpenFiles;
+        this.pendingProjectUpdates.clear();
+        const updateGraph = (project: Project) => {
+            hasChanges = updateProjectIfDirty(project) || hasChanges;
+        };
+
+        this.externalProjects.forEach(updateGraph);
+        this.configuredProjects.forEach(updateGraph);
+        this.inferredProjects.forEach(updateGraph);
+        if (hasChanges) {
+            this.ensureProjectForOpenFiles();
+        }
+    }
+
+    getFormatCodeOptions(file: NormalizedPath) {
+        const info = this.getScriptInfoForNormalizedPath(file);
+        return info && info.getFormatCodeSettings() || this.hostConfiguration.formatCodeOptions;
+    }
+
+    getPreferences(file: NormalizedPath): protocol.UserPreferences {
+        const info = this.getScriptInfoForNormalizedPath(file);
+        return { ...this.hostConfiguration.preferences, ...info && info.getPreferences() };
+    }
+
+    getHostFormatCodeOptions(): FormatCodeSettings {
+        return this.hostConfiguration.formatCodeOptions;
+    }
+
+    getHostPreferences(): protocol.UserPreferences {
+        return this.hostConfiguration.preferences;
+    }
+
+    private onSourceFileChanged(info: ScriptInfo, eventKind: FileWatcherEventKind) {
+        Debug.assert(!info.isScriptOpen());
+        if (eventKind === FileWatcherEventKind.Deleted) {
+            this.handleDeletedFile(info, /*deferredDelete*/ true);
+        }
+        else {
+            if (info.deferredDelete) info.deferredDelete = undefined;
+            // file has been changed which might affect the set of referenced files in projects that include
+            // this file and set of inferred projects
+            info.delayReloadNonMixedContentFile();
+            this.delayUpdateProjectGraphs(info.containingProjects, /*clearSourceMapperCache*/ false);
+            this.handleSourceMapProjects(info);
+        }
+    }
+
+    private handleSourceMapProjects(info: ScriptInfo) {
+        // Change in d.ts, update source projects as well
+        if (info.sourceMapFilePath) {
+            if (isString(info.sourceMapFilePath)) {
+                const sourceMapFileInfo = this.getScriptInfoForPath(info.sourceMapFilePath);
+                this.delayUpdateSourceInfoProjects(sourceMapFileInfo?.sourceInfos);
+            }
+            else {
+                this.delayUpdateSourceInfoProjects(info.sourceMapFilePath.sourceInfos);
+            }
+        }
+        // Change in mapInfo, update declarationProjects and source projects
+        this.delayUpdateSourceInfoProjects(info.sourceInfos);
+        if (info.declarationInfoPath) {
+            this.delayUpdateProjectsOfScriptInfoPath(info.declarationInfoPath);
+        }
+    }
+
+    private delayUpdateSourceInfoProjects(sourceInfos: Set<Path> | undefined) {
+        if (sourceInfos) {
+            sourceInfos.forEach((_value, path) => this.delayUpdateProjectsOfScriptInfoPath(path));
+        }
+    }
+
+    private delayUpdateProjectsOfScriptInfoPath(path: Path) {
+        const info = this.getScriptInfoForPath(path);
+        if (info) {
+            this.delayUpdateProjectGraphs(info.containingProjects, /*clearSourceMapperCache*/ true);
+        }
+    }
+
+    private handleDeletedFile(info: ScriptInfo, deferredDelete: boolean) {
+        Debug.assert(!info.isScriptOpen());
+        this.delayUpdateProjectGraphs(info.containingProjects, /*clearSourceMapperCache*/ false);
+        this.handleSourceMapProjects(info);
+        info.detachAllProjects();
+        if (deferredDelete) {
+            info.delayReloadNonMixedContentFile();
+            info.deferredDelete = true;
+        }
+        else {
+            this.deleteScriptInfo(info);
+        }
+    }
+
+    /**
+     * This is to watch whenever files are added or removed to the wildcard directories
+     */
+    private watchWildcardDirectory(directory: string, flags: WatchDirectoryFlags, configFileName: NormalizedPath, config: ParsedConfig) {
+        let watcher: FileWatcher | undefined = this.watchFactory.watchDirectory(
+            directory,
+            fileOrDirectory => {
+                const fileOrDirectoryPath = this.toPath(fileOrDirectory);
+                const fsResult = config.cachedDirectoryStructureHost.addOrDeleteFileOrDirectory(fileOrDirectory, fileOrDirectoryPath);
+                if (
+                    getBaseFileName(fileOrDirectoryPath) === "package.json" && !isInsideNodeModules(fileOrDirectoryPath) &&
+                    (fsResult && fsResult.fileExists || !fsResult && this.host.fileExists(fileOrDirectory))
+                ) {
+                    const file = this.getNormalizedAbsolutePath(fileOrDirectory);
+                    this.logger.info(`Config: ${configFileName} Detected new package.json: ${file}`);
+                    this.packageJsonCache.addOrUpdate(file, fileOrDirectoryPath);
+                    this.watchPackageJsonFile(file, fileOrDirectoryPath, result);
+                }
+
+                const configuredProjectForConfig = this.findConfiguredProjectByProjectName(configFileName);
+                if (
+                    isIgnoredFileFromWildCardWatching({
+                        watchedDirPath: this.toPath(directory),
+                        fileOrDirectory,
+                        fileOrDirectoryPath,
+                        configFileName,
+                        extraFileExtensions: this.hostConfiguration.extraFileExtensions,
+                        currentDirectory: this.currentDirectory,
+                        options: config.parsedCommandLine!.options,
+                        program: configuredProjectForConfig?.getCurrentProgram() || config.parsedCommandLine!.fileNames,
+                        useCaseSensitiveFileNames: this.host.useCaseSensitiveFileNames,
+                        writeLog: s => this.logger.info(s),
+                        toPath: s => this.toPath(s),
+                        getScriptKind: configuredProjectForConfig ? (fileName => configuredProjectForConfig.getScriptKind(fileName)) : undefined,
+                    })
+                ) return;
+
+                // Reload is pending, do the reload
+                if (config.updateLevel !== ProgramUpdateLevel.Full) config.updateLevel = ProgramUpdateLevel.RootNamesAndUpdate;
+                config.projects.forEach((watchWildcardDirectories, projectCanonicalPath) => {
+                    if (!watchWildcardDirectories) return;
+                    const project = this.getConfiguredProjectByCanonicalConfigFilePath(projectCanonicalPath);
+                    if (!project) return;
+
+                    if (
+                        configuredProjectForConfig !== project &&
+                        this.getHostPreferences().includeCompletionsForModuleExports
+                    ) {
+                        const path = this.toPath(configFileName);
+                        if (find(project.getCurrentProgram()?.getResolvedProjectReferences(), ref => ref?.sourceFile.path === path)) {
+                            project.markAutoImportProviderAsDirty();
+                        }
+                    }
+
+                    // Load root file names for configured project with the config file name
+                    // But only schedule update if project references this config file
+                    const updateLevel = configuredProjectForConfig === project ? ProgramUpdateLevel.RootNamesAndUpdate : ProgramUpdateLevel.Update;
+                    if (project.pendingUpdateLevel > updateLevel) return;
+
+                    // don't trigger callback on open, existing files
+                    if (this.openFiles.has(fileOrDirectoryPath)) {
+                        const info = Debug.checkDefined(this.getScriptInfoForPath(fileOrDirectoryPath));
+                        if (info.isAttached(project)) {
+                            const loadLevelToSet = Math.max(updateLevel, project.openFileWatchTriggered.get(fileOrDirectoryPath) || ProgramUpdateLevel.Update) as ProgramUpdateLevel;
+                            project.openFileWatchTriggered.set(fileOrDirectoryPath, loadLevelToSet);
+                        }
+                        else {
+                            project.pendingUpdateLevel = updateLevel;
+                            this.delayUpdateProjectGraphAndEnsureProjectStructureForOpenFiles(project);
+                        }
+                    }
+                    else {
+                        project.pendingUpdateLevel = updateLevel;
+                        this.delayUpdateProjectGraphAndEnsureProjectStructureForOpenFiles(project);
+                    }
+                });
+            },
+            flags,
+            this.getWatchOptionsFromProjectWatchOptions(config.parsedCommandLine!.watchOptions, getDirectoryPath(configFileName)),
+            WatchType.WildcardDirectory,
+            configFileName,
+        );
+
+        const result: WildcardWatcher = {
+            packageJsonWatches: undefined,
+            close() {
+                if (watcher) {
+                    watcher.close();
+                    watcher = undefined;
+                    result.packageJsonWatches?.forEach(watcher => {
+                        watcher.projects.delete(result);
+                        watcher.close();
+                    });
+                    result.packageJsonWatches = undefined;
+                }
+            },
+        };
+        return result;
+    }
+
+    private delayUpdateProjectsFromParsedConfigOnConfigFileChange(canonicalConfigFilePath: NormalizedPath, loadReason: string) {
+        const configFileExistenceInfo = this.configFileExistenceInfoCache.get(canonicalConfigFilePath);
+        if (!configFileExistenceInfo?.config) return false;
+        let scheduledAnyProjectUpdate = false;
+        // Update projects watching cached config
+        configFileExistenceInfo.config.updateLevel = ProgramUpdateLevel.Full;
+
+        configFileExistenceInfo.config.projects.forEach((_watchWildcardDirectories, projectCanonicalPath) => {
+            const project = this.getConfiguredProjectByCanonicalConfigFilePath(projectCanonicalPath);
+            if (!project) return;
+
+            scheduledAnyProjectUpdate = true;
+            if (projectCanonicalPath === canonicalConfigFilePath) {
+                // Skip refresh if project is not yet loaded
+                if (project.isInitialLoadPending()) return;
+                project.pendingUpdateLevel = ProgramUpdateLevel.Full;
+                project.pendingUpdateReason = loadReason;
+                this.delayUpdateProjectGraph(project);
+                project.markAutoImportProviderAsDirty();
+            }
+            else {
+                // Change in referenced project config file
+                const path = this.toPath(canonicalConfigFilePath);
+                project.resolutionCache.removeResolutionsFromProjectReferenceRedirects(path);
+                this.delayUpdateProjectGraph(project);
+                if (
+                    this.getHostPreferences().includeCompletionsForModuleExports &&
+                    find(project.getCurrentProgram()?.getResolvedProjectReferences(), ref => ref?.sourceFile.path === path)
+                ) {
+                    project.markAutoImportProviderAsDirty();
+                }
+            }
+        });
+        return scheduledAnyProjectUpdate;
+    }
+
+    private onConfigFileChanged(configFileName: NormalizedPath, canonicalConfigFilePath: NormalizedPath, eventKind: FileWatcherEventKind) {
+        const configFileExistenceInfo = this.configFileExistenceInfoCache.get(canonicalConfigFilePath)!;
+        const project = this.getConfiguredProjectByCanonicalConfigFilePath(canonicalConfigFilePath);
+        const wasDefferedClose = project?.deferredClose;
+        if (eventKind === FileWatcherEventKind.Deleted) {
+            // Update the cached status
+            // We arent updating or removing the cached config file presence info as that will be taken care of by
+            // releaseParsedConfig when the project is closed or doesnt need this config any more (depending on tracking open files)
+            configFileExistenceInfo.exists = false;
+
+            // Deferred remove the configured project for this config file
+            if (project) project.deferredClose = true;
+        }
+        else {
+            // Update the cached status
+            configFileExistenceInfo.exists = true;
+            if (wasDefferedClose) {
+                project.deferredClose = undefined;
+                project.markAsDirty();
+            }
+        }
+
+        // Update projects watching config
+        this.delayUpdateProjectsFromParsedConfigOnConfigFileChange(
+            canonicalConfigFilePath,
+            "Change in config file detected",
+        );
+
+        const updatedProjects = new Set<ConfiguredProject>(project ? [project] : undefined);
+        this.openFiles.forEach((_projectRootPath, path) => {
+            const configFileForOpenFile = this.configFileForOpenFiles.get(path);
+
+            // If this open script info does not depend on this config file, skip
+            if (!configFileExistenceInfo.openFilesImpactedByConfigFile?.has(path)) return;
+            // Invalidate default config file name for open file
+            this.configFileForOpenFiles.delete(path);
+            const info = this.getScriptInfoForPath(path)!;
+
+            // Find new default config file name for this open file
+            const newConfigFileNameForInfo = this.getConfigFileNameForFile(info, /*findFromCacheOnly*/ false);
+            if (!newConfigFileNameForInfo) return;
+
+            // Create new project for this open file with delay load
+            const projectForInfo = this.findConfiguredProjectByProjectName(newConfigFileNameForInfo) ??
+                this.createConfiguredProject(
+                    newConfigFileNameForInfo,
+                    `Change in config file ${configFileName} detected, ${fileOpenReason(info)}`,
+                );
+
+            // Cache the existing config file info for this open file if not already done so
+            if (!this.pendingOpenFileProjectUpdates?.has(path)) {
+                (this.pendingOpenFileProjectUpdates ??= new Map()).set(path, configFileForOpenFile);
+            }
+
+            // If this was not already updated, and its new project, schedule for update
+            // Existing projects dont need to update if they were not using the changed config in any way
+            if (tryAddToSet(updatedProjects, projectForInfo) && projectForInfo.isInitialLoadPending()) {
+                this.delayUpdateProjectGraph(projectForInfo);
+            }
+        });
+
+        // Ensure that all the open files have project
+        this.delayEnsureProjectForOpenFiles();
+    }
+
+    private removeProject(project: Project) {
+        this.logger.info("`remove Project::");
+        project.print(/*writeProjectFileNames*/ true, /*writeFileExplaination*/ true, /*writeFileVersionAndText*/ false);
+
+        project.close();
+        if (Debug.shouldAssert(AssertionLevel.Normal)) {
+            this.filenameToScriptInfo.forEach(info =>
+                Debug.assert(
+                    !info.isAttached(project),
+                    "Found script Info still attached to project",
+                    () =>
+                        `${project.projectName}: ScriptInfos still attached: ${
+                            JSON.stringify(
+                                arrayFrom(
+                                    mapDefinedIterator(
+                                        this.filenameToScriptInfo.values(),
+                                        info =>
+                                            info.isAttached(project) ?
+                                                {
+                                                    fileName: info.fileName,
+                                                    projects: info.containingProjects.map(p => p.projectName),
+                                                    hasMixedContent: info.hasMixedContent,
+                                                } : undefined,
+                                    ),
+                                ),
+                                /*replacer*/ undefined,
+                                " ",
+                            )
+                        }`,
+                )
+            );
+        }
+        // Remove the project from pending project updates
+        this.pendingProjectUpdates.delete(project.getProjectName());
+
+        switch (project.projectKind) {
+            case ProjectKind.External:
+                unorderedRemoveItem(this.externalProjects, project as ExternalProject);
+                this.projectToSizeMap.delete(project.getProjectName());
+                break;
+            case ProjectKind.Configured:
+                this.configuredProjects.delete((project as ConfiguredProject).canonicalConfigFilePath);
+                this.projectToSizeMap.delete((project as ConfiguredProject).canonicalConfigFilePath);
+                break;
+            case ProjectKind.Inferred:
+                unorderedRemoveItem(this.inferredProjects, project as InferredProject);
+                break;
+        }
+    }
+
+    /** @internal */
+    assignOrphanScriptInfoToInferredProject(info: ScriptInfo, projectRootPath: NormalizedPath | undefined) {
+        Debug.assert(info.isOrphan());
+        const project = this.getOrCreateInferredProjectForProjectRootPathIfEnabled(info, projectRootPath) ||
+            this.getOrCreateSingleInferredProjectIfEnabled() ||
+            this.getOrCreateSingleInferredWithoutProjectRoot(
+                info.isDynamic ?
+                    projectRootPath || this.currentDirectory :
+                    getDirectoryPath(
+                        isRootedDiskPath(info.fileName) ?
+                            info.fileName :
+                            getNormalizedAbsolutePath(
+                                info.fileName,
+                                projectRootPath ?
+                                    this.getNormalizedAbsolutePath(projectRootPath) :
+                                    this.currentDirectory,
+                            ),
+                    ),
+            );
+
+        project.addRoot(info);
+        if (info.containingProjects[0] !== project) {
+            // Ensure this is first project, we could be in this scenario because info could be part of orphan project
+            orderedRemoveItem(info.containingProjects, project);
+            info.containingProjects.unshift(project);
+        }
+        project.updateGraph();
+
+        if (!this.useSingleInferredProject && !project.projectRootPath) {
+            // Note that we need to create a copy of the array since the list of project can change
+            for (const inferredProject of this.inferredProjects) {
+                if (inferredProject === project || inferredProject.isOrphan()) {
+                    continue;
+                }
+
+                // Remove the inferred project if the root of it is now part of newly created inferred project
+                // e.g through references
+                // Which means if any root of inferred project is part of more than 1 project can be removed
+                // This logic is same as iterating over all open files and calling
+                // this.removeRootOfInferredProjectIfNowPartOfOtherProject(f);
+                // Since this is also called from refreshInferredProject and closeOpen file
+                // to update inferred projects of the open file, this iteration might be faster
+                // instead of scanning all open files
+                const roots = inferredProject.getRootScriptInfos();
+                Debug.assert(roots.length === 1 || !!inferredProject.projectRootPath);
+                if (roots.length === 1 && forEach(roots[0].containingProjects, p => p !== roots[0].containingProjects[0] && !p.isOrphan())) {
+                    inferredProject.removeFile(roots[0], /*fileExists*/ true, /*detachFromProject*/ true);
+                }
+            }
+        }
+
+        return project;
+    }
+
+    private assignOrphanScriptInfosToInferredProject() {
+        // collect orphaned files and assign them to inferred project just like we treat open of a file
+        this.openFiles.forEach((projectRootPath, path) => {
+            const info = this.getScriptInfoForPath(path)!;
+            // collect all orphaned script infos from open files
+            if (info.isOrphan()) {
+                this.assignOrphanScriptInfoToInferredProject(info, projectRootPath);
+            }
+        });
+    }
+
+    /**
+     * Remove this file from the set of open, non-configured files.
+     * @param info The file that has been closed or newly configured
+     */
+    private closeOpenFile(info: ScriptInfo, skipAssignOrphanScriptInfosToInferredProject?: true) {
+        // Closing file should trigger re-reading the file content from disk. This is
+        // because the user may chose to discard the buffer content before saving
+        // to the disk, and the server's version of the file can be out of sync.
+        const fileExists = info.isDynamic ? false : this.host.fileExists(info.fileName);
+        info.close(fileExists);
+        this.stopWatchingConfigFilesForScriptInfo(info);
+
+        const canonicalFileName = this.toCanonicalFileName(info.fileName);
+        if (this.openFilesWithNonRootedDiskPath.get(canonicalFileName) === info) {
+            this.openFilesWithNonRootedDiskPath.delete(canonicalFileName);
+        }
+
+        // collect all projects that should be removed
+        let ensureProjectsForOpenFiles = false;
+        for (const p of info.containingProjects) {
+            if (isConfiguredProject(p)) {
+                if (info.hasMixedContent) {
+                    info.registerFileUpdate();
+                }
+                // Do not remove the project so that we can reuse this project
+                // if it would need to be re-created with next file open
+
+                // If project had open file affecting
+                // Reload the root Files from config if its not already scheduled
+                const updateLevel = p.openFileWatchTriggered.get(info.path);
+                if (updateLevel !== undefined) {
+                    p.openFileWatchTriggered.delete(info.path);
+                    if (p.pendingUpdateLevel < updateLevel) {
+                        p.pendingUpdateLevel = updateLevel;
+                        p.markFileAsDirty(info.path);
+                    }
+                }
+            }
+            else if (isInferredProject(p) && p.isRoot(info)) {
+                // If this was the last open root file of inferred project
+                if (p.isProjectWithSingleRoot()) {
+                    ensureProjectsForOpenFiles = true;
+                }
+
+                p.removeFile(info, fileExists, /*detachFromProject*/ true);
+                // Do not remove the project even if this was last root of the inferred project
+                // so that we can reuse this project, if it would need to be re-created with next file open
+            }
+
+            if (!p.languageServiceEnabled) {
+                // if project language service is disabled then we create a program only for open files.
+                // this means that project should be marked as dirty to force rebuilding of the program
+                // on the next request
+                p.markAsDirty();
+            }
+        }
+
+        this.openFiles.delete(info.path);
+        this.configFileForOpenFiles.delete(info.path);
+        this.pendingOpenFileProjectUpdates?.delete(info.path);
+        Debug.assert(!this.rootOfInferredProjects.has(info));
+
+        if (!skipAssignOrphanScriptInfosToInferredProject && ensureProjectsForOpenFiles) {
+            this.assignOrphanScriptInfosToInferredProject();
+        }
+
+        // Cleanup script infos that arent part of any project (eg. those could be closed script infos not referenced by any project)
+        // is postponed to next file open so that if file from same project is opened,
+        // we wont end up creating same script infos
+
+        // If the current info is being just closed - add the watcher file to track changes
+        // But if file was deleted, handle that part
+        if (fileExists) {
+            this.watchClosedScriptInfo(info);
+        }
+        else {
+            this.handleDeletedFile(info, /*deferredDelete*/ false);
+        }
+        return ensureProjectsForOpenFiles;
+    }
+
+    private deleteScriptInfo(info: ScriptInfo) {
+        Debug.assert(!info.isScriptOpen());
+        this.filenameToScriptInfo.delete(info.path);
+        this.filenameToScriptInfoVersion.set(info.path, info.textStorage.version);
+        this.stopWatchingScriptInfo(info);
+        const realpath = info.getRealpathIfDifferent();
+        if (realpath) {
+            this.realpathToScriptInfos!.remove(realpath, info); // TODO: GH#18217
+        }
+        info.closeSourceMapFileWatcher();
+    }
+
+    private configFileExists(configFileName: NormalizedPath, canonicalConfigFilePath: NormalizedPath, info: OpenScriptInfoOrClosedOrConfigFileInfo) {
+        const configFileExistenceInfo = this.configFileExistenceInfoCache.get(canonicalConfigFilePath);
+
+        let openFilesImpactedByConfigFile: Set<Path> | undefined;
+        if (this.openFiles.has(info.path) && (!isAncestorConfigFileInfo(info) || info.isForDefaultProject)) {
+            // By default the info would get impacted by presence of config file since its in the detection path
+            // Only adding the info as a root to inferred project will need the existence to be watched by file watcher
+            if (configFileExistenceInfo) (configFileExistenceInfo.openFilesImpactedByConfigFile ??= new Set()).add(info.path);
+            else (openFilesImpactedByConfigFile = new Set()).add(info.path);
+        }
+
+        if (configFileExistenceInfo) return configFileExistenceInfo.exists;
+
+        // Theoretically we should be adding watch for the directory here itself.
+        // In practice there will be very few scenarios where the config file gets added
+        // somewhere inside the another config file directory.
+        // And technically we could handle that case in configFile's directory watcher in some cases
+        // But given that its a rare scenario it seems like too much overhead. (we werent watching those directories earlier either)
+
+        // So what we are now watching is: configFile if the configured project corresponding to it is open
+        // Or the whole chain of config files for the roots of the inferred projects
+
+        // Cache the host value of file exists and add the info to map of open files impacted by this config file
+        const exists = this.host.fileExists(configFileName);
+        this.configFileExistenceInfoCache.set(canonicalConfigFilePath, { exists, openFilesImpactedByConfigFile });
+        return exists;
+    }
+
+    private createConfigFileWatcherForParsedConfig(configFileName: NormalizedPath, canonicalConfigFilePath: NormalizedPath, forProject: ConfiguredProject) {
+        const configFileExistenceInfo = this.configFileExistenceInfoCache.get(canonicalConfigFilePath)!;
+        // When watching config file for parsed config, remove the noopFileWatcher that can be created for open files impacted by config file and watch for real
+        if (!configFileExistenceInfo.watcher || configFileExistenceInfo.watcher === noopConfigFileWatcher) {
+            configFileExistenceInfo.watcher = this.watchFactory.watchFile(
+                configFileName,
+                (_fileName, eventKind) => this.onConfigFileChanged(configFileName, canonicalConfigFilePath, eventKind),
+                PollingInterval.High,
+                this.getWatchOptionsFromProjectWatchOptions(configFileExistenceInfo?.config?.parsedCommandLine?.watchOptions, getDirectoryPath(configFileName)),
+                WatchType.ConfigFile,
+                forProject,
+            );
+        }
+        // Watching config file for project, update the map
+        const projects = configFileExistenceInfo.config!.projects;
+        projects.set(forProject.canonicalConfigFilePath, projects.get(forProject.canonicalConfigFilePath) || false);
+    }
+
+    /** @internal */
+    releaseParsedConfig(canonicalConfigFilePath: NormalizedPath, forProject: ConfiguredProject) {
+        const configFileExistenceInfo = this.configFileExistenceInfoCache.get(canonicalConfigFilePath)!;
+        if (!configFileExistenceInfo.config?.projects.delete(forProject.canonicalConfigFilePath)) return;
+        // If there are still projects watching this config file existence and config, there is nothing to do
+        if (configFileExistenceInfo.config?.projects.size) return;
+
+        configFileExistenceInfo.config = undefined;
+        clearSharedExtendedConfigFileWatcher(canonicalConfigFilePath, this.sharedExtendedConfigFileWatchers);
+        Debug.checkDefined(configFileExistenceInfo.watcher);
+        if (configFileExistenceInfo.openFilesImpactedByConfigFile?.size) {
+            // If there are open files that are impacted by this config file existence
+            // but none of them are root of inferred project, the config file watcher will be
+            // created when any of the script infos are added as root of inferred project
+            if (configFileExistenceInfo.inferredProjectRoots) {
+                // If we cannot watch config file existence without configured project, close the configured file watcher
+                if (!canWatchDirectoryOrFile(getPathComponents(getDirectoryPath(canonicalConfigFilePath) as Path))) {
+                    configFileExistenceInfo.watcher!.close();
+                    configFileExistenceInfo.watcher = noopConfigFileWatcher;
+                }
+            }
+            else {
+                // Close existing watcher
+                configFileExistenceInfo.watcher!.close();
+                configFileExistenceInfo.watcher = undefined;
+            }
+        }
+        else {
+            // There is not a single file open thats tracking the status of this config file. Remove from cache
+            configFileExistenceInfo.watcher!.close();
+            this.configFileExistenceInfoCache.delete(canonicalConfigFilePath);
+        }
+    }
+
+    /**
+     * This is called on file close or when its removed from inferred project as root,
+     * so that we handle the watches and inferred project root data
+     * @internal
+     */
+    stopWatchingConfigFilesForScriptInfo(info: ScriptInfo) {
+        if (this.serverMode !== LanguageServiceMode.Semantic) return;
+        const isRootOfInferredProject = this.rootOfInferredProjects.delete(info);
+        const isOpen = info.isScriptOpen();
+        // Nothing to stop watching if this is open script info and not root of inferred project
+        if (isOpen && !isRootOfInferredProject) return;
+        this.forEachConfigFileLocation(info, canonicalConfigFilePath => {
+            const configFileExistenceInfo = this.configFileExistenceInfoCache.get(canonicalConfigFilePath);
+            if (!configFileExistenceInfo) return;
+
+            if (isOpen) {
+                // If this file doesnt get impacted by this config file, skip
+                if (!configFileExistenceInfo?.openFilesImpactedByConfigFile?.has(info.path)) return;
+            }
+            else {
+                // Delete the info from map, since this file is no more open
+                if (!configFileExistenceInfo.openFilesImpactedByConfigFile?.delete(info.path)) return;
+            }
+
+            // If the script info was not root of inferred project,
+            // there wont be config file watch open because of this script info
+            if (isRootOfInferredProject) {
+                // But if it is a root, it could be the last script info that is root of inferred project
+                // and hence we would need to close the config file watcher
+                configFileExistenceInfo.inferredProjectRoots!--;
+
+                // Close the config file watcher if there are no more open files that are root of inferred project
+                // or if there are no projects that need to watch this config file existence info
+                if (
+                    configFileExistenceInfo.watcher &&
+                    !configFileExistenceInfo.config &&
+                    !configFileExistenceInfo.inferredProjectRoots
+                ) {
+                    configFileExistenceInfo.watcher.close();
+                    configFileExistenceInfo.watcher = undefined;
+                }
+            }
+
+            // If there are no open files that are impacted by configFileExistenceInfo after closing this script info
+            // and there is are no projects that need the config file existence or parsed config,
+            // remove the cached existence info
+            if (
+                !configFileExistenceInfo.openFilesImpactedByConfigFile?.size &&
+                !configFileExistenceInfo.config
+            ) {
+                Debug.assert(!configFileExistenceInfo.watcher);
+                this.configFileExistenceInfoCache.delete(canonicalConfigFilePath);
+            }
+        });
+    }
+
+    /**
+     * This is called by inferred project whenever script info is added as a root
+     *
+     * @internal
+     */
+    startWatchingConfigFilesForInferredProjectRoot(info: ScriptInfo) {
+        if (this.serverMode !== LanguageServiceMode.Semantic) return;
+        Debug.assert(info.isScriptOpen());
+        // Set this file as the root of inferred project
+        this.rootOfInferredProjects.add(info);
+        this.forEachConfigFileLocation(info, (canonicalConfigFilePath, configFileName) => {
+            let configFileExistenceInfo = this.configFileExistenceInfoCache.get(canonicalConfigFilePath);
+            if (!configFileExistenceInfo) {
+                // Create the cache
+                configFileExistenceInfo = { exists: this.host.fileExists(configFileName), inferredProjectRoots: 1 };
+                this.configFileExistenceInfoCache.set(canonicalConfigFilePath, configFileExistenceInfo);
+            }
+            else {
+                configFileExistenceInfo.inferredProjectRoots = (configFileExistenceInfo.inferredProjectRoots ?? 0) + 1;
+            }
+
+            // It might not have been marked as impacting by presence of this script info if
+            // this is in ancestor folder of config that was not looked up yet
+            (configFileExistenceInfo.openFilesImpactedByConfigFile ??= new Set()).add(info.path);
+
+            // If there is no configured project for this config file, add the file watcher
+            configFileExistenceInfo.watcher ||= canWatchDirectoryOrFile(getPathComponents(getDirectoryPath(canonicalConfigFilePath) as Path)) ?
+                this.watchFactory.watchFile(
+                    configFileName,
+                    (_filename, eventKind) => this.onConfigFileChanged(configFileName, canonicalConfigFilePath, eventKind),
+                    PollingInterval.High,
+                    this.hostConfiguration.watchOptions,
+                    WatchType.ConfigFileForInferredRoot,
+                ) :
+                noopConfigFileWatcher;
+        });
+    }
+
+    /**
+     * This function tries to search for a tsconfig.json for the given file.
+     * This is different from the method the compiler uses because
+     * the compiler can assume it will always start searching in the
+     * current directory (the directory in which tsc was invoked).
+     * The server must start searching from the directory containing
+     * the newly opened file.
+     */
+    private forEachConfigFileLocation(info: OpenScriptInfoOrClosedOrConfigFileInfo, action: (canonicalConfigFilePath: NormalizedPath, configFileName: NormalizedPath) => boolean | void) {
+        if (this.serverMode !== LanguageServiceMode.Semantic) {
+            return undefined;
+        }
+
+        Debug.assert(!isOpenScriptInfo(info) || this.openFiles.has(info.path));
+        const projectRootPath = this.openFiles.get(info.path);
+        const scriptInfo = Debug.checkDefined(this.getScriptInfo(info.path));
+        if (scriptInfo.isDynamic) return undefined;
+
+        let searchPath = asNormalizedPath(getDirectoryPath(info.fileName));
+        const isSearchPathInProjectRoot = () => containsPath(projectRootPath!, searchPath, this.currentDirectory, !this.host.useCaseSensitiveFileNames);
+
+        // If projectRootPath doesn't contain info.path, then do normal search for config file
+        const anySearchPathOk = !projectRootPath || !isSearchPathInProjectRoot();
+
+        let searchTsconfig = true;
+        let searchJsconfig = true;
+        if (isAncestorConfigFileInfo(info)) {
+            // For ancestor of config file always ignore itself
+            if (endsWith(info.fileName, "tsconfig.json")) searchTsconfig = false;
+            else searchTsconfig = searchJsconfig = false;
+        }
+        do {
+            const canonicalSearchPath = normalizedPathToPath(searchPath, this.currentDirectory, this.toCanonicalFileName);
+            if (searchTsconfig) {
+                const tsconfigFileName = asNormalizedPath(combinePaths(searchPath, "tsconfig.json"));
+                const result = action(combinePaths(canonicalSearchPath, "tsconfig.json") as NormalizedPath, tsconfigFileName);
+                if (result) return tsconfigFileName;
+            }
+
+            if (searchJsconfig) {
+                const jsconfigFileName = asNormalizedPath(combinePaths(searchPath, "jsconfig.json"));
+                const result = action(combinePaths(canonicalSearchPath, "jsconfig.json") as NormalizedPath, jsconfigFileName);
+                if (result) return jsconfigFileName;
+            }
+
+            // If we started within node_modules, don't look outside node_modules.
+            // Otherwise, we might pick up a very large project and pull in the world,
+            // causing an editor delay.
+            if (isNodeModulesDirectory(canonicalSearchPath)) {
+                break;
+            }
+
+            const parentPath = asNormalizedPath(getDirectoryPath(searchPath));
+            if (parentPath === searchPath) break;
+            searchPath = parentPath;
+            searchTsconfig = searchJsconfig = true;
+        }
+        while (anySearchPathOk || isSearchPathInProjectRoot());
+
+        return undefined;
+    }
+
+    /** @internal */
+    findDefaultConfiguredProject(info: ScriptInfo) {
+        return info.isScriptOpen() ?
+            this.tryFindDefaultConfiguredProjectForOpenScriptInfo(
+                info,
+                ConfiguredProjectLoadKind.Find,
+            )?.defaultProject :
+            undefined;
+    }
+
+    /** Get cached configFileName for scriptInfo or ancestor of open script info */
+    private getConfigFileNameForFileFromCache(
+        info: OpenScriptInfoOrClosedOrConfigFileInfo,
+        lookInPendingFilesForValue: boolean,
+    ): ConfigFileName | undefined {
+        if (lookInPendingFilesForValue) {
+            const result = getConfigFileNameFromCache(info, this.pendingOpenFileProjectUpdates);
+            if (result !== undefined) return result;
+        }
+        return getConfigFileNameFromCache(info, this.configFileForOpenFiles);
+    }
+
+    /** Caches the configFilename for script info or ancestor of open script info */
+    private setConfigFileNameForFileInCache(
+        info: OpenScriptInfoOrClosedOrConfigFileInfo,
+        configFileName: NormalizedPath | undefined,
+    ) {
+        if (!this.openFiles.has(info.path)) return; // Dont cache for closed script infos
+        const config = configFileName || false;
+        if (!isAncestorConfigFileInfo(info)) {
+            // Set value for open script info
+            this.configFileForOpenFiles.set(info.path, config);
+        }
+        else {
+            // Need to set value for ancestor in ConfigFileMapForOpenFile
+            let configFileForOpenFile = this.configFileForOpenFiles.get(info.path)!;
+            if (!configFileForOpenFile || isString(configFileForOpenFile)) {
+                // We have value for open script info in cache, make a map with that as false key and set new vlaue
+                this.configFileForOpenFiles.set(
+                    info.path,
+                    configFileForOpenFile = new Map().set(false, configFileForOpenFile),
+                );
+            }
+            // Set value of for ancestor in the map
+            configFileForOpenFile.set(info.fileName, config);
+        }
+    }
+
+    /**
+     * This function tries to search for a tsconfig.json for the given file.
+     * This is different from the method the compiler uses because
+     * the compiler can assume it will always start searching in the
+     * current directory (the directory in which tsc was invoked).
+     * The server must start searching from the directory containing
+     * the newly opened file.
+     * If script info is passed in, it is asserted to be open script info
+     * otherwise just file name
+     * when findFromCacheOnly is true only looked up in cache instead of hitting disk to figure things out
+     * @internal
+     */
+    getConfigFileNameForFile(info: OpenScriptInfoOrClosedOrConfigFileInfo, findFromCacheOnly: boolean) {
+        // If we are using already cached values, look for values from pending update as well
+        const fromCache = this.getConfigFileNameForFileFromCache(info, findFromCacheOnly);
+        if (fromCache !== undefined) return fromCache || undefined;
+        if (findFromCacheOnly) return undefined;
+        const configFileName = this.forEachConfigFileLocation(info, (canonicalConfigFilePath, configFileName) => this.configFileExists(configFileName, canonicalConfigFilePath, info));
+        this.logger.info(`getConfigFileNameForFile:: File: ${info.fileName} ProjectRootPath: ${this.openFiles.get(info.path)}:: Result: ${configFileName}`);
+        this.setConfigFileNameForFileInCache(info, configFileName);
+        return configFileName;
+    }
+
+    private printProjects() {
+        if (!this.logger.hasLevel(LogLevel.normal)) {
+            return;
+        }
+
+        this.logger.startGroup();
+
+        this.externalProjects.forEach(printProjectWithoutFileNames);
+        this.configuredProjects.forEach(printProjectWithoutFileNames);
+        this.inferredProjects.forEach(printProjectWithoutFileNames);
+
+        this.logger.info("Open files: ");
+        this.openFiles.forEach((projectRootPath, path) => {
+            const info = this.getScriptInfoForPath(path)!;
+            this.logger.info(`\tFileName: ${info.fileName} ProjectRootPath: ${projectRootPath}`);
+            this.logger.info(`\t\tProjects: ${info.containingProjects.map(p => p.getProjectName())}`);
+        });
+
+        this.logger.endGroup();
+    }
+
+    /** @internal */
+    findConfiguredProjectByProjectName(configFileName: NormalizedPath, allowDeferredClosed?: boolean): ConfiguredProject | undefined {
+        // make sure that casing of config file name is consistent
+        const canonicalConfigFilePath = asNormalizedPath(this.toCanonicalFileName(configFileName));
+        const result = this.getConfiguredProjectByCanonicalConfigFilePath(canonicalConfigFilePath);
+        return allowDeferredClosed ? result : !result?.deferredClose ? result : undefined;
+    }
+
+    private getConfiguredProjectByCanonicalConfigFilePath(canonicalConfigFilePath: string): ConfiguredProject | undefined {
+        return this.configuredProjects.get(canonicalConfigFilePath);
+    }
+
+    private findExternalProjectByProjectName(projectFileName: string) {
+        return findProjectByName(projectFileName, this.externalProjects);
+    }
+
+    /** Get a filename if the language service exceeds the maximum allowed program size; otherwise returns undefined. */
+    private getFilenameForExceededTotalSizeLimitForNonTsFiles<T>(name: string, options: CompilerOptions | undefined, fileNames: T[], propertyReader: FilePropertyReader<T>): string | undefined {
+        if (options && options.disableSizeLimit || !this.host.getFileSize) {
+            return;
+        }
+
+        let availableSpace = maxProgramSizeForNonTsFiles;
+        this.projectToSizeMap.set(name, 0);
+        this.projectToSizeMap.forEach(val => (availableSpace -= val || 0));
+
+        let totalNonTsFileSize = 0;
+
+        for (const f of fileNames) {
+            const fileName = propertyReader.getFileName(f);
+            if (hasTSFileExtension(fileName)) {
+                continue;
+            }
+
+            totalNonTsFileSize += this.host.getFileSize(fileName);
+
+            if (totalNonTsFileSize > maxProgramSizeForNonTsFiles || totalNonTsFileSize > availableSpace) {
+                const top5LargestFiles = fileNames.map(f => propertyReader.getFileName(f))
+                    .filter(name => !hasTSFileExtension(name))
+                    .map(name => ({ name, size: this.host.getFileSize!(name) }))
+                    .sort((a, b) => b.size - a.size)
+                    .slice(0, 5);
+                this.logger.info(`Non TS file size exceeded limit (${totalNonTsFileSize}). Largest files: ${top5LargestFiles.map(file => `${file.name}:${file.size}`).join(", ")}`);
+                // Keep the size as zero since it's disabled
+                return fileName;
+            }
+        }
+        this.projectToSizeMap.set(name, totalNonTsFileSize);
+    }
+
+    private createExternalProject(projectFileName: string, files: protocol.ExternalFile[], options: protocol.ExternalProjectCompilerOptions, typeAcquisition: TypeAcquisition, excludedFiles: NormalizedPath[]) {
+        const compilerOptions = convertCompilerOptions(options);
+        const watchOptionsAndErrors = convertWatchOptions(options, getDirectoryPath(normalizeSlashes(projectFileName)));
+        const project = new ExternalProject(
+            projectFileName,
+            this,
+            this.documentRegistry,
+            compilerOptions,
+            /*lastFileExceededProgramSize*/ this.getFilenameForExceededTotalSizeLimitForNonTsFiles(projectFileName, compilerOptions, files, externalFilePropertyReader),
+            options.compileOnSave === undefined ? true : options.compileOnSave,
+            /*projectFilePath*/ undefined,
+            watchOptionsAndErrors?.watchOptions,
+        );
+        project.setProjectErrors(watchOptionsAndErrors?.errors);
+        project.excludedFiles = excludedFiles;
+
+        this.addFilesToNonInferredProject(project, files, externalFilePropertyReader, typeAcquisition);
+        this.externalProjects.push(project);
+        return project;
+    }
+
+    /** @internal */
+    sendProjectTelemetry(project: ExternalProject | ConfiguredProject): void {
+        if (this.seenProjects.has(project.projectName)) {
+            setProjectOptionsUsed(project);
+            return;
+        }
+        this.seenProjects.set(project.projectName, true);
+
+        if (!this.eventHandler || !this.host.createSHA256Hash) {
+            setProjectOptionsUsed(project);
+            return;
+        }
+
+        const projectOptions = isConfiguredProject(project) ? project.projectOptions as ProjectOptions : undefined;
+        setProjectOptionsUsed(project);
+        const data: ProjectInfoTelemetryEventData = {
+            projectId: this.host.createSHA256Hash(project.projectName),
+            fileStats: countEachFileTypes(project.getScriptInfos(), /*includeSizes*/ true),
+            compilerOptions: convertCompilerOptionsForTelemetry(project.getCompilationSettings()),
+            typeAcquisition: convertTypeAcquisition(project.getTypeAcquisition()),
+            extends: projectOptions && projectOptions.configHasExtendsProperty,
+            files: projectOptions && projectOptions.configHasFilesProperty,
+            include: projectOptions && projectOptions.configHasIncludeProperty,
+            exclude: projectOptions && projectOptions.configHasExcludeProperty,
+            compileOnSave: project.compileOnSaveEnabled,
+            configFileName: configFileName(),
+            projectType: project instanceof ExternalProject ? "external" : "configured",
+            languageServiceEnabled: project.languageServiceEnabled,
+            version,
+        };
+        this.eventHandler({ eventName: ProjectInfoTelemetryEvent, data });
+
+        function configFileName(): ProjectInfoTelemetryEventData["configFileName"] {
+            if (!isConfiguredProject(project)) {
+                return "other";
+            }
+
+            return getBaseConfigFileName(project.getConfigFilePath()) || "other";
+        }
+
+        function convertTypeAcquisition({ enable, include, exclude }: TypeAcquisition): ProjectInfoTypeAcquisitionData {
+            return {
+                enable,
+                include: include !== undefined && include.length !== 0,
+                exclude: exclude !== undefined && exclude.length !== 0,
+            };
+        }
+    }
+
+    private addFilesToNonInferredProject<T>(project: ConfiguredProject | ExternalProject, files: T[], propertyReader: FilePropertyReader<T>, typeAcquisition: TypeAcquisition): void {
+        this.updateNonInferredProjectFiles(project, files, propertyReader);
+        project.setTypeAcquisition(typeAcquisition);
+        project.markAsDirty();
+    }
+
+    /** @internal */
+    createConfiguredProject(configFileName: NormalizedPath, reason: string) {
+        tracing?.instant(tracing.Phase.Session, "createConfiguredProject", { configFilePath: configFileName });
+        this.logger.info(`Creating configuration project ${configFileName}`);
+        const canonicalConfigFilePath = asNormalizedPath(this.toCanonicalFileName(configFileName));
+        let configFileExistenceInfo = this.configFileExistenceInfoCache.get(canonicalConfigFilePath);
+        // We could be in this scenario if project is the configured project tracked by external project
+        // Since that route doesnt check if the config file is present or not
+        if (!configFileExistenceInfo) {
+            this.configFileExistenceInfoCache.set(canonicalConfigFilePath, configFileExistenceInfo = { exists: true });
+        }
+        else {
+            configFileExistenceInfo.exists = true;
+        }
+        if (!configFileExistenceInfo.config) {
+            configFileExistenceInfo.config = {
+                cachedDirectoryStructureHost: createCachedDirectoryStructureHost(this.host, this.host.getCurrentDirectory(), this.host.useCaseSensitiveFileNames)!,
+                projects: new Map(),
+                updateLevel: ProgramUpdateLevel.Full,
+            };
+        }
+
+        const project = new ConfiguredProject(
+            configFileName,
+            canonicalConfigFilePath,
+            this,
+            this.documentRegistry,
+            configFileExistenceInfo.config.cachedDirectoryStructureHost,
+            reason,
+        );
+        Debug.assert(!this.configuredProjects.has(canonicalConfigFilePath));
+        this.configuredProjects.set(canonicalConfigFilePath, project);
+        this.createConfigFileWatcherForParsedConfig(configFileName, canonicalConfigFilePath, project);
+        return project;
+    }
+
+    /**
+     * Read the config file of the project, and update the project root file names.
+     */
+    private loadConfiguredProject(project: ConfiguredProject, reason: string) {
+        tracing?.push(tracing.Phase.Session, "loadConfiguredProject", { configFilePath: project.canonicalConfigFilePath });
+        this.sendProjectLoadingStartEvent(project, reason);
+
+        // Read updated contents from disk
+        const configFilename = asNormalizedPath(normalizePath(project.getConfigFilePath()));
+        const configFileExistenceInfo = this.ensureParsedConfigUptoDate(
+            configFilename,
+            project.canonicalConfigFilePath,
+            this.configFileExistenceInfoCache.get(project.canonicalConfigFilePath)!,
+            project,
+        );
+        const parsedCommandLine = configFileExistenceInfo.config!.parsedCommandLine!;
+        Debug.assert(!!parsedCommandLine.fileNames);
+        const compilerOptions = parsedCommandLine.options;
+
+        // Update the project
+        if (!project.projectOptions) {
+            project.projectOptions = {
+                configHasExtendsProperty: parsedCommandLine.raw.extends !== undefined,
+                configHasFilesProperty: parsedCommandLine.raw.files !== undefined,
+                configHasIncludeProperty: parsedCommandLine.raw.include !== undefined,
+                configHasExcludeProperty: parsedCommandLine.raw.exclude !== undefined,
+            };
+        }
+        project.canConfigFileJsonReportNoInputFiles = canJsonReportNoInputFiles(parsedCommandLine.raw);
+        project.setProjectErrors(parsedCommandLine.options.configFile!.parseDiagnostics);
+        project.updateReferences(parsedCommandLine.projectReferences);
+        const lastFileExceededProgramSize = this.getFilenameForExceededTotalSizeLimitForNonTsFiles(project.canonicalConfigFilePath, compilerOptions, parsedCommandLine.fileNames, fileNamePropertyReader);
+        if (lastFileExceededProgramSize) {
+            project.disableLanguageService(lastFileExceededProgramSize);
+            this.configFileExistenceInfoCache.forEach((_configFileExistenceInfo, canonicalConfigFilePath) => this.stopWatchingWildCards(canonicalConfigFilePath, project));
+        }
+        else {
+            project.setCompilerOptions(compilerOptions);
+            project.setWatchOptions(parsedCommandLine.watchOptions);
+            project.enableLanguageService();
+            this.watchWildcards(configFilename, configFileExistenceInfo, project);
+        }
+        project.enablePluginsWithOptions(compilerOptions);
+        const filesToAdd = parsedCommandLine.fileNames.concat(project.getExternalFiles(ProgramUpdateLevel.Full));
+        this.updateRootAndOptionsOfNonInferredProject(project, filesToAdd, fileNamePropertyReader, compilerOptions, parsedCommandLine.typeAcquisition!, parsedCommandLine.compileOnSave, parsedCommandLine.watchOptions);
+        tracing?.pop();
+    }
+
+    /** @internal */
+    ensureParsedConfigUptoDate(configFilename: NormalizedPath, canonicalConfigFilePath: NormalizedPath, configFileExistenceInfo: ConfigFileExistenceInfo, forProject: ConfiguredProject): ConfigFileExistenceInfo {
+        if (configFileExistenceInfo.config) {
+            if (!configFileExistenceInfo.config.updateLevel) return configFileExistenceInfo;
+            if (configFileExistenceInfo.config.updateLevel === ProgramUpdateLevel.RootNamesAndUpdate) {
+                this.reloadFileNamesOfParsedConfig(configFilename, configFileExistenceInfo.config);
+                return configFileExistenceInfo;
+            }
+        }
+
+        // Parse the config file and ensure its cached
+        const cachedDirectoryStructureHost = configFileExistenceInfo.config?.cachedDirectoryStructureHost ||
+            createCachedDirectoryStructureHost(this.host, this.host.getCurrentDirectory(), this.host.useCaseSensitiveFileNames)!;
+
+        // Read updated contents from disk
+        const configFileContent = tryReadFile(configFilename, fileName => this.host.readFile(fileName));
+        const configFile = parseJsonText(configFilename, isString(configFileContent) ? configFileContent : "") as TsConfigSourceFile;
+        const configFileErrors = configFile.parseDiagnostics as Diagnostic[];
+        if (!isString(configFileContent)) configFileErrors.push(configFileContent);
+        const configDir = getDirectoryPath(configFilename);
+        const parsedCommandLine = parseJsonSourceFileConfigFileContent(
+            configFile,
+            cachedDirectoryStructureHost,
+            configDir,
+            /*existingOptions*/ undefined,
+            configFilename,
+            /*resolutionStack*/ undefined,
+            this.hostConfiguration.extraFileExtensions,
+            this.extendedConfigCache,
+        );
+
+        if (parsedCommandLine.errors.length) {
+            configFileErrors.push(...parsedCommandLine.errors);
+        }
+
+        this.logger.info(`Config: ${configFilename} : ${
+            JSON.stringify(
+                {
+                    rootNames: parsedCommandLine.fileNames,
+                    options: parsedCommandLine.options,
+                    watchOptions: parsedCommandLine.watchOptions,
+                    projectReferences: parsedCommandLine.projectReferences,
+                },
+                /*replacer*/ undefined,
+                " ",
+            )
+        }`);
+
+        const oldCommandLine = configFileExistenceInfo.config?.parsedCommandLine;
+        if (!configFileExistenceInfo.config) {
+            configFileExistenceInfo.config = { parsedCommandLine, cachedDirectoryStructureHost, projects: new Map() };
+        }
+        else {
+            configFileExistenceInfo.config.parsedCommandLine = parsedCommandLine;
+            configFileExistenceInfo.config.watchedDirectoriesStale = true;
+            configFileExistenceInfo.config.updateLevel = undefined;
+        }
+
+        // If watch options different than older options when setting for the first time, update the config file watcher
+        if (
+            !oldCommandLine && !isJsonEqual(
+                // Old options
+                this.getWatchOptionsFromProjectWatchOptions(/*projectOptions*/ undefined, configDir),
+                // New options
+                this.getWatchOptionsFromProjectWatchOptions(parsedCommandLine.watchOptions, configDir),
+            )
+        ) {
+            // Reset the config file watcher
+            configFileExistenceInfo.watcher?.close();
+            configFileExistenceInfo.watcher = undefined;
+        }
+
+        // Ensure there is watcher for this config file
+        this.createConfigFileWatcherForParsedConfig(configFilename, canonicalConfigFilePath, forProject);
+        // Watch extended config files
+        updateSharedExtendedConfigFileWatcher(
+            canonicalConfigFilePath,
+            parsedCommandLine.options,
+            this.sharedExtendedConfigFileWatchers,
+            (extendedConfigFileName, extendedConfigFilePath) =>
+                this.watchFactory.watchFile(
+                    extendedConfigFileName,
+                    () => {
+                        // Update extended config cache
+                        cleanExtendedConfigCache(this.extendedConfigCache, extendedConfigFilePath, fileName => this.toPath(fileName));
+                        // Update projects
+                        let ensureProjectsForOpenFiles = false;
+                        this.sharedExtendedConfigFileWatchers.get(extendedConfigFilePath)?.projects.forEach(canonicalPath => {
+                            ensureProjectsForOpenFiles = this.delayUpdateProjectsFromParsedConfigOnConfigFileChange(canonicalPath, `Change in extended config file ${extendedConfigFileName} detected`) || ensureProjectsForOpenFiles;
+                        });
+                        if (ensureProjectsForOpenFiles) this.delayEnsureProjectForOpenFiles();
+                    },
+                    PollingInterval.High,
+                    this.hostConfiguration.watchOptions,
+                    WatchType.ExtendedConfigFile,
+                    configFilename,
+                ),
+            fileName => this.toPath(fileName),
+        );
+        return configFileExistenceInfo;
+    }
+
+    /** @internal */
+    watchWildcards(configFileName: NormalizedPath, { exists, config }: ConfigFileExistenceInfo, forProject: ConfiguredProject) {
+        config!.projects.set(forProject.canonicalConfigFilePath, true);
+        if (exists) {
+            if (config!.watchedDirectories && !config!.watchedDirectoriesStale) return;
+            config!.watchedDirectoriesStale = false;
+            updateWatchingWildcardDirectories(
+                config!.watchedDirectories ||= new Map(),
+                config!.parsedCommandLine!.wildcardDirectories,
+                // Create new directory watcher
+                (directory, flags) => this.watchWildcardDirectory(directory, flags, configFileName, config!),
+            );
+        }
+        else {
+            config!.watchedDirectoriesStale = false;
+            if (!config!.watchedDirectories) return;
+            clearMap(config!.watchedDirectories, closeFileWatcherOf);
+            config!.watchedDirectories = undefined;
+        }
+    }
+
+    /** @internal */
+    stopWatchingWildCards(canonicalConfigFilePath: NormalizedPath, forProject: ConfiguredProject) {
+        const configFileExistenceInfo = this.configFileExistenceInfoCache.get(canonicalConfigFilePath)!;
+        if (
+            !configFileExistenceInfo.config ||
+            !configFileExistenceInfo.config.projects.get(forProject.canonicalConfigFilePath)
+        ) {
+            return;
+        }
+
+        configFileExistenceInfo.config.projects.set(forProject.canonicalConfigFilePath, false);
+        // If any of the project is still watching wild cards dont close the watcher
+        if (forEachEntry(configFileExistenceInfo.config.projects, identity)) return;
+
+        if (configFileExistenceInfo.config.watchedDirectories) {
+            clearMap(configFileExistenceInfo.config.watchedDirectories, closeFileWatcherOf);
+            configFileExistenceInfo.config.watchedDirectories = undefined;
+        }
+        configFileExistenceInfo.config.watchedDirectoriesStale = undefined;
+    }
+
+    private updateNonInferredProjectFiles<T>(project: Project, files: readonly T[], propertyReader: FilePropertyReader<T>) {
+        const projectRootFilesMap = project.getRootFilesMap();
+        const newRootScriptInfoMap = new Map<string, true>();
+
+        for (const f of files) {
+            const newRootFile = propertyReader.getFileName(f);
+            const fileName = toNormalizedPath(newRootFile);
+            const isDynamic = isDynamicFileName(fileName);
+            let path: Path;
+            // Use the project's fileExists so that it can use caching instead of reaching to disk for the query
+            if (!isDynamic && !project.fileExists(newRootFile)) {
+                path = normalizedPathToPath(fileName, this.currentDirectory, this.toCanonicalFileName);
+                const existingValue = projectRootFilesMap.get(path);
+                if (existingValue) {
+                    if (existingValue.info?.path === path) {
+                        project.removeFile(existingValue.info, /*fileExists*/ false, /*detachFromProject*/ true);
+                        existingValue.info = undefined;
+                    }
+                    existingValue.fileName = fileName;
+                }
+                else {
+                    projectRootFilesMap.set(path, { fileName });
+                }
+            }
+            else {
+                const scriptKind = propertyReader.getScriptKind(f, this.hostConfiguration.extraFileExtensions);
+                const hasMixedContent = propertyReader.hasMixedContent(f, this.hostConfiguration.extraFileExtensions);
+                const scriptInfo = Debug.checkDefined(this.getOrCreateScriptInfoNotOpenedByClientForNormalizedPath(
+                    fileName,
+                    project.currentDirectory,
+                    scriptKind,
+                    hasMixedContent,
+                    project.directoryStructureHost,
+                    /*deferredDeleteOk*/ false,
+                ));
+                path = scriptInfo.path;
+                const existingValue = projectRootFilesMap.get(path);
+                // If this script info is not already a root add it
+                if (!existingValue || existingValue.info !== scriptInfo) {
+                    project.addRoot(scriptInfo, fileName);
+                    if (scriptInfo.isScriptOpen()) {
+                        // if file is already root in some inferred project
+                        // - remove the file from that project and delete the project if necessary
+                        this.removeRootOfInferredProjectIfNowPartOfOtherProject(scriptInfo);
+                    }
+                }
+                else {
+                    // Already root update the fileName
+                    existingValue.fileName = fileName;
+                }
+            }
+            newRootScriptInfoMap.set(path, true);
+        }
+
+        // project's root file map size is always going to be same or larger than new roots map
+        // as we have already all the new files to the project
+        if (projectRootFilesMap.size > newRootScriptInfoMap.size) {
+            projectRootFilesMap.forEach((value, path) => {
+                if (!newRootScriptInfoMap.has(path)) {
+                    if (value.info) {
+                        project.removeFile(value.info, project.fileExists(value.info.fileName), /*detachFromProject*/ true);
+                    }
+                    else {
+                        projectRootFilesMap.delete(path);
+                    }
+                }
+            });
+        }
+    }
+
+    private updateRootAndOptionsOfNonInferredProject<T>(project: ExternalProject | ConfiguredProject, newUncheckedFiles: T[], propertyReader: FilePropertyReader<T>, newOptions: CompilerOptions, newTypeAcquisition: TypeAcquisition, compileOnSave: boolean | undefined, watchOptions: WatchOptions | undefined) {
+        project.setCompilerOptions(newOptions);
+        project.setWatchOptions(watchOptions);
+        // VS only set the CompileOnSaveEnabled option in the request if the option was changed recently
+        // therefore if it is undefined, it should not be updated.
+        if (compileOnSave !== undefined) {
+            project.compileOnSaveEnabled = compileOnSave;
+        }
+        this.addFilesToNonInferredProject(project, newUncheckedFiles, propertyReader, newTypeAcquisition);
+    }
+
+    /**
+     * Reload the file names from config file specs and update the project graph
+     *
+     * @internal
+     */
+    reloadFileNamesOfConfiguredProject(project: ConfiguredProject) {
+        const fileNames = this.reloadFileNamesOfParsedConfig(project.getConfigFilePath(), this.configFileExistenceInfoCache.get(project.canonicalConfigFilePath)!.config!);
+        project.updateErrorOnNoInputFiles(fileNames);
+        this.updateNonInferredProjectFiles(project, fileNames.concat(project.getExternalFiles(ProgramUpdateLevel.RootNamesAndUpdate)), fileNamePropertyReader);
+        project.markAsDirty();
+        return project.updateGraph();
+    }
+
+    private reloadFileNamesOfParsedConfig(configFileName: NormalizedPath, config: ParsedConfig) {
+        if (config.updateLevel === undefined) return config.parsedCommandLine!.fileNames;
+        Debug.assert(config.updateLevel === ProgramUpdateLevel.RootNamesAndUpdate);
+        const configFileSpecs = config.parsedCommandLine!.options.configFile!.configFileSpecs!;
+        const fileNames = getFileNamesFromConfigSpecs(
+            configFileSpecs,
+            getDirectoryPath(configFileName),
+            config.parsedCommandLine!.options,
+            config.cachedDirectoryStructureHost,
+            this.hostConfiguration.extraFileExtensions,
+        );
+        config.parsedCommandLine = { ...config.parsedCommandLine!, fileNames };
+        return fileNames;
+    }
+
+    /** @internal */
+    setFileNamesOfAutpImportProviderOrAuxillaryProject(project: AutoImportProviderProject | AuxiliaryProject, fileNames: readonly string[]) {
+        this.updateNonInferredProjectFiles(project, fileNames, fileNamePropertyReader);
+    }
+
+    /** @internal */
+    reloadConfiguredProjectClearingSemanticCache(
+        project: ConfiguredProject,
+        reason: string,
+        reloadedProjects: Set<ConfiguredProject>,
+    ) {
+        if (!tryAddToSet(reloadedProjects, project)) return false;
+        this.clearSemanticCache(project);
+        this.reloadConfiguredProject(project, reloadReason(reason));
+        return true;
+    }
+
+    /**
+     * Read the config file of the project again by clearing the cache and update the project graph
+     *
+     * @internal
+     */
+    reloadConfiguredProject(project: ConfiguredProject, reason: string) {
+        project.isInitialLoadPending = returnFalse;
+        project.pendingUpdateReason = undefined;
+        project.pendingUpdateLevel = ProgramUpdateLevel.Update;
+
+        // At this point, there is no reason to not have configFile in the host
+        const host = project.getCachedDirectoryStructureHost();
+
+        // Clear the cache since we are reloading the project from disk
+        host.clearCache();
+
+        // Load project from the disk
+        this.loadConfiguredProject(project, reason);
+        updateWithTriggerFile(project, project.triggerFileForConfigFileDiag ?? project.getConfigFilePath(), /*isReload*/ true);
+    }
+
+    private clearSemanticCache(project: Project) {
+        project.originalConfiguredProjects = undefined;
+        project.resolutionCache.clear();
+        project.getLanguageService(/*ensureSynchronized*/ false).cleanupSemanticCache();
+        project.cleanupProgram();
+        project.markAsDirty();
+    }
+
+    /** @internal */
+    sendConfigFileDiagEvent(project: ConfiguredProject, triggerFile: NormalizedPath | undefined, force: boolean) {
+        if (!this.eventHandler || this.suppressDiagnosticEvents) return false;
+        const diagnostics = project.getLanguageService().getCompilerOptionsDiagnostics();
+        diagnostics.push(...project.getAllProjectErrors());
+
+        if (!force && diagnostics.length === (project.configDiagDiagnosticsReported ?? 0)) return false;
+        project.configDiagDiagnosticsReported = diagnostics.length;
+        this.eventHandler(
+            {
+                eventName: ConfigFileDiagEvent,
+                data: { configFileName: project.getConfigFilePath(), diagnostics, triggerFile: triggerFile ?? project.getConfigFilePath() },
+            } satisfies ConfigFileDiagEvent,
+        );
+        return true;
+    }
+
+    private getOrCreateInferredProjectForProjectRootPathIfEnabled(info: ScriptInfo, projectRootPath: NormalizedPath | undefined): InferredProject | undefined {
+        if (
+            !this.useInferredProjectPerProjectRoot ||
+            // Its a dynamic info opened without project root
+            (info.isDynamic && projectRootPath === undefined)
+        ) {
+            return undefined;
+        }
+
+        if (projectRootPath) {
+            const canonicalProjectRootPath = this.toCanonicalFileName(projectRootPath);
+            // if we have an explicit project root path, find (or create) the matching inferred project.
+            for (const project of this.inferredProjects) {
+                if (project.projectRootPath === canonicalProjectRootPath) {
+                    return project;
+                }
+            }
+            return this.createInferredProject(projectRootPath, /*isSingleInferredProject*/ false, projectRootPath);
+        }
+
+        // we don't have an explicit root path, so we should try to find an inferred project
+        // that more closely contains the file.
+        let bestMatch: InferredProject | undefined;
+        for (const project of this.inferredProjects) {
+            // ignore single inferred projects (handled elsewhere)
+            if (!project.projectRootPath) continue;
+            // ignore inferred projects that don't contain the root's path
+            if (!containsPath(project.projectRootPath, info.path, this.host.getCurrentDirectory(), !this.host.useCaseSensitiveFileNames)) continue;
+            // ignore inferred projects that are higher up in the project root.
+            // TODO(rbuckton): Should we add the file as a root to these as well?
+            if (bestMatch && bestMatch.projectRootPath!.length > project.projectRootPath.length) continue;
+            bestMatch = project;
+        }
+
+        return bestMatch;
+    }
+
+    private getOrCreateSingleInferredProjectIfEnabled(): InferredProject | undefined {
+        if (!this.useSingleInferredProject) {
+            return undefined;
+        }
+
+        // If `useInferredProjectPerProjectRoot` is not enabled, then there will only be one
+        // inferred project for all files. If `useInferredProjectPerProjectRoot` is enabled
+        // then we want to put all files that are not opened with a `projectRootPath` into
+        // the same inferred project.
+        //
+        // To avoid the cost of searching through the array and to optimize for the case where
+        // `useInferredProjectPerProjectRoot` is not enabled, we will always put the inferred
+        // project for non-rooted files at the front of the array.
+        if (this.inferredProjects.length > 0 && this.inferredProjects[0].projectRootPath === undefined) {
+            return this.inferredProjects[0];
+        }
+
+        // Single inferred project does not have a project root and hence no current directory
+        return this.createInferredProject("", /*isSingleInferredProject*/ true);
+    }
+
+    private getOrCreateSingleInferredWithoutProjectRoot(currentDirectory: string): InferredProject {
+        Debug.assert(!this.useSingleInferredProject);
+        const expectedCurrentDirectory = this.toCanonicalFileName(this.getNormalizedAbsolutePath(currentDirectory));
+        // Reuse the project with same current directory but no roots
+        for (const inferredProject of this.inferredProjects) {
+            if (
+                !inferredProject.projectRootPath &&
+                inferredProject.isOrphan() &&
+                inferredProject.canonicalCurrentDirectory === expectedCurrentDirectory
+            ) {
+                return inferredProject;
+            }
+        }
+
+        return this.createInferredProject(currentDirectory);
+    }
+
+    private createInferredProject(currentDirectory: string, isSingleInferredProject?: boolean, projectRootPath?: NormalizedPath): InferredProject {
+        const compilerOptions = projectRootPath && this.compilerOptionsForInferredProjectsPerProjectRoot.get(projectRootPath) || this.compilerOptionsForInferredProjects!; // TODO: GH#18217
+        let watchOptionsAndErrors: WatchOptionsAndErrors | false | undefined;
+        let typeAcquisition: TypeAcquisition | undefined;
+        if (projectRootPath) {
+            watchOptionsAndErrors = this.watchOptionsForInferredProjectsPerProjectRoot.get(projectRootPath);
+            typeAcquisition = this.typeAcquisitionForInferredProjectsPerProjectRoot.get(projectRootPath);
+        }
+        if (watchOptionsAndErrors === undefined) {
+            watchOptionsAndErrors = this.watchOptionsForInferredProjects;
+        }
+        if (typeAcquisition === undefined) {
+            typeAcquisition = this.typeAcquisitionForInferredProjects;
+        }
+        watchOptionsAndErrors = watchOptionsAndErrors || undefined;
+        const project = new InferredProject(this, this.documentRegistry, compilerOptions, watchOptionsAndErrors?.watchOptions, projectRootPath, currentDirectory, typeAcquisition);
+        project.setProjectErrors(watchOptionsAndErrors?.errors);
+        if (isSingleInferredProject) {
+            this.inferredProjects.unshift(project);
+        }
+        else {
+            this.inferredProjects.push(project);
+        }
+        return project;
+    }
+
+    /** @internal */
+    getOrCreateScriptInfoNotOpenedByClient(
+        uncheckedFileName: string,
+        currentDirectory: string,
+        hostToQueryFileExistsOn: DirectoryStructureHost,
+        deferredDeleteOk: boolean,
+    ) {
+        return this.getOrCreateScriptInfoNotOpenedByClientForNormalizedPath(
+            toNormalizedPath(uncheckedFileName),
+            currentDirectory,
+            /*scriptKind*/ undefined,
+            /*hasMixedContent*/ undefined,
+            hostToQueryFileExistsOn,
+            deferredDeleteOk,
+        );
+    }
+
+    getScriptInfo(uncheckedFileName: string) {
+        return this.getScriptInfoForNormalizedPath(toNormalizedPath(uncheckedFileName));
+    }
+
+    /** @internal */
+    getScriptInfoOrConfig(uncheckedFileName: string): ScriptInfoOrConfig | undefined {
+        const path = toNormalizedPath(uncheckedFileName);
+        const info = this.getScriptInfoForNormalizedPath(path);
+        if (info) return info;
+        const configProject = this.configuredProjects.get(this.toPath(uncheckedFileName));
+        return configProject && configProject.getCompilerOptions().configFile;
+    }
+
+    /** @internal */
+    logErrorForScriptInfoNotFound(fileName: string): void {
+        const names = arrayFrom(
+            mapDefinedIterator(
+                this.filenameToScriptInfo.entries(),
+                entry => entry[1].deferredDelete ? undefined : entry,
+            ),
+            ([path, scriptInfo]) => ({ path, fileName: scriptInfo.fileName }),
+        );
+        this.logger.msg(`Could not find file ${JSON.stringify(fileName)}.\nAll files are: ${JSON.stringify(names)}`, Msg.Err);
+    }
+
+    /**
+     * Returns the projects that contain script info through SymLink
+     * Note that this does not return projects in info.containingProjects
+     *
+     * @internal
+     */
+    getSymlinkedProjects(info: ScriptInfo): MultiMap<Path, Project> | undefined {
+        let projects: MultiMap<Path, Project> | undefined;
+        if (this.realpathToScriptInfos) {
+            const realpath = info.getRealpathIfDifferent();
+            if (realpath) {
+                forEach(this.realpathToScriptInfos.get(realpath), combineProjects);
+            }
+            forEach(this.realpathToScriptInfos.get(info.path), combineProjects);
+        }
+
+        return projects;
+
+        function combineProjects(toAddInfo: ScriptInfo) {
+            if (toAddInfo !== info) {
+                for (const project of toAddInfo.containingProjects) {
+                    // Add the projects only if they can use symLink targets and not already in the list
+                    if (
+                        project.languageServiceEnabled &&
+                        !project.isOrphan() &&
+                        !project.getCompilerOptions().preserveSymlinks &&
+                        !info.isAttached(project)
+                    ) {
+                        if (!projects) {
+                            projects = createMultiMap();
+                            projects.add(toAddInfo.path, project);
+                        }
+                        else if (!forEachEntry(projects, (projs, path) => path === toAddInfo.path ? false : contains(projs, project))) {
+                            projects.add(toAddInfo.path, project);
+                        }
+                    }
+                }
+            }
+        }
+    }
+
+    private watchClosedScriptInfo(info: ScriptInfo) {
+        Debug.assert(!info.fileWatcher);
+        // do not watch files with mixed content - server doesn't know how to interpret it
+        // do not watch files in the global cache location
+        if (
+            !info.isDynamicOrHasMixedContent() &&
+            (!this.globalCacheLocationDirectoryPath ||
+                !startsWith(info.path, this.globalCacheLocationDirectoryPath))
+        ) {
+            const indexOfNodeModules = info.fileName.indexOf("/node_modules/");
+            if (!this.host.getModifiedTime || indexOfNodeModules === -1) {
+                info.fileWatcher = this.watchFactory.watchFile(
+                    info.fileName,
+                    (_fileName, eventKind) => this.onSourceFileChanged(info, eventKind),
+                    PollingInterval.Medium,
+                    this.hostConfiguration.watchOptions,
+                    WatchType.ClosedScriptInfo,
+                );
+            }
+            else {
+                info.mTime = this.getModifiedTime(info);
+                info.fileWatcher = this.watchClosedScriptInfoInNodeModules(info.fileName.substring(0, indexOfNodeModules));
+            }
+        }
+    }
+
+    private createNodeModulesWatcher(dir: string, dirPath: Path) {
+        let watcher: FileWatcher | undefined = this.watchFactory.watchDirectory(
+            dir,
+            fileOrDirectory => {
+                const fileOrDirectoryPath = removeIgnoredPath(this.toPath(fileOrDirectory));
+                if (!fileOrDirectoryPath) return;
+
+                // Clear module specifier cache for any projects whose cache was affected by
+                // dependency package.jsons in this node_modules directory
+                const basename = getBaseFileName(fileOrDirectoryPath);
+                if (
+                    result.affectedModuleSpecifierCacheProjects?.size && (
+                        basename === "package.json" || basename === "node_modules"
+                    )
+                ) {
+                    result.affectedModuleSpecifierCacheProjects.forEach(project => {
+                        project.getModuleSpecifierCache()?.clear();
+                    });
+                }
+
+                // Refresh closed script info after an npm install
+                if (result.refreshScriptInfoRefCount) {
+                    if (dirPath === fileOrDirectoryPath) {
+                        this.refreshScriptInfosInDirectory(dirPath);
+                    }
+                    else {
+                        const info = this.filenameToScriptInfo.get(fileOrDirectoryPath);
+                        if (info) {
+                            if (isScriptInfoWatchedFromNodeModules(info)) {
+                                this.refreshScriptInfo(info);
+                            }
+                        }
+                        // Folder
+                        else if (!hasExtension(fileOrDirectoryPath)) {
+                            this.refreshScriptInfosInDirectory(fileOrDirectoryPath);
+                        }
+                    }
+                }
+            },
+            WatchDirectoryFlags.Recursive,
+            this.hostConfiguration.watchOptions,
+            WatchType.NodeModules,
+        );
+        const result: NodeModulesWatcher = {
+            refreshScriptInfoRefCount: 0,
+            affectedModuleSpecifierCacheProjects: undefined,
+            close: () => {
+                if (watcher && !result.refreshScriptInfoRefCount && !result.affectedModuleSpecifierCacheProjects?.size) {
+                    watcher.close();
+                    watcher = undefined;
+                    this.nodeModulesWatchers.delete(dirPath);
+                }
+            },
+        };
+        this.nodeModulesWatchers.set(dirPath, result);
+        return result;
+    }
+
+    /** @internal */
+    watchPackageJsonsInNodeModules(dir: string, project: Project): FileWatcher {
+        const dirPath = this.toPath(dir);
+        const watcher = this.nodeModulesWatchers.get(dirPath) || this.createNodeModulesWatcher(dir, dirPath);
+        Debug.assert(!watcher.affectedModuleSpecifierCacheProjects?.has(project));
+        (watcher.affectedModuleSpecifierCacheProjects ||= new Set()).add(project);
+
+        return {
+            close: () => {
+                watcher.affectedModuleSpecifierCacheProjects?.delete(project);
+                watcher.close();
+            },
+        };
+    }
+
+    private watchClosedScriptInfoInNodeModules(dir: string): FileWatcher {
+        const watchDir = dir + "/node_modules";
+        const watchDirPath = this.toPath(watchDir);
+        const watcher = this.nodeModulesWatchers.get(watchDirPath) || this.createNodeModulesWatcher(watchDir, watchDirPath);
+        watcher.refreshScriptInfoRefCount++;
+
+        return {
+            close: () => {
+                watcher.refreshScriptInfoRefCount--;
+                watcher.close();
+            },
+        };
+    }
+
+    private getModifiedTime(info: ScriptInfo) {
+        return (this.host.getModifiedTime!(info.fileName) || missingFileModifiedTime).getTime();
+    }
+
+    private refreshScriptInfo(info: ScriptInfo) {
+        const mTime = this.getModifiedTime(info);
+        if (mTime !== info.mTime) {
+            const eventKind = getFileWatcherEventKind(info.mTime!, mTime);
+            info.mTime = mTime;
+            this.onSourceFileChanged(info, eventKind);
+        }
+    }
+
+    private refreshScriptInfosInDirectory(dir: Path) {
+        dir = dir + directorySeparator as Path;
+        this.filenameToScriptInfo.forEach(info => {
+            if (isScriptInfoWatchedFromNodeModules(info) && startsWith(info.path, dir)) {
+                this.refreshScriptInfo(info);
+            }
+        });
+    }
+
+    private stopWatchingScriptInfo(info: ScriptInfo) {
+        if (info.fileWatcher) {
+            info.fileWatcher.close();
+            info.fileWatcher = undefined;
+        }
+    }
+
+    private getOrCreateScriptInfoNotOpenedByClientForNormalizedPath(
+        fileName: NormalizedPath,
+        currentDirectory: string,
+        scriptKind: ScriptKind | undefined,
+        hasMixedContent: boolean | undefined,
+        hostToQueryFileExistsOn: DirectoryStructureHost | undefined,
+        deferredDeleteOk: boolean,
+    ) {
+        if (isRootedDiskPath(fileName) || isDynamicFileName(fileName)) {
+            return this.getOrCreateScriptInfoWorker(
+                fileName,
+                currentDirectory,
+                /*openedByClient*/ false,
+                /*fileContent*/ undefined,
+                scriptKind,
+                !!hasMixedContent,
+                hostToQueryFileExistsOn,
+                deferredDeleteOk,
+            );
+        }
+
+        // This is non rooted path with different current directory than project service current directory
+        // Only paths recognized are open relative file paths
+        const info = this.openFilesWithNonRootedDiskPath.get(this.toCanonicalFileName(fileName));
+        if (info) {
+            return info;
+        }
+
+        // This means triple slash references wont be resolved in dynamic and unsaved files
+        // which is intentional since we dont know what it means to be relative to non disk files
+        return undefined;
+    }
+
+    getOrCreateScriptInfoForNormalizedPath(
+        fileName: NormalizedPath,
+        openedByClient: boolean,
+        fileContent?: string,
+        scriptKind?: ScriptKind,
+        hasMixedContent?: boolean,
+        hostToQueryFileExistsOn?: { fileExists(path: string): boolean; },
+    ) {
+        return this.getOrCreateScriptInfoWorker(
+            fileName,
+            this.currentDirectory,
+            openedByClient,
+            fileContent,
+            scriptKind,
+            !!hasMixedContent,
+            hostToQueryFileExistsOn,
+            /*deferredDeleteOk*/ false,
+        );
+    }
+
+    private getOrCreateScriptInfoWorker(
+        fileName: NormalizedPath,
+        currentDirectory: string,
+        openedByClient: boolean,
+        fileContent: string | undefined,
+        scriptKind: ScriptKind | undefined,
+        hasMixedContent: boolean,
+        hostToQueryFileExistsOn: { fileExists(path: string): boolean; } | undefined,
+        deferredDeleteOk: boolean,
+    ) {
+        Debug.assert(fileContent === undefined || openedByClient, "ScriptInfo needs to be opened by client to be able to set its user defined content");
+        const path = normalizedPathToPath(fileName, currentDirectory, this.toCanonicalFileName);
+        let info = this.filenameToScriptInfo.get(path);
+        if (!info) {
+            const isDynamic = isDynamicFileName(fileName);
+            Debug.assert(isRootedDiskPath(fileName) || isDynamic || openedByClient, "", () => `${JSON.stringify({ fileName, currentDirectory, hostCurrentDirectory: this.currentDirectory, openKeys: arrayFrom(this.openFilesWithNonRootedDiskPath.keys()) })}\nScript info with non-dynamic relative file name can only be open script info or in context of host currentDirectory`);
+            Debug.assert(!isRootedDiskPath(fileName) || this.currentDirectory === currentDirectory || !this.openFilesWithNonRootedDiskPath.has(this.toCanonicalFileName(fileName)), "", () => `${JSON.stringify({ fileName, currentDirectory, hostCurrentDirectory: this.currentDirectory, openKeys: arrayFrom(this.openFilesWithNonRootedDiskPath.keys()) })}\nOpen script files with non rooted disk path opened with current directory context cannot have same canonical names`);
+            Debug.assert(!isDynamic || this.currentDirectory === currentDirectory || this.useInferredProjectPerProjectRoot, "", () => `${JSON.stringify({ fileName, currentDirectory, hostCurrentDirectory: this.currentDirectory, openKeys: arrayFrom(this.openFilesWithNonRootedDiskPath.keys()) })}\nDynamic files must always be opened with service's current directory or service should support inferred project per projectRootPath.`);
+            // If the file is not opened by client and the file doesnot exist on the disk, return
+            if (!openedByClient && !isDynamic && !(hostToQueryFileExistsOn || this.host).fileExists(fileName)) {
+                return;
+            }
+            info = new ScriptInfo(this.host, fileName, scriptKind!, hasMixedContent, path, this.filenameToScriptInfoVersion.get(path));
+            this.filenameToScriptInfo.set(info.path, info);
+            this.filenameToScriptInfoVersion.delete(info.path);
+            if (!openedByClient) {
+                this.watchClosedScriptInfo(info);
+            }
+            else if (!isRootedDiskPath(fileName) && (!isDynamic || this.currentDirectory !== currentDirectory)) {
+                // File that is opened by user but isn't rooted disk path
+                this.openFilesWithNonRootedDiskPath.set(this.toCanonicalFileName(fileName), info);
+            }
+        }
+        else if (info.deferredDelete) {
+            Debug.assert(!info.isDynamic);
+            // If the file is not opened by client and the file doesnot exist on the disk, return
+            if (!openedByClient && !(hostToQueryFileExistsOn || this.host).fileExists(fileName)) {
+                return deferredDeleteOk ? info : undefined;
+            }
+            info.deferredDelete = undefined;
+        }
+        if (openedByClient) {
+            // Opening closed script info
+            // either it was created just now, or was part of projects but was closed
+            this.stopWatchingScriptInfo(info);
+            info.open(fileContent);
+            if (hasMixedContent) {
+                info.registerFileUpdate();
+            }
+        }
+        return info;
+    }
+
+    /**
+     * This gets the script info for the normalized path. If the path is not rooted disk path then the open script info with project root context is preferred
+     */
+    getScriptInfoForNormalizedPath(fileName: NormalizedPath) {
+        return !isRootedDiskPath(fileName) && this.openFilesWithNonRootedDiskPath.get(this.toCanonicalFileName(fileName)) ||
+            this.getScriptInfoForPath(normalizedPathToPath(fileName, this.currentDirectory, this.toCanonicalFileName));
+    }
+
+    getScriptInfoForPath(fileName: Path) {
+        const info = this.filenameToScriptInfo.get(fileName);
+        return !info || !info.deferredDelete ? info : undefined;
+    }
+
+    /** @internal */
+    getDocumentPositionMapper(project: Project, generatedFileName: string, sourceFileName?: string): DocumentPositionMapper | undefined {
+        // Since declaration info and map file watches arent updating project's directory structure host (which can cache file structure) use host
+        const declarationInfo = this.getOrCreateScriptInfoNotOpenedByClient(
+            generatedFileName,
+            project.currentDirectory,
+            this.host,
+            /*deferredDeleteOk*/ false,
+        );
+        if (!declarationInfo) {
+            if (sourceFileName) {
+                // Project contains source file and it generates the generated file name
+                project.addGeneratedFileWatch(generatedFileName, sourceFileName);
+            }
+            return undefined;
+        }
+
+        // Try to get from cache
+        declarationInfo.getSnapshot(); // Ensure synchronized
+        if (isString(declarationInfo.sourceMapFilePath)) {
+            // Ensure mapper is synchronized
+            const sourceMapFileInfo = this.getScriptInfoForPath(declarationInfo.sourceMapFilePath);
+            if (sourceMapFileInfo) {
+                sourceMapFileInfo.getSnapshot();
+                if (sourceMapFileInfo.documentPositionMapper !== undefined) {
+                    sourceMapFileInfo.sourceInfos = this.addSourceInfoToSourceMap(sourceFileName, project, sourceMapFileInfo.sourceInfos);
+                    return sourceMapFileInfo.documentPositionMapper ? sourceMapFileInfo.documentPositionMapper : undefined;
+                }
+            }
+            declarationInfo.sourceMapFilePath = undefined;
+        }
+        else if (declarationInfo.sourceMapFilePath) {
+            declarationInfo.sourceMapFilePath.sourceInfos = this.addSourceInfoToSourceMap(sourceFileName, project, declarationInfo.sourceMapFilePath.sourceInfos);
+            return undefined;
+        }
+        else if (declarationInfo.sourceMapFilePath !== undefined) {
+            // Doesnt have sourceMap
+            return undefined;
+        }
+
+        // Create the mapper
+        let sourceMapFileInfo: ScriptInfo | string | undefined;
+        let readMapFile: ReadMapFile | undefined = (mapFileName, mapFileNameFromDts) => {
+            const mapInfo = this.getOrCreateScriptInfoNotOpenedByClient(
+                mapFileName,
+                project.currentDirectory,
+                this.host,
+                /*deferredDeleteOk*/ true,
+            );
+            sourceMapFileInfo = mapInfo || mapFileNameFromDts;
+            if (!mapInfo || mapInfo.deferredDelete) return undefined;
+            const snap = mapInfo.getSnapshot();
+            if (mapInfo.documentPositionMapper !== undefined) return mapInfo.documentPositionMapper;
+            return getSnapshotText(snap);
+        };
+        const projectName = project.projectName;
+        const documentPositionMapper = getDocumentPositionMapper(
+            { getCanonicalFileName: this.toCanonicalFileName, log: s => this.logger.info(s), getSourceFileLike: f => this.getSourceFileLike(f, projectName, declarationInfo) },
+            declarationInfo.fileName,
+            declarationInfo.textStorage.getLineInfo(),
+            readMapFile,
+        );
+        readMapFile = undefined; // Remove ref to project
+        if (sourceMapFileInfo) {
+            if (!isString(sourceMapFileInfo)) {
+                declarationInfo.sourceMapFilePath = sourceMapFileInfo.path;
+                sourceMapFileInfo.declarationInfoPath = declarationInfo.path;
+                if (!sourceMapFileInfo.deferredDelete) sourceMapFileInfo.documentPositionMapper = documentPositionMapper || false;
+                sourceMapFileInfo.sourceInfos = this.addSourceInfoToSourceMap(sourceFileName, project, sourceMapFileInfo.sourceInfos);
+            }
+            else {
+                declarationInfo.sourceMapFilePath = {
+                    watcher: this.addMissingSourceMapFile(
+                        project.currentDirectory === this.currentDirectory ?
+                            sourceMapFileInfo :
+                            getNormalizedAbsolutePath(sourceMapFileInfo, project.currentDirectory),
+                        declarationInfo.path,
+                    ),
+                    sourceInfos: this.addSourceInfoToSourceMap(sourceFileName, project),
+                };
+            }
+        }
+        else {
+            declarationInfo.sourceMapFilePath = false;
+        }
+        return documentPositionMapper;
+    }
+
+    private addSourceInfoToSourceMap(sourceFileName: string | undefined, project: Project, sourceInfos?: Set<Path>) {
+        if (sourceFileName) {
+            // Attach as source
+            const sourceInfo = this.getOrCreateScriptInfoNotOpenedByClient(
+                sourceFileName,
+                project.currentDirectory,
+                project.directoryStructureHost,
+                /*deferredDeleteOk*/ false,
+            )!;
+            (sourceInfos || (sourceInfos = new Set())).add(sourceInfo.path);
+        }
+        return sourceInfos;
+    }
+
+    private addMissingSourceMapFile(mapFileName: string, declarationInfoPath: Path) {
+        const fileWatcher = this.watchFactory.watchFile(
+            mapFileName,
+            () => {
+                const declarationInfo = this.getScriptInfoForPath(declarationInfoPath);
+                if (declarationInfo && declarationInfo.sourceMapFilePath && !isString(declarationInfo.sourceMapFilePath)) {
+                    // Update declaration and source projects
+                    this.delayUpdateProjectGraphs(declarationInfo.containingProjects, /*clearSourceMapperCache*/ true);
+                    this.delayUpdateSourceInfoProjects(declarationInfo.sourceMapFilePath.sourceInfos);
+                    declarationInfo.closeSourceMapFileWatcher();
+                }
+            },
+            PollingInterval.High,
+            this.hostConfiguration.watchOptions,
+            WatchType.MissingSourceMapFile,
+        );
+        return fileWatcher;
+    }
+
+    /** @internal */
+    getSourceFileLike(fileName: string, projectNameOrProject: string | Project, declarationInfo?: ScriptInfo): SourceFileLike | undefined {
+        const project = (projectNameOrProject as Project).projectName ? projectNameOrProject as Project : this.findProject(projectNameOrProject as string);
+        if (project) {
+            const path = project.toPath(fileName);
+            const sourceFile = project.getSourceFile(path);
+            if (sourceFile && sourceFile.resolvedPath === path) return sourceFile;
+        }
+
+        // Need to look for other files.
+        const info = this.getOrCreateScriptInfoNotOpenedByClient(
+            fileName,
+            (project || this).currentDirectory,
+            project ? project.directoryStructureHost : this.host,
+            /*deferredDeleteOk*/ false,
+        );
+        if (!info) return undefined;
+
+        // Attach as source
+        if (declarationInfo && isString(declarationInfo.sourceMapFilePath) && info !== declarationInfo) {
+            const sourceMapInfo = this.getScriptInfoForPath(declarationInfo.sourceMapFilePath);
+            if (sourceMapInfo) {
+                (sourceMapInfo.sourceInfos ??= new Set()).add(info.path);
+            }
+        }
+
+        // Key doesnt matter since its only for text and lines
+        if (info.cacheSourceFile) return info.cacheSourceFile.sourceFile;
+
+        // Create sourceFileLike
+        if (!info.sourceFileLike) {
+            info.sourceFileLike = {
+                get text() {
+                    Debug.fail("shouldnt need text");
+                    return "";
+                },
+                getLineAndCharacterOfPosition: pos => {
+                    const lineOffset = info.positionToLineOffset(pos);
+                    return { line: lineOffset.line - 1, character: lineOffset.offset - 1 };
+                },
+                getPositionOfLineAndCharacter: (line, character, allowEdits) => info.lineOffsetToPosition(line + 1, character + 1, allowEdits),
+            };
+        }
+        return info.sourceFileLike;
+    }
+
+    /** @internal */
+    setPerformanceEventHandler(performanceEventHandler: PerformanceEventHandler) {
+        this.performanceEventHandler = performanceEventHandler;
+    }
+
+    setHostConfiguration(args: protocol.ConfigureRequestArguments) {
+        if (args.file) {
+            const info = this.getScriptInfoForNormalizedPath(toNormalizedPath(args.file));
+            if (info) {
+                info.setOptions(convertFormatOptions(args.formatOptions!), args.preferences);
+                this.logger.info(`Host configuration update for file ${args.file}`);
+            }
+        }
+        else {
+            if (args.hostInfo !== undefined) {
+                this.hostConfiguration.hostInfo = args.hostInfo;
+                this.logger.info(`Host information ${args.hostInfo}`);
+            }
+            if (args.formatOptions) {
+                this.hostConfiguration.formatCodeOptions = { ...this.hostConfiguration.formatCodeOptions, ...convertFormatOptions(args.formatOptions) };
+                this.logger.info("Format host information updated");
+            }
+            if (args.preferences) {
+                const {
+                    lazyConfiguredProjectsFromExternalProject,
+                    includePackageJsonAutoImports,
+                    includeCompletionsForModuleExports,
+                } = this.hostConfiguration.preferences;
+
+                this.hostConfiguration.preferences = { ...this.hostConfiguration.preferences, ...args.preferences };
+                if (lazyConfiguredProjectsFromExternalProject && !this.hostConfiguration.preferences.lazyConfiguredProjectsFromExternalProject) {
+                    // Load configured projects for external projects that are pending reload
+                    this.externalProjectToConfiguredProjectMap.forEach(projects =>
+                        projects.forEach(project => {
+                            if (
+                                !project.deferredClose &&
+                                !project.isClosed() &&
+                                project.pendingUpdateLevel === ProgramUpdateLevel.Full &&
+                                !this.hasPendingProjectUpdate(project)
+                            ) {
+                                project.updateGraph();
+                            }
+                        })
+                    );
+                }
+                if (
+                    includePackageJsonAutoImports !== args.preferences.includePackageJsonAutoImports ||
+                    !!includeCompletionsForModuleExports !== !!args.preferences.includeCompletionsForModuleExports
+                ) {
+                    this.forEachProject(project => {
+                        project.onAutoImportProviderSettingsChanged();
+                    });
+                }
+            }
+            if (args.extraFileExtensions) {
+                this.hostConfiguration.extraFileExtensions = args.extraFileExtensions;
+                // We need to update the project structures again as it is possible that existing
+                // project structure could have more or less files depending on extensions permitted
+                this.reloadProjects();
+                this.logger.info("Host file extension mappings updated");
+            }
+
+            if (args.watchOptions) {
+                const watchOptions = convertWatchOptions(args.watchOptions)?.watchOptions;
+                const substitution = handleWatchOptionsConfigDirTemplateSubstitution(watchOptions, this.currentDirectory);
+                this.hostConfiguration.watchOptions = substitution;
+                this.hostConfiguration.beforeSubstitution = substitution === watchOptions ? undefined : watchOptions;
+                this.logger.info(`Host watch options changed to ${JSON.stringify(this.hostConfiguration.watchOptions)}, it will be take effect for next watches.`);
+            }
+        }
+    }
+
+    /** @internal */
+    getWatchOptions(project: Project) {
+        return this.getWatchOptionsFromProjectWatchOptions(project.getWatchOptions(), project.getCurrentDirectory());
+    }
+
+    private getWatchOptionsFromProjectWatchOptions(projectOptions: WatchOptions | undefined, basePath: string) {
+        const hostWatchOptions = !this.hostConfiguration.beforeSubstitution ? this.hostConfiguration.watchOptions :
+            handleWatchOptionsConfigDirTemplateSubstitution(
+                this.hostConfiguration.beforeSubstitution,
+                basePath,
+            );
+        return projectOptions && hostWatchOptions ?
+            { ...hostWatchOptions, ...projectOptions } :
+            projectOptions || hostWatchOptions;
+    }
+
+    closeLog() {
+        this.logger.close();
+    }
+
+    /**
+     * This function rebuilds the project for every file opened by the client
+     * This does not reload contents of open files from disk. But we could do that if needed
+     */
+    reloadProjects() {
+        this.logger.info("reload projects.");
+        // If we want this to also reload open files from disk, we could do that,
+        // but then we need to make sure we arent calling this function
+        // (and would separate out below reloading of projects to be called when immediate reload is needed)
+        // as there is no need to load contents of the files from the disk
+
+        // Reload script infos
+        this.filenameToScriptInfo.forEach(info => {
+            if (this.openFiles.has(info.path)) return; // Skip open files
+            if (!info.fileWatcher) return; // not watched file
+            // Handle as if file is changed or deleted
+            this.onSourceFileChanged(
+                info,
+                this.host.fileExists(info.fileName) ?
+                    info.deferredDelete ?
+                        FileWatcherEventKind.Created :
+                        FileWatcherEventKind.Changed :
+                    FileWatcherEventKind.Deleted,
+            );
+        });
+        // Cancel all project updates since we will be updating them now
+        this.pendingProjectUpdates.forEach((_project, projectName) => {
+            this.throttledOperations.cancel(projectName);
+            this.pendingProjectUpdates.delete(projectName);
+        });
+        this.throttledOperations.cancel(ensureProjectForOpenFileSchedule);
+        this.pendingOpenFileProjectUpdates = undefined;
+        this.pendingEnsureProjectForOpenFiles = false;
+
+        // Ensure everything is reloaded for cached configs
+        this.configFileExistenceInfoCache.forEach(info => {
+            if (info.config) info.config.updateLevel = ProgramUpdateLevel.Full;
+        });
+        this.configFileForOpenFiles.clear();
+
+        // Reload Projects
+        this.externalProjects.forEach(project => {
+            this.clearSemanticCache(project);
+            project.updateGraph();
+        });
+
+        // Configured projects of external files
+        const reloadedConfiguredProjects = new Set<ConfiguredProject>();
+        const delayReloadedConfiguredProjects = new Set<ConfiguredProject>();
+        this.externalProjectToConfiguredProjectMap.forEach((projects, externalProjectName) => {
+            const reason = `Reloading configured project in external project: ${externalProjectName}`;
+            projects.forEach(project => {
+                if (this.getHostPreferences().lazyConfiguredProjectsFromExternalProject) {
+                    if (!project.isInitialLoadPending()) {
+                        this.clearSemanticCache(project);
+                        project.pendingUpdateLevel = ProgramUpdateLevel.Full;
+                        project.pendingUpdateReason = reloadReason(reason);
+                    }
+                    delayReloadedConfiguredProjects.add(project);
+                }
+                else {
+                    this.reloadConfiguredProjectClearingSemanticCache(
+                        project,
+                        reason,
+                        reloadedConfiguredProjects,
+                    );
+                }
+            });
+        });
+
+        // Configured projects for open file
+        this.openFiles.forEach((_projectRootPath, path) => {
+            const info = this.getScriptInfoForPath(path)!;
+            if (find(info.containingProjects, isExternalProject)) return;
+            this.tryFindDefaultConfiguredProjectAndLoadAncestorsForOpenScriptInfo(
+                info,
+                ConfiguredProjectLoadKind.Reload,
+                reloadedConfiguredProjects,
+                delayReloadedConfiguredProjects,
+            );
+        });
+
+        // Retain delay loaded configured projects too
+        delayReloadedConfiguredProjects.forEach(p => reloadedConfiguredProjects.add(p));
+
+        this.inferredProjects.forEach(project => this.clearSemanticCache(project));
+        this.ensureProjectForOpenFiles();
+
+        // Cleanup
+        this.cleanupProjectsAndScriptInfos(
+            reloadedConfiguredProjects,
+            new Set(this.openFiles.keys()),
+            new Set(this.externalProjectToConfiguredProjectMap.keys()),
+        );
+
+        this.logger.info("After reloading projects..");
+        this.printProjects();
+    }
+
+    /**
+     * Remove the root of inferred project if script info is part of another project
+     */
+    private removeRootOfInferredProjectIfNowPartOfOtherProject(info: ScriptInfo) {
+        // If the script info is root of inferred project, it could only be first containing project
+        // since info is added as root to the inferred project only when there are no other projects containing it
+        // So when it is root of the inferred project and after project structure updates its now part
+        // of multiple project it needs to be removed from that inferred project because:
+        // - references in inferred project supersede the root part
+        // - root / reference in non - inferred project beats root in inferred project
+
+        // eg. say this is structure /a/b/a.ts /a/b/c.ts where c.ts references a.ts
+        // When a.ts is opened, since there is no configured project/external project a.ts can be part of
+        // a.ts is added as root to inferred project.
+        // Now at time of opening c.ts, c.ts is also not aprt of any existing project,
+        // so it will be added to inferred project as a root. (for sake of this example assume single inferred project is false)
+        // So at this poing a.ts is part of first inferred project and second inferred project (of which c.ts is root)
+        // And hence it needs to be removed from the first inferred project.
+        Debug.assert(info.containingProjects.length > 0);
+        const firstProject = info.containingProjects[0];
+
+        if (
+            !firstProject.isOrphan() &&
+            isInferredProject(firstProject) &&
+            firstProject.isRoot(info) &&
+            forEach(info.containingProjects, p => p !== firstProject && !p.isOrphan())
+        ) {
+            firstProject.removeFile(info, /*fileExists*/ true, /*detachFromProject*/ true);
+        }
+    }
+
+    /**
+     * This function is to update the project structure for every inferred project.
+     * It is called on the premise that all the configured projects are
+     * up to date.
+     * This will go through open files and assign them to inferred project if open file is not part of any other project
+     * After that all the inferred project graphs are updated
+     */
+    private ensureProjectForOpenFiles() {
+        this.logger.info("Before ensureProjectForOpenFiles:");
+        this.printProjects();
+
+        // Ensure that default projects for pending openFile updates are created
+        const pendingOpenFileProjectUpdates = this.pendingOpenFileProjectUpdates;
+        this.pendingOpenFileProjectUpdates = undefined;
+        pendingOpenFileProjectUpdates?.forEach((_config, path) =>
+            this.tryFindDefaultConfiguredProjectAndLoadAncestorsForOpenScriptInfo(
+                this.getScriptInfoForPath(path)!,
+                ConfiguredProjectLoadKind.Create,
+            )
+        );
+
+        // Assigned the orphan scriptInfos to inferred project
+        // Remove the infos from inferred project that no longer need to be part of it
+        this.openFiles.forEach((projectRootPath, path) => {
+            const info = this.getScriptInfoForPath(path)!;
+            // collect all orphaned script infos from open files
+            if (info.isOrphan()) {
+                this.assignOrphanScriptInfoToInferredProject(info, projectRootPath);
+            }
+            else {
+                // Or remove the root of inferred project if is referenced in more than one projects
+                this.removeRootOfInferredProjectIfNowPartOfOtherProject(info);
+            }
+        });
+        this.pendingEnsureProjectForOpenFiles = false;
+        this.inferredProjects.forEach(updateProjectIfDirty);
+
+        this.logger.info("After ensureProjectForOpenFiles:");
+        this.printProjects();
+    }
+
+    /**
+     * Open file whose contents is managed by the client
+     * @param filename is absolute pathname
+     * @param fileContent is a known version of the file content that is more up to date than the one on disk
+     */
+    openClientFile(fileName: string, fileContent?: string, scriptKind?: ScriptKind, projectRootPath?: string): OpenConfiguredProjectResult {
+        return this.openClientFileWithNormalizedPath(toNormalizedPath(fileName), fileContent, scriptKind, /*hasMixedContent*/ false, projectRootPath ? toNormalizedPath(projectRootPath) : undefined);
+    }
+
+    /** @internal */
+    getOriginalLocationEnsuringConfiguredProject(project: Project, location: DocumentPosition): DocumentPosition | undefined {
+        const isSourceOfProjectReferenceRedirect = project.isSourceOfProjectReferenceRedirect(location.fileName);
+        const originalLocation = isSourceOfProjectReferenceRedirect ?
+            location :
+            project.getSourceMapper().tryGetSourcePosition(location);
+        if (!originalLocation) return undefined;
+
+        const { fileName } = originalLocation;
+        const scriptInfo = this.getScriptInfo(fileName);
+        if (!scriptInfo && !this.host.fileExists(fileName)) return undefined;
+
+        const originalFileInfo: OriginalFileInfo = { fileName: toNormalizedPath(fileName), path: this.toPath(fileName) };
+        const configFileName = this.getConfigFileNameForFile(originalFileInfo, /*findFromCacheOnly*/ false);
+        if (!configFileName) return undefined;
+
+        let configuredProject: ConfiguredProject | undefined = this.findConfiguredProjectByProjectName(configFileName);
+        if (!configuredProject) {
+            if (project.getCompilerOptions().disableReferencedProjectLoad) {
+                // If location was a project reference redirect, then `location` and `originalLocation` are the same.
+                if (isSourceOfProjectReferenceRedirect) {
+                    return location;
+                }
+
+                // Otherwise, if we found `originalLocation` via a source map instead, then we check whether it's in
+                // an open project.  If it is, we should search the containing project(s), even though the "default"
+                // configured project isn't open.  However, if it's not in an open project, we need to stick with
+                // `location` (i.e. the .d.ts file) because otherwise we'll miss the references in that file.
+                return scriptInfo?.containingProjects.length
+                    ? originalLocation
+                    : location;
+            }
+
+            configuredProject = this.createConfiguredProject(configFileName, `Creating project for original file: ${originalFileInfo.fileName}${location !== originalLocation ? " for location: " + location.fileName : ""}`);
+        }
+        updateProjectIfDirty(configuredProject);
+
+        const projectContainsOriginalInfo = (project: ConfiguredProject) => {
+            const info = this.getScriptInfo(fileName);
+            return info &&
+                project.containsScriptInfo(info) &&
+                !project.isSourceOfProjectReferenceRedirect(info.path);
+        };
+
+        if (configuredProject.isSolution() || !projectContainsOriginalInfo(configuredProject)) {
+            // Find the project that is referenced from this solution that contains the script info directly
+            configuredProject = forEachResolvedProjectReferenceProject(
+                configuredProject,
+                fileName,
+                child => projectContainsOriginalInfo(child) ? child : undefined,
+                ConfiguredProjectLoadKind.Create,
+                `Creating project referenced in solution ${configuredProject.projectName} to find possible configured project for original file: ${originalFileInfo.fileName}${location !== originalLocation ? " for location: " + location.fileName : ""}`,
+            );
+            if (!configuredProject) return undefined;
+            if (configuredProject === project) return originalLocation;
+        }
+
+        // Keep this configured project as referenced from project
+        addOriginalConfiguredProject(configuredProject);
+
+        const originalScriptInfo = this.getScriptInfo(fileName);
+        if (!originalScriptInfo || !originalScriptInfo.containingProjects.length) return undefined;
+
+        // Add configured projects as referenced
+        originalScriptInfo.containingProjects.forEach(project => {
+            if (isConfiguredProject(project)) {
+                addOriginalConfiguredProject(project);
+            }
+        });
+        return originalLocation;
+
+        function addOriginalConfiguredProject(originalProject: ConfiguredProject) {
+            (project.originalConfiguredProjects ??= new Set()).add(originalProject.canonicalConfigFilePath);
+        }
+    }
+
+    /** @internal */
+    fileExists(fileName: NormalizedPath): boolean {
+        return !!this.getScriptInfoForNormalizedPath(fileName) || this.host.fileExists(fileName);
+    }
+
+    private findExternalProjectContainingOpenScriptInfo(info: ScriptInfo): ExternalProject | undefined {
+        return find(this.externalProjects, proj => {
+            // Ensure project structure is up-to-date to check if info is present in external project
+            updateProjectIfDirty(proj);
+            return proj.containsScriptInfo(info);
+        });
+    }
+
+    private getOrCreateOpenScriptInfo(
+        fileName: NormalizedPath,
+        fileContent: string | undefined,
+        scriptKind: ScriptKind | undefined,
+        hasMixedContent: boolean | undefined,
+        projectRootPath: NormalizedPath | undefined,
+    ) {
+        const info = this.getOrCreateScriptInfoWorker(
+            fileName,
+            projectRootPath ? this.getNormalizedAbsolutePath(projectRootPath) : this.currentDirectory,
+            /*openedByClient*/ true,
+            fileContent,
+            scriptKind,
+            !!hasMixedContent,
+            /*hostToQueryFileExistsOn*/ undefined,
+            /*deferredDeleteOk*/ true,
+        )!;
+        this.openFiles.set(info.path, projectRootPath);
+        return info;
+    }
+
+    private assignProjectToOpenedScriptInfo(info: ScriptInfo): AssignProjectResult {
+        let configFileName: NormalizedPath | undefined;
+        let configFileErrors: readonly Diagnostic[] | undefined;
+        const project = this.findExternalProjectContainingOpenScriptInfo(info);
+        let retainProjects: Set<ConfiguredProject> | undefined;
+        let sentConfigDiag: Set<ConfiguredProject> | undefined;
+        if (!project && this.serverMode === LanguageServiceMode.Semantic) { // Checking semantic mode is an optimization
+            const result = this.tryFindDefaultConfiguredProjectAndLoadAncestorsForOpenScriptInfo(
+                info,
+                ConfiguredProjectLoadKind.Create,
+            );
+            if (result) {
+                retainProjects = result.seenProjects;
+                sentConfigDiag = result.sentConfigDiag;
+                if (result.defaultProject) {
+                    configFileName = result.defaultProject.getConfigFilePath();
+                    configFileErrors = result.defaultProject.getAllProjectErrors();
+                }
+            }
+        }
+
+        // Project we have at this point is going to be updated since its either found through
+        // - external project search, which updates the project before checking if info is present in it
+        // - configured project - either created or updated to ensure we know correct status of info
+
+        // At this point we need to ensure that containing projects of the info are uptodate
+        // This will ensure that later question of info.isOrphan() will return correct answer
+        // and we correctly create inferred project for the info
+        info.containingProjects.forEach(updateProjectIfDirty);
+
+        // At this point if file is part of any any configured or external project, then it would be present in the containing projects
+        // So if it still doesnt have any containing projects, it needs to be part of inferred project
+        if (info.isOrphan()) {
+            // Even though this info did not belong to any of the configured projects, send the config file diag
+            retainProjects?.forEach(project => {
+                if (!sentConfigDiag!.has(project)) this.sendConfigFileDiagEvent(project, info.fileName, /*force*/ true);
+            });
+            Debug.assert(this.openFiles.has(info.path));
+            this.assignOrphanScriptInfoToInferredProject(info, this.openFiles.get(info.path));
+        }
+        Debug.assert(!info.isOrphan());
+        return { configFileName, configFileErrors, retainProjects };
+    }
+
+    /**
+     * Depending on kind
+     * - Find the configuedProject and return it - if allowDeferredClosed is set it will find the deferredClosed project as well
+     * - Create - if the project doesnt exist, it creates one as well. If not delayLoad, the project is updated (with triggerFile if passed)
+     * - Reload - if the project doesnt exist, it creates one. If not delayLoad, the project is reloaded clearing semantic cache
+     *  @internal
+     */
+    findCreateOrReloadConfiguredProject(
+        configFileName: NormalizedPath,
+        kind: ConfiguredProjectLoadKind,
+        /** Used with ConfiguredProjectLoadKind.Create or ConfiguredProjectLoadKind.Reload for new projects or reload updates */
+        reason?: string,
+        /** Used with ConfiguredProjectLoadKind.Find to get deferredClosed projects as well */
+        allowDeferredClosed?: boolean,
+        /** Used with ConfiguredProjectLoadKind.Create to send configFileDiag */
+        triggerFile?: NormalizedPath,
+        /** Used with ConfiguredProjectLoadKind.Reload to check if this project was already reloaded */
+        reloadedProjects?: Set<ConfiguredProject>,
+        /** Used with ConfiguredProjectLoadKind.Create to specify only create project without updating */
+        delayLoad?: boolean,
+        /** Used with ConfiguredProjectLoadKind.Reload to specify delay reload, and also a set of configured projects already marked for delay load */
+        delayReloadedConfiguredProjects?: Set<ConfiguredProject>,
+    ): FindCreateOrLoadConfiguredProjectResult | undefined {
+        let project = this.findConfiguredProjectByProjectName(configFileName, allowDeferredClosed);
+        let sentConfigFileDiag = false;
+        switch (kind) {
+            case ConfiguredProjectLoadKind.Find:
+                if (!project) return;
+                break;
+            case ConfiguredProjectLoadKind.Create:
+                project ??= this.createConfiguredProject(configFileName, reason!);
+                // Ensure project is updated
+                sentConfigFileDiag = !delayLoad && updateConfiguredProject(project, triggerFile);
+                break;
+            case ConfiguredProjectLoadKind.Reload:
+                project ??= this.createConfiguredProject(configFileName, reloadReason(reason!));
+                // Reload immediately if not delayed
+                sentConfigFileDiag = !delayReloadedConfiguredProjects &&
+                    this.reloadConfiguredProjectClearingSemanticCache(project, reason!, reloadedProjects!);
+                if (
+                    delayReloadedConfiguredProjects &&
+                    !delayReloadedConfiguredProjects.has(project) &&
+                    !reloadedProjects!.has(project)
+                ) {
+                    // Add to delayed reload
+                    project.pendingUpdateLevel = ProgramUpdateLevel.Full;
+                    project.pendingUpdateReason = reloadReason(reason!);
+                    delayReloadedConfiguredProjects.add(project);
+                }
+                break;
+            default:
+                Debug.assertNever(kind);
+        }
+        return { project, sentConfigFileDiag };
+    }
+
+    /**
+     * Finds the default configured project for given info
+     * For any tsconfig found, it looks into that project, if not then all its references,
+     * The search happens for all tsconfigs till projectRootPath
+     */
+    private tryFindDefaultConfiguredProjectForOpenScriptInfo(
+        info: ScriptInfo,
+        kind: ConfiguredProjectLoadKind,
+        /** Used with ConfiguredProjectLoadKind.Find  to get deferredClosed projects as well */
+        allowDeferredClosed?: boolean,
+        /** Used with ConfiguredProjectLoadKind.Reload to check if this project was already reloaded */
+        reloadedProjects?: Set<ConfiguredProject>,
+    ): DefaultConfiguredProjectResult | undefined {
+        const configFileName = this.getConfigFileNameForFile(info, kind === ConfiguredProjectLoadKind.Find);
+        // If no config file name, no result
+        if (!configFileName) return;
+
+        const result = this.findCreateOrReloadConfiguredProject(
+            configFileName,
+            kind,
+            fileOpenReason(info),
+            allowDeferredClosed,
+            info.fileName,
+            reloadedProjects,
+        );
+        // If the project for the configFileName does not exist, no result
+        if (!result) return;
+
+        const seenProjects = new Set<ConfiguredProject>();
+        const sentConfigDiag = new Set<ConfiguredProject>(result.sentConfigFileDiag ? [result.project] : undefined);
+        let defaultProject: ConfiguredProject | undefined;
+        let possiblyDefault: ConfiguredProject | undefined;
+        // See if this is the project or is it one of the references or find ancestor projects
+        tryFindDefaultConfiguredProject(result.project);
+        return {
+            defaultProject: defaultProject ?? possiblyDefault,
+            sentConfigDiag,
+            seenProjects,
+        };
+
+        function tryFindDefaultConfiguredProject(project: ConfiguredProject): ConfiguredProject | undefined {
+            return isDefaultProject(project) ?
+                defaultProject :
+                (tryFindDefaultConfiguredProjectFromReferences(project) ??
+                    tryFindDefaultConfiguredProjectFromAncestor(project));
+        }
+
+        function isDefaultProject(project: ConfiguredProject): ConfiguredProject | undefined {
+            // Skip already looked up projects
+            if (!tryAddToSet(seenProjects, project)) return;
+            // If script info belongs to this project, use this as default config project
+            const projectWithInfo = project.containsScriptInfo(info);
+            if (projectWithInfo && !project.isSourceOfProjectReferenceRedirect(info.path)) return defaultProject = project;
+            // If this project uses the script info, if default project is not found, use this project as possible default
+            possiblyDefault ??= projectWithInfo ? project : undefined;
+        }
+
+        function tryFindDefaultConfiguredProjectFromReferences(project: ConfiguredProject) {
+            // If this configured project doesnt contain script info but
+            // if this is solution with project references, try those project references
+            return forEachResolvedProjectReferenceProject(
+                project,
+                info.path,
+                (child, sentConfigFileDiag) => {
+                    if (sentConfigFileDiag) sentConfigDiag.add(child);
+                    return isDefaultProject(child);
+                },
+                kind,
+                `Creating project referenced in solution ${project.projectName} to find possible configured project for ${info.fileName} to open`,
+                allowDeferredClosed,
+                info.fileName,
+                reloadedProjects,
+            );
+        }
+
+        function tryFindDefaultConfiguredProjectFromAncestor(project: ConfiguredProject) {
+            return forEachAncestorProject( // If not in referenced projects, try ancestors and its references
+                info,
+                project,
+                tryFindDefaultConfiguredProject,
+                kind,
+                `Creating possible configured project for ${info.fileName} to open`,
+                allowDeferredClosed,
+                reloadedProjects,
+                /*searchOnlyPotentialSolution*/ false,
+            );
+        }
+    }
+
+    /**
+     * Finds the default configured project, if found, it creates the solution projects (does not load them right away)
+     * with Find: finds the projects even if the project is deferredClosed
+     */
+    private tryFindDefaultConfiguredProjectAndLoadAncestorsForOpenScriptInfo(
+        info: ScriptInfo,
+        kind: ConfiguredProjectLoadKind.Find | ConfiguredProjectLoadKind.Create,
+    ): DefaultConfiguredProjectResult | undefined;
+    private tryFindDefaultConfiguredProjectAndLoadAncestorsForOpenScriptInfo(
+        info: ScriptInfo,
+        kind: ConfiguredProjectLoadKind.Reload,
+        reloadedProjects: Set<ConfiguredProject>,
+        delayReloadedConfiguredProjects: Set<ConfiguredProject>,
+    ): DefaultConfiguredProjectResult | undefined;
+    private tryFindDefaultConfiguredProjectAndLoadAncestorsForOpenScriptInfo(
+        info: ScriptInfo,
+        kind: ConfiguredProjectLoadKind,
+        reloadedProjects?: Set<ConfiguredProject>,
+        delayReloadedConfiguredProjects?: Set<ConfiguredProject>,
+    ): DefaultConfiguredProjectResult | undefined {
+        const allowDeferredClosed = kind === ConfiguredProjectLoadKind.Find;
+        // Find default project
+        const result = this.tryFindDefaultConfiguredProjectForOpenScriptInfo(
+            info,
+            kind,
+            allowDeferredClosed,
+            reloadedProjects,
+        );
+        if (!result) return;
+        const { defaultProject, seenProjects } = result;
+        if (defaultProject) {
+            // Create ancestor tree for findAllRefs (dont load them right away)
+            forEachAncestorProject(
+                info,
+                defaultProject,
+                ancestor => {
+                    seenProjects.add(ancestor);
+                },
+                kind,
+                `Creating project possibly referencing default composite project ${defaultProject.getProjectName()} of open file ${info.fileName}`,
+                allowDeferredClosed,
+                reloadedProjects,
+                /*searchOnlyPotentialSolution*/ true,
+                delayReloadedConfiguredProjects,
+            );
+        }
+        return result;
+    }
+
+    /** @internal */
+    loadAncestorProjectTree(forProjects?: ReadonlyMap<string, boolean> | ReadonlySet<string>) {
+        forProjects ??= new Set(
+            mapDefinedIterator(this.configuredProjects.entries(), ([key, project]) => !project.isInitialLoadPending() ? key : undefined),
+        );
+
+        const seenProjects = new Set<NormalizedPath>();
+        // We must copy the current configured projects into a separate array,
+        // as we could end up creating and adding more projects indirectly.
+        const currentConfiguredProjects = arrayFrom(this.configuredProjects.values());
+        for (const project of currentConfiguredProjects) {
+            // If this project has potential project reference for any of the project we are loading ancestor tree for
+            // load this project first
+            if (forEachPotentialProjectReference(project, potentialRefPath => forProjects.has(potentialRefPath))) {
+                updateProjectIfDirty(project);
+            }
+            this.ensureProjectChildren(project, forProjects, seenProjects);
+        }
+    }
+
+    private ensureProjectChildren(project: ConfiguredProject, forProjects: ReadonlyMap<string, boolean> | ReadonlySet<string>, seenProjects: Set<NormalizedPath>) {
+        if (!tryAddToSet(seenProjects, project.canonicalConfigFilePath)) return;
+
+        // If this project disables child load ignore it
+        if (project.getCompilerOptions().disableReferencedProjectLoad) return;
+
+        const children = project.getCurrentProgram()?.getResolvedProjectReferences();
+        if (!children) return;
+
+        for (const child of children) {
+            if (!child) continue;
+            const referencedProject = forEachResolvedProjectReference(child.references, ref => forProjects.has(ref.sourceFile.path) ? ref : undefined);
+            if (!referencedProject) continue;
+
+            // Load this project,
+            const configFileName = toNormalizedPath(child.sourceFile.fileName);
+            const childProject = this.findConfiguredProjectByProjectName(configFileName) ??
+                this.createConfiguredProject(
+                    configFileName,
+                    `Creating project referenced by : ${project.projectName} as it references project ${referencedProject.sourceFile.fileName}`,
+                );
+            updateProjectIfDirty(childProject);
+
+            // Ensure children for this project
+            this.ensureProjectChildren(childProject, forProjects, seenProjects);
+        }
+    }
+
+    private cleanupConfiguredProjects(
+        toRetainConfiguredProjects?: Set<ConfiguredProject>,
+        externalProjectsRetainingConfiguredProjects?: Set<string>,
+        openFilesWithRetainedConfiguredProject?: Set<Path>,
+    ) {
+        // Remove all orphan projects
+        this.getOrphanConfiguredProjects(
+            toRetainConfiguredProjects,
+            openFilesWithRetainedConfiguredProject,
+            externalProjectsRetainingConfiguredProjects,
+        ).forEach(project => this.removeProject(project));
+    }
+
+    private cleanupProjectsAndScriptInfos(
+        toRetainConfiguredProjects: Set<ConfiguredProject> | undefined,
+        openFilesWithRetainedConfiguredProject: Set<Path> | undefined,
+        externalProjectsRetainingConfiguredProjects: Set<string> | undefined,
+    ) {
+        // This was postponed from closeOpenFile to after opening next file,
+        // so that we can reuse the project if we need to right away
+        // Remove all the non marked projects
+        this.cleanupConfiguredProjects(
+            toRetainConfiguredProjects,
+            externalProjectsRetainingConfiguredProjects,
+            openFilesWithRetainedConfiguredProject,
+        );
+
+        // Remove orphan inferred projects now that we have reused projects
+        // We need to create a duplicate because we cant guarantee order after removal
+        for (const inferredProject of this.inferredProjects.slice()) {
+            if (inferredProject.isOrphan()) {
+                this.removeProject(inferredProject);
+            }
+        }
+
+        // Delete the orphan files here because there might be orphan script infos (which are not part of project)
+        // when some file/s were closed which resulted in project removal.
+        // It was then postponed to cleanup these script infos so that they can be reused if
+        // the file from that old project is reopened because of opening file from here.
+        this.removeOrphanScriptInfos();
+    }
+
+    openClientFileWithNormalizedPath(fileName: NormalizedPath, fileContent?: string, scriptKind?: ScriptKind, hasMixedContent?: boolean, projectRootPath?: NormalizedPath): OpenConfiguredProjectResult {
+        const info = this.getOrCreateOpenScriptInfo(fileName, fileContent, scriptKind, hasMixedContent, projectRootPath);
+        const { retainProjects, ...result } = this.assignProjectToOpenedScriptInfo(info);
+        this.cleanupProjectsAndScriptInfos(
+            retainProjects,
+            new Set([info.path]),
+            /*externalProjectsRetainingConfiguredProjects*/ undefined,
+        );
+        this.telemetryOnOpenFile(info);
+        this.printProjects();
+        return result;
+    }
+
+    /** @internal */
+    getOrphanConfiguredProjects(
+        toRetainConfiguredProjects: Set<ConfiguredProject> | undefined,
+        openFilesWithRetainedConfiguredProject: Set<Path> | undefined,
+        externalProjectsRetainingConfiguredProjects: Set<string> | undefined,
+    ) {
+        const toRemoveConfiguredProjects = new Set(this.configuredProjects.values());
+        const markOriginalProjectsAsUsed = (project: Project) => {
+            if (project.originalConfiguredProjects && (isConfiguredProject(project) || !project.isOrphan())) {
+                project.originalConfiguredProjects.forEach(
+                    (_value, configuredProjectPath) => {
+                        const project = this.getConfiguredProjectByCanonicalConfigFilePath(configuredProjectPath);
+                        return project && retainConfiguredProject(project);
+                    },
+                );
+            }
+        };
+        toRetainConfiguredProjects?.forEach(retainConfiguredProject);
+
+        // Do not remove configured projects that are used as original projects of other
+        this.inferredProjects.forEach(markOriginalProjectsAsUsed);
+        this.externalProjects.forEach(markOriginalProjectsAsUsed);
+        // Retain all configured projects referenced by external projects
+        this.externalProjectToConfiguredProjectMap.forEach((projects, externalProjectName) => {
+            if (!externalProjectsRetainingConfiguredProjects?.has(externalProjectName)) {
+                projects.forEach(retainConfiguredProject);
+            }
+        });
+        this.openFiles.forEach((_projectRootPath, path) => {
+            if (openFilesWithRetainedConfiguredProject?.has(path)) return;
+            const info = this.getScriptInfoForPath(path)!;
+            // Part of external project
+            if (find(info.containingProjects, isExternalProject)) return;
+            // We want to retain the projects for open file if they are pending updates so deferredClosed projects are ok
+            const result = this.tryFindDefaultConfiguredProjectAndLoadAncestorsForOpenScriptInfo(
+                info,
+                ConfiguredProjectLoadKind.Find,
+            );
+            if (result?.defaultProject) {
+                result?.seenProjects.forEach(retainConfiguredProject);
+            }
+        });
+
+        // Retain all the configured projects that have pending updates
+        // or the ones that is referencing retained project (or to be retained)
+        this.configuredProjects.forEach(project => {
+            if (toRemoveConfiguredProjects.has(project)) {
+                if (isPendingUpdate(project) || forEachReferencedProject(project, isRetained)) {
+                    retainConfiguredProject(project);
+                }
+            }
+        });
+
+        return toRemoveConfiguredProjects;
+
+        function isRetained(project: ConfiguredProject) {
+            return !toRemoveConfiguredProjects.has(project) || isPendingUpdate(project);
+        }
+
+        function isPendingUpdate(project: ConfiguredProject) {
+            return (
+                project.deferredClose ||
+                project.projectService.hasPendingProjectUpdate(project)
+            ) &&
+                !!project.projectService.configFileExistenceInfoCache.get(project.canonicalConfigFilePath)?.openFilesImpactedByConfigFile?.size;
+        }
+
+        function retainConfiguredProject(project: ConfiguredProject) {
+            if (!toRemoveConfiguredProjects.delete(project)) return;
+            // Keep original projects used
+            markOriginalProjectsAsUsed(project);
+            // Keep all the references alive
+            forEachReferencedProject(project, retainConfiguredProject);
+        }
+    }
+
+    private removeOrphanScriptInfos() {
+        const toRemoveScriptInfos = new Map(this.filenameToScriptInfo);
+        this.filenameToScriptInfo.forEach(info => {
+            if (info.deferredDelete) return;
+            // If script info is open or orphan, retain it and its dependencies
+            if (!info.isScriptOpen() && info.isOrphan() && !info.isContainedByBackgroundProject()) {
+                // Otherwise if there is any source info that is alive, this alive too
+                if (!info.sourceMapFilePath) return;
+                let sourceInfos: Set<Path> | undefined;
+                if (isString(info.sourceMapFilePath)) {
+                    const sourceMapInfo = this.filenameToScriptInfo.get(info.sourceMapFilePath);
+                    sourceInfos = sourceMapInfo?.sourceInfos;
+                }
+                else {
+                    sourceInfos = info.sourceMapFilePath.sourceInfos;
+                }
+                if (!sourceInfos) return;
+                if (
+                    !forEachKey(sourceInfos, path => {
+                        const info = this.getScriptInfoForPath(path);
+                        return !!info && (info.isScriptOpen() || !info.isOrphan());
+                    })
+                ) {
+                    return;
+                }
+            }
+
+            // Retain this script info
+            toRemoveScriptInfos.delete(info.path);
+            // If we retained declaration file, retain source map and sources as well
+            if (info.sourceMapFilePath) {
+                let sourceInfos: Set<Path> | undefined;
+                if (isString(info.sourceMapFilePath)) {
+                    // And map file info and source infos
+                    const sourceMapInfo = this.filenameToScriptInfo.get(info.sourceMapFilePath);
+                    if (sourceMapInfo?.deferredDelete) {
+                        info.sourceMapFilePath = {
+                            watcher: this.addMissingSourceMapFile(sourceMapInfo.fileName, info.path),
+                            sourceInfos: sourceMapInfo.sourceInfos,
+                        };
+                    }
+                    else {
+                        toRemoveScriptInfos.delete(info.sourceMapFilePath);
+                    }
+                    sourceInfos = sourceMapInfo?.sourceInfos;
+                }
+                else {
+                    sourceInfos = info.sourceMapFilePath.sourceInfos;
+                }
+                if (sourceInfos) {
+                    sourceInfos.forEach((_value, path) => toRemoveScriptInfos.delete(path));
+                }
+            }
+        });
+
+        // if there are not projects that include this script info - delete it
+        toRemoveScriptInfos.forEach(info => this.deleteScriptInfo(info));
+    }
+
+    private telemetryOnOpenFile(scriptInfo: ScriptInfo): void {
+        if (this.serverMode !== LanguageServiceMode.Semantic || !this.eventHandler || !scriptInfo.isJavaScript() || !addToSeen(this.allJsFilesForOpenFileTelemetry, scriptInfo.path)) {
+            return;
+        }
+
+        const project = this.ensureDefaultProjectForFile(scriptInfo);
+        if (!project.languageServiceEnabled) {
+            return;
+        }
+
+        const sourceFile = project.getSourceFile(scriptInfo.path);
+        const checkJs = !!sourceFile && !!sourceFile.checkJsDirective;
+        this.eventHandler({ eventName: OpenFileInfoTelemetryEvent, data: { info: { checkJs } } });
+    }
+
+    /**
+     * Close file whose contents is managed by the client
+     * @param filename is absolute pathname
+     */
+    closeClientFile(uncheckedFileName: string): void;
+    /** @internal */
+    closeClientFile(uncheckedFileName: string, skipAssignOrphanScriptInfosToInferredProject: true): boolean;
+    closeClientFile(uncheckedFileName: string, skipAssignOrphanScriptInfosToInferredProject?: true) {
+        const info = this.getScriptInfoForNormalizedPath(toNormalizedPath(uncheckedFileName));
+        const result = info ? this.closeOpenFile(info, skipAssignOrphanScriptInfosToInferredProject) : false;
+        if (!skipAssignOrphanScriptInfosToInferredProject) {
+            this.printProjects();
+        }
+        return result;
+    }
+
+    private collectChanges(
+        lastKnownProjectVersions: protocol.ProjectVersionInfo[],
+        currentProjects: Iterable<Project>,
+        includeProjectReferenceRedirectInfo: boolean | undefined,
+        result: ProjectFilesWithTSDiagnostics[],
+    ): void {
+        for (const proj of currentProjects) {
+            const knownProject = find(lastKnownProjectVersions, p => p.projectName === proj.getProjectName());
+            result.push(proj.getChangesSinceVersion(knownProject && knownProject.version, includeProjectReferenceRedirectInfo));
+        }
+    }
+
+    /** @internal */
+    synchronizeProjectList(knownProjects: protocol.ProjectVersionInfo[], includeProjectReferenceRedirectInfo?: boolean): ProjectFilesWithTSDiagnostics[] {
+        const files: ProjectFilesWithTSDiagnostics[] = [];
+        this.collectChanges(knownProjects, this.externalProjects, includeProjectReferenceRedirectInfo, files);
+        this.collectChanges(knownProjects, mapDefinedIterator(this.configuredProjects.values(), p => p.deferredClose ? undefined : p), includeProjectReferenceRedirectInfo, files);
+        this.collectChanges(knownProjects, this.inferredProjects, includeProjectReferenceRedirectInfo, files);
+        return files;
+    }
+
+    /** @internal */
+    applyChangesInOpenFiles(openFiles: Iterable<OpenFileArguments> | undefined, changedFiles?: Iterable<ChangeFileArguments>, closedFiles?: string[]): void {
+        let openScriptInfos: ScriptInfo[] | undefined;
+        let assignOrphanScriptInfosToInferredProject = false;
+        if (openFiles) {
+            for (const file of openFiles) {
+                // Create script infos so we have the new content for all the open files before we do any updates to projects
+                const info = this.getOrCreateOpenScriptInfo(
+                    toNormalizedPath(file.fileName),
+                    file.content,
+                    tryConvertScriptKindName(file.scriptKind!),
+                    file.hasMixedContent,
+                    file.projectRootPath ? toNormalizedPath(file.projectRootPath) : undefined,
+                );
+                (openScriptInfos || (openScriptInfos = [])).push(info);
+            }
+        }
+
+        if (changedFiles) {
+            for (const file of changedFiles) {
+                const scriptInfo = this.getScriptInfo(file.fileName)!;
+                Debug.assert(!!scriptInfo);
+                // Make edits to script infos and marks containing project as dirty
+                this.applyChangesToFile(scriptInfo, file.changes);
+            }
+        }
+
+        if (closedFiles) {
+            for (const file of closedFiles) {
+                // Close files, but dont assign projects to orphan open script infos, that part comes later
+                assignOrphanScriptInfosToInferredProject = this.closeClientFile(file, /*skipAssignOrphanScriptInfosToInferredProject*/ true) || assignOrphanScriptInfosToInferredProject;
+            }
+        }
+
+        // All the script infos now exist, so ok to go update projects for open files
+        let retainProjects: Set<ConfiguredProject> | undefined;
+        openScriptInfos?.forEach(info => this.assignProjectToOpenedScriptInfo(info).retainProjects?.forEach(p => (retainProjects ??= new Set()).add(p)));
+
+        // While closing files there could be open files that needed assigning new inferred projects, do it now
+        if (assignOrphanScriptInfosToInferredProject) {
+            this.assignOrphanScriptInfosToInferredProject();
+        }
+
+        if (openScriptInfos) {
+            // Cleanup projects
+            this.cleanupProjectsAndScriptInfos(
+                retainProjects,
+                new Set(openScriptInfos.map(info => info.path)),
+                /*externalProjectsRetainingConfiguredProjects*/ undefined,
+            );
+            // Telemetry
+            openScriptInfos.forEach(info => this.telemetryOnOpenFile(info));
+            this.printProjects();
+        }
+        else if (length(closedFiles)) {
+            this.printProjects();
+        }
+    }
+
+    /** @internal */
+    applyChangesToFile(scriptInfo: ScriptInfo, changes: Iterable<TextChange>) {
+        for (const change of changes) {
+            scriptInfo.editContent(change.span.start, change.span.start + change.span.length, change.newText);
+        }
+    }
+
+    closeExternalProject(uncheckedFileName: string): void;
+    /** @internal */
+    closeExternalProject(uncheckedFileName: string, cleanupAfter: boolean): void; // eslint-disable-line @typescript-eslint/unified-signatures
+    closeExternalProject(uncheckedFileName: string, cleanupAfter?: boolean) {
+        const fileName = toNormalizedPath(uncheckedFileName);
+        const projects = this.externalProjectToConfiguredProjectMap.get(fileName);
+        if (projects) {
+            this.externalProjectToConfiguredProjectMap.delete(fileName);
+        }
+        else {
+            // close external project
+            const externalProject = this.findExternalProjectByProjectName(uncheckedFileName);
+            if (externalProject) {
+                this.removeProject(externalProject);
+            }
+        }
+        if (cleanupAfter) {
+            this.cleanupConfiguredProjects();
+            this.printProjects();
+        }
+    }
+
+    openExternalProjects(projects: protocol.ExternalProject[]): void {
+        // record project list before the update
+        const projectsToClose = new Set(this.externalProjects.map(p => p.getProjectName()));
+        this.externalProjectToConfiguredProjectMap.forEach((_, externalProjectName) => projectsToClose.add(externalProjectName));
+
+        for (const externalProject of projects) {
+            this.openExternalProject(externalProject, /*cleanupAfter*/ false);
+            // delete project that is present in input list
+            projectsToClose.delete(externalProject.projectFileName);
+        }
+
+        // close projects that were missing in the input list
+        projectsToClose.forEach(externalProjectName => this.closeExternalProject(externalProjectName, /*cleanupAfter*/ false));
+
+        // Cleanup
+        this.cleanupConfiguredProjects();
+        this.printProjects();
+    }
+
+    /** Makes a filename safe to insert in a RegExp */
+    private static readonly filenameEscapeRegexp = /[-/\\^$*+?.()|[\]{}]/g;
+    private static escapeFilenameForRegex(filename: string) {
+        return filename.replace(this.filenameEscapeRegexp, "\\$&");
+    }
+
+    resetSafeList(): void {
+        this.safelist = defaultTypeSafeList;
+    }
+
+    applySafeList(proj: protocol.ExternalProject): NormalizedPath[] {
+        const typeAcquisition = proj.typeAcquisition!;
+        Debug.assert(!!typeAcquisition, "proj.typeAcquisition should be set by now");
+        const result = this.applySafeListWorker(proj, proj.rootFiles, typeAcquisition);
+        return result?.excludedFiles ?? [];
+    }
+
+    private applySafeListWorker(proj: protocol.ExternalProject, rootFiles: protocol.ExternalFile[], typeAcquisition: TypeAcquisition) {
+        if (typeAcquisition.enable === false || typeAcquisition.disableFilenameBasedTypeAcquisition) {
+            return undefined;
+        }
+
+        const typeAcqInclude = typeAcquisition.include || (typeAcquisition.include = []);
+        const excludeRules: string[] = [];
+
+        const normalizedNames = rootFiles.map(f => normalizeSlashes(f.fileName)) as NormalizedPath[];
+        for (const name of Object.keys(this.safelist)) {
+            const rule = this.safelist[name];
+            for (const root of normalizedNames) {
+                if (rule.match.test(root)) {
+                    this.logger.info(`Excluding files based on rule ${name} matching file '${root}'`);
+
+                    // If the file matches, collect its types packages and exclude rules
+                    if (rule.types) {
+                        for (const type of rule.types) {
+                            // Best-effort de-duping here - doesn't need to be unduplicated but
+                            // we don't want the list to become a 400-element array of just 'kendo'
+                            if (!typeAcqInclude.includes(type)) {
+                                typeAcqInclude.push(type);
+                            }
+                        }
+                    }
+
+                    if (rule.exclude) {
+                        for (const exclude of rule.exclude) {
+                            const processedRule = root.replace(rule.match, (...groups: string[]) => {
+                                return exclude.map(groupNumberOrString => {
+                                    // RegExp group numbers are 1-based, but the first element in groups
+                                    // is actually the original string, so it all works out in the end.
+                                    if (typeof groupNumberOrString === "number") {
+                                        if (!isString(groups[groupNumberOrString])) {
+                                            // Specification was wrong - exclude nothing!
+                                            this.logger.info(`Incorrect RegExp specification in safelist rule ${name} - not enough groups`);
+                                            // * can't appear in a filename; escape it because it's feeding into a RegExp
+                                            return "\\*";
+                                        }
+                                        return ProjectService.escapeFilenameForRegex(groups[groupNumberOrString]);
+                                    }
+                                    return groupNumberOrString;
+                                }).join("");
+                            });
+
+                            if (!excludeRules.includes(processedRule)) {
+                                excludeRules.push(processedRule);
+                            }
+                        }
+                    }
+                    else {
+                        // If not rules listed, add the default rule to exclude the matched file
+                        const escaped = ProjectService.escapeFilenameForRegex(root);
+                        if (!excludeRules.includes(escaped)) {
+                            excludeRules.push(escaped);
+                        }
+                    }
+                }
+            }
+        }
+
+        const excludeRegexes = excludeRules.map(e => new RegExp(e, "i"));
+        let filesToKeep: protocol.ExternalFile[] | undefined;
+        let excludedFiles: NormalizedPath[] | undefined;
+        for (let i = 0; i < rootFiles.length; i++) {
+            if (excludeRegexes.some(re => re.test(normalizedNames[i]))) {
+                addExcludedFile(i);
+            }
+            else {
+                if (typeAcquisition.enable) {
+                    const baseName = getBaseFileName(toFileNameLowerCase(normalizedNames[i]));
+                    if (fileExtensionIs(baseName, "js")) {
+                        const inferredTypingName = removeFileExtension(baseName);
+                        const cleanedTypingName = removeMinAndVersionNumbers(inferredTypingName);
+                        const typeName = this.legacySafelist.get(cleanedTypingName);
+                        if (typeName !== undefined) {
+                            this.logger.info(`Excluded '${normalizedNames[i]}' because it matched ${cleanedTypingName} from the legacy safelist`);
+                            addExcludedFile(i);
+                            // *exclude* it from the project...
+                            // ... but *include* it in the list of types to acquire
+                            // Same best-effort dedupe as above
+                            if (!typeAcqInclude.includes(typeName)) {
+                                typeAcqInclude.push(typeName);
+                            }
+                            continue;
+                        }
+                    }
+                }
+                // Exclude any minified files that get this far
+                if (/^.+[.-]min\.js$/.test(normalizedNames[i])) {
+                    addExcludedFile(i);
+                }
+                else {
+                    filesToKeep?.push(rootFiles[i]);
+                }
+            }
+        }
+
+        return excludedFiles ? {
+            rootFiles: filesToKeep!,
+            excludedFiles,
+        } : undefined;
+
+        function addExcludedFile(index: number) {
+            if (!excludedFiles) {
+                Debug.assert(!filesToKeep);
+                filesToKeep = rootFiles.slice(0, index);
+                excludedFiles = [];
+            }
+            excludedFiles.push(normalizedNames[index]);
+        }
+    }
+    openExternalProject(proj: protocol.ExternalProject): void;
+    /** @internal */
+    openExternalProject(proj: protocol.ExternalProject, cleanupAfter: boolean): void; // eslint-disable-line @typescript-eslint/unified-signatures
+    openExternalProject(proj: protocol.ExternalProject, cleanupAfter?: boolean): void {
+        const existingExternalProject = this.findExternalProjectByProjectName(proj.projectFileName);
+        let configuredProjects: Set<ConfiguredProject> | undefined;
+        let rootFiles: protocol.ExternalFile[] = [];
+        for (const file of proj.rootFiles) {
+            const normalized = toNormalizedPath(file.fileName);
+            if (getBaseConfigFileName(normalized)) {
+                if (this.serverMode === LanguageServiceMode.Semantic && this.host.fileExists(normalized)) {
+                    let project = this.findConfiguredProjectByProjectName(normalized);
+                    if (!project) {
+                        // errors are stored in the project, do not need to update the graph
+                        project = this.createConfiguredProject(normalized, `Creating configured project in external project: ${proj.projectFileName}`);
+                        if (!this.getHostPreferences().lazyConfiguredProjectsFromExternalProject) project.updateGraph();
+                    }
+                    (configuredProjects ??= new Set()).add(project);
+                    Debug.assert(!project.isClosed()); // Should not have closed project
+                }
+            }
+            else {
+                rootFiles.push(file);
+            }
+        }
+
+        if (configuredProjects) {
+            // store the list of tsconfig files that belong to the external project
+            this.externalProjectToConfiguredProjectMap.set(proj.projectFileName, configuredProjects);
+            // Close external project if present
+            if (existingExternalProject) this.removeProject(existingExternalProject);
+        }
+        else {
+            // no config files - remove the item from the collection
+            this.externalProjectToConfiguredProjectMap.delete(proj.projectFileName);
+            const typeAcquisition = proj.typeAcquisition || {};
+            typeAcquisition.include = typeAcquisition.include || [];
+            typeAcquisition.exclude = typeAcquisition.exclude || [];
+            if (typeAcquisition.enable === undefined) {
+                typeAcquisition.enable = hasNoTypeScriptSource(rootFiles.map(f => f.fileName));
+            }
+            const excludeResult = this.applySafeListWorker(proj, rootFiles, typeAcquisition);
+            const excludedFiles = excludeResult?.excludedFiles ?? [];
+            rootFiles = excludeResult?.rootFiles ?? rootFiles;
+            if (existingExternalProject) {
+                existingExternalProject.excludedFiles = excludedFiles;
+                const compilerOptions = convertCompilerOptions(proj.options);
+                const watchOptionsAndErrors = convertWatchOptions(proj.options, existingExternalProject.getCurrentDirectory());
+                const lastFileExceededProgramSize = this.getFilenameForExceededTotalSizeLimitForNonTsFiles(proj.projectFileName, compilerOptions, rootFiles, externalFilePropertyReader);
+                if (lastFileExceededProgramSize) {
+                    existingExternalProject.disableLanguageService(lastFileExceededProgramSize);
+                }
+                else {
+                    existingExternalProject.enableLanguageService();
+                }
+                existingExternalProject.setProjectErrors(watchOptionsAndErrors?.errors);
+                // external project already exists and not config files were added - update the project and return;
+                // The graph update here isnt postponed since any file open operation needs all updated external projects
+                this.updateRootAndOptionsOfNonInferredProject(existingExternalProject, rootFiles, externalFilePropertyReader, compilerOptions, typeAcquisition, proj.options.compileOnSave, watchOptionsAndErrors?.watchOptions);
+                existingExternalProject.updateGraph();
+            }
+            else {
+                // Create external project and update its graph, do not delay update since
+                // any file open operation needs all updated external projects
+                const project = this.createExternalProject(proj.projectFileName, rootFiles, proj.options, typeAcquisition, excludedFiles);
+                project.updateGraph();
+            }
+        }
+
+        if (cleanupAfter) {
+            this.cleanupConfiguredProjects(
+                configuredProjects,
+                new Set(proj.projectFileName),
+            );
+            this.printProjects();
+        }
+    }
+
+    hasDeferredExtension() {
+        for (const extension of this.hostConfiguration.extraFileExtensions!) { // TODO: GH#18217
+            if (extension.scriptKind === ScriptKind.Deferred) {
+                return true;
+            }
+        }
+
+        return false;
+    }
+
+    /**
+     * Performs the initial steps of enabling a plugin by finding and instantiating the module for a plugin either asynchronously or synchronously
+     * @internal
+     */
+    requestEnablePlugin(project: Project, pluginConfigEntry: PluginImport, searchPaths: string[]) {
+        if (!this.host.importPlugin && !this.host.require) {
+            this.logger.info("Plugins were requested but not running in environment that supports 'require'. Nothing will be loaded");
+            return;
+        }
+
+        this.logger.info(`Enabling plugin ${pluginConfigEntry.name} from candidate paths: ${searchPaths.join(",")}`);
+        if (
+            !pluginConfigEntry.name ||
+            isExternalModuleNameRelative(pluginConfigEntry.name) ||
+            /[\\/]\.\.?($|[\\/])/.test(pluginConfigEntry.name)
+        ) {
+            this.logger.info(`Skipped loading plugin ${pluginConfigEntry.name || JSON.stringify(pluginConfigEntry)} because only package name is allowed plugin name`);
+            return;
+        }
+
+        // If the host supports dynamic import, begin enabling the plugin asynchronously.
+        if (this.host.importPlugin) {
+            const importPromise = Project.importServicePluginAsync(
+                pluginConfigEntry,
+                searchPaths,
+                this.host,
+                s => this.logger.info(s),
+            ) as Promise<BeginEnablePluginResult>;
+            this.pendingPluginEnablements ??= new Map();
+            let promises = this.pendingPluginEnablements.get(project);
+            if (!promises) this.pendingPluginEnablements.set(project, promises = []);
+            promises.push(importPromise);
+            return;
+        }
+
+        // Otherwise, load the plugin using `require`
+        this.endEnablePlugin(
+            project,
+            Project.importServicePluginSync(
+                pluginConfigEntry,
+                searchPaths,
+                this.host,
+                s => this.logger.info(s),
+            ),
+        );
+    }
+
+    /**
+     * Performs the remaining steps of enabling a plugin after its module has been instantiated.
+     */
+    private endEnablePlugin(project: Project, { pluginConfigEntry, resolvedModule, errorLogs }: BeginEnablePluginResult) {
+        if (resolvedModule) {
+            const configurationOverride = this.currentPluginConfigOverrides?.get(pluginConfigEntry.name);
+            if (configurationOverride) {
+                // Preserve the name property since it's immutable
+                const pluginName = pluginConfigEntry.name;
+                pluginConfigEntry = configurationOverride;
+                pluginConfigEntry.name = pluginName;
+            }
+            project.enableProxy(resolvedModule, pluginConfigEntry);
+        }
+        else {
+            forEach(errorLogs, message => this.logger.info(message));
+            this.logger.info(`Couldn't find ${pluginConfigEntry.name}`);
+        }
+    }
+
+    /** @internal */
+    hasNewPluginEnablementRequests() {
+        return !!this.pendingPluginEnablements;
+    }
+
+    /** @internal */
+    hasPendingPluginEnablements() {
+        return !!this.currentPluginEnablementPromise;
+    }
+
+    /**
+     * Waits for any ongoing plugin enablement requests to complete.
+     *
+     * @internal
+     */
+    async waitForPendingPlugins() {
+        while (this.currentPluginEnablementPromise) {
+            await this.currentPluginEnablementPromise;
+        }
+    }
+
+    /**
+     * Starts enabling any requested plugins without waiting for the result.
+     *
+     * @internal
+     */
+    enableRequestedPlugins() {
+        if (this.pendingPluginEnablements) {
+            void this.enableRequestedPluginsAsync();
+        }
+    }
+
+    private async enableRequestedPluginsAsync() {
+        if (this.currentPluginEnablementPromise) {
+            // If we're already enabling plugins, wait for any existing operations to complete
+            await this.waitForPendingPlugins();
+        }
+
+        // Skip if there are no new plugin enablement requests
+        if (!this.pendingPluginEnablements) {
+            return;
+        }
+
+        // Consume the pending plugin enablement requests
+        const entries = arrayFrom(this.pendingPluginEnablements.entries());
+        this.pendingPluginEnablements = undefined;
+
+        // Start processing the requests, keeping track of the promise for the operation so that
+        // project consumers can potentially wait for the plugins to load.
+        this.currentPluginEnablementPromise = this.enableRequestedPluginsWorker(entries);
+        await this.currentPluginEnablementPromise;
+    }
+
+    private async enableRequestedPluginsWorker(pendingPlugins: [Project, Promise<BeginEnablePluginResult>[]][]) {
+        // This should only be called from `enableRequestedPluginsAsync`, which ensures this precondition is met.
+        Debug.assert(this.currentPluginEnablementPromise === undefined);
+
+        // Process all pending plugins, partitioned by project. This way a project with few plugins doesn't need to wait
+        // on a project with many plugins.
+        let sendProjectsUpdatedInBackgroundEvent = false;
+        await Promise.all(map(pendingPlugins, async ([project, promises]) => {
+            // Await all pending plugin imports. This ensures all requested plugin modules are fully loaded
+            // prior to patching the language service, and that any promise rejections are observed.
+            const results = await Promise.all(promises);
+            if (project.isClosed() || isProjectDeferredClose(project)) {
+                this.logger.info(`Cancelling plugin enabling for ${project.getProjectName()} as it is ${project.isClosed() ? "closed" : "deferred close"}`);
+                // project is not alive, so don't enable plugins.
+                return;
+            }
+            sendProjectsUpdatedInBackgroundEvent = true;
+            for (const result of results) {
+                this.endEnablePlugin(project, result);
+            }
+
+            // Plugins may have modified external files, so mark the project as dirty.
+            this.delayUpdateProjectGraph(project);
+        }));
+
+        // Clear the pending operation and notify the client that projects have been updated.
+        this.currentPluginEnablementPromise = undefined;
+        if (sendProjectsUpdatedInBackgroundEvent) this.sendProjectsUpdatedInBackgroundEvent();
+    }
+
+    configurePlugin(args: protocol.ConfigurePluginRequestArguments) {
+        // For any projects that already have the plugin loaded, configure the plugin
+        this.forEachEnabledProject(project => project.onPluginConfigurationChanged(args.pluginName, args.configuration));
+
+        // Also save the current configuration to pass on to any projects that are yet to be loaded.
+        // If a plugin is configured twice, only the latest configuration will be remembered.
+        this.currentPluginConfigOverrides = this.currentPluginConfigOverrides || new Map();
+        this.currentPluginConfigOverrides.set(args.pluginName, args.configuration);
+    }
+
+    /** @internal */
+    getPackageJsonsVisibleToFile(fileName: string, project: Project, rootDir?: string): readonly ProjectPackageJsonInfo[] {
+        const packageJsonCache = this.packageJsonCache;
+        const rootPath = rootDir && this.toPath(rootDir);
+        const result: ProjectPackageJsonInfo[] = [];
+        const processDirectory = (directory: string): boolean | undefined => {
+            switch (packageJsonCache.directoryHasPackageJson(directory)) {
+                // Sync and check same directory again
+                case Ternary.Maybe:
+                    packageJsonCache.searchDirectoryAndAncestors(directory);
+                    return processDirectory(directory);
+                // Check package.json
+                case Ternary.True:
+                    const packageJsonFileName = combinePaths(directory, "package.json");
+                    this.watchPackageJsonFile(packageJsonFileName, this.toPath(packageJsonFileName), project);
+                    const info = packageJsonCache.getInDirectory(directory);
+                    if (info) result.push(info);
+            }
+            if (rootPath && rootPath === directory) {
+                return true;
+            }
+        };
+
+        forEachAncestorDirectory(getDirectoryPath(fileName), processDirectory);
+        return result;
+    }
+
+    /** @internal */
+    getNearestAncestorDirectoryWithPackageJson(fileName: string): string | undefined {
+        return forEachAncestorDirectory(fileName, directory => {
+            switch (this.packageJsonCache.directoryHasPackageJson(directory)) {
+                case Ternary.True:
+                    return directory;
+                case Ternary.False:
+                    return undefined;
+                case Ternary.Maybe:
+                    return this.host.fileExists(combinePaths(directory, "package.json"))
+                        ? directory
+                        : undefined;
+            }
+        });
+    }
+
+    private watchPackageJsonFile(file: string, path: Path, project: Project | WildcardWatcher) {
+        Debug.assert(project !== undefined);
+        let result = (this.packageJsonFilesMap ??= new Map()).get(path);
+        if (!result) {
+            // this.invalidateProjectPackageJson(path);
+            let watcher: FileWatcher | undefined = this.watchFactory.watchFile(
+                file,
+                (fileName, eventKind) => {
+                    switch (eventKind) {
+                        case FileWatcherEventKind.Created:
+                        case FileWatcherEventKind.Changed:
+                            this.packageJsonCache.addOrUpdate(fileName, path);
+                            this.onPackageJsonChange(result);
+                            break;
+                        case FileWatcherEventKind.Deleted:
+                            this.packageJsonCache.delete(path);
+                            this.onPackageJsonChange(result);
+                            result.projects.clear();
+                            result.close();
+                    }
+                },
+                PollingInterval.Low,
+                this.hostConfiguration.watchOptions,
+                WatchType.PackageJson,
+            );
+            result = {
+                projects: new Set(),
+                close: () => {
+                    if (result.projects.size || !watcher) return;
+                    watcher.close();
+                    watcher = undefined;
+                    this.packageJsonFilesMap?.delete(path);
+                    this.packageJsonCache.invalidate(path);
+                },
+            };
+            this.packageJsonFilesMap.set(path, result);
+        }
+        result.projects.add(project);
+        (project.packageJsonWatches ??= new Set()).add(result);
+    }
+
+    private onPackageJsonChange(result: PackageJsonWatcher) {
+        result.projects.forEach(project => (project as Project).onPackageJsonChange?.());
+    }
+
+    /** @internal */
+    includePackageJsonAutoImports(): PackageJsonAutoImportPreference {
+        switch (this.hostConfiguration.preferences.includePackageJsonAutoImports) {
+            case "on":
+                return PackageJsonAutoImportPreference.On;
+            case "off":
+                return PackageJsonAutoImportPreference.Off;
+            default:
+                return PackageJsonAutoImportPreference.Auto;
+        }
+    }
+
+    /** @internal */
+    getIncompleteCompletionsCache() {
+        return this.incompleteCompletionsCache ||= createIncompleteCompletionsCache();
+    }
+}
+
+function createIncompleteCompletionsCache(): IncompleteCompletionsCache {
+    let info: CompletionInfo | undefined;
+    return {
+        get() {
+            return info;
+        },
+        set(newInfo) {
+            info = newInfo;
+        },
+        clear() {
+            info = undefined;
+        },
+    };
+}
+
+/** @internal */
+export type ScriptInfoOrConfig = ScriptInfo | TsConfigSourceFile;
+/** @internal */
+export function isConfigFile(config: ScriptInfoOrConfig): config is TsConfigSourceFile {
+    return (config as TsConfigSourceFile).kind !== undefined;
+}
+
+function printProjectWithoutFileNames(project: Project) {
+    project.print(/*writeProjectFileNames*/ false, /*writeFileExplaination*/ false, /*writeFileVersionAndText*/ false);
+}