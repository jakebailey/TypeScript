--- conflicted
+++ resolved
@@ -1,5409 +1,5403 @@
-import {
-    __String,
-    addInternalEmitFlags,
-    addRange,
-    addRelatedInfo,
-    append,
-    arrayIsEqualTo,
-    AsExpression,
-    BuilderProgram,
-    CancellationToken,
-    canHaveDecorators,
-    canHaveIllegalDecorators,
-    chainDiagnosticMessages,
-    changeExtension,
-    changesAffectingProgramStructure,
-    changesAffectModuleResolution,
-    combinePaths,
-    CommentDirective,
-    CommentDirectivesMap,
-    compareDataObjects,
-    comparePaths,
-    compareValues,
-    Comparison,
-    CompilerHost,
-    CompilerOptions,
-    computeLineAndCharacterOfPosition,
-    concatenate,
-    contains,
-    containsIgnoredPath,
-    containsPath,
-    convertToRelativePath,
-    createCommentDirectivesMap,
-    createCompilerDiagnostic,
-    createCompilerDiagnosticFromMessageChain,
-    createDiagnosticCollection,
-    createDiagnosticForNodeFromMessageChain,
-    createDiagnosticForNodeInSourceFile,
-    createDiagnosticForRange,
-    createFileDiagnostic,
-    createFileDiagnosticFromMessageChain,
-    createGetCanonicalFileName,
-    createInputFilesWithFilePaths,
-    createModeAwareCache,
-    createModeAwareCacheKey,
-    createModuleResolutionCache,
-    createMultiMap,
-    CreateProgramOptions,
-    createSourceFile,
-    CreateSourceFileOptions,
-    createSymlinkCache,
-    createTypeChecker,
-    createTypeReferenceDirectiveResolutionCache,
-    CustomTransformers,
-    CustomTransformersModuleFactory,
-    Debug,
-    DeclarationWithTypeParameterChildren,
-    Diagnostic,
-    DiagnosticArguments,
-    DiagnosticCategory,
-    diagnosticCategoryName,
-    DiagnosticMessage,
-    DiagnosticMessageChain,
-    DiagnosticReporter,
-    Diagnostics,
-    DiagnosticWithLocation,
-    directorySeparator,
-    DirectoryStructureHost,
-    emitFiles,
-    EmitHost,
-    emitModuleKindIsNonNodeESM,
-    EmitOnly,
-    EmitResult,
-    emptyArray,
-    ensureTrailingDirectorySeparator,
-    equateStringsCaseInsensitive,
-    equateStringsCaseSensitive,
-    explainIfFileIsRedirectAndImpliedFormat,
-    ExportAssignment,
-    ExportDeclaration,
-    Extension,
-    extensionFromPath,
-    externalHelpersModuleNameText,
-    factory,
-    fileExtensionIs,
-    fileExtensionIsOneOf,
-    FileIncludeKind,
-    FileIncludeReason,
-    fileIncludeReasonToDiagnostics,
-    FilePreprocessingDiagnostics,
-    FilePreprocessingDiagnosticsKind,
-    FileReference,
-    filter,
-    find,
-    findIndex,
-    firstDefinedIterator,
-    flatMap,
-    flatten,
-    forEach,
-    forEachAncestorDirectory,
-    forEachChild,
-    forEachChildRecursively,
-    forEachEmittedFile,
-    forEachEntry,
-    forEachKey,
-    forEachPropertyAssignment,
-    forEachResolvedProjectReference as ts_forEachResolvedProjectReference,
-    forEachTsConfigPropArray,
-    FunctionLikeDeclaration,
-    getAllowJSCompilerOption,
-    getAutomaticTypeDirectiveNames,
-    getBaseFileName,
-    GetCanonicalFileName,
-    getCommonSourceDirectory as ts_getCommonSourceDirectory,
-    getCommonSourceDirectoryOfConfig,
-    getDeclarationDiagnostics as ts_getDeclarationDiagnostics,
-    getDefaultLibFileName,
-    getDirectoryPath,
-    getEmitDeclarations,
-    getEmitModuleKind,
-    getEmitModuleResolutionKind,
-    getEmitScriptTarget,
-    getErrorSpanForNode,
-    getExternalModuleName,
-    getIsolatedModules,
-    getJSXImplicitImportBase,
-    getJSXRuntimeImport,
-    getLineAndCharacterOfPosition,
-    getLineStarts,
-    getMatchedFileSpec,
-    getMatchedIncludeSpec,
-    getNewLineCharacter,
-    getNormalizedAbsolutePath,
-    getNormalizedAbsolutePathWithoutRoot,
-    getNormalizedPathComponents,
-    getOutputDeclarationFileName,
-    getOutputPathsForBundle,
-    getPackageScopeForPath,
-    getPathFromPathComponents,
-    getPositionOfLineAndCharacter,
-    getPropertyArrayElementValue,
-    getResolveJsonModule,
-    getRootLength,
-    getSetExternalModuleIndicator,
-    getSourceFileOfNode,
-    getSpellingSuggestion,
-    getStrictOptionValue,
-    getSupportedExtensions,
-    getSupportedExtensionsWithJsonIfResolveJsonModule,
-    getTemporaryModuleResolutionState,
-    getTextOfIdentifierOrLiteral,
-    getTransformers,
-    getTsBuildInfoEmitOutputFilePath,
-    getTsConfigObjectLiteralExpression,
-    getTsConfigPropArrayElementValue,
-    getTypeScriptNamespace,
-    getTypesPackageName,
-    HasChangedAutomaticTypeDirectiveNames,
-    hasChangesInResolutions,
-    hasExtension,
-    HasInvalidatedLibResolutions,
-    HasInvalidatedResolutions,
-    hasJSDocNodes,
-    hasJSFileExtension,
-    hasJsonModuleEmitEnabled,
-    hasProperty,
-    hasSyntacticModifier,
-    hasZeroOrOneAsteriskCharacter,
-    HeritageClause,
-    Identifier,
-    identity,
-    ImportAttributes,
-    ImportClause,
-    ImportDeclaration,
-    ImportOrExportSpecifier,
-    InputFiles,
-    InternalEmitFlags,
-    inverseJsxOptionMap,
-    isAmbientModule,
-    isAnyImportOrReExport,
-    isArray,
-    isArrayLiteralExpression,
-    isBuildInfoFile,
-    isCheckJsEnabledForFile,
-    isClassDeclaration,
-    isDeclarationFileName,
-    isDecorator,
-    isDefaultModifier,
-    isExportDeclaration,
-    isExportModifier,
-    isExternalModule,
-    isExternalModuleNameRelative,
-    isIdentifierText,
-    isImportCall,
-    isImportDeclaration,
-    isImportEqualsDeclaration,
-    isImportSpecifier,
-    isImportTypeNode,
-    isIncrementalCompilation,
-    isInJSFile,
-    isLiteralImportTypeNode,
-    isModifier,
-    isModuleDeclaration,
-    isObjectLiteralExpression,
-    isParameter,
-    isPlainJsFile,
-    isRequireCall,
-    isRootedDiskPath,
-    isSourceFileJS,
-    isString,
-    isStringLiteral,
-    isStringLiteralLike,
-    isTraceEnabled,
-    JsonSourceFile,
-    JsxEmit,
-    length,
-    libMap,
-    LibResolution,
-    libs,
-    mapDefined,
-    maybeBind,
-    memoize,
-    mergeCustomTransformers,
-    MethodDeclaration,
-    ModeAwareCache,
-    ModeAwareCacheKey,
-    ModifierFlags,
-    ModifierLike,
-    ModuleBlock,
-    ModuleDeclaration,
-    ModuleKind,
-    ModuleResolutionCache,
-    ModuleResolutionHost,
-    moduleResolutionIsEqualTo,
-    ModuleResolutionKind,
-    moduleResolutionSupportsPackageJsonExportsAndImports,
-    Mutable,
-    Node,
-    NodeArray,
-    NodeFlags,
-    nodeModulesPathPart,
-    NodeWithTypeArguments,
-    noop,
-    normalizePath,
-    notImplementedResolver,
-    noTransformers,
-    ObjectLiteralExpression,
-    OperationCanceledException,
-    optionsHaveChanges,
-    outFile,
-    PackageId,
-    packageIdToPackageName,
-    packageIdToString,
-    PackageJsonInfoCache,
-    ParameterDeclaration,
-    ParseConfigFileHost,
-    ParsedCommandLine,
-    parseIsolatedEntityName,
-    parseJsonSourceFileConfigFileContent,
-    parseNodeFactory,
-    Path,
-    pathContainsNodeModules,
-    pathIsAbsolute,
-    pathIsRelative,
-    Program,
-    ProgramHost,
-    ProjectReference,
-    ProjectReferenceFile,
-    projectReferenceIsEqualTo,
-    PropertyAssignment,
-    PropertyDeclaration,
-    ReferencedFile,
-    removeFileExtension,
-    removePrefix,
-    removeSuffix,
-    resolutionExtensionIsTSOrJson,
-    ResolutionMode,
-    ResolutionWithFailedLookupLocations,
-    resolveConfigFileProjectName,
-    ResolvedConfigFileName,
-    ResolvedModuleFull,
-    ResolvedModuleWithFailedLookupLocations,
-    ResolvedProjectReference,
-    ResolvedTypeReferenceDirectiveWithFailedLookupLocations,
-    resolveLibrary,
-    resolveModuleName,
-    resolveTypeReferenceDirective,
-    returnFalse,
-    returnUndefined,
-    SatisfiesExpression,
-    ScriptKind,
-    ScriptTarget,
-    setParent,
-    setParentRecursive,
-<<<<<<< HEAD
-    setResolvedModule,
-    setResolvedTypeReferenceDirective,
-    shouldAllowPlugins,
-    shouldResolveJsRequire,
-=======
->>>>>>> 4282067f
-    skipTrivia,
-    skipTypeChecking,
-    some,
-    sortAndDeduplicateDiagnostics,
-    SortedReadonlyArray,
-    SourceFile,
-    sourceFileAffectingCompilerOptions,
-    sourceFileMayBeEmitted,
-    SourceOfProjectReferenceRedirect,
-    stableSort,
-    startsWith,
-    Statement,
-    StringLiteral,
-    StringLiteralLike,
-    StructureIsReused,
-    supportedJSExtensionsFlat,
-    SymlinkCache,
-    SyntaxKind,
-    sys,
-    System,
-    targetOptionDeclaration,
-    toFileNameLowerCase,
-    tokenToString,
-    toPath as ts_toPath,
-    trace,
-    tracing,
-    TsConfigSourceFile,
-    TypeChecker,
-    typeDirectiveIsEqualTo,
-    TypeReferenceDirectiveResolutionCache,
-    UnparsedSource,
-    VariableDeclaration,
-    VariableStatement,
-    Version,
-    versionMajorMinor,
-    walkUpParenthesizedExpressions,
-    WriteFileCallback,
-    WriteFileCallbackData,
-    writeFileEnsuringDirectories,
-} from "./_namespaces/ts";
-import * as performance from "./_namespaces/ts.performance";
-
-export function findConfigFile(searchPath: string, fileExists: (fileName: string) => boolean, configName = "tsconfig.json"): string | undefined {
-    return forEachAncestorDirectory(searchPath, ancestor => {
-        const fileName = combinePaths(ancestor, configName);
-        return fileExists(fileName) ? fileName : undefined;
-    });
-}
-
-export function resolveTripleslashReference(moduleName: string, containingFile: string): string {
-    const basePath = getDirectoryPath(containingFile);
-    const referencedFileName = isRootedDiskPath(moduleName) ? moduleName : combinePaths(basePath, moduleName);
-    return normalizePath(referencedFileName);
-}
-
-/** @internal */
-export function computeCommonSourceDirectoryOfFilenames(fileNames: readonly string[], currentDirectory: string, getCanonicalFileName: GetCanonicalFileName): string {
-    let commonPathComponents: string[] | undefined;
-    const failed = forEach(fileNames, sourceFile => {
-        // Each file contributes into common source file path
-        const sourcePathComponents = getNormalizedPathComponents(sourceFile, currentDirectory);
-        sourcePathComponents.pop(); // The base file name is not part of the common directory path
-
-        if (!commonPathComponents) {
-            // first file
-            commonPathComponents = sourcePathComponents;
-            return;
-        }
-
-        const n = Math.min(commonPathComponents.length, sourcePathComponents.length);
-        for (let i = 0; i < n; i++) {
-            if (getCanonicalFileName(commonPathComponents[i]) !== getCanonicalFileName(sourcePathComponents[i])) {
-                if (i === 0) {
-                    // Failed to find any common path component
-                    return true;
-                }
-
-                // New common path found that is 0 -> i-1
-                commonPathComponents.length = i;
-                break;
-            }
-        }
-
-        // If the sourcePathComponents was shorter than the commonPathComponents, truncate to the sourcePathComponents
-        if (sourcePathComponents.length < commonPathComponents.length) {
-            commonPathComponents.length = sourcePathComponents.length;
-        }
-    });
-
-    // A common path can not be found when paths span multiple drives on windows, for example
-    if (failed) {
-        return "";
-    }
-
-    if (!commonPathComponents) { // Can happen when all input files are .d.ts files
-        return currentDirectory;
-    }
-
-    return getPathFromPathComponents(commonPathComponents);
-}
-
-export function createCompilerHost(options: CompilerOptions, setParentNodes?: boolean): CompilerHost {
-    return createCompilerHostWorker(options, setParentNodes);
-}
-
-/** @internal */
-export function createGetSourceFile(
-    readFile: ProgramHost<any>["readFile"],
-    getCompilerOptions: () => CompilerOptions,
-    setParentNodes: boolean | undefined,
-): CompilerHost["getSourceFile"] {
-    return (fileName, languageVersionOrOptions, onError) => {
-        let text: string | undefined;
-        try {
-            performance.mark("beforeIORead");
-            text = readFile(fileName, getCompilerOptions().charset);
-            performance.mark("afterIORead");
-            performance.measure("I/O Read", "beforeIORead", "afterIORead");
-        }
-        catch (e) {
-            if (onError) {
-                onError(e.message);
-            }
-            text = "";
-        }
-        return text !== undefined ? createSourceFile(fileName, text, languageVersionOrOptions, setParentNodes) : undefined;
-    };
-}
-
-/** @internal */
-export function createWriteFileMeasuringIO(
-    actualWriteFile: (path: string, data: string, writeByteOrderMark: boolean) => void,
-    createDirectory: (path: string) => void,
-    directoryExists: (path: string) => boolean,
-): CompilerHost["writeFile"] {
-    return (fileName, data, writeByteOrderMark, onError) => {
-        try {
-            performance.mark("beforeIOWrite");
-
-            // NOTE: If patchWriteFileEnsuringDirectory has been called,
-            // the system.writeFile will do its own directory creation and
-            // the ensureDirectoriesExist call will always be redundant.
-            writeFileEnsuringDirectories(
-                fileName,
-                data,
-                writeByteOrderMark,
-                actualWriteFile,
-                createDirectory,
-                directoryExists,
-            );
-
-            performance.mark("afterIOWrite");
-            performance.measure("I/O Write", "beforeIOWrite", "afterIOWrite");
-        }
-        catch (e) {
-            if (onError) {
-                onError(e.message);
-            }
-        }
-    };
-}
-
-/** @internal */
-export function createCompilerHostWorker(
-    options: CompilerOptions,
-    setParentNodes?: boolean,
-    system: System = sys,
-): CompilerHost {
-    const existingDirectories = new Map<string, boolean>();
-    const getCanonicalFileName = createGetCanonicalFileName(system.useCaseSensitiveFileNames);
-    function directoryExists(directoryPath: string): boolean {
-        if (existingDirectories.has(directoryPath)) {
-            return true;
-        }
-        if ((compilerHost.directoryExists || system.directoryExists)(directoryPath)) {
-            existingDirectories.set(directoryPath, true);
-            return true;
-        }
-        return false;
-    }
-
-    function getDefaultLibLocation(): string {
-        return getDirectoryPath(normalizePath(system.getExecutingFilePath()));
-    }
-
-    const newLine = getNewLineCharacter(options);
-    const realpath = system.realpath && ((path: string) => system.realpath!(path));
-    const compilerHost: CompilerHost = {
-        getSourceFile: createGetSourceFile(fileName => compilerHost.readFile(fileName), () => options, setParentNodes),
-        getDefaultLibLocation,
-        getDefaultLibFileName: options => combinePaths(getDefaultLibLocation(), getDefaultLibFileName(options)),
-        writeFile: createWriteFileMeasuringIO(
-            (path, data, writeByteOrderMark) => system.writeFile(path, data, writeByteOrderMark),
-            path => (compilerHost.createDirectory || system.createDirectory)(path),
-            path => directoryExists(path),
-        ),
-        getCurrentDirectory: memoize(() => system.getCurrentDirectory()),
-        useCaseSensitiveFileNames: () => system.useCaseSensitiveFileNames,
-        getCanonicalFileName,
-        getNewLine: () => newLine,
-        fileExists: fileName => system.fileExists(fileName),
-        readFile: fileName => system.readFile(fileName),
-        trace: (s: string) => system.write(s + newLine),
-        directoryExists: directoryName => system.directoryExists(directoryName),
-        getEnvironmentVariable: name => system.getEnvironmentVariable ? system.getEnvironmentVariable(name) : "",
-        getDirectories: (path: string) => system.getDirectories(path),
-        realpath,
-        readDirectory: (path, extensions, include, exclude, depth) => system.readDirectory(path, extensions, include, exclude, depth),
-        createDirectory: d => system.createDirectory(d),
-        createHash: maybeBind(system, system.createHash),
-        require: maybeBind(system, system.require),
-    };
-    return compilerHost;
-}
-
-/** @internal */
-export interface CompilerHostLikeForCache {
-    fileExists(fileName: string): boolean;
-    readFile(fileName: string, encoding?: string): string | undefined;
-    directoryExists?(directory: string): boolean;
-    createDirectory?(directory: string): void;
-    writeFile?: WriteFileCallback;
-}
-
-/** @internal */
-export function changeCompilerHostLikeToUseCache(
-    host: CompilerHostLikeForCache,
-    toPath: (fileName: string) => Path,
-    getSourceFile?: CompilerHost["getSourceFile"],
-) {
-    const originalReadFile = host.readFile;
-    const originalFileExists = host.fileExists;
-    const originalDirectoryExists = host.directoryExists;
-    const originalCreateDirectory = host.createDirectory;
-    const originalWriteFile = host.writeFile;
-    const readFileCache = new Map<Path, string | false>();
-    const fileExistsCache = new Map<Path, boolean>();
-    const directoryExistsCache = new Map<Path, boolean>();
-    const sourceFileCache = new Map<ResolutionMode, Map<Path, SourceFile>>();
-
-    const readFileWithCache = (fileName: string): string | undefined => {
-        const key = toPath(fileName);
-        const value = readFileCache.get(key);
-        if (value !== undefined) return value !== false ? value : undefined;
-        return setReadFileCache(key, fileName);
-    };
-    const setReadFileCache = (key: Path, fileName: string) => {
-        const newValue = originalReadFile.call(host, fileName);
-        readFileCache.set(key, newValue !== undefined ? newValue : false);
-        return newValue;
-    };
-    host.readFile = fileName => {
-        const key = toPath(fileName);
-        const value = readFileCache.get(key);
-        if (value !== undefined) return value !== false ? value : undefined; // could be .d.ts from output
-        // Cache json or buildInfo
-        if (!fileExtensionIs(fileName, Extension.Json) && !isBuildInfoFile(fileName)) {
-            return originalReadFile.call(host, fileName);
-        }
-
-        return setReadFileCache(key, fileName);
-    };
-
-    const getSourceFileWithCache: CompilerHost["getSourceFile"] | undefined = getSourceFile ? (fileName, languageVersionOrOptions, onError, shouldCreateNewSourceFile) => {
-        const key = toPath(fileName);
-        const impliedNodeFormat: ResolutionMode = typeof languageVersionOrOptions === "object" ? languageVersionOrOptions.impliedNodeFormat : undefined;
-        const forImpliedNodeFormat = sourceFileCache.get(impliedNodeFormat);
-        const value = forImpliedNodeFormat?.get(key);
-        if (value) return value;
-
-        const sourceFile = getSourceFile(fileName, languageVersionOrOptions, onError, shouldCreateNewSourceFile);
-        if (sourceFile && (isDeclarationFileName(fileName) || fileExtensionIs(fileName, Extension.Json))) {
-            sourceFileCache.set(impliedNodeFormat, (forImpliedNodeFormat || new Map()).set(key, sourceFile));
-        }
-        return sourceFile;
-    } : undefined;
-
-    // fileExists for any kind of extension
-    host.fileExists = fileName => {
-        const key = toPath(fileName);
-        const value = fileExistsCache.get(key);
-        if (value !== undefined) return value;
-        const newValue = originalFileExists.call(host, fileName);
-        fileExistsCache.set(key, !!newValue);
-        return newValue;
-    };
-    if (originalWriteFile) {
-        host.writeFile = (fileName, data, ...rest) => {
-            const key = toPath(fileName);
-            fileExistsCache.delete(key);
-
-            const value = readFileCache.get(key);
-            if (value !== undefined && value !== data) {
-                readFileCache.delete(key);
-                sourceFileCache.forEach(map => map.delete(key));
-            }
-            else if (getSourceFileWithCache) {
-                sourceFileCache.forEach(map => {
-                    const sourceFile = map.get(key);
-                    if (sourceFile && sourceFile.text !== data) {
-                        map.delete(key);
-                    }
-                });
-            }
-            originalWriteFile.call(host, fileName, data, ...rest);
-        };
-    }
-
-    // directoryExists
-    if (originalDirectoryExists) {
-        host.directoryExists = directory => {
-            const key = toPath(directory);
-            const value = directoryExistsCache.get(key);
-            if (value !== undefined) return value;
-            const newValue = originalDirectoryExists.call(host, directory);
-            directoryExistsCache.set(key, !!newValue);
-            return newValue;
-        };
-
-        if (originalCreateDirectory) {
-            host.createDirectory = directory => {
-                const key = toPath(directory);
-                directoryExistsCache.delete(key);
-                originalCreateDirectory.call(host, directory);
-            };
-        }
-    }
-
-    return {
-        originalReadFile,
-        originalFileExists,
-        originalDirectoryExists,
-        originalCreateDirectory,
-        originalWriteFile,
-        getSourceFileWithCache,
-        readFileWithCache,
-    };
-}
-
-export function getPreEmitDiagnostics(program: Program, sourceFile?: SourceFile, cancellationToken?: CancellationToken): readonly Diagnostic[];
-/** @internal */ export function getPreEmitDiagnostics(program: BuilderProgram, sourceFile?: SourceFile, cancellationToken?: CancellationToken): readonly Diagnostic[]; // eslint-disable-line @typescript-eslint/unified-signatures
-export function getPreEmitDiagnostics(program: Program | BuilderProgram, sourceFile?: SourceFile, cancellationToken?: CancellationToken): readonly Diagnostic[] {
-    let diagnostics: Diagnostic[] | undefined;
-    diagnostics = addRange(diagnostics, program.getConfigFileParsingDiagnostics());
-    diagnostics = addRange(diagnostics, program.getOptionsDiagnostics(cancellationToken));
-    diagnostics = addRange(diagnostics, program.getSyntacticDiagnostics(sourceFile, cancellationToken));
-    diagnostics = addRange(diagnostics, program.getGlobalDiagnostics(cancellationToken));
-    diagnostics = addRange(diagnostics, program.getSemanticDiagnostics(sourceFile, cancellationToken));
-
-    if (getEmitDeclarations(program.getCompilerOptions())) {
-        diagnostics = addRange(diagnostics, program.getDeclarationDiagnostics(sourceFile, cancellationToken));
-    }
-
-    return sortAndDeduplicateDiagnostics(diagnostics || emptyArray);
-}
-
-export interface FormatDiagnosticsHost {
-    getCurrentDirectory(): string;
-    getCanonicalFileName(fileName: string): string;
-    getNewLine(): string;
-}
-
-export function formatDiagnostics(diagnostics: readonly Diagnostic[], host: FormatDiagnosticsHost): string {
-    let output = "";
-
-    for (const diagnostic of diagnostics) {
-        output += formatDiagnostic(diagnostic, host);
-    }
-    return output;
-}
-
-export function formatDiagnostic(diagnostic: Diagnostic, host: FormatDiagnosticsHost): string {
-    const errorMessage = `${diagnosticCategoryName(diagnostic)} TS${diagnostic.code}: ${flattenDiagnosticMessageText(diagnostic.messageText, host.getNewLine())}${host.getNewLine()}`;
-
-    if (diagnostic.file) {
-        const { line, character } = getLineAndCharacterOfPosition(diagnostic.file, diagnostic.start!); // TODO: GH#18217
-        const fileName = diagnostic.file.fileName;
-        const relativeFileName = convertToRelativePath(fileName, host.getCurrentDirectory(), fileName => host.getCanonicalFileName(fileName));
-        return `${relativeFileName}(${line + 1},${character + 1}): ` + errorMessage;
-    }
-
-    return errorMessage;
-}
-
-/** @internal */
-export enum ForegroundColorEscapeSequences {
-    Grey = "\u001b[90m",
-    Red = "\u001b[91m",
-    Yellow = "\u001b[93m",
-    Blue = "\u001b[94m",
-    Cyan = "\u001b[96m",
-}
-const gutterStyleSequence = "\u001b[7m";
-const gutterSeparator = " ";
-const resetEscapeSequence = "\u001b[0m";
-const ellipsis = "...";
-const halfIndent = "  ";
-const indent = "    ";
-function getCategoryFormat(category: DiagnosticCategory): ForegroundColorEscapeSequences {
-    switch (category) {
-        case DiagnosticCategory.Error:
-            return ForegroundColorEscapeSequences.Red;
-        case DiagnosticCategory.Warning:
-            return ForegroundColorEscapeSequences.Yellow;
-        case DiagnosticCategory.Suggestion:
-            return Debug.fail("Should never get an Info diagnostic on the command line.");
-        case DiagnosticCategory.Message:
-            return ForegroundColorEscapeSequences.Blue;
-    }
-}
-
-/** @internal */
-export function formatColorAndReset(text: string, formatStyle: string) {
-    return formatStyle + text + resetEscapeSequence;
-}
-
-function formatCodeSpan(file: SourceFile, start: number, length: number, indent: string, squiggleColor: ForegroundColorEscapeSequences, host: FormatDiagnosticsHost) {
-    const { line: firstLine, character: firstLineChar } = getLineAndCharacterOfPosition(file, start);
-    const { line: lastLine, character: lastLineChar } = getLineAndCharacterOfPosition(file, start + length);
-    const lastLineInFile = getLineAndCharacterOfPosition(file, file.text.length).line;
-
-    const hasMoreThanFiveLines = (lastLine - firstLine) >= 4;
-    let gutterWidth = (lastLine + 1 + "").length;
-    if (hasMoreThanFiveLines) {
-        gutterWidth = Math.max(ellipsis.length, gutterWidth);
-    }
-
-    let context = "";
-    for (let i = firstLine; i <= lastLine; i++) {
-        context += host.getNewLine();
-        // If the error spans over 5 lines, we'll only show the first 2 and last 2 lines,
-        // so we'll skip ahead to the second-to-last line.
-        if (hasMoreThanFiveLines && firstLine + 1 < i && i < lastLine - 1) {
-            context += indent + formatColorAndReset(ellipsis.padStart(gutterWidth), gutterStyleSequence) + gutterSeparator + host.getNewLine();
-            i = lastLine - 1;
-        }
-
-        const lineStart = getPositionOfLineAndCharacter(file, i, 0);
-        const lineEnd = i < lastLineInFile ? getPositionOfLineAndCharacter(file, i + 1, 0) : file.text.length;
-        let lineContent = file.text.slice(lineStart, lineEnd);
-        lineContent = lineContent.trimEnd(); // trim from end
-        lineContent = lineContent.replace(/\t/g, " "); // convert tabs to single spaces
-
-        // Output the gutter and the actual contents of the line.
-        context += indent + formatColorAndReset((i + 1 + "").padStart(gutterWidth), gutterStyleSequence) + gutterSeparator;
-        context += lineContent + host.getNewLine();
-
-        // Output the gutter and the error span for the line using tildes.
-        context += indent + formatColorAndReset("".padStart(gutterWidth), gutterStyleSequence) + gutterSeparator;
-        context += squiggleColor;
-        if (i === firstLine) {
-            // If we're on the last line, then limit it to the last character of the last line.
-            // Otherwise, we'll just squiggle the rest of the line, giving 'slice' no end position.
-            const lastCharForLine = i === lastLine ? lastLineChar : undefined;
-
-            context += lineContent.slice(0, firstLineChar).replace(/\S/g, " ");
-            context += lineContent.slice(firstLineChar, lastCharForLine).replace(/./g, "~");
-        }
-        else if (i === lastLine) {
-            context += lineContent.slice(0, lastLineChar).replace(/./g, "~");
-        }
-        else {
-            // Squiggle the entire line.
-            context += lineContent.replace(/./g, "~");
-        }
-        context += resetEscapeSequence;
-    }
-    return context;
-}
-
-/** @internal */
-export function formatLocation(file: SourceFile, start: number, host: FormatDiagnosticsHost, color = formatColorAndReset) {
-    const { line: firstLine, character: firstLineChar } = getLineAndCharacterOfPosition(file, start); // TODO: GH#18217
-    const relativeFileName = host ? convertToRelativePath(file.fileName, host.getCurrentDirectory(), fileName => host.getCanonicalFileName(fileName)) : file.fileName;
-
-    let output = "";
-    output += color(relativeFileName, ForegroundColorEscapeSequences.Cyan);
-    output += ":";
-    output += color(`${firstLine + 1}`, ForegroundColorEscapeSequences.Yellow);
-    output += ":";
-    output += color(`${firstLineChar + 1}`, ForegroundColorEscapeSequences.Yellow);
-    return output;
-}
-
-export function formatDiagnosticsWithColorAndContext(diagnostics: readonly Diagnostic[], host: FormatDiagnosticsHost): string {
-    let output = "";
-    for (const diagnostic of diagnostics) {
-        if (diagnostic.file) {
-            const { file, start } = diagnostic;
-            output += formatLocation(file, start!, host); // TODO: GH#18217
-            output += " - ";
-        }
-
-        output += formatColorAndReset(diagnosticCategoryName(diagnostic), getCategoryFormat(diagnostic.category));
-        output += formatColorAndReset(` TS${diagnostic.code}: `, ForegroundColorEscapeSequences.Grey);
-        output += flattenDiagnosticMessageText(diagnostic.messageText, host.getNewLine());
-
-        if (diagnostic.file && diagnostic.code !== Diagnostics.File_appears_to_be_binary.code) {
-            output += host.getNewLine();
-            output += formatCodeSpan(diagnostic.file, diagnostic.start!, diagnostic.length!, "", getCategoryFormat(diagnostic.category), host); // TODO: GH#18217
-        }
-        if (diagnostic.relatedInformation) {
-            output += host.getNewLine();
-            for (const { file, start, length, messageText } of diagnostic.relatedInformation) {
-                if (file) {
-                    output += host.getNewLine();
-                    output += halfIndent + formatLocation(file, start!, host); // TODO: GH#18217
-                    output += formatCodeSpan(file, start!, length!, indent, ForegroundColorEscapeSequences.Cyan, host); // TODO: GH#18217
-                }
-                output += host.getNewLine();
-                output += indent + flattenDiagnosticMessageText(messageText, host.getNewLine());
-            }
-        }
-        output += host.getNewLine();
-    }
-    return output;
-}
-
-export function flattenDiagnosticMessageText(diag: string | DiagnosticMessageChain | undefined, newLine: string, indent = 0): string {
-    if (isString(diag)) {
-        return diag;
-    }
-    else if (diag === undefined) {
-        return "";
-    }
-    let result = "";
-    if (indent) {
-        result += newLine;
-
-        for (let i = 0; i < indent; i++) {
-            result += "  ";
-        }
-    }
-    result += diag.messageText;
-    indent++;
-    if (diag.next) {
-        for (const kid of diag.next) {
-            result += flattenDiagnosticMessageText(kid, newLine, indent);
-        }
-    }
-    return result;
-}
-
-/**
- * Subset of a SourceFile used to calculate index-based resolutions
- * This includes some internal fields, so unless you have very good reason,
- * (and are willing to use some less stable internals) you should probably just pass a SourceFile.
- *
- * @internal
- */
-export interface SourceFileImportsList {
-    /** @internal */ imports: SourceFile["imports"];
-    /** @internal */ moduleAugmentations: SourceFile["moduleAugmentations"];
-    impliedNodeFormat?: ResolutionMode;
-}
-
-/**
- * Calculates the resulting resolution mode for some reference in some file - this is generally the explicitly
- * provided resolution mode in the reference, unless one is not present, in which case it is the mode of the containing file.
- */
-export function getModeForFileReference(ref: FileReference | string, containingFileMode: ResolutionMode) {
-    return (isString(ref) ? containingFileMode : ref.resolutionMode) || containingFileMode;
-}
-
-/**
- * Use `program.getModeForResolutionAtIndex`, which retrieves the correct `compilerOptions`, instead of this function whenever possible.
- * Calculates the final resolution mode for an import at some index within a file's `imports` list. This is the resolution mode
- * explicitly provided via import attributes, if present, or the syntax the usage would have if emitted to JavaScript. In
- * `--module node16` or `nodenext`, this may depend on the file's `impliedNodeFormat`. In `--module preserve`, it depends only on the
- * input syntax of the reference. In other `module` modes, when overriding import attributes are not provided, this function returns
- * `undefined`, as the result would have no impact on module resolution, emit, or type checking.
- * @param file File to fetch the resolution mode within
- * @param index Index into the file's complete resolution list to get the resolution of - this is a concatenation of the file's imports and module augmentations
- * @param compilerOptions The compiler options for the program that owns the file. If the file belongs to a referenced project, the compiler options
- * should be the options of the referenced project, not the referencing project.
- */
-export function getModeForResolutionAtIndex(file: SourceFile, index: number, compilerOptions: CompilerOptions): ResolutionMode;
-/** @internal */
-// eslint-disable-next-line @typescript-eslint/unified-signatures
-export function getModeForResolutionAtIndex(file: SourceFileImportsList, index: number, compilerOptions: CompilerOptions): ResolutionMode;
-export function getModeForResolutionAtIndex(file: SourceFileImportsList, index: number, compilerOptions?: CompilerOptions): ResolutionMode {
-    // we ensure all elements of file.imports and file.moduleAugmentations have the relevant parent pointers set during program setup,
-    // so it's safe to use them even pre-bind
-    return getModeForUsageLocationWorker(file, getModuleNameStringLiteralAt(file, index), compilerOptions);
-}
-
-/** @internal */
-export function isExclusivelyTypeOnlyImportOrExport(decl: ImportDeclaration | ExportDeclaration) {
-    if (isExportDeclaration(decl)) {
-        return decl.isTypeOnly;
-    }
-    if (decl.importClause?.isTypeOnly) {
-        return true;
-    }
-    return false;
-}
-
-/**
- * Use `program.getModeForUsageLocation`, which retrieves the correct `compilerOptions`, instead of this function whenever possible.
- * Calculates the final resolution mode for a given module reference node. This is the resolution mode explicitly provided via import
- * attributes, if present, or the syntax the usage would have if emitted to JavaScript. In `--module node16` or `nodenext`, this may
- * depend on the file's `impliedNodeFormat`. In `--module preserve`, it depends only on the input syntax of the reference. In other
- * `module` modes, when overriding import attributes are not provided, this function returns `undefined`, as the result would have no
- * impact on module resolution, emit, or type checking.
- * @param file The file the import or import-like reference is contained within
- * @param usage The module reference string
- * @param compilerOptions The compiler options for the program that owns the file. If the file belongs to a referenced project, the compiler options
- * should be the options of the referenced project, not the referencing project.
- * @returns The final resolution mode of the import
- */
-export function getModeForUsageLocation(file: { impliedNodeFormat?: ResolutionMode; }, usage: StringLiteralLike, compilerOptions: CompilerOptions) {
-    return getModeForUsageLocationWorker(file, usage, compilerOptions);
-}
-
-function getModeForUsageLocationWorker(file: { impliedNodeFormat?: ResolutionMode; }, usage: StringLiteralLike, compilerOptions?: CompilerOptions) {
-    if ((isImportDeclaration(usage.parent) || isExportDeclaration(usage.parent))) {
-        const isTypeOnly = isExclusivelyTypeOnlyImportOrExport(usage.parent);
-        if (isTypeOnly) {
-            const override = getResolutionModeOverride(usage.parent.attributes);
-            if (override) {
-                return override;
-            }
-        }
-    }
-    if (usage.parent.parent && isImportTypeNode(usage.parent.parent)) {
-        const override = getResolutionModeOverride(usage.parent.parent.attributes);
-        if (override) {
-            return override;
-        }
-    }
-    if (compilerOptions && getEmitModuleKind(compilerOptions) === ModuleKind.Preserve) {
-        return (usage.parent.parent && isImportEqualsDeclaration(usage.parent.parent) || isRequireCall(usage.parent, /*requireStringLiteralLikeArgument*/ false))
-            ? ModuleKind.CommonJS
-            : ModuleKind.ESNext;
-    }
-    if (file.impliedNodeFormat === undefined) return undefined;
-    if (file.impliedNodeFormat !== ModuleKind.ESNext) {
-        // in cjs files, import call expressions are esm format, otherwise everything is cjs
-        return isImportCall(walkUpParenthesizedExpressions(usage.parent)) ? ModuleKind.ESNext : ModuleKind.CommonJS;
-    }
-    // in esm files, import=require statements are cjs format, otherwise everything is esm
-    // imports are only parent'd up to their containing declaration/expression, so access farther parents with care
-    const exprParentParent = walkUpParenthesizedExpressions(usage.parent)?.parent;
-    return exprParentParent && isImportEqualsDeclaration(exprParentParent) ? ModuleKind.CommonJS : ModuleKind.ESNext;
-}
-
-/** @internal */
-export function getResolutionModeOverride(node: ImportAttributes | undefined, grammarErrorOnNode?: (node: Node, diagnostic: DiagnosticMessage) => void) {
-    if (!node) return undefined;
-    if (length(node.elements) !== 1) {
-        grammarErrorOnNode?.(
-            node,
-            node.token === SyntaxKind.WithKeyword
-                ? Diagnostics.Type_import_attributes_should_have_exactly_one_key_resolution_mode_with_value_import_or_require
-                : Diagnostics.Type_import_assertions_should_have_exactly_one_key_resolution_mode_with_value_import_or_require,
-        );
-        return undefined;
-    }
-    const elem = node.elements[0];
-    if (!isStringLiteralLike(elem.name)) return undefined;
-    if (elem.name.text !== "resolution-mode") {
-        grammarErrorOnNode?.(
-            elem.name,
-            node.token === SyntaxKind.WithKeyword
-                ? Diagnostics.resolution_mode_is_the_only_valid_key_for_type_import_attributes
-                : Diagnostics.resolution_mode_is_the_only_valid_key_for_type_import_assertions,
-        );
-        return undefined;
-    }
-    if (!isStringLiteralLike(elem.value)) return undefined;
-    if (elem.value.text !== "import" && elem.value.text !== "require") {
-        grammarErrorOnNode?.(elem.value, Diagnostics.resolution_mode_should_be_either_require_or_import);
-        return undefined;
-    }
-    return elem.value.text === "import" ? ModuleKind.ESNext : ModuleKind.CommonJS;
-}
-
-const emptyResolution: ResolvedModuleWithFailedLookupLocations & ResolvedTypeReferenceDirectiveWithFailedLookupLocations = {
-    resolvedModule: undefined,
-    resolvedTypeReferenceDirective: undefined,
-};
-
-/** @internal */
-export interface ResolutionNameAndModeGetter<Entry, SourceFile> {
-    getName(entry: Entry): string;
-    getMode(entry: Entry, file: SourceFile, compilerOptions: CompilerOptions): ResolutionMode;
-}
-
-/** @internal */
-export interface ResolutionLoader<Entry, Resolution, SourceFile> {
-    nameAndMode: ResolutionNameAndModeGetter<Entry, SourceFile>;
-    resolve(name: string, mode: ResolutionMode): Resolution;
-}
-
-function getModuleResolutionName(literal: StringLiteralLike) {
-    return literal.text;
-}
-
-/** @internal */
-export const moduleResolutionNameAndModeGetter: ResolutionNameAndModeGetter<StringLiteralLike, SourceFile> = {
-    getName: getModuleResolutionName,
-    getMode: (entry, file, compilerOptions) => getModeForUsageLocation(file, entry, compilerOptions),
-};
-
-/** @internal */
-export function createModuleResolutionLoader(
-    containingFile: string,
-    redirectedReference: ResolvedProjectReference | undefined,
-    options: CompilerOptions,
-    host: ModuleResolutionHost,
-    cache: ModuleResolutionCache | undefined,
-): ResolutionLoader<StringLiteralLike, ResolvedModuleWithFailedLookupLocations, SourceFile> {
-    return {
-        nameAndMode: moduleResolutionNameAndModeGetter,
-        resolve: (moduleName, resolutionMode) =>
-            resolveModuleName(
-                moduleName,
-                containingFile,
-                options,
-                host,
-                cache,
-                redirectedReference,
-                resolutionMode,
-            ),
-    };
-}
-
-function getTypeReferenceResolutionName<T extends FileReference | string>(entry: T) {
-    // We lower-case all type references because npm automatically lowercases all packages. See GH#9824.
-    return !isString(entry) ? toFileNameLowerCase(entry.fileName) : entry;
-}
-
-const typeReferenceResolutionNameAndModeGetter: ResolutionNameAndModeGetter<FileReference | string, SourceFile | undefined> = {
-    getName: getTypeReferenceResolutionName,
-    getMode: (entry, file) => getModeForFileReference(entry, file?.impliedNodeFormat),
-};
-
-/** @internal */
-export function createTypeReferenceResolutionLoader<T extends FileReference | string>(
-    containingFile: string,
-    redirectedReference: ResolvedProjectReference | undefined,
-    options: CompilerOptions,
-    host: ModuleResolutionHost,
-    cache: TypeReferenceDirectiveResolutionCache | undefined,
-): ResolutionLoader<T, ResolvedTypeReferenceDirectiveWithFailedLookupLocations, SourceFile | undefined> {
-    return {
-        nameAndMode: typeReferenceResolutionNameAndModeGetter,
-        resolve: (typeRef, resoluionMode) =>
-            resolveTypeReferenceDirective(
-                typeRef,
-                containingFile,
-                options,
-                host,
-                redirectedReference,
-                cache,
-                resoluionMode,
-            ),
-    };
-}
-
-/** @internal */
-export function loadWithModeAwareCache<Entry, SourceFile, ResolutionCache, Resolution>(
-    entries: readonly Entry[],
-    containingFile: string,
-    redirectedReference: ResolvedProjectReference | undefined,
-    options: CompilerOptions,
-    containingSourceFile: SourceFile,
-    host: ModuleResolutionHost,
-    resolutionCache: ResolutionCache | undefined,
-    createLoader: (
-        containingFile: string,
-        redirectedReference: ResolvedProjectReference | undefined,
-        options: CompilerOptions,
-        host: ModuleResolutionHost,
-        resolutionCache: ResolutionCache | undefined,
-    ) => ResolutionLoader<Entry, Resolution, SourceFile>,
-): readonly Resolution[] {
-    if (entries.length === 0) return emptyArray;
-    const resolutions: Resolution[] = [];
-    const cache = new Map<ModeAwareCacheKey, Resolution>();
-    const loader = createLoader(containingFile, redirectedReference, options, host, resolutionCache);
-    for (const entry of entries) {
-        const name = loader.nameAndMode.getName(entry);
-        const mode = loader.nameAndMode.getMode(entry, containingSourceFile, redirectedReference?.commandLine.options || options);
-        const key = createModeAwareCacheKey(name, mode);
-        let result = cache.get(key);
-        if (!result) {
-            cache.set(key, result = loader.resolve(name, mode));
-        }
-        resolutions.push(result);
-    }
-    return resolutions;
-}
-
-/** @internal */
-export function forEachResolvedProjectReference<T>(
-    resolvedProjectReferences: readonly (ResolvedProjectReference | undefined)[] | undefined,
-    cb: (resolvedProjectReference: ResolvedProjectReference, parent: ResolvedProjectReference | undefined) => T | undefined,
-): T | undefined {
-    return forEachProjectReference(/*projectReferences*/ undefined, resolvedProjectReferences, (resolvedRef, parent) => resolvedRef && cb(resolvedRef, parent));
-}
-
-function forEachProjectReference<T>(
-    projectReferences: readonly ProjectReference[] | undefined,
-    resolvedProjectReferences: readonly (ResolvedProjectReference | undefined)[] | undefined,
-    cbResolvedRef: (resolvedRef: ResolvedProjectReference | undefined, parent: ResolvedProjectReference | undefined, index: number) => T | undefined,
-    cbRef?: (projectReferences: readonly ProjectReference[] | undefined, parent: ResolvedProjectReference | undefined) => T | undefined,
-): T | undefined {
-    let seenResolvedRefs: Set<Path> | undefined;
-
-    return worker(projectReferences, resolvedProjectReferences, /*parent*/ undefined);
-
-    function worker(
-        projectReferences: readonly ProjectReference[] | undefined,
-        resolvedProjectReferences: readonly (ResolvedProjectReference | undefined)[] | undefined,
-        parent: ResolvedProjectReference | undefined,
-    ): T | undefined {
-        // Visit project references first
-        if (cbRef) {
-            const result = cbRef(projectReferences, parent);
-            if (result) return result;
-        }
-
-        return forEach(resolvedProjectReferences, (resolvedRef, index) => {
-            if (resolvedRef && seenResolvedRefs?.has(resolvedRef.sourceFile.path)) {
-                // ignore recursives
-                return undefined;
-            }
-
-            const result = cbResolvedRef(resolvedRef, parent, index);
-            if (result || !resolvedRef) return result;
-
-            (seenResolvedRefs ||= new Set()).add(resolvedRef.sourceFile.path);
-            return worker(resolvedRef.commandLine.projectReferences, resolvedRef.references, resolvedRef);
-        });
-    }
-}
-
-/** @internal */
-export const inferredTypesContainingFile = "__inferred type names__.ts";
-
-/** @internal */
-export function getInferredLibraryNameResolveFrom(options: CompilerOptions, currentDirectory: string, libFileName: string) {
-    const containingDirectory = options.configFilePath ? getDirectoryPath(options.configFilePath) : currentDirectory;
-    return combinePaths(containingDirectory, `__lib_node_modules_lookup_${libFileName}__.ts`);
-}
-
-/** @internal */
-export function getLibraryNameFromLibFileName(libFileName: string) {
-    // Support resolving to lib.dom.d.ts -> @typescript/lib-dom, and
-    //                      lib.dom.iterable.d.ts -> @typescript/lib-dom/iterable
-    //                      lib.es2015.symbol.wellknown.d.ts -> @typescript/lib-es2015/symbol-wellknown
-    const components = libFileName.split(".");
-    let path = components[1];
-    let i = 2;
-    while (components[i] && components[i] !== "d") {
-        path += (i === 2 ? "/" : "-") + components[i];
-        i++;
-    }
-    return "@typescript/lib-" + path;
-}
-
-function getLibFileNameFromLibReference(libReference: FileReference) {
-    const libName = toFileNameLowerCase(libReference.fileName);
-    const libFileName = libMap.get(libName);
-    return { libName, libFileName };
-}
-
-interface DiagnosticCache<T extends Diagnostic> {
-    perFile?: Map<Path, readonly T[]>;
-    allDiagnostics?: readonly T[];
-}
-
-/** @internal */
-export function isReferencedFile(reason: FileIncludeReason | undefined): reason is ReferencedFile {
-    switch (reason?.kind) {
-        case FileIncludeKind.Import:
-        case FileIncludeKind.ReferenceFile:
-        case FileIncludeKind.TypeReferenceDirective:
-        case FileIncludeKind.LibReferenceDirective:
-            return true;
-        default:
-            return false;
-    }
-}
-
-/** @internal */
-export interface ReferenceFileLocation {
-    file: SourceFile;
-    pos: number;
-    end: number;
-    packageId: PackageId | undefined;
-}
-
-/** @internal */
-export interface SyntheticReferenceFileLocation {
-    file: SourceFile;
-    packageId: PackageId | undefined;
-    text: string;
-}
-
-/** @internal */
-export function isReferenceFileLocation(location: ReferenceFileLocation | SyntheticReferenceFileLocation): location is ReferenceFileLocation {
-    return (location as ReferenceFileLocation).pos !== undefined;
-}
-
-/** @internal */
-export function getReferencedFileLocation(program: Program, ref: ReferencedFile): ReferenceFileLocation | SyntheticReferenceFileLocation {
-    const file = Debug.checkDefined(program.getSourceFileByPath(ref.file));
-    const { kind, index } = ref;
-    let pos: number | undefined, end: number | undefined, packageId: PackageId | undefined, resolutionMode: FileReference["resolutionMode"] | undefined;
-    switch (kind) {
-        case FileIncludeKind.Import:
-            const importLiteral = getModuleNameStringLiteralAt(file, index);
-            packageId = program.getResolvedModule(file, importLiteral.text, program.getModeForUsageLocation(file, importLiteral))?.resolvedModule?.packageId;
-            if (importLiteral.pos === -1) return { file, packageId, text: importLiteral.text };
-            pos = skipTrivia(file.text, importLiteral.pos);
-            end = importLiteral.end;
-            break;
-        case FileIncludeKind.ReferenceFile:
-            ({ pos, end } = file.referencedFiles[index]);
-            break;
-        case FileIncludeKind.TypeReferenceDirective:
-            ({ pos, end, resolutionMode } = file.typeReferenceDirectives[index]);
-            packageId = program.getResolvedTypeReferenceDirective(file, toFileNameLowerCase(file.typeReferenceDirectives[index].fileName), resolutionMode || file.impliedNodeFormat)?.resolvedTypeReferenceDirective?.packageId;
-            break;
-        case FileIncludeKind.LibReferenceDirective:
-            ({ pos, end } = file.libReferenceDirectives[index]);
-            break;
-        default:
-            return Debug.assertNever(kind);
-    }
-    return { file, pos, end, packageId };
-}
-
-/**
- * Determines if program structure is upto date or needs to be recreated
- *
- * @internal
- */
-export function isProgramUptoDate(
-    program: Program | undefined,
-    rootFileNames: string[],
-    newOptions: CompilerOptions,
-    getSourceVersion: (path: Path, fileName: string) => string | undefined,
-    fileExists: (fileName: string) => boolean,
-    hasInvalidatedResolutions: HasInvalidatedResolutions,
-    hasInvalidatedLibResolutions: HasInvalidatedLibResolutions,
-    hasChangedAutomaticTypeDirectiveNames: HasChangedAutomaticTypeDirectiveNames | undefined,
-    getParsedCommandLine: (fileName: string) => ParsedCommandLine | undefined,
-    projectReferences: readonly ProjectReference[] | undefined,
-): boolean {
-    // If we haven't created a program yet or have changed automatic type directives, then it is not up-to-date
-    if (!program || hasChangedAutomaticTypeDirectiveNames?.()) return false;
-
-    // If root file names don't match
-    if (!arrayIsEqualTo(program.getRootFileNames(), rootFileNames)) return false;
-
-    let seenResolvedRefs: ResolvedProjectReference[] | undefined;
-
-    // If project references don't match
-    if (!arrayIsEqualTo(program.getProjectReferences(), projectReferences, projectReferenceUptoDate)) return false;
-
-    // If any file is not up-to-date, then the whole program is not up-to-date
-    if (program.getSourceFiles().some(sourceFileNotUptoDate)) return false;
-
-    // If any of the missing file paths are now created
-    const missingPaths = program.getMissingFilePaths();
-    if (missingPaths && forEachEntry(missingPaths, fileExists)) return false;
-
-    const currentOptions = program.getCompilerOptions();
-    // If the compilation settings do no match, then the program is not up-to-date
-    if (!compareDataObjects(currentOptions, newOptions)) return false;
-
-    // If library resolution is invalidated, then the program is not up-to-date
-    if (program.resolvedLibReferences && forEachEntry(program.resolvedLibReferences, (_value, libFileName) => hasInvalidatedLibResolutions(libFileName))) return false;
-
-    // If everything matches but the text of config file is changed,
-    // error locations can change for program options, so update the program
-    if (currentOptions.configFile && newOptions.configFile) return currentOptions.configFile.text === newOptions.configFile.text;
-
-    return true;
-
-    function sourceFileNotUptoDate(sourceFile: SourceFile) {
-        return !sourceFileVersionUptoDate(sourceFile) ||
-            hasInvalidatedResolutions(sourceFile.path);
-    }
-
-    function sourceFileVersionUptoDate(sourceFile: SourceFile) {
-        return sourceFile.version === getSourceVersion(sourceFile.resolvedPath, sourceFile.fileName);
-    }
-
-    function projectReferenceUptoDate(oldRef: ProjectReference, newRef: ProjectReference, index: number) {
-        return projectReferenceIsEqualTo(oldRef, newRef) &&
-            resolvedProjectReferenceUptoDate(program!.getResolvedProjectReferences()![index], oldRef);
-    }
-
-    function resolvedProjectReferenceUptoDate(oldResolvedRef: ResolvedProjectReference | undefined, oldRef: ProjectReference): boolean {
-        if (oldResolvedRef) {
-            // Assume true
-            if (contains(seenResolvedRefs, oldResolvedRef)) return true;
-
-            const refPath = resolveProjectReferencePath(oldRef);
-            const newParsedCommandLine = getParsedCommandLine(refPath);
-
-            // Check if config file exists
-            if (!newParsedCommandLine) return false;
-
-            // If change in source file
-            if (oldResolvedRef.commandLine.options.configFile !== newParsedCommandLine.options.configFile) return false;
-
-            // check file names
-            if (!arrayIsEqualTo(oldResolvedRef.commandLine.fileNames, newParsedCommandLine.fileNames)) return false;
-
-            // Add to seen before checking the referenced paths of this config file
-            (seenResolvedRefs || (seenResolvedRefs = [])).push(oldResolvedRef);
-
-            // If child project references are upto date, this project reference is uptodate
-            return !forEach(oldResolvedRef.references, (childResolvedRef, index) => !resolvedProjectReferenceUptoDate(childResolvedRef, oldResolvedRef.commandLine.projectReferences![index]));
-        }
-
-        // In old program, not able to resolve project reference path,
-        // so if config file doesnt exist, it is uptodate.
-        const refPath = resolveProjectReferencePath(oldRef);
-        return !getParsedCommandLine(refPath);
-    }
-}
-
-export function getConfigFileParsingDiagnostics(configFileParseResult: ParsedCommandLine): readonly Diagnostic[] {
-    return configFileParseResult.options.configFile ?
-        [...configFileParseResult.options.configFile.parseDiagnostics, ...configFileParseResult.errors] :
-        configFileParseResult.errors;
-}
-
-/**
- * A function for determining if a given file is esm or cjs format, assuming modern node module resolution rules, as configured by the
- * `options` parameter.
- *
- * @param fileName The file name to check the format of (it need not exist on disk)
- * @param [packageJsonInfoCache] A cache for package file lookups - it's best to have a cache when this function is called often
- * @param host The ModuleResolutionHost which can perform the filesystem lookups for package json data
- * @param options The compiler options to perform the analysis under - relevant options are `moduleResolution` and `traceResolution`
- * @returns `undefined` if the path has no relevant implied format, `ModuleKind.ESNext` for esm format, and `ModuleKind.CommonJS` for cjs format
- */
-export function getImpliedNodeFormatForFile(fileName: string, packageJsonInfoCache: PackageJsonInfoCache | undefined, host: ModuleResolutionHost, options: CompilerOptions): ResolutionMode {
-    const result = getImpliedNodeFormatForFileWorker(fileName, packageJsonInfoCache, host, options);
-    return typeof result === "object" ? result.impliedNodeFormat : result;
-}
-
-/** @internal */
-export function getImpliedNodeFormatForFileWorker(
-    fileName: string,
-    packageJsonInfoCache: PackageJsonInfoCache | undefined,
-    host: ModuleResolutionHost,
-    options: CompilerOptions,
-) {
-    switch (getEmitModuleResolutionKind(options)) {
-        case ModuleResolutionKind.Node16:
-        case ModuleResolutionKind.NodeNext:
-            return fileExtensionIsOneOf(fileName, [Extension.Dmts, Extension.Mts, Extension.Mjs]) ? ModuleKind.ESNext :
-                fileExtensionIsOneOf(fileName, [Extension.Dcts, Extension.Cts, Extension.Cjs]) ? ModuleKind.CommonJS :
-                fileExtensionIsOneOf(fileName, [Extension.Dts, Extension.Ts, Extension.Tsx, Extension.Js, Extension.Jsx]) ? lookupFromPackageJson() :
-                undefined; // other extensions, like `json` or `tsbuildinfo`, are set as `undefined` here but they should never be fed through the transformer pipeline
-        default:
-            return undefined;
-    }
-    function lookupFromPackageJson(): Partial<CreateSourceFileOptions> {
-        const state = getTemporaryModuleResolutionState(packageJsonInfoCache, host, options);
-        const packageJsonLocations: string[] = [];
-        state.failedLookupLocations = packageJsonLocations;
-        state.affectingLocations = packageJsonLocations;
-        const packageJsonScope = getPackageScopeForPath(fileName, state);
-        const impliedNodeFormat = packageJsonScope?.contents.packageJsonContent.type === "module" ? ModuleKind.ESNext : ModuleKind.CommonJS;
-        return { impliedNodeFormat, packageJsonLocations, packageJsonScope };
-    }
-}
-
-/** @internal */
-export const plainJSErrors = new Set<number>([
-    // binder errors
-    Diagnostics.Cannot_redeclare_block_scoped_variable_0.code,
-    Diagnostics.A_module_cannot_have_multiple_default_exports.code,
-    Diagnostics.Another_export_default_is_here.code,
-    Diagnostics.The_first_export_default_is_here.code,
-    Diagnostics.Identifier_expected_0_is_a_reserved_word_at_the_top_level_of_a_module.code,
-    Diagnostics.Identifier_expected_0_is_a_reserved_word_in_strict_mode_Modules_are_automatically_in_strict_mode.code,
-    Diagnostics.Identifier_expected_0_is_a_reserved_word_that_cannot_be_used_here.code,
-    Diagnostics.constructor_is_a_reserved_word.code,
-    Diagnostics.delete_cannot_be_called_on_an_identifier_in_strict_mode.code,
-    Diagnostics.Code_contained_in_a_class_is_evaluated_in_JavaScript_s_strict_mode_which_does_not_allow_this_use_of_0_For_more_information_see_https_Colon_Slash_Slashdeveloper_mozilla_org_Slashen_US_Slashdocs_SlashWeb_SlashJavaScript_SlashReference_SlashStrict_mode.code,
-    Diagnostics.Invalid_use_of_0_Modules_are_automatically_in_strict_mode.code,
-    Diagnostics.Invalid_use_of_0_in_strict_mode.code,
-    Diagnostics.A_label_is_not_allowed_here.code,
-    Diagnostics.with_statements_are_not_allowed_in_strict_mode.code,
-    // grammar errors
-    Diagnostics.A_break_statement_can_only_be_used_within_an_enclosing_iteration_or_switch_statement.code,
-    Diagnostics.A_break_statement_can_only_jump_to_a_label_of_an_enclosing_statement.code,
-    Diagnostics.A_class_declaration_without_the_default_modifier_must_have_a_name.code,
-    Diagnostics.A_class_member_cannot_have_the_0_keyword.code,
-    Diagnostics.A_comma_expression_is_not_allowed_in_a_computed_property_name.code,
-    Diagnostics.A_continue_statement_can_only_be_used_within_an_enclosing_iteration_statement.code,
-    Diagnostics.A_continue_statement_can_only_jump_to_a_label_of_an_enclosing_iteration_statement.code,
-    Diagnostics.A_continue_statement_can_only_jump_to_a_label_of_an_enclosing_iteration_statement.code,
-    Diagnostics.A_default_clause_cannot_appear_more_than_once_in_a_switch_statement.code,
-    Diagnostics.A_default_export_must_be_at_the_top_level_of_a_file_or_module_declaration.code,
-    Diagnostics.A_definite_assignment_assertion_is_not_permitted_in_this_context.code,
-    Diagnostics.A_destructuring_declaration_must_have_an_initializer.code,
-    Diagnostics.A_get_accessor_cannot_have_parameters.code,
-    Diagnostics.A_rest_element_cannot_contain_a_binding_pattern.code,
-    Diagnostics.A_rest_element_cannot_have_a_property_name.code,
-    Diagnostics.A_rest_element_cannot_have_an_initializer.code,
-    Diagnostics.A_rest_element_must_be_last_in_a_destructuring_pattern.code,
-    Diagnostics.A_rest_parameter_cannot_have_an_initializer.code,
-    Diagnostics.A_rest_parameter_must_be_last_in_a_parameter_list.code,
-    Diagnostics.A_rest_parameter_or_binding_pattern_may_not_have_a_trailing_comma.code,
-    Diagnostics.A_return_statement_cannot_be_used_inside_a_class_static_block.code,
-    Diagnostics.A_set_accessor_cannot_have_rest_parameter.code,
-    Diagnostics.A_set_accessor_must_have_exactly_one_parameter.code,
-    Diagnostics.An_export_declaration_can_only_be_used_at_the_top_level_of_a_module.code,
-    Diagnostics.An_export_declaration_cannot_have_modifiers.code,
-    Diagnostics.An_import_declaration_can_only_be_used_at_the_top_level_of_a_module.code,
-    Diagnostics.An_import_declaration_cannot_have_modifiers.code,
-    Diagnostics.An_object_member_cannot_be_declared_optional.code,
-    Diagnostics.Argument_of_dynamic_import_cannot_be_spread_element.code,
-    Diagnostics.Cannot_assign_to_private_method_0_Private_methods_are_not_writable.code,
-    Diagnostics.Cannot_redeclare_identifier_0_in_catch_clause.code,
-    Diagnostics.Catch_clause_variable_cannot_have_an_initializer.code,
-    Diagnostics.Class_decorators_can_t_be_used_with_static_private_identifier_Consider_removing_the_experimental_decorator.code,
-    Diagnostics.Classes_can_only_extend_a_single_class.code,
-    Diagnostics.Classes_may_not_have_a_field_named_constructor.code,
-    Diagnostics.Did_you_mean_to_use_a_Colon_An_can_only_follow_a_property_name_when_the_containing_object_literal_is_part_of_a_destructuring_pattern.code,
-    Diagnostics.Duplicate_label_0.code,
-    Diagnostics.Dynamic_imports_can_only_accept_a_module_specifier_and_an_optional_set_of_attributes_as_arguments.code,
-    Diagnostics.for_await_loops_cannot_be_used_inside_a_class_static_block.code,
-    Diagnostics.JSX_attributes_must_only_be_assigned_a_non_empty_expression.code,
-    Diagnostics.JSX_elements_cannot_have_multiple_attributes_with_the_same_name.code,
-    Diagnostics.JSX_expressions_may_not_use_the_comma_operator_Did_you_mean_to_write_an_array.code,
-    Diagnostics.JSX_property_access_expressions_cannot_include_JSX_namespace_names.code,
-    Diagnostics.Jump_target_cannot_cross_function_boundary.code,
-    Diagnostics.Line_terminator_not_permitted_before_arrow.code,
-    Diagnostics.Modifiers_cannot_appear_here.code,
-    Diagnostics.Only_a_single_variable_declaration_is_allowed_in_a_for_in_statement.code,
-    Diagnostics.Only_a_single_variable_declaration_is_allowed_in_a_for_of_statement.code,
-    Diagnostics.Private_identifiers_are_not_allowed_outside_class_bodies.code,
-    Diagnostics.Private_identifiers_are_only_allowed_in_class_bodies_and_may_only_be_used_as_part_of_a_class_member_declaration_property_access_or_on_the_left_hand_side_of_an_in_expression.code,
-    Diagnostics.Property_0_is_not_accessible_outside_class_1_because_it_has_a_private_identifier.code,
-    Diagnostics.Tagged_template_expressions_are_not_permitted_in_an_optional_chain.code,
-    Diagnostics.The_left_hand_side_of_a_for_of_statement_may_not_be_async.code,
-    Diagnostics.The_variable_declaration_of_a_for_in_statement_cannot_have_an_initializer.code,
-    Diagnostics.The_variable_declaration_of_a_for_of_statement_cannot_have_an_initializer.code,
-    Diagnostics.Trailing_comma_not_allowed.code,
-    Diagnostics.Variable_declaration_list_cannot_be_empty.code,
-    Diagnostics._0_and_1_operations_cannot_be_mixed_without_parentheses.code,
-    Diagnostics._0_expected.code,
-    Diagnostics._0_is_not_a_valid_meta_property_for_keyword_1_Did_you_mean_2.code,
-    Diagnostics._0_list_cannot_be_empty.code,
-    Diagnostics._0_modifier_already_seen.code,
-    Diagnostics._0_modifier_cannot_appear_on_a_constructor_declaration.code,
-    Diagnostics._0_modifier_cannot_appear_on_a_module_or_namespace_element.code,
-    Diagnostics._0_modifier_cannot_appear_on_a_parameter.code,
-    Diagnostics._0_modifier_cannot_appear_on_class_elements_of_this_kind.code,
-    Diagnostics._0_modifier_cannot_be_used_here.code,
-    Diagnostics._0_modifier_must_precede_1_modifier.code,
-    Diagnostics._0_declarations_can_only_be_declared_inside_a_block.code,
-    Diagnostics._0_declarations_must_be_initialized.code,
-    Diagnostics.extends_clause_already_seen.code,
-    Diagnostics.let_is_not_allowed_to_be_used_as_a_name_in_let_or_const_declarations.code,
-    Diagnostics.Class_constructor_may_not_be_a_generator.code,
-    Diagnostics.Class_constructor_may_not_be_an_accessor.code,
-    Diagnostics.await_expressions_are_only_allowed_within_async_functions_and_at_the_top_levels_of_modules.code,
-    Diagnostics.await_using_statements_are_only_allowed_within_async_functions_and_at_the_top_levels_of_modules.code,
-    Diagnostics.Private_field_0_must_be_declared_in_an_enclosing_class.code,
-    // Type errors
-    Diagnostics.This_condition_will_always_return_0_since_JavaScript_compares_objects_by_reference_not_value.code,
-]);
-
-/**
- * Determine if source file needs to be re-created even if its text hasn't changed
- */
-function shouldProgramCreateNewSourceFiles(program: Program | undefined, newOptions: CompilerOptions): boolean {
-    if (!program) return false;
-    // If any compiler options change, we can't reuse old source file even if version match
-    // The change in options like these could result in change in syntax tree or `sourceFile.bindDiagnostics`.
-    return optionsHaveChanges(program.getCompilerOptions(), newOptions, sourceFileAffectingCompilerOptions);
-}
-
-function createCreateProgramOptions(rootNames: readonly string[], options: CompilerOptions, host?: CompilerHost, oldProgram?: Program, configFileParsingDiagnostics?: readonly Diagnostic[], typeScriptVersion?: string): CreateProgramOptions {
-    return {
-        rootNames,
-        options,
-        host,
-        oldProgram,
-        configFileParsingDiagnostics,
-        typeScriptVersion,
-    };
-}
-
-/**
- * Create a new 'Program' instance. A Program is an immutable collection of 'SourceFile's and a 'CompilerOptions'
- * that represent a compilation unit.
- *
- * Creating a program proceeds from a set of root files, expanding the set of inputs by following imports and
- * triple-slash-reference-path directives transitively. '@types' and triple-slash-reference-types are also pulled in.
- *
- * @param createProgramOptions - The options for creating a program.
- * @returns A 'Program' object.
- */
-export function createProgram(createProgramOptions: CreateProgramOptions): Program;
-/**
- * Create a new 'Program' instance. A Program is an immutable collection of 'SourceFile's and a 'CompilerOptions'
- * that represent a compilation unit.
- *
- * Creating a program proceeds from a set of root files, expanding the set of inputs by following imports and
- * triple-slash-reference-path directives transitively. '@types' and triple-slash-reference-types are also pulled in.
- *
- * @param rootNames - A set of root files.
- * @param options - The compiler options which should be used.
- * @param host - The host interacts with the underlying file system.
- * @param oldProgram - Reuses an old program structure.
- * @param configFileParsingDiagnostics - error during config file parsing
- * @returns A 'Program' object.
- */
-export function createProgram(rootNames: readonly string[], options: CompilerOptions, host?: CompilerHost, oldProgram?: Program, configFileParsingDiagnostics?: readonly Diagnostic[]): Program;
-export function createProgram(rootNamesOrOptions: readonly string[] | CreateProgramOptions, _options?: CompilerOptions, _host?: CompilerHost, _oldProgram?: Program, _configFileParsingDiagnostics?: readonly Diagnostic[]): Program {
-    const createProgramOptions = isArray(rootNamesOrOptions) ? createCreateProgramOptions(rootNamesOrOptions, _options!, _host, _oldProgram, _configFileParsingDiagnostics) : rootNamesOrOptions; // TODO: GH#18217
-    const { rootNames, options, configFileParsingDiagnostics, projectReferences, typeScriptVersion } = createProgramOptions;
-    let { oldProgram } = createProgramOptions;
-
-    const reportInvalidIgnoreDeprecations = memoize(() => createOptionValueDiagnostic("ignoreDeprecations", Diagnostics.Invalid_value_for_ignoreDeprecations));
-
-    let processingDefaultLibFiles: SourceFile[] | undefined;
-    let processingOtherFiles: SourceFile[] | undefined;
-    let files: SourceFile[];
-    let symlinks: SymlinkCache | undefined;
-    let commonSourceDirectory: string;
-    let typeChecker: TypeChecker;
-    let classifiableNames: Set<__String>;
-    const ambientModuleNameToUnmodifiedFileName = new Map<string, string>();
-    let fileReasons = createMultiMap<Path, FileIncludeReason>();
-    const cachedBindAndCheckDiagnosticsForFile: DiagnosticCache<Diagnostic> = {};
-    const cachedDeclarationDiagnosticsForFile: DiagnosticCache<DiagnosticWithLocation> = {};
-
-    let resolvedTypeReferenceDirectives = createModeAwareCache<ResolvedTypeReferenceDirectiveWithFailedLookupLocations>();
-    let fileProcessingDiagnostics: FilePreprocessingDiagnostics[] | undefined;
-    let automaticTypeDirectiveNames: string[] | undefined;
-    let automaticTypeDirectiveResolutions: ModeAwareCache<ResolvedTypeReferenceDirectiveWithFailedLookupLocations>;
-
-    let resolvedLibReferences: Map<string, LibResolution> | undefined;
-    let resolvedLibProcessing: Map<string, LibResolution> | undefined;
-
-    let resolvedModules: Map<Path, ModeAwareCache<ResolvedModuleWithFailedLookupLocations>> | undefined;
-    let resolvedModulesProcessing: Map<Path, readonly ResolvedModuleWithFailedLookupLocations[]> | undefined;
-    let resolvedTypeReferenceDirectiveNames: Map<Path, ModeAwareCache<ResolvedTypeReferenceDirectiveWithFailedLookupLocations>> | undefined;
-    let resolvedTypeReferenceDirectiveNamesProcessing: Map<Path, readonly ResolvedTypeReferenceDirectiveWithFailedLookupLocations[]> | undefined;
-
-    let packageMap: Map<string, boolean> | undefined;
-
-    // The below settings are to track if a .js file should be add to the program if loaded via searching under node_modules.
-    // This works as imported modules are discovered recursively in a depth first manner, specifically:
-    // - For each root file, findSourceFile is called.
-    // - This calls processImportedModules for each module imported in the source file.
-    // - This calls resolveModuleNames, and then calls findSourceFile for each resolved module.
-    // As all these operations happen - and are nested - within the createProgram call, they close over the below variables.
-    // The current resolution depth is tracked by incrementing/decrementing as the depth first search progresses.
-    const maxNodeModuleJsDepth = typeof options.maxNodeModuleJsDepth === "number" ? options.maxNodeModuleJsDepth : 0;
-    let currentNodeModulesDepth = 0;
-
-    // If a module has some of its imports skipped due to being at the depth limit under node_modules, then track
-    // this, as it may be imported at a shallower depth later, and then it will need its skipped imports processed.
-    const modulesWithElidedImports = new Map<string, boolean>();
-
-    // Track source files that are source files found by searching under node_modules, as these shouldn't be compiled.
-    const sourceFilesFoundSearchingNodeModules = new Map<string, boolean>();
-
-    tracing?.push(tracing.Phase.Program, "createProgram", { configFilePath: options.configFilePath, rootDir: options.rootDir }, /*separateBeginAndEnd*/ true);
-    performance.mark("beforeProgram");
-
-    const host = createProgramOptions.host || createCompilerHost(options);
-    const configParsingHost = parseConfigHostFromCompilerHostLike(host);
-
-    let skipDefaultLib = options.noLib;
-    const getDefaultLibraryFileName = memoize(() => host.getDefaultLibFileName(options));
-    const defaultLibraryPath = host.getDefaultLibLocation ? host.getDefaultLibLocation() : getDirectoryPath(getDefaultLibraryFileName());
-    /**
-     * Diagnostics for the program
-     * Only add diagnostics directly if it always would be done irrespective of program structure reuse.
-     * Otherwise fileProcessingDiagnostics is correct locations so that the diagnostics can be reported in all structure use scenarios
-     */
-    const programDiagnostics = createDiagnosticCollection();
-    const currentDirectory = host.getCurrentDirectory();
-    const supportedExtensions = getSupportedExtensions(options);
-    const supportedExtensionsWithJsonIfResolveJsonModule = getSupportedExtensionsWithJsonIfResolveJsonModule(options, supportedExtensions);
-
-    // Map storing if there is emit blocking diagnostics for given input
-    const hasEmitBlockingDiagnostics = new Map<string, boolean>();
-    let _compilerOptionsObjectLiteralSyntax: ObjectLiteralExpression | false | undefined;
-
-    let moduleResolutionCache: ModuleResolutionCache | undefined;
-    let actualResolveModuleNamesWorker: (
-        moduleNames: readonly StringLiteralLike[],
-        containingFile: string,
-        redirectedReference: ResolvedProjectReference | undefined,
-        options: CompilerOptions,
-        containingSourceFile: SourceFile,
-        reusedNames: readonly StringLiteralLike[] | undefined,
-    ) => readonly ResolvedModuleWithFailedLookupLocations[];
-    const hasInvalidatedResolutions = host.hasInvalidatedResolutions || returnFalse;
-    if (host.resolveModuleNameLiterals) {
-        actualResolveModuleNamesWorker = host.resolveModuleNameLiterals.bind(host);
-        moduleResolutionCache = host.getModuleResolutionCache?.();
-    }
-    else if (host.resolveModuleNames) {
-        actualResolveModuleNamesWorker = (moduleNames, containingFile, redirectedReference, options, containingSourceFile, reusedNames) =>
-            host.resolveModuleNames!(
-                moduleNames.map(getModuleResolutionName),
-                containingFile,
-                reusedNames?.map(getModuleResolutionName),
-                redirectedReference,
-                options,
-                containingSourceFile,
-            ).map(resolved =>
-                resolved ?
-                    ((resolved as ResolvedModuleFull).extension !== undefined) ?
-                        { resolvedModule: resolved as ResolvedModuleFull } :
-                        // An older host may have omitted extension, in which case we should infer it from the file extension of resolvedFileName.
-                        { resolvedModule: { ...resolved, extension: extensionFromPath(resolved.resolvedFileName) } } :
-                    emptyResolution
-            );
-        moduleResolutionCache = host.getModuleResolutionCache?.();
-    }
-    else {
-        moduleResolutionCache = createModuleResolutionCache(currentDirectory, getCanonicalFileName, options);
-        actualResolveModuleNamesWorker = (moduleNames, containingFile, redirectedReference, options, containingSourceFile) =>
-            loadWithModeAwareCache(
-                moduleNames,
-                containingFile,
-                redirectedReference,
-                options,
-                containingSourceFile,
-                host,
-                moduleResolutionCache,
-                createModuleResolutionLoader,
-            );
-    }
-
-    let actualResolveTypeReferenceDirectiveNamesWorker: <T extends FileReference | string>(
-        typeDirectiveNames: readonly T[],
-        containingFile: string,
-        redirectedReference: ResolvedProjectReference | undefined,
-        options: CompilerOptions,
-        containingSourceFile: SourceFile | undefined,
-        reusedNames: readonly T[] | undefined,
-    ) => readonly ResolvedTypeReferenceDirectiveWithFailedLookupLocations[];
-    if (host.resolveTypeReferenceDirectiveReferences) {
-        actualResolveTypeReferenceDirectiveNamesWorker = host.resolveTypeReferenceDirectiveReferences.bind(host);
-    }
-    else if (host.resolveTypeReferenceDirectives) {
-        actualResolveTypeReferenceDirectiveNamesWorker = (typeDirectiveNames, containingFile, redirectedReference, options, containingSourceFile) =>
-            host.resolveTypeReferenceDirectives!(
-                typeDirectiveNames.map(getTypeReferenceResolutionName),
-                containingFile,
-                redirectedReference,
-                options,
-                containingSourceFile?.impliedNodeFormat,
-            ).map(resolvedTypeReferenceDirective => ({ resolvedTypeReferenceDirective }));
-    }
-    else {
-        const typeReferenceDirectiveResolutionCache = createTypeReferenceDirectiveResolutionCache(
-            currentDirectory,
-            getCanonicalFileName,
-            /*options*/ undefined,
-            moduleResolutionCache?.getPackageJsonInfoCache(),
-            moduleResolutionCache?.optionsToRedirectsKey,
-        );
-        actualResolveTypeReferenceDirectiveNamesWorker = (typeDirectiveNames, containingFile, redirectedReference, options, containingSourceFile) =>
-            loadWithModeAwareCache(
-                typeDirectiveNames,
-                containingFile,
-                redirectedReference,
-                options,
-                containingSourceFile,
-                host,
-                typeReferenceDirectiveResolutionCache,
-                createTypeReferenceResolutionLoader,
-            );
-    }
-
-    const hasInvalidatedLibResolutions = host.hasInvalidatedLibResolutions || returnFalse;
-    let actualResolveLibrary: (libraryName: string, resolveFrom: string, options: CompilerOptions, libFileName: string) => ResolvedModuleWithFailedLookupLocations;
-    if (host.resolveLibrary) {
-        actualResolveLibrary = host.resolveLibrary.bind(host);
-    }
-    else {
-        const libraryResolutionCache = createModuleResolutionCache(currentDirectory, getCanonicalFileName, options, moduleResolutionCache?.getPackageJsonInfoCache());
-        actualResolveLibrary = (libraryName, resolveFrom, options) => resolveLibrary(libraryName, resolveFrom, options, host, libraryResolutionCache);
-    }
-
-    // Map from a stringified PackageId to the source file with that id.
-    // Only one source file may have a given packageId. Others become redirects (see createRedirectSourceFile).
-    // `packageIdToSourceFile` is only used while building the program, while `sourceFileToPackageName` and `isSourceFileTargetOfRedirect` are kept around.
-    const packageIdToSourceFile = new Map<string, SourceFile>();
-    // Maps from a SourceFile's `.path` to the name of the package it was imported with.
-    let sourceFileToPackageName = new Map<Path, string>();
-    // Key is a file name. Value is the (non-empty, or undefined) list of files that redirect to it.
-    let redirectTargetsMap = createMultiMap<Path, string>();
-    let usesUriStyleNodeCoreModules = false;
-
-    /**
-     * map with
-     * - SourceFile if present
-     * - false if sourceFile missing for source of project reference redirect
-     * - undefined otherwise
-     */
-    const filesByName = new Map<Path, SourceFile | false | undefined>();
-    let missingFileNames = new Map<Path, string>();
-    // stores 'filename -> file association' ignoring case
-    // used to track cases when two file names differ only in casing
-    const filesByNameIgnoreCase = host.useCaseSensitiveFileNames() ? new Map<string, SourceFile>() : undefined;
-
-    // A parallel array to projectReferences storing the results of reading in the referenced tsconfig files
-    let resolvedProjectReferences: readonly (ResolvedProjectReference | undefined)[] | undefined;
-    let projectReferenceRedirects: Map<Path, ResolvedProjectReference | false> | undefined;
-    let mapFromFileToProjectReferenceRedirects: Map<Path, Path> | undefined;
-    let mapFromToProjectReferenceRedirectSource: Map<Path, SourceOfProjectReferenceRedirect> | undefined;
-
-    const useSourceOfProjectReferenceRedirect = !!host.useSourceOfProjectReferenceRedirect?.() &&
-        !options.disableSourceOfProjectReferenceRedirect;
-    const { onProgramCreateComplete, fileExists, directoryExists } = updateHostForUseSourceOfProjectReferenceRedirect({
-        compilerHost: host,
-        getSymlinkCache,
-        useSourceOfProjectReferenceRedirect,
-        toPath,
-        getResolvedProjectReferences,
-        getSourceOfProjectReferenceRedirect,
-        forEachResolvedProjectReference,
-    });
-    const readFile = host.readFile.bind(host) as typeof host.readFile;
-
-    tracing?.push(tracing.Phase.Program, "shouldProgramCreateNewSourceFiles", { hasOldProgram: !!oldProgram });
-    const shouldCreateNewSourceFile = shouldProgramCreateNewSourceFiles(oldProgram, options);
-    tracing?.pop();
-    // We set `structuralIsReused` to `undefined` because `tryReuseStructureFromOldProgram` calls `tryReuseStructureFromOldProgram` which checks
-    // `structuralIsReused`, which would be a TDZ violation if it was not set in advance to `undefined`.
-    let structureIsReused: StructureIsReused;
-    tracing?.push(tracing.Phase.Program, "tryReuseStructureFromOldProgram", {});
-    structureIsReused = tryReuseStructureFromOldProgram();
-    tracing?.pop();
-    if (structureIsReused !== StructureIsReused.Completely) {
-        processingDefaultLibFiles = [];
-        processingOtherFiles = [];
-
-        if (projectReferences) {
-            if (!resolvedProjectReferences) {
-                resolvedProjectReferences = projectReferences.map(parseProjectReferenceConfigFile);
-            }
-            if (rootNames.length) {
-                resolvedProjectReferences?.forEach((parsedRef, index) => {
-                    if (!parsedRef) return;
-                    const out = outFile(parsedRef.commandLine.options);
-                    if (useSourceOfProjectReferenceRedirect) {
-                        if (out || getEmitModuleKind(parsedRef.commandLine.options) === ModuleKind.None) {
-                            for (const fileName of parsedRef.commandLine.fileNames) {
-                                processProjectReferenceFile(fileName, { kind: FileIncludeKind.SourceFromProjectReference, index });
-                            }
-                        }
-                    }
-                    else {
-                        if (out) {
-                            processProjectReferenceFile(changeExtension(out, ".d.ts"), { kind: FileIncludeKind.OutputFromProjectReference, index });
-                        }
-                        else if (getEmitModuleKind(parsedRef.commandLine.options) === ModuleKind.None) {
-                            const getCommonSourceDirectory = memoize(() => getCommonSourceDirectoryOfConfig(parsedRef.commandLine, !host.useCaseSensitiveFileNames()));
-                            for (const fileName of parsedRef.commandLine.fileNames) {
-                                if (!isDeclarationFileName(fileName) && !fileExtensionIs(fileName, Extension.Json)) {
-                                    processProjectReferenceFile(getOutputDeclarationFileName(fileName, parsedRef.commandLine, !host.useCaseSensitiveFileNames(), getCommonSourceDirectory), { kind: FileIncludeKind.OutputFromProjectReference, index });
-                                }
-                            }
-                        }
-                    }
-                });
-            }
-        }
-
-        tracing?.push(tracing.Phase.Program, "processRootFiles", { count: rootNames.length });
-        forEach(rootNames, (name, index) => processRootFile(name, /*isDefaultLib*/ false, /*ignoreNoDefaultLib*/ false, { kind: FileIncludeKind.RootFile, index }));
-        tracing?.pop();
-
-        // load type declarations specified via 'types' argument or implicitly from types/ and node_modules/@types folders
-        automaticTypeDirectiveNames ??= rootNames.length ? getAutomaticTypeDirectiveNames(options, host) : emptyArray;
-        automaticTypeDirectiveResolutions = createModeAwareCache();
-        if (automaticTypeDirectiveNames.length) {
-            tracing?.push(tracing.Phase.Program, "processTypeReferences", { count: automaticTypeDirectiveNames.length });
-            // This containingFilename needs to match with the one used in managed-side
-            const containingDirectory = options.configFilePath ? getDirectoryPath(options.configFilePath) : currentDirectory;
-            const containingFilename = combinePaths(containingDirectory, inferredTypesContainingFile);
-            const resolutions = resolveTypeReferenceDirectiveNamesReusingOldState(automaticTypeDirectiveNames, containingFilename);
-            for (let i = 0; i < automaticTypeDirectiveNames.length; i++) {
-                // under node16/nodenext module resolution, load `types`/ata include names as cjs resolution results by passing an `undefined` mode
-                automaticTypeDirectiveResolutions.set(automaticTypeDirectiveNames[i], /*mode*/ undefined, resolutions[i]);
-                processTypeReferenceDirective(
-                    automaticTypeDirectiveNames[i],
-                    /*mode*/ undefined,
-                    resolutions[i],
-                    {
-                        kind: FileIncludeKind.AutomaticTypeDirectiveFile,
-                        typeReference: automaticTypeDirectiveNames[i],
-                        packageId: resolutions[i]?.resolvedTypeReferenceDirective?.packageId,
-                    },
-                );
-            }
-            tracing?.pop();
-        }
-
-        // Do not process the default library if:
-        //  - The '--noLib' flag is used.
-        //  - A 'no-default-lib' reference comment is encountered in
-        //      processing the root files.
-        if (rootNames.length && !skipDefaultLib) {
-            // If '--lib' is not specified, include default library file according to '--target'
-            // otherwise, using options specified in '--lib' instead of '--target' default library file
-            const defaultLibraryFileName = getDefaultLibraryFileName();
-            if (!options.lib && defaultLibraryFileName) {
-                processRootFile(defaultLibraryFileName, /*isDefaultLib*/ true, /*ignoreNoDefaultLib*/ false, { kind: FileIncludeKind.LibFile });
-            }
-            else {
-                forEach(options.lib, (libFileName, index) => {
-                    processRootFile(pathForLibFile(libFileName), /*isDefaultLib*/ true, /*ignoreNoDefaultLib*/ false, { kind: FileIncludeKind.LibFile, index });
-                });
-            }
-        }
-
-        files = stableSort(processingDefaultLibFiles, compareDefaultLibFiles).concat(processingOtherFiles);
-        processingDefaultLibFiles = undefined;
-        processingOtherFiles = undefined;
-    }
-
-    // Release any files we have acquired in the old program but are
-    // not part of the new program.
-    if (oldProgram && host.onReleaseOldSourceFile) {
-        const oldSourceFiles = oldProgram.getSourceFiles();
-        for (const oldSourceFile of oldSourceFiles) {
-            const newFile = getSourceFileByPath(oldSourceFile.resolvedPath);
-            if (
-                shouldCreateNewSourceFile || !newFile || newFile.impliedNodeFormat !== oldSourceFile.impliedNodeFormat ||
-                // old file wasn't redirect but new file is
-                (oldSourceFile.resolvedPath === oldSourceFile.path && newFile.resolvedPath !== oldSourceFile.path)
-            ) {
-                host.onReleaseOldSourceFile(oldSourceFile, oldProgram.getCompilerOptions(), !!getSourceFileByPath(oldSourceFile.path));
-            }
-        }
-        if (!host.getParsedCommandLine) {
-            oldProgram.forEachResolvedProjectReference(resolvedProjectReference => {
-                if (!getResolvedProjectReferenceByPath(resolvedProjectReference.sourceFile.path)) {
-                    host.onReleaseOldSourceFile!(resolvedProjectReference.sourceFile, oldProgram!.getCompilerOptions(), /*hasSourceFileByPath*/ false);
-                }
-            });
-        }
-    }
-
-    // Release commandlines that new program does not use
-    if (oldProgram && host.onReleaseParsedCommandLine) {
-        forEachProjectReference(
-            oldProgram.getProjectReferences(),
-            oldProgram.getResolvedProjectReferences(),
-            (oldResolvedRef, parent, index) => {
-                const oldReference = parent?.commandLine.projectReferences![index] || oldProgram!.getProjectReferences()![index];
-                const oldRefPath = resolveProjectReferencePath(oldReference);
-                if (!projectReferenceRedirects?.has(toPath(oldRefPath))) {
-                    host.onReleaseParsedCommandLine!(oldRefPath, oldResolvedRef, oldProgram!.getCompilerOptions());
-                }
-            },
-        );
-    }
-
-    // unconditionally set oldProgram to undefined to prevent it from being captured in closure
-    oldProgram = undefined;
-    resolvedLibProcessing = undefined;
-    resolvedModulesProcessing = undefined;
-    resolvedTypeReferenceDirectiveNamesProcessing = undefined;
-
-    const program: Program = {
-        getRootFileNames: () => rootNames,
-        getSourceFile,
-        getSourceFileByPath,
-        getSourceFiles: () => files,
-        getMissingFilePaths: () => missingFileNames,
-        getModuleResolutionCache: () => moduleResolutionCache,
-        getFilesByNameMap: () => filesByName,
-        getCompilerOptions: () => options,
-        getSyntacticDiagnostics,
-        getOptionsDiagnostics,
-        getGlobalDiagnostics,
-        getSemanticDiagnostics,
-        getCachedSemanticDiagnostics,
-        getSuggestionDiagnostics,
-        getDeclarationDiagnostics,
-        getBindAndCheckDiagnostics,
-        getProgramDiagnostics,
-        getTypeChecker,
-        getClassifiableNames,
-        getCommonSourceDirectory,
-        emit,
-        getCurrentDirectory: () => currentDirectory,
-        getNodeCount: () => getTypeChecker().getNodeCount(),
-        getIdentifierCount: () => getTypeChecker().getIdentifierCount(),
-        getSymbolCount: () => getTypeChecker().getSymbolCount(),
-        getTypeCount: () => getTypeChecker().getTypeCount(),
-        getInstantiationCount: () => getTypeChecker().getInstantiationCount(),
-        getRelationCacheSizes: () => getTypeChecker().getRelationCacheSizes(),
-        getFileProcessingDiagnostics: () => fileProcessingDiagnostics,
-        getResolvedTypeReferenceDirectives: () => resolvedTypeReferenceDirectives,
-        getAutomaticTypeDirectiveNames: () => automaticTypeDirectiveNames!,
-        getAutomaticTypeDirectiveResolutions: () => automaticTypeDirectiveResolutions,
-        isSourceFileFromExternalLibrary,
-        isSourceFileDefaultLibrary,
-        getModeForUsageLocation,
-        getModeForResolutionAtIndex,
-        getSourceFileFromReference,
-        getLibFileFromReference,
-        sourceFileToPackageName,
-        redirectTargetsMap,
-        usesUriStyleNodeCoreModules,
-        resolvedModules,
-        resolvedTypeReferenceDirectiveNames,
-        resolvedLibReferences,
-        getResolvedModule,
-        getResolvedModuleFromModuleSpecifier,
-        getResolvedTypeReferenceDirective,
-        forEachResolvedModule,
-        forEachResolvedTypeReferenceDirective,
-        getCurrentPackagesMap: () => packageMap,
-        typesPackageExists,
-        packageBundlesTypes,
-        isEmittedFile,
-        getConfigFileParsingDiagnostics,
-        getProjectReferences,
-        getResolvedProjectReferences,
-        getProjectReferenceRedirect,
-        getResolvedProjectReferenceToRedirect,
-        getResolvedProjectReferenceByPath,
-        forEachResolvedProjectReference,
-        isSourceOfProjectReferenceRedirect,
-        emitBuildInfo,
-        fileExists,
-        readFile,
-        directoryExists,
-        getSymlinkCache,
-        realpath: host.realpath?.bind(host),
-        useCaseSensitiveFileNames: () => host.useCaseSensitiveFileNames(),
-        getCanonicalFileName,
-        getFileIncludeReasons: () => fileReasons,
-        structureIsReused,
-        writeFile,
-    };
-
-    onProgramCreateComplete();
-
-    // Add file processingDiagnostics
-    fileProcessingDiagnostics?.forEach(diagnostic => {
-        switch (diagnostic.kind) {
-            case FilePreprocessingDiagnosticsKind.FilePreprocessingFileExplainingDiagnostic:
-                return programDiagnostics.add(createDiagnosticExplainingFile(diagnostic.file && getSourceFileByPath(diagnostic.file), diagnostic.fileProcessingReason, diagnostic.diagnostic, diagnostic.args || emptyArray));
-            case FilePreprocessingDiagnosticsKind.FilePreprocessingReferencedDiagnostic:
-                const { file, pos, end } = getReferencedFileLocation(program, diagnostic.reason) as ReferenceFileLocation;
-                return programDiagnostics.add(createFileDiagnostic(file, Debug.checkDefined(pos), Debug.checkDefined(end) - pos, diagnostic.diagnostic, ...diagnostic.args || emptyArray));
-            case FilePreprocessingDiagnosticsKind.ResolutionDiagnostics:
-                return diagnostic.diagnostics.forEach(d => programDiagnostics.add(d));
-            default:
-                Debug.assertNever(diagnostic);
-        }
-    });
-
-    verifyCompilerOptions();
-    performance.mark("afterProgram");
-    performance.measure("Program", "beforeProgram", "afterProgram");
-    tracing?.pop();
-
-    return program;
-
-    function getResolvedModule(file: SourceFile, moduleName: string, mode: ResolutionMode) {
-        return resolvedModules?.get(file.path)?.get(moduleName, mode);
-    }
-
-    function getResolvedModuleFromModuleSpecifier(moduleSpecifier: StringLiteralLike): ResolvedModuleWithFailedLookupLocations | undefined {
-        const sourceFile = getSourceFileOfNode(moduleSpecifier);
-        Debug.assertIsDefined(sourceFile, "`moduleSpecifier` must have a `SourceFile` ancestor. Use `program.getResolvedModule` instead to provide the containing file and resolution mode.");
-        return getResolvedModule(sourceFile, moduleSpecifier.text, getModeForUsageLocation(sourceFile, moduleSpecifier));
-    }
-
-    function getResolvedTypeReferenceDirective(file: SourceFile, typeDirectiveName: string, mode: ResolutionMode) {
-        return resolvedTypeReferenceDirectiveNames?.get(file.path)?.get(typeDirectiveName, mode);
-    }
-
-    function forEachResolvedModule(
-        callback: (resolution: ResolvedModuleWithFailedLookupLocations, moduleName: string, mode: ResolutionMode, filePath: Path) => void,
-        file?: SourceFile,
-    ) {
-        forEachResolution(resolvedModules, callback, file);
-    }
-
-    function forEachResolvedTypeReferenceDirective(
-        callback: (resolution: ResolvedTypeReferenceDirectiveWithFailedLookupLocations, moduleName: string, mode: ResolutionMode, filePath: Path) => void,
-        file?: SourceFile,
-    ): void {
-        forEachResolution(resolvedTypeReferenceDirectiveNames, callback, file);
-    }
-
-    function forEachResolution<T>(
-        resolutionCache: Map<Path, ModeAwareCache<T>> | undefined,
-        callback: (resolution: T, moduleName: string, mode: ResolutionMode, filePath: Path) => void,
-        file: SourceFile | undefined,
-    ) {
-        if (file) resolutionCache?.get(file.path)?.forEach((resolution, name, mode) => callback(resolution, name, mode, file.path));
-        else resolutionCache?.forEach((resolutions, filePath) => resolutions.forEach((resolution, name, mode) => callback(resolution, name, mode, filePath)));
-    }
-
-    function getPackagesMap() {
-        if (packageMap) return packageMap;
-        packageMap = new Map();
-        // A package name maps to true when we detect it has .d.ts files.
-        // This is useful as an approximation of whether a package bundles its own types.
-        // Note: we only look at files already found by module resolution,
-        // so there may be files we did not consider.
-        forEachResolvedModule(({ resolvedModule }) => {
-            if (resolvedModule?.packageId) packageMap!.set(resolvedModule.packageId.name, resolvedModule.extension === Extension.Dts || !!packageMap!.get(resolvedModule.packageId.name));
-        });
-        return packageMap;
-    }
-
-    function typesPackageExists(packageName: string): boolean {
-        return getPackagesMap().has(getTypesPackageName(packageName));
-    }
-    function packageBundlesTypes(packageName: string): boolean {
-        return !!getPackagesMap().get(packageName);
-    }
-
-    function addResolutionDiagnostics(resolution: ResolvedModuleWithFailedLookupLocations | ResolvedTypeReferenceDirectiveWithFailedLookupLocations) {
-        if (!resolution.resolutionDiagnostics?.length) return;
-        (fileProcessingDiagnostics ??= []).push({
-            kind: FilePreprocessingDiagnosticsKind.ResolutionDiagnostics,
-            diagnostics: resolution.resolutionDiagnostics,
-        });
-    }
-
-    function addResolutionDiagnosticsFromResolutionOrCache(containingFile: SourceFile, name: string, resolution: ResolvedModuleWithFailedLookupLocations, mode: ResolutionMode) {
-        // diagnostics directly from the resolution
-        if (host.resolveModuleNameLiterals || !host.resolveModuleNames) return addResolutionDiagnostics(resolution);
-        if (!moduleResolutionCache || isExternalModuleNameRelative(name)) return;
-        const containingFileName = getNormalizedAbsolutePath(containingFile.originalFileName, currentDirectory);
-        const containingDir = getDirectoryPath(containingFileName);
-        const redirectedReference = getRedirectReferenceForResolution(containingFile);
-        // only nonrelative names hit the cache, and, at least as of right now, only nonrelative names can issue diagnostics
-        // (Since diagnostics are only issued via import or export map lookup)
-        // This may totally change if/when the issue of output paths not mapping to input files is fixed in a broader context
-        // When it is, how we extract diagnostics from the module name resolver will have the be refined - the current cache
-        // APIs wrapping the underlying resolver make it almost impossible to smuggle the diagnostics out in a generalized way
-        const fromCache = moduleResolutionCache.getFromNonRelativeNameCache(name, mode, containingDir, redirectedReference);
-        if (fromCache) addResolutionDiagnostics(fromCache);
-    }
-
-    function resolveModuleNamesWorker(moduleNames: readonly StringLiteralLike[], containingFile: SourceFile, reusedNames: readonly StringLiteralLike[] | undefined): readonly ResolvedModuleWithFailedLookupLocations[] {
-        if (!moduleNames.length) return emptyArray;
-        const containingFileName = getNormalizedAbsolutePath(containingFile.originalFileName, currentDirectory);
-        const redirectedReference = getRedirectReferenceForResolution(containingFile);
-        tracing?.push(tracing.Phase.Program, "resolveModuleNamesWorker", { containingFileName });
-        performance.mark("beforeResolveModule");
-        const result = actualResolveModuleNamesWorker(moduleNames, containingFileName, redirectedReference, options, containingFile, reusedNames);
-        performance.mark("afterResolveModule");
-        performance.measure("ResolveModule", "beforeResolveModule", "afterResolveModule");
-        tracing?.pop();
-        return result;
-    }
-
-    function resolveTypeReferenceDirectiveNamesWorker<T extends FileReference | string>(typeDirectiveNames: readonly T[], containingFile: string | SourceFile, reusedNames: readonly T[] | undefined): readonly ResolvedTypeReferenceDirectiveWithFailedLookupLocations[] {
-        if (!typeDirectiveNames.length) return [];
-        const containingSourceFile = !isString(containingFile) ? containingFile : undefined;
-        const containingFileName = !isString(containingFile) ? getNormalizedAbsolutePath(containingFile.originalFileName, currentDirectory) : containingFile;
-        const redirectedReference = containingSourceFile && getRedirectReferenceForResolution(containingSourceFile);
-        tracing?.push(tracing.Phase.Program, "resolveTypeReferenceDirectiveNamesWorker", { containingFileName });
-        performance.mark("beforeResolveTypeReference");
-        const result = actualResolveTypeReferenceDirectiveNamesWorker(typeDirectiveNames, containingFileName, redirectedReference, options, containingSourceFile, reusedNames);
-        performance.mark("afterResolveTypeReference");
-        performance.measure("ResolveTypeReference", "beforeResolveTypeReference", "afterResolveTypeReference");
-        tracing?.pop();
-        return result;
-    }
-
-    function getRedirectReferenceForResolution(file: SourceFile) {
-        const redirect = getResolvedProjectReferenceToRedirect(file.originalFileName);
-        if (redirect || !isDeclarationFileName(file.originalFileName)) return redirect;
-
-        // The originalFileName could not be actual source file name if file found was d.ts from referecned project
-        // So in this case try to look up if this is output from referenced project, if it is use the redirected project in that case
-        const resultFromDts = getRedirectReferenceForResolutionFromSourceOfProject(file.path);
-        if (resultFromDts) return resultFromDts;
-
-        // If preserveSymlinks is true, module resolution wont jump the symlink
-        // but the resolved real path may be the .d.ts from project reference
-        // Note:: Currently we try the real path only if the
-        // file is from node_modules to avoid having to run real path on all file paths
-        if (!host.realpath || !options.preserveSymlinks || !file.originalFileName.includes(nodeModulesPathPart)) return undefined;
-        const realDeclarationPath = toPath(host.realpath(file.originalFileName));
-        return realDeclarationPath === file.path ? undefined : getRedirectReferenceForResolutionFromSourceOfProject(realDeclarationPath);
-    }
-
-    function getRedirectReferenceForResolutionFromSourceOfProject(filePath: Path) {
-        const source = getSourceOfProjectReferenceRedirect(filePath);
-        if (isString(source)) return getResolvedProjectReferenceToRedirect(source);
-        if (!source) return undefined;
-        // Output of .d.ts file so return resolved ref that matches the out file name
-        return forEachResolvedProjectReference(resolvedRef => {
-            const out = outFile(resolvedRef.commandLine.options);
-            if (!out) return undefined;
-            return toPath(out) === filePath ? resolvedRef : undefined;
-        });
-    }
-
-    function compareDefaultLibFiles(a: SourceFile, b: SourceFile) {
-        return compareValues(getDefaultLibFilePriority(a), getDefaultLibFilePriority(b));
-    }
-
-    function getDefaultLibFilePriority(a: SourceFile) {
-        if (containsPath(defaultLibraryPath, a.fileName, /*ignoreCase*/ false)) {
-            const basename = getBaseFileName(a.fileName);
-            if (basename === "lib.d.ts" || basename === "lib.es6.d.ts") return 0;
-            const name = removeSuffix(removePrefix(basename, "lib."), ".d.ts");
-            const index = libs.indexOf(name);
-            if (index !== -1) return index + 1;
-        }
-        return libs.length + 2;
-    }
-
-    function toPath(fileName: string): Path {
-        return ts_toPath(fileName, currentDirectory, getCanonicalFileName);
-    }
-
-    function getCommonSourceDirectory() {
-        if (commonSourceDirectory === undefined) {
-            const emittedFiles = filter(files, file => sourceFileMayBeEmitted(file, program));
-            commonSourceDirectory = ts_getCommonSourceDirectory(
-                options,
-                () => mapDefined(emittedFiles, file => file.isDeclarationFile ? undefined : file.fileName),
-                currentDirectory,
-                getCanonicalFileName,
-                commonSourceDirectory => checkSourceFilesBelongToPath(emittedFiles, commonSourceDirectory),
-            );
-        }
-        return commonSourceDirectory;
-    }
-
-    function getClassifiableNames() {
-        if (!classifiableNames) {
-            // Initialize a checker so that all our files are bound.
-            getTypeChecker();
-            classifiableNames = new Set();
-
-            for (const sourceFile of files) {
-                sourceFile.classifiableNames?.forEach(value => classifiableNames.add(value));
-            }
-        }
-
-        return classifiableNames;
-    }
-
-    function resolveModuleNamesReusingOldState(moduleNames: readonly StringLiteralLike[], file: SourceFile): readonly ResolvedModuleWithFailedLookupLocations[] {
-        if (structureIsReused === StructureIsReused.Not && !file.ambientModuleNames.length) {
-            // If the old program state does not permit reusing resolutions and `file` does not contain locally defined ambient modules,
-            // the best we can do is fallback to the default logic.
-            return resolveModuleNamesWorker(moduleNames, file, /*reusedNames*/ undefined);
-        }
-
-        // At this point, we know at least one of the following hold:
-        // - file has local declarations for ambient modules
-        // - old program state is available
-        // With this information, we can infer some module resolutions without performing resolution.
-
-        /** An ordered list of module names for which we cannot recover the resolution. */
-        let unknownModuleNames: StringLiteralLike[] | undefined;
-        /**
-         * The indexing of elements in this list matches that of `moduleNames`.
-         *
-         * Before combining results, result[i] is in one of the following states:
-         * * undefined: needs to be recomputed,
-         * * predictedToResolveToAmbientModuleMarker: known to be an ambient module.
-         * Needs to be reset to undefined before returning,
-         * * ResolvedModuleFull instance: can be reused.
-         */
-        let result: ResolvedModuleWithFailedLookupLocations[] | undefined;
-        let reusedNames: StringLiteralLike[] | undefined;
-        /** A transient placeholder used to mark predicted resolution in the result list. */
-        const predictedToResolveToAmbientModuleMarker: ResolvedModuleWithFailedLookupLocations = emptyResolution;
-        const oldSourceFile = oldProgram && oldProgram.getSourceFile(file.fileName);
-
-        for (let i = 0; i < moduleNames.length; i++) {
-            const moduleName = moduleNames[i];
-            // If the source file is unchanged and doesnt have invalidated resolution, reuse the module resolutions
-            if (file === oldSourceFile && !hasInvalidatedResolutions(file.path)) {
-                const oldResolution = oldProgram?.getResolvedModule(file, moduleName.text, getModeForUsageLocation(file, moduleName));
-                if (oldResolution?.resolvedModule) {
-                    if (isTraceEnabled(options, host)) {
-                        trace(
-                            host,
-                            oldResolution.resolvedModule.packageId ?
-                                Diagnostics.Reusing_resolution_of_module_0_from_1_of_old_program_it_was_successfully_resolved_to_2_with_Package_ID_3 :
-                                Diagnostics.Reusing_resolution_of_module_0_from_1_of_old_program_it_was_successfully_resolved_to_2,
-                            moduleName.text,
-                            getNormalizedAbsolutePath(file.originalFileName, currentDirectory),
-                            oldResolution.resolvedModule.resolvedFileName,
-                            oldResolution.resolvedModule.packageId && packageIdToString(oldResolution.resolvedModule.packageId),
-                        );
-                    }
-                    (result ??= new Array(moduleNames.length))[i] = oldResolution;
-                    (reusedNames ??= []).push(moduleName);
-                    continue;
-                }
-            }
-            // We know moduleName resolves to an ambient module provided that moduleName:
-            // - is in the list of ambient modules locally declared in the current source file.
-            // - resolved to an ambient module in the old program whose declaration is in an unmodified file
-            //   (so the same module declaration will land in the new program)
-            let resolvesToAmbientModuleInNonModifiedFile = false;
-            if (contains(file.ambientModuleNames, moduleName.text)) {
-                resolvesToAmbientModuleInNonModifiedFile = true;
-                if (isTraceEnabled(options, host)) {
-                    trace(host, Diagnostics.Module_0_was_resolved_as_locally_declared_ambient_module_in_file_1, moduleName.text, getNormalizedAbsolutePath(file.originalFileName, currentDirectory));
-                }
-            }
-            else {
-                resolvesToAmbientModuleInNonModifiedFile = moduleNameResolvesToAmbientModuleInNonModifiedFile(moduleName);
-            }
-
-            if (resolvesToAmbientModuleInNonModifiedFile) {
-                (result || (result = new Array(moduleNames.length)))[i] = predictedToResolveToAmbientModuleMarker;
-            }
-            else {
-                // Resolution failed in the old program, or resolved to an ambient module for which we can't reuse the result.
-                (unknownModuleNames ??= []).push(moduleName);
-            }
-        }
-
-        const resolutions = unknownModuleNames && unknownModuleNames.length
-            ? resolveModuleNamesWorker(unknownModuleNames, file, reusedNames)
-            : emptyArray;
-
-        // Combine results of resolutions and predicted results
-        if (!result) {
-            // There were no unresolved/ambient resolutions.
-            Debug.assert(resolutions.length === moduleNames.length);
-            return resolutions;
-        }
-
-        let j = 0;
-        for (let i = 0; i < result.length; i++) {
-            if (!result[i]) {
-                result[i] = resolutions[j];
-                j++;
-            }
-        }
-        Debug.assert(j === resolutions.length);
-
-        return result;
-
-        // If we change our policy of rechecking failed lookups on each program create,
-        // we should adjust the value returned here.
-        function moduleNameResolvesToAmbientModuleInNonModifiedFile(moduleName: StringLiteralLike): boolean {
-            const resolutionToFile = oldProgram?.getResolvedModule(file, moduleName.text, getModeForUsageLocation(file, moduleName))?.resolvedModule;
-            const resolvedFile = resolutionToFile && oldProgram!.getSourceFile(resolutionToFile.resolvedFileName);
-            if (resolutionToFile && resolvedFile) {
-                // In the old program, we resolved to an ambient module that was in the same
-                //   place as we expected to find an actual module file.
-                // We actually need to return 'false' here even though this seems like a 'true' case
-                //   because the normal module resolution algorithm will find this anyway.
-                return false;
-            }
-
-            // at least one of declarations should come from non-modified source file
-            const unmodifiedFile = ambientModuleNameToUnmodifiedFileName.get(moduleName.text);
-
-            if (!unmodifiedFile) {
-                return false;
-            }
-
-            if (isTraceEnabled(options, host)) {
-                trace(host, Diagnostics.Module_0_was_resolved_as_ambient_module_declared_in_1_since_this_file_was_not_modified, moduleName.text, unmodifiedFile);
-            }
-            return true;
-        }
-    }
-
-    function resolveTypeReferenceDirectiveNamesReusingOldState(typeDirectiveNames: readonly FileReference[], containingFile: SourceFile): readonly ResolvedTypeReferenceDirectiveWithFailedLookupLocations[];
-    function resolveTypeReferenceDirectiveNamesReusingOldState(typeDirectiveNames: string[], containingFile: string): readonly ResolvedTypeReferenceDirectiveWithFailedLookupLocations[];
-    function resolveTypeReferenceDirectiveNamesReusingOldState<T extends string | FileReference>(typeDirectiveNames: readonly T[], containingFile: string | SourceFile): readonly ResolvedTypeReferenceDirectiveWithFailedLookupLocations[] {
-        if (structureIsReused === StructureIsReused.Not) {
-            // If the old program state does not permit reusing resolutions and `file` does not contain locally defined ambient modules,
-            // the best we can do is fallback to the default logic.
-            return resolveTypeReferenceDirectiveNamesWorker(typeDirectiveNames, containingFile, /*reusedNames*/ undefined);
-        }
-
-        /** An ordered list of module names for which we cannot recover the resolution. */
-        let unknownTypeReferenceDirectiveNames: T[] | undefined;
-        let result: ResolvedTypeReferenceDirectiveWithFailedLookupLocations[] | undefined;
-        let reusedNames: T[] | undefined;
-        const containingSourceFile = !isString(containingFile) ? containingFile : undefined;
-        const oldSourceFile = !isString(containingFile) ? oldProgram && oldProgram.getSourceFile(containingFile.fileName) : undefined;
-        const canReuseResolutions = !isString(containingFile) ?
-            containingFile === oldSourceFile && !hasInvalidatedResolutions(containingFile.path) :
-            !hasInvalidatedResolutions(toPath(containingFile));
-        for (let i = 0; i < typeDirectiveNames.length; i++) {
-            const entry = typeDirectiveNames[i];
-            if (canReuseResolutions) {
-                const typeDirectiveName = getTypeReferenceResolutionName(entry);
-                const mode = getModeForFileReference(entry, containingSourceFile?.impliedNodeFormat);
-                const oldResolution = !isString(containingFile) ?
-                    oldProgram?.getResolvedTypeReferenceDirective(containingFile, typeDirectiveName, mode) :
-                    oldProgram?.getAutomaticTypeDirectiveResolutions()?.get(typeDirectiveName, mode);
-                if (oldResolution?.resolvedTypeReferenceDirective) {
-                    if (isTraceEnabled(options, host)) {
-                        trace(
-                            host,
-                            oldResolution.resolvedTypeReferenceDirective.packageId ?
-                                Diagnostics.Reusing_resolution_of_type_reference_directive_0_from_1_of_old_program_it_was_successfully_resolved_to_2_with_Package_ID_3 :
-                                Diagnostics.Reusing_resolution_of_type_reference_directive_0_from_1_of_old_program_it_was_successfully_resolved_to_2,
-                            typeDirectiveName,
-                            !isString(containingFile) ? getNormalizedAbsolutePath(containingFile.originalFileName, currentDirectory) : containingFile,
-                            oldResolution.resolvedTypeReferenceDirective.resolvedFileName,
-                            oldResolution.resolvedTypeReferenceDirective.packageId && packageIdToString(oldResolution.resolvedTypeReferenceDirective.packageId),
-                        );
-                    }
-                    (result ??= new Array(typeDirectiveNames.length))[i] = oldResolution;
-                    (reusedNames ??= []).push(entry);
-                    continue;
-                }
-            }
-            // Resolution failed in the old program, or resolved to an ambient module for which we can't reuse the result.
-            (unknownTypeReferenceDirectiveNames ??= []).push(entry);
-        }
-
-        if (!unknownTypeReferenceDirectiveNames) return result || emptyArray;
-        const resolutions = resolveTypeReferenceDirectiveNamesWorker(
-            unknownTypeReferenceDirectiveNames,
-            containingFile,
-            reusedNames,
-        );
-
-        // Combine results of resolutions
-        if (!result) {
-            // There were no unresolved resolutions.
-            Debug.assert(resolutions.length === typeDirectiveNames.length);
-            return resolutions;
-        }
-
-        let j = 0;
-        for (let i = 0; i < result.length; i++) {
-            if (!result[i]) {
-                result[i] = resolutions[j];
-                j++;
-            }
-        }
-        Debug.assert(j === resolutions.length);
-        return result;
-    }
-
-    function canReuseProjectReferences(): boolean {
-        return !forEachProjectReference(
-            oldProgram!.getProjectReferences(),
-            oldProgram!.getResolvedProjectReferences(),
-            (oldResolvedRef, parent, index) => {
-                const newRef = (parent ? parent.commandLine.projectReferences : projectReferences)![index];
-                const newResolvedRef = parseProjectReferenceConfigFile(newRef);
-                if (oldResolvedRef) {
-                    // Resolved project reference has gone missing or changed
-                    return !newResolvedRef ||
-                        newResolvedRef.sourceFile !== oldResolvedRef.sourceFile ||
-                        !arrayIsEqualTo(oldResolvedRef.commandLine.fileNames, newResolvedRef.commandLine.fileNames);
-                }
-                else {
-                    // A previously-unresolved reference may be resolved now
-                    return newResolvedRef !== undefined;
-                }
-            },
-            (oldProjectReferences, parent) => {
-                // If array of references is changed, we cant resue old program
-                const newReferences = parent ? getResolvedProjectReferenceByPath(parent.sourceFile.path)!.commandLine.projectReferences : projectReferences;
-                return !arrayIsEqualTo(oldProjectReferences, newReferences, projectReferenceIsEqualTo);
-            },
-        );
-    }
-
-    function tryReuseStructureFromOldProgram(): StructureIsReused {
-        if (!oldProgram) {
-            return StructureIsReused.Not;
-        }
-
-        // check properties that can affect structure of the program or module resolution strategy
-        // if any of these properties has changed - structure cannot be reused
-        const oldOptions = oldProgram.getCompilerOptions();
-        if (changesAffectModuleResolution(oldOptions, options)) {
-            return StructureIsReused.Not;
-        }
-
-        // there is an old program, check if we can reuse its structure
-        const oldRootNames = oldProgram.getRootFileNames();
-        if (!arrayIsEqualTo(oldRootNames, rootNames)) {
-            return StructureIsReused.Not;
-        }
-
-        // Check if any referenced project tsconfig files are different
-        if (!canReuseProjectReferences()) {
-            return StructureIsReused.Not;
-        }
-        if (projectReferences) {
-            resolvedProjectReferences = projectReferences.map(parseProjectReferenceConfigFile);
-        }
-
-        // check if program source files has changed in the way that can affect structure of the program
-        const newSourceFiles: SourceFile[] = [];
-        const modifiedSourceFiles: SourceFile[] = [];
-        structureIsReused = StructureIsReused.Completely;
-
-        // If the missing file paths are now present, it can change the progam structure,
-        // and hence cant reuse the structure.
-        // This is same as how we dont reuse the structure if one of the file from old program is now missing
-        if (forEachEntry(oldProgram.getMissingFilePaths(), missingFileName => host.fileExists(missingFileName))) {
-            return StructureIsReused.Not;
-        }
-
-        const oldSourceFiles = oldProgram.getSourceFiles();
-        const enum SeenPackageName {
-            Exists,
-            Modified,
-        }
-        const seenPackageNames = new Map<string, SeenPackageName>();
-
-        for (const oldSourceFile of oldSourceFiles) {
-            const sourceFileOptions = getCreateSourceFileOptions(oldSourceFile.fileName, moduleResolutionCache, host, options);
-            let newSourceFile = host.getSourceFileByPath
-                ? host.getSourceFileByPath(oldSourceFile.fileName, oldSourceFile.resolvedPath, sourceFileOptions, /*onError*/ undefined, shouldCreateNewSourceFile)
-                : host.getSourceFile(oldSourceFile.fileName, sourceFileOptions, /*onError*/ undefined, shouldCreateNewSourceFile); // TODO: GH#18217
-
-            if (!newSourceFile) {
-                return StructureIsReused.Not;
-            }
-            newSourceFile.packageJsonLocations = sourceFileOptions.packageJsonLocations?.length ? sourceFileOptions.packageJsonLocations : undefined;
-            newSourceFile.packageJsonScope = sourceFileOptions.packageJsonScope;
-
-            Debug.assert(!newSourceFile.redirectInfo, "Host should not return a redirect source file from `getSourceFile`");
-
-            let fileChanged: boolean;
-            if (oldSourceFile.redirectInfo) {
-                // We got `newSourceFile` by path, so it is actually for the unredirected file.
-                // This lets us know if the unredirected file has changed. If it has we should break the redirect.
-                if (newSourceFile !== oldSourceFile.redirectInfo.unredirected) {
-                    // Underlying file has changed. Might not redirect anymore. Must rebuild program.
-                    return StructureIsReused.Not;
-                }
-                fileChanged = false;
-                newSourceFile = oldSourceFile; // Use the redirect.
-            }
-            else if (oldProgram.redirectTargetsMap.has(oldSourceFile.path)) {
-                // If a redirected-to source file changes, the redirect may be broken.
-                if (newSourceFile !== oldSourceFile) {
-                    return StructureIsReused.Not;
-                }
-                fileChanged = false;
-            }
-            else {
-                fileChanged = newSourceFile !== oldSourceFile;
-            }
-
-            // Since the project references havent changed, its right to set originalFileName and resolvedPath here
-            newSourceFile.path = oldSourceFile.path;
-            newSourceFile.originalFileName = oldSourceFile.originalFileName;
-            newSourceFile.resolvedPath = oldSourceFile.resolvedPath;
-            newSourceFile.fileName = oldSourceFile.fileName;
-
-            const packageName = oldProgram.sourceFileToPackageName.get(oldSourceFile.path);
-            if (packageName !== undefined) {
-                // If there are 2 different source files for the same package name and at least one of them changes,
-                // they might become redirects. So we must rebuild the program.
-                const prevKind = seenPackageNames.get(packageName);
-                const newKind = fileChanged ? SeenPackageName.Modified : SeenPackageName.Exists;
-                if ((prevKind !== undefined && newKind === SeenPackageName.Modified) || prevKind === SeenPackageName.Modified) {
-                    return StructureIsReused.Not;
-                }
-                seenPackageNames.set(packageName, newKind);
-            }
-
-            if (fileChanged) {
-                if (oldSourceFile.impliedNodeFormat !== newSourceFile.impliedNodeFormat) {
-                    structureIsReused = StructureIsReused.SafeModules;
-                }
-                // The `newSourceFile` object was created for the new program.
-                else if (!arrayIsEqualTo(oldSourceFile.libReferenceDirectives, newSourceFile.libReferenceDirectives, fileReferenceIsEqualTo)) {
-                    // 'lib' references has changed. Matches behavior in changesAffectModuleResolution
-                    structureIsReused = StructureIsReused.SafeModules;
-                }
-                else if (oldSourceFile.hasNoDefaultLib !== newSourceFile.hasNoDefaultLib) {
-                    // value of no-default-lib has changed
-                    // this will affect if default library is injected into the list of files
-                    structureIsReused = StructureIsReused.SafeModules;
-                }
-                // check tripleslash references
-                else if (!arrayIsEqualTo(oldSourceFile.referencedFiles, newSourceFile.referencedFiles, fileReferenceIsEqualTo)) {
-                    // tripleslash references has changed
-                    structureIsReused = StructureIsReused.SafeModules;
-                }
-                else {
-                    // check imports and module augmentations
-                    collectExternalModuleReferences(newSourceFile);
-                    if (!arrayIsEqualTo(oldSourceFile.imports, newSourceFile.imports, moduleNameIsEqualTo)) {
-                        // imports has changed
-                        structureIsReused = StructureIsReused.SafeModules;
-                    }
-                    else if (!arrayIsEqualTo(oldSourceFile.moduleAugmentations, newSourceFile.moduleAugmentations, moduleNameIsEqualTo)) {
-                        // moduleAugmentations has changed
-                        structureIsReused = StructureIsReused.SafeModules;
-                    }
-                    else if ((oldSourceFile.flags & NodeFlags.PermanentlySetIncrementalFlags) !== (newSourceFile.flags & NodeFlags.PermanentlySetIncrementalFlags)) {
-                        // dynamicImport has changed
-                        structureIsReused = StructureIsReused.SafeModules;
-                    }
-                    else if (!arrayIsEqualTo(oldSourceFile.typeReferenceDirectives, newSourceFile.typeReferenceDirectives, fileReferenceIsEqualTo)) {
-                        // 'types' references has changed
-                        structureIsReused = StructureIsReused.SafeModules;
-                    }
-                }
-
-                // tentatively approve the file
-                modifiedSourceFiles.push(newSourceFile);
-            }
-            else if (hasInvalidatedResolutions(oldSourceFile.path)) {
-                // 'module/types' references could have changed
-                structureIsReused = StructureIsReused.SafeModules;
-
-                // add file to the modified list so that we will resolve it later
-                modifiedSourceFiles.push(newSourceFile);
-            }
-            else {
-                for (const moduleName of oldSourceFile.ambientModuleNames) {
-                    ambientModuleNameToUnmodifiedFileName.set(moduleName, oldSourceFile.fileName);
-                }
-            }
-
-            // if file has passed all checks it should be safe to reuse it
-            newSourceFiles.push(newSourceFile);
-        }
-
-        if (structureIsReused !== StructureIsReused.Completely) {
-            return structureIsReused;
-        }
-
-        // try to verify results of module resolution
-        for (const newSourceFile of modifiedSourceFiles) {
-            const moduleNames = getModuleNames(newSourceFile);
-            const resolutions = resolveModuleNamesReusingOldState(moduleNames, newSourceFile);
-            (resolvedModulesProcessing ??= new Map()).set(newSourceFile.path, resolutions);
-            // ensure that module resolution results are still correct
-            const resolutionsChanged = hasChangesInResolutions(
-                moduleNames,
-                resolutions,
-                name => oldProgram.getResolvedModule(newSourceFile, name.text, getModeForUsageLocation(newSourceFile, name)),
-                moduleResolutionIsEqualTo,
-            );
-            if (resolutionsChanged) structureIsReused = StructureIsReused.SafeModules;
-            const typesReferenceDirectives = newSourceFile.typeReferenceDirectives;
-            const typeReferenceResolutions = resolveTypeReferenceDirectiveNamesReusingOldState(typesReferenceDirectives, newSourceFile);
-            (resolvedTypeReferenceDirectiveNamesProcessing ??= new Map()).set(newSourceFile.path, typeReferenceResolutions);
-            // ensure that types resolutions are still correct
-            const typeReferenceResolutionsChanged = hasChangesInResolutions(
-                typesReferenceDirectives,
-                typeReferenceResolutions,
-                name => oldProgram.getResolvedTypeReferenceDirective(newSourceFile, getTypeReferenceResolutionName(name), getModeForFileReference(name, newSourceFile.impliedNodeFormat)),
-                typeDirectiveIsEqualTo,
-            );
-            if (typeReferenceResolutionsChanged) structureIsReused = StructureIsReused.SafeModules;
-        }
-
-        if (structureIsReused !== StructureIsReused.Completely) {
-            return structureIsReused;
-        }
-
-        if (changesAffectingProgramStructure(oldOptions, options)) {
-            return StructureIsReused.SafeModules;
-        }
-
-        if (
-            oldProgram.resolvedLibReferences &&
-            forEachEntry(oldProgram.resolvedLibReferences, (resolution, libFileName) => pathForLibFileWorker(libFileName).actual !== resolution.actual)
-        ) {
-            return StructureIsReused.SafeModules;
-        }
-
-        if (host.hasChangedAutomaticTypeDirectiveNames) {
-            if (host.hasChangedAutomaticTypeDirectiveNames()) return StructureIsReused.SafeModules;
-        }
-        else {
-            automaticTypeDirectiveNames = getAutomaticTypeDirectiveNames(options, host);
-            if (!arrayIsEqualTo(oldProgram.getAutomaticTypeDirectiveNames(), automaticTypeDirectiveNames)) return StructureIsReused.SafeModules;
-        }
-        missingFileNames = oldProgram.getMissingFilePaths();
-
-        // update fileName -> file mapping
-        Debug.assert(newSourceFiles.length === oldProgram.getSourceFiles().length);
-        for (const newSourceFile of newSourceFiles) {
-            filesByName.set(newSourceFile.path, newSourceFile);
-        }
-        const oldFilesByNameMap = oldProgram.getFilesByNameMap();
-        oldFilesByNameMap.forEach((oldFile, path) => {
-            if (!oldFile) {
-                filesByName.set(path, oldFile);
-                return;
-            }
-            if (oldFile.path === path) {
-                // Set the file as found during node modules search if it was found that way in old progra,
-                if (oldProgram.isSourceFileFromExternalLibrary(oldFile)) {
-                    sourceFilesFoundSearchingNodeModules.set(oldFile.path, true);
-                }
-                return;
-            }
-            filesByName.set(path, filesByName.get(oldFile.path));
-        });
-
-        files = newSourceFiles;
-        fileReasons = oldProgram.getFileIncludeReasons();
-        fileProcessingDiagnostics = oldProgram.getFileProcessingDiagnostics();
-        resolvedTypeReferenceDirectives = oldProgram.getResolvedTypeReferenceDirectives();
-        automaticTypeDirectiveNames = oldProgram.getAutomaticTypeDirectiveNames();
-        automaticTypeDirectiveResolutions = oldProgram.getAutomaticTypeDirectiveResolutions();
-
-        sourceFileToPackageName = oldProgram.sourceFileToPackageName;
-        redirectTargetsMap = oldProgram.redirectTargetsMap;
-        usesUriStyleNodeCoreModules = oldProgram.usesUriStyleNodeCoreModules;
-        resolvedModules = oldProgram.resolvedModules;
-        resolvedTypeReferenceDirectiveNames = oldProgram.resolvedTypeReferenceDirectiveNames;
-        resolvedLibReferences = oldProgram.resolvedLibReferences;
-        packageMap = oldProgram.getCurrentPackagesMap();
-
-        return StructureIsReused.Completely;
-    }
-
-    function getEmitHost(writeFileCallback?: WriteFileCallback): EmitHost {
-        return {
-            getPrependNodes,
-            getCanonicalFileName,
-            getCommonSourceDirectory: program.getCommonSourceDirectory,
-            getCompilerOptions: program.getCompilerOptions,
-            getCurrentDirectory: () => currentDirectory,
-            getSourceFile: program.getSourceFile,
-            getSourceFileByPath: program.getSourceFileByPath,
-            getSourceFiles: program.getSourceFiles,
-            getLibFileFromReference: program.getLibFileFromReference,
-            isSourceFileFromExternalLibrary,
-            getResolvedProjectReferenceToRedirect,
-            getProjectReferenceRedirect,
-            isSourceOfProjectReferenceRedirect,
-            getSymlinkCache,
-            writeFile: writeFileCallback || writeFile,
-            isEmitBlocked,
-            readFile: f => host.readFile(f),
-            fileExists: f => {
-                // Use local caches
-                const path = toPath(f);
-                if (getSourceFileByPath(path)) return true;
-                if (missingFileNames.has(path)) return false;
-                // Before falling back to the host
-                return host.fileExists(f);
-            },
-            useCaseSensitiveFileNames: () => host.useCaseSensitiveFileNames(),
-            getBuildInfo: bundle => program.getBuildInfo?.(bundle),
-            getSourceFileFromReference: (file, ref) => program.getSourceFileFromReference(file, ref),
-            redirectTargetsMap,
-            getFileIncludeReasons: program.getFileIncludeReasons,
-            createHash: maybeBind(host, host.createHash),
-        };
-    }
-
-    function writeFile(
-        fileName: string,
-        text: string,
-        writeByteOrderMark: boolean,
-        onError?: (message: string) => void,
-        sourceFiles?: readonly SourceFile[],
-        data?: WriteFileCallbackData,
-    ) {
-        host.writeFile(fileName, text, writeByteOrderMark, onError, sourceFiles, data);
-    }
-
-    function emitBuildInfo(writeFileCallback?: WriteFileCallback): EmitResult {
-        Debug.assert(!outFile(options));
-        tracing?.push(tracing.Phase.Emit, "emitBuildInfo", {}, /*separateBeginAndEnd*/ true);
-        performance.mark("beforeEmit");
-        const emitResult = emitFiles(
-            notImplementedResolver,
-            getEmitHost(writeFileCallback),
-            /*targetSourceFile*/ undefined,
-            /*transformers*/ noTransformers,
-            /*emitOnly*/ false,
-            /*onlyBuildInfo*/ true,
-        );
-
-        performance.mark("afterEmit");
-        performance.measure("Emit", "beforeEmit", "afterEmit");
-        tracing?.pop();
-        return emitResult;
-    }
-
-    function getResolvedProjectReferences() {
-        return resolvedProjectReferences;
-    }
-
-    function getProjectReferences() {
-        return projectReferences;
-    }
-
-    function getPrependNodes() {
-        return createPrependNodes(
-            projectReferences,
-            (_ref, index) => resolvedProjectReferences![index]?.commandLine,
-            fileName => {
-                const path = toPath(fileName);
-                const sourceFile = getSourceFileByPath(path);
-                return sourceFile ? sourceFile.text : filesByName.has(path) ? undefined : host.readFile(path);
-            },
-            host,
-        );
-    }
-
-    function isSourceFileFromExternalLibrary(file: SourceFile): boolean {
-        return !!sourceFilesFoundSearchingNodeModules.get(file.path);
-    }
-
-    function isSourceFileDefaultLibrary(file: SourceFile): boolean {
-        if (!file.isDeclarationFile) {
-            return false;
-        }
-
-        if (file.hasNoDefaultLib) {
-            return true;
-        }
-
-        if (!options.noLib) {
-            return false;
-        }
-
-        // If '--lib' is not specified, include default library file according to '--target'
-        // otherwise, using options specified in '--lib' instead of '--target' default library file
-        const equalityComparer = host.useCaseSensitiveFileNames() ? equateStringsCaseSensitive : equateStringsCaseInsensitive;
-        if (!options.lib) {
-            return equalityComparer(file.fileName, getDefaultLibraryFileName());
-        }
-        else {
-            return some(options.lib, libFileName => equalityComparer(file.fileName, resolvedLibReferences!.get(libFileName)!.actual));
-        }
-    }
-
-    function getTypeChecker() {
-        return typeChecker || (typeChecker = createTypeChecker(program));
-    }
-
-    function emit(sourceFile?: SourceFile, writeFileCallback?: WriteFileCallback, cancellationToken?: CancellationToken, emitOnly?: boolean | EmitOnly, transformers?: CustomTransformers, forceDtsEmit?: boolean): EmitResult {
-        tracing?.push(tracing.Phase.Emit, "emit", { path: sourceFile?.path }, /*separateBeginAndEnd*/ true);
-        const result = runWithCancellationToken(() => emitWorker(program, sourceFile, writeFileCallback, cancellationToken, emitOnly, transformers, forceDtsEmit));
-        tracing?.pop();
-        return result;
-    }
-
-    function isEmitBlocked(emitFileName: string): boolean {
-        return hasEmitBlockingDiagnostics.has(toPath(emitFileName));
-    }
-
-    function getCustomTransformers() {
-        if (!host.require) {
-            return emptyArray;
-        }
-
-        const compilerOptions = program.getCompilerOptions();
-        if (!shouldAllowPlugins(compilerOptions)) {
-            return emptyArray;
-        }
-
-        const customTransformers = mapDefined(compilerOptions.plugins, config => {
-            if (config.type !== "transformer") return undefined;
-
-            // TODO(jakebailey): The LS plugin loader is more complicated than this; copy.
-            const result = host.require!(program.getCurrentDirectory(), config.path);
-            // TODO(jakebailey): error handling, only do this once per, etc
-            Debug.assertIsDefined(result.module);
-
-            const factory = result.module as CustomTransformersModuleFactory;
-            Debug.assert(typeof factory === "function");
-
-            const plugin = factory({ typescript: getTypeScriptNamespace() });
-            return plugin.create({ program, config });
-        });
-
-        return customTransformers ?? emptyArray;
-    }
-
-    function emitWorker(program: Program, sourceFile: SourceFile | undefined, writeFileCallback: WriteFileCallback | undefined, cancellationToken: CancellationToken | undefined, emitOnly?: boolean | EmitOnly, customTransformers?: CustomTransformers, forceDtsEmit?: boolean): EmitResult {
-        if (!forceDtsEmit) {
-            const result = handleNoEmitOptions(program, sourceFile, writeFileCallback, cancellationToken);
-            if (result) return result;
-        }
-
-        // Create the emit resolver outside of the "emitTime" tracking code below.  That way
-        // any cost associated with it (like type checking) are appropriate associated with
-        // the type-checking counter.
-        //
-        // If the -out option is specified, we should not pass the source file to getEmitResolver.
-        // This is because in the -out scenario all files need to be emitted, and therefore all
-        // files need to be type checked. And the way to specify that all files need to be type
-        // checked is to not pass the file to getEmitResolver.
-        const emitResolver = getTypeChecker().getEmitResolver(outFile(options) ? undefined : sourceFile, cancellationToken);
-
-        performance.mark("beforeEmit");
-
-        const mergedCustomTransformers = mergeCustomTransformers(...getCustomTransformers(), customTransformers);
-
-        const emitResult = emitFiles(
-            emitResolver,
-            getEmitHost(writeFileCallback),
-            sourceFile,
-            getTransformers(options, mergedCustomTransformers, emitOnly),
-            emitOnly,
-            /*onlyBuildInfo*/ false,
-            forceDtsEmit,
-        );
-
-        performance.mark("afterEmit");
-        performance.measure("Emit", "beforeEmit", "afterEmit");
-        return emitResult;
-    }
-
-    function getSourceFile(fileName: string): SourceFile | undefined {
-        return getSourceFileByPath(toPath(fileName));
-    }
-
-    function getSourceFileByPath(path: Path): SourceFile | undefined {
-        return filesByName.get(path) || undefined;
-    }
-
-    function getDiagnosticsHelper<T extends Diagnostic>(
-        sourceFile: SourceFile | undefined,
-        getDiagnostics: (sourceFile: SourceFile, cancellationToken: CancellationToken | undefined) => readonly T[],
-        cancellationToken: CancellationToken | undefined,
-    ): readonly T[] {
-        if (sourceFile) {
-            return sortAndDeduplicateDiagnostics(getDiagnostics(sourceFile, cancellationToken));
-        }
-        return sortAndDeduplicateDiagnostics(flatMap(program.getSourceFiles(), sourceFile => {
-            if (cancellationToken) {
-                cancellationToken.throwIfCancellationRequested();
-            }
-            return getDiagnostics(sourceFile, cancellationToken);
-        }));
-    }
-
-    function getSyntacticDiagnostics(sourceFile?: SourceFile, cancellationToken?: CancellationToken): readonly DiagnosticWithLocation[] {
-        return getDiagnosticsHelper(sourceFile, getSyntacticDiagnosticsForFile, cancellationToken);
-    }
-
-    function getSemanticDiagnostics(sourceFile?: SourceFile, cancellationToken?: CancellationToken): readonly Diagnostic[] {
-        return getDiagnosticsHelper(sourceFile, getSemanticDiagnosticsForFile, cancellationToken);
-    }
-
-    function getCachedSemanticDiagnostics(sourceFile?: SourceFile): readonly Diagnostic[] | undefined {
-        return sourceFile
-            ? cachedBindAndCheckDiagnosticsForFile.perFile?.get(sourceFile.path)
-            : cachedBindAndCheckDiagnosticsForFile.allDiagnostics;
-    }
-
-    function getBindAndCheckDiagnostics(sourceFile: SourceFile, cancellationToken?: CancellationToken): readonly Diagnostic[] {
-        return getBindAndCheckDiagnosticsForFile(sourceFile, cancellationToken);
-    }
-
-    function getProgramDiagnostics(sourceFile: SourceFile): readonly Diagnostic[] {
-        if (skipTypeChecking(sourceFile, options, program)) {
-            return emptyArray;
-        }
-
-        const programDiagnosticsInFile = programDiagnostics.getDiagnostics(sourceFile.fileName);
-        if (!sourceFile.commentDirectives?.length) {
-            return programDiagnosticsInFile;
-        }
-
-        return getDiagnosticsWithPrecedingDirectives(sourceFile, sourceFile.commentDirectives, programDiagnosticsInFile).diagnostics;
-    }
-
-    function getDeclarationDiagnostics(sourceFile?: SourceFile, cancellationToken?: CancellationToken): readonly DiagnosticWithLocation[] {
-        const options = program.getCompilerOptions();
-        // collect diagnostics from the program only once if either no source file was specified or out/outFile is set (bundled emit)
-        if (!sourceFile || outFile(options)) {
-            return getDeclarationDiagnosticsWorker(sourceFile, cancellationToken);
-        }
-        else {
-            return getDiagnosticsHelper(sourceFile, getDeclarationDiagnosticsForFile, cancellationToken);
-        }
-    }
-
-    function getSyntacticDiagnosticsForFile(sourceFile: SourceFile): readonly DiagnosticWithLocation[] {
-        // For JavaScript files, we report semantic errors for using TypeScript-only
-        // constructs from within a JavaScript file as syntactic errors.
-        if (isSourceFileJS(sourceFile)) {
-            if (!sourceFile.additionalSyntacticDiagnostics) {
-                sourceFile.additionalSyntacticDiagnostics = getJSSyntacticDiagnosticsForFile(sourceFile);
-            }
-            return concatenate(sourceFile.additionalSyntacticDiagnostics, sourceFile.parseDiagnostics);
-        }
-        return sourceFile.parseDiagnostics;
-    }
-
-    function runWithCancellationToken<T>(func: () => T): T {
-        try {
-            return func();
-        }
-        catch (e) {
-            if (e instanceof OperationCanceledException) {
-                // We were canceled while performing the operation.  Because our type checker
-                // might be a bad state, we need to throw it away.
-                typeChecker = undefined!;
-            }
-
-            throw e;
-        }
-    }
-
-    function getSemanticDiagnosticsForFile(sourceFile: SourceFile, cancellationToken: CancellationToken | undefined): readonly Diagnostic[] {
-        return concatenate(
-            filterSemanticDiagnostics(getBindAndCheckDiagnosticsForFile(sourceFile, cancellationToken), options),
-            getProgramDiagnostics(sourceFile),
-        );
-    }
-
-    function getBindAndCheckDiagnosticsForFile(sourceFile: SourceFile, cancellationToken: CancellationToken | undefined): readonly Diagnostic[] {
-        return getAndCacheDiagnostics(sourceFile, cancellationToken, cachedBindAndCheckDiagnosticsForFile, getBindAndCheckDiagnosticsForFileNoCache);
-    }
-
-    function getBindAndCheckDiagnosticsForFileNoCache(sourceFile: SourceFile, cancellationToken: CancellationToken | undefined): readonly Diagnostic[] {
-        return runWithCancellationToken(() => {
-            if (skipTypeChecking(sourceFile, options, program)) {
-                return emptyArray;
-            }
-
-            const typeChecker = getTypeChecker();
-
-            Debug.assert(!!sourceFile.bindDiagnostics);
-
-            const isJs = sourceFile.scriptKind === ScriptKind.JS || sourceFile.scriptKind === ScriptKind.JSX;
-            const isCheckJs = isJs && isCheckJsEnabledForFile(sourceFile, options);
-            const isPlainJs = isPlainJsFile(sourceFile, options.checkJs);
-            const isTsNoCheck = !!sourceFile.checkJsDirective && sourceFile.checkJsDirective.enabled === false;
-
-            // By default, only type-check .ts, .tsx, Deferred, plain JS, checked JS and External
-            // - plain JS: .js files with no // ts-check and checkJs: undefined
-            // - check JS: .js files with either // ts-check or checkJs: true
-            // - external: files that are added by plugins
-            const includeBindAndCheckDiagnostics = !isTsNoCheck && (sourceFile.scriptKind === ScriptKind.TS || sourceFile.scriptKind === ScriptKind.TSX
-                || sourceFile.scriptKind === ScriptKind.External || isPlainJs || isCheckJs || sourceFile.scriptKind === ScriptKind.Deferred);
-            let bindDiagnostics: readonly Diagnostic[] = includeBindAndCheckDiagnostics ? sourceFile.bindDiagnostics : emptyArray;
-            let checkDiagnostics = includeBindAndCheckDiagnostics ? typeChecker.getDiagnostics(sourceFile, cancellationToken) : emptyArray;
-            if (isPlainJs) {
-                bindDiagnostics = filter(bindDiagnostics, d => plainJSErrors.has(d.code));
-                checkDiagnostics = filter(checkDiagnostics, d => plainJSErrors.has(d.code));
-            }
-            // skip ts-expect-error errors in plain JS files, and skip JSDoc errors except in checked JS
-            return getMergedBindAndCheckDiagnostics(sourceFile, includeBindAndCheckDiagnostics && !isPlainJs, bindDiagnostics, checkDiagnostics, isCheckJs ? sourceFile.jsDocDiagnostics : undefined);
-        });
-    }
-
-    function getMergedBindAndCheckDiagnostics(sourceFile: SourceFile, includeBindAndCheckDiagnostics: boolean, ...allDiagnostics: (readonly Diagnostic[] | undefined)[]) {
-        const flatDiagnostics = flatten(allDiagnostics);
-        if (!includeBindAndCheckDiagnostics || !sourceFile.commentDirectives?.length) {
-            return flatDiagnostics;
-        }
-
-        const { diagnostics, directives } = getDiagnosticsWithPrecedingDirectives(sourceFile, sourceFile.commentDirectives, flatDiagnostics);
-
-        for (const errorExpectation of directives.getUnusedExpectations()) {
-            diagnostics.push(createDiagnosticForRange(sourceFile, errorExpectation.range, Diagnostics.Unused_ts_expect_error_directive));
-        }
-
-        return diagnostics;
-    }
-
-    /**
-     * Creates a map of comment directives along with the diagnostics immediately preceded by one of them.
-     * Comments that match to any of those diagnostics are marked as used.
-     */
-    function getDiagnosticsWithPrecedingDirectives(sourceFile: SourceFile, commentDirectives: CommentDirective[], flatDiagnostics: Diagnostic[]) {
-        // Diagnostics are only reported if there is no comment directive preceding them
-        // This will modify the directives map by marking "used" ones with a corresponding diagnostic
-        const directives = createCommentDirectivesMap(sourceFile, commentDirectives);
-        const diagnostics = flatDiagnostics.filter(diagnostic => markPrecedingCommentDirectiveLine(diagnostic, directives) === -1);
-
-        return { diagnostics, directives };
-    }
-
-    function getSuggestionDiagnostics(sourceFile: SourceFile, cancellationToken: CancellationToken): readonly DiagnosticWithLocation[] {
-        return runWithCancellationToken(() => {
-            return getTypeChecker().getSuggestionDiagnostics(sourceFile, cancellationToken);
-        });
-    }
-
-    /**
-     * @returns The line index marked as preceding the diagnostic, or -1 if none was.
-     */
-    function markPrecedingCommentDirectiveLine(diagnostic: Diagnostic, directives: CommentDirectivesMap) {
-        const { file, start } = diagnostic;
-        if (!file) {
-            return -1;
-        }
-
-        // Start out with the line just before the text
-        const lineStarts = getLineStarts(file);
-        let line = computeLineAndCharacterOfPosition(lineStarts, start!).line - 1; // TODO: GH#18217
-        while (line >= 0) {
-            // As soon as that line is known to have a comment directive, use that
-            if (directives.markUsed(line)) {
-                return line;
-            }
-
-            // Stop searching if the line is not empty and not a comment
-            const lineText = file.text.slice(lineStarts[line], lineStarts[line + 1]).trim();
-            if (lineText !== "" && !/^(\s*)\/\/(.*)$/.test(lineText)) {
-                return -1;
-            }
-
-            line--;
-        }
-
-        return -1;
-    }
-
-    function getJSSyntacticDiagnosticsForFile(sourceFile: SourceFile): DiagnosticWithLocation[] {
-        return runWithCancellationToken(() => {
-            const diagnostics: DiagnosticWithLocation[] = [];
-            walk(sourceFile, sourceFile);
-            forEachChildRecursively(sourceFile, walk, walkArray);
-
-            return diagnostics;
-
-            function walk(node: Node, parent: Node) {
-                // Return directly from the case if the given node doesnt want to visit each child
-                // Otherwise break to visit each child
-
-                switch (parent.kind) {
-                    case SyntaxKind.Parameter:
-                    case SyntaxKind.PropertyDeclaration:
-                    case SyntaxKind.MethodDeclaration:
-                        if ((parent as ParameterDeclaration | PropertyDeclaration | MethodDeclaration).questionToken === node) {
-                            diagnostics.push(createDiagnosticForNode(node, Diagnostics.The_0_modifier_can_only_be_used_in_TypeScript_files, "?"));
-                            return "skip";
-                        }
-                    // falls through
-                    case SyntaxKind.MethodSignature:
-                    case SyntaxKind.Constructor:
-                    case SyntaxKind.GetAccessor:
-                    case SyntaxKind.SetAccessor:
-                    case SyntaxKind.FunctionExpression:
-                    case SyntaxKind.FunctionDeclaration:
-                    case SyntaxKind.ArrowFunction:
-                    case SyntaxKind.VariableDeclaration:
-                        // type annotation
-                        if ((parent as FunctionLikeDeclaration | VariableDeclaration | ParameterDeclaration | PropertyDeclaration).type === node) {
-                            diagnostics.push(createDiagnosticForNode(node, Diagnostics.Type_annotations_can_only_be_used_in_TypeScript_files));
-                            return "skip";
-                        }
-                }
-
-                switch (node.kind) {
-                    case SyntaxKind.ImportClause:
-                        if ((node as ImportClause).isTypeOnly) {
-                            diagnostics.push(createDiagnosticForNode(parent, Diagnostics._0_declarations_can_only_be_used_in_TypeScript_files, "import type"));
-                            return "skip";
-                        }
-                        break;
-                    case SyntaxKind.ExportDeclaration:
-                        if ((node as ExportDeclaration).isTypeOnly) {
-                            diagnostics.push(createDiagnosticForNode(node, Diagnostics._0_declarations_can_only_be_used_in_TypeScript_files, "export type"));
-                            return "skip";
-                        }
-                        break;
-                    case SyntaxKind.ImportSpecifier:
-                    case SyntaxKind.ExportSpecifier:
-                        if ((node as ImportOrExportSpecifier).isTypeOnly) {
-                            diagnostics.push(createDiagnosticForNode(node, Diagnostics._0_declarations_can_only_be_used_in_TypeScript_files, isImportSpecifier(node) ? "import...type" : "export...type"));
-                            return "skip";
-                        }
-                        break;
-                    case SyntaxKind.ImportEqualsDeclaration:
-                        diagnostics.push(createDiagnosticForNode(node, Diagnostics.import_can_only_be_used_in_TypeScript_files));
-                        return "skip";
-                    case SyntaxKind.ExportAssignment:
-                        if ((node as ExportAssignment).isExportEquals) {
-                            diagnostics.push(createDiagnosticForNode(node, Diagnostics.export_can_only_be_used_in_TypeScript_files));
-                            return "skip";
-                        }
-                        break;
-                    case SyntaxKind.HeritageClause:
-                        const heritageClause = node as HeritageClause;
-                        if (heritageClause.token === SyntaxKind.ImplementsKeyword) {
-                            diagnostics.push(createDiagnosticForNode(node, Diagnostics.implements_clauses_can_only_be_used_in_TypeScript_files));
-                            return "skip";
-                        }
-                        break;
-                    case SyntaxKind.InterfaceDeclaration:
-                        const interfaceKeyword = tokenToString(SyntaxKind.InterfaceKeyword);
-                        Debug.assertIsDefined(interfaceKeyword);
-                        diagnostics.push(createDiagnosticForNode(node, Diagnostics._0_declarations_can_only_be_used_in_TypeScript_files, interfaceKeyword));
-                        return "skip";
-                    case SyntaxKind.ModuleDeclaration:
-                        const moduleKeyword = node.flags & NodeFlags.Namespace ? tokenToString(SyntaxKind.NamespaceKeyword) : tokenToString(SyntaxKind.ModuleKeyword);
-                        Debug.assertIsDefined(moduleKeyword);
-                        diagnostics.push(createDiagnosticForNode(node, Diagnostics._0_declarations_can_only_be_used_in_TypeScript_files, moduleKeyword));
-                        return "skip";
-                    case SyntaxKind.TypeAliasDeclaration:
-                        diagnostics.push(createDiagnosticForNode(node, Diagnostics.Type_aliases_can_only_be_used_in_TypeScript_files));
-                        return "skip";
-                    case SyntaxKind.Constructor:
-                    case SyntaxKind.MethodDeclaration:
-                    case SyntaxKind.FunctionDeclaration:
-                        if (!(node as FunctionLikeDeclaration).body) {
-                            diagnostics.push(createDiagnosticForNode(node, Diagnostics.Signature_declarations_can_only_be_used_in_TypeScript_files));
-                            return "skip";
-                        }
-                        return;
-                    case SyntaxKind.EnumDeclaration:
-                        const enumKeyword = Debug.checkDefined(tokenToString(SyntaxKind.EnumKeyword));
-                        diagnostics.push(createDiagnosticForNode(node, Diagnostics._0_declarations_can_only_be_used_in_TypeScript_files, enumKeyword));
-                        return "skip";
-                    case SyntaxKind.NonNullExpression:
-                        diagnostics.push(createDiagnosticForNode(node, Diagnostics.Non_null_assertions_can_only_be_used_in_TypeScript_files));
-                        return "skip";
-                    case SyntaxKind.AsExpression:
-                        diagnostics.push(createDiagnosticForNode((node as AsExpression).type, Diagnostics.Type_assertion_expressions_can_only_be_used_in_TypeScript_files));
-                        return "skip";
-                    case SyntaxKind.SatisfiesExpression:
-                        diagnostics.push(createDiagnosticForNode((node as SatisfiesExpression).type, Diagnostics.Type_satisfaction_expressions_can_only_be_used_in_TypeScript_files));
-                        return "skip";
-                    case SyntaxKind.TypeAssertionExpression:
-                        Debug.fail(); // Won't parse these in a JS file anyway, as they are interpreted as JSX.
-                }
-            }
-
-            function walkArray(nodes: NodeArray<Node>, parent: Node) {
-                if (canHaveIllegalDecorators(parent)) {
-                    const decorator = find(parent.modifiers, isDecorator);
-                    if (decorator) {
-                        // report illegal decorator
-                        diagnostics.push(createDiagnosticForNode(decorator, Diagnostics.Decorators_are_not_valid_here));
-                    }
-                }
-                else if (canHaveDecorators(parent) && parent.modifiers) {
-                    const decoratorIndex = findIndex(parent.modifiers, isDecorator);
-                    if (decoratorIndex >= 0) {
-                        if (isParameter(parent) && !options.experimentalDecorators) {
-                            // report illegall decorator on parameter
-                            diagnostics.push(createDiagnosticForNode(parent.modifiers[decoratorIndex], Diagnostics.Decorators_are_not_valid_here));
-                        }
-                        else if (isClassDeclaration(parent)) {
-                            const exportIndex = findIndex(parent.modifiers, isExportModifier);
-                            if (exportIndex >= 0) {
-                                const defaultIndex = findIndex(parent.modifiers, isDefaultModifier);
-                                if (decoratorIndex > exportIndex && defaultIndex >= 0 && decoratorIndex < defaultIndex) {
-                                    // report illegal decorator between `export` and `default`
-                                    diagnostics.push(createDiagnosticForNode(parent.modifiers[decoratorIndex], Diagnostics.Decorators_are_not_valid_here));
-                                }
-                                else if (exportIndex >= 0 && decoratorIndex < exportIndex) {
-                                    const trailingDecoratorIndex = findIndex(parent.modifiers, isDecorator, exportIndex);
-                                    if (trailingDecoratorIndex >= 0) {
-                                        diagnostics.push(addRelatedInfo(
-                                            createDiagnosticForNode(parent.modifiers[trailingDecoratorIndex], Diagnostics.Decorators_may_not_appear_after_export_or_export_default_if_they_also_appear_before_export),
-                                            createDiagnosticForNode(parent.modifiers[decoratorIndex], Diagnostics.Decorator_used_before_export_here),
-                                        ));
-                                    }
-                                }
-                            }
-                        }
-                    }
-                }
-
-                switch (parent.kind) {
-                    case SyntaxKind.ClassDeclaration:
-                    case SyntaxKind.ClassExpression:
-                    case SyntaxKind.MethodDeclaration:
-                    case SyntaxKind.Constructor:
-                    case SyntaxKind.GetAccessor:
-                    case SyntaxKind.SetAccessor:
-                    case SyntaxKind.FunctionExpression:
-                    case SyntaxKind.FunctionDeclaration:
-                    case SyntaxKind.ArrowFunction:
-                        // Check type parameters
-                        if (nodes === (parent as DeclarationWithTypeParameterChildren).typeParameters) {
-                            diagnostics.push(createDiagnosticForNodeArray(nodes, Diagnostics.Type_parameter_declarations_can_only_be_used_in_TypeScript_files));
-                            return "skip";
-                        }
-                    // falls through
-
-                    case SyntaxKind.VariableStatement:
-                        // Check modifiers
-                        if (nodes === (parent as VariableStatement).modifiers) {
-                            checkModifiers((parent as VariableStatement).modifiers!, parent.kind === SyntaxKind.VariableStatement);
-                            return "skip";
-                        }
-                        break;
-                    case SyntaxKind.PropertyDeclaration:
-                        // Check modifiers of property declaration
-                        if (nodes === (parent as PropertyDeclaration).modifiers) {
-                            for (const modifier of nodes as NodeArray<ModifierLike>) {
-                                if (
-                                    isModifier(modifier)
-                                    && modifier.kind !== SyntaxKind.StaticKeyword
-                                    && modifier.kind !== SyntaxKind.AccessorKeyword
-                                ) {
-                                    diagnostics.push(createDiagnosticForNode(modifier, Diagnostics.The_0_modifier_can_only_be_used_in_TypeScript_files, tokenToString(modifier.kind)));
-                                }
-                            }
-                            return "skip";
-                        }
-                        break;
-                    case SyntaxKind.Parameter:
-                        // Check modifiers of parameter declaration
-                        if (nodes === (parent as ParameterDeclaration).modifiers && some(nodes, isModifier)) {
-                            diagnostics.push(createDiagnosticForNodeArray(nodes, Diagnostics.Parameter_modifiers_can_only_be_used_in_TypeScript_files));
-                            return "skip";
-                        }
-                        break;
-                    case SyntaxKind.CallExpression:
-                    case SyntaxKind.NewExpression:
-                    case SyntaxKind.ExpressionWithTypeArguments:
-                    case SyntaxKind.JsxSelfClosingElement:
-                    case SyntaxKind.JsxOpeningElement:
-                    case SyntaxKind.TaggedTemplateExpression:
-                        // Check type arguments
-                        if (nodes === (parent as NodeWithTypeArguments).typeArguments) {
-                            diagnostics.push(createDiagnosticForNodeArray(nodes, Diagnostics.Type_arguments_can_only_be_used_in_TypeScript_files));
-                            return "skip";
-                        }
-                        break;
-                }
-            }
-
-            function checkModifiers(modifiers: NodeArray<ModifierLike>, isConstValid: boolean) {
-                for (const modifier of modifiers) {
-                    switch (modifier.kind) {
-                        case SyntaxKind.ConstKeyword:
-                            if (isConstValid) {
-                                continue;
-                            }
-                        // to report error,
-                        // falls through
-                        case SyntaxKind.PublicKeyword:
-                        case SyntaxKind.PrivateKeyword:
-                        case SyntaxKind.ProtectedKeyword:
-                        case SyntaxKind.ReadonlyKeyword:
-                        case SyntaxKind.DeclareKeyword:
-                        case SyntaxKind.AbstractKeyword:
-                        case SyntaxKind.OverrideKeyword:
-                        case SyntaxKind.InKeyword:
-                        case SyntaxKind.OutKeyword:
-                            diagnostics.push(createDiagnosticForNode(modifier, Diagnostics.The_0_modifier_can_only_be_used_in_TypeScript_files, tokenToString(modifier.kind)));
-                            break;
-
-                        // These are all legal modifiers.
-                        case SyntaxKind.StaticKeyword:
-                        case SyntaxKind.ExportKeyword:
-                        case SyntaxKind.DefaultKeyword:
-                        case SyntaxKind.AccessorKeyword:
-                    }
-                }
-            }
-
-            function createDiagnosticForNodeArray(nodes: NodeArray<Node>, message: DiagnosticMessage, ...args: DiagnosticArguments): DiagnosticWithLocation {
-                const start = nodes.pos;
-                return createFileDiagnostic(sourceFile, start, nodes.end - start, message, ...args);
-            }
-
-            // Since these are syntactic diagnostics, parent might not have been set
-            // this means the sourceFile cannot be infered from the node
-            function createDiagnosticForNode(node: Node, message: DiagnosticMessage, ...args: DiagnosticArguments): DiagnosticWithLocation {
-                return createDiagnosticForNodeInSourceFile(sourceFile, node, message, ...args);
-            }
-        });
-    }
-
-    function getDeclarationDiagnosticsWorker(sourceFile: SourceFile | undefined, cancellationToken: CancellationToken | undefined): readonly DiagnosticWithLocation[] {
-        return getAndCacheDiagnostics(sourceFile, cancellationToken, cachedDeclarationDiagnosticsForFile, getDeclarationDiagnosticsForFileNoCache);
-    }
-
-    function getDeclarationDiagnosticsForFileNoCache(sourceFile: SourceFile | undefined, cancellationToken: CancellationToken | undefined): readonly DiagnosticWithLocation[] {
-        return runWithCancellationToken(() => {
-            const resolver = getTypeChecker().getEmitResolver(sourceFile, cancellationToken);
-            // Don't actually write any files since we're just getting diagnostics.
-            return ts_getDeclarationDiagnostics(getEmitHost(noop), resolver, sourceFile) || emptyArray;
-        });
-    }
-
-    function getAndCacheDiagnostics<T extends SourceFile | undefined, U extends Diagnostic>(
-        sourceFile: T,
-        cancellationToken: CancellationToken | undefined,
-        cache: DiagnosticCache<U>,
-        getDiagnostics: (sourceFile: T, cancellationToken: CancellationToken | undefined) => readonly U[],
-    ): readonly U[] {
-        const cachedResult = sourceFile
-            ? cache.perFile?.get(sourceFile.path)
-            : cache.allDiagnostics;
-
-        if (cachedResult) {
-            return cachedResult;
-        }
-        const result = getDiagnostics(sourceFile, cancellationToken);
-        if (sourceFile) {
-            (cache.perFile || (cache.perFile = new Map())).set(sourceFile.path, result);
-        }
-        else {
-            cache.allDiagnostics = result;
-        }
-        return result;
-    }
-
-    function getDeclarationDiagnosticsForFile(sourceFile: SourceFile, cancellationToken: CancellationToken | undefined): readonly DiagnosticWithLocation[] {
-        return sourceFile.isDeclarationFile ? [] : getDeclarationDiagnosticsWorker(sourceFile, cancellationToken);
-    }
-
-    function getOptionsDiagnostics(): SortedReadonlyArray<Diagnostic> {
-        return sortAndDeduplicateDiagnostics(concatenate(
-            programDiagnostics.getGlobalDiagnostics(),
-            getOptionsDiagnosticsOfConfigFile(),
-        ));
-    }
-
-    function getOptionsDiagnosticsOfConfigFile() {
-        if (!options.configFile) return emptyArray;
-        let diagnostics = programDiagnostics.getDiagnostics(options.configFile.fileName);
-        forEachResolvedProjectReference(resolvedRef => {
-            diagnostics = concatenate(diagnostics, programDiagnostics.getDiagnostics(resolvedRef.sourceFile.fileName));
-        });
-        return diagnostics;
-    }
-
-    function getGlobalDiagnostics(): SortedReadonlyArray<Diagnostic> {
-        return rootNames.length ? sortAndDeduplicateDiagnostics(getTypeChecker().getGlobalDiagnostics().slice()) : emptyArray as any as SortedReadonlyArray<Diagnostic>;
-    }
-
-    function getConfigFileParsingDiagnostics(): readonly Diagnostic[] {
-        return configFileParsingDiagnostics || emptyArray;
-    }
-
-    function processRootFile(fileName: string, isDefaultLib: boolean, ignoreNoDefaultLib: boolean, reason: FileIncludeReason) {
-        processSourceFile(normalizePath(fileName), isDefaultLib, ignoreNoDefaultLib, /*packageId*/ undefined, reason);
-    }
-
-    function fileReferenceIsEqualTo(a: FileReference, b: FileReference): boolean {
-        return a.fileName === b.fileName;
-    }
-
-    function moduleNameIsEqualTo(a: StringLiteralLike | Identifier, b: StringLiteralLike | Identifier): boolean {
-        return a.kind === SyntaxKind.Identifier
-            ? b.kind === SyntaxKind.Identifier && a.escapedText === b.escapedText
-            : b.kind === SyntaxKind.StringLiteral && a.text === b.text;
-    }
-
-    function createSyntheticImport(text: string, file: SourceFile) {
-        const externalHelpersModuleReference = factory.createStringLiteral(text);
-        const importDecl = factory.createImportDeclaration(/*modifiers*/ undefined, /*importClause*/ undefined, externalHelpersModuleReference, /*attributes*/ undefined);
-        addInternalEmitFlags(importDecl, InternalEmitFlags.NeverApplyImportHelper);
-        setParent(externalHelpersModuleReference, importDecl);
-        setParent(importDecl, file);
-        // explicitly unset the synthesized flag on these declarations so the checker API will answer questions about them
-        // (which is required to build the dependency graph for incremental emit)
-        (externalHelpersModuleReference as Mutable<Node>).flags &= ~NodeFlags.Synthesized;
-        (importDecl as Mutable<Node>).flags &= ~NodeFlags.Synthesized;
-        return externalHelpersModuleReference;
-    }
-
-    function collectExternalModuleReferences(file: SourceFile): void {
-        if (file.imports) {
-            return;
-        }
-
-        const isJavaScriptFile = isSourceFileJS(file);
-        const isExternalModuleFile = isExternalModule(file);
-
-        // file.imports may not be undefined if there exists dynamic import
-        let imports: StringLiteralLike[] | undefined;
-        let moduleAugmentations: (StringLiteral | Identifier)[] | undefined;
-        let ambientModules: string[] | undefined;
-
-        // If we are importing helpers, we need to add a synthetic reference to resolve the
-        // helpers library.
-        if (
-            (getIsolatedModules(options) || isExternalModuleFile)
-            && !file.isDeclarationFile
-        ) {
-            if (options.importHelpers) {
-                // synthesize 'import "tslib"' declaration
-                imports = [createSyntheticImport(externalHelpersModuleNameText, file)];
-            }
-            const jsxImport = getJSXRuntimeImport(getJSXImplicitImportBase(options, file), options);
-            if (jsxImport) {
-                // synthesize `import "base/jsx-runtime"` declaration
-                (imports ||= []).push(createSyntheticImport(jsxImport, file));
-            }
-        }
-
-        for (const node of file.statements) {
-            collectModuleReferences(node, /*inAmbientModule*/ false);
-        }
-
-        if ((file.flags & NodeFlags.PossiblyContainsDynamicImport) || isJavaScriptFile) {
-            collectDynamicImportOrRequireCalls(file);
-        }
-
-        file.imports = imports || emptyArray;
-        file.moduleAugmentations = moduleAugmentations || emptyArray;
-        file.ambientModuleNames = ambientModules || emptyArray;
-
-        return;
-
-        function collectModuleReferences(node: Statement, inAmbientModule: boolean): void {
-            if (isAnyImportOrReExport(node)) {
-                const moduleNameExpr = getExternalModuleName(node);
-                // TypeScript 1.0 spec (April 2014): 12.1.6
-                // An ExternalImportDeclaration in an AmbientExternalModuleDeclaration may reference other external modules
-                // only through top - level external module names. Relative external module names are not permitted.
-                if (moduleNameExpr && isStringLiteral(moduleNameExpr) && moduleNameExpr.text && (!inAmbientModule || !isExternalModuleNameRelative(moduleNameExpr.text))) {
-                    setParentRecursive(node, /*incremental*/ false); // we need parent data on imports before the program is fully bound, so we ensure it's set here
-                    imports = append(imports, moduleNameExpr);
-                    if (!usesUriStyleNodeCoreModules && currentNodeModulesDepth === 0 && !file.isDeclarationFile) {
-                        usesUriStyleNodeCoreModules = startsWith(moduleNameExpr.text, "node:");
-                    }
-                }
-            }
-            else if (isModuleDeclaration(node)) {
-                if (isAmbientModule(node) && (inAmbientModule || hasSyntacticModifier(node, ModifierFlags.Ambient) || file.isDeclarationFile)) {
-                    (node.name as Mutable<Node>).parent = node;
-                    const nameText = getTextOfIdentifierOrLiteral(node.name);
-                    // Ambient module declarations can be interpreted as augmentations for some existing external modules.
-                    // This will happen in two cases:
-                    // - if current file is external module then module augmentation is a ambient module declaration defined in the top level scope
-                    // - if current file is not external module then module augmentation is an ambient module declaration with non-relative module name
-                    //   immediately nested in top level ambient module declaration .
-                    if (isExternalModuleFile || (inAmbientModule && !isExternalModuleNameRelative(nameText))) {
-                        (moduleAugmentations || (moduleAugmentations = [])).push(node.name);
-                    }
-                    else if (!inAmbientModule) {
-                        if (file.isDeclarationFile) {
-                            // for global .d.ts files record name of ambient module
-                            (ambientModules || (ambientModules = [])).push(nameText);
-                        }
-                        // An AmbientExternalModuleDeclaration declares an external module.
-                        // This type of declaration is permitted only in the global module.
-                        // The StringLiteral must specify a top - level external module name.
-                        // Relative external module names are not permitted
-
-                        // NOTE: body of ambient module is always a module block, if it exists
-                        const body = (node as ModuleDeclaration).body as ModuleBlock;
-                        if (body) {
-                            for (const statement of body.statements) {
-                                collectModuleReferences(statement, /*inAmbientModule*/ true);
-                            }
-                        }
-                    }
-                }
-            }
-        }
-
-        function collectDynamicImportOrRequireCalls(file: SourceFile) {
-            const r = /import|require/g;
-            while (r.exec(file.text) !== null) { // eslint-disable-line no-null/no-null
-                const node = getNodeAtPosition(file, r.lastIndex);
-                if (isJavaScriptFile && isRequireCall(node, /*requireStringLiteralLikeArgument*/ true)) {
-                    setParentRecursive(node, /*incremental*/ false); // we need parent data on imports before the program is fully bound, so we ensure it's set here
-                    imports = append(imports, node.arguments[0]);
-                }
-                // we have to check the argument list has length of at least 1. We will still have to process these even though we have parsing error.
-                else if (isImportCall(node) && node.arguments.length >= 1 && isStringLiteralLike(node.arguments[0])) {
-                    setParentRecursive(node, /*incremental*/ false); // we need parent data on imports before the program is fully bound, so we ensure it's set here
-                    imports = append(imports, node.arguments[0]);
-                }
-                else if (isLiteralImportTypeNode(node)) {
-                    setParentRecursive(node, /*incremental*/ false); // we need parent data on imports before the program is fully bound, so we ensure it's set here
-                    imports = append(imports, node.argument.literal);
-                }
-            }
-        }
-
-        /** Returns a token if position is in [start-of-leading-trivia, end), includes JSDoc only in JS files */
-        function getNodeAtPosition(sourceFile: SourceFile, position: number): Node {
-            let current: Node = sourceFile;
-            const getContainingChild = (child: Node) => {
-                if (child.pos <= position && (position < child.end || (position === child.end && (child.kind === SyntaxKind.EndOfFileToken)))) {
-                    return child;
-                }
-            };
-            while (true) {
-                const child = isJavaScriptFile && hasJSDocNodes(current) && forEach(current.jsDoc, getContainingChild) || forEachChild(current, getContainingChild);
-                if (!child) {
-                    return current;
-                }
-                current = child;
-            }
-        }
-    }
-
-    function getLibFileFromReference(ref: FileReference) {
-        const { libFileName } = getLibFileNameFromLibReference(ref);
-        const actualFileName = libFileName && resolvedLibReferences?.get(libFileName)?.actual;
-        return actualFileName !== undefined ? getSourceFile(actualFileName) : undefined;
-    }
-
-    /** This should have similar behavior to 'processSourceFile' without diagnostics or mutation. */
-    function getSourceFileFromReference(referencingFile: SourceFile | UnparsedSource, ref: FileReference): SourceFile | undefined {
-        return getSourceFileFromReferenceWorker(resolveTripleslashReference(ref.fileName, referencingFile.fileName), getSourceFile);
-    }
-
-    function getSourceFileFromReferenceWorker(
-        fileName: string,
-        getSourceFile: (fileName: string) => SourceFile | undefined,
-        fail?: (diagnostic: DiagnosticMessage, ...argument: string[]) => void,
-        reason?: FileIncludeReason,
-    ): SourceFile | undefined {
-        if (hasExtension(fileName)) {
-            const canonicalFileName = host.getCanonicalFileName(fileName);
-            if (!options.allowNonTsExtensions && !forEach(flatten(supportedExtensionsWithJsonIfResolveJsonModule), extension => fileExtensionIs(canonicalFileName, extension))) {
-                if (fail) {
-                    if (hasJSFileExtension(canonicalFileName)) {
-                        fail(Diagnostics.File_0_is_a_JavaScript_file_Did_you_mean_to_enable_the_allowJs_option, fileName);
-                    }
-                    else {
-                        fail(Diagnostics.File_0_has_an_unsupported_extension_The_only_supported_extensions_are_1, fileName, "'" + flatten(supportedExtensions).join("', '") + "'");
-                    }
-                }
-                return undefined;
-            }
-
-            const sourceFile = getSourceFile(fileName);
-            if (fail) {
-                if (!sourceFile) {
-                    const redirect = getProjectReferenceRedirect(fileName);
-                    if (redirect) {
-                        fail(Diagnostics.Output_file_0_has_not_been_built_from_source_file_1, redirect, fileName);
-                    }
-                    else {
-                        fail(Diagnostics.File_0_not_found, fileName);
-                    }
-                }
-                else if (isReferencedFile(reason) && canonicalFileName === host.getCanonicalFileName(getSourceFileByPath(reason.file)!.fileName)) {
-                    fail(Diagnostics.A_file_cannot_have_a_reference_to_itself);
-                }
-            }
-            return sourceFile;
-        }
-        else {
-            const sourceFileNoExtension = options.allowNonTsExtensions && getSourceFile(fileName);
-            if (sourceFileNoExtension) return sourceFileNoExtension;
-
-            if (fail && options.allowNonTsExtensions) {
-                fail(Diagnostics.File_0_not_found, fileName);
-                return undefined;
-            }
-
-            // Only try adding extensions from the first supported group (which should be .ts/.tsx/.d.ts)
-            const sourceFileWithAddedExtension = forEach(supportedExtensions[0], extension => getSourceFile(fileName + extension));
-            if (fail && !sourceFileWithAddedExtension) fail(Diagnostics.Could_not_resolve_the_path_0_with_the_extensions_Colon_1, fileName, "'" + flatten(supportedExtensions).join("', '") + "'");
-            return sourceFileWithAddedExtension;
-        }
-    }
-
-    /** This has side effects through `findSourceFile`. */
-    function processSourceFile(fileName: string, isDefaultLib: boolean, ignoreNoDefaultLib: boolean, packageId: PackageId | undefined, reason: FileIncludeReason): void {
-        getSourceFileFromReferenceWorker(
-            fileName,
-            fileName => findSourceFile(fileName, isDefaultLib, ignoreNoDefaultLib, reason, packageId), // TODO: GH#18217
-            (diagnostic, ...args) => addFilePreprocessingFileExplainingDiagnostic(/*file*/ undefined, reason, diagnostic, args),
-            reason,
-        );
-    }
-
-    function processProjectReferenceFile(fileName: string, reason: ProjectReferenceFile) {
-        return processSourceFile(fileName, /*isDefaultLib*/ false, /*ignoreNoDefaultLib*/ false, /*packageId*/ undefined, reason);
-    }
-
-    function reportFileNamesDifferOnlyInCasingError(fileName: string, existingFile: SourceFile, reason: FileIncludeReason): void {
-        const hasExistingReasonToReportErrorOn = !isReferencedFile(reason) && some(fileReasons.get(existingFile.path), isReferencedFile);
-        if (hasExistingReasonToReportErrorOn) {
-            addFilePreprocessingFileExplainingDiagnostic(existingFile, reason, Diagnostics.Already_included_file_name_0_differs_from_file_name_1_only_in_casing, [existingFile.fileName, fileName]);
-        }
-        else {
-            addFilePreprocessingFileExplainingDiagnostic(existingFile, reason, Diagnostics.File_name_0_differs_from_already_included_file_name_1_only_in_casing, [fileName, existingFile.fileName]);
-        }
-    }
-
-    function createRedirectedSourceFile(redirectTarget: SourceFile, unredirected: SourceFile, fileName: string, path: Path, resolvedPath: Path, originalFileName: string, sourceFileOptions: CreateSourceFileOptions): SourceFile {
-        const redirect = parseNodeFactory.createRedirectedSourceFile({ redirectTarget, unredirected });
-        redirect.fileName = fileName;
-        redirect.path = path;
-        redirect.resolvedPath = resolvedPath;
-        redirect.originalFileName = originalFileName;
-        redirect.packageJsonLocations = sourceFileOptions.packageJsonLocations?.length ? sourceFileOptions.packageJsonLocations : undefined;
-        redirect.packageJsonScope = sourceFileOptions.packageJsonScope;
-        sourceFilesFoundSearchingNodeModules.set(path, currentNodeModulesDepth > 0);
-        return redirect;
-    }
-
-    // Get source file from normalized fileName
-    function findSourceFile(fileName: string, isDefaultLib: boolean, ignoreNoDefaultLib: boolean, reason: FileIncludeReason, packageId: PackageId | undefined): SourceFile | undefined {
-        tracing?.push(tracing.Phase.Program, "findSourceFile", {
-            fileName,
-            isDefaultLib: isDefaultLib || undefined,
-            fileIncludeKind: (FileIncludeKind as any)[reason.kind],
-        });
-        const result = findSourceFileWorker(fileName, isDefaultLib, ignoreNoDefaultLib, reason, packageId);
-        tracing?.pop();
-        return result;
-    }
-
-    function getCreateSourceFileOptions(fileName: string, moduleResolutionCache: ModuleResolutionCache | undefined, host: CompilerHost, options: CompilerOptions): CreateSourceFileOptions {
-        // It's a _little odd_ that we can't set `impliedNodeFormat` until the program step - but it's the first and only time we have a resolution cache
-        // and a freshly made source file node on hand at the same time, and we need both to set the field. Persisting the resolution cache all the way
-        // to the check and emit steps would be bad - so we much prefer detecting and storing the format information on the source file node upfront.
-        const result = getImpliedNodeFormatForFileWorker(getNormalizedAbsolutePath(fileName, currentDirectory), moduleResolutionCache?.getPackageJsonInfoCache(), host, options);
-        const languageVersion = getEmitScriptTarget(options);
-        const setExternalModuleIndicator = getSetExternalModuleIndicator(options);
-        return typeof result === "object" ?
-            { ...result, languageVersion, setExternalModuleIndicator, jsDocParsingMode: host.jsDocParsingMode } :
-            { languageVersion, impliedNodeFormat: result, setExternalModuleIndicator, jsDocParsingMode: host.jsDocParsingMode };
-    }
-
-    function findSourceFileWorker(fileName: string, isDefaultLib: boolean, ignoreNoDefaultLib: boolean, reason: FileIncludeReason, packageId: PackageId | undefined): SourceFile | undefined {
-        const path = toPath(fileName);
-        if (useSourceOfProjectReferenceRedirect) {
-            let source = getSourceOfProjectReferenceRedirect(path);
-            // If preserveSymlinks is true, module resolution wont jump the symlink
-            // but the resolved real path may be the .d.ts from project reference
-            // Note:: Currently we try the real path only if the
-            // file is from node_modules to avoid having to run real path on all file paths
-            if (
-                !source &&
-                host.realpath &&
-                options.preserveSymlinks &&
-                isDeclarationFileName(fileName) &&
-                fileName.includes(nodeModulesPathPart)
-            ) {
-                const realPath = toPath(host.realpath(fileName));
-                if (realPath !== path) source = getSourceOfProjectReferenceRedirect(realPath);
-            }
-            if (source) {
-                const file = isString(source) ?
-                    findSourceFile(source, isDefaultLib, ignoreNoDefaultLib, reason, packageId) :
-                    undefined;
-                if (file) addFileToFilesByName(file, path, fileName, /*redirectedPath*/ undefined);
-                return file;
-            }
-        }
-        const originalFileName = fileName;
-        if (filesByName.has(path)) {
-            const file = filesByName.get(path);
-            addFileIncludeReason(file || undefined, reason);
-            // try to check if we've already seen this file but with a different casing in path
-            // NOTE: this only makes sense for case-insensitive file systems, and only on files which are not redirected
-            if (file && !(options.forceConsistentCasingInFileNames === false)) {
-                const checkedName = file.fileName;
-                const isRedirect = toPath(checkedName) !== toPath(fileName);
-                if (isRedirect) {
-                    fileName = getProjectReferenceRedirect(fileName) || fileName;
-                }
-                // Check if it differs only in drive letters its ok to ignore that error:
-                const checkedAbsolutePath = getNormalizedAbsolutePathWithoutRoot(checkedName, currentDirectory);
-                const inputAbsolutePath = getNormalizedAbsolutePathWithoutRoot(fileName, currentDirectory);
-                if (checkedAbsolutePath !== inputAbsolutePath) {
-                    reportFileNamesDifferOnlyInCasingError(fileName, file, reason);
-                }
-            }
-
-            // If the file was previously found via a node_modules search, but is now being processed as a root file,
-            // then everything it sucks in may also be marked incorrectly, and needs to be checked again.
-            if (file && sourceFilesFoundSearchingNodeModules.get(file.path) && currentNodeModulesDepth === 0) {
-                sourceFilesFoundSearchingNodeModules.set(file.path, false);
-                if (!options.noResolve) {
-                    processReferencedFiles(file, isDefaultLib);
-                    processTypeReferenceDirectives(file);
-                }
-                if (!options.noLib) {
-                    processLibReferenceDirectives(file);
-                }
-
-                modulesWithElidedImports.set(file.path, false);
-                processImportedModules(file);
-            }
-            // See if we need to reprocess the imports due to prior skipped imports
-            else if (file && modulesWithElidedImports.get(file.path)) {
-                if (currentNodeModulesDepth < maxNodeModuleJsDepth) {
-                    modulesWithElidedImports.set(file.path, false);
-                    processImportedModules(file);
-                }
-            }
-
-            return file || undefined;
-        }
-
-        let redirectedPath: Path | undefined;
-        if (isReferencedFile(reason) && !useSourceOfProjectReferenceRedirect) {
-            const redirectProject = getProjectReferenceRedirectProject(fileName);
-            if (redirectProject) {
-                if (outFile(redirectProject.commandLine.options)) {
-                    // Shouldnt create many to 1 mapping file in --out scenario
-                    return undefined;
-                }
-                const redirect = getProjectReferenceOutputName(redirectProject, fileName);
-                fileName = redirect;
-                // Once we start redirecting to a file, we can potentially come back to it
-                // via a back-reference from another file in the .d.ts folder. If that happens we'll
-                // end up trying to add it to the program *again* because we were tracking it via its
-                // original (un-redirected) name. So we have to map both the original path and the redirected path
-                // to the source file we're about to find/create
-                redirectedPath = toPath(redirect);
-            }
-        }
-
-        // We haven't looked for this file, do so now and cache result
-        const sourceFileOptions = getCreateSourceFileOptions(fileName, moduleResolutionCache, host, options);
-        const file = host.getSourceFile(
-            fileName,
-            sourceFileOptions,
-            hostErrorMessage => addFilePreprocessingFileExplainingDiagnostic(/*file*/ undefined, reason, Diagnostics.Cannot_read_file_0_Colon_1, [fileName, hostErrorMessage]),
-            shouldCreateNewSourceFile,
-        );
-
-        if (packageId) {
-            const packageIdKey = packageIdToString(packageId);
-            const fileFromPackageId = packageIdToSourceFile.get(packageIdKey);
-            if (fileFromPackageId) {
-                // Some other SourceFile already exists with this package name and version.
-                // Instead of creating a duplicate, just redirect to the existing one.
-                const dupFile = createRedirectedSourceFile(fileFromPackageId, file!, fileName, path, toPath(fileName), originalFileName, sourceFileOptions);
-                redirectTargetsMap.add(fileFromPackageId.path, fileName);
-                addFileToFilesByName(dupFile, path, fileName, redirectedPath);
-                addFileIncludeReason(dupFile, reason);
-                sourceFileToPackageName.set(path, packageIdToPackageName(packageId));
-                processingOtherFiles!.push(dupFile);
-                return dupFile;
-            }
-            else if (file) {
-                // This is the first source file to have this packageId.
-                packageIdToSourceFile.set(packageIdKey, file);
-                sourceFileToPackageName.set(path, packageIdToPackageName(packageId));
-            }
-        }
-        addFileToFilesByName(file, path, fileName, redirectedPath);
-
-        if (file) {
-            sourceFilesFoundSearchingNodeModules.set(path, currentNodeModulesDepth > 0);
-            file.fileName = fileName; // Ensure that source file has same name as what we were looking for
-            file.path = path;
-            file.resolvedPath = toPath(fileName);
-            file.originalFileName = originalFileName;
-            file.packageJsonLocations = sourceFileOptions.packageJsonLocations?.length ? sourceFileOptions.packageJsonLocations : undefined;
-            file.packageJsonScope = sourceFileOptions.packageJsonScope;
-            addFileIncludeReason(file, reason);
-
-            if (host.useCaseSensitiveFileNames()) {
-                const pathLowerCase = toFileNameLowerCase(path);
-                // for case-sensitive file systems check if we've already seen some file with similar filename ignoring case
-                const existingFile = filesByNameIgnoreCase!.get(pathLowerCase);
-                if (existingFile) {
-                    reportFileNamesDifferOnlyInCasingError(fileName, existingFile, reason);
-                }
-                else {
-                    filesByNameIgnoreCase!.set(pathLowerCase, file);
-                }
-            }
-
-            skipDefaultLib = skipDefaultLib || (file.hasNoDefaultLib && !ignoreNoDefaultLib);
-
-            if (!options.noResolve) {
-                processReferencedFiles(file, isDefaultLib);
-                processTypeReferenceDirectives(file);
-            }
-            if (!options.noLib) {
-                processLibReferenceDirectives(file);
-            }
-
-            // always process imported modules to record module name resolutions
-            processImportedModules(file);
-
-            if (isDefaultLib) {
-                processingDefaultLibFiles!.push(file);
-            }
-            else {
-                processingOtherFiles!.push(file);
-            }
-        }
-        return file;
-    }
-
-    function addFileIncludeReason(file: SourceFile | undefined, reason: FileIncludeReason) {
-        if (file) fileReasons.add(file.path, reason);
-    }
-
-    function addFileToFilesByName(file: SourceFile | undefined, path: Path, fileName: string, redirectedPath: Path | undefined) {
-        if (redirectedPath) {
-            updateFilesByNameMap(fileName, redirectedPath, file);
-            updateFilesByNameMap(fileName, path, file || false);
-        }
-        else {
-            updateFilesByNameMap(fileName, path, file);
-        }
-    }
-    function updateFilesByNameMap(fileName: string, path: Path, file: SourceFile | false | undefined) {
-        filesByName.set(path, file);
-        if (file !== undefined) missingFileNames.delete(path);
-        else missingFileNames.set(path, fileName);
-    }
-
-    function getProjectReferenceRedirect(fileName: string): string | undefined {
-        const referencedProject = getProjectReferenceRedirectProject(fileName);
-        return referencedProject && getProjectReferenceOutputName(referencedProject, fileName);
-    }
-
-    function getProjectReferenceRedirectProject(fileName: string) {
-        // Ignore dts or any json files
-        if (!resolvedProjectReferences || !resolvedProjectReferences.length || isDeclarationFileName(fileName) || fileExtensionIs(fileName, Extension.Json)) {
-            return undefined;
-        }
-
-        // If this file is produced by a referenced project, we need to rewrite it to
-        // look in the output folder of the referenced project rather than the input
-        return getResolvedProjectReferenceToRedirect(fileName);
-    }
-
-    function getProjectReferenceOutputName(referencedProject: ResolvedProjectReference, fileName: string) {
-        const out = outFile(referencedProject.commandLine.options);
-        return out ?
-            changeExtension(out, Extension.Dts) :
-            getOutputDeclarationFileName(fileName, referencedProject.commandLine, !host.useCaseSensitiveFileNames());
-    }
-
-    /**
-     * Get the referenced project if the file is input file from that reference project
-     */
-    function getResolvedProjectReferenceToRedirect(fileName: string) {
-        if (mapFromFileToProjectReferenceRedirects === undefined) {
-            mapFromFileToProjectReferenceRedirects = new Map();
-            forEachResolvedProjectReference(referencedProject => {
-                // not input file from the referenced project, ignore
-                if (toPath(options.configFilePath!) !== referencedProject.sourceFile.path) {
-                    referencedProject.commandLine.fileNames.forEach(f => mapFromFileToProjectReferenceRedirects!.set(toPath(f), referencedProject.sourceFile.path));
-                }
-            });
-        }
-
-        const referencedProjectPath = mapFromFileToProjectReferenceRedirects.get(toPath(fileName));
-        return referencedProjectPath && getResolvedProjectReferenceByPath(referencedProjectPath);
-    }
-
-    function forEachResolvedProjectReference<T>(
-        cb: (resolvedProjectReference: ResolvedProjectReference) => T | undefined,
-    ): T | undefined {
-        return ts_forEachResolvedProjectReference(resolvedProjectReferences, cb);
-    }
-
-    function getSourceOfProjectReferenceRedirect(path: Path) {
-        if (!isDeclarationFileName(path)) return undefined;
-        if (mapFromToProjectReferenceRedirectSource === undefined) {
-            mapFromToProjectReferenceRedirectSource = new Map();
-            forEachResolvedProjectReference(resolvedRef => {
-                const out = outFile(resolvedRef.commandLine.options);
-                if (out) {
-                    // Dont know which source file it means so return true?
-                    const outputDts = changeExtension(out, Extension.Dts);
-                    mapFromToProjectReferenceRedirectSource!.set(toPath(outputDts), true);
-                }
-                else {
-                    const getCommonSourceDirectory = memoize(() => getCommonSourceDirectoryOfConfig(resolvedRef.commandLine, !host.useCaseSensitiveFileNames()));
-                    forEach(resolvedRef.commandLine.fileNames, fileName => {
-                        if (!isDeclarationFileName(fileName) && !fileExtensionIs(fileName, Extension.Json)) {
-                            const outputDts = getOutputDeclarationFileName(fileName, resolvedRef.commandLine, !host.useCaseSensitiveFileNames(), getCommonSourceDirectory);
-                            mapFromToProjectReferenceRedirectSource!.set(toPath(outputDts), fileName);
-                        }
-                    });
-                }
-            });
-        }
-        return mapFromToProjectReferenceRedirectSource.get(path);
-    }
-
-    function isSourceOfProjectReferenceRedirect(fileName: string) {
-        return useSourceOfProjectReferenceRedirect && !!getResolvedProjectReferenceToRedirect(fileName);
-    }
-
-    function getResolvedProjectReferenceByPath(projectReferencePath: Path): ResolvedProjectReference | undefined {
-        if (!projectReferenceRedirects) {
-            return undefined;
-        }
-
-        return projectReferenceRedirects.get(projectReferencePath) || undefined;
-    }
-
-    function processReferencedFiles(file: SourceFile, isDefaultLib: boolean) {
-        forEach(file.referencedFiles, (ref, index) => {
-            processSourceFile(
-                resolveTripleslashReference(ref.fileName, file.fileName),
-                isDefaultLib,
-                /*ignoreNoDefaultLib*/ false,
-                /*packageId*/ undefined,
-                { kind: FileIncludeKind.ReferenceFile, file: file.path, index },
-            );
-        });
-    }
-
-    function processTypeReferenceDirectives(file: SourceFile) {
-        const typeDirectives = file.typeReferenceDirectives;
-        if (!typeDirectives.length) return;
-
-        const resolutions = resolvedTypeReferenceDirectiveNamesProcessing?.get(file.path) ||
-            resolveTypeReferenceDirectiveNamesReusingOldState(typeDirectives, file);
-        const resolutionsInFile = createModeAwareCache<ResolvedTypeReferenceDirectiveWithFailedLookupLocations>();
-        (resolvedTypeReferenceDirectiveNames ??= new Map()).set(file.path, resolutionsInFile);
-        for (let index = 0; index < typeDirectives.length; index++) {
-            const ref = file.typeReferenceDirectives[index];
-            const resolvedTypeReferenceDirective = resolutions[index];
-            // store resolved type directive on the file
-            const fileName = toFileNameLowerCase(ref.fileName);
-            resolutionsInFile.set(fileName, getModeForFileReference(ref, file.impliedNodeFormat), resolvedTypeReferenceDirective);
-            const mode = ref.resolutionMode || file.impliedNodeFormat;
-            processTypeReferenceDirective(fileName, mode, resolvedTypeReferenceDirective, { kind: FileIncludeKind.TypeReferenceDirective, file: file.path, index });
-        }
-    }
-
-    function processTypeReferenceDirective(
-        typeReferenceDirective: string,
-        mode: ResolutionMode,
-        resolution: ResolvedTypeReferenceDirectiveWithFailedLookupLocations,
-        reason: FileIncludeReason,
-    ): void {
-        tracing?.push(tracing.Phase.Program, "processTypeReferenceDirective", { directive: typeReferenceDirective, hasResolved: !!resolution.resolvedTypeReferenceDirective, refKind: reason.kind, refPath: isReferencedFile(reason) ? reason.file : undefined });
-        processTypeReferenceDirectiveWorker(typeReferenceDirective, mode, resolution, reason);
-        tracing?.pop();
-    }
-
-    function processTypeReferenceDirectiveWorker(
-        typeReferenceDirective: string,
-        mode: ResolutionMode,
-        resolution: ResolvedTypeReferenceDirectiveWithFailedLookupLocations,
-        reason: FileIncludeReason,
-    ): void {
-        addResolutionDiagnostics(resolution);
-        // If we already found this library as a primary reference - nothing to do
-        const previousResolution = resolvedTypeReferenceDirectives.get(typeReferenceDirective, mode)?.resolvedTypeReferenceDirective;
-        if (previousResolution && previousResolution.primary) {
-            return;
-        }
-        let saveResolution = true;
-        const { resolvedTypeReferenceDirective } = resolution;
-        if (resolvedTypeReferenceDirective) {
-            if (resolvedTypeReferenceDirective.isExternalLibraryImport) currentNodeModulesDepth++;
-
-            if (resolvedTypeReferenceDirective.primary) {
-                // resolved from the primary path
-                processSourceFile(resolvedTypeReferenceDirective.resolvedFileName!, /*isDefaultLib*/ false, /*ignoreNoDefaultLib*/ false, resolvedTypeReferenceDirective.packageId, reason); // TODO: GH#18217
-            }
-            else {
-                // If we already resolved to this file, it must have been a secondary reference. Check file contents
-                // for sameness and possibly issue an error
-                if (previousResolution) {
-                    // Don't bother reading the file again if it's the same file.
-                    if (resolvedTypeReferenceDirective.resolvedFileName !== previousResolution.resolvedFileName) {
-                        const otherFileText = host.readFile(resolvedTypeReferenceDirective.resolvedFileName!);
-                        const existingFile = getSourceFile(previousResolution.resolvedFileName!)!;
-                        if (otherFileText !== existingFile.text) {
-                            addFilePreprocessingFileExplainingDiagnostic(
-                                existingFile,
-                                reason,
-                                Diagnostics.Conflicting_definitions_for_0_found_at_1_and_2_Consider_installing_a_specific_version_of_this_library_to_resolve_the_conflict,
-                                [typeReferenceDirective, resolvedTypeReferenceDirective.resolvedFileName!, previousResolution.resolvedFileName!],
-                            );
-                        }
-                    }
-                    // don't overwrite previous resolution result
-                    saveResolution = false;
-                }
-                else {
-                    // First resolution of this library
-                    processSourceFile(resolvedTypeReferenceDirective.resolvedFileName!, /*isDefaultLib*/ false, /*ignoreNoDefaultLib*/ false, resolvedTypeReferenceDirective.packageId, reason);
-                }
-            }
-
-            if (resolvedTypeReferenceDirective.isExternalLibraryImport) currentNodeModulesDepth--;
-        }
-        else {
-            addFilePreprocessingFileExplainingDiagnostic(/*file*/ undefined, reason, Diagnostics.Cannot_find_type_definition_file_for_0, [typeReferenceDirective]);
-        }
-
-        if (saveResolution) {
-            resolvedTypeReferenceDirectives.set(typeReferenceDirective, mode, resolution);
-        }
-    }
-
-    function pathForLibFile(libFileName: string): string {
-        const existing = resolvedLibReferences?.get(libFileName);
-        if (existing) return existing.actual;
-        const result = pathForLibFileWorker(libFileName);
-        (resolvedLibReferences ??= new Map()).set(libFileName, result);
-        return result.actual;
-    }
-
-    function pathForLibFileWorker(libFileName: string): LibResolution {
-        const existing = resolvedLibProcessing?.get(libFileName);
-        if (existing) return existing;
-
-        if (structureIsReused !== StructureIsReused.Not && oldProgram && !hasInvalidatedLibResolutions(libFileName)) {
-            const oldResolution = oldProgram.resolvedLibReferences?.get(libFileName);
-            if (oldResolution) {
-                if (oldResolution.resolution && isTraceEnabled(options, host)) {
-                    const libraryName = getLibraryNameFromLibFileName(libFileName);
-                    const resolveFrom = getInferredLibraryNameResolveFrom(options, currentDirectory, libFileName);
-                    trace(
-                        host,
-                        oldResolution.resolution.resolvedModule ?
-                            oldResolution.resolution.resolvedModule.packageId ?
-                                Diagnostics.Reusing_resolution_of_module_0_from_1_of_old_program_it_was_successfully_resolved_to_2_with_Package_ID_3 :
-                                Diagnostics.Reusing_resolution_of_module_0_from_1_of_old_program_it_was_successfully_resolved_to_2 :
-                            Diagnostics.Reusing_resolution_of_module_0_from_1_of_old_program_it_was_not_resolved,
-                        libraryName,
-                        getNormalizedAbsolutePath(resolveFrom, currentDirectory),
-                        oldResolution.resolution.resolvedModule?.resolvedFileName,
-                        oldResolution.resolution.resolvedModule?.packageId && packageIdToString(oldResolution.resolution.resolvedModule.packageId),
-                    );
-                }
-                (resolvedLibProcessing ??= new Map()).set(libFileName, oldResolution);
-                return oldResolution;
-            }
-        }
-
-        const libraryName = getLibraryNameFromLibFileName(libFileName);
-        const resolveFrom = getInferredLibraryNameResolveFrom(options, currentDirectory, libFileName);
-        tracing?.push(tracing.Phase.Program, "resolveLibrary", { resolveFrom });
-        performance.mark("beforeResolveLibrary");
-        const resolution = actualResolveLibrary(libraryName, resolveFrom, options, libFileName);
-        performance.mark("afterResolveLibrary");
-        performance.measure("ResolveLibrary", "beforeResolveLibrary", "afterResolveLibrary");
-        tracing?.pop();
-        const result: LibResolution = {
-            resolution,
-            actual: resolution.resolvedModule ?
-                resolution.resolvedModule.resolvedFileName :
-                combinePaths(defaultLibraryPath, libFileName),
-        };
-        (resolvedLibProcessing ??= new Map()).set(libFileName, result);
-        return result;
-    }
-
-    function processLibReferenceDirectives(file: SourceFile) {
-        forEach(file.libReferenceDirectives, (libReference, index) => {
-            const { libName, libFileName } = getLibFileNameFromLibReference(libReference);
-            if (libFileName) {
-                // we ignore any 'no-default-lib' reference set on this file.
-                processRootFile(pathForLibFile(libFileName), /*isDefaultLib*/ true, /*ignoreNoDefaultLib*/ true, { kind: FileIncludeKind.LibReferenceDirective, file: file.path, index });
-            }
-            else {
-                const unqualifiedLibName = removeSuffix(removePrefix(libName, "lib."), ".d.ts");
-                const suggestion = getSpellingSuggestion(unqualifiedLibName, libs, identity);
-                const diagnostic = suggestion ? Diagnostics.Cannot_find_lib_definition_for_0_Did_you_mean_1 : Diagnostics.Cannot_find_lib_definition_for_0;
-                const args = suggestion ? [libName, suggestion] : [libName];
-                (fileProcessingDiagnostics ||= []).push({
-                    kind: FilePreprocessingDiagnosticsKind.FilePreprocessingReferencedDiagnostic,
-                    reason: { kind: FileIncludeKind.LibReferenceDirective, file: file.path, index },
-                    diagnostic,
-                    args,
-                });
-            }
-        });
-    }
-
-    function getCanonicalFileName(fileName: string): string {
-        return host.getCanonicalFileName(fileName);
-    }
-
-    function processImportedModules(file: SourceFile) {
-        collectExternalModuleReferences(file);
-        if (file.imports.length || file.moduleAugmentations.length) {
-            // Because global augmentation doesn't have string literal name, we can check for global augmentation as such.
-            const moduleNames = getModuleNames(file);
-            const resolutions = resolvedModulesProcessing?.get(file.path) ||
-                resolveModuleNamesReusingOldState(moduleNames, file);
-            Debug.assert(resolutions.length === moduleNames.length);
-            const optionsForFile = getRedirectReferenceForResolution(file)?.commandLine.options || options;
-            const resolutionsInFile = createModeAwareCache<ResolutionWithFailedLookupLocations>();
-            (resolvedModules ??= new Map()).set(file.path, resolutionsInFile);
-            for (let index = 0; index < moduleNames.length; index++) {
-                const resolution = resolutions[index].resolvedModule;
-                const moduleName = moduleNames[index].text;
-                const mode = getModeForUsageLocationWorker(file, moduleNames[index], optionsForFile);
-                resolutionsInFile.set(moduleName, mode, resolutions[index]);
-                addResolutionDiagnosticsFromResolutionOrCache(file, moduleName, resolutions[index], mode);
-
-                if (!resolution) {
-                    continue;
-                }
-
-                const isFromNodeModulesSearch = resolution.isExternalLibraryImport;
-                const isJsFile = !resolutionExtensionIsTSOrJson(resolution.extension);
-                const isJsFileFromNodeModules = isFromNodeModulesSearch && isJsFile && (!resolution.originalPath || pathContainsNodeModules(resolution.resolvedFileName));
-                const resolvedFileName = resolution.resolvedFileName;
-
-                if (isFromNodeModulesSearch) {
-                    currentNodeModulesDepth++;
-                }
-
-                // add file to program only if:
-                // - resolution was successful
-                // - noResolve is falsy
-                // - module name comes from the list of imports
-                // - it's not a top level JavaScript module that exceeded the search max
-                const elideImport = isJsFileFromNodeModules && currentNodeModulesDepth > maxNodeModuleJsDepth;
-                // Don't add the file if it has a bad extension (e.g. 'tsx' if we don't have '--allowJs')
-                // This may still end up being an untyped module -- the file won't be included but imports will be allowed.
-                const shouldAddFile = resolvedFileName
-                    && !getResolutionDiagnostic(optionsForFile, resolution, file)
-                    && !optionsForFile.noResolve
-                    && index < file.imports.length
-                    && !elideImport
-                    && !(isJsFile && !getAllowJSCompilerOption(optionsForFile))
-                    && (isInJSFile(file.imports[index]) || !(file.imports[index].flags & NodeFlags.JSDoc));
-
-                if (elideImport) {
-                    modulesWithElidedImports.set(file.path, true);
-                }
-                else if (shouldAddFile) {
-                    findSourceFile(
-                        resolvedFileName,
-                        /*isDefaultLib*/ false,
-                        /*ignoreNoDefaultLib*/ false,
-                        { kind: FileIncludeKind.Import, file: file.path, index },
-                        resolution.packageId,
-                    );
-                }
-
-                if (isFromNodeModulesSearch) {
-                    currentNodeModulesDepth--;
-                }
-            }
-        }
-    }
-
-    function checkSourceFilesBelongToPath(sourceFiles: readonly SourceFile[], rootDirectory: string): boolean {
-        let allFilesBelongToPath = true;
-        const absoluteRootDirectoryPath = host.getCanonicalFileName(getNormalizedAbsolutePath(rootDirectory, currentDirectory));
-        for (const sourceFile of sourceFiles) {
-            if (!sourceFile.isDeclarationFile) {
-                const absoluteSourceFilePath = host.getCanonicalFileName(getNormalizedAbsolutePath(sourceFile.fileName, currentDirectory));
-                if (absoluteSourceFilePath.indexOf(absoluteRootDirectoryPath) !== 0) {
-                    addProgramDiagnosticExplainingFile(
-                        sourceFile,
-                        Diagnostics.File_0_is_not_under_rootDir_1_rootDir_is_expected_to_contain_all_source_files,
-                        [sourceFile.fileName, rootDirectory],
-                    );
-                    allFilesBelongToPath = false;
-                }
-            }
-        }
-
-        return allFilesBelongToPath;
-    }
-
-    function parseProjectReferenceConfigFile(ref: ProjectReference): ResolvedProjectReference | undefined {
-        if (!projectReferenceRedirects) {
-            projectReferenceRedirects = new Map();
-        }
-
-        // The actual filename (i.e. add "/tsconfig.json" if necessary)
-        const refPath = resolveProjectReferencePath(ref);
-        const sourceFilePath = toPath(refPath);
-        const fromCache = projectReferenceRedirects.get(sourceFilePath);
-        if (fromCache !== undefined) {
-            return fromCache || undefined;
-        }
-
-        let commandLine: ParsedCommandLine | undefined;
-        let sourceFile: JsonSourceFile | undefined;
-        if (host.getParsedCommandLine) {
-            commandLine = host.getParsedCommandLine(refPath);
-            if (!commandLine) {
-                addFileToFilesByName(/*file*/ undefined, sourceFilePath, refPath, /*redirectedPath*/ undefined);
-                projectReferenceRedirects.set(sourceFilePath, false);
-                return undefined;
-            }
-            sourceFile = Debug.checkDefined(commandLine.options.configFile);
-            Debug.assert(!sourceFile.path || sourceFile.path === sourceFilePath);
-            addFileToFilesByName(sourceFile, sourceFilePath, refPath, /*redirectedPath*/ undefined);
-        }
-        else {
-            // An absolute path pointing to the containing directory of the config file
-            const basePath = getNormalizedAbsolutePath(getDirectoryPath(refPath), currentDirectory);
-            sourceFile = host.getSourceFile(refPath, ScriptTarget.JSON) as JsonSourceFile | undefined;
-            addFileToFilesByName(sourceFile, sourceFilePath, refPath, /*redirectedPath*/ undefined);
-            if (sourceFile === undefined) {
-                projectReferenceRedirects.set(sourceFilePath, false);
-                return undefined;
-            }
-            commandLine = parseJsonSourceFileConfigFileContent(sourceFile, configParsingHost, basePath, /*existingOptions*/ undefined, refPath);
-        }
-        sourceFile.fileName = refPath;
-        sourceFile.path = sourceFilePath;
-        sourceFile.resolvedPath = sourceFilePath;
-        sourceFile.originalFileName = refPath;
-
-        const resolvedRef: ResolvedProjectReference = { commandLine, sourceFile };
-        projectReferenceRedirects.set(sourceFilePath, resolvedRef);
-        if (commandLine.projectReferences) {
-            resolvedRef.references = commandLine.projectReferences.map(parseProjectReferenceConfigFile);
-        }
-        return resolvedRef;
-    }
-
-    function verifyCompilerOptions() {
-        if (options.strictPropertyInitialization && !getStrictOptionValue(options, "strictNullChecks")) {
-            createDiagnosticForOptionName(Diagnostics.Option_0_cannot_be_specified_without_specifying_option_1, "strictPropertyInitialization", "strictNullChecks");
-        }
-        if (options.exactOptionalPropertyTypes && !getStrictOptionValue(options, "strictNullChecks")) {
-            createDiagnosticForOptionName(Diagnostics.Option_0_cannot_be_specified_without_specifying_option_1, "exactOptionalPropertyTypes", "strictNullChecks");
-        }
-
-        if (options.isolatedModules || options.verbatimModuleSyntax) {
-            if (options.out) {
-                createDiagnosticForOptionName(Diagnostics.Option_0_cannot_be_specified_with_option_1, "out", options.verbatimModuleSyntax ? "verbatimModuleSyntax" : "isolatedModules");
-            }
-
-            if (options.outFile) {
-                createDiagnosticForOptionName(Diagnostics.Option_0_cannot_be_specified_with_option_1, "outFile", options.verbatimModuleSyntax ? "verbatimModuleSyntax" : "isolatedModules");
-            }
-        }
-
-        if (options.inlineSourceMap) {
-            if (options.sourceMap) {
-                createDiagnosticForOptionName(Diagnostics.Option_0_cannot_be_specified_with_option_1, "sourceMap", "inlineSourceMap");
-            }
-            if (options.mapRoot) {
-                createDiagnosticForOptionName(Diagnostics.Option_0_cannot_be_specified_with_option_1, "mapRoot", "inlineSourceMap");
-            }
-        }
-
-        if (options.composite) {
-            if (options.declaration === false) {
-                createDiagnosticForOptionName(Diagnostics.Composite_projects_may_not_disable_declaration_emit, "declaration");
-            }
-            if (options.incremental === false) {
-                createDiagnosticForOptionName(Diagnostics.Composite_projects_may_not_disable_incremental_compilation, "declaration");
-            }
-        }
-
-        const outputFile = outFile(options);
-        if (options.tsBuildInfoFile) {
-            if (!isIncrementalCompilation(options)) {
-                createDiagnosticForOptionName(Diagnostics.Option_0_cannot_be_specified_without_specifying_option_1_or_option_2, "tsBuildInfoFile", "incremental", "composite");
-            }
-        }
-        else if (options.incremental && !outputFile && !options.configFilePath) {
-            programDiagnostics.add(createCompilerDiagnostic(Diagnostics.Option_incremental_can_only_be_specified_using_tsconfig_emitting_to_single_file_or_when_option_tsBuildInfoFile_is_specified));
-        }
-
-        verifyDeprecatedCompilerOptions();
-        verifyProjectReferences();
-
-        // List of collected files is complete; validate exhautiveness if this is a project with a file list
-        if (options.composite) {
-            const rootPaths = new Set(rootNames.map(toPath));
-            for (const file of files) {
-                // Ignore file that is not emitted
-                if (sourceFileMayBeEmitted(file, program) && !rootPaths.has(file.path)) {
-                    addProgramDiagnosticExplainingFile(
-                        file,
-                        Diagnostics.File_0_is_not_listed_within_the_file_list_of_project_1_Projects_must_list_all_files_or_use_an_include_pattern,
-                        [file.fileName, options.configFilePath || ""],
-                    );
-                }
-            }
-        }
-
-        if (options.paths) {
-            for (const key in options.paths) {
-                if (!hasProperty(options.paths, key)) {
-                    continue;
-                }
-                if (!hasZeroOrOneAsteriskCharacter(key)) {
-                    createDiagnosticForOptionPaths(/*onKey*/ true, key, Diagnostics.Pattern_0_can_have_at_most_one_Asterisk_character, key);
-                }
-                if (isArray(options.paths[key])) {
-                    const len = options.paths[key].length;
-                    if (len === 0) {
-                        createDiagnosticForOptionPaths(/*onKey*/ false, key, Diagnostics.Substitutions_for_pattern_0_shouldn_t_be_an_empty_array, key);
-                    }
-                    for (let i = 0; i < len; i++) {
-                        const subst = options.paths[key][i];
-                        const typeOfSubst = typeof subst;
-                        if (typeOfSubst === "string") {
-                            if (!hasZeroOrOneAsteriskCharacter(subst)) {
-                                createDiagnosticForOptionPathKeyValue(key, i, Diagnostics.Substitution_0_in_pattern_1_can_have_at_most_one_Asterisk_character, subst, key);
-                            }
-                            if (!options.baseUrl && !pathIsRelative(subst) && !pathIsAbsolute(subst)) {
-                                createDiagnosticForOptionPathKeyValue(key, i, Diagnostics.Non_relative_paths_are_not_allowed_when_baseUrl_is_not_set_Did_you_forget_a_leading_Slash);
-                            }
-                        }
-                        else {
-                            createDiagnosticForOptionPathKeyValue(key, i, Diagnostics.Substitution_0_for_pattern_1_has_incorrect_type_expected_string_got_2, subst, key, typeOfSubst);
-                        }
-                    }
-                }
-                else {
-                    createDiagnosticForOptionPaths(/*onKey*/ false, key, Diagnostics.Substitutions_for_pattern_0_should_be_an_array, key);
-                }
-            }
-        }
-
-        if (!options.sourceMap && !options.inlineSourceMap) {
-            if (options.inlineSources) {
-                createDiagnosticForOptionName(Diagnostics.Option_0_can_only_be_used_when_either_option_inlineSourceMap_or_option_sourceMap_is_provided, "inlineSources");
-            }
-            if (options.sourceRoot) {
-                createDiagnosticForOptionName(Diagnostics.Option_0_can_only_be_used_when_either_option_inlineSourceMap_or_option_sourceMap_is_provided, "sourceRoot");
-            }
-        }
-
-        if (options.out && options.outFile) {
-            createDiagnosticForOptionName(Diagnostics.Option_0_cannot_be_specified_with_option_1, "out", "outFile");
-        }
-
-        if (options.mapRoot && !(options.sourceMap || options.declarationMap)) {
-            // Error to specify --mapRoot without --sourcemap
-            createDiagnosticForOptionName(Diagnostics.Option_0_cannot_be_specified_without_specifying_option_1_or_option_2, "mapRoot", "sourceMap", "declarationMap");
-        }
-
-        if (options.declarationDir) {
-            if (!getEmitDeclarations(options)) {
-                createDiagnosticForOptionName(Diagnostics.Option_0_cannot_be_specified_without_specifying_option_1_or_option_2, "declarationDir", "declaration", "composite");
-            }
-            if (outputFile) {
-                createDiagnosticForOptionName(Diagnostics.Option_0_cannot_be_specified_with_option_1, "declarationDir", options.out ? "out" : "outFile");
-            }
-        }
-
-        if (options.declarationMap && !getEmitDeclarations(options)) {
-            createDiagnosticForOptionName(Diagnostics.Option_0_cannot_be_specified_without_specifying_option_1_or_option_2, "declarationMap", "declaration", "composite");
-        }
-
-        if (options.lib && options.noLib) {
-            createDiagnosticForOptionName(Diagnostics.Option_0_cannot_be_specified_with_option_1, "lib", "noLib");
-        }
-
-        if (options.noImplicitUseStrict && getStrictOptionValue(options, "alwaysStrict")) {
-            createDiagnosticForOptionName(Diagnostics.Option_0_cannot_be_specified_with_option_1, "noImplicitUseStrict", "alwaysStrict");
-        }
-
-        const languageVersion = getEmitScriptTarget(options);
-
-        const firstNonAmbientExternalModuleSourceFile = find(files, f => isExternalModule(f) && !f.isDeclarationFile);
-        if (options.isolatedModules || options.verbatimModuleSyntax) {
-            if (options.module === ModuleKind.None && languageVersion < ScriptTarget.ES2015 && options.isolatedModules) {
-                createDiagnosticForOptionName(Diagnostics.Option_isolatedModules_can_only_be_used_when_either_option_module_is_provided_or_option_target_is_ES2015_or_higher, "isolatedModules", "target");
-            }
-
-            if (options.preserveConstEnums === false) {
-                createDiagnosticForOptionName(Diagnostics.Option_preserveConstEnums_cannot_be_disabled_when_0_is_enabled, options.verbatimModuleSyntax ? "verbatimModuleSyntax" : "isolatedModules", "preserveConstEnums");
-            }
-        }
-        else if (firstNonAmbientExternalModuleSourceFile && languageVersion < ScriptTarget.ES2015 && options.module === ModuleKind.None) {
-            // We cannot use createDiagnosticFromNode because nodes do not have parents yet
-            const span = getErrorSpanForNode(firstNonAmbientExternalModuleSourceFile, typeof firstNonAmbientExternalModuleSourceFile.externalModuleIndicator === "boolean" ? firstNonAmbientExternalModuleSourceFile : firstNonAmbientExternalModuleSourceFile.externalModuleIndicator!);
-            programDiagnostics.add(createFileDiagnostic(firstNonAmbientExternalModuleSourceFile, span.start, span.length, Diagnostics.Cannot_use_imports_exports_or_module_augmentations_when_module_is_none));
-        }
-
-        // Cannot specify module gen that isn't amd or system with --out
-        if (outputFile && !options.emitDeclarationOnly) {
-            if (options.module && !(options.module === ModuleKind.AMD || options.module === ModuleKind.System)) {
-                createDiagnosticForOptionName(Diagnostics.Only_amd_and_system_modules_are_supported_alongside_0, options.out ? "out" : "outFile", "module");
-            }
-            else if (options.module === undefined && firstNonAmbientExternalModuleSourceFile) {
-                const span = getErrorSpanForNode(firstNonAmbientExternalModuleSourceFile, typeof firstNonAmbientExternalModuleSourceFile.externalModuleIndicator === "boolean" ? firstNonAmbientExternalModuleSourceFile : firstNonAmbientExternalModuleSourceFile.externalModuleIndicator!);
-                programDiagnostics.add(createFileDiagnostic(firstNonAmbientExternalModuleSourceFile, span.start, span.length, Diagnostics.Cannot_compile_modules_using_option_0_unless_the_module_flag_is_amd_or_system, options.out ? "out" : "outFile"));
-            }
-        }
-
-        if (getResolveJsonModule(options)) {
-            if (getEmitModuleResolutionKind(options) === ModuleResolutionKind.Classic) {
-                createDiagnosticForOptionName(Diagnostics.Option_resolveJsonModule_cannot_be_specified_when_moduleResolution_is_set_to_classic, "resolveJsonModule");
-            }
-            else if (!hasJsonModuleEmitEnabled(options)) {
-                createDiagnosticForOptionName(Diagnostics.Option_resolveJsonModule_cannot_be_specified_when_module_is_set_to_none_system_or_umd, "resolveJsonModule", "module");
-            }
-        }
-
-        // there has to be common source directory if user specified --outdir || --rootDir || --sourceRoot
-        // if user specified --mapRoot, there needs to be common source directory if there would be multiple files being emitted
-        if (
-            options.outDir || // there is --outDir specified
-            options.rootDir || // there is --rootDir specified
-            options.sourceRoot || // there is --sourceRoot specified
-            options.mapRoot // there is --mapRoot specified
-        ) {
-            // Precalculate and cache the common source directory
-            const dir = getCommonSourceDirectory();
-
-            // If we failed to find a good common directory, but outDir is specified and at least one of our files is on a windows drive/URL/other resource, add a failure
-            if (options.outDir && dir === "" && files.some(file => getRootLength(file.fileName) > 1)) {
-                createDiagnosticForOptionName(Diagnostics.Cannot_find_the_common_subdirectory_path_for_the_input_files, "outDir");
-            }
-        }
-
-        if (options.useDefineForClassFields && languageVersion === ScriptTarget.ES3) {
-            createDiagnosticForOptionName(Diagnostics.Option_0_cannot_be_specified_when_option_target_is_ES3, "useDefineForClassFields");
-        }
-
-        if (options.checkJs && !getAllowJSCompilerOption(options)) {
-            programDiagnostics.add(createCompilerDiagnostic(Diagnostics.Option_0_cannot_be_specified_without_specifying_option_1, "checkJs", "allowJs"));
-        }
-
-        if (options.emitDeclarationOnly) {
-            if (!getEmitDeclarations(options)) {
-                createDiagnosticForOptionName(Diagnostics.Option_0_cannot_be_specified_without_specifying_option_1_or_option_2, "emitDeclarationOnly", "declaration", "composite");
-            }
-
-            if (options.noEmit) {
-                createDiagnosticForOptionName(Diagnostics.Option_0_cannot_be_specified_with_option_1, "emitDeclarationOnly", "noEmit");
-            }
-        }
-
-        if (
-            options.emitDecoratorMetadata &&
-            !options.experimentalDecorators
-        ) {
-            createDiagnosticForOptionName(Diagnostics.Option_0_cannot_be_specified_without_specifying_option_1, "emitDecoratorMetadata", "experimentalDecorators");
-        }
-
-        if (options.jsxFactory) {
-            if (options.reactNamespace) {
-                createDiagnosticForOptionName(Diagnostics.Option_0_cannot_be_specified_with_option_1, "reactNamespace", "jsxFactory");
-            }
-            if (options.jsx === JsxEmit.ReactJSX || options.jsx === JsxEmit.ReactJSXDev) {
-                createDiagnosticForOptionName(Diagnostics.Option_0_cannot_be_specified_when_option_jsx_is_1, "jsxFactory", inverseJsxOptionMap.get("" + options.jsx));
-            }
-            if (!parseIsolatedEntityName(options.jsxFactory, languageVersion)) {
-                createOptionValueDiagnostic("jsxFactory", Diagnostics.Invalid_value_for_jsxFactory_0_is_not_a_valid_identifier_or_qualified_name, options.jsxFactory);
-            }
-        }
-        else if (options.reactNamespace && !isIdentifierText(options.reactNamespace, languageVersion)) {
-            createOptionValueDiagnostic("reactNamespace", Diagnostics.Invalid_value_for_reactNamespace_0_is_not_a_valid_identifier, options.reactNamespace);
-        }
-
-        if (options.jsxFragmentFactory) {
-            if (!options.jsxFactory) {
-                createDiagnosticForOptionName(Diagnostics.Option_0_cannot_be_specified_without_specifying_option_1, "jsxFragmentFactory", "jsxFactory");
-            }
-            if (options.jsx === JsxEmit.ReactJSX || options.jsx === JsxEmit.ReactJSXDev) {
-                createDiagnosticForOptionName(Diagnostics.Option_0_cannot_be_specified_when_option_jsx_is_1, "jsxFragmentFactory", inverseJsxOptionMap.get("" + options.jsx));
-            }
-            if (!parseIsolatedEntityName(options.jsxFragmentFactory, languageVersion)) {
-                createOptionValueDiagnostic("jsxFragmentFactory", Diagnostics.Invalid_value_for_jsxFragmentFactory_0_is_not_a_valid_identifier_or_qualified_name, options.jsxFragmentFactory);
-            }
-        }
-
-        if (options.reactNamespace) {
-            if (options.jsx === JsxEmit.ReactJSX || options.jsx === JsxEmit.ReactJSXDev) {
-                createDiagnosticForOptionName(Diagnostics.Option_0_cannot_be_specified_when_option_jsx_is_1, "reactNamespace", inverseJsxOptionMap.get("" + options.jsx));
-            }
-        }
-
-        if (options.jsxImportSource) {
-            if (options.jsx === JsxEmit.React) {
-                createDiagnosticForOptionName(Diagnostics.Option_0_cannot_be_specified_when_option_jsx_is_1, "jsxImportSource", inverseJsxOptionMap.get("" + options.jsx));
-            }
-        }
-
-        if (options.preserveValueImports && getEmitModuleKind(options) < ModuleKind.ES2015) {
-            createDiagnosticForOptionName(Diagnostics.Option_0_can_only_be_used_when_module_is_set_to_preserve_or_to_es2015_or_later, "preserveValueImports");
-        }
-
-        const moduleKind = getEmitModuleKind(options);
-        if (options.verbatimModuleSyntax) {
-            if (moduleKind === ModuleKind.AMD || moduleKind === ModuleKind.UMD || moduleKind === ModuleKind.System) {
-                createDiagnosticForOptionName(Diagnostics.Option_verbatimModuleSyntax_cannot_be_used_when_module_is_set_to_UMD_AMD_or_System, "verbatimModuleSyntax");
-            }
-            if (options.preserveValueImports) {
-                createRedundantOptionDiagnostic("preserveValueImports", "verbatimModuleSyntax");
-            }
-            if (options.importsNotUsedAsValues) {
-                createRedundantOptionDiagnostic("importsNotUsedAsValues", "verbatimModuleSyntax");
-            }
-        }
-
-        if (options.allowImportingTsExtensions && !(options.noEmit || options.emitDeclarationOnly)) {
-            createOptionValueDiagnostic("allowImportingTsExtensions", Diagnostics.Option_allowImportingTsExtensions_can_only_be_used_when_either_noEmit_or_emitDeclarationOnly_is_set);
-        }
-
-        const moduleResolution = getEmitModuleResolutionKind(options);
-        if (options.resolvePackageJsonExports && !moduleResolutionSupportsPackageJsonExportsAndImports(moduleResolution)) {
-            createDiagnosticForOptionName(Diagnostics.Option_0_can_only_be_used_when_moduleResolution_is_set_to_node16_nodenext_or_bundler, "resolvePackageJsonExports");
-        }
-        if (options.resolvePackageJsonImports && !moduleResolutionSupportsPackageJsonExportsAndImports(moduleResolution)) {
-            createDiagnosticForOptionName(Diagnostics.Option_0_can_only_be_used_when_moduleResolution_is_set_to_node16_nodenext_or_bundler, "resolvePackageJsonImports");
-        }
-        if (options.customConditions && !moduleResolutionSupportsPackageJsonExportsAndImports(moduleResolution)) {
-            createDiagnosticForOptionName(Diagnostics.Option_0_can_only_be_used_when_moduleResolution_is_set_to_node16_nodenext_or_bundler, "customConditions");
-        }
-
-        if (moduleResolution === ModuleResolutionKind.Bundler && !emitModuleKindIsNonNodeESM(moduleKind) && moduleKind !== ModuleKind.Preserve) {
-            createOptionValueDiagnostic("moduleResolution", Diagnostics.Option_0_can_only_be_used_when_module_is_set_to_preserve_or_to_es2015_or_later, "bundler");
-        }
-
-        if (
-            ModuleKind[moduleKind] &&
-            (ModuleKind.Node16 <= moduleKind && moduleKind <= ModuleKind.NodeNext) &&
-            !(ModuleResolutionKind.Node16 <= moduleResolution && moduleResolution <= ModuleResolutionKind.NodeNext)
-        ) {
-            const moduleKindName = ModuleKind[moduleKind];
-            createOptionValueDiagnostic("moduleResolution", Diagnostics.Option_moduleResolution_must_be_set_to_0_or_left_unspecified_when_option_module_is_set_to_1, moduleKindName, moduleKindName);
-        }
-        else if (
-            ModuleResolutionKind[moduleResolution] &&
-            (ModuleResolutionKind.Node16 <= moduleResolution && moduleResolution <= ModuleResolutionKind.NodeNext) &&
-            !(ModuleKind.Node16 <= moduleKind && moduleKind <= ModuleKind.NodeNext)
-        ) {
-            const moduleResolutionName = ModuleResolutionKind[moduleResolution];
-            createOptionValueDiagnostic("module", Diagnostics.Option_module_must_be_set_to_0_when_option_moduleResolution_is_set_to_1, moduleResolutionName, moduleResolutionName);
-        }
-
-        // If the emit is enabled make sure that every output file is unique and not overwriting any of the input files
-        if (!options.noEmit && !options.suppressOutputPathCheck) {
-            const emitHost = getEmitHost();
-            const emitFilesSeen = new Set<string>();
-            forEachEmittedFile(emitHost, emitFileNames => {
-                if (!options.emitDeclarationOnly) {
-                    verifyEmitFilePath(emitFileNames.jsFilePath, emitFilesSeen);
-                }
-                verifyEmitFilePath(emitFileNames.declarationFilePath, emitFilesSeen);
-            });
-        }
-
-        if (options.plugins && !shouldAllowPlugins(options)) {
-            for (const plugin of options.plugins) {
-                if (plugin.type === undefined) continue; // Language service plugins. TODO(jakebailey): give these a type, require type, deprecate missing type?
-                programDiagnostics.add(createCompilerDiagnostic(Diagnostics.Option_allowPlugins_must_be_specified_when_compiler_plugins_are_present));
-                break;
-            }
-        }
-
-        // Verify that all the emit files are unique and don't overwrite input files
-        function verifyEmitFilePath(emitFileName: string | undefined, emitFilesSeen: Set<string>) {
-            if (emitFileName) {
-                const emitFilePath = toPath(emitFileName);
-                // Report error if the output overwrites input file
-                if (filesByName.has(emitFilePath)) {
-                    let chain: DiagnosticMessageChain | undefined;
-                    if (!options.configFilePath) {
-                        // The program is from either an inferred project or an external project
-                        chain = chainDiagnosticMessages(/*details*/ undefined, Diagnostics.Adding_a_tsconfig_json_file_will_help_organize_projects_that_contain_both_TypeScript_and_JavaScript_files_Learn_more_at_https_Colon_Slash_Slashaka_ms_Slashtsconfig);
-                    }
-                    chain = chainDiagnosticMessages(chain, Diagnostics.Cannot_write_file_0_because_it_would_overwrite_input_file, emitFileName);
-                    blockEmittingOfFile(emitFileName, createCompilerDiagnosticFromMessageChain(chain));
-                }
-
-                const emitFileKey = !host.useCaseSensitiveFileNames() ? toFileNameLowerCase(emitFilePath) : emitFilePath;
-                // Report error if multiple files write into same file
-                if (emitFilesSeen.has(emitFileKey)) {
-                    // Already seen the same emit file - report error
-                    blockEmittingOfFile(emitFileName, createCompilerDiagnostic(Diagnostics.Cannot_write_file_0_because_it_would_be_overwritten_by_multiple_input_files, emitFileName));
-                }
-                else {
-                    emitFilesSeen.add(emitFileKey);
-                }
-            }
-        }
-    }
-
-    function getIgnoreDeprecationsVersion(): Version {
-        const ignoreDeprecations = options.ignoreDeprecations;
-        if (ignoreDeprecations) {
-            // While we could do Version.tryParse here to support any version,
-            // for now, only allow "5.0". We aren't planning on deprecating anything
-            // until 6.0.
-            if (ignoreDeprecations === "5.0") {
-                return new Version(ignoreDeprecations);
-            }
-            reportInvalidIgnoreDeprecations();
-        }
-        return Version.zero;
-    }
-
-    function checkDeprecations(
-        deprecatedIn: string,
-        removedIn: string,
-        createDiagnostic: (name: string, value: string | undefined, useInstead: string | undefined, message: DiagnosticMessage, ...args: DiagnosticArguments) => void,
-        fn: (createDeprecatedDiagnostic: (name: string, value?: string, useInstead?: string) => void) => void,
-    ) {
-        const deprecatedInVersion = new Version(deprecatedIn);
-        const removedInVersion = new Version(removedIn);
-        const typescriptVersion = new Version(typeScriptVersion || versionMajorMinor);
-        const ignoreDeprecationsVersion = getIgnoreDeprecationsVersion();
-
-        const mustBeRemoved = !(removedInVersion.compareTo(typescriptVersion) === Comparison.GreaterThan);
-        const canBeSilenced = !mustBeRemoved && ignoreDeprecationsVersion.compareTo(deprecatedInVersion) === Comparison.LessThan;
-
-        if (mustBeRemoved || canBeSilenced) {
-            fn((name, value, useInstead) => {
-                if (mustBeRemoved) {
-                    if (value === undefined) {
-                        createDiagnostic(name, value, useInstead, Diagnostics.Option_0_has_been_removed_Please_remove_it_from_your_configuration, name);
-                    }
-                    else {
-                        createDiagnostic(name, value, useInstead, Diagnostics.Option_0_1_has_been_removed_Please_remove_it_from_your_configuration, name, value);
-                    }
-                }
-                else {
-                    if (value === undefined) {
-                        createDiagnostic(name, value, useInstead, Diagnostics.Option_0_is_deprecated_and_will_stop_functioning_in_TypeScript_1_Specify_compilerOption_ignoreDeprecations_Colon_2_to_silence_this_error, name, removedIn, deprecatedIn);
-                    }
-                    else {
-                        createDiagnostic(name, value, useInstead, Diagnostics.Option_0_1_is_deprecated_and_will_stop_functioning_in_TypeScript_2_Specify_compilerOption_ignoreDeprecations_Colon_3_to_silence_this_error, name, value, removedIn, deprecatedIn);
-                    }
-                }
-            });
-        }
-    }
-
-    function verifyDeprecatedCompilerOptions() {
-        function createDiagnostic(name: string, value: string | undefined, useInstead: string | undefined, message: DiagnosticMessage, ...args: DiagnosticArguments) {
-            if (useInstead) {
-                const details = chainDiagnosticMessages(/*details*/ undefined, Diagnostics.Use_0_instead, useInstead);
-                const chain = chainDiagnosticMessages(details, message, ...args);
-                createDiagnosticForOption(/*onKey*/ !value, name, /*option2*/ undefined, chain);
-            }
-            else {
-                createDiagnosticForOption(/*onKey*/ !value, name, /*option2*/ undefined, message, ...args);
-            }
-        }
-
-        checkDeprecations("5.0", "5.5", createDiagnostic, createDeprecatedDiagnostic => {
-            if (options.target === ScriptTarget.ES3) {
-                createDeprecatedDiagnostic("target", "ES3");
-            }
-            if (options.noImplicitUseStrict) {
-                createDeprecatedDiagnostic("noImplicitUseStrict");
-            }
-            if (options.keyofStringsOnly) {
-                createDeprecatedDiagnostic("keyofStringsOnly");
-            }
-            if (options.suppressExcessPropertyErrors) {
-                createDeprecatedDiagnostic("suppressExcessPropertyErrors");
-            }
-            if (options.suppressImplicitAnyIndexErrors) {
-                createDeprecatedDiagnostic("suppressImplicitAnyIndexErrors");
-            }
-            if (options.noStrictGenericChecks) {
-                createDeprecatedDiagnostic("noStrictGenericChecks");
-            }
-            if (options.charset) {
-                createDeprecatedDiagnostic("charset");
-            }
-            if (options.out) {
-                createDeprecatedDiagnostic("out", /*value*/ undefined, "outFile");
-            }
-            if (options.importsNotUsedAsValues) {
-                createDeprecatedDiagnostic("importsNotUsedAsValues", /*value*/ undefined, "verbatimModuleSyntax");
-            }
-            if (options.preserveValueImports) {
-                createDeprecatedDiagnostic("preserveValueImports", /*value*/ undefined, "verbatimModuleSyntax");
-            }
-        });
-    }
-
-    function verifyDeprecatedProjectReference(ref: ProjectReference, parentFile: JsonSourceFile | undefined, index: number) {
-        function createDiagnostic(_name: string, _value: string | undefined, _useInstead: string | undefined, message: DiagnosticMessage, ...args: DiagnosticArguments) {
-            createDiagnosticForReference(parentFile, index, message, ...args);
-        }
-
-        checkDeprecations("5.0", "5.5", createDiagnostic, createDeprecatedDiagnostic => {
-            if (ref.prepend) {
-                createDeprecatedDiagnostic("prepend");
-            }
-        });
-    }
-
-    function createDiagnosticExplainingFile(file: SourceFile | undefined, fileProcessingReason: FileIncludeReason | undefined, diagnostic: DiagnosticMessage, args: DiagnosticArguments | undefined): Diagnostic {
-        let fileIncludeReasons: DiagnosticMessageChain[] | undefined;
-        let relatedInfo: Diagnostic[] | undefined;
-        let locationReason = isReferencedFile(fileProcessingReason) ? fileProcessingReason : undefined;
-        if (file) fileReasons.get(file.path)?.forEach(processReason);
-        if (fileProcessingReason) processReason(fileProcessingReason);
-        // If we have location and there is only one reason file is in which is the location, dont add details for file include
-        if (locationReason && fileIncludeReasons?.length === 1) fileIncludeReasons = undefined;
-        const location = locationReason && getReferencedFileLocation(program, locationReason);
-        const fileIncludeReasonDetails = fileIncludeReasons && chainDiagnosticMessages(fileIncludeReasons, Diagnostics.The_file_is_in_the_program_because_Colon);
-        const redirectInfo = file && explainIfFileIsRedirectAndImpliedFormat(file);
-        const chain = chainDiagnosticMessages(redirectInfo ? fileIncludeReasonDetails ? [fileIncludeReasonDetails, ...redirectInfo] : redirectInfo : fileIncludeReasonDetails, diagnostic, ...args || emptyArray);
-        return location && isReferenceFileLocation(location) ?
-            createFileDiagnosticFromMessageChain(location.file, location.pos, location.end - location.pos, chain, relatedInfo) :
-            createCompilerDiagnosticFromMessageChain(chain, relatedInfo);
-
-        function processReason(reason: FileIncludeReason) {
-            (fileIncludeReasons ||= []).push(fileIncludeReasonToDiagnostics(program, reason));
-            if (!locationReason && isReferencedFile(reason)) {
-                // Report error at first reference file or file currently in processing and dont report in related information
-                locationReason = reason;
-            }
-            else if (locationReason !== reason) {
-                relatedInfo = append(relatedInfo, fileIncludeReasonToRelatedInformation(reason));
-            }
-            // Remove fileProcessingReason if its already included in fileReasons of the program
-            if (reason === fileProcessingReason) fileProcessingReason = undefined;
-        }
-    }
-
-    function addFilePreprocessingFileExplainingDiagnostic(file: SourceFile | undefined, fileProcessingReason: FileIncludeReason, diagnostic: DiagnosticMessage, args?: DiagnosticArguments) {
-        (fileProcessingDiagnostics ||= []).push({
-            kind: FilePreprocessingDiagnosticsKind.FilePreprocessingFileExplainingDiagnostic,
-            file: file && file.path,
-            fileProcessingReason,
-            diagnostic,
-            args,
-        });
-    }
-
-    function addProgramDiagnosticExplainingFile(file: SourceFile, diagnostic: DiagnosticMessage, args?: DiagnosticArguments) {
-        programDiagnostics.add(createDiagnosticExplainingFile(file, /*fileProcessingReason*/ undefined, diagnostic, args));
-    }
-
-    function fileIncludeReasonToRelatedInformation(reason: FileIncludeReason): DiagnosticWithLocation | undefined {
-        if (isReferencedFile(reason)) {
-            const referenceLocation = getReferencedFileLocation(program, reason);
-            let message: DiagnosticMessage;
-            switch (reason.kind) {
-                case FileIncludeKind.Import:
-                    message = Diagnostics.File_is_included_via_import_here;
-                    break;
-                case FileIncludeKind.ReferenceFile:
-                    message = Diagnostics.File_is_included_via_reference_here;
-                    break;
-                case FileIncludeKind.TypeReferenceDirective:
-                    message = Diagnostics.File_is_included_via_type_library_reference_here;
-                    break;
-                case FileIncludeKind.LibReferenceDirective:
-                    message = Diagnostics.File_is_included_via_library_reference_here;
-                    break;
-                default:
-                    Debug.assertNever(reason);
-            }
-            return isReferenceFileLocation(referenceLocation) ? createFileDiagnostic(
-                referenceLocation.file,
-                referenceLocation.pos,
-                referenceLocation.end - referenceLocation.pos,
-                message,
-            ) : undefined;
-        }
-
-        if (!options.configFile) return undefined;
-        let configFileNode: Node | undefined;
-        let message: DiagnosticMessage;
-        switch (reason.kind) {
-            case FileIncludeKind.RootFile:
-                if (!options.configFile.configFileSpecs) return undefined;
-                const fileName = getNormalizedAbsolutePath(rootNames[reason.index], currentDirectory);
-                const matchedByFiles = getMatchedFileSpec(program, fileName);
-                if (matchedByFiles) {
-                    configFileNode = getTsConfigPropArrayElementValue(options.configFile, "files", matchedByFiles);
-                    message = Diagnostics.File_is_matched_by_files_list_specified_here;
-                    break;
-                }
-                const matchedByInclude = getMatchedIncludeSpec(program, fileName);
-                // Could be additional files specified as roots
-                if (!matchedByInclude || !isString(matchedByInclude)) return undefined;
-                configFileNode = getTsConfigPropArrayElementValue(options.configFile, "include", matchedByInclude);
-                message = Diagnostics.File_is_matched_by_include_pattern_specified_here;
-                break;
-            case FileIncludeKind.SourceFromProjectReference:
-            case FileIncludeKind.OutputFromProjectReference:
-                const referencedResolvedRef = Debug.checkDefined(resolvedProjectReferences?.[reason.index]);
-                const referenceInfo = forEachProjectReference(projectReferences, resolvedProjectReferences, (resolvedRef, parent, index) => resolvedRef === referencedResolvedRef ? { sourceFile: parent?.sourceFile || options.configFile!, index } : undefined);
-                if (!referenceInfo) return undefined;
-                const { sourceFile, index } = referenceInfo;
-                const referencesSyntax = forEachTsConfigPropArray(sourceFile as TsConfigSourceFile, "references", property => isArrayLiteralExpression(property.initializer) ? property.initializer : undefined);
-                return referencesSyntax && referencesSyntax.elements.length > index ?
-                    createDiagnosticForNodeInSourceFile(
-                        sourceFile,
-                        referencesSyntax.elements[index],
-                        reason.kind === FileIncludeKind.OutputFromProjectReference ?
-                            Diagnostics.File_is_output_from_referenced_project_specified_here :
-                            Diagnostics.File_is_source_from_referenced_project_specified_here,
-                    ) :
-                    undefined;
-            case FileIncludeKind.AutomaticTypeDirectiveFile:
-                if (!options.types) return undefined;
-                configFileNode = getOptionsSyntaxByArrayElementValue("types", reason.typeReference);
-                message = Diagnostics.File_is_entry_point_of_type_library_specified_here;
-                break;
-            case FileIncludeKind.LibFile:
-                if (reason.index !== undefined) {
-                    configFileNode = getOptionsSyntaxByArrayElementValue("lib", options.lib![reason.index]);
-                    message = Diagnostics.File_is_library_specified_here;
-                    break;
-                }
-                const target = forEachEntry(targetOptionDeclaration.type, (value, key) => value === getEmitScriptTarget(options) ? key : undefined);
-                configFileNode = target ? getOptionsSyntaxByValue("target", target) : undefined;
-                message = Diagnostics.File_is_default_library_for_target_specified_here;
-                break;
-            default:
-                Debug.assertNever(reason);
-        }
-        return configFileNode && createDiagnosticForNodeInSourceFile(
-            options.configFile,
-            configFileNode,
-            message,
-        );
-    }
-
-    function verifyProjectReferences() {
-        const buildInfoPath = !options.suppressOutputPathCheck ? getTsBuildInfoEmitOutputFilePath(options) : undefined;
-        forEachProjectReference(projectReferences, resolvedProjectReferences, (resolvedRef, parent, index) => {
-            const ref = (parent ? parent.commandLine.projectReferences : projectReferences)![index];
-            const parentFile = parent && parent.sourceFile as JsonSourceFile;
-            verifyDeprecatedProjectReference(ref, parentFile, index);
-            if (!resolvedRef) {
-                createDiagnosticForReference(parentFile, index, Diagnostics.File_0_not_found, ref.path);
-                return;
-            }
-            const options = resolvedRef.commandLine.options;
-            if (!options.composite || options.noEmit) {
-                // ok to not have composite if the current program is container only
-                const inputs = parent ? parent.commandLine.fileNames : rootNames;
-                if (inputs.length) {
-                    if (!options.composite) createDiagnosticForReference(parentFile, index, Diagnostics.Referenced_project_0_must_have_setting_composite_Colon_true, ref.path);
-                    if (options.noEmit) createDiagnosticForReference(parentFile, index, Diagnostics.Referenced_project_0_may_not_disable_emit, ref.path);
-                }
-            }
-            if (ref.prepend) {
-                const out = outFile(options);
-                if (out) {
-                    if (!host.fileExists(out)) {
-                        createDiagnosticForReference(parentFile, index, Diagnostics.Output_file_0_from_project_1_does_not_exist, out, ref.path);
-                    }
-                }
-                else {
-                    createDiagnosticForReference(parentFile, index, Diagnostics.Cannot_prepend_project_0_because_it_does_not_have_outFile_set, ref.path);
-                }
-            }
-            if (!parent && buildInfoPath && buildInfoPath === getTsBuildInfoEmitOutputFilePath(options)) {
-                createDiagnosticForReference(parentFile, index, Diagnostics.Cannot_write_file_0_because_it_will_overwrite_tsbuildinfo_file_generated_by_referenced_project_1, buildInfoPath, ref.path);
-                hasEmitBlockingDiagnostics.set(toPath(buildInfoPath), true);
-            }
-        });
-    }
-
-    function createDiagnosticForOptionPathKeyValue(key: string, valueIndex: number, message: DiagnosticMessage, ...args: DiagnosticArguments) {
-        let needCompilerDiagnostic = true;
-        forEachOptionPathsSyntax(pathProp => {
-            if (isObjectLiteralExpression(pathProp.initializer)) {
-                forEachPropertyAssignment(pathProp.initializer, key, keyProps => {
-                    const initializer = keyProps.initializer;
-                    if (isArrayLiteralExpression(initializer) && initializer.elements.length > valueIndex) {
-                        programDiagnostics.add(createDiagnosticForNodeInSourceFile(options.configFile!, initializer.elements[valueIndex], message, ...args));
-                        needCompilerDiagnostic = false;
-                    }
-                });
-            }
-        });
-        if (needCompilerDiagnostic) {
-            programDiagnostics.add(createCompilerDiagnostic(message, ...args));
-        }
-    }
-
-    function createDiagnosticForOptionPaths(onKey: boolean, key: string, message: DiagnosticMessage, ...args: DiagnosticArguments) {
-        let needCompilerDiagnostic = true;
-        forEachOptionPathsSyntax(pathProp => {
-            if (
-                isObjectLiteralExpression(pathProp.initializer) &&
-                createOptionDiagnosticInObjectLiteralSyntax(
-                    pathProp.initializer,
-                    onKey,
-                    key,
-                    /*key2*/ undefined,
-                    message,
-                    ...args,
-                )
-            ) {
-                needCompilerDiagnostic = false;
-            }
-        });
-        if (needCompilerDiagnostic) {
-            programDiagnostics.add(createCompilerDiagnostic(message, ...args));
-        }
-    }
-
-    function forEachOptionsSyntaxByName<T>(name: string, callback: (prop: PropertyAssignment) => T | undefined): T | undefined {
-        return forEachPropertyAssignment(getCompilerOptionsObjectLiteralSyntax(), name, callback);
-    }
-
-    function forEachOptionPathsSyntax<T>(callback: (prop: PropertyAssignment) => T | undefined) {
-        return forEachOptionsSyntaxByName("paths", callback);
-    }
-
-    function getOptionsSyntaxByValue(name: string, value: string) {
-        return forEachOptionsSyntaxByName(name, property => isStringLiteral(property.initializer) && property.initializer.text === value ? property.initializer : undefined);
-    }
-
-    function getOptionsSyntaxByArrayElementValue(name: string, value: string) {
-        const compilerOptionsObjectLiteralSyntax = getCompilerOptionsObjectLiteralSyntax();
-        return compilerOptionsObjectLiteralSyntax && getPropertyArrayElementValue(compilerOptionsObjectLiteralSyntax, name, value);
-    }
-
-    function createDiagnosticForOptionName(message: DiagnosticMessage, option1: string, option2?: string, option3?: string) {
-        // TODO(jakebailey): this code makes assumptions about the format of the diagnostic messages.
-        createDiagnosticForOption(/*onKey*/ true, option1, option2, message, option1, option2!, option3!);
-    }
-
-    function createOptionValueDiagnostic(option1: string, message: DiagnosticMessage, ...args: DiagnosticArguments) {
-        createDiagnosticForOption(/*onKey*/ false, option1, /*option2*/ undefined, message, ...args);
-    }
-
-    function createDiagnosticForReference(sourceFile: JsonSourceFile | undefined, index: number, message: DiagnosticMessage, ...args: DiagnosticArguments) {
-        const referencesSyntax = forEachTsConfigPropArray(sourceFile || options.configFile, "references", property => isArrayLiteralExpression(property.initializer) ? property.initializer : undefined);
-        if (referencesSyntax && referencesSyntax.elements.length > index) {
-            programDiagnostics.add(createDiagnosticForNodeInSourceFile(sourceFile || options.configFile!, referencesSyntax.elements[index], message, ...args));
-        }
-        else {
-            programDiagnostics.add(createCompilerDiagnostic(message, ...args));
-        }
-    }
-
-    function createDiagnosticForOption(onKey: boolean, option1: string, option2: string | undefined, message: DiagnosticMessageChain): void;
-    function createDiagnosticForOption(onKey: boolean, option1: string, option2: string | undefined, message: DiagnosticMessage, ...args: DiagnosticArguments): void;
-    function createDiagnosticForOption(onKey: boolean, option1: string, option2: string | undefined, message: DiagnosticMessage | DiagnosticMessageChain, ...args: DiagnosticArguments): void {
-        const compilerOptionsObjectLiteralSyntax = getCompilerOptionsObjectLiteralSyntax();
-        const needCompilerDiagnostic = !compilerOptionsObjectLiteralSyntax ||
-            !createOptionDiagnosticInObjectLiteralSyntax(compilerOptionsObjectLiteralSyntax, onKey, option1, option2, message, ...args);
-
-        if (needCompilerDiagnostic) {
-            // eslint-disable-next-line local/no-in-operator
-            if ("messageText" in message) {
-                programDiagnostics.add(createCompilerDiagnosticFromMessageChain(message));
-            }
-            else {
-                programDiagnostics.add(createCompilerDiagnostic(message, ...args));
-            }
-        }
-    }
-
-    function getCompilerOptionsObjectLiteralSyntax() {
-        if (_compilerOptionsObjectLiteralSyntax === undefined) {
-            _compilerOptionsObjectLiteralSyntax = forEachPropertyAssignment(
-                getTsConfigObjectLiteralExpression(options.configFile),
-                "compilerOptions",
-                prop => isObjectLiteralExpression(prop.initializer) ? prop.initializer : undefined,
-            ) || false;
-        }
-        return _compilerOptionsObjectLiteralSyntax || undefined;
-    }
-
-    function createOptionDiagnosticInObjectLiteralSyntax(objectLiteral: ObjectLiteralExpression, onKey: boolean, key1: string, key2: string | undefined, messageChain: DiagnosticMessageChain): boolean;
-    function createOptionDiagnosticInObjectLiteralSyntax(objectLiteral: ObjectLiteralExpression, onKey: boolean, key1: string, key2: string | undefined, message: DiagnosticMessage, ...args: DiagnosticArguments): boolean;
-    function createOptionDiagnosticInObjectLiteralSyntax(objectLiteral: ObjectLiteralExpression, onKey: boolean, key1: string, key2: string | undefined, message: DiagnosticMessage | DiagnosticMessageChain, ...args: DiagnosticArguments): boolean;
-    function createOptionDiagnosticInObjectLiteralSyntax(objectLiteral: ObjectLiteralExpression, onKey: boolean, key1: string, key2: string | undefined, message: DiagnosticMessage | DiagnosticMessageChain, ...args: DiagnosticArguments): boolean {
-        let needsCompilerDiagnostic = false;
-        forEachPropertyAssignment(objectLiteral, key1, prop => {
-            // eslint-disable-next-line local/no-in-operator
-            if ("messageText" in message) {
-                programDiagnostics.add(createDiagnosticForNodeFromMessageChain(options.configFile!, onKey ? prop.name : prop.initializer, message));
-            }
-            else {
-                programDiagnostics.add(createDiagnosticForNodeInSourceFile(options.configFile!, onKey ? prop.name : prop.initializer, message, ...args));
-            }
-            needsCompilerDiagnostic = true;
-        }, key2);
-        return needsCompilerDiagnostic;
-    }
-
-    /**
-     * Only creates a diagnostic on the option key specified by `errorOnOption`.
-     * If both options are specified in the program in separate config files via `extends`,
-     * a diagnostic is only created if `errorOnOption` is specified in the leaf config file.
-     * Useful if `redundantWithOption` represents a superset of the functionality of `errorOnOption`:
-     * if a user inherits `errorOnOption` from a base config file, it's still valid and useful to
-     * override it in the leaf config file.
-     */
-    function createRedundantOptionDiagnostic(errorOnOption: string, redundantWithOption: string) {
-        const compilerOptionsObjectLiteralSyntax = getCompilerOptionsObjectLiteralSyntax();
-        if (compilerOptionsObjectLiteralSyntax) {
-            // This is a no-op if `errorOnOption` isn't present in the leaf config file.
-            createOptionDiagnosticInObjectLiteralSyntax(compilerOptionsObjectLiteralSyntax, /*onKey*/ true, errorOnOption, /*key2*/ undefined, Diagnostics.Option_0_is_redundant_and_cannot_be_specified_with_option_1, errorOnOption, redundantWithOption);
-        }
-        else {
-            // There was no config file, so both options were specified on the command line.
-            createDiagnosticForOptionName(Diagnostics.Option_0_is_redundant_and_cannot_be_specified_with_option_1, errorOnOption, redundantWithOption);
-        }
-    }
-
-    function blockEmittingOfFile(emitFileName: string, diag: Diagnostic) {
-        hasEmitBlockingDiagnostics.set(toPath(emitFileName), true);
-        programDiagnostics.add(diag);
-    }
-
-    function isEmittedFile(file: string): boolean {
-        if (options.noEmit) {
-            return false;
-        }
-
-        // If this is source file, its not emitted file
-        const filePath = toPath(file);
-        if (getSourceFileByPath(filePath)) {
-            return false;
-        }
-
-        // If options have --outFile or --out just check that
-        const out = outFile(options);
-        if (out) {
-            return isSameFile(filePath, out) || isSameFile(filePath, removeFileExtension(out) + Extension.Dts);
-        }
-
-        // If declarationDir is specified, return if its a file in that directory
-        if (options.declarationDir && containsPath(options.declarationDir, filePath, currentDirectory, !host.useCaseSensitiveFileNames())) {
-            return true;
-        }
-
-        // If --outDir, check if file is in that directory
-        if (options.outDir) {
-            return containsPath(options.outDir, filePath, currentDirectory, !host.useCaseSensitiveFileNames());
-        }
-
-        if (fileExtensionIsOneOf(filePath, supportedJSExtensionsFlat) || isDeclarationFileName(filePath)) {
-            // Otherwise just check if sourceFile with the name exists
-            const filePathWithoutExtension = removeFileExtension(filePath);
-            return !!getSourceFileByPath((filePathWithoutExtension + Extension.Ts) as Path) ||
-                !!getSourceFileByPath((filePathWithoutExtension + Extension.Tsx) as Path);
-        }
-        return false;
-    }
-
-    function isSameFile(file1: string, file2: string) {
-        return comparePaths(file1, file2, currentDirectory, !host.useCaseSensitiveFileNames()) === Comparison.EqualTo;
-    }
-
-    function getSymlinkCache(): SymlinkCache {
-        if (host.getSymlinkCache) {
-            return host.getSymlinkCache();
-        }
-        if (!symlinks) {
-            symlinks = createSymlinkCache(currentDirectory, getCanonicalFileName);
-        }
-        if (files && !symlinks.hasProcessedResolutions()) {
-            symlinks.setSymlinksFromResolutions(forEachResolvedModule, forEachResolvedTypeReferenceDirective, automaticTypeDirectiveResolutions);
-        }
-        return symlinks;
-    }
-
-    function getModeForUsageLocation(file: SourceFile, usage: StringLiteralLike): ResolutionMode {
-        const optionsForFile = getRedirectReferenceForResolution(file)?.commandLine.options || options;
-        return getModeForUsageLocationWorker(file, usage, optionsForFile);
-    }
-
-    function getModeForResolutionAtIndex(file: SourceFile, index: number): ResolutionMode {
-        return getModeForUsageLocation(file, getModuleNameStringLiteralAt(file, index));
-    }
-}
-
-interface HostForUseSourceOfProjectReferenceRedirect {
-    compilerHost: CompilerHost;
-    getSymlinkCache: () => SymlinkCache;
-    useSourceOfProjectReferenceRedirect: boolean;
-    toPath(fileName: string): Path;
-    getResolvedProjectReferences(): readonly (ResolvedProjectReference | undefined)[] | undefined;
-    getSourceOfProjectReferenceRedirect(path: Path): SourceOfProjectReferenceRedirect | undefined;
-    forEachResolvedProjectReference<T>(cb: (resolvedProjectReference: ResolvedProjectReference) => T | undefined): T | undefined;
-}
-
-function updateHostForUseSourceOfProjectReferenceRedirect(host: HostForUseSourceOfProjectReferenceRedirect) {
-    let setOfDeclarationDirectories: Set<Path> | undefined;
-    const originalFileExists = host.compilerHost.fileExists;
-    const originalDirectoryExists = host.compilerHost.directoryExists;
-    const originalGetDirectories = host.compilerHost.getDirectories;
-    const originalRealpath = host.compilerHost.realpath;
-
-    if (!host.useSourceOfProjectReferenceRedirect) return { onProgramCreateComplete: noop, fileExists };
-
-    host.compilerHost.fileExists = fileExists;
-
-    let directoryExists;
-    if (originalDirectoryExists) {
-        // This implementation of directoryExists checks if the directory being requested is
-        // directory of .d.ts file for the referenced Project.
-        // If it is it returns true irrespective of whether that directory exists on host
-        directoryExists = host.compilerHost.directoryExists = path => {
-            if (originalDirectoryExists.call(host.compilerHost, path)) {
-                handleDirectoryCouldBeSymlink(path);
-                return true;
-            }
-
-            if (!host.getResolvedProjectReferences()) return false;
-
-            if (!setOfDeclarationDirectories) {
-                setOfDeclarationDirectories = new Set();
-                host.forEachResolvedProjectReference(ref => {
-                    const out = outFile(ref.commandLine.options);
-                    if (out) {
-                        setOfDeclarationDirectories!.add(getDirectoryPath(host.toPath(out)));
-                    }
-                    else {
-                        // Set declaration's in different locations only, if they are next to source the directory present doesnt change
-                        const declarationDir = ref.commandLine.options.declarationDir || ref.commandLine.options.outDir;
-                        if (declarationDir) {
-                            setOfDeclarationDirectories!.add(host.toPath(declarationDir));
-                        }
-                    }
-                });
-            }
-
-            return fileOrDirectoryExistsUsingSource(path, /*isFile*/ false);
-        };
-    }
-
-    if (originalGetDirectories) {
-        // Call getDirectories only if directory actually present on the host
-        // This is needed to ensure that we arent getting directories that we fake about presence for
-        host.compilerHost.getDirectories = path =>
-            !host.getResolvedProjectReferences() || (originalDirectoryExists && originalDirectoryExists.call(host.compilerHost, path)) ?
-                originalGetDirectories.call(host.compilerHost, path) :
-                [];
-    }
-
-    // This is something we keep for life time of the host
-    if (originalRealpath) {
-        host.compilerHost.realpath = s =>
-            host.getSymlinkCache().getSymlinkedFiles()?.get(host.toPath(s)) ||
-            originalRealpath.call(host.compilerHost, s);
-    }
-
-    return { onProgramCreateComplete, fileExists, directoryExists };
-
-    function onProgramCreateComplete() {
-        host.compilerHost.fileExists = originalFileExists;
-        host.compilerHost.directoryExists = originalDirectoryExists;
-        host.compilerHost.getDirectories = originalGetDirectories;
-        // DO not revert realpath as it could be used later
-    }
-
-    // This implementation of fileExists checks if the file being requested is
-    // .d.ts file for the referenced Project.
-    // If it is it returns true irrespective of whether that file exists on host
-    function fileExists(file: string) {
-        if (originalFileExists.call(host.compilerHost, file)) return true;
-        if (!host.getResolvedProjectReferences()) return false;
-        if (!isDeclarationFileName(file)) return false;
-
-        // Project references go to source file instead of .d.ts file
-        return fileOrDirectoryExistsUsingSource(file, /*isFile*/ true);
-    }
-
-    function fileExistsIfProjectReferenceDts(file: string) {
-        const source = host.getSourceOfProjectReferenceRedirect(host.toPath(file));
-        return source !== undefined ?
-            isString(source) ? originalFileExists.call(host.compilerHost, source) as boolean : true :
-            undefined;
-    }
-
-    function directoryExistsIfProjectReferenceDeclDir(dir: string) {
-        const dirPath = host.toPath(dir);
-        const dirPathWithTrailingDirectorySeparator = `${dirPath}${directorySeparator}`;
-        return forEachKey(
-            setOfDeclarationDirectories!,
-            declDirPath =>
-                dirPath === declDirPath ||
-                // Any parent directory of declaration dir
-                startsWith(declDirPath, dirPathWithTrailingDirectorySeparator) ||
-                // Any directory inside declaration dir
-                startsWith(dirPath, `${declDirPath}/`),
-        );
-    }
-
-    function handleDirectoryCouldBeSymlink(directory: string) {
-        if (!host.getResolvedProjectReferences() || containsIgnoredPath(directory)) return;
-
-        // Because we already watch node_modules, handle symlinks in there
-        if (!originalRealpath || !directory.includes(nodeModulesPathPart)) return;
-        const symlinkCache = host.getSymlinkCache();
-        const directoryPath = ensureTrailingDirectorySeparator(host.toPath(directory));
-        if (symlinkCache.getSymlinkedDirectories()?.has(directoryPath)) return;
-
-        const real = normalizePath(originalRealpath.call(host.compilerHost, directory));
-        let realPath: Path;
-        if (
-            real === directory ||
-            (realPath = ensureTrailingDirectorySeparator(host.toPath(real))) === directoryPath
-        ) {
-            // not symlinked
-            symlinkCache.setSymlinkedDirectory(directoryPath, false);
-            return;
-        }
-
-        symlinkCache.setSymlinkedDirectory(directory, {
-            real: ensureTrailingDirectorySeparator(real),
-            realPath,
-        });
-    }
-
-    function fileOrDirectoryExistsUsingSource(fileOrDirectory: string, isFile: boolean): boolean {
-        const fileOrDirectoryExistsUsingSource = isFile ?
-            (file: string) => fileExistsIfProjectReferenceDts(file) :
-            (dir: string) => directoryExistsIfProjectReferenceDeclDir(dir);
-        // Check current directory or file
-        const result = fileOrDirectoryExistsUsingSource(fileOrDirectory);
-        if (result !== undefined) return result;
-
-        const symlinkCache = host.getSymlinkCache();
-        const symlinkedDirectories = symlinkCache.getSymlinkedDirectories();
-        if (!symlinkedDirectories) return false;
-        const fileOrDirectoryPath = host.toPath(fileOrDirectory);
-        if (!fileOrDirectoryPath.includes(nodeModulesPathPart)) return false;
-        if (isFile && symlinkCache.getSymlinkedFiles()?.has(fileOrDirectoryPath)) return true;
-
-        // If it contains node_modules check if its one of the symlinked path we know of
-        return firstDefinedIterator(
-            symlinkedDirectories.entries(),
-            ([directoryPath, symlinkedDirectory]) => {
-                if (!symlinkedDirectory || !startsWith(fileOrDirectoryPath, directoryPath)) return undefined;
-                const result = fileOrDirectoryExistsUsingSource(fileOrDirectoryPath.replace(directoryPath, symlinkedDirectory.realPath));
-                if (isFile && result) {
-                    // Store the real path for the file'
-                    const absolutePath = getNormalizedAbsolutePath(fileOrDirectory, host.compilerHost.getCurrentDirectory());
-                    symlinkCache.setSymlinkedFile(
-                        fileOrDirectoryPath,
-                        `${symlinkedDirectory.real}${absolutePath.replace(new RegExp(directoryPath, "i"), "")}`,
-                    );
-                }
-                return result;
-            },
-        ) || false;
-    }
-}
-
-/** @internal */
-export const emitSkippedWithNoDiagnostics: EmitResult = { diagnostics: emptyArray, sourceMaps: undefined, emittedFiles: undefined, emitSkipped: true };
-
-/** @internal */
-export function handleNoEmitOptions<T extends BuilderProgram>(
-    program: Program | T,
-    sourceFile: SourceFile | undefined,
-    writeFile: WriteFileCallback | undefined,
-    cancellationToken: CancellationToken | undefined,
-): EmitResult | undefined {
-    const options = program.getCompilerOptions();
-    if (options.noEmit) {
-        // Cache the semantic diagnostics
-        program.getSemanticDiagnostics(sourceFile, cancellationToken);
-        return sourceFile || outFile(options) ?
-            emitSkippedWithNoDiagnostics :
-            program.emitBuildInfo(writeFile, cancellationToken);
-    }
-
-    // If the noEmitOnError flag is set, then check if we have any errors so far.  If so,
-    // immediately bail out.  Note that we pass 'undefined' for 'sourceFile' so that we
-    // get any preEmit diagnostics, not just the ones
-    if (!options.noEmitOnError) return undefined;
-    let diagnostics: readonly Diagnostic[] = [
-        ...program.getOptionsDiagnostics(cancellationToken),
-        ...program.getSyntacticDiagnostics(sourceFile, cancellationToken),
-        ...program.getGlobalDiagnostics(cancellationToken),
-        ...program.getSemanticDiagnostics(sourceFile, cancellationToken),
-    ];
-
-    if (diagnostics.length === 0 && getEmitDeclarations(program.getCompilerOptions())) {
-        diagnostics = program.getDeclarationDiagnostics(/*sourceFile*/ undefined, cancellationToken);
-    }
-
-    if (!diagnostics.length) return undefined;
-    let emittedFiles: string[] | undefined;
-    if (!sourceFile && !outFile(options)) {
-        const emitResult = program.emitBuildInfo(writeFile, cancellationToken);
-        if (emitResult.diagnostics) diagnostics = [...diagnostics, ...emitResult.diagnostics];
-        emittedFiles = emitResult.emittedFiles;
-    }
-    return { diagnostics, sourceMaps: undefined, emittedFiles, emitSkipped: true };
-}
-
-/** @internal */
-export function filterSemanticDiagnostics(diagnostic: readonly Diagnostic[], option: CompilerOptions): readonly Diagnostic[] {
-    return filter(diagnostic, d => !d.skippedOn || !option[d.skippedOn]);
-}
-
-/** @internal */
-export function parseConfigHostFromCompilerHostLike<T extends BuilderProgram>(
-    host: (CompilerHost | ProgramHost<T>) & { onUnRecoverableConfigFileDiagnostic?: DiagnosticReporter; },
-    directoryStructureHost: DirectoryStructureHost = host,
-): ParseConfigFileHost {
-    return {
-        fileExists: f => directoryStructureHost.fileExists(f),
-        readDirectory(root, extensions, excludes, includes, depth) {
-            Debug.assertIsDefined(directoryStructureHost.readDirectory, "'CompilerHost.readDirectory' must be implemented to correctly process 'projectReferences'");
-            return directoryStructureHost.readDirectory(root, extensions, excludes, includes, depth);
-        },
-        readFile: f => directoryStructureHost.readFile(f),
-        directoryExists: maybeBind(directoryStructureHost, directoryStructureHost.directoryExists),
-        getDirectories: maybeBind(directoryStructureHost, directoryStructureHost.getDirectories),
-        realpath: maybeBind(directoryStructureHost, directoryStructureHost.realpath),
-        useCaseSensitiveFileNames: host.useCaseSensitiveFileNames(),
-        getCurrentDirectory: () => host.getCurrentDirectory(),
-        onUnRecoverableConfigFileDiagnostic: host.onUnRecoverableConfigFileDiagnostic || returnUndefined,
-        trace: host.trace ? s => host.trace!(s) : undefined,
-    };
-}
-
-/** @deprecated @internal */
-export function createPrependNodes(
-    projectReferences: readonly ProjectReference[] | undefined,
-    getCommandLine: (ref: ProjectReference, index: number) => ParsedCommandLine | undefined,
-    readFile: (path: string) => string | undefined,
-    host: CompilerHost,
-) {
-    if (!projectReferences) return emptyArray;
-    let nodes: InputFiles[] | undefined;
-    for (let i = 0; i < projectReferences.length; i++) {
-        const ref = projectReferences[i];
-        const resolvedRefOpts = getCommandLine(ref, i);
-        if (ref.prepend && resolvedRefOpts && resolvedRefOpts.options) {
-            const out = outFile(resolvedRefOpts.options);
-            // Upstream project didn't have outFile set -- skip (error will have been issued earlier)
-            if (!out) continue;
-
-            const { jsFilePath, sourceMapFilePath, declarationFilePath, declarationMapPath, buildInfoPath } = getOutputPathsForBundle(resolvedRefOpts.options, /*forceDtsPaths*/ true);
-            const node = createInputFilesWithFilePaths(readFile, jsFilePath!, sourceMapFilePath, declarationFilePath!, declarationMapPath, buildInfoPath, host, resolvedRefOpts.options);
-            (nodes || (nodes = [])).push(node);
-        }
-    }
-    return nodes || emptyArray;
-}
-/**
- * Returns the target config filename of a project reference.
- * Note: The file might not exist.
- */
-export function resolveProjectReferencePath(ref: ProjectReference): ResolvedConfigFileName {
-    return resolveConfigFileProjectName(ref.path);
-}
-
-/**
- * Returns a DiagnosticMessage if we won't include a resolved module due to its extension.
- * The DiagnosticMessage's parameters are the imported module name, and the filename it resolved to.
- * This returns a diagnostic even if the module will be an untyped module.
- *
- * @internal
- */
-export function getResolutionDiagnostic(options: CompilerOptions, { extension }: ResolvedModuleFull, { isDeclarationFile }: { isDeclarationFile: SourceFile["isDeclarationFile"]; }): DiagnosticMessage | undefined {
-    switch (extension) {
-        case Extension.Ts:
-        case Extension.Dts:
-        case Extension.Mts:
-        case Extension.Dmts:
-        case Extension.Cts:
-        case Extension.Dcts:
-            // These are always allowed.
-            return undefined;
-        case Extension.Tsx:
-            return needJsx();
-        case Extension.Jsx:
-            return needJsx() || needAllowJs();
-        case Extension.Js:
-        case Extension.Mjs:
-        case Extension.Cjs:
-            return needAllowJs();
-        case Extension.Json:
-            return needResolveJsonModule();
-        default:
-            return needAllowArbitraryExtensions();
-    }
-
-    function needJsx() {
-        return options.jsx ? undefined : Diagnostics.Module_0_was_resolved_to_1_but_jsx_is_not_set;
-    }
-    function needAllowJs() {
-        return getAllowJSCompilerOption(options) || !getStrictOptionValue(options, "noImplicitAny") ? undefined : Diagnostics.Could_not_find_a_declaration_file_for_module_0_1_implicitly_has_an_any_type;
-    }
-    function needResolveJsonModule() {
-        return getResolveJsonModule(options) ? undefined : Diagnostics.Module_0_was_resolved_to_1_but_resolveJsonModule_is_not_used;
-    }
-    function needAllowArbitraryExtensions() {
-        // But don't report the allowArbitraryExtensions error from declaration files (no reason to report it, since the import doesn't have a runtime component)
-        return isDeclarationFile || options.allowArbitraryExtensions ? undefined : Diagnostics.Module_0_was_resolved_to_1_but_allowArbitraryExtensions_is_not_set;
-    }
-}
-
-function getModuleNames({ imports, moduleAugmentations }: SourceFile): StringLiteralLike[] {
-    const res = imports.map(i => i);
-    for (const aug of moduleAugmentations) {
-        if (aug.kind === SyntaxKind.StringLiteral) {
-            res.push(aug);
-        }
-        // Do nothing if it's an Identifier; we don't need to do module resolution for `declare global`.
-    }
-    return res;
-}
-
-/** @internal */
-export function getModuleNameStringLiteralAt({ imports, moduleAugmentations }: SourceFileImportsList, index: number): StringLiteralLike {
-    if (index < imports.length) return imports[index];
-    let augIndex = imports.length;
-    for (const aug of moduleAugmentations) {
-        if (aug.kind === SyntaxKind.StringLiteral) {
-            if (index === augIndex) return aug;
-            augIndex++;
-        }
-        // Do nothing if it's an Identifier; we don't need to do module resolution for `declare global`.
-    }
-    Debug.fail("should never ask for module name at index higher than possible module name");
-}
+import {
+    __String,
+    addInternalEmitFlags,
+    addRange,
+    addRelatedInfo,
+    append,
+    arrayIsEqualTo,
+    AsExpression,
+    BuilderProgram,
+    CancellationToken,
+    canHaveDecorators,
+    canHaveIllegalDecorators,
+    chainDiagnosticMessages,
+    changeExtension,
+    changesAffectingProgramStructure,
+    changesAffectModuleResolution,
+    combinePaths,
+    CommentDirective,
+    CommentDirectivesMap,
+    compareDataObjects,
+    comparePaths,
+    compareValues,
+    Comparison,
+    CompilerHost,
+    CompilerOptions,
+    computeLineAndCharacterOfPosition,
+    concatenate,
+    contains,
+    containsIgnoredPath,
+    containsPath,
+    convertToRelativePath,
+    createCommentDirectivesMap,
+    createCompilerDiagnostic,
+    createCompilerDiagnosticFromMessageChain,
+    createDiagnosticCollection,
+    createDiagnosticForNodeFromMessageChain,
+    createDiagnosticForNodeInSourceFile,
+    createDiagnosticForRange,
+    createFileDiagnostic,
+    createFileDiagnosticFromMessageChain,
+    createGetCanonicalFileName,
+    createInputFilesWithFilePaths,
+    createModeAwareCache,
+    createModeAwareCacheKey,
+    createModuleResolutionCache,
+    createMultiMap,
+    CreateProgramOptions,
+    createSourceFile,
+    CreateSourceFileOptions,
+    createSymlinkCache,
+    createTypeChecker,
+    createTypeReferenceDirectiveResolutionCache,
+    CustomTransformers,
+    CustomTransformersModuleFactory,
+    Debug,
+    DeclarationWithTypeParameterChildren,
+    Diagnostic,
+    DiagnosticArguments,
+    DiagnosticCategory,
+    diagnosticCategoryName,
+    DiagnosticMessage,
+    DiagnosticMessageChain,
+    DiagnosticReporter,
+    Diagnostics,
+    DiagnosticWithLocation,
+    directorySeparator,
+    DirectoryStructureHost,
+    emitFiles,
+    EmitHost,
+    emitModuleKindIsNonNodeESM,
+    EmitOnly,
+    EmitResult,
+    emptyArray,
+    ensureTrailingDirectorySeparator,
+    equateStringsCaseInsensitive,
+    equateStringsCaseSensitive,
+    explainIfFileIsRedirectAndImpliedFormat,
+    ExportAssignment,
+    ExportDeclaration,
+    Extension,
+    extensionFromPath,
+    externalHelpersModuleNameText,
+    factory,
+    fileExtensionIs,
+    fileExtensionIsOneOf,
+    FileIncludeKind,
+    FileIncludeReason,
+    fileIncludeReasonToDiagnostics,
+    FilePreprocessingDiagnostics,
+    FilePreprocessingDiagnosticsKind,
+    FileReference,
+    filter,
+    find,
+    findIndex,
+    firstDefinedIterator,
+    flatMap,
+    flatten,
+    forEach,
+    forEachAncestorDirectory,
+    forEachChild,
+    forEachChildRecursively,
+    forEachEmittedFile,
+    forEachEntry,
+    forEachKey,
+    forEachPropertyAssignment,
+    forEachResolvedProjectReference as ts_forEachResolvedProjectReference,
+    forEachTsConfigPropArray,
+    FunctionLikeDeclaration,
+    getAllowJSCompilerOption,
+    getAutomaticTypeDirectiveNames,
+    getBaseFileName,
+    GetCanonicalFileName,
+    getCommonSourceDirectory as ts_getCommonSourceDirectory,
+    getCommonSourceDirectoryOfConfig,
+    getDeclarationDiagnostics as ts_getDeclarationDiagnostics,
+    getDefaultLibFileName,
+    getDirectoryPath,
+    getEmitDeclarations,
+    getEmitModuleKind,
+    getEmitModuleResolutionKind,
+    getEmitScriptTarget,
+    getErrorSpanForNode,
+    getExternalModuleName,
+    getIsolatedModules,
+    getJSXImplicitImportBase,
+    getJSXRuntimeImport,
+    getLineAndCharacterOfPosition,
+    getLineStarts,
+    getMatchedFileSpec,
+    getMatchedIncludeSpec,
+    getNewLineCharacter,
+    getNormalizedAbsolutePath,
+    getNormalizedAbsolutePathWithoutRoot,
+    getNormalizedPathComponents,
+    getOutputDeclarationFileName,
+    getOutputPathsForBundle,
+    getPackageScopeForPath,
+    getPathFromPathComponents,
+    getPositionOfLineAndCharacter,
+    getPropertyArrayElementValue,
+    getResolveJsonModule,
+    getRootLength,
+    getSetExternalModuleIndicator,
+    getSourceFileOfNode,
+    getSpellingSuggestion,
+    getStrictOptionValue,
+    getSupportedExtensions,
+    getSupportedExtensionsWithJsonIfResolveJsonModule,
+    getTemporaryModuleResolutionState,
+    getTextOfIdentifierOrLiteral,
+    getTransformers,
+    getTsBuildInfoEmitOutputFilePath,
+    getTsConfigObjectLiteralExpression,
+    getTsConfigPropArrayElementValue,
+    getTypeScriptNamespace,
+    getTypesPackageName,
+    HasChangedAutomaticTypeDirectiveNames,
+    hasChangesInResolutions,
+    hasExtension,
+    HasInvalidatedLibResolutions,
+    HasInvalidatedResolutions,
+    hasJSDocNodes,
+    hasJSFileExtension,
+    hasJsonModuleEmitEnabled,
+    hasProperty,
+    hasSyntacticModifier,
+    hasZeroOrOneAsteriskCharacter,
+    HeritageClause,
+    Identifier,
+    identity,
+    ImportAttributes,
+    ImportClause,
+    ImportDeclaration,
+    ImportOrExportSpecifier,
+    InputFiles,
+    InternalEmitFlags,
+    inverseJsxOptionMap,
+    isAmbientModule,
+    isAnyImportOrReExport,
+    isArray,
+    isArrayLiteralExpression,
+    isBuildInfoFile,
+    isCheckJsEnabledForFile,
+    isClassDeclaration,
+    isDeclarationFileName,
+    isDecorator,
+    isDefaultModifier,
+    isExportDeclaration,
+    isExportModifier,
+    isExternalModule,
+    isExternalModuleNameRelative,
+    isIdentifierText,
+    isImportCall,
+    isImportDeclaration,
+    isImportEqualsDeclaration,
+    isImportSpecifier,
+    isImportTypeNode,
+    isIncrementalCompilation,
+    isInJSFile,
+    isLiteralImportTypeNode,
+    isModifier,
+    isModuleDeclaration,
+    isObjectLiteralExpression,
+    isParameter,
+    isPlainJsFile,
+    isRequireCall,
+    isRootedDiskPath,
+    isSourceFileJS,
+    isString,
+    isStringLiteral,
+    isStringLiteralLike,
+    isTraceEnabled,
+    JsonSourceFile,
+    JsxEmit,
+    length,
+    libMap,
+    LibResolution,
+    libs,
+    mapDefined,
+    maybeBind,
+    memoize,
+    mergeCustomTransformers,
+    MethodDeclaration,
+    ModeAwareCache,
+    ModeAwareCacheKey,
+    ModifierFlags,
+    ModifierLike,
+    ModuleBlock,
+    ModuleDeclaration,
+    ModuleKind,
+    ModuleResolutionCache,
+    ModuleResolutionHost,
+    moduleResolutionIsEqualTo,
+    ModuleResolutionKind,
+    moduleResolutionSupportsPackageJsonExportsAndImports,
+    Mutable,
+    Node,
+    NodeArray,
+    NodeFlags,
+    nodeModulesPathPart,
+    NodeWithTypeArguments,
+    noop,
+    normalizePath,
+    notImplementedResolver,
+    noTransformers,
+    ObjectLiteralExpression,
+    OperationCanceledException,
+    optionsHaveChanges,
+    outFile,
+    PackageId,
+    packageIdToPackageName,
+    packageIdToString,
+    PackageJsonInfoCache,
+    ParameterDeclaration,
+    ParseConfigFileHost,
+    ParsedCommandLine,
+    parseIsolatedEntityName,
+    parseJsonSourceFileConfigFileContent,
+    parseNodeFactory,
+    Path,
+    pathContainsNodeModules,
+    pathIsAbsolute,
+    pathIsRelative,
+    Program,
+    ProgramHost,
+    ProjectReference,
+    ProjectReferenceFile,
+    projectReferenceIsEqualTo,
+    PropertyAssignment,
+    PropertyDeclaration,
+    ReferencedFile,
+    removeFileExtension,
+    removePrefix,
+    removeSuffix,
+    resolutionExtensionIsTSOrJson,
+    ResolutionMode,
+    ResolutionWithFailedLookupLocations,
+    resolveConfigFileProjectName,
+    ResolvedConfigFileName,
+    ResolvedModuleFull,
+    ResolvedModuleWithFailedLookupLocations,
+    ResolvedProjectReference,
+    ResolvedTypeReferenceDirectiveWithFailedLookupLocations,
+    resolveLibrary,
+    resolveModuleName,
+    resolveTypeReferenceDirective,
+    returnFalse,
+    returnUndefined,
+    SatisfiesExpression,
+    ScriptKind,
+    ScriptTarget,
+    setParent,
+    setParentRecursive,
+    shouldAllowPlugins,
+    skipTrivia,
+    skipTypeChecking,
+    some,
+    sortAndDeduplicateDiagnostics,
+    SortedReadonlyArray,
+    SourceFile,
+    sourceFileAffectingCompilerOptions,
+    sourceFileMayBeEmitted,
+    SourceOfProjectReferenceRedirect,
+    stableSort,
+    startsWith,
+    Statement,
+    StringLiteral,
+    StringLiteralLike,
+    StructureIsReused,
+    supportedJSExtensionsFlat,
+    SymlinkCache,
+    SyntaxKind,
+    sys,
+    System,
+    targetOptionDeclaration,
+    toFileNameLowerCase,
+    tokenToString,
+    toPath as ts_toPath,
+    trace,
+    tracing,
+    TsConfigSourceFile,
+    TypeChecker,
+    typeDirectiveIsEqualTo,
+    TypeReferenceDirectiveResolutionCache,
+    UnparsedSource,
+    VariableDeclaration,
+    VariableStatement,
+    Version,
+    versionMajorMinor,
+    walkUpParenthesizedExpressions,
+    WriteFileCallback,
+    WriteFileCallbackData,
+    writeFileEnsuringDirectories,
+} from "./_namespaces/ts";
+import * as performance from "./_namespaces/ts.performance";
+
+export function findConfigFile(searchPath: string, fileExists: (fileName: string) => boolean, configName = "tsconfig.json"): string | undefined {
+    return forEachAncestorDirectory(searchPath, ancestor => {
+        const fileName = combinePaths(ancestor, configName);
+        return fileExists(fileName) ? fileName : undefined;
+    });
+}
+
+export function resolveTripleslashReference(moduleName: string, containingFile: string): string {
+    const basePath = getDirectoryPath(containingFile);
+    const referencedFileName = isRootedDiskPath(moduleName) ? moduleName : combinePaths(basePath, moduleName);
+    return normalizePath(referencedFileName);
+}
+
+/** @internal */
+export function computeCommonSourceDirectoryOfFilenames(fileNames: readonly string[], currentDirectory: string, getCanonicalFileName: GetCanonicalFileName): string {
+    let commonPathComponents: string[] | undefined;
+    const failed = forEach(fileNames, sourceFile => {
+        // Each file contributes into common source file path
+        const sourcePathComponents = getNormalizedPathComponents(sourceFile, currentDirectory);
+        sourcePathComponents.pop(); // The base file name is not part of the common directory path
+
+        if (!commonPathComponents) {
+            // first file
+            commonPathComponents = sourcePathComponents;
+            return;
+        }
+
+        const n = Math.min(commonPathComponents.length, sourcePathComponents.length);
+        for (let i = 0; i < n; i++) {
+            if (getCanonicalFileName(commonPathComponents[i]) !== getCanonicalFileName(sourcePathComponents[i])) {
+                if (i === 0) {
+                    // Failed to find any common path component
+                    return true;
+                }
+
+                // New common path found that is 0 -> i-1
+                commonPathComponents.length = i;
+                break;
+            }
+        }
+
+        // If the sourcePathComponents was shorter than the commonPathComponents, truncate to the sourcePathComponents
+        if (sourcePathComponents.length < commonPathComponents.length) {
+            commonPathComponents.length = sourcePathComponents.length;
+        }
+    });
+
+    // A common path can not be found when paths span multiple drives on windows, for example
+    if (failed) {
+        return "";
+    }
+
+    if (!commonPathComponents) { // Can happen when all input files are .d.ts files
+        return currentDirectory;
+    }
+
+    return getPathFromPathComponents(commonPathComponents);
+}
+
+export function createCompilerHost(options: CompilerOptions, setParentNodes?: boolean): CompilerHost {
+    return createCompilerHostWorker(options, setParentNodes);
+}
+
+/** @internal */
+export function createGetSourceFile(
+    readFile: ProgramHost<any>["readFile"],
+    getCompilerOptions: () => CompilerOptions,
+    setParentNodes: boolean | undefined,
+): CompilerHost["getSourceFile"] {
+    return (fileName, languageVersionOrOptions, onError) => {
+        let text: string | undefined;
+        try {
+            performance.mark("beforeIORead");
+            text = readFile(fileName, getCompilerOptions().charset);
+            performance.mark("afterIORead");
+            performance.measure("I/O Read", "beforeIORead", "afterIORead");
+        }
+        catch (e) {
+            if (onError) {
+                onError(e.message);
+            }
+            text = "";
+        }
+        return text !== undefined ? createSourceFile(fileName, text, languageVersionOrOptions, setParentNodes) : undefined;
+    };
+}
+
+/** @internal */
+export function createWriteFileMeasuringIO(
+    actualWriteFile: (path: string, data: string, writeByteOrderMark: boolean) => void,
+    createDirectory: (path: string) => void,
+    directoryExists: (path: string) => boolean,
+): CompilerHost["writeFile"] {
+    return (fileName, data, writeByteOrderMark, onError) => {
+        try {
+            performance.mark("beforeIOWrite");
+
+            // NOTE: If patchWriteFileEnsuringDirectory has been called,
+            // the system.writeFile will do its own directory creation and
+            // the ensureDirectoriesExist call will always be redundant.
+            writeFileEnsuringDirectories(
+                fileName,
+                data,
+                writeByteOrderMark,
+                actualWriteFile,
+                createDirectory,
+                directoryExists,
+            );
+
+            performance.mark("afterIOWrite");
+            performance.measure("I/O Write", "beforeIOWrite", "afterIOWrite");
+        }
+        catch (e) {
+            if (onError) {
+                onError(e.message);
+            }
+        }
+    };
+}
+
+/** @internal */
+export function createCompilerHostWorker(
+    options: CompilerOptions,
+    setParentNodes?: boolean,
+    system: System = sys,
+): CompilerHost {
+    const existingDirectories = new Map<string, boolean>();
+    const getCanonicalFileName = createGetCanonicalFileName(system.useCaseSensitiveFileNames);
+    function directoryExists(directoryPath: string): boolean {
+        if (existingDirectories.has(directoryPath)) {
+            return true;
+        }
+        if ((compilerHost.directoryExists || system.directoryExists)(directoryPath)) {
+            existingDirectories.set(directoryPath, true);
+            return true;
+        }
+        return false;
+    }
+
+    function getDefaultLibLocation(): string {
+        return getDirectoryPath(normalizePath(system.getExecutingFilePath()));
+    }
+
+    const newLine = getNewLineCharacter(options);
+    const realpath = system.realpath && ((path: string) => system.realpath!(path));
+    const compilerHost: CompilerHost = {
+        getSourceFile: createGetSourceFile(fileName => compilerHost.readFile(fileName), () => options, setParentNodes),
+        getDefaultLibLocation,
+        getDefaultLibFileName: options => combinePaths(getDefaultLibLocation(), getDefaultLibFileName(options)),
+        writeFile: createWriteFileMeasuringIO(
+            (path, data, writeByteOrderMark) => system.writeFile(path, data, writeByteOrderMark),
+            path => (compilerHost.createDirectory || system.createDirectory)(path),
+            path => directoryExists(path),
+        ),
+        getCurrentDirectory: memoize(() => system.getCurrentDirectory()),
+        useCaseSensitiveFileNames: () => system.useCaseSensitiveFileNames,
+        getCanonicalFileName,
+        getNewLine: () => newLine,
+        fileExists: fileName => system.fileExists(fileName),
+        readFile: fileName => system.readFile(fileName),
+        trace: (s: string) => system.write(s + newLine),
+        directoryExists: directoryName => system.directoryExists(directoryName),
+        getEnvironmentVariable: name => system.getEnvironmentVariable ? system.getEnvironmentVariable(name) : "",
+        getDirectories: (path: string) => system.getDirectories(path),
+        realpath,
+        readDirectory: (path, extensions, include, exclude, depth) => system.readDirectory(path, extensions, include, exclude, depth),
+        createDirectory: d => system.createDirectory(d),
+        createHash: maybeBind(system, system.createHash),
+        require: maybeBind(system, system.require),
+    };
+    return compilerHost;
+}
+
+/** @internal */
+export interface CompilerHostLikeForCache {
+    fileExists(fileName: string): boolean;
+    readFile(fileName: string, encoding?: string): string | undefined;
+    directoryExists?(directory: string): boolean;
+    createDirectory?(directory: string): void;
+    writeFile?: WriteFileCallback;
+}
+
+/** @internal */
+export function changeCompilerHostLikeToUseCache(
+    host: CompilerHostLikeForCache,
+    toPath: (fileName: string) => Path,
+    getSourceFile?: CompilerHost["getSourceFile"],
+) {
+    const originalReadFile = host.readFile;
+    const originalFileExists = host.fileExists;
+    const originalDirectoryExists = host.directoryExists;
+    const originalCreateDirectory = host.createDirectory;
+    const originalWriteFile = host.writeFile;
+    const readFileCache = new Map<Path, string | false>();
+    const fileExistsCache = new Map<Path, boolean>();
+    const directoryExistsCache = new Map<Path, boolean>();
+    const sourceFileCache = new Map<ResolutionMode, Map<Path, SourceFile>>();
+
+    const readFileWithCache = (fileName: string): string | undefined => {
+        const key = toPath(fileName);
+        const value = readFileCache.get(key);
+        if (value !== undefined) return value !== false ? value : undefined;
+        return setReadFileCache(key, fileName);
+    };
+    const setReadFileCache = (key: Path, fileName: string) => {
+        const newValue = originalReadFile.call(host, fileName);
+        readFileCache.set(key, newValue !== undefined ? newValue : false);
+        return newValue;
+    };
+    host.readFile = fileName => {
+        const key = toPath(fileName);
+        const value = readFileCache.get(key);
+        if (value !== undefined) return value !== false ? value : undefined; // could be .d.ts from output
+        // Cache json or buildInfo
+        if (!fileExtensionIs(fileName, Extension.Json) && !isBuildInfoFile(fileName)) {
+            return originalReadFile.call(host, fileName);
+        }
+
+        return setReadFileCache(key, fileName);
+    };
+
+    const getSourceFileWithCache: CompilerHost["getSourceFile"] | undefined = getSourceFile ? (fileName, languageVersionOrOptions, onError, shouldCreateNewSourceFile) => {
+        const key = toPath(fileName);
+        const impliedNodeFormat: ResolutionMode = typeof languageVersionOrOptions === "object" ? languageVersionOrOptions.impliedNodeFormat : undefined;
+        const forImpliedNodeFormat = sourceFileCache.get(impliedNodeFormat);
+        const value = forImpliedNodeFormat?.get(key);
+        if (value) return value;
+
+        const sourceFile = getSourceFile(fileName, languageVersionOrOptions, onError, shouldCreateNewSourceFile);
+        if (sourceFile && (isDeclarationFileName(fileName) || fileExtensionIs(fileName, Extension.Json))) {
+            sourceFileCache.set(impliedNodeFormat, (forImpliedNodeFormat || new Map()).set(key, sourceFile));
+        }
+        return sourceFile;
+    } : undefined;
+
+    // fileExists for any kind of extension
+    host.fileExists = fileName => {
+        const key = toPath(fileName);
+        const value = fileExistsCache.get(key);
+        if (value !== undefined) return value;
+        const newValue = originalFileExists.call(host, fileName);
+        fileExistsCache.set(key, !!newValue);
+        return newValue;
+    };
+    if (originalWriteFile) {
+        host.writeFile = (fileName, data, ...rest) => {
+            const key = toPath(fileName);
+            fileExistsCache.delete(key);
+
+            const value = readFileCache.get(key);
+            if (value !== undefined && value !== data) {
+                readFileCache.delete(key);
+                sourceFileCache.forEach(map => map.delete(key));
+            }
+            else if (getSourceFileWithCache) {
+                sourceFileCache.forEach(map => {
+                    const sourceFile = map.get(key);
+                    if (sourceFile && sourceFile.text !== data) {
+                        map.delete(key);
+                    }
+                });
+            }
+            originalWriteFile.call(host, fileName, data, ...rest);
+        };
+    }
+
+    // directoryExists
+    if (originalDirectoryExists) {
+        host.directoryExists = directory => {
+            const key = toPath(directory);
+            const value = directoryExistsCache.get(key);
+            if (value !== undefined) return value;
+            const newValue = originalDirectoryExists.call(host, directory);
+            directoryExistsCache.set(key, !!newValue);
+            return newValue;
+        };
+
+        if (originalCreateDirectory) {
+            host.createDirectory = directory => {
+                const key = toPath(directory);
+                directoryExistsCache.delete(key);
+                originalCreateDirectory.call(host, directory);
+            };
+        }
+    }
+
+    return {
+        originalReadFile,
+        originalFileExists,
+        originalDirectoryExists,
+        originalCreateDirectory,
+        originalWriteFile,
+        getSourceFileWithCache,
+        readFileWithCache,
+    };
+}
+
+export function getPreEmitDiagnostics(program: Program, sourceFile?: SourceFile, cancellationToken?: CancellationToken): readonly Diagnostic[];
+/** @internal */ export function getPreEmitDiagnostics(program: BuilderProgram, sourceFile?: SourceFile, cancellationToken?: CancellationToken): readonly Diagnostic[]; // eslint-disable-line @typescript-eslint/unified-signatures
+export function getPreEmitDiagnostics(program: Program | BuilderProgram, sourceFile?: SourceFile, cancellationToken?: CancellationToken): readonly Diagnostic[] {
+    let diagnostics: Diagnostic[] | undefined;
+    diagnostics = addRange(diagnostics, program.getConfigFileParsingDiagnostics());
+    diagnostics = addRange(diagnostics, program.getOptionsDiagnostics(cancellationToken));
+    diagnostics = addRange(diagnostics, program.getSyntacticDiagnostics(sourceFile, cancellationToken));
+    diagnostics = addRange(diagnostics, program.getGlobalDiagnostics(cancellationToken));
+    diagnostics = addRange(diagnostics, program.getSemanticDiagnostics(sourceFile, cancellationToken));
+
+    if (getEmitDeclarations(program.getCompilerOptions())) {
+        diagnostics = addRange(diagnostics, program.getDeclarationDiagnostics(sourceFile, cancellationToken));
+    }
+
+    return sortAndDeduplicateDiagnostics(diagnostics || emptyArray);
+}
+
+export interface FormatDiagnosticsHost {
+    getCurrentDirectory(): string;
+    getCanonicalFileName(fileName: string): string;
+    getNewLine(): string;
+}
+
+export function formatDiagnostics(diagnostics: readonly Diagnostic[], host: FormatDiagnosticsHost): string {
+    let output = "";
+
+    for (const diagnostic of diagnostics) {
+        output += formatDiagnostic(diagnostic, host);
+    }
+    return output;
+}
+
+export function formatDiagnostic(diagnostic: Diagnostic, host: FormatDiagnosticsHost): string {
+    const errorMessage = `${diagnosticCategoryName(diagnostic)} TS${diagnostic.code}: ${flattenDiagnosticMessageText(diagnostic.messageText, host.getNewLine())}${host.getNewLine()}`;
+
+    if (diagnostic.file) {
+        const { line, character } = getLineAndCharacterOfPosition(diagnostic.file, diagnostic.start!); // TODO: GH#18217
+        const fileName = diagnostic.file.fileName;
+        const relativeFileName = convertToRelativePath(fileName, host.getCurrentDirectory(), fileName => host.getCanonicalFileName(fileName));
+        return `${relativeFileName}(${line + 1},${character + 1}): ` + errorMessage;
+    }
+
+    return errorMessage;
+}
+
+/** @internal */
+export enum ForegroundColorEscapeSequences {
+    Grey = "\u001b[90m",
+    Red = "\u001b[91m",
+    Yellow = "\u001b[93m",
+    Blue = "\u001b[94m",
+    Cyan = "\u001b[96m",
+}
+const gutterStyleSequence = "\u001b[7m";
+const gutterSeparator = " ";
+const resetEscapeSequence = "\u001b[0m";
+const ellipsis = "...";
+const halfIndent = "  ";
+const indent = "    ";
+function getCategoryFormat(category: DiagnosticCategory): ForegroundColorEscapeSequences {
+    switch (category) {
+        case DiagnosticCategory.Error:
+            return ForegroundColorEscapeSequences.Red;
+        case DiagnosticCategory.Warning:
+            return ForegroundColorEscapeSequences.Yellow;
+        case DiagnosticCategory.Suggestion:
+            return Debug.fail("Should never get an Info diagnostic on the command line.");
+        case DiagnosticCategory.Message:
+            return ForegroundColorEscapeSequences.Blue;
+    }
+}
+
+/** @internal */
+export function formatColorAndReset(text: string, formatStyle: string) {
+    return formatStyle + text + resetEscapeSequence;
+}
+
+function formatCodeSpan(file: SourceFile, start: number, length: number, indent: string, squiggleColor: ForegroundColorEscapeSequences, host: FormatDiagnosticsHost) {
+    const { line: firstLine, character: firstLineChar } = getLineAndCharacterOfPosition(file, start);
+    const { line: lastLine, character: lastLineChar } = getLineAndCharacterOfPosition(file, start + length);
+    const lastLineInFile = getLineAndCharacterOfPosition(file, file.text.length).line;
+
+    const hasMoreThanFiveLines = (lastLine - firstLine) >= 4;
+    let gutterWidth = (lastLine + 1 + "").length;
+    if (hasMoreThanFiveLines) {
+        gutterWidth = Math.max(ellipsis.length, gutterWidth);
+    }
+
+    let context = "";
+    for (let i = firstLine; i <= lastLine; i++) {
+        context += host.getNewLine();
+        // If the error spans over 5 lines, we'll only show the first 2 and last 2 lines,
+        // so we'll skip ahead to the second-to-last line.
+        if (hasMoreThanFiveLines && firstLine + 1 < i && i < lastLine - 1) {
+            context += indent + formatColorAndReset(ellipsis.padStart(gutterWidth), gutterStyleSequence) + gutterSeparator + host.getNewLine();
+            i = lastLine - 1;
+        }
+
+        const lineStart = getPositionOfLineAndCharacter(file, i, 0);
+        const lineEnd = i < lastLineInFile ? getPositionOfLineAndCharacter(file, i + 1, 0) : file.text.length;
+        let lineContent = file.text.slice(lineStart, lineEnd);
+        lineContent = lineContent.trimEnd(); // trim from end
+        lineContent = lineContent.replace(/\t/g, " "); // convert tabs to single spaces
+
+        // Output the gutter and the actual contents of the line.
+        context += indent + formatColorAndReset((i + 1 + "").padStart(gutterWidth), gutterStyleSequence) + gutterSeparator;
+        context += lineContent + host.getNewLine();
+
+        // Output the gutter and the error span for the line using tildes.
+        context += indent + formatColorAndReset("".padStart(gutterWidth), gutterStyleSequence) + gutterSeparator;
+        context += squiggleColor;
+        if (i === firstLine) {
+            // If we're on the last line, then limit it to the last character of the last line.
+            // Otherwise, we'll just squiggle the rest of the line, giving 'slice' no end position.
+            const lastCharForLine = i === lastLine ? lastLineChar : undefined;
+
+            context += lineContent.slice(0, firstLineChar).replace(/\S/g, " ");
+            context += lineContent.slice(firstLineChar, lastCharForLine).replace(/./g, "~");
+        }
+        else if (i === lastLine) {
+            context += lineContent.slice(0, lastLineChar).replace(/./g, "~");
+        }
+        else {
+            // Squiggle the entire line.
+            context += lineContent.replace(/./g, "~");
+        }
+        context += resetEscapeSequence;
+    }
+    return context;
+}
+
+/** @internal */
+export function formatLocation(file: SourceFile, start: number, host: FormatDiagnosticsHost, color = formatColorAndReset) {
+    const { line: firstLine, character: firstLineChar } = getLineAndCharacterOfPosition(file, start); // TODO: GH#18217
+    const relativeFileName = host ? convertToRelativePath(file.fileName, host.getCurrentDirectory(), fileName => host.getCanonicalFileName(fileName)) : file.fileName;
+
+    let output = "";
+    output += color(relativeFileName, ForegroundColorEscapeSequences.Cyan);
+    output += ":";
+    output += color(`${firstLine + 1}`, ForegroundColorEscapeSequences.Yellow);
+    output += ":";
+    output += color(`${firstLineChar + 1}`, ForegroundColorEscapeSequences.Yellow);
+    return output;
+}
+
+export function formatDiagnosticsWithColorAndContext(diagnostics: readonly Diagnostic[], host: FormatDiagnosticsHost): string {
+    let output = "";
+    for (const diagnostic of diagnostics) {
+        if (diagnostic.file) {
+            const { file, start } = diagnostic;
+            output += formatLocation(file, start!, host); // TODO: GH#18217
+            output += " - ";
+        }
+
+        output += formatColorAndReset(diagnosticCategoryName(diagnostic), getCategoryFormat(diagnostic.category));
+        output += formatColorAndReset(` TS${diagnostic.code}: `, ForegroundColorEscapeSequences.Grey);
+        output += flattenDiagnosticMessageText(diagnostic.messageText, host.getNewLine());
+
+        if (diagnostic.file && diagnostic.code !== Diagnostics.File_appears_to_be_binary.code) {
+            output += host.getNewLine();
+            output += formatCodeSpan(diagnostic.file, diagnostic.start!, diagnostic.length!, "", getCategoryFormat(diagnostic.category), host); // TODO: GH#18217
+        }
+        if (diagnostic.relatedInformation) {
+            output += host.getNewLine();
+            for (const { file, start, length, messageText } of diagnostic.relatedInformation) {
+                if (file) {
+                    output += host.getNewLine();
+                    output += halfIndent + formatLocation(file, start!, host); // TODO: GH#18217
+                    output += formatCodeSpan(file, start!, length!, indent, ForegroundColorEscapeSequences.Cyan, host); // TODO: GH#18217
+                }
+                output += host.getNewLine();
+                output += indent + flattenDiagnosticMessageText(messageText, host.getNewLine());
+            }
+        }
+        output += host.getNewLine();
+    }
+    return output;
+}
+
+export function flattenDiagnosticMessageText(diag: string | DiagnosticMessageChain | undefined, newLine: string, indent = 0): string {
+    if (isString(diag)) {
+        return diag;
+    }
+    else if (diag === undefined) {
+        return "";
+    }
+    let result = "";
+    if (indent) {
+        result += newLine;
+
+        for (let i = 0; i < indent; i++) {
+            result += "  ";
+        }
+    }
+    result += diag.messageText;
+    indent++;
+    if (diag.next) {
+        for (const kid of diag.next) {
+            result += flattenDiagnosticMessageText(kid, newLine, indent);
+        }
+    }
+    return result;
+}
+
+/**
+ * Subset of a SourceFile used to calculate index-based resolutions
+ * This includes some internal fields, so unless you have very good reason,
+ * (and are willing to use some less stable internals) you should probably just pass a SourceFile.
+ *
+ * @internal
+ */
+export interface SourceFileImportsList {
+    /** @internal */ imports: SourceFile["imports"];
+    /** @internal */ moduleAugmentations: SourceFile["moduleAugmentations"];
+    impliedNodeFormat?: ResolutionMode;
+}
+
+/**
+ * Calculates the resulting resolution mode for some reference in some file - this is generally the explicitly
+ * provided resolution mode in the reference, unless one is not present, in which case it is the mode of the containing file.
+ */
+export function getModeForFileReference(ref: FileReference | string, containingFileMode: ResolutionMode) {
+    return (isString(ref) ? containingFileMode : ref.resolutionMode) || containingFileMode;
+}
+
+/**
+ * Use `program.getModeForResolutionAtIndex`, which retrieves the correct `compilerOptions`, instead of this function whenever possible.
+ * Calculates the final resolution mode for an import at some index within a file's `imports` list. This is the resolution mode
+ * explicitly provided via import attributes, if present, or the syntax the usage would have if emitted to JavaScript. In
+ * `--module node16` or `nodenext`, this may depend on the file's `impliedNodeFormat`. In `--module preserve`, it depends only on the
+ * input syntax of the reference. In other `module` modes, when overriding import attributes are not provided, this function returns
+ * `undefined`, as the result would have no impact on module resolution, emit, or type checking.
+ * @param file File to fetch the resolution mode within
+ * @param index Index into the file's complete resolution list to get the resolution of - this is a concatenation of the file's imports and module augmentations
+ * @param compilerOptions The compiler options for the program that owns the file. If the file belongs to a referenced project, the compiler options
+ * should be the options of the referenced project, not the referencing project.
+ */
+export function getModeForResolutionAtIndex(file: SourceFile, index: number, compilerOptions: CompilerOptions): ResolutionMode;
+/** @internal */
+// eslint-disable-next-line @typescript-eslint/unified-signatures
+export function getModeForResolutionAtIndex(file: SourceFileImportsList, index: number, compilerOptions: CompilerOptions): ResolutionMode;
+export function getModeForResolutionAtIndex(file: SourceFileImportsList, index: number, compilerOptions?: CompilerOptions): ResolutionMode {
+    // we ensure all elements of file.imports and file.moduleAugmentations have the relevant parent pointers set during program setup,
+    // so it's safe to use them even pre-bind
+    return getModeForUsageLocationWorker(file, getModuleNameStringLiteralAt(file, index), compilerOptions);
+}
+
+/** @internal */
+export function isExclusivelyTypeOnlyImportOrExport(decl: ImportDeclaration | ExportDeclaration) {
+    if (isExportDeclaration(decl)) {
+        return decl.isTypeOnly;
+    }
+    if (decl.importClause?.isTypeOnly) {
+        return true;
+    }
+    return false;
+}
+
+/**
+ * Use `program.getModeForUsageLocation`, which retrieves the correct `compilerOptions`, instead of this function whenever possible.
+ * Calculates the final resolution mode for a given module reference node. This is the resolution mode explicitly provided via import
+ * attributes, if present, or the syntax the usage would have if emitted to JavaScript. In `--module node16` or `nodenext`, this may
+ * depend on the file's `impliedNodeFormat`. In `--module preserve`, it depends only on the input syntax of the reference. In other
+ * `module` modes, when overriding import attributes are not provided, this function returns `undefined`, as the result would have no
+ * impact on module resolution, emit, or type checking.
+ * @param file The file the import or import-like reference is contained within
+ * @param usage The module reference string
+ * @param compilerOptions The compiler options for the program that owns the file. If the file belongs to a referenced project, the compiler options
+ * should be the options of the referenced project, not the referencing project.
+ * @returns The final resolution mode of the import
+ */
+export function getModeForUsageLocation(file: { impliedNodeFormat?: ResolutionMode; }, usage: StringLiteralLike, compilerOptions: CompilerOptions) {
+    return getModeForUsageLocationWorker(file, usage, compilerOptions);
+}
+
+function getModeForUsageLocationWorker(file: { impliedNodeFormat?: ResolutionMode; }, usage: StringLiteralLike, compilerOptions?: CompilerOptions) {
+    if ((isImportDeclaration(usage.parent) || isExportDeclaration(usage.parent))) {
+        const isTypeOnly = isExclusivelyTypeOnlyImportOrExport(usage.parent);
+        if (isTypeOnly) {
+            const override = getResolutionModeOverride(usage.parent.attributes);
+            if (override) {
+                return override;
+            }
+        }
+    }
+    if (usage.parent.parent && isImportTypeNode(usage.parent.parent)) {
+        const override = getResolutionModeOverride(usage.parent.parent.attributes);
+        if (override) {
+            return override;
+        }
+    }
+    if (compilerOptions && getEmitModuleKind(compilerOptions) === ModuleKind.Preserve) {
+        return (usage.parent.parent && isImportEqualsDeclaration(usage.parent.parent) || isRequireCall(usage.parent, /*requireStringLiteralLikeArgument*/ false))
+            ? ModuleKind.CommonJS
+            : ModuleKind.ESNext;
+    }
+    if (file.impliedNodeFormat === undefined) return undefined;
+    if (file.impliedNodeFormat !== ModuleKind.ESNext) {
+        // in cjs files, import call expressions are esm format, otherwise everything is cjs
+        return isImportCall(walkUpParenthesizedExpressions(usage.parent)) ? ModuleKind.ESNext : ModuleKind.CommonJS;
+    }
+    // in esm files, import=require statements are cjs format, otherwise everything is esm
+    // imports are only parent'd up to their containing declaration/expression, so access farther parents with care
+    const exprParentParent = walkUpParenthesizedExpressions(usage.parent)?.parent;
+    return exprParentParent && isImportEqualsDeclaration(exprParentParent) ? ModuleKind.CommonJS : ModuleKind.ESNext;
+}
+
+/** @internal */
+export function getResolutionModeOverride(node: ImportAttributes | undefined, grammarErrorOnNode?: (node: Node, diagnostic: DiagnosticMessage) => void) {
+    if (!node) return undefined;
+    if (length(node.elements) !== 1) {
+        grammarErrorOnNode?.(
+            node,
+            node.token === SyntaxKind.WithKeyword
+                ? Diagnostics.Type_import_attributes_should_have_exactly_one_key_resolution_mode_with_value_import_or_require
+                : Diagnostics.Type_import_assertions_should_have_exactly_one_key_resolution_mode_with_value_import_or_require,
+        );
+        return undefined;
+    }
+    const elem = node.elements[0];
+    if (!isStringLiteralLike(elem.name)) return undefined;
+    if (elem.name.text !== "resolution-mode") {
+        grammarErrorOnNode?.(
+            elem.name,
+            node.token === SyntaxKind.WithKeyword
+                ? Diagnostics.resolution_mode_is_the_only_valid_key_for_type_import_attributes
+                : Diagnostics.resolution_mode_is_the_only_valid_key_for_type_import_assertions,
+        );
+        return undefined;
+    }
+    if (!isStringLiteralLike(elem.value)) return undefined;
+    if (elem.value.text !== "import" && elem.value.text !== "require") {
+        grammarErrorOnNode?.(elem.value, Diagnostics.resolution_mode_should_be_either_require_or_import);
+        return undefined;
+    }
+    return elem.value.text === "import" ? ModuleKind.ESNext : ModuleKind.CommonJS;
+}
+
+const emptyResolution: ResolvedModuleWithFailedLookupLocations & ResolvedTypeReferenceDirectiveWithFailedLookupLocations = {
+    resolvedModule: undefined,
+    resolvedTypeReferenceDirective: undefined,
+};
+
+/** @internal */
+export interface ResolutionNameAndModeGetter<Entry, SourceFile> {
+    getName(entry: Entry): string;
+    getMode(entry: Entry, file: SourceFile, compilerOptions: CompilerOptions): ResolutionMode;
+}
+
+/** @internal */
+export interface ResolutionLoader<Entry, Resolution, SourceFile> {
+    nameAndMode: ResolutionNameAndModeGetter<Entry, SourceFile>;
+    resolve(name: string, mode: ResolutionMode): Resolution;
+}
+
+function getModuleResolutionName(literal: StringLiteralLike) {
+    return literal.text;
+}
+
+/** @internal */
+export const moduleResolutionNameAndModeGetter: ResolutionNameAndModeGetter<StringLiteralLike, SourceFile> = {
+    getName: getModuleResolutionName,
+    getMode: (entry, file, compilerOptions) => getModeForUsageLocation(file, entry, compilerOptions),
+};
+
+/** @internal */
+export function createModuleResolutionLoader(
+    containingFile: string,
+    redirectedReference: ResolvedProjectReference | undefined,
+    options: CompilerOptions,
+    host: ModuleResolutionHost,
+    cache: ModuleResolutionCache | undefined,
+): ResolutionLoader<StringLiteralLike, ResolvedModuleWithFailedLookupLocations, SourceFile> {
+    return {
+        nameAndMode: moduleResolutionNameAndModeGetter,
+        resolve: (moduleName, resolutionMode) =>
+            resolveModuleName(
+                moduleName,
+                containingFile,
+                options,
+                host,
+                cache,
+                redirectedReference,
+                resolutionMode,
+            ),
+    };
+}
+
+function getTypeReferenceResolutionName<T extends FileReference | string>(entry: T) {
+    // We lower-case all type references because npm automatically lowercases all packages. See GH#9824.
+    return !isString(entry) ? toFileNameLowerCase(entry.fileName) : entry;
+}
+
+const typeReferenceResolutionNameAndModeGetter: ResolutionNameAndModeGetter<FileReference | string, SourceFile | undefined> = {
+    getName: getTypeReferenceResolutionName,
+    getMode: (entry, file) => getModeForFileReference(entry, file?.impliedNodeFormat),
+};
+
+/** @internal */
+export function createTypeReferenceResolutionLoader<T extends FileReference | string>(
+    containingFile: string,
+    redirectedReference: ResolvedProjectReference | undefined,
+    options: CompilerOptions,
+    host: ModuleResolutionHost,
+    cache: TypeReferenceDirectiveResolutionCache | undefined,
+): ResolutionLoader<T, ResolvedTypeReferenceDirectiveWithFailedLookupLocations, SourceFile | undefined> {
+    return {
+        nameAndMode: typeReferenceResolutionNameAndModeGetter,
+        resolve: (typeRef, resoluionMode) =>
+            resolveTypeReferenceDirective(
+                typeRef,
+                containingFile,
+                options,
+                host,
+                redirectedReference,
+                cache,
+                resoluionMode,
+            ),
+    };
+}
+
+/** @internal */
+export function loadWithModeAwareCache<Entry, SourceFile, ResolutionCache, Resolution>(
+    entries: readonly Entry[],
+    containingFile: string,
+    redirectedReference: ResolvedProjectReference | undefined,
+    options: CompilerOptions,
+    containingSourceFile: SourceFile,
+    host: ModuleResolutionHost,
+    resolutionCache: ResolutionCache | undefined,
+    createLoader: (
+        containingFile: string,
+        redirectedReference: ResolvedProjectReference | undefined,
+        options: CompilerOptions,
+        host: ModuleResolutionHost,
+        resolutionCache: ResolutionCache | undefined,
+    ) => ResolutionLoader<Entry, Resolution, SourceFile>,
+): readonly Resolution[] {
+    if (entries.length === 0) return emptyArray;
+    const resolutions: Resolution[] = [];
+    const cache = new Map<ModeAwareCacheKey, Resolution>();
+    const loader = createLoader(containingFile, redirectedReference, options, host, resolutionCache);
+    for (const entry of entries) {
+        const name = loader.nameAndMode.getName(entry);
+        const mode = loader.nameAndMode.getMode(entry, containingSourceFile, redirectedReference?.commandLine.options || options);
+        const key = createModeAwareCacheKey(name, mode);
+        let result = cache.get(key);
+        if (!result) {
+            cache.set(key, result = loader.resolve(name, mode));
+        }
+        resolutions.push(result);
+    }
+    return resolutions;
+}
+
+/** @internal */
+export function forEachResolvedProjectReference<T>(
+    resolvedProjectReferences: readonly (ResolvedProjectReference | undefined)[] | undefined,
+    cb: (resolvedProjectReference: ResolvedProjectReference, parent: ResolvedProjectReference | undefined) => T | undefined,
+): T | undefined {
+    return forEachProjectReference(/*projectReferences*/ undefined, resolvedProjectReferences, (resolvedRef, parent) => resolvedRef && cb(resolvedRef, parent));
+}
+
+function forEachProjectReference<T>(
+    projectReferences: readonly ProjectReference[] | undefined,
+    resolvedProjectReferences: readonly (ResolvedProjectReference | undefined)[] | undefined,
+    cbResolvedRef: (resolvedRef: ResolvedProjectReference | undefined, parent: ResolvedProjectReference | undefined, index: number) => T | undefined,
+    cbRef?: (projectReferences: readonly ProjectReference[] | undefined, parent: ResolvedProjectReference | undefined) => T | undefined,
+): T | undefined {
+    let seenResolvedRefs: Set<Path> | undefined;
+
+    return worker(projectReferences, resolvedProjectReferences, /*parent*/ undefined);
+
+    function worker(
+        projectReferences: readonly ProjectReference[] | undefined,
+        resolvedProjectReferences: readonly (ResolvedProjectReference | undefined)[] | undefined,
+        parent: ResolvedProjectReference | undefined,
+    ): T | undefined {
+        // Visit project references first
+        if (cbRef) {
+            const result = cbRef(projectReferences, parent);
+            if (result) return result;
+        }
+
+        return forEach(resolvedProjectReferences, (resolvedRef, index) => {
+            if (resolvedRef && seenResolvedRefs?.has(resolvedRef.sourceFile.path)) {
+                // ignore recursives
+                return undefined;
+            }
+
+            const result = cbResolvedRef(resolvedRef, parent, index);
+            if (result || !resolvedRef) return result;
+
+            (seenResolvedRefs ||= new Set()).add(resolvedRef.sourceFile.path);
+            return worker(resolvedRef.commandLine.projectReferences, resolvedRef.references, resolvedRef);
+        });
+    }
+}
+
+/** @internal */
+export const inferredTypesContainingFile = "__inferred type names__.ts";
+
+/** @internal */
+export function getInferredLibraryNameResolveFrom(options: CompilerOptions, currentDirectory: string, libFileName: string) {
+    const containingDirectory = options.configFilePath ? getDirectoryPath(options.configFilePath) : currentDirectory;
+    return combinePaths(containingDirectory, `__lib_node_modules_lookup_${libFileName}__.ts`);
+}
+
+/** @internal */
+export function getLibraryNameFromLibFileName(libFileName: string) {
+    // Support resolving to lib.dom.d.ts -> @typescript/lib-dom, and
+    //                      lib.dom.iterable.d.ts -> @typescript/lib-dom/iterable
+    //                      lib.es2015.symbol.wellknown.d.ts -> @typescript/lib-es2015/symbol-wellknown
+    const components = libFileName.split(".");
+    let path = components[1];
+    let i = 2;
+    while (components[i] && components[i] !== "d") {
+        path += (i === 2 ? "/" : "-") + components[i];
+        i++;
+    }
+    return "@typescript/lib-" + path;
+}
+
+function getLibFileNameFromLibReference(libReference: FileReference) {
+    const libName = toFileNameLowerCase(libReference.fileName);
+    const libFileName = libMap.get(libName);
+    return { libName, libFileName };
+}
+
+interface DiagnosticCache<T extends Diagnostic> {
+    perFile?: Map<Path, readonly T[]>;
+    allDiagnostics?: readonly T[];
+}
+
+/** @internal */
+export function isReferencedFile(reason: FileIncludeReason | undefined): reason is ReferencedFile {
+    switch (reason?.kind) {
+        case FileIncludeKind.Import:
+        case FileIncludeKind.ReferenceFile:
+        case FileIncludeKind.TypeReferenceDirective:
+        case FileIncludeKind.LibReferenceDirective:
+            return true;
+        default:
+            return false;
+    }
+}
+
+/** @internal */
+export interface ReferenceFileLocation {
+    file: SourceFile;
+    pos: number;
+    end: number;
+    packageId: PackageId | undefined;
+}
+
+/** @internal */
+export interface SyntheticReferenceFileLocation {
+    file: SourceFile;
+    packageId: PackageId | undefined;
+    text: string;
+}
+
+/** @internal */
+export function isReferenceFileLocation(location: ReferenceFileLocation | SyntheticReferenceFileLocation): location is ReferenceFileLocation {
+    return (location as ReferenceFileLocation).pos !== undefined;
+}
+
+/** @internal */
+export function getReferencedFileLocation(program: Program, ref: ReferencedFile): ReferenceFileLocation | SyntheticReferenceFileLocation {
+    const file = Debug.checkDefined(program.getSourceFileByPath(ref.file));
+    const { kind, index } = ref;
+    let pos: number | undefined, end: number | undefined, packageId: PackageId | undefined, resolutionMode: FileReference["resolutionMode"] | undefined;
+    switch (kind) {
+        case FileIncludeKind.Import:
+            const importLiteral = getModuleNameStringLiteralAt(file, index);
+            packageId = program.getResolvedModule(file, importLiteral.text, program.getModeForUsageLocation(file, importLiteral))?.resolvedModule?.packageId;
+            if (importLiteral.pos === -1) return { file, packageId, text: importLiteral.text };
+            pos = skipTrivia(file.text, importLiteral.pos);
+            end = importLiteral.end;
+            break;
+        case FileIncludeKind.ReferenceFile:
+            ({ pos, end } = file.referencedFiles[index]);
+            break;
+        case FileIncludeKind.TypeReferenceDirective:
+            ({ pos, end, resolutionMode } = file.typeReferenceDirectives[index]);
+            packageId = program.getResolvedTypeReferenceDirective(file, toFileNameLowerCase(file.typeReferenceDirectives[index].fileName), resolutionMode || file.impliedNodeFormat)?.resolvedTypeReferenceDirective?.packageId;
+            break;
+        case FileIncludeKind.LibReferenceDirective:
+            ({ pos, end } = file.libReferenceDirectives[index]);
+            break;
+        default:
+            return Debug.assertNever(kind);
+    }
+    return { file, pos, end, packageId };
+}
+
+/**
+ * Determines if program structure is upto date or needs to be recreated
+ *
+ * @internal
+ */
+export function isProgramUptoDate(
+    program: Program | undefined,
+    rootFileNames: string[],
+    newOptions: CompilerOptions,
+    getSourceVersion: (path: Path, fileName: string) => string | undefined,
+    fileExists: (fileName: string) => boolean,
+    hasInvalidatedResolutions: HasInvalidatedResolutions,
+    hasInvalidatedLibResolutions: HasInvalidatedLibResolutions,
+    hasChangedAutomaticTypeDirectiveNames: HasChangedAutomaticTypeDirectiveNames | undefined,
+    getParsedCommandLine: (fileName: string) => ParsedCommandLine | undefined,
+    projectReferences: readonly ProjectReference[] | undefined,
+): boolean {
+    // If we haven't created a program yet or have changed automatic type directives, then it is not up-to-date
+    if (!program || hasChangedAutomaticTypeDirectiveNames?.()) return false;
+
+    // If root file names don't match
+    if (!arrayIsEqualTo(program.getRootFileNames(), rootFileNames)) return false;
+
+    let seenResolvedRefs: ResolvedProjectReference[] | undefined;
+
+    // If project references don't match
+    if (!arrayIsEqualTo(program.getProjectReferences(), projectReferences, projectReferenceUptoDate)) return false;
+
+    // If any file is not up-to-date, then the whole program is not up-to-date
+    if (program.getSourceFiles().some(sourceFileNotUptoDate)) return false;
+
+    // If any of the missing file paths are now created
+    const missingPaths = program.getMissingFilePaths();
+    if (missingPaths && forEachEntry(missingPaths, fileExists)) return false;
+
+    const currentOptions = program.getCompilerOptions();
+    // If the compilation settings do no match, then the program is not up-to-date
+    if (!compareDataObjects(currentOptions, newOptions)) return false;
+
+    // If library resolution is invalidated, then the program is not up-to-date
+    if (program.resolvedLibReferences && forEachEntry(program.resolvedLibReferences, (_value, libFileName) => hasInvalidatedLibResolutions(libFileName))) return false;
+
+    // If everything matches but the text of config file is changed,
+    // error locations can change for program options, so update the program
+    if (currentOptions.configFile && newOptions.configFile) return currentOptions.configFile.text === newOptions.configFile.text;
+
+    return true;
+
+    function sourceFileNotUptoDate(sourceFile: SourceFile) {
+        return !sourceFileVersionUptoDate(sourceFile) ||
+            hasInvalidatedResolutions(sourceFile.path);
+    }
+
+    function sourceFileVersionUptoDate(sourceFile: SourceFile) {
+        return sourceFile.version === getSourceVersion(sourceFile.resolvedPath, sourceFile.fileName);
+    }
+
+    function projectReferenceUptoDate(oldRef: ProjectReference, newRef: ProjectReference, index: number) {
+        return projectReferenceIsEqualTo(oldRef, newRef) &&
+            resolvedProjectReferenceUptoDate(program!.getResolvedProjectReferences()![index], oldRef);
+    }
+
+    function resolvedProjectReferenceUptoDate(oldResolvedRef: ResolvedProjectReference | undefined, oldRef: ProjectReference): boolean {
+        if (oldResolvedRef) {
+            // Assume true
+            if (contains(seenResolvedRefs, oldResolvedRef)) return true;
+
+            const refPath = resolveProjectReferencePath(oldRef);
+            const newParsedCommandLine = getParsedCommandLine(refPath);
+
+            // Check if config file exists
+            if (!newParsedCommandLine) return false;
+
+            // If change in source file
+            if (oldResolvedRef.commandLine.options.configFile !== newParsedCommandLine.options.configFile) return false;
+
+            // check file names
+            if (!arrayIsEqualTo(oldResolvedRef.commandLine.fileNames, newParsedCommandLine.fileNames)) return false;
+
+            // Add to seen before checking the referenced paths of this config file
+            (seenResolvedRefs || (seenResolvedRefs = [])).push(oldResolvedRef);
+
+            // If child project references are upto date, this project reference is uptodate
+            return !forEach(oldResolvedRef.references, (childResolvedRef, index) => !resolvedProjectReferenceUptoDate(childResolvedRef, oldResolvedRef.commandLine.projectReferences![index]));
+        }
+
+        // In old program, not able to resolve project reference path,
+        // so if config file doesnt exist, it is uptodate.
+        const refPath = resolveProjectReferencePath(oldRef);
+        return !getParsedCommandLine(refPath);
+    }
+}
+
+export function getConfigFileParsingDiagnostics(configFileParseResult: ParsedCommandLine): readonly Diagnostic[] {
+    return configFileParseResult.options.configFile ?
+        [...configFileParseResult.options.configFile.parseDiagnostics, ...configFileParseResult.errors] :
+        configFileParseResult.errors;
+}
+
+/**
+ * A function for determining if a given file is esm or cjs format, assuming modern node module resolution rules, as configured by the
+ * `options` parameter.
+ *
+ * @param fileName The file name to check the format of (it need not exist on disk)
+ * @param [packageJsonInfoCache] A cache for package file lookups - it's best to have a cache when this function is called often
+ * @param host The ModuleResolutionHost which can perform the filesystem lookups for package json data
+ * @param options The compiler options to perform the analysis under - relevant options are `moduleResolution` and `traceResolution`
+ * @returns `undefined` if the path has no relevant implied format, `ModuleKind.ESNext` for esm format, and `ModuleKind.CommonJS` for cjs format
+ */
+export function getImpliedNodeFormatForFile(fileName: string, packageJsonInfoCache: PackageJsonInfoCache | undefined, host: ModuleResolutionHost, options: CompilerOptions): ResolutionMode {
+    const result = getImpliedNodeFormatForFileWorker(fileName, packageJsonInfoCache, host, options);
+    return typeof result === "object" ? result.impliedNodeFormat : result;
+}
+
+/** @internal */
+export function getImpliedNodeFormatForFileWorker(
+    fileName: string,
+    packageJsonInfoCache: PackageJsonInfoCache | undefined,
+    host: ModuleResolutionHost,
+    options: CompilerOptions,
+) {
+    switch (getEmitModuleResolutionKind(options)) {
+        case ModuleResolutionKind.Node16:
+        case ModuleResolutionKind.NodeNext:
+            return fileExtensionIsOneOf(fileName, [Extension.Dmts, Extension.Mts, Extension.Mjs]) ? ModuleKind.ESNext :
+                fileExtensionIsOneOf(fileName, [Extension.Dcts, Extension.Cts, Extension.Cjs]) ? ModuleKind.CommonJS :
+                fileExtensionIsOneOf(fileName, [Extension.Dts, Extension.Ts, Extension.Tsx, Extension.Js, Extension.Jsx]) ? lookupFromPackageJson() :
+                undefined; // other extensions, like `json` or `tsbuildinfo`, are set as `undefined` here but they should never be fed through the transformer pipeline
+        default:
+            return undefined;
+    }
+    function lookupFromPackageJson(): Partial<CreateSourceFileOptions> {
+        const state = getTemporaryModuleResolutionState(packageJsonInfoCache, host, options);
+        const packageJsonLocations: string[] = [];
+        state.failedLookupLocations = packageJsonLocations;
+        state.affectingLocations = packageJsonLocations;
+        const packageJsonScope = getPackageScopeForPath(fileName, state);
+        const impliedNodeFormat = packageJsonScope?.contents.packageJsonContent.type === "module" ? ModuleKind.ESNext : ModuleKind.CommonJS;
+        return { impliedNodeFormat, packageJsonLocations, packageJsonScope };
+    }
+}
+
+/** @internal */
+export const plainJSErrors = new Set<number>([
+    // binder errors
+    Diagnostics.Cannot_redeclare_block_scoped_variable_0.code,
+    Diagnostics.A_module_cannot_have_multiple_default_exports.code,
+    Diagnostics.Another_export_default_is_here.code,
+    Diagnostics.The_first_export_default_is_here.code,
+    Diagnostics.Identifier_expected_0_is_a_reserved_word_at_the_top_level_of_a_module.code,
+    Diagnostics.Identifier_expected_0_is_a_reserved_word_in_strict_mode_Modules_are_automatically_in_strict_mode.code,
+    Diagnostics.Identifier_expected_0_is_a_reserved_word_that_cannot_be_used_here.code,
+    Diagnostics.constructor_is_a_reserved_word.code,
+    Diagnostics.delete_cannot_be_called_on_an_identifier_in_strict_mode.code,
+    Diagnostics.Code_contained_in_a_class_is_evaluated_in_JavaScript_s_strict_mode_which_does_not_allow_this_use_of_0_For_more_information_see_https_Colon_Slash_Slashdeveloper_mozilla_org_Slashen_US_Slashdocs_SlashWeb_SlashJavaScript_SlashReference_SlashStrict_mode.code,
+    Diagnostics.Invalid_use_of_0_Modules_are_automatically_in_strict_mode.code,
+    Diagnostics.Invalid_use_of_0_in_strict_mode.code,
+    Diagnostics.A_label_is_not_allowed_here.code,
+    Diagnostics.with_statements_are_not_allowed_in_strict_mode.code,
+    // grammar errors
+    Diagnostics.A_break_statement_can_only_be_used_within_an_enclosing_iteration_or_switch_statement.code,
+    Diagnostics.A_break_statement_can_only_jump_to_a_label_of_an_enclosing_statement.code,
+    Diagnostics.A_class_declaration_without_the_default_modifier_must_have_a_name.code,
+    Diagnostics.A_class_member_cannot_have_the_0_keyword.code,
+    Diagnostics.A_comma_expression_is_not_allowed_in_a_computed_property_name.code,
+    Diagnostics.A_continue_statement_can_only_be_used_within_an_enclosing_iteration_statement.code,
+    Diagnostics.A_continue_statement_can_only_jump_to_a_label_of_an_enclosing_iteration_statement.code,
+    Diagnostics.A_continue_statement_can_only_jump_to_a_label_of_an_enclosing_iteration_statement.code,
+    Diagnostics.A_default_clause_cannot_appear_more_than_once_in_a_switch_statement.code,
+    Diagnostics.A_default_export_must_be_at_the_top_level_of_a_file_or_module_declaration.code,
+    Diagnostics.A_definite_assignment_assertion_is_not_permitted_in_this_context.code,
+    Diagnostics.A_destructuring_declaration_must_have_an_initializer.code,
+    Diagnostics.A_get_accessor_cannot_have_parameters.code,
+    Diagnostics.A_rest_element_cannot_contain_a_binding_pattern.code,
+    Diagnostics.A_rest_element_cannot_have_a_property_name.code,
+    Diagnostics.A_rest_element_cannot_have_an_initializer.code,
+    Diagnostics.A_rest_element_must_be_last_in_a_destructuring_pattern.code,
+    Diagnostics.A_rest_parameter_cannot_have_an_initializer.code,
+    Diagnostics.A_rest_parameter_must_be_last_in_a_parameter_list.code,
+    Diagnostics.A_rest_parameter_or_binding_pattern_may_not_have_a_trailing_comma.code,
+    Diagnostics.A_return_statement_cannot_be_used_inside_a_class_static_block.code,
+    Diagnostics.A_set_accessor_cannot_have_rest_parameter.code,
+    Diagnostics.A_set_accessor_must_have_exactly_one_parameter.code,
+    Diagnostics.An_export_declaration_can_only_be_used_at_the_top_level_of_a_module.code,
+    Diagnostics.An_export_declaration_cannot_have_modifiers.code,
+    Diagnostics.An_import_declaration_can_only_be_used_at_the_top_level_of_a_module.code,
+    Diagnostics.An_import_declaration_cannot_have_modifiers.code,
+    Diagnostics.An_object_member_cannot_be_declared_optional.code,
+    Diagnostics.Argument_of_dynamic_import_cannot_be_spread_element.code,
+    Diagnostics.Cannot_assign_to_private_method_0_Private_methods_are_not_writable.code,
+    Diagnostics.Cannot_redeclare_identifier_0_in_catch_clause.code,
+    Diagnostics.Catch_clause_variable_cannot_have_an_initializer.code,
+    Diagnostics.Class_decorators_can_t_be_used_with_static_private_identifier_Consider_removing_the_experimental_decorator.code,
+    Diagnostics.Classes_can_only_extend_a_single_class.code,
+    Diagnostics.Classes_may_not_have_a_field_named_constructor.code,
+    Diagnostics.Did_you_mean_to_use_a_Colon_An_can_only_follow_a_property_name_when_the_containing_object_literal_is_part_of_a_destructuring_pattern.code,
+    Diagnostics.Duplicate_label_0.code,
+    Diagnostics.Dynamic_imports_can_only_accept_a_module_specifier_and_an_optional_set_of_attributes_as_arguments.code,
+    Diagnostics.for_await_loops_cannot_be_used_inside_a_class_static_block.code,
+    Diagnostics.JSX_attributes_must_only_be_assigned_a_non_empty_expression.code,
+    Diagnostics.JSX_elements_cannot_have_multiple_attributes_with_the_same_name.code,
+    Diagnostics.JSX_expressions_may_not_use_the_comma_operator_Did_you_mean_to_write_an_array.code,
+    Diagnostics.JSX_property_access_expressions_cannot_include_JSX_namespace_names.code,
+    Diagnostics.Jump_target_cannot_cross_function_boundary.code,
+    Diagnostics.Line_terminator_not_permitted_before_arrow.code,
+    Diagnostics.Modifiers_cannot_appear_here.code,
+    Diagnostics.Only_a_single_variable_declaration_is_allowed_in_a_for_in_statement.code,
+    Diagnostics.Only_a_single_variable_declaration_is_allowed_in_a_for_of_statement.code,
+    Diagnostics.Private_identifiers_are_not_allowed_outside_class_bodies.code,
+    Diagnostics.Private_identifiers_are_only_allowed_in_class_bodies_and_may_only_be_used_as_part_of_a_class_member_declaration_property_access_or_on_the_left_hand_side_of_an_in_expression.code,
+    Diagnostics.Property_0_is_not_accessible_outside_class_1_because_it_has_a_private_identifier.code,
+    Diagnostics.Tagged_template_expressions_are_not_permitted_in_an_optional_chain.code,
+    Diagnostics.The_left_hand_side_of_a_for_of_statement_may_not_be_async.code,
+    Diagnostics.The_variable_declaration_of_a_for_in_statement_cannot_have_an_initializer.code,
+    Diagnostics.The_variable_declaration_of_a_for_of_statement_cannot_have_an_initializer.code,
+    Diagnostics.Trailing_comma_not_allowed.code,
+    Diagnostics.Variable_declaration_list_cannot_be_empty.code,
+    Diagnostics._0_and_1_operations_cannot_be_mixed_without_parentheses.code,
+    Diagnostics._0_expected.code,
+    Diagnostics._0_is_not_a_valid_meta_property_for_keyword_1_Did_you_mean_2.code,
+    Diagnostics._0_list_cannot_be_empty.code,
+    Diagnostics._0_modifier_already_seen.code,
+    Diagnostics._0_modifier_cannot_appear_on_a_constructor_declaration.code,
+    Diagnostics._0_modifier_cannot_appear_on_a_module_or_namespace_element.code,
+    Diagnostics._0_modifier_cannot_appear_on_a_parameter.code,
+    Diagnostics._0_modifier_cannot_appear_on_class_elements_of_this_kind.code,
+    Diagnostics._0_modifier_cannot_be_used_here.code,
+    Diagnostics._0_modifier_must_precede_1_modifier.code,
+    Diagnostics._0_declarations_can_only_be_declared_inside_a_block.code,
+    Diagnostics._0_declarations_must_be_initialized.code,
+    Diagnostics.extends_clause_already_seen.code,
+    Diagnostics.let_is_not_allowed_to_be_used_as_a_name_in_let_or_const_declarations.code,
+    Diagnostics.Class_constructor_may_not_be_a_generator.code,
+    Diagnostics.Class_constructor_may_not_be_an_accessor.code,
+    Diagnostics.await_expressions_are_only_allowed_within_async_functions_and_at_the_top_levels_of_modules.code,
+    Diagnostics.await_using_statements_are_only_allowed_within_async_functions_and_at_the_top_levels_of_modules.code,
+    Diagnostics.Private_field_0_must_be_declared_in_an_enclosing_class.code,
+    // Type errors
+    Diagnostics.This_condition_will_always_return_0_since_JavaScript_compares_objects_by_reference_not_value.code,
+]);
+
+/**
+ * Determine if source file needs to be re-created even if its text hasn't changed
+ */
+function shouldProgramCreateNewSourceFiles(program: Program | undefined, newOptions: CompilerOptions): boolean {
+    if (!program) return false;
+    // If any compiler options change, we can't reuse old source file even if version match
+    // The change in options like these could result in change in syntax tree or `sourceFile.bindDiagnostics`.
+    return optionsHaveChanges(program.getCompilerOptions(), newOptions, sourceFileAffectingCompilerOptions);
+}
+
+function createCreateProgramOptions(rootNames: readonly string[], options: CompilerOptions, host?: CompilerHost, oldProgram?: Program, configFileParsingDiagnostics?: readonly Diagnostic[], typeScriptVersion?: string): CreateProgramOptions {
+    return {
+        rootNames,
+        options,
+        host,
+        oldProgram,
+        configFileParsingDiagnostics,
+        typeScriptVersion,
+    };
+}
+
+/**
+ * Create a new 'Program' instance. A Program is an immutable collection of 'SourceFile's and a 'CompilerOptions'
+ * that represent a compilation unit.
+ *
+ * Creating a program proceeds from a set of root files, expanding the set of inputs by following imports and
+ * triple-slash-reference-path directives transitively. '@types' and triple-slash-reference-types are also pulled in.
+ *
+ * @param createProgramOptions - The options for creating a program.
+ * @returns A 'Program' object.
+ */
+export function createProgram(createProgramOptions: CreateProgramOptions): Program;
+/**
+ * Create a new 'Program' instance. A Program is an immutable collection of 'SourceFile's and a 'CompilerOptions'
+ * that represent a compilation unit.
+ *
+ * Creating a program proceeds from a set of root files, expanding the set of inputs by following imports and
+ * triple-slash-reference-path directives transitively. '@types' and triple-slash-reference-types are also pulled in.
+ *
+ * @param rootNames - A set of root files.
+ * @param options - The compiler options which should be used.
+ * @param host - The host interacts with the underlying file system.
+ * @param oldProgram - Reuses an old program structure.
+ * @param configFileParsingDiagnostics - error during config file parsing
+ * @returns A 'Program' object.
+ */
+export function createProgram(rootNames: readonly string[], options: CompilerOptions, host?: CompilerHost, oldProgram?: Program, configFileParsingDiagnostics?: readonly Diagnostic[]): Program;
+export function createProgram(rootNamesOrOptions: readonly string[] | CreateProgramOptions, _options?: CompilerOptions, _host?: CompilerHost, _oldProgram?: Program, _configFileParsingDiagnostics?: readonly Diagnostic[]): Program {
+    const createProgramOptions = isArray(rootNamesOrOptions) ? createCreateProgramOptions(rootNamesOrOptions, _options!, _host, _oldProgram, _configFileParsingDiagnostics) : rootNamesOrOptions; // TODO: GH#18217
+    const { rootNames, options, configFileParsingDiagnostics, projectReferences, typeScriptVersion } = createProgramOptions;
+    let { oldProgram } = createProgramOptions;
+
+    const reportInvalidIgnoreDeprecations = memoize(() => createOptionValueDiagnostic("ignoreDeprecations", Diagnostics.Invalid_value_for_ignoreDeprecations));
+
+    let processingDefaultLibFiles: SourceFile[] | undefined;
+    let processingOtherFiles: SourceFile[] | undefined;
+    let files: SourceFile[];
+    let symlinks: SymlinkCache | undefined;
+    let commonSourceDirectory: string;
+    let typeChecker: TypeChecker;
+    let classifiableNames: Set<__String>;
+    const ambientModuleNameToUnmodifiedFileName = new Map<string, string>();
+    let fileReasons = createMultiMap<Path, FileIncludeReason>();
+    const cachedBindAndCheckDiagnosticsForFile: DiagnosticCache<Diagnostic> = {};
+    const cachedDeclarationDiagnosticsForFile: DiagnosticCache<DiagnosticWithLocation> = {};
+
+    let resolvedTypeReferenceDirectives = createModeAwareCache<ResolvedTypeReferenceDirectiveWithFailedLookupLocations>();
+    let fileProcessingDiagnostics: FilePreprocessingDiagnostics[] | undefined;
+    let automaticTypeDirectiveNames: string[] | undefined;
+    let automaticTypeDirectiveResolutions: ModeAwareCache<ResolvedTypeReferenceDirectiveWithFailedLookupLocations>;
+
+    let resolvedLibReferences: Map<string, LibResolution> | undefined;
+    let resolvedLibProcessing: Map<string, LibResolution> | undefined;
+
+    let resolvedModules: Map<Path, ModeAwareCache<ResolvedModuleWithFailedLookupLocations>> | undefined;
+    let resolvedModulesProcessing: Map<Path, readonly ResolvedModuleWithFailedLookupLocations[]> | undefined;
+    let resolvedTypeReferenceDirectiveNames: Map<Path, ModeAwareCache<ResolvedTypeReferenceDirectiveWithFailedLookupLocations>> | undefined;
+    let resolvedTypeReferenceDirectiveNamesProcessing: Map<Path, readonly ResolvedTypeReferenceDirectiveWithFailedLookupLocations[]> | undefined;
+
+    let packageMap: Map<string, boolean> | undefined;
+
+    // The below settings are to track if a .js file should be add to the program if loaded via searching under node_modules.
+    // This works as imported modules are discovered recursively in a depth first manner, specifically:
+    // - For each root file, findSourceFile is called.
+    // - This calls processImportedModules for each module imported in the source file.
+    // - This calls resolveModuleNames, and then calls findSourceFile for each resolved module.
+    // As all these operations happen - and are nested - within the createProgram call, they close over the below variables.
+    // The current resolution depth is tracked by incrementing/decrementing as the depth first search progresses.
+    const maxNodeModuleJsDepth = typeof options.maxNodeModuleJsDepth === "number" ? options.maxNodeModuleJsDepth : 0;
+    let currentNodeModulesDepth = 0;
+
+    // If a module has some of its imports skipped due to being at the depth limit under node_modules, then track
+    // this, as it may be imported at a shallower depth later, and then it will need its skipped imports processed.
+    const modulesWithElidedImports = new Map<string, boolean>();
+
+    // Track source files that are source files found by searching under node_modules, as these shouldn't be compiled.
+    const sourceFilesFoundSearchingNodeModules = new Map<string, boolean>();
+
+    tracing?.push(tracing.Phase.Program, "createProgram", { configFilePath: options.configFilePath, rootDir: options.rootDir }, /*separateBeginAndEnd*/ true);
+    performance.mark("beforeProgram");
+
+    const host = createProgramOptions.host || createCompilerHost(options);
+    const configParsingHost = parseConfigHostFromCompilerHostLike(host);
+
+    let skipDefaultLib = options.noLib;
+    const getDefaultLibraryFileName = memoize(() => host.getDefaultLibFileName(options));
+    const defaultLibraryPath = host.getDefaultLibLocation ? host.getDefaultLibLocation() : getDirectoryPath(getDefaultLibraryFileName());
+    /**
+     * Diagnostics for the program
+     * Only add diagnostics directly if it always would be done irrespective of program structure reuse.
+     * Otherwise fileProcessingDiagnostics is correct locations so that the diagnostics can be reported in all structure use scenarios
+     */
+    const programDiagnostics = createDiagnosticCollection();
+    const currentDirectory = host.getCurrentDirectory();
+    const supportedExtensions = getSupportedExtensions(options);
+    const supportedExtensionsWithJsonIfResolveJsonModule = getSupportedExtensionsWithJsonIfResolveJsonModule(options, supportedExtensions);
+
+    // Map storing if there is emit blocking diagnostics for given input
+    const hasEmitBlockingDiagnostics = new Map<string, boolean>();
+    let _compilerOptionsObjectLiteralSyntax: ObjectLiteralExpression | false | undefined;
+
+    let moduleResolutionCache: ModuleResolutionCache | undefined;
+    let actualResolveModuleNamesWorker: (
+        moduleNames: readonly StringLiteralLike[],
+        containingFile: string,
+        redirectedReference: ResolvedProjectReference | undefined,
+        options: CompilerOptions,
+        containingSourceFile: SourceFile,
+        reusedNames: readonly StringLiteralLike[] | undefined,
+    ) => readonly ResolvedModuleWithFailedLookupLocations[];
+    const hasInvalidatedResolutions = host.hasInvalidatedResolutions || returnFalse;
+    if (host.resolveModuleNameLiterals) {
+        actualResolveModuleNamesWorker = host.resolveModuleNameLiterals.bind(host);
+        moduleResolutionCache = host.getModuleResolutionCache?.();
+    }
+    else if (host.resolveModuleNames) {
+        actualResolveModuleNamesWorker = (moduleNames, containingFile, redirectedReference, options, containingSourceFile, reusedNames) =>
+            host.resolveModuleNames!(
+                moduleNames.map(getModuleResolutionName),
+                containingFile,
+                reusedNames?.map(getModuleResolutionName),
+                redirectedReference,
+                options,
+                containingSourceFile,
+            ).map(resolved =>
+                resolved ?
+                    ((resolved as ResolvedModuleFull).extension !== undefined) ?
+                        { resolvedModule: resolved as ResolvedModuleFull } :
+                        // An older host may have omitted extension, in which case we should infer it from the file extension of resolvedFileName.
+                        { resolvedModule: { ...resolved, extension: extensionFromPath(resolved.resolvedFileName) } } :
+                    emptyResolution
+            );
+        moduleResolutionCache = host.getModuleResolutionCache?.();
+    }
+    else {
+        moduleResolutionCache = createModuleResolutionCache(currentDirectory, getCanonicalFileName, options);
+        actualResolveModuleNamesWorker = (moduleNames, containingFile, redirectedReference, options, containingSourceFile) =>
+            loadWithModeAwareCache(
+                moduleNames,
+                containingFile,
+                redirectedReference,
+                options,
+                containingSourceFile,
+                host,
+                moduleResolutionCache,
+                createModuleResolutionLoader,
+            );
+    }
+
+    let actualResolveTypeReferenceDirectiveNamesWorker: <T extends FileReference | string>(
+        typeDirectiveNames: readonly T[],
+        containingFile: string,
+        redirectedReference: ResolvedProjectReference | undefined,
+        options: CompilerOptions,
+        containingSourceFile: SourceFile | undefined,
+        reusedNames: readonly T[] | undefined,
+    ) => readonly ResolvedTypeReferenceDirectiveWithFailedLookupLocations[];
+    if (host.resolveTypeReferenceDirectiveReferences) {
+        actualResolveTypeReferenceDirectiveNamesWorker = host.resolveTypeReferenceDirectiveReferences.bind(host);
+    }
+    else if (host.resolveTypeReferenceDirectives) {
+        actualResolveTypeReferenceDirectiveNamesWorker = (typeDirectiveNames, containingFile, redirectedReference, options, containingSourceFile) =>
+            host.resolveTypeReferenceDirectives!(
+                typeDirectiveNames.map(getTypeReferenceResolutionName),
+                containingFile,
+                redirectedReference,
+                options,
+                containingSourceFile?.impliedNodeFormat,
+            ).map(resolvedTypeReferenceDirective => ({ resolvedTypeReferenceDirective }));
+    }
+    else {
+        const typeReferenceDirectiveResolutionCache = createTypeReferenceDirectiveResolutionCache(
+            currentDirectory,
+            getCanonicalFileName,
+            /*options*/ undefined,
+            moduleResolutionCache?.getPackageJsonInfoCache(),
+            moduleResolutionCache?.optionsToRedirectsKey,
+        );
+        actualResolveTypeReferenceDirectiveNamesWorker = (typeDirectiveNames, containingFile, redirectedReference, options, containingSourceFile) =>
+            loadWithModeAwareCache(
+                typeDirectiveNames,
+                containingFile,
+                redirectedReference,
+                options,
+                containingSourceFile,
+                host,
+                typeReferenceDirectiveResolutionCache,
+                createTypeReferenceResolutionLoader,
+            );
+    }
+
+    const hasInvalidatedLibResolutions = host.hasInvalidatedLibResolutions || returnFalse;
+    let actualResolveLibrary: (libraryName: string, resolveFrom: string, options: CompilerOptions, libFileName: string) => ResolvedModuleWithFailedLookupLocations;
+    if (host.resolveLibrary) {
+        actualResolveLibrary = host.resolveLibrary.bind(host);
+    }
+    else {
+        const libraryResolutionCache = createModuleResolutionCache(currentDirectory, getCanonicalFileName, options, moduleResolutionCache?.getPackageJsonInfoCache());
+        actualResolveLibrary = (libraryName, resolveFrom, options) => resolveLibrary(libraryName, resolveFrom, options, host, libraryResolutionCache);
+    }
+
+    // Map from a stringified PackageId to the source file with that id.
+    // Only one source file may have a given packageId. Others become redirects (see createRedirectSourceFile).
+    // `packageIdToSourceFile` is only used while building the program, while `sourceFileToPackageName` and `isSourceFileTargetOfRedirect` are kept around.
+    const packageIdToSourceFile = new Map<string, SourceFile>();
+    // Maps from a SourceFile's `.path` to the name of the package it was imported with.
+    let sourceFileToPackageName = new Map<Path, string>();
+    // Key is a file name. Value is the (non-empty, or undefined) list of files that redirect to it.
+    let redirectTargetsMap = createMultiMap<Path, string>();
+    let usesUriStyleNodeCoreModules = false;
+
+    /**
+     * map with
+     * - SourceFile if present
+     * - false if sourceFile missing for source of project reference redirect
+     * - undefined otherwise
+     */
+    const filesByName = new Map<Path, SourceFile | false | undefined>();
+    let missingFileNames = new Map<Path, string>();
+    // stores 'filename -> file association' ignoring case
+    // used to track cases when two file names differ only in casing
+    const filesByNameIgnoreCase = host.useCaseSensitiveFileNames() ? new Map<string, SourceFile>() : undefined;
+
+    // A parallel array to projectReferences storing the results of reading in the referenced tsconfig files
+    let resolvedProjectReferences: readonly (ResolvedProjectReference | undefined)[] | undefined;
+    let projectReferenceRedirects: Map<Path, ResolvedProjectReference | false> | undefined;
+    let mapFromFileToProjectReferenceRedirects: Map<Path, Path> | undefined;
+    let mapFromToProjectReferenceRedirectSource: Map<Path, SourceOfProjectReferenceRedirect> | undefined;
+
+    const useSourceOfProjectReferenceRedirect = !!host.useSourceOfProjectReferenceRedirect?.() &&
+        !options.disableSourceOfProjectReferenceRedirect;
+    const { onProgramCreateComplete, fileExists, directoryExists } = updateHostForUseSourceOfProjectReferenceRedirect({
+        compilerHost: host,
+        getSymlinkCache,
+        useSourceOfProjectReferenceRedirect,
+        toPath,
+        getResolvedProjectReferences,
+        getSourceOfProjectReferenceRedirect,
+        forEachResolvedProjectReference,
+    });
+    const readFile = host.readFile.bind(host) as typeof host.readFile;
+
+    tracing?.push(tracing.Phase.Program, "shouldProgramCreateNewSourceFiles", { hasOldProgram: !!oldProgram });
+    const shouldCreateNewSourceFile = shouldProgramCreateNewSourceFiles(oldProgram, options);
+    tracing?.pop();
+    // We set `structuralIsReused` to `undefined` because `tryReuseStructureFromOldProgram` calls `tryReuseStructureFromOldProgram` which checks
+    // `structuralIsReused`, which would be a TDZ violation if it was not set in advance to `undefined`.
+    let structureIsReused: StructureIsReused;
+    tracing?.push(tracing.Phase.Program, "tryReuseStructureFromOldProgram", {});
+    structureIsReused = tryReuseStructureFromOldProgram();
+    tracing?.pop();
+    if (structureIsReused !== StructureIsReused.Completely) {
+        processingDefaultLibFiles = [];
+        processingOtherFiles = [];
+
+        if (projectReferences) {
+            if (!resolvedProjectReferences) {
+                resolvedProjectReferences = projectReferences.map(parseProjectReferenceConfigFile);
+            }
+            if (rootNames.length) {
+                resolvedProjectReferences?.forEach((parsedRef, index) => {
+                    if (!parsedRef) return;
+                    const out = outFile(parsedRef.commandLine.options);
+                    if (useSourceOfProjectReferenceRedirect) {
+                        if (out || getEmitModuleKind(parsedRef.commandLine.options) === ModuleKind.None) {
+                            for (const fileName of parsedRef.commandLine.fileNames) {
+                                processProjectReferenceFile(fileName, { kind: FileIncludeKind.SourceFromProjectReference, index });
+                            }
+                        }
+                    }
+                    else {
+                        if (out) {
+                            processProjectReferenceFile(changeExtension(out, ".d.ts"), { kind: FileIncludeKind.OutputFromProjectReference, index });
+                        }
+                        else if (getEmitModuleKind(parsedRef.commandLine.options) === ModuleKind.None) {
+                            const getCommonSourceDirectory = memoize(() => getCommonSourceDirectoryOfConfig(parsedRef.commandLine, !host.useCaseSensitiveFileNames()));
+                            for (const fileName of parsedRef.commandLine.fileNames) {
+                                if (!isDeclarationFileName(fileName) && !fileExtensionIs(fileName, Extension.Json)) {
+                                    processProjectReferenceFile(getOutputDeclarationFileName(fileName, parsedRef.commandLine, !host.useCaseSensitiveFileNames(), getCommonSourceDirectory), { kind: FileIncludeKind.OutputFromProjectReference, index });
+                                }
+                            }
+                        }
+                    }
+                });
+            }
+        }
+
+        tracing?.push(tracing.Phase.Program, "processRootFiles", { count: rootNames.length });
+        forEach(rootNames, (name, index) => processRootFile(name, /*isDefaultLib*/ false, /*ignoreNoDefaultLib*/ false, { kind: FileIncludeKind.RootFile, index }));
+        tracing?.pop();
+
+        // load type declarations specified via 'types' argument or implicitly from types/ and node_modules/@types folders
+        automaticTypeDirectiveNames ??= rootNames.length ? getAutomaticTypeDirectiveNames(options, host) : emptyArray;
+        automaticTypeDirectiveResolutions = createModeAwareCache();
+        if (automaticTypeDirectiveNames.length) {
+            tracing?.push(tracing.Phase.Program, "processTypeReferences", { count: automaticTypeDirectiveNames.length });
+            // This containingFilename needs to match with the one used in managed-side
+            const containingDirectory = options.configFilePath ? getDirectoryPath(options.configFilePath) : currentDirectory;
+            const containingFilename = combinePaths(containingDirectory, inferredTypesContainingFile);
+            const resolutions = resolveTypeReferenceDirectiveNamesReusingOldState(automaticTypeDirectiveNames, containingFilename);
+            for (let i = 0; i < automaticTypeDirectiveNames.length; i++) {
+                // under node16/nodenext module resolution, load `types`/ata include names as cjs resolution results by passing an `undefined` mode
+                automaticTypeDirectiveResolutions.set(automaticTypeDirectiveNames[i], /*mode*/ undefined, resolutions[i]);
+                processTypeReferenceDirective(
+                    automaticTypeDirectiveNames[i],
+                    /*mode*/ undefined,
+                    resolutions[i],
+                    {
+                        kind: FileIncludeKind.AutomaticTypeDirectiveFile,
+                        typeReference: automaticTypeDirectiveNames[i],
+                        packageId: resolutions[i]?.resolvedTypeReferenceDirective?.packageId,
+                    },
+                );
+            }
+            tracing?.pop();
+        }
+
+        // Do not process the default library if:
+        //  - The '--noLib' flag is used.
+        //  - A 'no-default-lib' reference comment is encountered in
+        //      processing the root files.
+        if (rootNames.length && !skipDefaultLib) {
+            // If '--lib' is not specified, include default library file according to '--target'
+            // otherwise, using options specified in '--lib' instead of '--target' default library file
+            const defaultLibraryFileName = getDefaultLibraryFileName();
+            if (!options.lib && defaultLibraryFileName) {
+                processRootFile(defaultLibraryFileName, /*isDefaultLib*/ true, /*ignoreNoDefaultLib*/ false, { kind: FileIncludeKind.LibFile });
+            }
+            else {
+                forEach(options.lib, (libFileName, index) => {
+                    processRootFile(pathForLibFile(libFileName), /*isDefaultLib*/ true, /*ignoreNoDefaultLib*/ false, { kind: FileIncludeKind.LibFile, index });
+                });
+            }
+        }
+
+        files = stableSort(processingDefaultLibFiles, compareDefaultLibFiles).concat(processingOtherFiles);
+        processingDefaultLibFiles = undefined;
+        processingOtherFiles = undefined;
+    }
+
+    // Release any files we have acquired in the old program but are
+    // not part of the new program.
+    if (oldProgram && host.onReleaseOldSourceFile) {
+        const oldSourceFiles = oldProgram.getSourceFiles();
+        for (const oldSourceFile of oldSourceFiles) {
+            const newFile = getSourceFileByPath(oldSourceFile.resolvedPath);
+            if (
+                shouldCreateNewSourceFile || !newFile || newFile.impliedNodeFormat !== oldSourceFile.impliedNodeFormat ||
+                // old file wasn't redirect but new file is
+                (oldSourceFile.resolvedPath === oldSourceFile.path && newFile.resolvedPath !== oldSourceFile.path)
+            ) {
+                host.onReleaseOldSourceFile(oldSourceFile, oldProgram.getCompilerOptions(), !!getSourceFileByPath(oldSourceFile.path));
+            }
+        }
+        if (!host.getParsedCommandLine) {
+            oldProgram.forEachResolvedProjectReference(resolvedProjectReference => {
+                if (!getResolvedProjectReferenceByPath(resolvedProjectReference.sourceFile.path)) {
+                    host.onReleaseOldSourceFile!(resolvedProjectReference.sourceFile, oldProgram!.getCompilerOptions(), /*hasSourceFileByPath*/ false);
+                }
+            });
+        }
+    }
+
+    // Release commandlines that new program does not use
+    if (oldProgram && host.onReleaseParsedCommandLine) {
+        forEachProjectReference(
+            oldProgram.getProjectReferences(),
+            oldProgram.getResolvedProjectReferences(),
+            (oldResolvedRef, parent, index) => {
+                const oldReference = parent?.commandLine.projectReferences![index] || oldProgram!.getProjectReferences()![index];
+                const oldRefPath = resolveProjectReferencePath(oldReference);
+                if (!projectReferenceRedirects?.has(toPath(oldRefPath))) {
+                    host.onReleaseParsedCommandLine!(oldRefPath, oldResolvedRef, oldProgram!.getCompilerOptions());
+                }
+            },
+        );
+    }
+
+    // unconditionally set oldProgram to undefined to prevent it from being captured in closure
+    oldProgram = undefined;
+    resolvedLibProcessing = undefined;
+    resolvedModulesProcessing = undefined;
+    resolvedTypeReferenceDirectiveNamesProcessing = undefined;
+
+    const program: Program = {
+        getRootFileNames: () => rootNames,
+        getSourceFile,
+        getSourceFileByPath,
+        getSourceFiles: () => files,
+        getMissingFilePaths: () => missingFileNames,
+        getModuleResolutionCache: () => moduleResolutionCache,
+        getFilesByNameMap: () => filesByName,
+        getCompilerOptions: () => options,
+        getSyntacticDiagnostics,
+        getOptionsDiagnostics,
+        getGlobalDiagnostics,
+        getSemanticDiagnostics,
+        getCachedSemanticDiagnostics,
+        getSuggestionDiagnostics,
+        getDeclarationDiagnostics,
+        getBindAndCheckDiagnostics,
+        getProgramDiagnostics,
+        getTypeChecker,
+        getClassifiableNames,
+        getCommonSourceDirectory,
+        emit,
+        getCurrentDirectory: () => currentDirectory,
+        getNodeCount: () => getTypeChecker().getNodeCount(),
+        getIdentifierCount: () => getTypeChecker().getIdentifierCount(),
+        getSymbolCount: () => getTypeChecker().getSymbolCount(),
+        getTypeCount: () => getTypeChecker().getTypeCount(),
+        getInstantiationCount: () => getTypeChecker().getInstantiationCount(),
+        getRelationCacheSizes: () => getTypeChecker().getRelationCacheSizes(),
+        getFileProcessingDiagnostics: () => fileProcessingDiagnostics,
+        getResolvedTypeReferenceDirectives: () => resolvedTypeReferenceDirectives,
+        getAutomaticTypeDirectiveNames: () => automaticTypeDirectiveNames!,
+        getAutomaticTypeDirectiveResolutions: () => automaticTypeDirectiveResolutions,
+        isSourceFileFromExternalLibrary,
+        isSourceFileDefaultLibrary,
+        getModeForUsageLocation,
+        getModeForResolutionAtIndex,
+        getSourceFileFromReference,
+        getLibFileFromReference,
+        sourceFileToPackageName,
+        redirectTargetsMap,
+        usesUriStyleNodeCoreModules,
+        resolvedModules,
+        resolvedTypeReferenceDirectiveNames,
+        resolvedLibReferences,
+        getResolvedModule,
+        getResolvedModuleFromModuleSpecifier,
+        getResolvedTypeReferenceDirective,
+        forEachResolvedModule,
+        forEachResolvedTypeReferenceDirective,
+        getCurrentPackagesMap: () => packageMap,
+        typesPackageExists,
+        packageBundlesTypes,
+        isEmittedFile,
+        getConfigFileParsingDiagnostics,
+        getProjectReferences,
+        getResolvedProjectReferences,
+        getProjectReferenceRedirect,
+        getResolvedProjectReferenceToRedirect,
+        getResolvedProjectReferenceByPath,
+        forEachResolvedProjectReference,
+        isSourceOfProjectReferenceRedirect,
+        emitBuildInfo,
+        fileExists,
+        readFile,
+        directoryExists,
+        getSymlinkCache,
+        realpath: host.realpath?.bind(host),
+        useCaseSensitiveFileNames: () => host.useCaseSensitiveFileNames(),
+        getCanonicalFileName,
+        getFileIncludeReasons: () => fileReasons,
+        structureIsReused,
+        writeFile,
+    };
+
+    onProgramCreateComplete();
+
+    // Add file processingDiagnostics
+    fileProcessingDiagnostics?.forEach(diagnostic => {
+        switch (diagnostic.kind) {
+            case FilePreprocessingDiagnosticsKind.FilePreprocessingFileExplainingDiagnostic:
+                return programDiagnostics.add(createDiagnosticExplainingFile(diagnostic.file && getSourceFileByPath(diagnostic.file), diagnostic.fileProcessingReason, diagnostic.diagnostic, diagnostic.args || emptyArray));
+            case FilePreprocessingDiagnosticsKind.FilePreprocessingReferencedDiagnostic:
+                const { file, pos, end } = getReferencedFileLocation(program, diagnostic.reason) as ReferenceFileLocation;
+                return programDiagnostics.add(createFileDiagnostic(file, Debug.checkDefined(pos), Debug.checkDefined(end) - pos, diagnostic.diagnostic, ...diagnostic.args || emptyArray));
+            case FilePreprocessingDiagnosticsKind.ResolutionDiagnostics:
+                return diagnostic.diagnostics.forEach(d => programDiagnostics.add(d));
+            default:
+                Debug.assertNever(diagnostic);
+        }
+    });
+
+    verifyCompilerOptions();
+    performance.mark("afterProgram");
+    performance.measure("Program", "beforeProgram", "afterProgram");
+    tracing?.pop();
+
+    return program;
+
+    function getResolvedModule(file: SourceFile, moduleName: string, mode: ResolutionMode) {
+        return resolvedModules?.get(file.path)?.get(moduleName, mode);
+    }
+
+    function getResolvedModuleFromModuleSpecifier(moduleSpecifier: StringLiteralLike): ResolvedModuleWithFailedLookupLocations | undefined {
+        const sourceFile = getSourceFileOfNode(moduleSpecifier);
+        Debug.assertIsDefined(sourceFile, "`moduleSpecifier` must have a `SourceFile` ancestor. Use `program.getResolvedModule` instead to provide the containing file and resolution mode.");
+        return getResolvedModule(sourceFile, moduleSpecifier.text, getModeForUsageLocation(sourceFile, moduleSpecifier));
+    }
+
+    function getResolvedTypeReferenceDirective(file: SourceFile, typeDirectiveName: string, mode: ResolutionMode) {
+        return resolvedTypeReferenceDirectiveNames?.get(file.path)?.get(typeDirectiveName, mode);
+    }
+
+    function forEachResolvedModule(
+        callback: (resolution: ResolvedModuleWithFailedLookupLocations, moduleName: string, mode: ResolutionMode, filePath: Path) => void,
+        file?: SourceFile,
+    ) {
+        forEachResolution(resolvedModules, callback, file);
+    }
+
+    function forEachResolvedTypeReferenceDirective(
+        callback: (resolution: ResolvedTypeReferenceDirectiveWithFailedLookupLocations, moduleName: string, mode: ResolutionMode, filePath: Path) => void,
+        file?: SourceFile,
+    ): void {
+        forEachResolution(resolvedTypeReferenceDirectiveNames, callback, file);
+    }
+
+    function forEachResolution<T>(
+        resolutionCache: Map<Path, ModeAwareCache<T>> | undefined,
+        callback: (resolution: T, moduleName: string, mode: ResolutionMode, filePath: Path) => void,
+        file: SourceFile | undefined,
+    ) {
+        if (file) resolutionCache?.get(file.path)?.forEach((resolution, name, mode) => callback(resolution, name, mode, file.path));
+        else resolutionCache?.forEach((resolutions, filePath) => resolutions.forEach((resolution, name, mode) => callback(resolution, name, mode, filePath)));
+    }
+
+    function getPackagesMap() {
+        if (packageMap) return packageMap;
+        packageMap = new Map();
+        // A package name maps to true when we detect it has .d.ts files.
+        // This is useful as an approximation of whether a package bundles its own types.
+        // Note: we only look at files already found by module resolution,
+        // so there may be files we did not consider.
+        forEachResolvedModule(({ resolvedModule }) => {
+            if (resolvedModule?.packageId) packageMap!.set(resolvedModule.packageId.name, resolvedModule.extension === Extension.Dts || !!packageMap!.get(resolvedModule.packageId.name));
+        });
+        return packageMap;
+    }
+
+    function typesPackageExists(packageName: string): boolean {
+        return getPackagesMap().has(getTypesPackageName(packageName));
+    }
+    function packageBundlesTypes(packageName: string): boolean {
+        return !!getPackagesMap().get(packageName);
+    }
+
+    function addResolutionDiagnostics(resolution: ResolvedModuleWithFailedLookupLocations | ResolvedTypeReferenceDirectiveWithFailedLookupLocations) {
+        if (!resolution.resolutionDiagnostics?.length) return;
+        (fileProcessingDiagnostics ??= []).push({
+            kind: FilePreprocessingDiagnosticsKind.ResolutionDiagnostics,
+            diagnostics: resolution.resolutionDiagnostics,
+        });
+    }
+
+    function addResolutionDiagnosticsFromResolutionOrCache(containingFile: SourceFile, name: string, resolution: ResolvedModuleWithFailedLookupLocations, mode: ResolutionMode) {
+        // diagnostics directly from the resolution
+        if (host.resolveModuleNameLiterals || !host.resolveModuleNames) return addResolutionDiagnostics(resolution);
+        if (!moduleResolutionCache || isExternalModuleNameRelative(name)) return;
+        const containingFileName = getNormalizedAbsolutePath(containingFile.originalFileName, currentDirectory);
+        const containingDir = getDirectoryPath(containingFileName);
+        const redirectedReference = getRedirectReferenceForResolution(containingFile);
+        // only nonrelative names hit the cache, and, at least as of right now, only nonrelative names can issue diagnostics
+        // (Since diagnostics are only issued via import or export map lookup)
+        // This may totally change if/when the issue of output paths not mapping to input files is fixed in a broader context
+        // When it is, how we extract diagnostics from the module name resolver will have the be refined - the current cache
+        // APIs wrapping the underlying resolver make it almost impossible to smuggle the diagnostics out in a generalized way
+        const fromCache = moduleResolutionCache.getFromNonRelativeNameCache(name, mode, containingDir, redirectedReference);
+        if (fromCache) addResolutionDiagnostics(fromCache);
+    }
+
+    function resolveModuleNamesWorker(moduleNames: readonly StringLiteralLike[], containingFile: SourceFile, reusedNames: readonly StringLiteralLike[] | undefined): readonly ResolvedModuleWithFailedLookupLocations[] {
+        if (!moduleNames.length) return emptyArray;
+        const containingFileName = getNormalizedAbsolutePath(containingFile.originalFileName, currentDirectory);
+        const redirectedReference = getRedirectReferenceForResolution(containingFile);
+        tracing?.push(tracing.Phase.Program, "resolveModuleNamesWorker", { containingFileName });
+        performance.mark("beforeResolveModule");
+        const result = actualResolveModuleNamesWorker(moduleNames, containingFileName, redirectedReference, options, containingFile, reusedNames);
+        performance.mark("afterResolveModule");
+        performance.measure("ResolveModule", "beforeResolveModule", "afterResolveModule");
+        tracing?.pop();
+        return result;
+    }
+
+    function resolveTypeReferenceDirectiveNamesWorker<T extends FileReference | string>(typeDirectiveNames: readonly T[], containingFile: string | SourceFile, reusedNames: readonly T[] | undefined): readonly ResolvedTypeReferenceDirectiveWithFailedLookupLocations[] {
+        if (!typeDirectiveNames.length) return [];
+        const containingSourceFile = !isString(containingFile) ? containingFile : undefined;
+        const containingFileName = !isString(containingFile) ? getNormalizedAbsolutePath(containingFile.originalFileName, currentDirectory) : containingFile;
+        const redirectedReference = containingSourceFile && getRedirectReferenceForResolution(containingSourceFile);
+        tracing?.push(tracing.Phase.Program, "resolveTypeReferenceDirectiveNamesWorker", { containingFileName });
+        performance.mark("beforeResolveTypeReference");
+        const result = actualResolveTypeReferenceDirectiveNamesWorker(typeDirectiveNames, containingFileName, redirectedReference, options, containingSourceFile, reusedNames);
+        performance.mark("afterResolveTypeReference");
+        performance.measure("ResolveTypeReference", "beforeResolveTypeReference", "afterResolveTypeReference");
+        tracing?.pop();
+        return result;
+    }
+
+    function getRedirectReferenceForResolution(file: SourceFile) {
+        const redirect = getResolvedProjectReferenceToRedirect(file.originalFileName);
+        if (redirect || !isDeclarationFileName(file.originalFileName)) return redirect;
+
+        // The originalFileName could not be actual source file name if file found was d.ts from referecned project
+        // So in this case try to look up if this is output from referenced project, if it is use the redirected project in that case
+        const resultFromDts = getRedirectReferenceForResolutionFromSourceOfProject(file.path);
+        if (resultFromDts) return resultFromDts;
+
+        // If preserveSymlinks is true, module resolution wont jump the symlink
+        // but the resolved real path may be the .d.ts from project reference
+        // Note:: Currently we try the real path only if the
+        // file is from node_modules to avoid having to run real path on all file paths
+        if (!host.realpath || !options.preserveSymlinks || !file.originalFileName.includes(nodeModulesPathPart)) return undefined;
+        const realDeclarationPath = toPath(host.realpath(file.originalFileName));
+        return realDeclarationPath === file.path ? undefined : getRedirectReferenceForResolutionFromSourceOfProject(realDeclarationPath);
+    }
+
+    function getRedirectReferenceForResolutionFromSourceOfProject(filePath: Path) {
+        const source = getSourceOfProjectReferenceRedirect(filePath);
+        if (isString(source)) return getResolvedProjectReferenceToRedirect(source);
+        if (!source) return undefined;
+        // Output of .d.ts file so return resolved ref that matches the out file name
+        return forEachResolvedProjectReference(resolvedRef => {
+            const out = outFile(resolvedRef.commandLine.options);
+            if (!out) return undefined;
+            return toPath(out) === filePath ? resolvedRef : undefined;
+        });
+    }
+
+    function compareDefaultLibFiles(a: SourceFile, b: SourceFile) {
+        return compareValues(getDefaultLibFilePriority(a), getDefaultLibFilePriority(b));
+    }
+
+    function getDefaultLibFilePriority(a: SourceFile) {
+        if (containsPath(defaultLibraryPath, a.fileName, /*ignoreCase*/ false)) {
+            const basename = getBaseFileName(a.fileName);
+            if (basename === "lib.d.ts" || basename === "lib.es6.d.ts") return 0;
+            const name = removeSuffix(removePrefix(basename, "lib."), ".d.ts");
+            const index = libs.indexOf(name);
+            if (index !== -1) return index + 1;
+        }
+        return libs.length + 2;
+    }
+
+    function toPath(fileName: string): Path {
+        return ts_toPath(fileName, currentDirectory, getCanonicalFileName);
+    }
+
+    function getCommonSourceDirectory() {
+        if (commonSourceDirectory === undefined) {
+            const emittedFiles = filter(files, file => sourceFileMayBeEmitted(file, program));
+            commonSourceDirectory = ts_getCommonSourceDirectory(
+                options,
+                () => mapDefined(emittedFiles, file => file.isDeclarationFile ? undefined : file.fileName),
+                currentDirectory,
+                getCanonicalFileName,
+                commonSourceDirectory => checkSourceFilesBelongToPath(emittedFiles, commonSourceDirectory),
+            );
+        }
+        return commonSourceDirectory;
+    }
+
+    function getClassifiableNames() {
+        if (!classifiableNames) {
+            // Initialize a checker so that all our files are bound.
+            getTypeChecker();
+            classifiableNames = new Set();
+
+            for (const sourceFile of files) {
+                sourceFile.classifiableNames?.forEach(value => classifiableNames.add(value));
+            }
+        }
+
+        return classifiableNames;
+    }
+
+    function resolveModuleNamesReusingOldState(moduleNames: readonly StringLiteralLike[], file: SourceFile): readonly ResolvedModuleWithFailedLookupLocations[] {
+        if (structureIsReused === StructureIsReused.Not && !file.ambientModuleNames.length) {
+            // If the old program state does not permit reusing resolutions and `file` does not contain locally defined ambient modules,
+            // the best we can do is fallback to the default logic.
+            return resolveModuleNamesWorker(moduleNames, file, /*reusedNames*/ undefined);
+        }
+
+        // At this point, we know at least one of the following hold:
+        // - file has local declarations for ambient modules
+        // - old program state is available
+        // With this information, we can infer some module resolutions without performing resolution.
+
+        /** An ordered list of module names for which we cannot recover the resolution. */
+        let unknownModuleNames: StringLiteralLike[] | undefined;
+        /**
+         * The indexing of elements in this list matches that of `moduleNames`.
+         *
+         * Before combining results, result[i] is in one of the following states:
+         * * undefined: needs to be recomputed,
+         * * predictedToResolveToAmbientModuleMarker: known to be an ambient module.
+         * Needs to be reset to undefined before returning,
+         * * ResolvedModuleFull instance: can be reused.
+         */
+        let result: ResolvedModuleWithFailedLookupLocations[] | undefined;
+        let reusedNames: StringLiteralLike[] | undefined;
+        /** A transient placeholder used to mark predicted resolution in the result list. */
+        const predictedToResolveToAmbientModuleMarker: ResolvedModuleWithFailedLookupLocations = emptyResolution;
+        const oldSourceFile = oldProgram && oldProgram.getSourceFile(file.fileName);
+
+        for (let i = 0; i < moduleNames.length; i++) {
+            const moduleName = moduleNames[i];
+            // If the source file is unchanged and doesnt have invalidated resolution, reuse the module resolutions
+            if (file === oldSourceFile && !hasInvalidatedResolutions(file.path)) {
+                const oldResolution = oldProgram?.getResolvedModule(file, moduleName.text, getModeForUsageLocation(file, moduleName));
+                if (oldResolution?.resolvedModule) {
+                    if (isTraceEnabled(options, host)) {
+                        trace(
+                            host,
+                            oldResolution.resolvedModule.packageId ?
+                                Diagnostics.Reusing_resolution_of_module_0_from_1_of_old_program_it_was_successfully_resolved_to_2_with_Package_ID_3 :
+                                Diagnostics.Reusing_resolution_of_module_0_from_1_of_old_program_it_was_successfully_resolved_to_2,
+                            moduleName.text,
+                            getNormalizedAbsolutePath(file.originalFileName, currentDirectory),
+                            oldResolution.resolvedModule.resolvedFileName,
+                            oldResolution.resolvedModule.packageId && packageIdToString(oldResolution.resolvedModule.packageId),
+                        );
+                    }
+                    (result ??= new Array(moduleNames.length))[i] = oldResolution;
+                    (reusedNames ??= []).push(moduleName);
+                    continue;
+                }
+            }
+            // We know moduleName resolves to an ambient module provided that moduleName:
+            // - is in the list of ambient modules locally declared in the current source file.
+            // - resolved to an ambient module in the old program whose declaration is in an unmodified file
+            //   (so the same module declaration will land in the new program)
+            let resolvesToAmbientModuleInNonModifiedFile = false;
+            if (contains(file.ambientModuleNames, moduleName.text)) {
+                resolvesToAmbientModuleInNonModifiedFile = true;
+                if (isTraceEnabled(options, host)) {
+                    trace(host, Diagnostics.Module_0_was_resolved_as_locally_declared_ambient_module_in_file_1, moduleName.text, getNormalizedAbsolutePath(file.originalFileName, currentDirectory));
+                }
+            }
+            else {
+                resolvesToAmbientModuleInNonModifiedFile = moduleNameResolvesToAmbientModuleInNonModifiedFile(moduleName);
+            }
+
+            if (resolvesToAmbientModuleInNonModifiedFile) {
+                (result || (result = new Array(moduleNames.length)))[i] = predictedToResolveToAmbientModuleMarker;
+            }
+            else {
+                // Resolution failed in the old program, or resolved to an ambient module for which we can't reuse the result.
+                (unknownModuleNames ??= []).push(moduleName);
+            }
+        }
+
+        const resolutions = unknownModuleNames && unknownModuleNames.length
+            ? resolveModuleNamesWorker(unknownModuleNames, file, reusedNames)
+            : emptyArray;
+
+        // Combine results of resolutions and predicted results
+        if (!result) {
+            // There were no unresolved/ambient resolutions.
+            Debug.assert(resolutions.length === moduleNames.length);
+            return resolutions;
+        }
+
+        let j = 0;
+        for (let i = 0; i < result.length; i++) {
+            if (!result[i]) {
+                result[i] = resolutions[j];
+                j++;
+            }
+        }
+        Debug.assert(j === resolutions.length);
+
+        return result;
+
+        // If we change our policy of rechecking failed lookups on each program create,
+        // we should adjust the value returned here.
+        function moduleNameResolvesToAmbientModuleInNonModifiedFile(moduleName: StringLiteralLike): boolean {
+            const resolutionToFile = oldProgram?.getResolvedModule(file, moduleName.text, getModeForUsageLocation(file, moduleName))?.resolvedModule;
+            const resolvedFile = resolutionToFile && oldProgram!.getSourceFile(resolutionToFile.resolvedFileName);
+            if (resolutionToFile && resolvedFile) {
+                // In the old program, we resolved to an ambient module that was in the same
+                //   place as we expected to find an actual module file.
+                // We actually need to return 'false' here even though this seems like a 'true' case
+                //   because the normal module resolution algorithm will find this anyway.
+                return false;
+            }
+
+            // at least one of declarations should come from non-modified source file
+            const unmodifiedFile = ambientModuleNameToUnmodifiedFileName.get(moduleName.text);
+
+            if (!unmodifiedFile) {
+                return false;
+            }
+
+            if (isTraceEnabled(options, host)) {
+                trace(host, Diagnostics.Module_0_was_resolved_as_ambient_module_declared_in_1_since_this_file_was_not_modified, moduleName.text, unmodifiedFile);
+            }
+            return true;
+        }
+    }
+
+    function resolveTypeReferenceDirectiveNamesReusingOldState(typeDirectiveNames: readonly FileReference[], containingFile: SourceFile): readonly ResolvedTypeReferenceDirectiveWithFailedLookupLocations[];
+    function resolveTypeReferenceDirectiveNamesReusingOldState(typeDirectiveNames: string[], containingFile: string): readonly ResolvedTypeReferenceDirectiveWithFailedLookupLocations[];
+    function resolveTypeReferenceDirectiveNamesReusingOldState<T extends string | FileReference>(typeDirectiveNames: readonly T[], containingFile: string | SourceFile): readonly ResolvedTypeReferenceDirectiveWithFailedLookupLocations[] {
+        if (structureIsReused === StructureIsReused.Not) {
+            // If the old program state does not permit reusing resolutions and `file` does not contain locally defined ambient modules,
+            // the best we can do is fallback to the default logic.
+            return resolveTypeReferenceDirectiveNamesWorker(typeDirectiveNames, containingFile, /*reusedNames*/ undefined);
+        }
+
+        /** An ordered list of module names for which we cannot recover the resolution. */
+        let unknownTypeReferenceDirectiveNames: T[] | undefined;
+        let result: ResolvedTypeReferenceDirectiveWithFailedLookupLocations[] | undefined;
+        let reusedNames: T[] | undefined;
+        const containingSourceFile = !isString(containingFile) ? containingFile : undefined;
+        const oldSourceFile = !isString(containingFile) ? oldProgram && oldProgram.getSourceFile(containingFile.fileName) : undefined;
+        const canReuseResolutions = !isString(containingFile) ?
+            containingFile === oldSourceFile && !hasInvalidatedResolutions(containingFile.path) :
+            !hasInvalidatedResolutions(toPath(containingFile));
+        for (let i = 0; i < typeDirectiveNames.length; i++) {
+            const entry = typeDirectiveNames[i];
+            if (canReuseResolutions) {
+                const typeDirectiveName = getTypeReferenceResolutionName(entry);
+                const mode = getModeForFileReference(entry, containingSourceFile?.impliedNodeFormat);
+                const oldResolution = !isString(containingFile) ?
+                    oldProgram?.getResolvedTypeReferenceDirective(containingFile, typeDirectiveName, mode) :
+                    oldProgram?.getAutomaticTypeDirectiveResolutions()?.get(typeDirectiveName, mode);
+                if (oldResolution?.resolvedTypeReferenceDirective) {
+                    if (isTraceEnabled(options, host)) {
+                        trace(
+                            host,
+                            oldResolution.resolvedTypeReferenceDirective.packageId ?
+                                Diagnostics.Reusing_resolution_of_type_reference_directive_0_from_1_of_old_program_it_was_successfully_resolved_to_2_with_Package_ID_3 :
+                                Diagnostics.Reusing_resolution_of_type_reference_directive_0_from_1_of_old_program_it_was_successfully_resolved_to_2,
+                            typeDirectiveName,
+                            !isString(containingFile) ? getNormalizedAbsolutePath(containingFile.originalFileName, currentDirectory) : containingFile,
+                            oldResolution.resolvedTypeReferenceDirective.resolvedFileName,
+                            oldResolution.resolvedTypeReferenceDirective.packageId && packageIdToString(oldResolution.resolvedTypeReferenceDirective.packageId),
+                        );
+                    }
+                    (result ??= new Array(typeDirectiveNames.length))[i] = oldResolution;
+                    (reusedNames ??= []).push(entry);
+                    continue;
+                }
+            }
+            // Resolution failed in the old program, or resolved to an ambient module for which we can't reuse the result.
+            (unknownTypeReferenceDirectiveNames ??= []).push(entry);
+        }
+
+        if (!unknownTypeReferenceDirectiveNames) return result || emptyArray;
+        const resolutions = resolveTypeReferenceDirectiveNamesWorker(
+            unknownTypeReferenceDirectiveNames,
+            containingFile,
+            reusedNames,
+        );
+
+        // Combine results of resolutions
+        if (!result) {
+            // There were no unresolved resolutions.
+            Debug.assert(resolutions.length === typeDirectiveNames.length);
+            return resolutions;
+        }
+
+        let j = 0;
+        for (let i = 0; i < result.length; i++) {
+            if (!result[i]) {
+                result[i] = resolutions[j];
+                j++;
+            }
+        }
+        Debug.assert(j === resolutions.length);
+        return result;
+    }
+
+    function canReuseProjectReferences(): boolean {
+        return !forEachProjectReference(
+            oldProgram!.getProjectReferences(),
+            oldProgram!.getResolvedProjectReferences(),
+            (oldResolvedRef, parent, index) => {
+                const newRef = (parent ? parent.commandLine.projectReferences : projectReferences)![index];
+                const newResolvedRef = parseProjectReferenceConfigFile(newRef);
+                if (oldResolvedRef) {
+                    // Resolved project reference has gone missing or changed
+                    return !newResolvedRef ||
+                        newResolvedRef.sourceFile !== oldResolvedRef.sourceFile ||
+                        !arrayIsEqualTo(oldResolvedRef.commandLine.fileNames, newResolvedRef.commandLine.fileNames);
+                }
+                else {
+                    // A previously-unresolved reference may be resolved now
+                    return newResolvedRef !== undefined;
+                }
+            },
+            (oldProjectReferences, parent) => {
+                // If array of references is changed, we cant resue old program
+                const newReferences = parent ? getResolvedProjectReferenceByPath(parent.sourceFile.path)!.commandLine.projectReferences : projectReferences;
+                return !arrayIsEqualTo(oldProjectReferences, newReferences, projectReferenceIsEqualTo);
+            },
+        );
+    }
+
+    function tryReuseStructureFromOldProgram(): StructureIsReused {
+        if (!oldProgram) {
+            return StructureIsReused.Not;
+        }
+
+        // check properties that can affect structure of the program or module resolution strategy
+        // if any of these properties has changed - structure cannot be reused
+        const oldOptions = oldProgram.getCompilerOptions();
+        if (changesAffectModuleResolution(oldOptions, options)) {
+            return StructureIsReused.Not;
+        }
+
+        // there is an old program, check if we can reuse its structure
+        const oldRootNames = oldProgram.getRootFileNames();
+        if (!arrayIsEqualTo(oldRootNames, rootNames)) {
+            return StructureIsReused.Not;
+        }
+
+        // Check if any referenced project tsconfig files are different
+        if (!canReuseProjectReferences()) {
+            return StructureIsReused.Not;
+        }
+        if (projectReferences) {
+            resolvedProjectReferences = projectReferences.map(parseProjectReferenceConfigFile);
+        }
+
+        // check if program source files has changed in the way that can affect structure of the program
+        const newSourceFiles: SourceFile[] = [];
+        const modifiedSourceFiles: SourceFile[] = [];
+        structureIsReused = StructureIsReused.Completely;
+
+        // If the missing file paths are now present, it can change the progam structure,
+        // and hence cant reuse the structure.
+        // This is same as how we dont reuse the structure if one of the file from old program is now missing
+        if (forEachEntry(oldProgram.getMissingFilePaths(), missingFileName => host.fileExists(missingFileName))) {
+            return StructureIsReused.Not;
+        }
+
+        const oldSourceFiles = oldProgram.getSourceFiles();
+        const enum SeenPackageName {
+            Exists,
+            Modified,
+        }
+        const seenPackageNames = new Map<string, SeenPackageName>();
+
+        for (const oldSourceFile of oldSourceFiles) {
+            const sourceFileOptions = getCreateSourceFileOptions(oldSourceFile.fileName, moduleResolutionCache, host, options);
+            let newSourceFile = host.getSourceFileByPath
+                ? host.getSourceFileByPath(oldSourceFile.fileName, oldSourceFile.resolvedPath, sourceFileOptions, /*onError*/ undefined, shouldCreateNewSourceFile)
+                : host.getSourceFile(oldSourceFile.fileName, sourceFileOptions, /*onError*/ undefined, shouldCreateNewSourceFile); // TODO: GH#18217
+
+            if (!newSourceFile) {
+                return StructureIsReused.Not;
+            }
+            newSourceFile.packageJsonLocations = sourceFileOptions.packageJsonLocations?.length ? sourceFileOptions.packageJsonLocations : undefined;
+            newSourceFile.packageJsonScope = sourceFileOptions.packageJsonScope;
+
+            Debug.assert(!newSourceFile.redirectInfo, "Host should not return a redirect source file from `getSourceFile`");
+
+            let fileChanged: boolean;
+            if (oldSourceFile.redirectInfo) {
+                // We got `newSourceFile` by path, so it is actually for the unredirected file.
+                // This lets us know if the unredirected file has changed. If it has we should break the redirect.
+                if (newSourceFile !== oldSourceFile.redirectInfo.unredirected) {
+                    // Underlying file has changed. Might not redirect anymore. Must rebuild program.
+                    return StructureIsReused.Not;
+                }
+                fileChanged = false;
+                newSourceFile = oldSourceFile; // Use the redirect.
+            }
+            else if (oldProgram.redirectTargetsMap.has(oldSourceFile.path)) {
+                // If a redirected-to source file changes, the redirect may be broken.
+                if (newSourceFile !== oldSourceFile) {
+                    return StructureIsReused.Not;
+                }
+                fileChanged = false;
+            }
+            else {
+                fileChanged = newSourceFile !== oldSourceFile;
+            }
+
+            // Since the project references havent changed, its right to set originalFileName and resolvedPath here
+            newSourceFile.path = oldSourceFile.path;
+            newSourceFile.originalFileName = oldSourceFile.originalFileName;
+            newSourceFile.resolvedPath = oldSourceFile.resolvedPath;
+            newSourceFile.fileName = oldSourceFile.fileName;
+
+            const packageName = oldProgram.sourceFileToPackageName.get(oldSourceFile.path);
+            if (packageName !== undefined) {
+                // If there are 2 different source files for the same package name and at least one of them changes,
+                // they might become redirects. So we must rebuild the program.
+                const prevKind = seenPackageNames.get(packageName);
+                const newKind = fileChanged ? SeenPackageName.Modified : SeenPackageName.Exists;
+                if ((prevKind !== undefined && newKind === SeenPackageName.Modified) || prevKind === SeenPackageName.Modified) {
+                    return StructureIsReused.Not;
+                }
+                seenPackageNames.set(packageName, newKind);
+            }
+
+            if (fileChanged) {
+                if (oldSourceFile.impliedNodeFormat !== newSourceFile.impliedNodeFormat) {
+                    structureIsReused = StructureIsReused.SafeModules;
+                }
+                // The `newSourceFile` object was created for the new program.
+                else if (!arrayIsEqualTo(oldSourceFile.libReferenceDirectives, newSourceFile.libReferenceDirectives, fileReferenceIsEqualTo)) {
+                    // 'lib' references has changed. Matches behavior in changesAffectModuleResolution
+                    structureIsReused = StructureIsReused.SafeModules;
+                }
+                else if (oldSourceFile.hasNoDefaultLib !== newSourceFile.hasNoDefaultLib) {
+                    // value of no-default-lib has changed
+                    // this will affect if default library is injected into the list of files
+                    structureIsReused = StructureIsReused.SafeModules;
+                }
+                // check tripleslash references
+                else if (!arrayIsEqualTo(oldSourceFile.referencedFiles, newSourceFile.referencedFiles, fileReferenceIsEqualTo)) {
+                    // tripleslash references has changed
+                    structureIsReused = StructureIsReused.SafeModules;
+                }
+                else {
+                    // check imports and module augmentations
+                    collectExternalModuleReferences(newSourceFile);
+                    if (!arrayIsEqualTo(oldSourceFile.imports, newSourceFile.imports, moduleNameIsEqualTo)) {
+                        // imports has changed
+                        structureIsReused = StructureIsReused.SafeModules;
+                    }
+                    else if (!arrayIsEqualTo(oldSourceFile.moduleAugmentations, newSourceFile.moduleAugmentations, moduleNameIsEqualTo)) {
+                        // moduleAugmentations has changed
+                        structureIsReused = StructureIsReused.SafeModules;
+                    }
+                    else if ((oldSourceFile.flags & NodeFlags.PermanentlySetIncrementalFlags) !== (newSourceFile.flags & NodeFlags.PermanentlySetIncrementalFlags)) {
+                        // dynamicImport has changed
+                        structureIsReused = StructureIsReused.SafeModules;
+                    }
+                    else if (!arrayIsEqualTo(oldSourceFile.typeReferenceDirectives, newSourceFile.typeReferenceDirectives, fileReferenceIsEqualTo)) {
+                        // 'types' references has changed
+                        structureIsReused = StructureIsReused.SafeModules;
+                    }
+                }
+
+                // tentatively approve the file
+                modifiedSourceFiles.push(newSourceFile);
+            }
+            else if (hasInvalidatedResolutions(oldSourceFile.path)) {
+                // 'module/types' references could have changed
+                structureIsReused = StructureIsReused.SafeModules;
+
+                // add file to the modified list so that we will resolve it later
+                modifiedSourceFiles.push(newSourceFile);
+            }
+            else {
+                for (const moduleName of oldSourceFile.ambientModuleNames) {
+                    ambientModuleNameToUnmodifiedFileName.set(moduleName, oldSourceFile.fileName);
+                }
+            }
+
+            // if file has passed all checks it should be safe to reuse it
+            newSourceFiles.push(newSourceFile);
+        }
+
+        if (structureIsReused !== StructureIsReused.Completely) {
+            return structureIsReused;
+        }
+
+        // try to verify results of module resolution
+        for (const newSourceFile of modifiedSourceFiles) {
+            const moduleNames = getModuleNames(newSourceFile);
+            const resolutions = resolveModuleNamesReusingOldState(moduleNames, newSourceFile);
+            (resolvedModulesProcessing ??= new Map()).set(newSourceFile.path, resolutions);
+            // ensure that module resolution results are still correct
+            const resolutionsChanged = hasChangesInResolutions(
+                moduleNames,
+                resolutions,
+                name => oldProgram.getResolvedModule(newSourceFile, name.text, getModeForUsageLocation(newSourceFile, name)),
+                moduleResolutionIsEqualTo,
+            );
+            if (resolutionsChanged) structureIsReused = StructureIsReused.SafeModules;
+            const typesReferenceDirectives = newSourceFile.typeReferenceDirectives;
+            const typeReferenceResolutions = resolveTypeReferenceDirectiveNamesReusingOldState(typesReferenceDirectives, newSourceFile);
+            (resolvedTypeReferenceDirectiveNamesProcessing ??= new Map()).set(newSourceFile.path, typeReferenceResolutions);
+            // ensure that types resolutions are still correct
+            const typeReferenceResolutionsChanged = hasChangesInResolutions(
+                typesReferenceDirectives,
+                typeReferenceResolutions,
+                name => oldProgram.getResolvedTypeReferenceDirective(newSourceFile, getTypeReferenceResolutionName(name), getModeForFileReference(name, newSourceFile.impliedNodeFormat)),
+                typeDirectiveIsEqualTo,
+            );
+            if (typeReferenceResolutionsChanged) structureIsReused = StructureIsReused.SafeModules;
+        }
+
+        if (structureIsReused !== StructureIsReused.Completely) {
+            return structureIsReused;
+        }
+
+        if (changesAffectingProgramStructure(oldOptions, options)) {
+            return StructureIsReused.SafeModules;
+        }
+
+        if (
+            oldProgram.resolvedLibReferences &&
+            forEachEntry(oldProgram.resolvedLibReferences, (resolution, libFileName) => pathForLibFileWorker(libFileName).actual !== resolution.actual)
+        ) {
+            return StructureIsReused.SafeModules;
+        }
+
+        if (host.hasChangedAutomaticTypeDirectiveNames) {
+            if (host.hasChangedAutomaticTypeDirectiveNames()) return StructureIsReused.SafeModules;
+        }
+        else {
+            automaticTypeDirectiveNames = getAutomaticTypeDirectiveNames(options, host);
+            if (!arrayIsEqualTo(oldProgram.getAutomaticTypeDirectiveNames(), automaticTypeDirectiveNames)) return StructureIsReused.SafeModules;
+        }
+        missingFileNames = oldProgram.getMissingFilePaths();
+
+        // update fileName -> file mapping
+        Debug.assert(newSourceFiles.length === oldProgram.getSourceFiles().length);
+        for (const newSourceFile of newSourceFiles) {
+            filesByName.set(newSourceFile.path, newSourceFile);
+        }
+        const oldFilesByNameMap = oldProgram.getFilesByNameMap();
+        oldFilesByNameMap.forEach((oldFile, path) => {
+            if (!oldFile) {
+                filesByName.set(path, oldFile);
+                return;
+            }
+            if (oldFile.path === path) {
+                // Set the file as found during node modules search if it was found that way in old progra,
+                if (oldProgram.isSourceFileFromExternalLibrary(oldFile)) {
+                    sourceFilesFoundSearchingNodeModules.set(oldFile.path, true);
+                }
+                return;
+            }
+            filesByName.set(path, filesByName.get(oldFile.path));
+        });
+
+        files = newSourceFiles;
+        fileReasons = oldProgram.getFileIncludeReasons();
+        fileProcessingDiagnostics = oldProgram.getFileProcessingDiagnostics();
+        resolvedTypeReferenceDirectives = oldProgram.getResolvedTypeReferenceDirectives();
+        automaticTypeDirectiveNames = oldProgram.getAutomaticTypeDirectiveNames();
+        automaticTypeDirectiveResolutions = oldProgram.getAutomaticTypeDirectiveResolutions();
+
+        sourceFileToPackageName = oldProgram.sourceFileToPackageName;
+        redirectTargetsMap = oldProgram.redirectTargetsMap;
+        usesUriStyleNodeCoreModules = oldProgram.usesUriStyleNodeCoreModules;
+        resolvedModules = oldProgram.resolvedModules;
+        resolvedTypeReferenceDirectiveNames = oldProgram.resolvedTypeReferenceDirectiveNames;
+        resolvedLibReferences = oldProgram.resolvedLibReferences;
+        packageMap = oldProgram.getCurrentPackagesMap();
+
+        return StructureIsReused.Completely;
+    }
+
+    function getEmitHost(writeFileCallback?: WriteFileCallback): EmitHost {
+        return {
+            getPrependNodes,
+            getCanonicalFileName,
+            getCommonSourceDirectory: program.getCommonSourceDirectory,
+            getCompilerOptions: program.getCompilerOptions,
+            getCurrentDirectory: () => currentDirectory,
+            getSourceFile: program.getSourceFile,
+            getSourceFileByPath: program.getSourceFileByPath,
+            getSourceFiles: program.getSourceFiles,
+            getLibFileFromReference: program.getLibFileFromReference,
+            isSourceFileFromExternalLibrary,
+            getResolvedProjectReferenceToRedirect,
+            getProjectReferenceRedirect,
+            isSourceOfProjectReferenceRedirect,
+            getSymlinkCache,
+            writeFile: writeFileCallback || writeFile,
+            isEmitBlocked,
+            readFile: f => host.readFile(f),
+            fileExists: f => {
+                // Use local caches
+                const path = toPath(f);
+                if (getSourceFileByPath(path)) return true;
+                if (missingFileNames.has(path)) return false;
+                // Before falling back to the host
+                return host.fileExists(f);
+            },
+            useCaseSensitiveFileNames: () => host.useCaseSensitiveFileNames(),
+            getBuildInfo: bundle => program.getBuildInfo?.(bundle),
+            getSourceFileFromReference: (file, ref) => program.getSourceFileFromReference(file, ref),
+            redirectTargetsMap,
+            getFileIncludeReasons: program.getFileIncludeReasons,
+            createHash: maybeBind(host, host.createHash),
+        };
+    }
+
+    function writeFile(
+        fileName: string,
+        text: string,
+        writeByteOrderMark: boolean,
+        onError?: (message: string) => void,
+        sourceFiles?: readonly SourceFile[],
+        data?: WriteFileCallbackData,
+    ) {
+        host.writeFile(fileName, text, writeByteOrderMark, onError, sourceFiles, data);
+    }
+
+    function emitBuildInfo(writeFileCallback?: WriteFileCallback): EmitResult {
+        Debug.assert(!outFile(options));
+        tracing?.push(tracing.Phase.Emit, "emitBuildInfo", {}, /*separateBeginAndEnd*/ true);
+        performance.mark("beforeEmit");
+        const emitResult = emitFiles(
+            notImplementedResolver,
+            getEmitHost(writeFileCallback),
+            /*targetSourceFile*/ undefined,
+            /*transformers*/ noTransformers,
+            /*emitOnly*/ false,
+            /*onlyBuildInfo*/ true,
+        );
+
+        performance.mark("afterEmit");
+        performance.measure("Emit", "beforeEmit", "afterEmit");
+        tracing?.pop();
+        return emitResult;
+    }
+
+    function getResolvedProjectReferences() {
+        return resolvedProjectReferences;
+    }
+
+    function getProjectReferences() {
+        return projectReferences;
+    }
+
+    function getPrependNodes() {
+        return createPrependNodes(
+            projectReferences,
+            (_ref, index) => resolvedProjectReferences![index]?.commandLine,
+            fileName => {
+                const path = toPath(fileName);
+                const sourceFile = getSourceFileByPath(path);
+                return sourceFile ? sourceFile.text : filesByName.has(path) ? undefined : host.readFile(path);
+            },
+            host,
+        );
+    }
+
+    function isSourceFileFromExternalLibrary(file: SourceFile): boolean {
+        return !!sourceFilesFoundSearchingNodeModules.get(file.path);
+    }
+
+    function isSourceFileDefaultLibrary(file: SourceFile): boolean {
+        if (!file.isDeclarationFile) {
+            return false;
+        }
+
+        if (file.hasNoDefaultLib) {
+            return true;
+        }
+
+        if (!options.noLib) {
+            return false;
+        }
+
+        // If '--lib' is not specified, include default library file according to '--target'
+        // otherwise, using options specified in '--lib' instead of '--target' default library file
+        const equalityComparer = host.useCaseSensitiveFileNames() ? equateStringsCaseSensitive : equateStringsCaseInsensitive;
+        if (!options.lib) {
+            return equalityComparer(file.fileName, getDefaultLibraryFileName());
+        }
+        else {
+            return some(options.lib, libFileName => equalityComparer(file.fileName, resolvedLibReferences!.get(libFileName)!.actual));
+        }
+    }
+
+    function getTypeChecker() {
+        return typeChecker || (typeChecker = createTypeChecker(program));
+    }
+
+    function emit(sourceFile?: SourceFile, writeFileCallback?: WriteFileCallback, cancellationToken?: CancellationToken, emitOnly?: boolean | EmitOnly, transformers?: CustomTransformers, forceDtsEmit?: boolean): EmitResult {
+        tracing?.push(tracing.Phase.Emit, "emit", { path: sourceFile?.path }, /*separateBeginAndEnd*/ true);
+        const result = runWithCancellationToken(() => emitWorker(program, sourceFile, writeFileCallback, cancellationToken, emitOnly, transformers, forceDtsEmit));
+        tracing?.pop();
+        return result;
+    }
+
+    function isEmitBlocked(emitFileName: string): boolean {
+        return hasEmitBlockingDiagnostics.has(toPath(emitFileName));
+    }
+
+    function getCustomTransformers() {
+        if (!host.require) {
+            return emptyArray;
+        }
+
+        const compilerOptions = program.getCompilerOptions();
+        if (!shouldAllowPlugins(compilerOptions)) {
+            return emptyArray;
+        }
+
+        const customTransformers = mapDefined(compilerOptions.plugins, config => {
+            if (config.type !== "transformer") return undefined;
+
+            // TODO(jakebailey): The LS plugin loader is more complicated than this; copy.
+            const result = host.require!(program.getCurrentDirectory(), config.path);
+            // TODO(jakebailey): error handling, only do this once per, etc
+            Debug.assertIsDefined(result.module);
+
+            const factory = result.module as CustomTransformersModuleFactory;
+            Debug.assert(typeof factory === "function");
+
+            const plugin = factory({ typescript: getTypeScriptNamespace() });
+            return plugin.create({ program, config });
+        });
+
+        return customTransformers ?? emptyArray;
+    }
+
+    function emitWorker(program: Program, sourceFile: SourceFile | undefined, writeFileCallback: WriteFileCallback | undefined, cancellationToken: CancellationToken | undefined, emitOnly?: boolean | EmitOnly, customTransformers?: CustomTransformers, forceDtsEmit?: boolean): EmitResult {
+        if (!forceDtsEmit) {
+            const result = handleNoEmitOptions(program, sourceFile, writeFileCallback, cancellationToken);
+            if (result) return result;
+        }
+
+        // Create the emit resolver outside of the "emitTime" tracking code below.  That way
+        // any cost associated with it (like type checking) are appropriate associated with
+        // the type-checking counter.
+        //
+        // If the -out option is specified, we should not pass the source file to getEmitResolver.
+        // This is because in the -out scenario all files need to be emitted, and therefore all
+        // files need to be type checked. And the way to specify that all files need to be type
+        // checked is to not pass the file to getEmitResolver.
+        const emitResolver = getTypeChecker().getEmitResolver(outFile(options) ? undefined : sourceFile, cancellationToken);
+
+        performance.mark("beforeEmit");
+
+        const mergedCustomTransformers = mergeCustomTransformers(...getCustomTransformers(), customTransformers);
+
+        const emitResult = emitFiles(
+            emitResolver,
+            getEmitHost(writeFileCallback),
+            sourceFile,
+            getTransformers(options, mergedCustomTransformers, emitOnly),
+            emitOnly,
+            /*onlyBuildInfo*/ false,
+            forceDtsEmit,
+        );
+
+        performance.mark("afterEmit");
+        performance.measure("Emit", "beforeEmit", "afterEmit");
+        return emitResult;
+    }
+
+    function getSourceFile(fileName: string): SourceFile | undefined {
+        return getSourceFileByPath(toPath(fileName));
+    }
+
+    function getSourceFileByPath(path: Path): SourceFile | undefined {
+        return filesByName.get(path) || undefined;
+    }
+
+    function getDiagnosticsHelper<T extends Diagnostic>(
+        sourceFile: SourceFile | undefined,
+        getDiagnostics: (sourceFile: SourceFile, cancellationToken: CancellationToken | undefined) => readonly T[],
+        cancellationToken: CancellationToken | undefined,
+    ): readonly T[] {
+        if (sourceFile) {
+            return sortAndDeduplicateDiagnostics(getDiagnostics(sourceFile, cancellationToken));
+        }
+        return sortAndDeduplicateDiagnostics(flatMap(program.getSourceFiles(), sourceFile => {
+            if (cancellationToken) {
+                cancellationToken.throwIfCancellationRequested();
+            }
+            return getDiagnostics(sourceFile, cancellationToken);
+        }));
+    }
+
+    function getSyntacticDiagnostics(sourceFile?: SourceFile, cancellationToken?: CancellationToken): readonly DiagnosticWithLocation[] {
+        return getDiagnosticsHelper(sourceFile, getSyntacticDiagnosticsForFile, cancellationToken);
+    }
+
+    function getSemanticDiagnostics(sourceFile?: SourceFile, cancellationToken?: CancellationToken): readonly Diagnostic[] {
+        return getDiagnosticsHelper(sourceFile, getSemanticDiagnosticsForFile, cancellationToken);
+    }
+
+    function getCachedSemanticDiagnostics(sourceFile?: SourceFile): readonly Diagnostic[] | undefined {
+        return sourceFile
+            ? cachedBindAndCheckDiagnosticsForFile.perFile?.get(sourceFile.path)
+            : cachedBindAndCheckDiagnosticsForFile.allDiagnostics;
+    }
+
+    function getBindAndCheckDiagnostics(sourceFile: SourceFile, cancellationToken?: CancellationToken): readonly Diagnostic[] {
+        return getBindAndCheckDiagnosticsForFile(sourceFile, cancellationToken);
+    }
+
+    function getProgramDiagnostics(sourceFile: SourceFile): readonly Diagnostic[] {
+        if (skipTypeChecking(sourceFile, options, program)) {
+            return emptyArray;
+        }
+
+        const programDiagnosticsInFile = programDiagnostics.getDiagnostics(sourceFile.fileName);
+        if (!sourceFile.commentDirectives?.length) {
+            return programDiagnosticsInFile;
+        }
+
+        return getDiagnosticsWithPrecedingDirectives(sourceFile, sourceFile.commentDirectives, programDiagnosticsInFile).diagnostics;
+    }
+
+    function getDeclarationDiagnostics(sourceFile?: SourceFile, cancellationToken?: CancellationToken): readonly DiagnosticWithLocation[] {
+        const options = program.getCompilerOptions();
+        // collect diagnostics from the program only once if either no source file was specified or out/outFile is set (bundled emit)
+        if (!sourceFile || outFile(options)) {
+            return getDeclarationDiagnosticsWorker(sourceFile, cancellationToken);
+        }
+        else {
+            return getDiagnosticsHelper(sourceFile, getDeclarationDiagnosticsForFile, cancellationToken);
+        }
+    }
+
+    function getSyntacticDiagnosticsForFile(sourceFile: SourceFile): readonly DiagnosticWithLocation[] {
+        // For JavaScript files, we report semantic errors for using TypeScript-only
+        // constructs from within a JavaScript file as syntactic errors.
+        if (isSourceFileJS(sourceFile)) {
+            if (!sourceFile.additionalSyntacticDiagnostics) {
+                sourceFile.additionalSyntacticDiagnostics = getJSSyntacticDiagnosticsForFile(sourceFile);
+            }
+            return concatenate(sourceFile.additionalSyntacticDiagnostics, sourceFile.parseDiagnostics);
+        }
+        return sourceFile.parseDiagnostics;
+    }
+
+    function runWithCancellationToken<T>(func: () => T): T {
+        try {
+            return func();
+        }
+        catch (e) {
+            if (e instanceof OperationCanceledException) {
+                // We were canceled while performing the operation.  Because our type checker
+                // might be a bad state, we need to throw it away.
+                typeChecker = undefined!;
+            }
+
+            throw e;
+        }
+    }
+
+    function getSemanticDiagnosticsForFile(sourceFile: SourceFile, cancellationToken: CancellationToken | undefined): readonly Diagnostic[] {
+        return concatenate(
+            filterSemanticDiagnostics(getBindAndCheckDiagnosticsForFile(sourceFile, cancellationToken), options),
+            getProgramDiagnostics(sourceFile),
+        );
+    }
+
+    function getBindAndCheckDiagnosticsForFile(sourceFile: SourceFile, cancellationToken: CancellationToken | undefined): readonly Diagnostic[] {
+        return getAndCacheDiagnostics(sourceFile, cancellationToken, cachedBindAndCheckDiagnosticsForFile, getBindAndCheckDiagnosticsForFileNoCache);
+    }
+
+    function getBindAndCheckDiagnosticsForFileNoCache(sourceFile: SourceFile, cancellationToken: CancellationToken | undefined): readonly Diagnostic[] {
+        return runWithCancellationToken(() => {
+            if (skipTypeChecking(sourceFile, options, program)) {
+                return emptyArray;
+            }
+
+            const typeChecker = getTypeChecker();
+
+            Debug.assert(!!sourceFile.bindDiagnostics);
+
+            const isJs = sourceFile.scriptKind === ScriptKind.JS || sourceFile.scriptKind === ScriptKind.JSX;
+            const isCheckJs = isJs && isCheckJsEnabledForFile(sourceFile, options);
+            const isPlainJs = isPlainJsFile(sourceFile, options.checkJs);
+            const isTsNoCheck = !!sourceFile.checkJsDirective && sourceFile.checkJsDirective.enabled === false;
+
+            // By default, only type-check .ts, .tsx, Deferred, plain JS, checked JS and External
+            // - plain JS: .js files with no // ts-check and checkJs: undefined
+            // - check JS: .js files with either // ts-check or checkJs: true
+            // - external: files that are added by plugins
+            const includeBindAndCheckDiagnostics = !isTsNoCheck && (sourceFile.scriptKind === ScriptKind.TS || sourceFile.scriptKind === ScriptKind.TSX
+                || sourceFile.scriptKind === ScriptKind.External || isPlainJs || isCheckJs || sourceFile.scriptKind === ScriptKind.Deferred);
+            let bindDiagnostics: readonly Diagnostic[] = includeBindAndCheckDiagnostics ? sourceFile.bindDiagnostics : emptyArray;
+            let checkDiagnostics = includeBindAndCheckDiagnostics ? typeChecker.getDiagnostics(sourceFile, cancellationToken) : emptyArray;
+            if (isPlainJs) {
+                bindDiagnostics = filter(bindDiagnostics, d => plainJSErrors.has(d.code));
+                checkDiagnostics = filter(checkDiagnostics, d => plainJSErrors.has(d.code));
+            }
+            // skip ts-expect-error errors in plain JS files, and skip JSDoc errors except in checked JS
+            return getMergedBindAndCheckDiagnostics(sourceFile, includeBindAndCheckDiagnostics && !isPlainJs, bindDiagnostics, checkDiagnostics, isCheckJs ? sourceFile.jsDocDiagnostics : undefined);
+        });
+    }
+
+    function getMergedBindAndCheckDiagnostics(sourceFile: SourceFile, includeBindAndCheckDiagnostics: boolean, ...allDiagnostics: (readonly Diagnostic[] | undefined)[]) {
+        const flatDiagnostics = flatten(allDiagnostics);
+        if (!includeBindAndCheckDiagnostics || !sourceFile.commentDirectives?.length) {
+            return flatDiagnostics;
+        }
+
+        const { diagnostics, directives } = getDiagnosticsWithPrecedingDirectives(sourceFile, sourceFile.commentDirectives, flatDiagnostics);
+
+        for (const errorExpectation of directives.getUnusedExpectations()) {
+            diagnostics.push(createDiagnosticForRange(sourceFile, errorExpectation.range, Diagnostics.Unused_ts_expect_error_directive));
+        }
+
+        return diagnostics;
+    }
+
+    /**
+     * Creates a map of comment directives along with the diagnostics immediately preceded by one of them.
+     * Comments that match to any of those diagnostics are marked as used.
+     */
+    function getDiagnosticsWithPrecedingDirectives(sourceFile: SourceFile, commentDirectives: CommentDirective[], flatDiagnostics: Diagnostic[]) {
+        // Diagnostics are only reported if there is no comment directive preceding them
+        // This will modify the directives map by marking "used" ones with a corresponding diagnostic
+        const directives = createCommentDirectivesMap(sourceFile, commentDirectives);
+        const diagnostics = flatDiagnostics.filter(diagnostic => markPrecedingCommentDirectiveLine(diagnostic, directives) === -1);
+
+        return { diagnostics, directives };
+    }
+
+    function getSuggestionDiagnostics(sourceFile: SourceFile, cancellationToken: CancellationToken): readonly DiagnosticWithLocation[] {
+        return runWithCancellationToken(() => {
+            return getTypeChecker().getSuggestionDiagnostics(sourceFile, cancellationToken);
+        });
+    }
+
+    /**
+     * @returns The line index marked as preceding the diagnostic, or -1 if none was.
+     */
+    function markPrecedingCommentDirectiveLine(diagnostic: Diagnostic, directives: CommentDirectivesMap) {
+        const { file, start } = diagnostic;
+        if (!file) {
+            return -1;
+        }
+
+        // Start out with the line just before the text
+        const lineStarts = getLineStarts(file);
+        let line = computeLineAndCharacterOfPosition(lineStarts, start!).line - 1; // TODO: GH#18217
+        while (line >= 0) {
+            // As soon as that line is known to have a comment directive, use that
+            if (directives.markUsed(line)) {
+                return line;
+            }
+
+            // Stop searching if the line is not empty and not a comment
+            const lineText = file.text.slice(lineStarts[line], lineStarts[line + 1]).trim();
+            if (lineText !== "" && !/^(\s*)\/\/(.*)$/.test(lineText)) {
+                return -1;
+            }
+
+            line--;
+        }
+
+        return -1;
+    }
+
+    function getJSSyntacticDiagnosticsForFile(sourceFile: SourceFile): DiagnosticWithLocation[] {
+        return runWithCancellationToken(() => {
+            const diagnostics: DiagnosticWithLocation[] = [];
+            walk(sourceFile, sourceFile);
+            forEachChildRecursively(sourceFile, walk, walkArray);
+
+            return diagnostics;
+
+            function walk(node: Node, parent: Node) {
+                // Return directly from the case if the given node doesnt want to visit each child
+                // Otherwise break to visit each child
+
+                switch (parent.kind) {
+                    case SyntaxKind.Parameter:
+                    case SyntaxKind.PropertyDeclaration:
+                    case SyntaxKind.MethodDeclaration:
+                        if ((parent as ParameterDeclaration | PropertyDeclaration | MethodDeclaration).questionToken === node) {
+                            diagnostics.push(createDiagnosticForNode(node, Diagnostics.The_0_modifier_can_only_be_used_in_TypeScript_files, "?"));
+                            return "skip";
+                        }
+                    // falls through
+                    case SyntaxKind.MethodSignature:
+                    case SyntaxKind.Constructor:
+                    case SyntaxKind.GetAccessor:
+                    case SyntaxKind.SetAccessor:
+                    case SyntaxKind.FunctionExpression:
+                    case SyntaxKind.FunctionDeclaration:
+                    case SyntaxKind.ArrowFunction:
+                    case SyntaxKind.VariableDeclaration:
+                        // type annotation
+                        if ((parent as FunctionLikeDeclaration | VariableDeclaration | ParameterDeclaration | PropertyDeclaration).type === node) {
+                            diagnostics.push(createDiagnosticForNode(node, Diagnostics.Type_annotations_can_only_be_used_in_TypeScript_files));
+                            return "skip";
+                        }
+                }
+
+                switch (node.kind) {
+                    case SyntaxKind.ImportClause:
+                        if ((node as ImportClause).isTypeOnly) {
+                            diagnostics.push(createDiagnosticForNode(parent, Diagnostics._0_declarations_can_only_be_used_in_TypeScript_files, "import type"));
+                            return "skip";
+                        }
+                        break;
+                    case SyntaxKind.ExportDeclaration:
+                        if ((node as ExportDeclaration).isTypeOnly) {
+                            diagnostics.push(createDiagnosticForNode(node, Diagnostics._0_declarations_can_only_be_used_in_TypeScript_files, "export type"));
+                            return "skip";
+                        }
+                        break;
+                    case SyntaxKind.ImportSpecifier:
+                    case SyntaxKind.ExportSpecifier:
+                        if ((node as ImportOrExportSpecifier).isTypeOnly) {
+                            diagnostics.push(createDiagnosticForNode(node, Diagnostics._0_declarations_can_only_be_used_in_TypeScript_files, isImportSpecifier(node) ? "import...type" : "export...type"));
+                            return "skip";
+                        }
+                        break;
+                    case SyntaxKind.ImportEqualsDeclaration:
+                        diagnostics.push(createDiagnosticForNode(node, Diagnostics.import_can_only_be_used_in_TypeScript_files));
+                        return "skip";
+                    case SyntaxKind.ExportAssignment:
+                        if ((node as ExportAssignment).isExportEquals) {
+                            diagnostics.push(createDiagnosticForNode(node, Diagnostics.export_can_only_be_used_in_TypeScript_files));
+                            return "skip";
+                        }
+                        break;
+                    case SyntaxKind.HeritageClause:
+                        const heritageClause = node as HeritageClause;
+                        if (heritageClause.token === SyntaxKind.ImplementsKeyword) {
+                            diagnostics.push(createDiagnosticForNode(node, Diagnostics.implements_clauses_can_only_be_used_in_TypeScript_files));
+                            return "skip";
+                        }
+                        break;
+                    case SyntaxKind.InterfaceDeclaration:
+                        const interfaceKeyword = tokenToString(SyntaxKind.InterfaceKeyword);
+                        Debug.assertIsDefined(interfaceKeyword);
+                        diagnostics.push(createDiagnosticForNode(node, Diagnostics._0_declarations_can_only_be_used_in_TypeScript_files, interfaceKeyword));
+                        return "skip";
+                    case SyntaxKind.ModuleDeclaration:
+                        const moduleKeyword = node.flags & NodeFlags.Namespace ? tokenToString(SyntaxKind.NamespaceKeyword) : tokenToString(SyntaxKind.ModuleKeyword);
+                        Debug.assertIsDefined(moduleKeyword);
+                        diagnostics.push(createDiagnosticForNode(node, Diagnostics._0_declarations_can_only_be_used_in_TypeScript_files, moduleKeyword));
+                        return "skip";
+                    case SyntaxKind.TypeAliasDeclaration:
+                        diagnostics.push(createDiagnosticForNode(node, Diagnostics.Type_aliases_can_only_be_used_in_TypeScript_files));
+                        return "skip";
+                    case SyntaxKind.Constructor:
+                    case SyntaxKind.MethodDeclaration:
+                    case SyntaxKind.FunctionDeclaration:
+                        if (!(node as FunctionLikeDeclaration).body) {
+                            diagnostics.push(createDiagnosticForNode(node, Diagnostics.Signature_declarations_can_only_be_used_in_TypeScript_files));
+                            return "skip";
+                        }
+                        return;
+                    case SyntaxKind.EnumDeclaration:
+                        const enumKeyword = Debug.checkDefined(tokenToString(SyntaxKind.EnumKeyword));
+                        diagnostics.push(createDiagnosticForNode(node, Diagnostics._0_declarations_can_only_be_used_in_TypeScript_files, enumKeyword));
+                        return "skip";
+                    case SyntaxKind.NonNullExpression:
+                        diagnostics.push(createDiagnosticForNode(node, Diagnostics.Non_null_assertions_can_only_be_used_in_TypeScript_files));
+                        return "skip";
+                    case SyntaxKind.AsExpression:
+                        diagnostics.push(createDiagnosticForNode((node as AsExpression).type, Diagnostics.Type_assertion_expressions_can_only_be_used_in_TypeScript_files));
+                        return "skip";
+                    case SyntaxKind.SatisfiesExpression:
+                        diagnostics.push(createDiagnosticForNode((node as SatisfiesExpression).type, Diagnostics.Type_satisfaction_expressions_can_only_be_used_in_TypeScript_files));
+                        return "skip";
+                    case SyntaxKind.TypeAssertionExpression:
+                        Debug.fail(); // Won't parse these in a JS file anyway, as they are interpreted as JSX.
+                }
+            }
+
+            function walkArray(nodes: NodeArray<Node>, parent: Node) {
+                if (canHaveIllegalDecorators(parent)) {
+                    const decorator = find(parent.modifiers, isDecorator);
+                    if (decorator) {
+                        // report illegal decorator
+                        diagnostics.push(createDiagnosticForNode(decorator, Diagnostics.Decorators_are_not_valid_here));
+                    }
+                }
+                else if (canHaveDecorators(parent) && parent.modifiers) {
+                    const decoratorIndex = findIndex(parent.modifiers, isDecorator);
+                    if (decoratorIndex >= 0) {
+                        if (isParameter(parent) && !options.experimentalDecorators) {
+                            // report illegall decorator on parameter
+                            diagnostics.push(createDiagnosticForNode(parent.modifiers[decoratorIndex], Diagnostics.Decorators_are_not_valid_here));
+                        }
+                        else if (isClassDeclaration(parent)) {
+                            const exportIndex = findIndex(parent.modifiers, isExportModifier);
+                            if (exportIndex >= 0) {
+                                const defaultIndex = findIndex(parent.modifiers, isDefaultModifier);
+                                if (decoratorIndex > exportIndex && defaultIndex >= 0 && decoratorIndex < defaultIndex) {
+                                    // report illegal decorator between `export` and `default`
+                                    diagnostics.push(createDiagnosticForNode(parent.modifiers[decoratorIndex], Diagnostics.Decorators_are_not_valid_here));
+                                }
+                                else if (exportIndex >= 0 && decoratorIndex < exportIndex) {
+                                    const trailingDecoratorIndex = findIndex(parent.modifiers, isDecorator, exportIndex);
+                                    if (trailingDecoratorIndex >= 0) {
+                                        diagnostics.push(addRelatedInfo(
+                                            createDiagnosticForNode(parent.modifiers[trailingDecoratorIndex], Diagnostics.Decorators_may_not_appear_after_export_or_export_default_if_they_also_appear_before_export),
+                                            createDiagnosticForNode(parent.modifiers[decoratorIndex], Diagnostics.Decorator_used_before_export_here),
+                                        ));
+                                    }
+                                }
+                            }
+                        }
+                    }
+                }
+
+                switch (parent.kind) {
+                    case SyntaxKind.ClassDeclaration:
+                    case SyntaxKind.ClassExpression:
+                    case SyntaxKind.MethodDeclaration:
+                    case SyntaxKind.Constructor:
+                    case SyntaxKind.GetAccessor:
+                    case SyntaxKind.SetAccessor:
+                    case SyntaxKind.FunctionExpression:
+                    case SyntaxKind.FunctionDeclaration:
+                    case SyntaxKind.ArrowFunction:
+                        // Check type parameters
+                        if (nodes === (parent as DeclarationWithTypeParameterChildren).typeParameters) {
+                            diagnostics.push(createDiagnosticForNodeArray(nodes, Diagnostics.Type_parameter_declarations_can_only_be_used_in_TypeScript_files));
+                            return "skip";
+                        }
+                    // falls through
+
+                    case SyntaxKind.VariableStatement:
+                        // Check modifiers
+                        if (nodes === (parent as VariableStatement).modifiers) {
+                            checkModifiers((parent as VariableStatement).modifiers!, parent.kind === SyntaxKind.VariableStatement);
+                            return "skip";
+                        }
+                        break;
+                    case SyntaxKind.PropertyDeclaration:
+                        // Check modifiers of property declaration
+                        if (nodes === (parent as PropertyDeclaration).modifiers) {
+                            for (const modifier of nodes as NodeArray<ModifierLike>) {
+                                if (
+                                    isModifier(modifier)
+                                    && modifier.kind !== SyntaxKind.StaticKeyword
+                                    && modifier.kind !== SyntaxKind.AccessorKeyword
+                                ) {
+                                    diagnostics.push(createDiagnosticForNode(modifier, Diagnostics.The_0_modifier_can_only_be_used_in_TypeScript_files, tokenToString(modifier.kind)));
+                                }
+                            }
+                            return "skip";
+                        }
+                        break;
+                    case SyntaxKind.Parameter:
+                        // Check modifiers of parameter declaration
+                        if (nodes === (parent as ParameterDeclaration).modifiers && some(nodes, isModifier)) {
+                            diagnostics.push(createDiagnosticForNodeArray(nodes, Diagnostics.Parameter_modifiers_can_only_be_used_in_TypeScript_files));
+                            return "skip";
+                        }
+                        break;
+                    case SyntaxKind.CallExpression:
+                    case SyntaxKind.NewExpression:
+                    case SyntaxKind.ExpressionWithTypeArguments:
+                    case SyntaxKind.JsxSelfClosingElement:
+                    case SyntaxKind.JsxOpeningElement:
+                    case SyntaxKind.TaggedTemplateExpression:
+                        // Check type arguments
+                        if (nodes === (parent as NodeWithTypeArguments).typeArguments) {
+                            diagnostics.push(createDiagnosticForNodeArray(nodes, Diagnostics.Type_arguments_can_only_be_used_in_TypeScript_files));
+                            return "skip";
+                        }
+                        break;
+                }
+            }
+
+            function checkModifiers(modifiers: NodeArray<ModifierLike>, isConstValid: boolean) {
+                for (const modifier of modifiers) {
+                    switch (modifier.kind) {
+                        case SyntaxKind.ConstKeyword:
+                            if (isConstValid) {
+                                continue;
+                            }
+                        // to report error,
+                        // falls through
+                        case SyntaxKind.PublicKeyword:
+                        case SyntaxKind.PrivateKeyword:
+                        case SyntaxKind.ProtectedKeyword:
+                        case SyntaxKind.ReadonlyKeyword:
+                        case SyntaxKind.DeclareKeyword:
+                        case SyntaxKind.AbstractKeyword:
+                        case SyntaxKind.OverrideKeyword:
+                        case SyntaxKind.InKeyword:
+                        case SyntaxKind.OutKeyword:
+                            diagnostics.push(createDiagnosticForNode(modifier, Diagnostics.The_0_modifier_can_only_be_used_in_TypeScript_files, tokenToString(modifier.kind)));
+                            break;
+
+                        // These are all legal modifiers.
+                        case SyntaxKind.StaticKeyword:
+                        case SyntaxKind.ExportKeyword:
+                        case SyntaxKind.DefaultKeyword:
+                        case SyntaxKind.AccessorKeyword:
+                    }
+                }
+            }
+
+            function createDiagnosticForNodeArray(nodes: NodeArray<Node>, message: DiagnosticMessage, ...args: DiagnosticArguments): DiagnosticWithLocation {
+                const start = nodes.pos;
+                return createFileDiagnostic(sourceFile, start, nodes.end - start, message, ...args);
+            }
+
+            // Since these are syntactic diagnostics, parent might not have been set
+            // this means the sourceFile cannot be infered from the node
+            function createDiagnosticForNode(node: Node, message: DiagnosticMessage, ...args: DiagnosticArguments): DiagnosticWithLocation {
+                return createDiagnosticForNodeInSourceFile(sourceFile, node, message, ...args);
+            }
+        });
+    }
+
+    function getDeclarationDiagnosticsWorker(sourceFile: SourceFile | undefined, cancellationToken: CancellationToken | undefined): readonly DiagnosticWithLocation[] {
+        return getAndCacheDiagnostics(sourceFile, cancellationToken, cachedDeclarationDiagnosticsForFile, getDeclarationDiagnosticsForFileNoCache);
+    }
+
+    function getDeclarationDiagnosticsForFileNoCache(sourceFile: SourceFile | undefined, cancellationToken: CancellationToken | undefined): readonly DiagnosticWithLocation[] {
+        return runWithCancellationToken(() => {
+            const resolver = getTypeChecker().getEmitResolver(sourceFile, cancellationToken);
+            // Don't actually write any files since we're just getting diagnostics.
+            return ts_getDeclarationDiagnostics(getEmitHost(noop), resolver, sourceFile) || emptyArray;
+        });
+    }
+
+    function getAndCacheDiagnostics<T extends SourceFile | undefined, U extends Diagnostic>(
+        sourceFile: T,
+        cancellationToken: CancellationToken | undefined,
+        cache: DiagnosticCache<U>,
+        getDiagnostics: (sourceFile: T, cancellationToken: CancellationToken | undefined) => readonly U[],
+    ): readonly U[] {
+        const cachedResult = sourceFile
+            ? cache.perFile?.get(sourceFile.path)
+            : cache.allDiagnostics;
+
+        if (cachedResult) {
+            return cachedResult;
+        }
+        const result = getDiagnostics(sourceFile, cancellationToken);
+        if (sourceFile) {
+            (cache.perFile || (cache.perFile = new Map())).set(sourceFile.path, result);
+        }
+        else {
+            cache.allDiagnostics = result;
+        }
+        return result;
+    }
+
+    function getDeclarationDiagnosticsForFile(sourceFile: SourceFile, cancellationToken: CancellationToken | undefined): readonly DiagnosticWithLocation[] {
+        return sourceFile.isDeclarationFile ? [] : getDeclarationDiagnosticsWorker(sourceFile, cancellationToken);
+    }
+
+    function getOptionsDiagnostics(): SortedReadonlyArray<Diagnostic> {
+        return sortAndDeduplicateDiagnostics(concatenate(
+            programDiagnostics.getGlobalDiagnostics(),
+            getOptionsDiagnosticsOfConfigFile(),
+        ));
+    }
+
+    function getOptionsDiagnosticsOfConfigFile() {
+        if (!options.configFile) return emptyArray;
+        let diagnostics = programDiagnostics.getDiagnostics(options.configFile.fileName);
+        forEachResolvedProjectReference(resolvedRef => {
+            diagnostics = concatenate(diagnostics, programDiagnostics.getDiagnostics(resolvedRef.sourceFile.fileName));
+        });
+        return diagnostics;
+    }
+
+    function getGlobalDiagnostics(): SortedReadonlyArray<Diagnostic> {
+        return rootNames.length ? sortAndDeduplicateDiagnostics(getTypeChecker().getGlobalDiagnostics().slice()) : emptyArray as any as SortedReadonlyArray<Diagnostic>;
+    }
+
+    function getConfigFileParsingDiagnostics(): readonly Diagnostic[] {
+        return configFileParsingDiagnostics || emptyArray;
+    }
+
+    function processRootFile(fileName: string, isDefaultLib: boolean, ignoreNoDefaultLib: boolean, reason: FileIncludeReason) {
+        processSourceFile(normalizePath(fileName), isDefaultLib, ignoreNoDefaultLib, /*packageId*/ undefined, reason);
+    }
+
+    function fileReferenceIsEqualTo(a: FileReference, b: FileReference): boolean {
+        return a.fileName === b.fileName;
+    }
+
+    function moduleNameIsEqualTo(a: StringLiteralLike | Identifier, b: StringLiteralLike | Identifier): boolean {
+        return a.kind === SyntaxKind.Identifier
+            ? b.kind === SyntaxKind.Identifier && a.escapedText === b.escapedText
+            : b.kind === SyntaxKind.StringLiteral && a.text === b.text;
+    }
+
+    function createSyntheticImport(text: string, file: SourceFile) {
+        const externalHelpersModuleReference = factory.createStringLiteral(text);
+        const importDecl = factory.createImportDeclaration(/*modifiers*/ undefined, /*importClause*/ undefined, externalHelpersModuleReference, /*attributes*/ undefined);
+        addInternalEmitFlags(importDecl, InternalEmitFlags.NeverApplyImportHelper);
+        setParent(externalHelpersModuleReference, importDecl);
+        setParent(importDecl, file);
+        // explicitly unset the synthesized flag on these declarations so the checker API will answer questions about them
+        // (which is required to build the dependency graph for incremental emit)
+        (externalHelpersModuleReference as Mutable<Node>).flags &= ~NodeFlags.Synthesized;
+        (importDecl as Mutable<Node>).flags &= ~NodeFlags.Synthesized;
+        return externalHelpersModuleReference;
+    }
+
+    function collectExternalModuleReferences(file: SourceFile): void {
+        if (file.imports) {
+            return;
+        }
+
+        const isJavaScriptFile = isSourceFileJS(file);
+        const isExternalModuleFile = isExternalModule(file);
+
+        // file.imports may not be undefined if there exists dynamic import
+        let imports: StringLiteralLike[] | undefined;
+        let moduleAugmentations: (StringLiteral | Identifier)[] | undefined;
+        let ambientModules: string[] | undefined;
+
+        // If we are importing helpers, we need to add a synthetic reference to resolve the
+        // helpers library.
+        if (
+            (getIsolatedModules(options) || isExternalModuleFile)
+            && !file.isDeclarationFile
+        ) {
+            if (options.importHelpers) {
+                // synthesize 'import "tslib"' declaration
+                imports = [createSyntheticImport(externalHelpersModuleNameText, file)];
+            }
+            const jsxImport = getJSXRuntimeImport(getJSXImplicitImportBase(options, file), options);
+            if (jsxImport) {
+                // synthesize `import "base/jsx-runtime"` declaration
+                (imports ||= []).push(createSyntheticImport(jsxImport, file));
+            }
+        }
+
+        for (const node of file.statements) {
+            collectModuleReferences(node, /*inAmbientModule*/ false);
+        }
+
+        if ((file.flags & NodeFlags.PossiblyContainsDynamicImport) || isJavaScriptFile) {
+            collectDynamicImportOrRequireCalls(file);
+        }
+
+        file.imports = imports || emptyArray;
+        file.moduleAugmentations = moduleAugmentations || emptyArray;
+        file.ambientModuleNames = ambientModules || emptyArray;
+
+        return;
+
+        function collectModuleReferences(node: Statement, inAmbientModule: boolean): void {
+            if (isAnyImportOrReExport(node)) {
+                const moduleNameExpr = getExternalModuleName(node);
+                // TypeScript 1.0 spec (April 2014): 12.1.6
+                // An ExternalImportDeclaration in an AmbientExternalModuleDeclaration may reference other external modules
+                // only through top - level external module names. Relative external module names are not permitted.
+                if (moduleNameExpr && isStringLiteral(moduleNameExpr) && moduleNameExpr.text && (!inAmbientModule || !isExternalModuleNameRelative(moduleNameExpr.text))) {
+                    setParentRecursive(node, /*incremental*/ false); // we need parent data on imports before the program is fully bound, so we ensure it's set here
+                    imports = append(imports, moduleNameExpr);
+                    if (!usesUriStyleNodeCoreModules && currentNodeModulesDepth === 0 && !file.isDeclarationFile) {
+                        usesUriStyleNodeCoreModules = startsWith(moduleNameExpr.text, "node:");
+                    }
+                }
+            }
+            else if (isModuleDeclaration(node)) {
+                if (isAmbientModule(node) && (inAmbientModule || hasSyntacticModifier(node, ModifierFlags.Ambient) || file.isDeclarationFile)) {
+                    (node.name as Mutable<Node>).parent = node;
+                    const nameText = getTextOfIdentifierOrLiteral(node.name);
+                    // Ambient module declarations can be interpreted as augmentations for some existing external modules.
+                    // This will happen in two cases:
+                    // - if current file is external module then module augmentation is a ambient module declaration defined in the top level scope
+                    // - if current file is not external module then module augmentation is an ambient module declaration with non-relative module name
+                    //   immediately nested in top level ambient module declaration .
+                    if (isExternalModuleFile || (inAmbientModule && !isExternalModuleNameRelative(nameText))) {
+                        (moduleAugmentations || (moduleAugmentations = [])).push(node.name);
+                    }
+                    else if (!inAmbientModule) {
+                        if (file.isDeclarationFile) {
+                            // for global .d.ts files record name of ambient module
+                            (ambientModules || (ambientModules = [])).push(nameText);
+                        }
+                        // An AmbientExternalModuleDeclaration declares an external module.
+                        // This type of declaration is permitted only in the global module.
+                        // The StringLiteral must specify a top - level external module name.
+                        // Relative external module names are not permitted
+
+                        // NOTE: body of ambient module is always a module block, if it exists
+                        const body = (node as ModuleDeclaration).body as ModuleBlock;
+                        if (body) {
+                            for (const statement of body.statements) {
+                                collectModuleReferences(statement, /*inAmbientModule*/ true);
+                            }
+                        }
+                    }
+                }
+            }
+        }
+
+        function collectDynamicImportOrRequireCalls(file: SourceFile) {
+            const r = /import|require/g;
+            while (r.exec(file.text) !== null) { // eslint-disable-line no-null/no-null
+                const node = getNodeAtPosition(file, r.lastIndex);
+                if (isJavaScriptFile && isRequireCall(node, /*requireStringLiteralLikeArgument*/ true)) {
+                    setParentRecursive(node, /*incremental*/ false); // we need parent data on imports before the program is fully bound, so we ensure it's set here
+                    imports = append(imports, node.arguments[0]);
+                }
+                // we have to check the argument list has length of at least 1. We will still have to process these even though we have parsing error.
+                else if (isImportCall(node) && node.arguments.length >= 1 && isStringLiteralLike(node.arguments[0])) {
+                    setParentRecursive(node, /*incremental*/ false); // we need parent data on imports before the program is fully bound, so we ensure it's set here
+                    imports = append(imports, node.arguments[0]);
+                }
+                else if (isLiteralImportTypeNode(node)) {
+                    setParentRecursive(node, /*incremental*/ false); // we need parent data on imports before the program is fully bound, so we ensure it's set here
+                    imports = append(imports, node.argument.literal);
+                }
+            }
+        }
+
+        /** Returns a token if position is in [start-of-leading-trivia, end), includes JSDoc only in JS files */
+        function getNodeAtPosition(sourceFile: SourceFile, position: number): Node {
+            let current: Node = sourceFile;
+            const getContainingChild = (child: Node) => {
+                if (child.pos <= position && (position < child.end || (position === child.end && (child.kind === SyntaxKind.EndOfFileToken)))) {
+                    return child;
+                }
+            };
+            while (true) {
+                const child = isJavaScriptFile && hasJSDocNodes(current) && forEach(current.jsDoc, getContainingChild) || forEachChild(current, getContainingChild);
+                if (!child) {
+                    return current;
+                }
+                current = child;
+            }
+        }
+    }
+
+    function getLibFileFromReference(ref: FileReference) {
+        const { libFileName } = getLibFileNameFromLibReference(ref);
+        const actualFileName = libFileName && resolvedLibReferences?.get(libFileName)?.actual;
+        return actualFileName !== undefined ? getSourceFile(actualFileName) : undefined;
+    }
+
+    /** This should have similar behavior to 'processSourceFile' without diagnostics or mutation. */
+    function getSourceFileFromReference(referencingFile: SourceFile | UnparsedSource, ref: FileReference): SourceFile | undefined {
+        return getSourceFileFromReferenceWorker(resolveTripleslashReference(ref.fileName, referencingFile.fileName), getSourceFile);
+    }
+
+    function getSourceFileFromReferenceWorker(
+        fileName: string,
+        getSourceFile: (fileName: string) => SourceFile | undefined,
+        fail?: (diagnostic: DiagnosticMessage, ...argument: string[]) => void,
+        reason?: FileIncludeReason,
+    ): SourceFile | undefined {
+        if (hasExtension(fileName)) {
+            const canonicalFileName = host.getCanonicalFileName(fileName);
+            if (!options.allowNonTsExtensions && !forEach(flatten(supportedExtensionsWithJsonIfResolveJsonModule), extension => fileExtensionIs(canonicalFileName, extension))) {
+                if (fail) {
+                    if (hasJSFileExtension(canonicalFileName)) {
+                        fail(Diagnostics.File_0_is_a_JavaScript_file_Did_you_mean_to_enable_the_allowJs_option, fileName);
+                    }
+                    else {
+                        fail(Diagnostics.File_0_has_an_unsupported_extension_The_only_supported_extensions_are_1, fileName, "'" + flatten(supportedExtensions).join("', '") + "'");
+                    }
+                }
+                return undefined;
+            }
+
+            const sourceFile = getSourceFile(fileName);
+            if (fail) {
+                if (!sourceFile) {
+                    const redirect = getProjectReferenceRedirect(fileName);
+                    if (redirect) {
+                        fail(Diagnostics.Output_file_0_has_not_been_built_from_source_file_1, redirect, fileName);
+                    }
+                    else {
+                        fail(Diagnostics.File_0_not_found, fileName);
+                    }
+                }
+                else if (isReferencedFile(reason) && canonicalFileName === host.getCanonicalFileName(getSourceFileByPath(reason.file)!.fileName)) {
+                    fail(Diagnostics.A_file_cannot_have_a_reference_to_itself);
+                }
+            }
+            return sourceFile;
+        }
+        else {
+            const sourceFileNoExtension = options.allowNonTsExtensions && getSourceFile(fileName);
+            if (sourceFileNoExtension) return sourceFileNoExtension;
+
+            if (fail && options.allowNonTsExtensions) {
+                fail(Diagnostics.File_0_not_found, fileName);
+                return undefined;
+            }
+
+            // Only try adding extensions from the first supported group (which should be .ts/.tsx/.d.ts)
+            const sourceFileWithAddedExtension = forEach(supportedExtensions[0], extension => getSourceFile(fileName + extension));
+            if (fail && !sourceFileWithAddedExtension) fail(Diagnostics.Could_not_resolve_the_path_0_with_the_extensions_Colon_1, fileName, "'" + flatten(supportedExtensions).join("', '") + "'");
+            return sourceFileWithAddedExtension;
+        }
+    }
+
+    /** This has side effects through `findSourceFile`. */
+    function processSourceFile(fileName: string, isDefaultLib: boolean, ignoreNoDefaultLib: boolean, packageId: PackageId | undefined, reason: FileIncludeReason): void {
+        getSourceFileFromReferenceWorker(
+            fileName,
+            fileName => findSourceFile(fileName, isDefaultLib, ignoreNoDefaultLib, reason, packageId), // TODO: GH#18217
+            (diagnostic, ...args) => addFilePreprocessingFileExplainingDiagnostic(/*file*/ undefined, reason, diagnostic, args),
+            reason,
+        );
+    }
+
+    function processProjectReferenceFile(fileName: string, reason: ProjectReferenceFile) {
+        return processSourceFile(fileName, /*isDefaultLib*/ false, /*ignoreNoDefaultLib*/ false, /*packageId*/ undefined, reason);
+    }
+
+    function reportFileNamesDifferOnlyInCasingError(fileName: string, existingFile: SourceFile, reason: FileIncludeReason): void {
+        const hasExistingReasonToReportErrorOn = !isReferencedFile(reason) && some(fileReasons.get(existingFile.path), isReferencedFile);
+        if (hasExistingReasonToReportErrorOn) {
+            addFilePreprocessingFileExplainingDiagnostic(existingFile, reason, Diagnostics.Already_included_file_name_0_differs_from_file_name_1_only_in_casing, [existingFile.fileName, fileName]);
+        }
+        else {
+            addFilePreprocessingFileExplainingDiagnostic(existingFile, reason, Diagnostics.File_name_0_differs_from_already_included_file_name_1_only_in_casing, [fileName, existingFile.fileName]);
+        }
+    }
+
+    function createRedirectedSourceFile(redirectTarget: SourceFile, unredirected: SourceFile, fileName: string, path: Path, resolvedPath: Path, originalFileName: string, sourceFileOptions: CreateSourceFileOptions): SourceFile {
+        const redirect = parseNodeFactory.createRedirectedSourceFile({ redirectTarget, unredirected });
+        redirect.fileName = fileName;
+        redirect.path = path;
+        redirect.resolvedPath = resolvedPath;
+        redirect.originalFileName = originalFileName;
+        redirect.packageJsonLocations = sourceFileOptions.packageJsonLocations?.length ? sourceFileOptions.packageJsonLocations : undefined;
+        redirect.packageJsonScope = sourceFileOptions.packageJsonScope;
+        sourceFilesFoundSearchingNodeModules.set(path, currentNodeModulesDepth > 0);
+        return redirect;
+    }
+
+    // Get source file from normalized fileName
+    function findSourceFile(fileName: string, isDefaultLib: boolean, ignoreNoDefaultLib: boolean, reason: FileIncludeReason, packageId: PackageId | undefined): SourceFile | undefined {
+        tracing?.push(tracing.Phase.Program, "findSourceFile", {
+            fileName,
+            isDefaultLib: isDefaultLib || undefined,
+            fileIncludeKind: (FileIncludeKind as any)[reason.kind],
+        });
+        const result = findSourceFileWorker(fileName, isDefaultLib, ignoreNoDefaultLib, reason, packageId);
+        tracing?.pop();
+        return result;
+    }
+
+    function getCreateSourceFileOptions(fileName: string, moduleResolutionCache: ModuleResolutionCache | undefined, host: CompilerHost, options: CompilerOptions): CreateSourceFileOptions {
+        // It's a _little odd_ that we can't set `impliedNodeFormat` until the program step - but it's the first and only time we have a resolution cache
+        // and a freshly made source file node on hand at the same time, and we need both to set the field. Persisting the resolution cache all the way
+        // to the check and emit steps would be bad - so we much prefer detecting and storing the format information on the source file node upfront.
+        const result = getImpliedNodeFormatForFileWorker(getNormalizedAbsolutePath(fileName, currentDirectory), moduleResolutionCache?.getPackageJsonInfoCache(), host, options);
+        const languageVersion = getEmitScriptTarget(options);
+        const setExternalModuleIndicator = getSetExternalModuleIndicator(options);
+        return typeof result === "object" ?
+            { ...result, languageVersion, setExternalModuleIndicator, jsDocParsingMode: host.jsDocParsingMode } :
+            { languageVersion, impliedNodeFormat: result, setExternalModuleIndicator, jsDocParsingMode: host.jsDocParsingMode };
+    }
+
+    function findSourceFileWorker(fileName: string, isDefaultLib: boolean, ignoreNoDefaultLib: boolean, reason: FileIncludeReason, packageId: PackageId | undefined): SourceFile | undefined {
+        const path = toPath(fileName);
+        if (useSourceOfProjectReferenceRedirect) {
+            let source = getSourceOfProjectReferenceRedirect(path);
+            // If preserveSymlinks is true, module resolution wont jump the symlink
+            // but the resolved real path may be the .d.ts from project reference
+            // Note:: Currently we try the real path only if the
+            // file is from node_modules to avoid having to run real path on all file paths
+            if (
+                !source &&
+                host.realpath &&
+                options.preserveSymlinks &&
+                isDeclarationFileName(fileName) &&
+                fileName.includes(nodeModulesPathPart)
+            ) {
+                const realPath = toPath(host.realpath(fileName));
+                if (realPath !== path) source = getSourceOfProjectReferenceRedirect(realPath);
+            }
+            if (source) {
+                const file = isString(source) ?
+                    findSourceFile(source, isDefaultLib, ignoreNoDefaultLib, reason, packageId) :
+                    undefined;
+                if (file) addFileToFilesByName(file, path, fileName, /*redirectedPath*/ undefined);
+                return file;
+            }
+        }
+        const originalFileName = fileName;
+        if (filesByName.has(path)) {
+            const file = filesByName.get(path);
+            addFileIncludeReason(file || undefined, reason);
+            // try to check if we've already seen this file but with a different casing in path
+            // NOTE: this only makes sense for case-insensitive file systems, and only on files which are not redirected
+            if (file && !(options.forceConsistentCasingInFileNames === false)) {
+                const checkedName = file.fileName;
+                const isRedirect = toPath(checkedName) !== toPath(fileName);
+                if (isRedirect) {
+                    fileName = getProjectReferenceRedirect(fileName) || fileName;
+                }
+                // Check if it differs only in drive letters its ok to ignore that error:
+                const checkedAbsolutePath = getNormalizedAbsolutePathWithoutRoot(checkedName, currentDirectory);
+                const inputAbsolutePath = getNormalizedAbsolutePathWithoutRoot(fileName, currentDirectory);
+                if (checkedAbsolutePath !== inputAbsolutePath) {
+                    reportFileNamesDifferOnlyInCasingError(fileName, file, reason);
+                }
+            }
+
+            // If the file was previously found via a node_modules search, but is now being processed as a root file,
+            // then everything it sucks in may also be marked incorrectly, and needs to be checked again.
+            if (file && sourceFilesFoundSearchingNodeModules.get(file.path) && currentNodeModulesDepth === 0) {
+                sourceFilesFoundSearchingNodeModules.set(file.path, false);
+                if (!options.noResolve) {
+                    processReferencedFiles(file, isDefaultLib);
+                    processTypeReferenceDirectives(file);
+                }
+                if (!options.noLib) {
+                    processLibReferenceDirectives(file);
+                }
+
+                modulesWithElidedImports.set(file.path, false);
+                processImportedModules(file);
+            }
+            // See if we need to reprocess the imports due to prior skipped imports
+            else if (file && modulesWithElidedImports.get(file.path)) {
+                if (currentNodeModulesDepth < maxNodeModuleJsDepth) {
+                    modulesWithElidedImports.set(file.path, false);
+                    processImportedModules(file);
+                }
+            }
+
+            return file || undefined;
+        }
+
+        let redirectedPath: Path | undefined;
+        if (isReferencedFile(reason) && !useSourceOfProjectReferenceRedirect) {
+            const redirectProject = getProjectReferenceRedirectProject(fileName);
+            if (redirectProject) {
+                if (outFile(redirectProject.commandLine.options)) {
+                    // Shouldnt create many to 1 mapping file in --out scenario
+                    return undefined;
+                }
+                const redirect = getProjectReferenceOutputName(redirectProject, fileName);
+                fileName = redirect;
+                // Once we start redirecting to a file, we can potentially come back to it
+                // via a back-reference from another file in the .d.ts folder. If that happens we'll
+                // end up trying to add it to the program *again* because we were tracking it via its
+                // original (un-redirected) name. So we have to map both the original path and the redirected path
+                // to the source file we're about to find/create
+                redirectedPath = toPath(redirect);
+            }
+        }
+
+        // We haven't looked for this file, do so now and cache result
+        const sourceFileOptions = getCreateSourceFileOptions(fileName, moduleResolutionCache, host, options);
+        const file = host.getSourceFile(
+            fileName,
+            sourceFileOptions,
+            hostErrorMessage => addFilePreprocessingFileExplainingDiagnostic(/*file*/ undefined, reason, Diagnostics.Cannot_read_file_0_Colon_1, [fileName, hostErrorMessage]),
+            shouldCreateNewSourceFile,
+        );
+
+        if (packageId) {
+            const packageIdKey = packageIdToString(packageId);
+            const fileFromPackageId = packageIdToSourceFile.get(packageIdKey);
+            if (fileFromPackageId) {
+                // Some other SourceFile already exists with this package name and version.
+                // Instead of creating a duplicate, just redirect to the existing one.
+                const dupFile = createRedirectedSourceFile(fileFromPackageId, file!, fileName, path, toPath(fileName), originalFileName, sourceFileOptions);
+                redirectTargetsMap.add(fileFromPackageId.path, fileName);
+                addFileToFilesByName(dupFile, path, fileName, redirectedPath);
+                addFileIncludeReason(dupFile, reason);
+                sourceFileToPackageName.set(path, packageIdToPackageName(packageId));
+                processingOtherFiles!.push(dupFile);
+                return dupFile;
+            }
+            else if (file) {
+                // This is the first source file to have this packageId.
+                packageIdToSourceFile.set(packageIdKey, file);
+                sourceFileToPackageName.set(path, packageIdToPackageName(packageId));
+            }
+        }
+        addFileToFilesByName(file, path, fileName, redirectedPath);
+
+        if (file) {
+            sourceFilesFoundSearchingNodeModules.set(path, currentNodeModulesDepth > 0);
+            file.fileName = fileName; // Ensure that source file has same name as what we were looking for
+            file.path = path;
+            file.resolvedPath = toPath(fileName);
+            file.originalFileName = originalFileName;
+            file.packageJsonLocations = sourceFileOptions.packageJsonLocations?.length ? sourceFileOptions.packageJsonLocations : undefined;
+            file.packageJsonScope = sourceFileOptions.packageJsonScope;
+            addFileIncludeReason(file, reason);
+
+            if (host.useCaseSensitiveFileNames()) {
+                const pathLowerCase = toFileNameLowerCase(path);
+                // for case-sensitive file systems check if we've already seen some file with similar filename ignoring case
+                const existingFile = filesByNameIgnoreCase!.get(pathLowerCase);
+                if (existingFile) {
+                    reportFileNamesDifferOnlyInCasingError(fileName, existingFile, reason);
+                }
+                else {
+                    filesByNameIgnoreCase!.set(pathLowerCase, file);
+                }
+            }
+
+            skipDefaultLib = skipDefaultLib || (file.hasNoDefaultLib && !ignoreNoDefaultLib);
+
+            if (!options.noResolve) {
+                processReferencedFiles(file, isDefaultLib);
+                processTypeReferenceDirectives(file);
+            }
+            if (!options.noLib) {
+                processLibReferenceDirectives(file);
+            }
+
+            // always process imported modules to record module name resolutions
+            processImportedModules(file);
+
+            if (isDefaultLib) {
+                processingDefaultLibFiles!.push(file);
+            }
+            else {
+                processingOtherFiles!.push(file);
+            }
+        }
+        return file;
+    }
+
+    function addFileIncludeReason(file: SourceFile | undefined, reason: FileIncludeReason) {
+        if (file) fileReasons.add(file.path, reason);
+    }
+
+    function addFileToFilesByName(file: SourceFile | undefined, path: Path, fileName: string, redirectedPath: Path | undefined) {
+        if (redirectedPath) {
+            updateFilesByNameMap(fileName, redirectedPath, file);
+            updateFilesByNameMap(fileName, path, file || false);
+        }
+        else {
+            updateFilesByNameMap(fileName, path, file);
+        }
+    }
+    function updateFilesByNameMap(fileName: string, path: Path, file: SourceFile | false | undefined) {
+        filesByName.set(path, file);
+        if (file !== undefined) missingFileNames.delete(path);
+        else missingFileNames.set(path, fileName);
+    }
+
+    function getProjectReferenceRedirect(fileName: string): string | undefined {
+        const referencedProject = getProjectReferenceRedirectProject(fileName);
+        return referencedProject && getProjectReferenceOutputName(referencedProject, fileName);
+    }
+
+    function getProjectReferenceRedirectProject(fileName: string) {
+        // Ignore dts or any json files
+        if (!resolvedProjectReferences || !resolvedProjectReferences.length || isDeclarationFileName(fileName) || fileExtensionIs(fileName, Extension.Json)) {
+            return undefined;
+        }
+
+        // If this file is produced by a referenced project, we need to rewrite it to
+        // look in the output folder of the referenced project rather than the input
+        return getResolvedProjectReferenceToRedirect(fileName);
+    }
+
+    function getProjectReferenceOutputName(referencedProject: ResolvedProjectReference, fileName: string) {
+        const out = outFile(referencedProject.commandLine.options);
+        return out ?
+            changeExtension(out, Extension.Dts) :
+            getOutputDeclarationFileName(fileName, referencedProject.commandLine, !host.useCaseSensitiveFileNames());
+    }
+
+    /**
+     * Get the referenced project if the file is input file from that reference project
+     */
+    function getResolvedProjectReferenceToRedirect(fileName: string) {
+        if (mapFromFileToProjectReferenceRedirects === undefined) {
+            mapFromFileToProjectReferenceRedirects = new Map();
+            forEachResolvedProjectReference(referencedProject => {
+                // not input file from the referenced project, ignore
+                if (toPath(options.configFilePath!) !== referencedProject.sourceFile.path) {
+                    referencedProject.commandLine.fileNames.forEach(f => mapFromFileToProjectReferenceRedirects!.set(toPath(f), referencedProject.sourceFile.path));
+                }
+            });
+        }
+
+        const referencedProjectPath = mapFromFileToProjectReferenceRedirects.get(toPath(fileName));
+        return referencedProjectPath && getResolvedProjectReferenceByPath(referencedProjectPath);
+    }
+
+    function forEachResolvedProjectReference<T>(
+        cb: (resolvedProjectReference: ResolvedProjectReference) => T | undefined,
+    ): T | undefined {
+        return ts_forEachResolvedProjectReference(resolvedProjectReferences, cb);
+    }
+
+    function getSourceOfProjectReferenceRedirect(path: Path) {
+        if (!isDeclarationFileName(path)) return undefined;
+        if (mapFromToProjectReferenceRedirectSource === undefined) {
+            mapFromToProjectReferenceRedirectSource = new Map();
+            forEachResolvedProjectReference(resolvedRef => {
+                const out = outFile(resolvedRef.commandLine.options);
+                if (out) {
+                    // Dont know which source file it means so return true?
+                    const outputDts = changeExtension(out, Extension.Dts);
+                    mapFromToProjectReferenceRedirectSource!.set(toPath(outputDts), true);
+                }
+                else {
+                    const getCommonSourceDirectory = memoize(() => getCommonSourceDirectoryOfConfig(resolvedRef.commandLine, !host.useCaseSensitiveFileNames()));
+                    forEach(resolvedRef.commandLine.fileNames, fileName => {
+                        if (!isDeclarationFileName(fileName) && !fileExtensionIs(fileName, Extension.Json)) {
+                            const outputDts = getOutputDeclarationFileName(fileName, resolvedRef.commandLine, !host.useCaseSensitiveFileNames(), getCommonSourceDirectory);
+                            mapFromToProjectReferenceRedirectSource!.set(toPath(outputDts), fileName);
+                        }
+                    });
+                }
+            });
+        }
+        return mapFromToProjectReferenceRedirectSource.get(path);
+    }
+
+    function isSourceOfProjectReferenceRedirect(fileName: string) {
+        return useSourceOfProjectReferenceRedirect && !!getResolvedProjectReferenceToRedirect(fileName);
+    }
+
+    function getResolvedProjectReferenceByPath(projectReferencePath: Path): ResolvedProjectReference | undefined {
+        if (!projectReferenceRedirects) {
+            return undefined;
+        }
+
+        return projectReferenceRedirects.get(projectReferencePath) || undefined;
+    }
+
+    function processReferencedFiles(file: SourceFile, isDefaultLib: boolean) {
+        forEach(file.referencedFiles, (ref, index) => {
+            processSourceFile(
+                resolveTripleslashReference(ref.fileName, file.fileName),
+                isDefaultLib,
+                /*ignoreNoDefaultLib*/ false,
+                /*packageId*/ undefined,
+                { kind: FileIncludeKind.ReferenceFile, file: file.path, index },
+            );
+        });
+    }
+
+    function processTypeReferenceDirectives(file: SourceFile) {
+        const typeDirectives = file.typeReferenceDirectives;
+        if (!typeDirectives.length) return;
+
+        const resolutions = resolvedTypeReferenceDirectiveNamesProcessing?.get(file.path) ||
+            resolveTypeReferenceDirectiveNamesReusingOldState(typeDirectives, file);
+        const resolutionsInFile = createModeAwareCache<ResolvedTypeReferenceDirectiveWithFailedLookupLocations>();
+        (resolvedTypeReferenceDirectiveNames ??= new Map()).set(file.path, resolutionsInFile);
+        for (let index = 0; index < typeDirectives.length; index++) {
+            const ref = file.typeReferenceDirectives[index];
+            const resolvedTypeReferenceDirective = resolutions[index];
+            // store resolved type directive on the file
+            const fileName = toFileNameLowerCase(ref.fileName);
+            resolutionsInFile.set(fileName, getModeForFileReference(ref, file.impliedNodeFormat), resolvedTypeReferenceDirective);
+            const mode = ref.resolutionMode || file.impliedNodeFormat;
+            processTypeReferenceDirective(fileName, mode, resolvedTypeReferenceDirective, { kind: FileIncludeKind.TypeReferenceDirective, file: file.path, index });
+        }
+    }
+
+    function processTypeReferenceDirective(
+        typeReferenceDirective: string,
+        mode: ResolutionMode,
+        resolution: ResolvedTypeReferenceDirectiveWithFailedLookupLocations,
+        reason: FileIncludeReason,
+    ): void {
+        tracing?.push(tracing.Phase.Program, "processTypeReferenceDirective", { directive: typeReferenceDirective, hasResolved: !!resolution.resolvedTypeReferenceDirective, refKind: reason.kind, refPath: isReferencedFile(reason) ? reason.file : undefined });
+        processTypeReferenceDirectiveWorker(typeReferenceDirective, mode, resolution, reason);
+        tracing?.pop();
+    }
+
+    function processTypeReferenceDirectiveWorker(
+        typeReferenceDirective: string,
+        mode: ResolutionMode,
+        resolution: ResolvedTypeReferenceDirectiveWithFailedLookupLocations,
+        reason: FileIncludeReason,
+    ): void {
+        addResolutionDiagnostics(resolution);
+        // If we already found this library as a primary reference - nothing to do
+        const previousResolution = resolvedTypeReferenceDirectives.get(typeReferenceDirective, mode)?.resolvedTypeReferenceDirective;
+        if (previousResolution && previousResolution.primary) {
+            return;
+        }
+        let saveResolution = true;
+        const { resolvedTypeReferenceDirective } = resolution;
+        if (resolvedTypeReferenceDirective) {
+            if (resolvedTypeReferenceDirective.isExternalLibraryImport) currentNodeModulesDepth++;
+
+            if (resolvedTypeReferenceDirective.primary) {
+                // resolved from the primary path
+                processSourceFile(resolvedTypeReferenceDirective.resolvedFileName!, /*isDefaultLib*/ false, /*ignoreNoDefaultLib*/ false, resolvedTypeReferenceDirective.packageId, reason); // TODO: GH#18217
+            }
+            else {
+                // If we already resolved to this file, it must have been a secondary reference. Check file contents
+                // for sameness and possibly issue an error
+                if (previousResolution) {
+                    // Don't bother reading the file again if it's the same file.
+                    if (resolvedTypeReferenceDirective.resolvedFileName !== previousResolution.resolvedFileName) {
+                        const otherFileText = host.readFile(resolvedTypeReferenceDirective.resolvedFileName!);
+                        const existingFile = getSourceFile(previousResolution.resolvedFileName!)!;
+                        if (otherFileText !== existingFile.text) {
+                            addFilePreprocessingFileExplainingDiagnostic(
+                                existingFile,
+                                reason,
+                                Diagnostics.Conflicting_definitions_for_0_found_at_1_and_2_Consider_installing_a_specific_version_of_this_library_to_resolve_the_conflict,
+                                [typeReferenceDirective, resolvedTypeReferenceDirective.resolvedFileName!, previousResolution.resolvedFileName!],
+                            );
+                        }
+                    }
+                    // don't overwrite previous resolution result
+                    saveResolution = false;
+                }
+                else {
+                    // First resolution of this library
+                    processSourceFile(resolvedTypeReferenceDirective.resolvedFileName!, /*isDefaultLib*/ false, /*ignoreNoDefaultLib*/ false, resolvedTypeReferenceDirective.packageId, reason);
+                }
+            }
+
+            if (resolvedTypeReferenceDirective.isExternalLibraryImport) currentNodeModulesDepth--;
+        }
+        else {
+            addFilePreprocessingFileExplainingDiagnostic(/*file*/ undefined, reason, Diagnostics.Cannot_find_type_definition_file_for_0, [typeReferenceDirective]);
+        }
+
+        if (saveResolution) {
+            resolvedTypeReferenceDirectives.set(typeReferenceDirective, mode, resolution);
+        }
+    }
+
+    function pathForLibFile(libFileName: string): string {
+        const existing = resolvedLibReferences?.get(libFileName);
+        if (existing) return existing.actual;
+        const result = pathForLibFileWorker(libFileName);
+        (resolvedLibReferences ??= new Map()).set(libFileName, result);
+        return result.actual;
+    }
+
+    function pathForLibFileWorker(libFileName: string): LibResolution {
+        const existing = resolvedLibProcessing?.get(libFileName);
+        if (existing) return existing;
+
+        if (structureIsReused !== StructureIsReused.Not && oldProgram && !hasInvalidatedLibResolutions(libFileName)) {
+            const oldResolution = oldProgram.resolvedLibReferences?.get(libFileName);
+            if (oldResolution) {
+                if (oldResolution.resolution && isTraceEnabled(options, host)) {
+                    const libraryName = getLibraryNameFromLibFileName(libFileName);
+                    const resolveFrom = getInferredLibraryNameResolveFrom(options, currentDirectory, libFileName);
+                    trace(
+                        host,
+                        oldResolution.resolution.resolvedModule ?
+                            oldResolution.resolution.resolvedModule.packageId ?
+                                Diagnostics.Reusing_resolution_of_module_0_from_1_of_old_program_it_was_successfully_resolved_to_2_with_Package_ID_3 :
+                                Diagnostics.Reusing_resolution_of_module_0_from_1_of_old_program_it_was_successfully_resolved_to_2 :
+                            Diagnostics.Reusing_resolution_of_module_0_from_1_of_old_program_it_was_not_resolved,
+                        libraryName,
+                        getNormalizedAbsolutePath(resolveFrom, currentDirectory),
+                        oldResolution.resolution.resolvedModule?.resolvedFileName,
+                        oldResolution.resolution.resolvedModule?.packageId && packageIdToString(oldResolution.resolution.resolvedModule.packageId),
+                    );
+                }
+                (resolvedLibProcessing ??= new Map()).set(libFileName, oldResolution);
+                return oldResolution;
+            }
+        }
+
+        const libraryName = getLibraryNameFromLibFileName(libFileName);
+        const resolveFrom = getInferredLibraryNameResolveFrom(options, currentDirectory, libFileName);
+        tracing?.push(tracing.Phase.Program, "resolveLibrary", { resolveFrom });
+        performance.mark("beforeResolveLibrary");
+        const resolution = actualResolveLibrary(libraryName, resolveFrom, options, libFileName);
+        performance.mark("afterResolveLibrary");
+        performance.measure("ResolveLibrary", "beforeResolveLibrary", "afterResolveLibrary");
+        tracing?.pop();
+        const result: LibResolution = {
+            resolution,
+            actual: resolution.resolvedModule ?
+                resolution.resolvedModule.resolvedFileName :
+                combinePaths(defaultLibraryPath, libFileName),
+        };
+        (resolvedLibProcessing ??= new Map()).set(libFileName, result);
+        return result;
+    }
+
+    function processLibReferenceDirectives(file: SourceFile) {
+        forEach(file.libReferenceDirectives, (libReference, index) => {
+            const { libName, libFileName } = getLibFileNameFromLibReference(libReference);
+            if (libFileName) {
+                // we ignore any 'no-default-lib' reference set on this file.
+                processRootFile(pathForLibFile(libFileName), /*isDefaultLib*/ true, /*ignoreNoDefaultLib*/ true, { kind: FileIncludeKind.LibReferenceDirective, file: file.path, index });
+            }
+            else {
+                const unqualifiedLibName = removeSuffix(removePrefix(libName, "lib."), ".d.ts");
+                const suggestion = getSpellingSuggestion(unqualifiedLibName, libs, identity);
+                const diagnostic = suggestion ? Diagnostics.Cannot_find_lib_definition_for_0_Did_you_mean_1 : Diagnostics.Cannot_find_lib_definition_for_0;
+                const args = suggestion ? [libName, suggestion] : [libName];
+                (fileProcessingDiagnostics ||= []).push({
+                    kind: FilePreprocessingDiagnosticsKind.FilePreprocessingReferencedDiagnostic,
+                    reason: { kind: FileIncludeKind.LibReferenceDirective, file: file.path, index },
+                    diagnostic,
+                    args,
+                });
+            }
+        });
+    }
+
+    function getCanonicalFileName(fileName: string): string {
+        return host.getCanonicalFileName(fileName);
+    }
+
+    function processImportedModules(file: SourceFile) {
+        collectExternalModuleReferences(file);
+        if (file.imports.length || file.moduleAugmentations.length) {
+            // Because global augmentation doesn't have string literal name, we can check for global augmentation as such.
+            const moduleNames = getModuleNames(file);
+            const resolutions = resolvedModulesProcessing?.get(file.path) ||
+                resolveModuleNamesReusingOldState(moduleNames, file);
+            Debug.assert(resolutions.length === moduleNames.length);
+            const optionsForFile = getRedirectReferenceForResolution(file)?.commandLine.options || options;
+            const resolutionsInFile = createModeAwareCache<ResolutionWithFailedLookupLocations>();
+            (resolvedModules ??= new Map()).set(file.path, resolutionsInFile);
+            for (let index = 0; index < moduleNames.length; index++) {
+                const resolution = resolutions[index].resolvedModule;
+                const moduleName = moduleNames[index].text;
+                const mode = getModeForUsageLocationWorker(file, moduleNames[index], optionsForFile);
+                resolutionsInFile.set(moduleName, mode, resolutions[index]);
+                addResolutionDiagnosticsFromResolutionOrCache(file, moduleName, resolutions[index], mode);
+
+                if (!resolution) {
+                    continue;
+                }
+
+                const isFromNodeModulesSearch = resolution.isExternalLibraryImport;
+                const isJsFile = !resolutionExtensionIsTSOrJson(resolution.extension);
+                const isJsFileFromNodeModules = isFromNodeModulesSearch && isJsFile && (!resolution.originalPath || pathContainsNodeModules(resolution.resolvedFileName));
+                const resolvedFileName = resolution.resolvedFileName;
+
+                if (isFromNodeModulesSearch) {
+                    currentNodeModulesDepth++;
+                }
+
+                // add file to program only if:
+                // - resolution was successful
+                // - noResolve is falsy
+                // - module name comes from the list of imports
+                // - it's not a top level JavaScript module that exceeded the search max
+                const elideImport = isJsFileFromNodeModules && currentNodeModulesDepth > maxNodeModuleJsDepth;
+                // Don't add the file if it has a bad extension (e.g. 'tsx' if we don't have '--allowJs')
+                // This may still end up being an untyped module -- the file won't be included but imports will be allowed.
+                const shouldAddFile = resolvedFileName
+                    && !getResolutionDiagnostic(optionsForFile, resolution, file)
+                    && !optionsForFile.noResolve
+                    && index < file.imports.length
+                    && !elideImport
+                    && !(isJsFile && !getAllowJSCompilerOption(optionsForFile))
+                    && (isInJSFile(file.imports[index]) || !(file.imports[index].flags & NodeFlags.JSDoc));
+
+                if (elideImport) {
+                    modulesWithElidedImports.set(file.path, true);
+                }
+                else if (shouldAddFile) {
+                    findSourceFile(
+                        resolvedFileName,
+                        /*isDefaultLib*/ false,
+                        /*ignoreNoDefaultLib*/ false,
+                        { kind: FileIncludeKind.Import, file: file.path, index },
+                        resolution.packageId,
+                    );
+                }
+
+                if (isFromNodeModulesSearch) {
+                    currentNodeModulesDepth--;
+                }
+            }
+        }
+    }
+
+    function checkSourceFilesBelongToPath(sourceFiles: readonly SourceFile[], rootDirectory: string): boolean {
+        let allFilesBelongToPath = true;
+        const absoluteRootDirectoryPath = host.getCanonicalFileName(getNormalizedAbsolutePath(rootDirectory, currentDirectory));
+        for (const sourceFile of sourceFiles) {
+            if (!sourceFile.isDeclarationFile) {
+                const absoluteSourceFilePath = host.getCanonicalFileName(getNormalizedAbsolutePath(sourceFile.fileName, currentDirectory));
+                if (absoluteSourceFilePath.indexOf(absoluteRootDirectoryPath) !== 0) {
+                    addProgramDiagnosticExplainingFile(
+                        sourceFile,
+                        Diagnostics.File_0_is_not_under_rootDir_1_rootDir_is_expected_to_contain_all_source_files,
+                        [sourceFile.fileName, rootDirectory],
+                    );
+                    allFilesBelongToPath = false;
+                }
+            }
+        }
+
+        return allFilesBelongToPath;
+    }
+
+    function parseProjectReferenceConfigFile(ref: ProjectReference): ResolvedProjectReference | undefined {
+        if (!projectReferenceRedirects) {
+            projectReferenceRedirects = new Map();
+        }
+
+        // The actual filename (i.e. add "/tsconfig.json" if necessary)
+        const refPath = resolveProjectReferencePath(ref);
+        const sourceFilePath = toPath(refPath);
+        const fromCache = projectReferenceRedirects.get(sourceFilePath);
+        if (fromCache !== undefined) {
+            return fromCache || undefined;
+        }
+
+        let commandLine: ParsedCommandLine | undefined;
+        let sourceFile: JsonSourceFile | undefined;
+        if (host.getParsedCommandLine) {
+            commandLine = host.getParsedCommandLine(refPath);
+            if (!commandLine) {
+                addFileToFilesByName(/*file*/ undefined, sourceFilePath, refPath, /*redirectedPath*/ undefined);
+                projectReferenceRedirects.set(sourceFilePath, false);
+                return undefined;
+            }
+            sourceFile = Debug.checkDefined(commandLine.options.configFile);
+            Debug.assert(!sourceFile.path || sourceFile.path === sourceFilePath);
+            addFileToFilesByName(sourceFile, sourceFilePath, refPath, /*redirectedPath*/ undefined);
+        }
+        else {
+            // An absolute path pointing to the containing directory of the config file
+            const basePath = getNormalizedAbsolutePath(getDirectoryPath(refPath), currentDirectory);
+            sourceFile = host.getSourceFile(refPath, ScriptTarget.JSON) as JsonSourceFile | undefined;
+            addFileToFilesByName(sourceFile, sourceFilePath, refPath, /*redirectedPath*/ undefined);
+            if (sourceFile === undefined) {
+                projectReferenceRedirects.set(sourceFilePath, false);
+                return undefined;
+            }
+            commandLine = parseJsonSourceFileConfigFileContent(sourceFile, configParsingHost, basePath, /*existingOptions*/ undefined, refPath);
+        }
+        sourceFile.fileName = refPath;
+        sourceFile.path = sourceFilePath;
+        sourceFile.resolvedPath = sourceFilePath;
+        sourceFile.originalFileName = refPath;
+
+        const resolvedRef: ResolvedProjectReference = { commandLine, sourceFile };
+        projectReferenceRedirects.set(sourceFilePath, resolvedRef);
+        if (commandLine.projectReferences) {
+            resolvedRef.references = commandLine.projectReferences.map(parseProjectReferenceConfigFile);
+        }
+        return resolvedRef;
+    }
+
+    function verifyCompilerOptions() {
+        if (options.strictPropertyInitialization && !getStrictOptionValue(options, "strictNullChecks")) {
+            createDiagnosticForOptionName(Diagnostics.Option_0_cannot_be_specified_without_specifying_option_1, "strictPropertyInitialization", "strictNullChecks");
+        }
+        if (options.exactOptionalPropertyTypes && !getStrictOptionValue(options, "strictNullChecks")) {
+            createDiagnosticForOptionName(Diagnostics.Option_0_cannot_be_specified_without_specifying_option_1, "exactOptionalPropertyTypes", "strictNullChecks");
+        }
+
+        if (options.isolatedModules || options.verbatimModuleSyntax) {
+            if (options.out) {
+                createDiagnosticForOptionName(Diagnostics.Option_0_cannot_be_specified_with_option_1, "out", options.verbatimModuleSyntax ? "verbatimModuleSyntax" : "isolatedModules");
+            }
+
+            if (options.outFile) {
+                createDiagnosticForOptionName(Diagnostics.Option_0_cannot_be_specified_with_option_1, "outFile", options.verbatimModuleSyntax ? "verbatimModuleSyntax" : "isolatedModules");
+            }
+        }
+
+        if (options.inlineSourceMap) {
+            if (options.sourceMap) {
+                createDiagnosticForOptionName(Diagnostics.Option_0_cannot_be_specified_with_option_1, "sourceMap", "inlineSourceMap");
+            }
+            if (options.mapRoot) {
+                createDiagnosticForOptionName(Diagnostics.Option_0_cannot_be_specified_with_option_1, "mapRoot", "inlineSourceMap");
+            }
+        }
+
+        if (options.composite) {
+            if (options.declaration === false) {
+                createDiagnosticForOptionName(Diagnostics.Composite_projects_may_not_disable_declaration_emit, "declaration");
+            }
+            if (options.incremental === false) {
+                createDiagnosticForOptionName(Diagnostics.Composite_projects_may_not_disable_incremental_compilation, "declaration");
+            }
+        }
+
+        const outputFile = outFile(options);
+        if (options.tsBuildInfoFile) {
+            if (!isIncrementalCompilation(options)) {
+                createDiagnosticForOptionName(Diagnostics.Option_0_cannot_be_specified_without_specifying_option_1_or_option_2, "tsBuildInfoFile", "incremental", "composite");
+            }
+        }
+        else if (options.incremental && !outputFile && !options.configFilePath) {
+            programDiagnostics.add(createCompilerDiagnostic(Diagnostics.Option_incremental_can_only_be_specified_using_tsconfig_emitting_to_single_file_or_when_option_tsBuildInfoFile_is_specified));
+        }
+
+        verifyDeprecatedCompilerOptions();
+        verifyProjectReferences();
+
+        // List of collected files is complete; validate exhautiveness if this is a project with a file list
+        if (options.composite) {
+            const rootPaths = new Set(rootNames.map(toPath));
+            for (const file of files) {
+                // Ignore file that is not emitted
+                if (sourceFileMayBeEmitted(file, program) && !rootPaths.has(file.path)) {
+                    addProgramDiagnosticExplainingFile(
+                        file,
+                        Diagnostics.File_0_is_not_listed_within_the_file_list_of_project_1_Projects_must_list_all_files_or_use_an_include_pattern,
+                        [file.fileName, options.configFilePath || ""],
+                    );
+                }
+            }
+        }
+
+        if (options.paths) {
+            for (const key in options.paths) {
+                if (!hasProperty(options.paths, key)) {
+                    continue;
+                }
+                if (!hasZeroOrOneAsteriskCharacter(key)) {
+                    createDiagnosticForOptionPaths(/*onKey*/ true, key, Diagnostics.Pattern_0_can_have_at_most_one_Asterisk_character, key);
+                }
+                if (isArray(options.paths[key])) {
+                    const len = options.paths[key].length;
+                    if (len === 0) {
+                        createDiagnosticForOptionPaths(/*onKey*/ false, key, Diagnostics.Substitutions_for_pattern_0_shouldn_t_be_an_empty_array, key);
+                    }
+                    for (let i = 0; i < len; i++) {
+                        const subst = options.paths[key][i];
+                        const typeOfSubst = typeof subst;
+                        if (typeOfSubst === "string") {
+                            if (!hasZeroOrOneAsteriskCharacter(subst)) {
+                                createDiagnosticForOptionPathKeyValue(key, i, Diagnostics.Substitution_0_in_pattern_1_can_have_at_most_one_Asterisk_character, subst, key);
+                            }
+                            if (!options.baseUrl && !pathIsRelative(subst) && !pathIsAbsolute(subst)) {
+                                createDiagnosticForOptionPathKeyValue(key, i, Diagnostics.Non_relative_paths_are_not_allowed_when_baseUrl_is_not_set_Did_you_forget_a_leading_Slash);
+                            }
+                        }
+                        else {
+                            createDiagnosticForOptionPathKeyValue(key, i, Diagnostics.Substitution_0_for_pattern_1_has_incorrect_type_expected_string_got_2, subst, key, typeOfSubst);
+                        }
+                    }
+                }
+                else {
+                    createDiagnosticForOptionPaths(/*onKey*/ false, key, Diagnostics.Substitutions_for_pattern_0_should_be_an_array, key);
+                }
+            }
+        }
+
+        if (!options.sourceMap && !options.inlineSourceMap) {
+            if (options.inlineSources) {
+                createDiagnosticForOptionName(Diagnostics.Option_0_can_only_be_used_when_either_option_inlineSourceMap_or_option_sourceMap_is_provided, "inlineSources");
+            }
+            if (options.sourceRoot) {
+                createDiagnosticForOptionName(Diagnostics.Option_0_can_only_be_used_when_either_option_inlineSourceMap_or_option_sourceMap_is_provided, "sourceRoot");
+            }
+        }
+
+        if (options.out && options.outFile) {
+            createDiagnosticForOptionName(Diagnostics.Option_0_cannot_be_specified_with_option_1, "out", "outFile");
+        }
+
+        if (options.mapRoot && !(options.sourceMap || options.declarationMap)) {
+            // Error to specify --mapRoot without --sourcemap
+            createDiagnosticForOptionName(Diagnostics.Option_0_cannot_be_specified_without_specifying_option_1_or_option_2, "mapRoot", "sourceMap", "declarationMap");
+        }
+
+        if (options.declarationDir) {
+            if (!getEmitDeclarations(options)) {
+                createDiagnosticForOptionName(Diagnostics.Option_0_cannot_be_specified_without_specifying_option_1_or_option_2, "declarationDir", "declaration", "composite");
+            }
+            if (outputFile) {
+                createDiagnosticForOptionName(Diagnostics.Option_0_cannot_be_specified_with_option_1, "declarationDir", options.out ? "out" : "outFile");
+            }
+        }
+
+        if (options.declarationMap && !getEmitDeclarations(options)) {
+            createDiagnosticForOptionName(Diagnostics.Option_0_cannot_be_specified_without_specifying_option_1_or_option_2, "declarationMap", "declaration", "composite");
+        }
+
+        if (options.lib && options.noLib) {
+            createDiagnosticForOptionName(Diagnostics.Option_0_cannot_be_specified_with_option_1, "lib", "noLib");
+        }
+
+        if (options.noImplicitUseStrict && getStrictOptionValue(options, "alwaysStrict")) {
+            createDiagnosticForOptionName(Diagnostics.Option_0_cannot_be_specified_with_option_1, "noImplicitUseStrict", "alwaysStrict");
+        }
+
+        const languageVersion = getEmitScriptTarget(options);
+
+        const firstNonAmbientExternalModuleSourceFile = find(files, f => isExternalModule(f) && !f.isDeclarationFile);
+        if (options.isolatedModules || options.verbatimModuleSyntax) {
+            if (options.module === ModuleKind.None && languageVersion < ScriptTarget.ES2015 && options.isolatedModules) {
+                createDiagnosticForOptionName(Diagnostics.Option_isolatedModules_can_only_be_used_when_either_option_module_is_provided_or_option_target_is_ES2015_or_higher, "isolatedModules", "target");
+            }
+
+            if (options.preserveConstEnums === false) {
+                createDiagnosticForOptionName(Diagnostics.Option_preserveConstEnums_cannot_be_disabled_when_0_is_enabled, options.verbatimModuleSyntax ? "verbatimModuleSyntax" : "isolatedModules", "preserveConstEnums");
+            }
+        }
+        else if (firstNonAmbientExternalModuleSourceFile && languageVersion < ScriptTarget.ES2015 && options.module === ModuleKind.None) {
+            // We cannot use createDiagnosticFromNode because nodes do not have parents yet
+            const span = getErrorSpanForNode(firstNonAmbientExternalModuleSourceFile, typeof firstNonAmbientExternalModuleSourceFile.externalModuleIndicator === "boolean" ? firstNonAmbientExternalModuleSourceFile : firstNonAmbientExternalModuleSourceFile.externalModuleIndicator!);
+            programDiagnostics.add(createFileDiagnostic(firstNonAmbientExternalModuleSourceFile, span.start, span.length, Diagnostics.Cannot_use_imports_exports_or_module_augmentations_when_module_is_none));
+        }
+
+        // Cannot specify module gen that isn't amd or system with --out
+        if (outputFile && !options.emitDeclarationOnly) {
+            if (options.module && !(options.module === ModuleKind.AMD || options.module === ModuleKind.System)) {
+                createDiagnosticForOptionName(Diagnostics.Only_amd_and_system_modules_are_supported_alongside_0, options.out ? "out" : "outFile", "module");
+            }
+            else if (options.module === undefined && firstNonAmbientExternalModuleSourceFile) {
+                const span = getErrorSpanForNode(firstNonAmbientExternalModuleSourceFile, typeof firstNonAmbientExternalModuleSourceFile.externalModuleIndicator === "boolean" ? firstNonAmbientExternalModuleSourceFile : firstNonAmbientExternalModuleSourceFile.externalModuleIndicator!);
+                programDiagnostics.add(createFileDiagnostic(firstNonAmbientExternalModuleSourceFile, span.start, span.length, Diagnostics.Cannot_compile_modules_using_option_0_unless_the_module_flag_is_amd_or_system, options.out ? "out" : "outFile"));
+            }
+        }
+
+        if (getResolveJsonModule(options)) {
+            if (getEmitModuleResolutionKind(options) === ModuleResolutionKind.Classic) {
+                createDiagnosticForOptionName(Diagnostics.Option_resolveJsonModule_cannot_be_specified_when_moduleResolution_is_set_to_classic, "resolveJsonModule");
+            }
+            else if (!hasJsonModuleEmitEnabled(options)) {
+                createDiagnosticForOptionName(Diagnostics.Option_resolveJsonModule_cannot_be_specified_when_module_is_set_to_none_system_or_umd, "resolveJsonModule", "module");
+            }
+        }
+
+        // there has to be common source directory if user specified --outdir || --rootDir || --sourceRoot
+        // if user specified --mapRoot, there needs to be common source directory if there would be multiple files being emitted
+        if (
+            options.outDir || // there is --outDir specified
+            options.rootDir || // there is --rootDir specified
+            options.sourceRoot || // there is --sourceRoot specified
+            options.mapRoot // there is --mapRoot specified
+        ) {
+            // Precalculate and cache the common source directory
+            const dir = getCommonSourceDirectory();
+
+            // If we failed to find a good common directory, but outDir is specified and at least one of our files is on a windows drive/URL/other resource, add a failure
+            if (options.outDir && dir === "" && files.some(file => getRootLength(file.fileName) > 1)) {
+                createDiagnosticForOptionName(Diagnostics.Cannot_find_the_common_subdirectory_path_for_the_input_files, "outDir");
+            }
+        }
+
+        if (options.useDefineForClassFields && languageVersion === ScriptTarget.ES3) {
+            createDiagnosticForOptionName(Diagnostics.Option_0_cannot_be_specified_when_option_target_is_ES3, "useDefineForClassFields");
+        }
+
+        if (options.checkJs && !getAllowJSCompilerOption(options)) {
+            programDiagnostics.add(createCompilerDiagnostic(Diagnostics.Option_0_cannot_be_specified_without_specifying_option_1, "checkJs", "allowJs"));
+        }
+
+        if (options.emitDeclarationOnly) {
+            if (!getEmitDeclarations(options)) {
+                createDiagnosticForOptionName(Diagnostics.Option_0_cannot_be_specified_without_specifying_option_1_or_option_2, "emitDeclarationOnly", "declaration", "composite");
+            }
+
+            if (options.noEmit) {
+                createDiagnosticForOptionName(Diagnostics.Option_0_cannot_be_specified_with_option_1, "emitDeclarationOnly", "noEmit");
+            }
+        }
+
+        if (
+            options.emitDecoratorMetadata &&
+            !options.experimentalDecorators
+        ) {
+            createDiagnosticForOptionName(Diagnostics.Option_0_cannot_be_specified_without_specifying_option_1, "emitDecoratorMetadata", "experimentalDecorators");
+        }
+
+        if (options.jsxFactory) {
+            if (options.reactNamespace) {
+                createDiagnosticForOptionName(Diagnostics.Option_0_cannot_be_specified_with_option_1, "reactNamespace", "jsxFactory");
+            }
+            if (options.jsx === JsxEmit.ReactJSX || options.jsx === JsxEmit.ReactJSXDev) {
+                createDiagnosticForOptionName(Diagnostics.Option_0_cannot_be_specified_when_option_jsx_is_1, "jsxFactory", inverseJsxOptionMap.get("" + options.jsx));
+            }
+            if (!parseIsolatedEntityName(options.jsxFactory, languageVersion)) {
+                createOptionValueDiagnostic("jsxFactory", Diagnostics.Invalid_value_for_jsxFactory_0_is_not_a_valid_identifier_or_qualified_name, options.jsxFactory);
+            }
+        }
+        else if (options.reactNamespace && !isIdentifierText(options.reactNamespace, languageVersion)) {
+            createOptionValueDiagnostic("reactNamespace", Diagnostics.Invalid_value_for_reactNamespace_0_is_not_a_valid_identifier, options.reactNamespace);
+        }
+
+        if (options.jsxFragmentFactory) {
+            if (!options.jsxFactory) {
+                createDiagnosticForOptionName(Diagnostics.Option_0_cannot_be_specified_without_specifying_option_1, "jsxFragmentFactory", "jsxFactory");
+            }
+            if (options.jsx === JsxEmit.ReactJSX || options.jsx === JsxEmit.ReactJSXDev) {
+                createDiagnosticForOptionName(Diagnostics.Option_0_cannot_be_specified_when_option_jsx_is_1, "jsxFragmentFactory", inverseJsxOptionMap.get("" + options.jsx));
+            }
+            if (!parseIsolatedEntityName(options.jsxFragmentFactory, languageVersion)) {
+                createOptionValueDiagnostic("jsxFragmentFactory", Diagnostics.Invalid_value_for_jsxFragmentFactory_0_is_not_a_valid_identifier_or_qualified_name, options.jsxFragmentFactory);
+            }
+        }
+
+        if (options.reactNamespace) {
+            if (options.jsx === JsxEmit.ReactJSX || options.jsx === JsxEmit.ReactJSXDev) {
+                createDiagnosticForOptionName(Diagnostics.Option_0_cannot_be_specified_when_option_jsx_is_1, "reactNamespace", inverseJsxOptionMap.get("" + options.jsx));
+            }
+        }
+
+        if (options.jsxImportSource) {
+            if (options.jsx === JsxEmit.React) {
+                createDiagnosticForOptionName(Diagnostics.Option_0_cannot_be_specified_when_option_jsx_is_1, "jsxImportSource", inverseJsxOptionMap.get("" + options.jsx));
+            }
+        }
+
+        if (options.preserveValueImports && getEmitModuleKind(options) < ModuleKind.ES2015) {
+            createDiagnosticForOptionName(Diagnostics.Option_0_can_only_be_used_when_module_is_set_to_preserve_or_to_es2015_or_later, "preserveValueImports");
+        }
+
+        const moduleKind = getEmitModuleKind(options);
+        if (options.verbatimModuleSyntax) {
+            if (moduleKind === ModuleKind.AMD || moduleKind === ModuleKind.UMD || moduleKind === ModuleKind.System) {
+                createDiagnosticForOptionName(Diagnostics.Option_verbatimModuleSyntax_cannot_be_used_when_module_is_set_to_UMD_AMD_or_System, "verbatimModuleSyntax");
+            }
+            if (options.preserveValueImports) {
+                createRedundantOptionDiagnostic("preserveValueImports", "verbatimModuleSyntax");
+            }
+            if (options.importsNotUsedAsValues) {
+                createRedundantOptionDiagnostic("importsNotUsedAsValues", "verbatimModuleSyntax");
+            }
+        }
+
+        if (options.allowImportingTsExtensions && !(options.noEmit || options.emitDeclarationOnly)) {
+            createOptionValueDiagnostic("allowImportingTsExtensions", Diagnostics.Option_allowImportingTsExtensions_can_only_be_used_when_either_noEmit_or_emitDeclarationOnly_is_set);
+        }
+
+        const moduleResolution = getEmitModuleResolutionKind(options);
+        if (options.resolvePackageJsonExports && !moduleResolutionSupportsPackageJsonExportsAndImports(moduleResolution)) {
+            createDiagnosticForOptionName(Diagnostics.Option_0_can_only_be_used_when_moduleResolution_is_set_to_node16_nodenext_or_bundler, "resolvePackageJsonExports");
+        }
+        if (options.resolvePackageJsonImports && !moduleResolutionSupportsPackageJsonExportsAndImports(moduleResolution)) {
+            createDiagnosticForOptionName(Diagnostics.Option_0_can_only_be_used_when_moduleResolution_is_set_to_node16_nodenext_or_bundler, "resolvePackageJsonImports");
+        }
+        if (options.customConditions && !moduleResolutionSupportsPackageJsonExportsAndImports(moduleResolution)) {
+            createDiagnosticForOptionName(Diagnostics.Option_0_can_only_be_used_when_moduleResolution_is_set_to_node16_nodenext_or_bundler, "customConditions");
+        }
+
+        if (moduleResolution === ModuleResolutionKind.Bundler && !emitModuleKindIsNonNodeESM(moduleKind) && moduleKind !== ModuleKind.Preserve) {
+            createOptionValueDiagnostic("moduleResolution", Diagnostics.Option_0_can_only_be_used_when_module_is_set_to_preserve_or_to_es2015_or_later, "bundler");
+        }
+
+        if (
+            ModuleKind[moduleKind] &&
+            (ModuleKind.Node16 <= moduleKind && moduleKind <= ModuleKind.NodeNext) &&
+            !(ModuleResolutionKind.Node16 <= moduleResolution && moduleResolution <= ModuleResolutionKind.NodeNext)
+        ) {
+            const moduleKindName = ModuleKind[moduleKind];
+            createOptionValueDiagnostic("moduleResolution", Diagnostics.Option_moduleResolution_must_be_set_to_0_or_left_unspecified_when_option_module_is_set_to_1, moduleKindName, moduleKindName);
+        }
+        else if (
+            ModuleResolutionKind[moduleResolution] &&
+            (ModuleResolutionKind.Node16 <= moduleResolution && moduleResolution <= ModuleResolutionKind.NodeNext) &&
+            !(ModuleKind.Node16 <= moduleKind && moduleKind <= ModuleKind.NodeNext)
+        ) {
+            const moduleResolutionName = ModuleResolutionKind[moduleResolution];
+            createOptionValueDiagnostic("module", Diagnostics.Option_module_must_be_set_to_0_when_option_moduleResolution_is_set_to_1, moduleResolutionName, moduleResolutionName);
+        }
+
+        // If the emit is enabled make sure that every output file is unique and not overwriting any of the input files
+        if (!options.noEmit && !options.suppressOutputPathCheck) {
+            const emitHost = getEmitHost();
+            const emitFilesSeen = new Set<string>();
+            forEachEmittedFile(emitHost, emitFileNames => {
+                if (!options.emitDeclarationOnly) {
+                    verifyEmitFilePath(emitFileNames.jsFilePath, emitFilesSeen);
+                }
+                verifyEmitFilePath(emitFileNames.declarationFilePath, emitFilesSeen);
+            });
+        }
+
+        if (options.plugins && !shouldAllowPlugins(options)) {
+            for (const plugin of options.plugins) {
+                if (plugin.type === undefined) continue; // Language service plugins. TODO(jakebailey): give these a type, require type, deprecate missing type?
+                programDiagnostics.add(createCompilerDiagnostic(Diagnostics.Option_allowPlugins_must_be_specified_when_compiler_plugins_are_present));
+                break;
+            }
+        }
+
+        // Verify that all the emit files are unique and don't overwrite input files
+        function verifyEmitFilePath(emitFileName: string | undefined, emitFilesSeen: Set<string>) {
+            if (emitFileName) {
+                const emitFilePath = toPath(emitFileName);
+                // Report error if the output overwrites input file
+                if (filesByName.has(emitFilePath)) {
+                    let chain: DiagnosticMessageChain | undefined;
+                    if (!options.configFilePath) {
+                        // The program is from either an inferred project or an external project
+                        chain = chainDiagnosticMessages(/*details*/ undefined, Diagnostics.Adding_a_tsconfig_json_file_will_help_organize_projects_that_contain_both_TypeScript_and_JavaScript_files_Learn_more_at_https_Colon_Slash_Slashaka_ms_Slashtsconfig);
+                    }
+                    chain = chainDiagnosticMessages(chain, Diagnostics.Cannot_write_file_0_because_it_would_overwrite_input_file, emitFileName);
+                    blockEmittingOfFile(emitFileName, createCompilerDiagnosticFromMessageChain(chain));
+                }
+
+                const emitFileKey = !host.useCaseSensitiveFileNames() ? toFileNameLowerCase(emitFilePath) : emitFilePath;
+                // Report error if multiple files write into same file
+                if (emitFilesSeen.has(emitFileKey)) {
+                    // Already seen the same emit file - report error
+                    blockEmittingOfFile(emitFileName, createCompilerDiagnostic(Diagnostics.Cannot_write_file_0_because_it_would_be_overwritten_by_multiple_input_files, emitFileName));
+                }
+                else {
+                    emitFilesSeen.add(emitFileKey);
+                }
+            }
+        }
+    }
+
+    function getIgnoreDeprecationsVersion(): Version {
+        const ignoreDeprecations = options.ignoreDeprecations;
+        if (ignoreDeprecations) {
+            // While we could do Version.tryParse here to support any version,
+            // for now, only allow "5.0". We aren't planning on deprecating anything
+            // until 6.0.
+            if (ignoreDeprecations === "5.0") {
+                return new Version(ignoreDeprecations);
+            }
+            reportInvalidIgnoreDeprecations();
+        }
+        return Version.zero;
+    }
+
+    function checkDeprecations(
+        deprecatedIn: string,
+        removedIn: string,
+        createDiagnostic: (name: string, value: string | undefined, useInstead: string | undefined, message: DiagnosticMessage, ...args: DiagnosticArguments) => void,
+        fn: (createDeprecatedDiagnostic: (name: string, value?: string, useInstead?: string) => void) => void,
+    ) {
+        const deprecatedInVersion = new Version(deprecatedIn);
+        const removedInVersion = new Version(removedIn);
+        const typescriptVersion = new Version(typeScriptVersion || versionMajorMinor);
+        const ignoreDeprecationsVersion = getIgnoreDeprecationsVersion();
+
+        const mustBeRemoved = !(removedInVersion.compareTo(typescriptVersion) === Comparison.GreaterThan);
+        const canBeSilenced = !mustBeRemoved && ignoreDeprecationsVersion.compareTo(deprecatedInVersion) === Comparison.LessThan;
+
+        if (mustBeRemoved || canBeSilenced) {
+            fn((name, value, useInstead) => {
+                if (mustBeRemoved) {
+                    if (value === undefined) {
+                        createDiagnostic(name, value, useInstead, Diagnostics.Option_0_has_been_removed_Please_remove_it_from_your_configuration, name);
+                    }
+                    else {
+                        createDiagnostic(name, value, useInstead, Diagnostics.Option_0_1_has_been_removed_Please_remove_it_from_your_configuration, name, value);
+                    }
+                }
+                else {
+                    if (value === undefined) {
+                        createDiagnostic(name, value, useInstead, Diagnostics.Option_0_is_deprecated_and_will_stop_functioning_in_TypeScript_1_Specify_compilerOption_ignoreDeprecations_Colon_2_to_silence_this_error, name, removedIn, deprecatedIn);
+                    }
+                    else {
+                        createDiagnostic(name, value, useInstead, Diagnostics.Option_0_1_is_deprecated_and_will_stop_functioning_in_TypeScript_2_Specify_compilerOption_ignoreDeprecations_Colon_3_to_silence_this_error, name, value, removedIn, deprecatedIn);
+                    }
+                }
+            });
+        }
+    }
+
+    function verifyDeprecatedCompilerOptions() {
+        function createDiagnostic(name: string, value: string | undefined, useInstead: string | undefined, message: DiagnosticMessage, ...args: DiagnosticArguments) {
+            if (useInstead) {
+                const details = chainDiagnosticMessages(/*details*/ undefined, Diagnostics.Use_0_instead, useInstead);
+                const chain = chainDiagnosticMessages(details, message, ...args);
+                createDiagnosticForOption(/*onKey*/ !value, name, /*option2*/ undefined, chain);
+            }
+            else {
+                createDiagnosticForOption(/*onKey*/ !value, name, /*option2*/ undefined, message, ...args);
+            }
+        }
+
+        checkDeprecations("5.0", "5.5", createDiagnostic, createDeprecatedDiagnostic => {
+            if (options.target === ScriptTarget.ES3) {
+                createDeprecatedDiagnostic("target", "ES3");
+            }
+            if (options.noImplicitUseStrict) {
+                createDeprecatedDiagnostic("noImplicitUseStrict");
+            }
+            if (options.keyofStringsOnly) {
+                createDeprecatedDiagnostic("keyofStringsOnly");
+            }
+            if (options.suppressExcessPropertyErrors) {
+                createDeprecatedDiagnostic("suppressExcessPropertyErrors");
+            }
+            if (options.suppressImplicitAnyIndexErrors) {
+                createDeprecatedDiagnostic("suppressImplicitAnyIndexErrors");
+            }
+            if (options.noStrictGenericChecks) {
+                createDeprecatedDiagnostic("noStrictGenericChecks");
+            }
+            if (options.charset) {
+                createDeprecatedDiagnostic("charset");
+            }
+            if (options.out) {
+                createDeprecatedDiagnostic("out", /*value*/ undefined, "outFile");
+            }
+            if (options.importsNotUsedAsValues) {
+                createDeprecatedDiagnostic("importsNotUsedAsValues", /*value*/ undefined, "verbatimModuleSyntax");
+            }
+            if (options.preserveValueImports) {
+                createDeprecatedDiagnostic("preserveValueImports", /*value*/ undefined, "verbatimModuleSyntax");
+            }
+        });
+    }
+
+    function verifyDeprecatedProjectReference(ref: ProjectReference, parentFile: JsonSourceFile | undefined, index: number) {
+        function createDiagnostic(_name: string, _value: string | undefined, _useInstead: string | undefined, message: DiagnosticMessage, ...args: DiagnosticArguments) {
+            createDiagnosticForReference(parentFile, index, message, ...args);
+        }
+
+        checkDeprecations("5.0", "5.5", createDiagnostic, createDeprecatedDiagnostic => {
+            if (ref.prepend) {
+                createDeprecatedDiagnostic("prepend");
+            }
+        });
+    }
+
+    function createDiagnosticExplainingFile(file: SourceFile | undefined, fileProcessingReason: FileIncludeReason | undefined, diagnostic: DiagnosticMessage, args: DiagnosticArguments | undefined): Diagnostic {
+        let fileIncludeReasons: DiagnosticMessageChain[] | undefined;
+        let relatedInfo: Diagnostic[] | undefined;
+        let locationReason = isReferencedFile(fileProcessingReason) ? fileProcessingReason : undefined;
+        if (file) fileReasons.get(file.path)?.forEach(processReason);
+        if (fileProcessingReason) processReason(fileProcessingReason);
+        // If we have location and there is only one reason file is in which is the location, dont add details for file include
+        if (locationReason && fileIncludeReasons?.length === 1) fileIncludeReasons = undefined;
+        const location = locationReason && getReferencedFileLocation(program, locationReason);
+        const fileIncludeReasonDetails = fileIncludeReasons && chainDiagnosticMessages(fileIncludeReasons, Diagnostics.The_file_is_in_the_program_because_Colon);
+        const redirectInfo = file && explainIfFileIsRedirectAndImpliedFormat(file);
+        const chain = chainDiagnosticMessages(redirectInfo ? fileIncludeReasonDetails ? [fileIncludeReasonDetails, ...redirectInfo] : redirectInfo : fileIncludeReasonDetails, diagnostic, ...args || emptyArray);
+        return location && isReferenceFileLocation(location) ?
+            createFileDiagnosticFromMessageChain(location.file, location.pos, location.end - location.pos, chain, relatedInfo) :
+            createCompilerDiagnosticFromMessageChain(chain, relatedInfo);
+
+        function processReason(reason: FileIncludeReason) {
+            (fileIncludeReasons ||= []).push(fileIncludeReasonToDiagnostics(program, reason));
+            if (!locationReason && isReferencedFile(reason)) {
+                // Report error at first reference file or file currently in processing and dont report in related information
+                locationReason = reason;
+            }
+            else if (locationReason !== reason) {
+                relatedInfo = append(relatedInfo, fileIncludeReasonToRelatedInformation(reason));
+            }
+            // Remove fileProcessingReason if its already included in fileReasons of the program
+            if (reason === fileProcessingReason) fileProcessingReason = undefined;
+        }
+    }
+
+    function addFilePreprocessingFileExplainingDiagnostic(file: SourceFile | undefined, fileProcessingReason: FileIncludeReason, diagnostic: DiagnosticMessage, args?: DiagnosticArguments) {
+        (fileProcessingDiagnostics ||= []).push({
+            kind: FilePreprocessingDiagnosticsKind.FilePreprocessingFileExplainingDiagnostic,
+            file: file && file.path,
+            fileProcessingReason,
+            diagnostic,
+            args,
+        });
+    }
+
+    function addProgramDiagnosticExplainingFile(file: SourceFile, diagnostic: DiagnosticMessage, args?: DiagnosticArguments) {
+        programDiagnostics.add(createDiagnosticExplainingFile(file, /*fileProcessingReason*/ undefined, diagnostic, args));
+    }
+
+    function fileIncludeReasonToRelatedInformation(reason: FileIncludeReason): DiagnosticWithLocation | undefined {
+        if (isReferencedFile(reason)) {
+            const referenceLocation = getReferencedFileLocation(program, reason);
+            let message: DiagnosticMessage;
+            switch (reason.kind) {
+                case FileIncludeKind.Import:
+                    message = Diagnostics.File_is_included_via_import_here;
+                    break;
+                case FileIncludeKind.ReferenceFile:
+                    message = Diagnostics.File_is_included_via_reference_here;
+                    break;
+                case FileIncludeKind.TypeReferenceDirective:
+                    message = Diagnostics.File_is_included_via_type_library_reference_here;
+                    break;
+                case FileIncludeKind.LibReferenceDirective:
+                    message = Diagnostics.File_is_included_via_library_reference_here;
+                    break;
+                default:
+                    Debug.assertNever(reason);
+            }
+            return isReferenceFileLocation(referenceLocation) ? createFileDiagnostic(
+                referenceLocation.file,
+                referenceLocation.pos,
+                referenceLocation.end - referenceLocation.pos,
+                message,
+            ) : undefined;
+        }
+
+        if (!options.configFile) return undefined;
+        let configFileNode: Node | undefined;
+        let message: DiagnosticMessage;
+        switch (reason.kind) {
+            case FileIncludeKind.RootFile:
+                if (!options.configFile.configFileSpecs) return undefined;
+                const fileName = getNormalizedAbsolutePath(rootNames[reason.index], currentDirectory);
+                const matchedByFiles = getMatchedFileSpec(program, fileName);
+                if (matchedByFiles) {
+                    configFileNode = getTsConfigPropArrayElementValue(options.configFile, "files", matchedByFiles);
+                    message = Diagnostics.File_is_matched_by_files_list_specified_here;
+                    break;
+                }
+                const matchedByInclude = getMatchedIncludeSpec(program, fileName);
+                // Could be additional files specified as roots
+                if (!matchedByInclude || !isString(matchedByInclude)) return undefined;
+                configFileNode = getTsConfigPropArrayElementValue(options.configFile, "include", matchedByInclude);
+                message = Diagnostics.File_is_matched_by_include_pattern_specified_here;
+                break;
+            case FileIncludeKind.SourceFromProjectReference:
+            case FileIncludeKind.OutputFromProjectReference:
+                const referencedResolvedRef = Debug.checkDefined(resolvedProjectReferences?.[reason.index]);
+                const referenceInfo = forEachProjectReference(projectReferences, resolvedProjectReferences, (resolvedRef, parent, index) => resolvedRef === referencedResolvedRef ? { sourceFile: parent?.sourceFile || options.configFile!, index } : undefined);
+                if (!referenceInfo) return undefined;
+                const { sourceFile, index } = referenceInfo;
+                const referencesSyntax = forEachTsConfigPropArray(sourceFile as TsConfigSourceFile, "references", property => isArrayLiteralExpression(property.initializer) ? property.initializer : undefined);
+                return referencesSyntax && referencesSyntax.elements.length > index ?
+                    createDiagnosticForNodeInSourceFile(
+                        sourceFile,
+                        referencesSyntax.elements[index],
+                        reason.kind === FileIncludeKind.OutputFromProjectReference ?
+                            Diagnostics.File_is_output_from_referenced_project_specified_here :
+                            Diagnostics.File_is_source_from_referenced_project_specified_here,
+                    ) :
+                    undefined;
+            case FileIncludeKind.AutomaticTypeDirectiveFile:
+                if (!options.types) return undefined;
+                configFileNode = getOptionsSyntaxByArrayElementValue("types", reason.typeReference);
+                message = Diagnostics.File_is_entry_point_of_type_library_specified_here;
+                break;
+            case FileIncludeKind.LibFile:
+                if (reason.index !== undefined) {
+                    configFileNode = getOptionsSyntaxByArrayElementValue("lib", options.lib![reason.index]);
+                    message = Diagnostics.File_is_library_specified_here;
+                    break;
+                }
+                const target = forEachEntry(targetOptionDeclaration.type, (value, key) => value === getEmitScriptTarget(options) ? key : undefined);
+                configFileNode = target ? getOptionsSyntaxByValue("target", target) : undefined;
+                message = Diagnostics.File_is_default_library_for_target_specified_here;
+                break;
+            default:
+                Debug.assertNever(reason);
+        }
+        return configFileNode && createDiagnosticForNodeInSourceFile(
+            options.configFile,
+            configFileNode,
+            message,
+        );
+    }
+
+    function verifyProjectReferences() {
+        const buildInfoPath = !options.suppressOutputPathCheck ? getTsBuildInfoEmitOutputFilePath(options) : undefined;
+        forEachProjectReference(projectReferences, resolvedProjectReferences, (resolvedRef, parent, index) => {
+            const ref = (parent ? parent.commandLine.projectReferences : projectReferences)![index];
+            const parentFile = parent && parent.sourceFile as JsonSourceFile;
+            verifyDeprecatedProjectReference(ref, parentFile, index);
+            if (!resolvedRef) {
+                createDiagnosticForReference(parentFile, index, Diagnostics.File_0_not_found, ref.path);
+                return;
+            }
+            const options = resolvedRef.commandLine.options;
+            if (!options.composite || options.noEmit) {
+                // ok to not have composite if the current program is container only
+                const inputs = parent ? parent.commandLine.fileNames : rootNames;
+                if (inputs.length) {
+                    if (!options.composite) createDiagnosticForReference(parentFile, index, Diagnostics.Referenced_project_0_must_have_setting_composite_Colon_true, ref.path);
+                    if (options.noEmit) createDiagnosticForReference(parentFile, index, Diagnostics.Referenced_project_0_may_not_disable_emit, ref.path);
+                }
+            }
+            if (ref.prepend) {
+                const out = outFile(options);
+                if (out) {
+                    if (!host.fileExists(out)) {
+                        createDiagnosticForReference(parentFile, index, Diagnostics.Output_file_0_from_project_1_does_not_exist, out, ref.path);
+                    }
+                }
+                else {
+                    createDiagnosticForReference(parentFile, index, Diagnostics.Cannot_prepend_project_0_because_it_does_not_have_outFile_set, ref.path);
+                }
+            }
+            if (!parent && buildInfoPath && buildInfoPath === getTsBuildInfoEmitOutputFilePath(options)) {
+                createDiagnosticForReference(parentFile, index, Diagnostics.Cannot_write_file_0_because_it_will_overwrite_tsbuildinfo_file_generated_by_referenced_project_1, buildInfoPath, ref.path);
+                hasEmitBlockingDiagnostics.set(toPath(buildInfoPath), true);
+            }
+        });
+    }
+
+    function createDiagnosticForOptionPathKeyValue(key: string, valueIndex: number, message: DiagnosticMessage, ...args: DiagnosticArguments) {
+        let needCompilerDiagnostic = true;
+        forEachOptionPathsSyntax(pathProp => {
+            if (isObjectLiteralExpression(pathProp.initializer)) {
+                forEachPropertyAssignment(pathProp.initializer, key, keyProps => {
+                    const initializer = keyProps.initializer;
+                    if (isArrayLiteralExpression(initializer) && initializer.elements.length > valueIndex) {
+                        programDiagnostics.add(createDiagnosticForNodeInSourceFile(options.configFile!, initializer.elements[valueIndex], message, ...args));
+                        needCompilerDiagnostic = false;
+                    }
+                });
+            }
+        });
+        if (needCompilerDiagnostic) {
+            programDiagnostics.add(createCompilerDiagnostic(message, ...args));
+        }
+    }
+
+    function createDiagnosticForOptionPaths(onKey: boolean, key: string, message: DiagnosticMessage, ...args: DiagnosticArguments) {
+        let needCompilerDiagnostic = true;
+        forEachOptionPathsSyntax(pathProp => {
+            if (
+                isObjectLiteralExpression(pathProp.initializer) &&
+                createOptionDiagnosticInObjectLiteralSyntax(
+                    pathProp.initializer,
+                    onKey,
+                    key,
+                    /*key2*/ undefined,
+                    message,
+                    ...args,
+                )
+            ) {
+                needCompilerDiagnostic = false;
+            }
+        });
+        if (needCompilerDiagnostic) {
+            programDiagnostics.add(createCompilerDiagnostic(message, ...args));
+        }
+    }
+
+    function forEachOptionsSyntaxByName<T>(name: string, callback: (prop: PropertyAssignment) => T | undefined): T | undefined {
+        return forEachPropertyAssignment(getCompilerOptionsObjectLiteralSyntax(), name, callback);
+    }
+
+    function forEachOptionPathsSyntax<T>(callback: (prop: PropertyAssignment) => T | undefined) {
+        return forEachOptionsSyntaxByName("paths", callback);
+    }
+
+    function getOptionsSyntaxByValue(name: string, value: string) {
+        return forEachOptionsSyntaxByName(name, property => isStringLiteral(property.initializer) && property.initializer.text === value ? property.initializer : undefined);
+    }
+
+    function getOptionsSyntaxByArrayElementValue(name: string, value: string) {
+        const compilerOptionsObjectLiteralSyntax = getCompilerOptionsObjectLiteralSyntax();
+        return compilerOptionsObjectLiteralSyntax && getPropertyArrayElementValue(compilerOptionsObjectLiteralSyntax, name, value);
+    }
+
+    function createDiagnosticForOptionName(message: DiagnosticMessage, option1: string, option2?: string, option3?: string) {
+        // TODO(jakebailey): this code makes assumptions about the format of the diagnostic messages.
+        createDiagnosticForOption(/*onKey*/ true, option1, option2, message, option1, option2!, option3!);
+    }
+
+    function createOptionValueDiagnostic(option1: string, message: DiagnosticMessage, ...args: DiagnosticArguments) {
+        createDiagnosticForOption(/*onKey*/ false, option1, /*option2*/ undefined, message, ...args);
+    }
+
+    function createDiagnosticForReference(sourceFile: JsonSourceFile | undefined, index: number, message: DiagnosticMessage, ...args: DiagnosticArguments) {
+        const referencesSyntax = forEachTsConfigPropArray(sourceFile || options.configFile, "references", property => isArrayLiteralExpression(property.initializer) ? property.initializer : undefined);
+        if (referencesSyntax && referencesSyntax.elements.length > index) {
+            programDiagnostics.add(createDiagnosticForNodeInSourceFile(sourceFile || options.configFile!, referencesSyntax.elements[index], message, ...args));
+        }
+        else {
+            programDiagnostics.add(createCompilerDiagnostic(message, ...args));
+        }
+    }
+
+    function createDiagnosticForOption(onKey: boolean, option1: string, option2: string | undefined, message: DiagnosticMessageChain): void;
+    function createDiagnosticForOption(onKey: boolean, option1: string, option2: string | undefined, message: DiagnosticMessage, ...args: DiagnosticArguments): void;
+    function createDiagnosticForOption(onKey: boolean, option1: string, option2: string | undefined, message: DiagnosticMessage | DiagnosticMessageChain, ...args: DiagnosticArguments): void {
+        const compilerOptionsObjectLiteralSyntax = getCompilerOptionsObjectLiteralSyntax();
+        const needCompilerDiagnostic = !compilerOptionsObjectLiteralSyntax ||
+            !createOptionDiagnosticInObjectLiteralSyntax(compilerOptionsObjectLiteralSyntax, onKey, option1, option2, message, ...args);
+
+        if (needCompilerDiagnostic) {
+            // eslint-disable-next-line local/no-in-operator
+            if ("messageText" in message) {
+                programDiagnostics.add(createCompilerDiagnosticFromMessageChain(message));
+            }
+            else {
+                programDiagnostics.add(createCompilerDiagnostic(message, ...args));
+            }
+        }
+    }
+
+    function getCompilerOptionsObjectLiteralSyntax() {
+        if (_compilerOptionsObjectLiteralSyntax === undefined) {
+            _compilerOptionsObjectLiteralSyntax = forEachPropertyAssignment(
+                getTsConfigObjectLiteralExpression(options.configFile),
+                "compilerOptions",
+                prop => isObjectLiteralExpression(prop.initializer) ? prop.initializer : undefined,
+            ) || false;
+        }
+        return _compilerOptionsObjectLiteralSyntax || undefined;
+    }
+
+    function createOptionDiagnosticInObjectLiteralSyntax(objectLiteral: ObjectLiteralExpression, onKey: boolean, key1: string, key2: string | undefined, messageChain: DiagnosticMessageChain): boolean;
+    function createOptionDiagnosticInObjectLiteralSyntax(objectLiteral: ObjectLiteralExpression, onKey: boolean, key1: string, key2: string | undefined, message: DiagnosticMessage, ...args: DiagnosticArguments): boolean;
+    function createOptionDiagnosticInObjectLiteralSyntax(objectLiteral: ObjectLiteralExpression, onKey: boolean, key1: string, key2: string | undefined, message: DiagnosticMessage | DiagnosticMessageChain, ...args: DiagnosticArguments): boolean;
+    function createOptionDiagnosticInObjectLiteralSyntax(objectLiteral: ObjectLiteralExpression, onKey: boolean, key1: string, key2: string | undefined, message: DiagnosticMessage | DiagnosticMessageChain, ...args: DiagnosticArguments): boolean {
+        let needsCompilerDiagnostic = false;
+        forEachPropertyAssignment(objectLiteral, key1, prop => {
+            // eslint-disable-next-line local/no-in-operator
+            if ("messageText" in message) {
+                programDiagnostics.add(createDiagnosticForNodeFromMessageChain(options.configFile!, onKey ? prop.name : prop.initializer, message));
+            }
+            else {
+                programDiagnostics.add(createDiagnosticForNodeInSourceFile(options.configFile!, onKey ? prop.name : prop.initializer, message, ...args));
+            }
+            needsCompilerDiagnostic = true;
+        }, key2);
+        return needsCompilerDiagnostic;
+    }
+
+    /**
+     * Only creates a diagnostic on the option key specified by `errorOnOption`.
+     * If both options are specified in the program in separate config files via `extends`,
+     * a diagnostic is only created if `errorOnOption` is specified in the leaf config file.
+     * Useful if `redundantWithOption` represents a superset of the functionality of `errorOnOption`:
+     * if a user inherits `errorOnOption` from a base config file, it's still valid and useful to
+     * override it in the leaf config file.
+     */
+    function createRedundantOptionDiagnostic(errorOnOption: string, redundantWithOption: string) {
+        const compilerOptionsObjectLiteralSyntax = getCompilerOptionsObjectLiteralSyntax();
+        if (compilerOptionsObjectLiteralSyntax) {
+            // This is a no-op if `errorOnOption` isn't present in the leaf config file.
+            createOptionDiagnosticInObjectLiteralSyntax(compilerOptionsObjectLiteralSyntax, /*onKey*/ true, errorOnOption, /*key2*/ undefined, Diagnostics.Option_0_is_redundant_and_cannot_be_specified_with_option_1, errorOnOption, redundantWithOption);
+        }
+        else {
+            // There was no config file, so both options were specified on the command line.
+            createDiagnosticForOptionName(Diagnostics.Option_0_is_redundant_and_cannot_be_specified_with_option_1, errorOnOption, redundantWithOption);
+        }
+    }
+
+    function blockEmittingOfFile(emitFileName: string, diag: Diagnostic) {
+        hasEmitBlockingDiagnostics.set(toPath(emitFileName), true);
+        programDiagnostics.add(diag);
+    }
+
+    function isEmittedFile(file: string): boolean {
+        if (options.noEmit) {
+            return false;
+        }
+
+        // If this is source file, its not emitted file
+        const filePath = toPath(file);
+        if (getSourceFileByPath(filePath)) {
+            return false;
+        }
+
+        // If options have --outFile or --out just check that
+        const out = outFile(options);
+        if (out) {
+            return isSameFile(filePath, out) || isSameFile(filePath, removeFileExtension(out) + Extension.Dts);
+        }
+
+        // If declarationDir is specified, return if its a file in that directory
+        if (options.declarationDir && containsPath(options.declarationDir, filePath, currentDirectory, !host.useCaseSensitiveFileNames())) {
+            return true;
+        }
+
+        // If --outDir, check if file is in that directory
+        if (options.outDir) {
+            return containsPath(options.outDir, filePath, currentDirectory, !host.useCaseSensitiveFileNames());
+        }
+
+        if (fileExtensionIsOneOf(filePath, supportedJSExtensionsFlat) || isDeclarationFileName(filePath)) {
+            // Otherwise just check if sourceFile with the name exists
+            const filePathWithoutExtension = removeFileExtension(filePath);
+            return !!getSourceFileByPath((filePathWithoutExtension + Extension.Ts) as Path) ||
+                !!getSourceFileByPath((filePathWithoutExtension + Extension.Tsx) as Path);
+        }
+        return false;
+    }
+
+    function isSameFile(file1: string, file2: string) {
+        return comparePaths(file1, file2, currentDirectory, !host.useCaseSensitiveFileNames()) === Comparison.EqualTo;
+    }
+
+    function getSymlinkCache(): SymlinkCache {
+        if (host.getSymlinkCache) {
+            return host.getSymlinkCache();
+        }
+        if (!symlinks) {
+            symlinks = createSymlinkCache(currentDirectory, getCanonicalFileName);
+        }
+        if (files && !symlinks.hasProcessedResolutions()) {
+            symlinks.setSymlinksFromResolutions(forEachResolvedModule, forEachResolvedTypeReferenceDirective, automaticTypeDirectiveResolutions);
+        }
+        return symlinks;
+    }
+
+    function getModeForUsageLocation(file: SourceFile, usage: StringLiteralLike): ResolutionMode {
+        const optionsForFile = getRedirectReferenceForResolution(file)?.commandLine.options || options;
+        return getModeForUsageLocationWorker(file, usage, optionsForFile);
+    }
+
+    function getModeForResolutionAtIndex(file: SourceFile, index: number): ResolutionMode {
+        return getModeForUsageLocation(file, getModuleNameStringLiteralAt(file, index));
+    }
+}
+
+interface HostForUseSourceOfProjectReferenceRedirect {
+    compilerHost: CompilerHost;
+    getSymlinkCache: () => SymlinkCache;
+    useSourceOfProjectReferenceRedirect: boolean;
+    toPath(fileName: string): Path;
+    getResolvedProjectReferences(): readonly (ResolvedProjectReference | undefined)[] | undefined;
+    getSourceOfProjectReferenceRedirect(path: Path): SourceOfProjectReferenceRedirect | undefined;
+    forEachResolvedProjectReference<T>(cb: (resolvedProjectReference: ResolvedProjectReference) => T | undefined): T | undefined;
+}
+
+function updateHostForUseSourceOfProjectReferenceRedirect(host: HostForUseSourceOfProjectReferenceRedirect) {
+    let setOfDeclarationDirectories: Set<Path> | undefined;
+    const originalFileExists = host.compilerHost.fileExists;
+    const originalDirectoryExists = host.compilerHost.directoryExists;
+    const originalGetDirectories = host.compilerHost.getDirectories;
+    const originalRealpath = host.compilerHost.realpath;
+
+    if (!host.useSourceOfProjectReferenceRedirect) return { onProgramCreateComplete: noop, fileExists };
+
+    host.compilerHost.fileExists = fileExists;
+
+    let directoryExists;
+    if (originalDirectoryExists) {
+        // This implementation of directoryExists checks if the directory being requested is
+        // directory of .d.ts file for the referenced Project.
+        // If it is it returns true irrespective of whether that directory exists on host
+        directoryExists = host.compilerHost.directoryExists = path => {
+            if (originalDirectoryExists.call(host.compilerHost, path)) {
+                handleDirectoryCouldBeSymlink(path);
+                return true;
+            }
+
+            if (!host.getResolvedProjectReferences()) return false;
+
+            if (!setOfDeclarationDirectories) {
+                setOfDeclarationDirectories = new Set();
+                host.forEachResolvedProjectReference(ref => {
+                    const out = outFile(ref.commandLine.options);
+                    if (out) {
+                        setOfDeclarationDirectories!.add(getDirectoryPath(host.toPath(out)));
+                    }
+                    else {
+                        // Set declaration's in different locations only, if they are next to source the directory present doesnt change
+                        const declarationDir = ref.commandLine.options.declarationDir || ref.commandLine.options.outDir;
+                        if (declarationDir) {
+                            setOfDeclarationDirectories!.add(host.toPath(declarationDir));
+                        }
+                    }
+                });
+            }
+
+            return fileOrDirectoryExistsUsingSource(path, /*isFile*/ false);
+        };
+    }
+
+    if (originalGetDirectories) {
+        // Call getDirectories only if directory actually present on the host
+        // This is needed to ensure that we arent getting directories that we fake about presence for
+        host.compilerHost.getDirectories = path =>
+            !host.getResolvedProjectReferences() || (originalDirectoryExists && originalDirectoryExists.call(host.compilerHost, path)) ?
+                originalGetDirectories.call(host.compilerHost, path) :
+                [];
+    }
+
+    // This is something we keep for life time of the host
+    if (originalRealpath) {
+        host.compilerHost.realpath = s =>
+            host.getSymlinkCache().getSymlinkedFiles()?.get(host.toPath(s)) ||
+            originalRealpath.call(host.compilerHost, s);
+    }
+
+    return { onProgramCreateComplete, fileExists, directoryExists };
+
+    function onProgramCreateComplete() {
+        host.compilerHost.fileExists = originalFileExists;
+        host.compilerHost.directoryExists = originalDirectoryExists;
+        host.compilerHost.getDirectories = originalGetDirectories;
+        // DO not revert realpath as it could be used later
+    }
+
+    // This implementation of fileExists checks if the file being requested is
+    // .d.ts file for the referenced Project.
+    // If it is it returns true irrespective of whether that file exists on host
+    function fileExists(file: string) {
+        if (originalFileExists.call(host.compilerHost, file)) return true;
+        if (!host.getResolvedProjectReferences()) return false;
+        if (!isDeclarationFileName(file)) return false;
+
+        // Project references go to source file instead of .d.ts file
+        return fileOrDirectoryExistsUsingSource(file, /*isFile*/ true);
+    }
+
+    function fileExistsIfProjectReferenceDts(file: string) {
+        const source = host.getSourceOfProjectReferenceRedirect(host.toPath(file));
+        return source !== undefined ?
+            isString(source) ? originalFileExists.call(host.compilerHost, source) as boolean : true :
+            undefined;
+    }
+
+    function directoryExistsIfProjectReferenceDeclDir(dir: string) {
+        const dirPath = host.toPath(dir);
+        const dirPathWithTrailingDirectorySeparator = `${dirPath}${directorySeparator}`;
+        return forEachKey(
+            setOfDeclarationDirectories!,
+            declDirPath =>
+                dirPath === declDirPath ||
+                // Any parent directory of declaration dir
+                startsWith(declDirPath, dirPathWithTrailingDirectorySeparator) ||
+                // Any directory inside declaration dir
+                startsWith(dirPath, `${declDirPath}/`),
+        );
+    }
+
+    function handleDirectoryCouldBeSymlink(directory: string) {
+        if (!host.getResolvedProjectReferences() || containsIgnoredPath(directory)) return;
+
+        // Because we already watch node_modules, handle symlinks in there
+        if (!originalRealpath || !directory.includes(nodeModulesPathPart)) return;
+        const symlinkCache = host.getSymlinkCache();
+        const directoryPath = ensureTrailingDirectorySeparator(host.toPath(directory));
+        if (symlinkCache.getSymlinkedDirectories()?.has(directoryPath)) return;
+
+        const real = normalizePath(originalRealpath.call(host.compilerHost, directory));
+        let realPath: Path;
+        if (
+            real === directory ||
+            (realPath = ensureTrailingDirectorySeparator(host.toPath(real))) === directoryPath
+        ) {
+            // not symlinked
+            symlinkCache.setSymlinkedDirectory(directoryPath, false);
+            return;
+        }
+
+        symlinkCache.setSymlinkedDirectory(directory, {
+            real: ensureTrailingDirectorySeparator(real),
+            realPath,
+        });
+    }
+
+    function fileOrDirectoryExistsUsingSource(fileOrDirectory: string, isFile: boolean): boolean {
+        const fileOrDirectoryExistsUsingSource = isFile ?
+            (file: string) => fileExistsIfProjectReferenceDts(file) :
+            (dir: string) => directoryExistsIfProjectReferenceDeclDir(dir);
+        // Check current directory or file
+        const result = fileOrDirectoryExistsUsingSource(fileOrDirectory);
+        if (result !== undefined) return result;
+
+        const symlinkCache = host.getSymlinkCache();
+        const symlinkedDirectories = symlinkCache.getSymlinkedDirectories();
+        if (!symlinkedDirectories) return false;
+        const fileOrDirectoryPath = host.toPath(fileOrDirectory);
+        if (!fileOrDirectoryPath.includes(nodeModulesPathPart)) return false;
+        if (isFile && symlinkCache.getSymlinkedFiles()?.has(fileOrDirectoryPath)) return true;
+
+        // If it contains node_modules check if its one of the symlinked path we know of
+        return firstDefinedIterator(
+            symlinkedDirectories.entries(),
+            ([directoryPath, symlinkedDirectory]) => {
+                if (!symlinkedDirectory || !startsWith(fileOrDirectoryPath, directoryPath)) return undefined;
+                const result = fileOrDirectoryExistsUsingSource(fileOrDirectoryPath.replace(directoryPath, symlinkedDirectory.realPath));
+                if (isFile && result) {
+                    // Store the real path for the file'
+                    const absolutePath = getNormalizedAbsolutePath(fileOrDirectory, host.compilerHost.getCurrentDirectory());
+                    symlinkCache.setSymlinkedFile(
+                        fileOrDirectoryPath,
+                        `${symlinkedDirectory.real}${absolutePath.replace(new RegExp(directoryPath, "i"), "")}`,
+                    );
+                }
+                return result;
+            },
+        ) || false;
+    }
+}
+
+/** @internal */
+export const emitSkippedWithNoDiagnostics: EmitResult = { diagnostics: emptyArray, sourceMaps: undefined, emittedFiles: undefined, emitSkipped: true };
+
+/** @internal */
+export function handleNoEmitOptions<T extends BuilderProgram>(
+    program: Program | T,
+    sourceFile: SourceFile | undefined,
+    writeFile: WriteFileCallback | undefined,
+    cancellationToken: CancellationToken | undefined,
+): EmitResult | undefined {
+    const options = program.getCompilerOptions();
+    if (options.noEmit) {
+        // Cache the semantic diagnostics
+        program.getSemanticDiagnostics(sourceFile, cancellationToken);
+        return sourceFile || outFile(options) ?
+            emitSkippedWithNoDiagnostics :
+            program.emitBuildInfo(writeFile, cancellationToken);
+    }
+
+    // If the noEmitOnError flag is set, then check if we have any errors so far.  If so,
+    // immediately bail out.  Note that we pass 'undefined' for 'sourceFile' so that we
+    // get any preEmit diagnostics, not just the ones
+    if (!options.noEmitOnError) return undefined;
+    let diagnostics: readonly Diagnostic[] = [
+        ...program.getOptionsDiagnostics(cancellationToken),
+        ...program.getSyntacticDiagnostics(sourceFile, cancellationToken),
+        ...program.getGlobalDiagnostics(cancellationToken),
+        ...program.getSemanticDiagnostics(sourceFile, cancellationToken),
+    ];
+
+    if (diagnostics.length === 0 && getEmitDeclarations(program.getCompilerOptions())) {
+        diagnostics = program.getDeclarationDiagnostics(/*sourceFile*/ undefined, cancellationToken);
+    }
+
+    if (!diagnostics.length) return undefined;
+    let emittedFiles: string[] | undefined;
+    if (!sourceFile && !outFile(options)) {
+        const emitResult = program.emitBuildInfo(writeFile, cancellationToken);
+        if (emitResult.diagnostics) diagnostics = [...diagnostics, ...emitResult.diagnostics];
+        emittedFiles = emitResult.emittedFiles;
+    }
+    return { diagnostics, sourceMaps: undefined, emittedFiles, emitSkipped: true };
+}
+
+/** @internal */
+export function filterSemanticDiagnostics(diagnostic: readonly Diagnostic[], option: CompilerOptions): readonly Diagnostic[] {
+    return filter(diagnostic, d => !d.skippedOn || !option[d.skippedOn]);
+}
+
+/** @internal */
+export function parseConfigHostFromCompilerHostLike<T extends BuilderProgram>(
+    host: (CompilerHost | ProgramHost<T>) & { onUnRecoverableConfigFileDiagnostic?: DiagnosticReporter; },
+    directoryStructureHost: DirectoryStructureHost = host,
+): ParseConfigFileHost {
+    return {
+        fileExists: f => directoryStructureHost.fileExists(f),
+        readDirectory(root, extensions, excludes, includes, depth) {
+            Debug.assertIsDefined(directoryStructureHost.readDirectory, "'CompilerHost.readDirectory' must be implemented to correctly process 'projectReferences'");
+            return directoryStructureHost.readDirectory(root, extensions, excludes, includes, depth);
+        },
+        readFile: f => directoryStructureHost.readFile(f),
+        directoryExists: maybeBind(directoryStructureHost, directoryStructureHost.directoryExists),
+        getDirectories: maybeBind(directoryStructureHost, directoryStructureHost.getDirectories),
+        realpath: maybeBind(directoryStructureHost, directoryStructureHost.realpath),
+        useCaseSensitiveFileNames: host.useCaseSensitiveFileNames(),
+        getCurrentDirectory: () => host.getCurrentDirectory(),
+        onUnRecoverableConfigFileDiagnostic: host.onUnRecoverableConfigFileDiagnostic || returnUndefined,
+        trace: host.trace ? s => host.trace!(s) : undefined,
+    };
+}
+
+/** @deprecated @internal */
+export function createPrependNodes(
+    projectReferences: readonly ProjectReference[] | undefined,
+    getCommandLine: (ref: ProjectReference, index: number) => ParsedCommandLine | undefined,
+    readFile: (path: string) => string | undefined,
+    host: CompilerHost,
+) {
+    if (!projectReferences) return emptyArray;
+    let nodes: InputFiles[] | undefined;
+    for (let i = 0; i < projectReferences.length; i++) {
+        const ref = projectReferences[i];
+        const resolvedRefOpts = getCommandLine(ref, i);
+        if (ref.prepend && resolvedRefOpts && resolvedRefOpts.options) {
+            const out = outFile(resolvedRefOpts.options);
+            // Upstream project didn't have outFile set -- skip (error will have been issued earlier)
+            if (!out) continue;
+
+            const { jsFilePath, sourceMapFilePath, declarationFilePath, declarationMapPath, buildInfoPath } = getOutputPathsForBundle(resolvedRefOpts.options, /*forceDtsPaths*/ true);
+            const node = createInputFilesWithFilePaths(readFile, jsFilePath!, sourceMapFilePath, declarationFilePath!, declarationMapPath, buildInfoPath, host, resolvedRefOpts.options);
+            (nodes || (nodes = [])).push(node);
+        }
+    }
+    return nodes || emptyArray;
+}
+/**
+ * Returns the target config filename of a project reference.
+ * Note: The file might not exist.
+ */
+export function resolveProjectReferencePath(ref: ProjectReference): ResolvedConfigFileName {
+    return resolveConfigFileProjectName(ref.path);
+}
+
+/**
+ * Returns a DiagnosticMessage if we won't include a resolved module due to its extension.
+ * The DiagnosticMessage's parameters are the imported module name, and the filename it resolved to.
+ * This returns a diagnostic even if the module will be an untyped module.
+ *
+ * @internal
+ */
+export function getResolutionDiagnostic(options: CompilerOptions, { extension }: ResolvedModuleFull, { isDeclarationFile }: { isDeclarationFile: SourceFile["isDeclarationFile"]; }): DiagnosticMessage | undefined {
+    switch (extension) {
+        case Extension.Ts:
+        case Extension.Dts:
+        case Extension.Mts:
+        case Extension.Dmts:
+        case Extension.Cts:
+        case Extension.Dcts:
+            // These are always allowed.
+            return undefined;
+        case Extension.Tsx:
+            return needJsx();
+        case Extension.Jsx:
+            return needJsx() || needAllowJs();
+        case Extension.Js:
+        case Extension.Mjs:
+        case Extension.Cjs:
+            return needAllowJs();
+        case Extension.Json:
+            return needResolveJsonModule();
+        default:
+            return needAllowArbitraryExtensions();
+    }
+
+    function needJsx() {
+        return options.jsx ? undefined : Diagnostics.Module_0_was_resolved_to_1_but_jsx_is_not_set;
+    }
+    function needAllowJs() {
+        return getAllowJSCompilerOption(options) || !getStrictOptionValue(options, "noImplicitAny") ? undefined : Diagnostics.Could_not_find_a_declaration_file_for_module_0_1_implicitly_has_an_any_type;
+    }
+    function needResolveJsonModule() {
+        return getResolveJsonModule(options) ? undefined : Diagnostics.Module_0_was_resolved_to_1_but_resolveJsonModule_is_not_used;
+    }
+    function needAllowArbitraryExtensions() {
+        // But don't report the allowArbitraryExtensions error from declaration files (no reason to report it, since the import doesn't have a runtime component)
+        return isDeclarationFile || options.allowArbitraryExtensions ? undefined : Diagnostics.Module_0_was_resolved_to_1_but_allowArbitraryExtensions_is_not_set;
+    }
+}
+
+function getModuleNames({ imports, moduleAugmentations }: SourceFile): StringLiteralLike[] {
+    const res = imports.map(i => i);
+    for (const aug of moduleAugmentations) {
+        if (aug.kind === SyntaxKind.StringLiteral) {
+            res.push(aug);
+        }
+        // Do nothing if it's an Identifier; we don't need to do module resolution for `declare global`.
+    }
+    return res;
+}
+
+/** @internal */
+export function getModuleNameStringLiteralAt({ imports, moduleAugmentations }: SourceFileImportsList, index: number): StringLiteralLike {
+    if (index < imports.length) return imports[index];
+    let augIndex = imports.length;
+    for (const aug of moduleAugmentations) {
+        if (aug.kind === SyntaxKind.StringLiteral) {
+            if (index === augIndex) return aug;
+            augIndex++;
+        }
+        // Do nothing if it's an Identifier; we don't need to do module resolution for `declare global`.
+    }
+    Debug.fail("should never ask for module name at index higher than possible module name");
+}