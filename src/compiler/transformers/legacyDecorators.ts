import {
    addRange,
    append,
    filter,
    flatMap,
    map,
    singleOrMany,
    some,
} from "../core";
import {
    addEmitHelpers,
    setCommentRange,
    setEmitFlags,
    setSourceMapRange,
} from "../factory/emitNode";
import {
    isBlock,
    isComputedPropertyName,
    isDecorator,
    isHeritageClause,
    isIdentifier,
    isPrivateIdentifier,
    isPropertyDeclaration,
} from "../factory/nodeTests";
import { elideNodes } from "../factory/utilities";
import {
    canHaveDecorators,
    setOriginalNode,
    setTextRange,
} from "../factory/utilitiesPublic";
import {
    AllDecorators,
    Bundle,
    ClassDeclaration,
    ClassElement,
    ClassExpression,
    ClassLikeDeclaration,
    ConstructorDeclaration,
    Debug,
    Decorator,
    EmitFlags,
    EmitHint,
    EnumMember,
    Expression,
    GetAccessorDeclaration,
    Identifier,
<<<<<<< HEAD
=======
    idText,
    isBindingName,
    isBlock,
    isClassElement,
    isComputedPropertyName,
    isDecorator,
    isExpression,
    isGeneratedIdentifier,
    isHeritageClause,
    isIdentifier,
    isModifier,
    isParameter,
    isPrivateIdentifier,
    isPropertyDeclaration,
    isPropertyName,
    isSimpleInlineableExpression,
    isStatic,
    map,
>>>>>>> 10c7c452
    MethodDeclaration,
    ModifierFlags,
    Node,
    NodeArray,
    NodeCheckFlags,
    NodeFlags,
    ParameterDeclaration,
    PropertyDeclaration,
    ScriptTarget,
    SetAccessorDeclaration,
    SourceFile,
    Statement,
    SyntaxKind,
    TransformationContext,
    TransformFlags,
    VisitResult,
} from "../types";
import {
    childIsDecorated,
    classOrConstructorParameterIsDecorated,
    getEmitFlags,
    getEmitScriptTarget,
    hasAccessorModifier,
    hasDecorators,
    hasSyntacticModifier,
    isParameterDeclaration,
    isStatic,
    moveRangePastModifiers,
    nodeOrChildIsDecorated,
} from "../utilities";
import {
    idText,
    isBindingName,
    isClassElement,
    isExpression,
    isGeneratedIdentifier,
    isModifier,
    isPropertyName,
} from "../utilitiesPublic";
import {
    visitEachChild,
    visitNode,
    visitNodes,
} from "../visitorPublic";
import {
    chainBundle,
    getAllDecoratorsOfClass,
    getAllDecoratorsOfClassElement,
    getOriginalNodeId,
    isSimpleInlineableExpression,
} from "./utilities";

/** @internal */
export function transformLegacyDecorators(context: TransformationContext): (x: SourceFile | Bundle) => SourceFile | Bundle {
    const {
        factory,
        getEmitHelperFactory: emitHelpers,
        hoistVariableDeclaration,
    } = context;

    const resolver = context.getEmitResolver();
    const compilerOptions = context.getCompilerOptions();
    const languageVersion = getEmitScriptTarget(compilerOptions);

    // Save the previous transformation hooks.
    const previousOnSubstituteNode = context.onSubstituteNode;

    // Set new transformation hooks.
    context.onSubstituteNode = onSubstituteNode;

    /**
     * A map that keeps track of aliases created for classes with decorators to avoid issues
     * with the double-binding behavior of classes.
     */
    let classAliases: Identifier[];

    return chainBundle(context, transformSourceFile);

    function transformSourceFile(node: SourceFile) {
        const visited = visitEachChild(node, visitor, context);
        addEmitHelpers(visited, context.readEmitHelpers());
        return visited;
    }

    function modifierVisitor(node: Node): VisitResult<Node | undefined> {
        return isDecorator(node) ? undefined : node;
    }

    function visitor(node: Node): VisitResult<Node | undefined> {
        if (!(node.transformFlags & TransformFlags.ContainsDecorators)) {
            return node;
        }

        switch (node.kind) {
            case SyntaxKind.Decorator:
                // Decorators are elided. They will be emitted as part of `visitClassDeclaration`.
                return undefined;
            case SyntaxKind.ClassDeclaration:
                return visitClassDeclaration(node as ClassDeclaration);
            case SyntaxKind.ClassExpression:
                return visitClassExpression(node as ClassExpression);
            case SyntaxKind.Constructor:
                return visitConstructorDeclaration(node as ConstructorDeclaration);
            case SyntaxKind.MethodDeclaration:
                return visitMethodDeclaration(node as MethodDeclaration);
            case SyntaxKind.SetAccessor:
                return visitSetAccessorDeclaration(node as SetAccessorDeclaration);
            case SyntaxKind.GetAccessor:
                return visitGetAccessorDeclaration(node as GetAccessorDeclaration);
            case SyntaxKind.PropertyDeclaration:
                return visitPropertyDeclaration(node as PropertyDeclaration);
            case SyntaxKind.Parameter:
                return visitParameterDeclaration(node as ParameterDeclaration);
            default:
                return visitEachChild(node, visitor, context);
        }
    }

    function visitClassDeclaration(node: ClassDeclaration): VisitResult<Statement> {
        if (!(classOrConstructorParameterIsDecorated(node) || childIsDecorated(node))) return visitEachChild(node, visitor, context);

        const statements = hasDecorators(node) ?
            transformClassDeclarationWithClassDecorators(node, node.name) :
            transformClassDeclarationWithoutClassDecorators(node, node.name);

        if (statements.length > 1) {
            // Add a DeclarationMarker as a marker for the end of the declaration
            statements.push(factory.createEndOfDeclarationMarker(node));
            setEmitFlags(statements[0], getEmitFlags(statements[0]) | EmitFlags.HasEndOfDeclarationMarker);
        }

        return singleOrMany(statements);
    }

    function decoratorContainsPrivateIdentifierInExpression(decorator: Decorator) {
        return !!(decorator.transformFlags & TransformFlags.ContainsPrivateIdentifierInExpression);
    }

    function parameterDecoratorsContainPrivateIdentifierInExpression(parameterDecorators: readonly Decorator[] | undefined) {
        return some(parameterDecorators, decoratorContainsPrivateIdentifierInExpression);
    }

    function hasClassElementWithDecoratorContainingPrivateIdentifierInExpression(node: ClassDeclaration) {
        for (const member of node.members) {
            if (!canHaveDecorators(member)) continue;
            const allDecorators = getAllDecoratorsOfClassElement(member, node);
            if (some(allDecorators?.decorators, decoratorContainsPrivateIdentifierInExpression)) return true;
            if (some(allDecorators?.parameters, parameterDecoratorsContainPrivateIdentifierInExpression)) return true;
        }
        return false;
    }

    function transformDecoratorsOfClassElements(node: ClassDeclaration, members: NodeArray<ClassElement>) {
        let decorationStatements: Statement[] | undefined = [];
        addClassElementDecorationStatements(decorationStatements, node, /*isStatic*/ false);
        addClassElementDecorationStatements(decorationStatements, node, /*isStatic*/ true);
        if (hasClassElementWithDecoratorContainingPrivateIdentifierInExpression(node)) {
            members = setTextRange(factory.createNodeArray([
                ...members,
                factory.createClassStaticBlockDeclaration(
                    factory.createBlock(decorationStatements, /*multiLine*/ true)
                )
            ]), members);
            decorationStatements = undefined;
        }
        return { decorationStatements, members };
    }

    /**
     * Transforms a non-decorated class declaration.
     *
     * @param node A ClassDeclaration node.
     * @param name The name of the class.
     */
    function transformClassDeclarationWithoutClassDecorators(node: ClassDeclaration, name: Identifier | undefined) {
        //  ${modifiers} class ${name} ${heritageClauses} {
        //      ${members}
        //  }

        const modifiers = visitNodes(node.modifiers, modifierVisitor, isModifier);
        const heritageClauses = visitNodes(node.heritageClauses, visitor, isHeritageClause);
        let members = visitNodes(node.members, visitor, isClassElement);

        let decorationStatements: Statement[] | undefined = [];
        ({ members, decorationStatements } = transformDecoratorsOfClassElements(node, members));

        const updated = factory.updateClassDeclaration(
            node,
            modifiers,
            name,
            /*typeParameters*/ undefined,
            heritageClauses,
            members
        );

        return addRange([updated], decorationStatements);
    }

    /**
     * Transforms a decorated class declaration and appends the resulting statements. If
     * the class requires an alias to avoid issues with double-binding, the alias is returned.
     */
    function transformClassDeclarationWithClassDecorators(node: ClassDeclaration, name: Identifier | undefined) {
        // When we emit an ES6 class that has a class decorator, we must tailor the
        // emit to certain specific cases.
        //
        // In the simplest case, we emit the class declaration as a let declaration, and
        // evaluate decorators after the close of the class body:
        //
        //  [Example 1]
        //  ---------------------------------------------------------------------
        //  TypeScript                      | Javascript
        //  ---------------------------------------------------------------------
        //  @dec                            | let C = class C {
        //  class C {                       | }
        //  }                               | C = __decorate([dec], C);
        //  ---------------------------------------------------------------------
        //  @dec                            | let C = class C {
        //  export class C {                | }
        //  }                               | C = __decorate([dec], C);
        //                                  | export { C };
        //  ---------------------------------------------------------------------
        //
        // If a class declaration contains a reference to itself *inside* of the class body,
        // this introduces two bindings to the class: One outside of the class body, and one
        // inside of the class body. If we apply decorators as in [Example 1] above, there
        // is the possibility that the decorator `dec` will return a new value for the
        // constructor, which would result in the binding inside of the class no longer
        // pointing to the same reference as the binding outside of the class.
        //
        // As a result, we must instead rewrite all references to the class *inside* of the
        // class body to instead point to a local temporary alias for the class:
        //
        //  [Example 2]
        //  ---------------------------------------------------------------------
        //  TypeScript                      | Javascript
        //  ---------------------------------------------------------------------
        //  @dec                            | let C = C_1 = class C {
        //  class C {                       |   static x() { return C_1.y; }
        //    static x() { return C.y; }    | }
        //    static y = 1;                 | C.y = 1;
        //  }                               | C = C_1 = __decorate([dec], C);
        //                                  | var C_1;
        //  ---------------------------------------------------------------------
        //  @dec                            | let C = class C {
        //  export class C {                |   static x() { return C_1.y; }
        //    static x() { return C.y; }    | }
        //    static y = 1;                 | C.y = 1;
        //  }                               | C = C_1 = __decorate([dec], C);
        //                                  | export { C };
        //                                  | var C_1;
        //  ---------------------------------------------------------------------
        //
        // If a class declaration is the default export of a module, we instead emit
        // the export after the decorated declaration:
        //
        //  [Example 3]
        //  ---------------------------------------------------------------------
        //  TypeScript                      | Javascript
        //  ---------------------------------------------------------------------
        //  @dec                            | let default_1 = class {
        //  export default class {          | }
        //  }                               | default_1 = __decorate([dec], default_1);
        //                                  | export default default_1;
        //  ---------------------------------------------------------------------
        //  @dec                            | let C = class C {
        //  export default class C {        | }
        //  }                               | C = __decorate([dec], C);
        //                                  | export default C;
        //  ---------------------------------------------------------------------
        //
        // If the class declaration is the default export and a reference to itself
        // inside of the class body, we must emit both an alias for the class *and*
        // move the export after the declaration:
        //
        //  [Example 4]
        //  ---------------------------------------------------------------------
        //  TypeScript                      | Javascript
        //  ---------------------------------------------------------------------
        //  @dec                            | let C = class C {
        //  export default class C {        |   static x() { return C_1.y; }
        //    static x() { return C.y; }    | }
        //    static y = 1;                 | C.y = 1;
        //  }                               | C = C_1 = __decorate([dec], C);
        //                                  | export default C;
        //                                  | var C_1;
        //  ---------------------------------------------------------------------
        //

        const location = moveRangePastModifiers(node);
        const classAlias = getClassAliasIfNeeded(node);

        // When we transform to ES5/3 this will be moved inside an IIFE and should reference the name
        // without any block-scoped variable collision handling
        const declName = languageVersion <= ScriptTarget.ES2015 ?
            factory.getInternalName(node, /*allowComments*/ false, /*allowSourceMaps*/ true) :
            factory.getLocalName(node, /*allowComments*/ false, /*allowSourceMaps*/ true);

        //  ... = class ${name} ${heritageClauses} {
        //      ${members}
        //  }
        const heritageClauses = visitNodes(node.heritageClauses, visitor, isHeritageClause);
        let members = visitNodes(node.members, visitor, isClassElement);

        let decorationStatements: Statement[] | undefined = [];
        ({ members, decorationStatements } = transformDecoratorsOfClassElements(node, members));

        const classExpression = factory.createClassExpression(
            /*modifiers*/ undefined,
            name,
            /*typeParameters*/ undefined,
            heritageClauses,
            members);

        setOriginalNode(classExpression, node);
        setTextRange(classExpression, location);

        //  let ${name} = ${classExpression} where name is either declaredName if the class doesn't contain self-reference
        //                                         or decoratedClassAlias if the class contain self-reference.
        const statement = factory.createVariableStatement(
            /*modifiers*/ undefined,
            factory.createVariableDeclarationList([
                factory.createVariableDeclaration(
                    declName,
                    /*exclamationToken*/ undefined,
                    /*type*/ undefined,
                    classAlias ? factory.createAssignment(classAlias, classExpression) : classExpression
                )
            ], NodeFlags.Let)
        );
        setOriginalNode(statement, node);
        setTextRange(statement, location);
        setCommentRange(statement, node);

        const statements: Statement[] = [statement];
        addRange(statements, decorationStatements);
        addConstructorDecorationStatement(statements, node);
        return statements;
    }

    function visitClassExpression(node: ClassExpression) {
        // Legacy decorators were not supported on class expressions
        return factory.updateClassExpression(
            node,
            visitNodes(node.modifiers, modifierVisitor, isModifier),
            node.name,
            /*typeParameters*/ undefined,
            visitNodes(node.heritageClauses, visitor, isHeritageClause),
            visitNodes(node.members, visitor, isClassElement)
        );
    }

    function visitConstructorDeclaration(node: ConstructorDeclaration) {
        return factory.updateConstructorDeclaration(
            node,
            visitNodes(node.modifiers, modifierVisitor, isModifier),
            visitNodes(node.parameters, visitor, isParameter),
            visitNode(node.body, visitor, isBlock));
    }

    function finishClassElement(updated: ClassElement, original: ClassElement) {
        if (updated !== original) {
            // While we emit the source map for the node after skipping decorators and modifiers,
            // we need to emit the comments for the original range.
            setCommentRange(updated, original);
            setSourceMapRange(updated, moveRangePastModifiers(original));
        }
        return updated;
    }

    function visitMethodDeclaration(node: MethodDeclaration) {
        return finishClassElement(factory.updateMethodDeclaration(
            node,
            visitNodes(node.modifiers, modifierVisitor, isModifier),
            node.asteriskToken,
            Debug.checkDefined(visitNode(node.name, visitor, isPropertyName)),
            /*questionToken*/ undefined,
            /*typeParameters*/ undefined,
            visitNodes(node.parameters, visitor, isParameter),
            /*type*/ undefined,
            visitNode(node.body, visitor, isBlock)
        ), node);
    }

    function visitGetAccessorDeclaration(node: GetAccessorDeclaration) {
        return finishClassElement(factory.updateGetAccessorDeclaration(
            node,
            visitNodes(node.modifiers, modifierVisitor, isModifier),
            Debug.checkDefined(visitNode(node.name, visitor, isPropertyName)),
            visitNodes(node.parameters, visitor, isParameter),
            /*type*/ undefined,
            visitNode(node.body, visitor, isBlock)
        ), node);
    }

    function visitSetAccessorDeclaration(node: SetAccessorDeclaration) {
        return finishClassElement(factory.updateSetAccessorDeclaration(
            node,
            visitNodes(node.modifiers, modifierVisitor, isModifier),
            Debug.checkDefined(visitNode(node.name, visitor, isPropertyName)),
            visitNodes(node.parameters, visitor, isParameter),
            visitNode(node.body, visitor, isBlock)
        ), node);
    }

    function visitPropertyDeclaration(node: PropertyDeclaration) {
        if (node.flags & NodeFlags.Ambient || hasSyntacticModifier(node, ModifierFlags.Ambient)) {
            return undefined;
        }

        return finishClassElement(factory.updatePropertyDeclaration(
            node,
            visitNodes(node.modifiers, modifierVisitor, isModifier),
            Debug.checkDefined(visitNode(node.name, visitor, isPropertyName)),
            /*questionOrExclamationToken*/ undefined,
            /*type*/ undefined,
            visitNode(node.initializer, visitor, isExpression)
        ), node);
    }

    function visitParameterDeclaration(node: ParameterDeclaration) {
        const updated = factory.updateParameterDeclaration(
            node,
            elideNodes(factory, node.modifiers),
            node.dotDotDotToken,
            Debug.checkDefined(visitNode(node.name, visitor, isBindingName)),
            /*questionToken*/ undefined,
            /*type*/ undefined,
            visitNode(node.initializer, visitor, isExpression)
        );
        if (updated !== node) {
            // While we emit the source map for the node after skipping decorators and modifiers,
            // we need to emit the comments for the original range.
            setCommentRange(updated, node);
            setTextRange(updated, moveRangePastModifiers(node));
            setSourceMapRange(updated, moveRangePastModifiers(node));
            setEmitFlags(updated.name, EmitFlags.NoTrailingSourceMap);
        }
        return updated;
    }

    /**
     * Transforms all of the decorators for a declaration into an array of expressions.
     *
     * @param allDecorators An object containing all of the decorators for the declaration.
     */
    function transformAllDecoratorsOfDeclaration(allDecorators: AllDecorators | undefined) {
        if (!allDecorators) {
            return undefined;
        }

        const decoratorExpressions: Expression[] = [];
        addRange(decoratorExpressions, map(allDecorators.decorators, transformDecorator));
        addRange(decoratorExpressions, flatMap(allDecorators.parameters, transformDecoratorsOfParameter));
        return decoratorExpressions;
    }

    /**
     * Generates statements used to apply decorators to either the static or instance members
     * of a class.
     *
     * @param node The class node.
     * @param isStatic A value indicating whether to generate statements for static or
     *                 instance members.
     */
    function addClassElementDecorationStatements(statements: Statement[], node: ClassDeclaration, isStatic: boolean) {
        addRange(statements, map(generateClassElementDecorationExpressions(node, isStatic), expr => factory.createExpressionStatement(expr)));
    }

    /**
     * Determines whether a class member is either a static or an instance member of a class
     * that is decorated, or has parameters that are decorated.
     *
     * @param member The class member.
     */
    function isDecoratedClassElement(member: ClassElement, isStaticElement: boolean, parent: ClassLikeDeclaration) {
        return nodeOrChildIsDecorated(member, parent)
            && isStaticElement === isStatic(member);
    }

    /**
     * Gets either the static or instance members of a class that are decorated, or have
     * parameters that are decorated.
     *
     * @param node The class containing the member.
     * @param isStatic A value indicating whether to retrieve static or instance members of
     *                 the class.
     */
    function getDecoratedClassElements(node: ClassExpression | ClassDeclaration, isStatic: boolean): readonly ClassElement[] {
        return filter(node.members, m => isDecoratedClassElement(m, isStatic, node));
    }

    /**
     * Generates expressions used to apply decorators to either the static or instance members
     * of a class.
     *
     * @param node The class node.
     * @param isStatic A value indicating whether to generate expressions for static or
     *                 instance members.
     */
    function generateClassElementDecorationExpressions(node: ClassExpression | ClassDeclaration, isStatic: boolean) {
        const members = getDecoratedClassElements(node, isStatic);
        let expressions: Expression[] | undefined;
        for (const member of members) {
            expressions = append(expressions, generateClassElementDecorationExpression(node, member));
        }
        return expressions;
    }

    /**
     * Generates an expression used to evaluate class element decorators at runtime.
     *
     * @param node The class node that contains the member.
     * @param member The class member.
     */
    function generateClassElementDecorationExpression(node: ClassExpression | ClassDeclaration, member: ClassElement) {
        const allDecorators = getAllDecoratorsOfClassElement(member, node);
        const decoratorExpressions = transformAllDecoratorsOfDeclaration(allDecorators);
        if (!decoratorExpressions) {
            return undefined;
        }

        // Emit the call to __decorate. Given the following:
        //
        //   class C {
        //     @dec method(@dec2 x) {}
        //     @dec get accessor() {}
        //     @dec prop;
        //   }
        //
        // The emit for a method is:
        //
        //   __decorate([
        //       dec,
        //       __param(0, dec2),
        //       __metadata("design:type", Function),
        //       __metadata("design:paramtypes", [Object]),
        //       __metadata("design:returntype", void 0)
        //   ], C.prototype, "method", null);
        //
        // The emit for an accessor is:
        //
        //   __decorate([
        //       dec
        //   ], C.prototype, "accessor", null);
        //
        // The emit for a property is:
        //
        //   __decorate([
        //       dec
        //   ], C.prototype, "prop");
        //

        const prefix = getClassMemberPrefix(node, member);
        const memberName = getExpressionForPropertyName(member, /*generateNameForComputedPropertyName*/ !hasSyntacticModifier(member, ModifierFlags.Ambient));
        const descriptor = languageVersion > ScriptTarget.ES3
            ? isPropertyDeclaration(member) && !hasAccessorModifier(member)
                // We emit `void 0` here to indicate to `__decorate` that it can invoke `Object.defineProperty` directly, but that it
                // should not invoke `Object.getOwnPropertyDescriptor`.
                ? factory.createVoidZero()

                // We emit `null` here to indicate to `__decorate` that it can invoke `Object.getOwnPropertyDescriptor` directly.
                // We have this extra argument here so that we can inject an explicit property descriptor at a later date.
                : factory.createNull()
            : undefined;

        const helper = emitHelpers().createDecorateHelper(
            decoratorExpressions,
            prefix,
            memberName,
            descriptor
        );

        setEmitFlags(helper, EmitFlags.NoComments);
        setSourceMapRange(helper, moveRangePastModifiers(member));
        return helper;
    }

    /**
     * Generates a __decorate helper call for a class constructor.
     *
     * @param node The class node.
     */
    function addConstructorDecorationStatement(statements: Statement[], node: ClassDeclaration) {
        const expression = generateConstructorDecorationExpression(node);
        if (expression) {
            statements.push(setOriginalNode(factory.createExpressionStatement(expression), node));
        }
    }

    /**
     * Generates a __decorate helper call for a class constructor.
     *
     * @param node The class node.
     */
    function generateConstructorDecorationExpression(node: ClassExpression | ClassDeclaration) {
        const allDecorators = getAllDecoratorsOfClass(node);
        const decoratorExpressions = transformAllDecoratorsOfDeclaration(allDecorators);
        if (!decoratorExpressions) {
            return undefined;
        }

        const classAlias = classAliases && classAliases[getOriginalNodeId(node)];

        // When we transform to ES5/3 this will be moved inside an IIFE and should reference the name
        // without any block-scoped variable collision handling
        const localName = languageVersion <= ScriptTarget.ES2015 ?
            factory.getInternalName(node, /*allowComments*/ false, /*allowSourceMaps*/ true) :
            factory.getLocalName(node, /*allowComments*/ false, /*allowSourceMaps*/ true);
        const decorate = emitHelpers().createDecorateHelper(decoratorExpressions, localName);
        const expression = factory.createAssignment(localName, classAlias ? factory.createAssignment(classAlias, decorate) : decorate);
        setEmitFlags(expression, EmitFlags.NoComments);
        setSourceMapRange(expression, moveRangePastModifiers(node));
        return expression;
    }

    /**
     * Transforms a decorator into an expression.
     *
     * @param decorator The decorator node.
     */
    function transformDecorator(decorator: Decorator) {
        return Debug.checkDefined(visitNode(decorator.expression, visitor, isExpression));
    }

    /**
     * Transforms the decorators of a parameter.
     *
     * @param decorators The decorators for the parameter at the provided offset.
     * @param parameterOffset The offset of the parameter.
     */
    function transformDecoratorsOfParameter(decorators: readonly Decorator[] | undefined, parameterOffset: number) {
        let expressions: Expression[] | undefined;
        if (decorators) {
            expressions = [];
            for (const decorator of decorators) {
                const helper = emitHelpers().createParamHelper(
                    transformDecorator(decorator),
                    parameterOffset);
                setTextRange(helper, decorator.expression);
                setEmitFlags(helper, EmitFlags.NoComments);
                expressions.push(helper);
            }
        }

        return expressions;
    }

    /**
     * Gets an expression that represents a property name (for decorated properties or enums).
     * For a computed property, a name is generated for the node.
     *
     * @param member The member whose name should be converted into an expression.
     */
    function getExpressionForPropertyName(member: ClassElement | EnumMember, generateNameForComputedPropertyName: boolean): Expression {
        const name = member.name!;
        if (isPrivateIdentifier(name)) {
            return factory.createIdentifier("");
        }
        else if (isComputedPropertyName(name)) {
            return generateNameForComputedPropertyName && !isSimpleInlineableExpression(name.expression)
                ? factory.getGeneratedNameForNode(name)
                : name.expression;
        }
        else if (isIdentifier(name)) {
            return factory.createStringLiteral(idText(name));
        }
        else {
            return factory.cloneNode(name);
        }
    }

    function enableSubstitutionForClassAliases() {
        if (!classAliases) {
            // We need to enable substitutions for identifiers. This allows us to
            // substitute class names inside of a class declaration.
            context.enableSubstitution(SyntaxKind.Identifier);

            // Keep track of class aliases.
            classAliases = [];
        }
    }

    /**
     * Gets a local alias for a class declaration if it is a decorated class with an internal
     * reference to the static side of the class. This is necessary to avoid issues with
     * double-binding semantics for the class name.
     */
    function getClassAliasIfNeeded(node: ClassDeclaration) {
        if (resolver.getNodeCheckFlags(node) & NodeCheckFlags.ClassWithConstructorReference) {
            enableSubstitutionForClassAliases();
            const classAlias = factory.createUniqueName(node.name && !isGeneratedIdentifier(node.name) ? idText(node.name) : "default");
            classAliases[getOriginalNodeId(node)] = classAlias;
            hoistVariableDeclaration(classAlias);
            return classAlias;
        }
    }

    function getClassPrototype(node: ClassExpression | ClassDeclaration) {
        return factory.createPropertyAccessExpression(factory.getDeclarationName(node), "prototype");
    }

    function getClassMemberPrefix(node: ClassExpression | ClassDeclaration, member: ClassElement) {
        return isStatic(member)
            ? factory.getDeclarationName(node)
            : getClassPrototype(node);
    }

    /**
     * Hooks node substitutions.
     *
     * @param hint A hint as to the intended usage of the node.
     * @param node The node to substitute.
     */
    function onSubstituteNode(hint: EmitHint, node: Node) {
        node = previousOnSubstituteNode(hint, node);
        if (hint === EmitHint.Expression) {
            return substituteExpression(node as Expression);
        }
        return node;
    }

    function substituteExpression(node: Expression) {
        switch (node.kind) {
            case SyntaxKind.Identifier:
                return substituteExpressionIdentifier(node as Identifier);
        }

        return node;
    }

    function substituteExpressionIdentifier(node: Identifier): Expression {
        return trySubstituteClassAlias(node)
            ?? node;
    }

    function trySubstituteClassAlias(node: Identifier): Expression | undefined {
        if (classAliases) {
            if (resolver.getNodeCheckFlags(node) & NodeCheckFlags.ConstructorReferenceInClass) {
                // Due to the emit for class decorators, any reference to the class from inside of the class body
                // must instead be rewritten to point to a temporary variable to avoid issues with the double-bind
                // behavior of class names in ES6.
                // Also, when emitting statics for class expressions, we must substitute a class alias for
                // constructor references in static property initializers.
                const declaration = resolver.getReferencedValueDeclaration(node);
                if (declaration) {
                    const classAlias = classAliases[declaration.id!]; // TODO: GH#18217
                    if (classAlias) {
                        const clone = factory.cloneNode(classAlias);
                        setSourceMapRange(clone, node);
                        setCommentRange(clone, node);
                        return clone;
                    }
                }
            }
        }

        return undefined;
    }
}

<|MERGE_RESOLUTION|>--- conflicted
+++ resolved
@@ -1,828 +1,807 @@
-import {
-    addRange,
-    append,
-    filter,
-    flatMap,
-    map,
-    singleOrMany,
-    some,
-} from "../core";
-import {
-    addEmitHelpers,
-    setCommentRange,
-    setEmitFlags,
-    setSourceMapRange,
-} from "../factory/emitNode";
-import {
-    isBlock,
-    isComputedPropertyName,
-    isDecorator,
-    isHeritageClause,
-    isIdentifier,
-    isPrivateIdentifier,
-    isPropertyDeclaration,
-} from "../factory/nodeTests";
-import { elideNodes } from "../factory/utilities";
-import {
-    canHaveDecorators,
-    setOriginalNode,
-    setTextRange,
-} from "../factory/utilitiesPublic";
-import {
-    AllDecorators,
-    Bundle,
-    ClassDeclaration,
-    ClassElement,
-    ClassExpression,
-    ClassLikeDeclaration,
-    ConstructorDeclaration,
-    Debug,
-    Decorator,
-    EmitFlags,
-    EmitHint,
-    EnumMember,
-    Expression,
-    GetAccessorDeclaration,
-    Identifier,
-<<<<<<< HEAD
-=======
-    idText,
-    isBindingName,
-    isBlock,
-    isClassElement,
-    isComputedPropertyName,
-    isDecorator,
-    isExpression,
-    isGeneratedIdentifier,
-    isHeritageClause,
-    isIdentifier,
-    isModifier,
-    isParameter,
-    isPrivateIdentifier,
-    isPropertyDeclaration,
-    isPropertyName,
-    isSimpleInlineableExpression,
-    isStatic,
-    map,
->>>>>>> 10c7c452
-    MethodDeclaration,
-    ModifierFlags,
-    Node,
-    NodeArray,
-    NodeCheckFlags,
-    NodeFlags,
-    ParameterDeclaration,
-    PropertyDeclaration,
-    ScriptTarget,
-    SetAccessorDeclaration,
-    SourceFile,
-    Statement,
-    SyntaxKind,
-    TransformationContext,
-    TransformFlags,
-    VisitResult,
-} from "../types";
-import {
-    childIsDecorated,
-    classOrConstructorParameterIsDecorated,
-    getEmitFlags,
-    getEmitScriptTarget,
-    hasAccessorModifier,
-    hasDecorators,
-    hasSyntacticModifier,
-    isParameterDeclaration,
-    isStatic,
-    moveRangePastModifiers,
-    nodeOrChildIsDecorated,
-} from "../utilities";
-import {
-    idText,
-    isBindingName,
-    isClassElement,
-    isExpression,
-    isGeneratedIdentifier,
-    isModifier,
-    isPropertyName,
-} from "../utilitiesPublic";
-import {
-    visitEachChild,
-    visitNode,
-    visitNodes,
-} from "../visitorPublic";
-import {
-    chainBundle,
-    getAllDecoratorsOfClass,
-    getAllDecoratorsOfClassElement,
-    getOriginalNodeId,
-    isSimpleInlineableExpression,
-} from "./utilities";
-
-/** @internal */
-export function transformLegacyDecorators(context: TransformationContext): (x: SourceFile | Bundle) => SourceFile | Bundle {
-    const {
-        factory,
-        getEmitHelperFactory: emitHelpers,
-        hoistVariableDeclaration,
-    } = context;
-
-    const resolver = context.getEmitResolver();
-    const compilerOptions = context.getCompilerOptions();
-    const languageVersion = getEmitScriptTarget(compilerOptions);
-
-    // Save the previous transformation hooks.
-    const previousOnSubstituteNode = context.onSubstituteNode;
-
-    // Set new transformation hooks.
-    context.onSubstituteNode = onSubstituteNode;
-
-    /**
-     * A map that keeps track of aliases created for classes with decorators to avoid issues
-     * with the double-binding behavior of classes.
-     */
-    let classAliases: Identifier[];
-
-    return chainBundle(context, transformSourceFile);
-
-    function transformSourceFile(node: SourceFile) {
-        const visited = visitEachChild(node, visitor, context);
-        addEmitHelpers(visited, context.readEmitHelpers());
-        return visited;
-    }
-
-    function modifierVisitor(node: Node): VisitResult<Node | undefined> {
-        return isDecorator(node) ? undefined : node;
-    }
-
-    function visitor(node: Node): VisitResult<Node | undefined> {
-        if (!(node.transformFlags & TransformFlags.ContainsDecorators)) {
-            return node;
-        }
-
-        switch (node.kind) {
-            case SyntaxKind.Decorator:
-                // Decorators are elided. They will be emitted as part of `visitClassDeclaration`.
-                return undefined;
-            case SyntaxKind.ClassDeclaration:
-                return visitClassDeclaration(node as ClassDeclaration);
-            case SyntaxKind.ClassExpression:
-                return visitClassExpression(node as ClassExpression);
-            case SyntaxKind.Constructor:
-                return visitConstructorDeclaration(node as ConstructorDeclaration);
-            case SyntaxKind.MethodDeclaration:
-                return visitMethodDeclaration(node as MethodDeclaration);
-            case SyntaxKind.SetAccessor:
-                return visitSetAccessorDeclaration(node as SetAccessorDeclaration);
-            case SyntaxKind.GetAccessor:
-                return visitGetAccessorDeclaration(node as GetAccessorDeclaration);
-            case SyntaxKind.PropertyDeclaration:
-                return visitPropertyDeclaration(node as PropertyDeclaration);
-            case SyntaxKind.Parameter:
-                return visitParameterDeclaration(node as ParameterDeclaration);
-            default:
-                return visitEachChild(node, visitor, context);
-        }
-    }
-
-    function visitClassDeclaration(node: ClassDeclaration): VisitResult<Statement> {
-        if (!(classOrConstructorParameterIsDecorated(node) || childIsDecorated(node))) return visitEachChild(node, visitor, context);
-
-        const statements = hasDecorators(node) ?
-            transformClassDeclarationWithClassDecorators(node, node.name) :
-            transformClassDeclarationWithoutClassDecorators(node, node.name);
-
-        if (statements.length > 1) {
-            // Add a DeclarationMarker as a marker for the end of the declaration
-            statements.push(factory.createEndOfDeclarationMarker(node));
-            setEmitFlags(statements[0], getEmitFlags(statements[0]) | EmitFlags.HasEndOfDeclarationMarker);
-        }
-
-        return singleOrMany(statements);
-    }
-
-    function decoratorContainsPrivateIdentifierInExpression(decorator: Decorator) {
-        return !!(decorator.transformFlags & TransformFlags.ContainsPrivateIdentifierInExpression);
-    }
-
-    function parameterDecoratorsContainPrivateIdentifierInExpression(parameterDecorators: readonly Decorator[] | undefined) {
-        return some(parameterDecorators, decoratorContainsPrivateIdentifierInExpression);
-    }
-
-    function hasClassElementWithDecoratorContainingPrivateIdentifierInExpression(node: ClassDeclaration) {
-        for (const member of node.members) {
-            if (!canHaveDecorators(member)) continue;
-            const allDecorators = getAllDecoratorsOfClassElement(member, node);
-            if (some(allDecorators?.decorators, decoratorContainsPrivateIdentifierInExpression)) return true;
-            if (some(allDecorators?.parameters, parameterDecoratorsContainPrivateIdentifierInExpression)) return true;
-        }
-        return false;
-    }
-
-    function transformDecoratorsOfClassElements(node: ClassDeclaration, members: NodeArray<ClassElement>) {
-        let decorationStatements: Statement[] | undefined = [];
-        addClassElementDecorationStatements(decorationStatements, node, /*isStatic*/ false);
-        addClassElementDecorationStatements(decorationStatements, node, /*isStatic*/ true);
-        if (hasClassElementWithDecoratorContainingPrivateIdentifierInExpression(node)) {
-            members = setTextRange(factory.createNodeArray([
-                ...members,
-                factory.createClassStaticBlockDeclaration(
-                    factory.createBlock(decorationStatements, /*multiLine*/ true)
-                )
-            ]), members);
-            decorationStatements = undefined;
-        }
-        return { decorationStatements, members };
-    }
-
-    /**
-     * Transforms a non-decorated class declaration.
-     *
-     * @param node A ClassDeclaration node.
-     * @param name The name of the class.
-     */
-    function transformClassDeclarationWithoutClassDecorators(node: ClassDeclaration, name: Identifier | undefined) {
-        //  ${modifiers} class ${name} ${heritageClauses} {
-        //      ${members}
-        //  }
-
-        const modifiers = visitNodes(node.modifiers, modifierVisitor, isModifier);
-        const heritageClauses = visitNodes(node.heritageClauses, visitor, isHeritageClause);
-        let members = visitNodes(node.members, visitor, isClassElement);
-
-        let decorationStatements: Statement[] | undefined = [];
-        ({ members, decorationStatements } = transformDecoratorsOfClassElements(node, members));
-
-        const updated = factory.updateClassDeclaration(
-            node,
-            modifiers,
-            name,
-            /*typeParameters*/ undefined,
-            heritageClauses,
-            members
-        );
-
-        return addRange([updated], decorationStatements);
-    }
-
-    /**
-     * Transforms a decorated class declaration and appends the resulting statements. If
-     * the class requires an alias to avoid issues with double-binding, the alias is returned.
-     */
-    function transformClassDeclarationWithClassDecorators(node: ClassDeclaration, name: Identifier | undefined) {
-        // When we emit an ES6 class that has a class decorator, we must tailor the
-        // emit to certain specific cases.
-        //
-        // In the simplest case, we emit the class declaration as a let declaration, and
-        // evaluate decorators after the close of the class body:
-        //
-        //  [Example 1]
-        //  ---------------------------------------------------------------------
-        //  TypeScript                      | Javascript
-        //  ---------------------------------------------------------------------
-        //  @dec                            | let C = class C {
-        //  class C {                       | }
-        //  }                               | C = __decorate([dec], C);
-        //  ---------------------------------------------------------------------
-        //  @dec                            | let C = class C {
-        //  export class C {                | }
-        //  }                               | C = __decorate([dec], C);
-        //                                  | export { C };
-        //  ---------------------------------------------------------------------
-        //
-        // If a class declaration contains a reference to itself *inside* of the class body,
-        // this introduces two bindings to the class: One outside of the class body, and one
-        // inside of the class body. If we apply decorators as in [Example 1] above, there
-        // is the possibility that the decorator `dec` will return a new value for the
-        // constructor, which would result in the binding inside of the class no longer
-        // pointing to the same reference as the binding outside of the class.
-        //
-        // As a result, we must instead rewrite all references to the class *inside* of the
-        // class body to instead point to a local temporary alias for the class:
-        //
-        //  [Example 2]
-        //  ---------------------------------------------------------------------
-        //  TypeScript                      | Javascript
-        //  ---------------------------------------------------------------------
-        //  @dec                            | let C = C_1 = class C {
-        //  class C {                       |   static x() { return C_1.y; }
-        //    static x() { return C.y; }    | }
-        //    static y = 1;                 | C.y = 1;
-        //  }                               | C = C_1 = __decorate([dec], C);
-        //                                  | var C_1;
-        //  ---------------------------------------------------------------------
-        //  @dec                            | let C = class C {
-        //  export class C {                |   static x() { return C_1.y; }
-        //    static x() { return C.y; }    | }
-        //    static y = 1;                 | C.y = 1;
-        //  }                               | C = C_1 = __decorate([dec], C);
-        //                                  | export { C };
-        //                                  | var C_1;
-        //  ---------------------------------------------------------------------
-        //
-        // If a class declaration is the default export of a module, we instead emit
-        // the export after the decorated declaration:
-        //
-        //  [Example 3]
-        //  ---------------------------------------------------------------------
-        //  TypeScript                      | Javascript
-        //  ---------------------------------------------------------------------
-        //  @dec                            | let default_1 = class {
-        //  export default class {          | }
-        //  }                               | default_1 = __decorate([dec], default_1);
-        //                                  | export default default_1;
-        //  ---------------------------------------------------------------------
-        //  @dec                            | let C = class C {
-        //  export default class C {        | }
-        //  }                               | C = __decorate([dec], C);
-        //                                  | export default C;
-        //  ---------------------------------------------------------------------
-        //
-        // If the class declaration is the default export and a reference to itself
-        // inside of the class body, we must emit both an alias for the class *and*
-        // move the export after the declaration:
-        //
-        //  [Example 4]
-        //  ---------------------------------------------------------------------
-        //  TypeScript                      | Javascript
-        //  ---------------------------------------------------------------------
-        //  @dec                            | let C = class C {
-        //  export default class C {        |   static x() { return C_1.y; }
-        //    static x() { return C.y; }    | }
-        //    static y = 1;                 | C.y = 1;
-        //  }                               | C = C_1 = __decorate([dec], C);
-        //                                  | export default C;
-        //                                  | var C_1;
-        //  ---------------------------------------------------------------------
-        //
-
-        const location = moveRangePastModifiers(node);
-        const classAlias = getClassAliasIfNeeded(node);
-
-        // When we transform to ES5/3 this will be moved inside an IIFE and should reference the name
-        // without any block-scoped variable collision handling
-        const declName = languageVersion <= ScriptTarget.ES2015 ?
-            factory.getInternalName(node, /*allowComments*/ false, /*allowSourceMaps*/ true) :
-            factory.getLocalName(node, /*allowComments*/ false, /*allowSourceMaps*/ true);
-
-        //  ... = class ${name} ${heritageClauses} {
-        //      ${members}
-        //  }
-        const heritageClauses = visitNodes(node.heritageClauses, visitor, isHeritageClause);
-        let members = visitNodes(node.members, visitor, isClassElement);
-
-        let decorationStatements: Statement[] | undefined = [];
-        ({ members, decorationStatements } = transformDecoratorsOfClassElements(node, members));
-
-        const classExpression = factory.createClassExpression(
-            /*modifiers*/ undefined,
-            name,
-            /*typeParameters*/ undefined,
-            heritageClauses,
-            members);
-
-        setOriginalNode(classExpression, node);
-        setTextRange(classExpression, location);
-
-        //  let ${name} = ${classExpression} where name is either declaredName if the class doesn't contain self-reference
-        //                                         or decoratedClassAlias if the class contain self-reference.
-        const statement = factory.createVariableStatement(
-            /*modifiers*/ undefined,
-            factory.createVariableDeclarationList([
-                factory.createVariableDeclaration(
-                    declName,
-                    /*exclamationToken*/ undefined,
-                    /*type*/ undefined,
-                    classAlias ? factory.createAssignment(classAlias, classExpression) : classExpression
-                )
-            ], NodeFlags.Let)
-        );
-        setOriginalNode(statement, node);
-        setTextRange(statement, location);
-        setCommentRange(statement, node);
-
-        const statements: Statement[] = [statement];
-        addRange(statements, decorationStatements);
-        addConstructorDecorationStatement(statements, node);
-        return statements;
-    }
-
-    function visitClassExpression(node: ClassExpression) {
-        // Legacy decorators were not supported on class expressions
-        return factory.updateClassExpression(
-            node,
-            visitNodes(node.modifiers, modifierVisitor, isModifier),
-            node.name,
-            /*typeParameters*/ undefined,
-            visitNodes(node.heritageClauses, visitor, isHeritageClause),
-            visitNodes(node.members, visitor, isClassElement)
-        );
-    }
-
-    function visitConstructorDeclaration(node: ConstructorDeclaration) {
-        return factory.updateConstructorDeclaration(
-            node,
-            visitNodes(node.modifiers, modifierVisitor, isModifier),
-            visitNodes(node.parameters, visitor, isParameter),
-            visitNode(node.body, visitor, isBlock));
-    }
-
-    function finishClassElement(updated: ClassElement, original: ClassElement) {
-        if (updated !== original) {
-            // While we emit the source map for the node after skipping decorators and modifiers,
-            // we need to emit the comments for the original range.
-            setCommentRange(updated, original);
-            setSourceMapRange(updated, moveRangePastModifiers(original));
-        }
-        return updated;
-    }
-
-    function visitMethodDeclaration(node: MethodDeclaration) {
-        return finishClassElement(factory.updateMethodDeclaration(
-            node,
-            visitNodes(node.modifiers, modifierVisitor, isModifier),
-            node.asteriskToken,
-            Debug.checkDefined(visitNode(node.name, visitor, isPropertyName)),
-            /*questionToken*/ undefined,
-            /*typeParameters*/ undefined,
-            visitNodes(node.parameters, visitor, isParameter),
-            /*type*/ undefined,
-            visitNode(node.body, visitor, isBlock)
-        ), node);
-    }
-
-    function visitGetAccessorDeclaration(node: GetAccessorDeclaration) {
-        return finishClassElement(factory.updateGetAccessorDeclaration(
-            node,
-            visitNodes(node.modifiers, modifierVisitor, isModifier),
-            Debug.checkDefined(visitNode(node.name, visitor, isPropertyName)),
-            visitNodes(node.parameters, visitor, isParameter),
-            /*type*/ undefined,
-            visitNode(node.body, visitor, isBlock)
-        ), node);
-    }
-
-    function visitSetAccessorDeclaration(node: SetAccessorDeclaration) {
-        return finishClassElement(factory.updateSetAccessorDeclaration(
-            node,
-            visitNodes(node.modifiers, modifierVisitor, isModifier),
-            Debug.checkDefined(visitNode(node.name, visitor, isPropertyName)),
-            visitNodes(node.parameters, visitor, isParameter),
-            visitNode(node.body, visitor, isBlock)
-        ), node);
-    }
-
-    function visitPropertyDeclaration(node: PropertyDeclaration) {
-        if (node.flags & NodeFlags.Ambient || hasSyntacticModifier(node, ModifierFlags.Ambient)) {
-            return undefined;
-        }
-
-        return finishClassElement(factory.updatePropertyDeclaration(
-            node,
-            visitNodes(node.modifiers, modifierVisitor, isModifier),
-            Debug.checkDefined(visitNode(node.name, visitor, isPropertyName)),
-            /*questionOrExclamationToken*/ undefined,
-            /*type*/ undefined,
-            visitNode(node.initializer, visitor, isExpression)
-        ), node);
-    }
-
-    function visitParameterDeclaration(node: ParameterDeclaration) {
-        const updated = factory.updateParameterDeclaration(
-            node,
-            elideNodes(factory, node.modifiers),
-            node.dotDotDotToken,
-            Debug.checkDefined(visitNode(node.name, visitor, isBindingName)),
-            /*questionToken*/ undefined,
-            /*type*/ undefined,
-            visitNode(node.initializer, visitor, isExpression)
-        );
-        if (updated !== node) {
-            // While we emit the source map for the node after skipping decorators and modifiers,
-            // we need to emit the comments for the original range.
-            setCommentRange(updated, node);
-            setTextRange(updated, moveRangePastModifiers(node));
-            setSourceMapRange(updated, moveRangePastModifiers(node));
-            setEmitFlags(updated.name, EmitFlags.NoTrailingSourceMap);
-        }
-        return updated;
-    }
-
-    /**
-     * Transforms all of the decorators for a declaration into an array of expressions.
-     *
-     * @param allDecorators An object containing all of the decorators for the declaration.
-     */
-    function transformAllDecoratorsOfDeclaration(allDecorators: AllDecorators | undefined) {
-        if (!allDecorators) {
-            return undefined;
-        }
-
-        const decoratorExpressions: Expression[] = [];
-        addRange(decoratorExpressions, map(allDecorators.decorators, transformDecorator));
-        addRange(decoratorExpressions, flatMap(allDecorators.parameters, transformDecoratorsOfParameter));
-        return decoratorExpressions;
-    }
-
-    /**
-     * Generates statements used to apply decorators to either the static or instance members
-     * of a class.
-     *
-     * @param node The class node.
-     * @param isStatic A value indicating whether to generate statements for static or
-     *                 instance members.
-     */
-    function addClassElementDecorationStatements(statements: Statement[], node: ClassDeclaration, isStatic: boolean) {
-        addRange(statements, map(generateClassElementDecorationExpressions(node, isStatic), expr => factory.createExpressionStatement(expr)));
-    }
-
-    /**
-     * Determines whether a class member is either a static or an instance member of a class
-     * that is decorated, or has parameters that are decorated.
-     *
-     * @param member The class member.
-     */
-    function isDecoratedClassElement(member: ClassElement, isStaticElement: boolean, parent: ClassLikeDeclaration) {
-        return nodeOrChildIsDecorated(member, parent)
-            && isStaticElement === isStatic(member);
-    }
-
-    /**
-     * Gets either the static or instance members of a class that are decorated, or have
-     * parameters that are decorated.
-     *
-     * @param node The class containing the member.
-     * @param isStatic A value indicating whether to retrieve static or instance members of
-     *                 the class.
-     */
-    function getDecoratedClassElements(node: ClassExpression | ClassDeclaration, isStatic: boolean): readonly ClassElement[] {
-        return filter(node.members, m => isDecoratedClassElement(m, isStatic, node));
-    }
-
-    /**
-     * Generates expressions used to apply decorators to either the static or instance members
-     * of a class.
-     *
-     * @param node The class node.
-     * @param isStatic A value indicating whether to generate expressions for static or
-     *                 instance members.
-     */
-    function generateClassElementDecorationExpressions(node: ClassExpression | ClassDeclaration, isStatic: boolean) {
-        const members = getDecoratedClassElements(node, isStatic);
-        let expressions: Expression[] | undefined;
-        for (const member of members) {
-            expressions = append(expressions, generateClassElementDecorationExpression(node, member));
-        }
-        return expressions;
-    }
-
-    /**
-     * Generates an expression used to evaluate class element decorators at runtime.
-     *
-     * @param node The class node that contains the member.
-     * @param member The class member.
-     */
-    function generateClassElementDecorationExpression(node: ClassExpression | ClassDeclaration, member: ClassElement) {
-        const allDecorators = getAllDecoratorsOfClassElement(member, node);
-        const decoratorExpressions = transformAllDecoratorsOfDeclaration(allDecorators);
-        if (!decoratorExpressions) {
-            return undefined;
-        }
-
-        // Emit the call to __decorate. Given the following:
-        //
-        //   class C {
-        //     @dec method(@dec2 x) {}
-        //     @dec get accessor() {}
-        //     @dec prop;
-        //   }
-        //
-        // The emit for a method is:
-        //
-        //   __decorate([
-        //       dec,
-        //       __param(0, dec2),
-        //       __metadata("design:type", Function),
-        //       __metadata("design:paramtypes", [Object]),
-        //       __metadata("design:returntype", void 0)
-        //   ], C.prototype, "method", null);
-        //
-        // The emit for an accessor is:
-        //
-        //   __decorate([
-        //       dec
-        //   ], C.prototype, "accessor", null);
-        //
-        // The emit for a property is:
-        //
-        //   __decorate([
-        //       dec
-        //   ], C.prototype, "prop");
-        //
-
-        const prefix = getClassMemberPrefix(node, member);
-        const memberName = getExpressionForPropertyName(member, /*generateNameForComputedPropertyName*/ !hasSyntacticModifier(member, ModifierFlags.Ambient));
-        const descriptor = languageVersion > ScriptTarget.ES3
-            ? isPropertyDeclaration(member) && !hasAccessorModifier(member)
-                // We emit `void 0` here to indicate to `__decorate` that it can invoke `Object.defineProperty` directly, but that it
-                // should not invoke `Object.getOwnPropertyDescriptor`.
-                ? factory.createVoidZero()
-
-                // We emit `null` here to indicate to `__decorate` that it can invoke `Object.getOwnPropertyDescriptor` directly.
-                // We have this extra argument here so that we can inject an explicit property descriptor at a later date.
-                : factory.createNull()
-            : undefined;
-
-        const helper = emitHelpers().createDecorateHelper(
-            decoratorExpressions,
-            prefix,
-            memberName,
-            descriptor
-        );
-
-        setEmitFlags(helper, EmitFlags.NoComments);
-        setSourceMapRange(helper, moveRangePastModifiers(member));
-        return helper;
-    }
-
-    /**
-     * Generates a __decorate helper call for a class constructor.
-     *
-     * @param node The class node.
-     */
-    function addConstructorDecorationStatement(statements: Statement[], node: ClassDeclaration) {
-        const expression = generateConstructorDecorationExpression(node);
-        if (expression) {
-            statements.push(setOriginalNode(factory.createExpressionStatement(expression), node));
-        }
-    }
-
-    /**
-     * Generates a __decorate helper call for a class constructor.
-     *
-     * @param node The class node.
-     */
-    function generateConstructorDecorationExpression(node: ClassExpression | ClassDeclaration) {
-        const allDecorators = getAllDecoratorsOfClass(node);
-        const decoratorExpressions = transformAllDecoratorsOfDeclaration(allDecorators);
-        if (!decoratorExpressions) {
-            return undefined;
-        }
-
-        const classAlias = classAliases && classAliases[getOriginalNodeId(node)];
-
-        // When we transform to ES5/3 this will be moved inside an IIFE and should reference the name
-        // without any block-scoped variable collision handling
-        const localName = languageVersion <= ScriptTarget.ES2015 ?
-            factory.getInternalName(node, /*allowComments*/ false, /*allowSourceMaps*/ true) :
-            factory.getLocalName(node, /*allowComments*/ false, /*allowSourceMaps*/ true);
-        const decorate = emitHelpers().createDecorateHelper(decoratorExpressions, localName);
-        const expression = factory.createAssignment(localName, classAlias ? factory.createAssignment(classAlias, decorate) : decorate);
-        setEmitFlags(expression, EmitFlags.NoComments);
-        setSourceMapRange(expression, moveRangePastModifiers(node));
-        return expression;
-    }
-
-    /**
-     * Transforms a decorator into an expression.
-     *
-     * @param decorator The decorator node.
-     */
-    function transformDecorator(decorator: Decorator) {
-        return Debug.checkDefined(visitNode(decorator.expression, visitor, isExpression));
-    }
-
-    /**
-     * Transforms the decorators of a parameter.
-     *
-     * @param decorators The decorators for the parameter at the provided offset.
-     * @param parameterOffset The offset of the parameter.
-     */
-    function transformDecoratorsOfParameter(decorators: readonly Decorator[] | undefined, parameterOffset: number) {
-        let expressions: Expression[] | undefined;
-        if (decorators) {
-            expressions = [];
-            for (const decorator of decorators) {
-                const helper = emitHelpers().createParamHelper(
-                    transformDecorator(decorator),
-                    parameterOffset);
-                setTextRange(helper, decorator.expression);
-                setEmitFlags(helper, EmitFlags.NoComments);
-                expressions.push(helper);
-            }
-        }
-
-        return expressions;
-    }
-
-    /**
-     * Gets an expression that represents a property name (for decorated properties or enums).
-     * For a computed property, a name is generated for the node.
-     *
-     * @param member The member whose name should be converted into an expression.
-     */
-    function getExpressionForPropertyName(member: ClassElement | EnumMember, generateNameForComputedPropertyName: boolean): Expression {
-        const name = member.name!;
-        if (isPrivateIdentifier(name)) {
-            return factory.createIdentifier("");
-        }
-        else if (isComputedPropertyName(name)) {
-            return generateNameForComputedPropertyName && !isSimpleInlineableExpression(name.expression)
-                ? factory.getGeneratedNameForNode(name)
-                : name.expression;
-        }
-        else if (isIdentifier(name)) {
-            return factory.createStringLiteral(idText(name));
-        }
-        else {
-            return factory.cloneNode(name);
-        }
-    }
-
-    function enableSubstitutionForClassAliases() {
-        if (!classAliases) {
-            // We need to enable substitutions for identifiers. This allows us to
-            // substitute class names inside of a class declaration.
-            context.enableSubstitution(SyntaxKind.Identifier);
-
-            // Keep track of class aliases.
-            classAliases = [];
-        }
-    }
-
-    /**
-     * Gets a local alias for a class declaration if it is a decorated class with an internal
-     * reference to the static side of the class. This is necessary to avoid issues with
-     * double-binding semantics for the class name.
-     */
-    function getClassAliasIfNeeded(node: ClassDeclaration) {
-        if (resolver.getNodeCheckFlags(node) & NodeCheckFlags.ClassWithConstructorReference) {
-            enableSubstitutionForClassAliases();
-            const classAlias = factory.createUniqueName(node.name && !isGeneratedIdentifier(node.name) ? idText(node.name) : "default");
-            classAliases[getOriginalNodeId(node)] = classAlias;
-            hoistVariableDeclaration(classAlias);
-            return classAlias;
-        }
-    }
-
-    function getClassPrototype(node: ClassExpression | ClassDeclaration) {
-        return factory.createPropertyAccessExpression(factory.getDeclarationName(node), "prototype");
-    }
-
-    function getClassMemberPrefix(node: ClassExpression | ClassDeclaration, member: ClassElement) {
-        return isStatic(member)
-            ? factory.getDeclarationName(node)
-            : getClassPrototype(node);
-    }
-
-    /**
-     * Hooks node substitutions.
-     *
-     * @param hint A hint as to the intended usage of the node.
-     * @param node The node to substitute.
-     */
-    function onSubstituteNode(hint: EmitHint, node: Node) {
-        node = previousOnSubstituteNode(hint, node);
-        if (hint === EmitHint.Expression) {
-            return substituteExpression(node as Expression);
-        }
-        return node;
-    }
-
-    function substituteExpression(node: Expression) {
-        switch (node.kind) {
-            case SyntaxKind.Identifier:
-                return substituteExpressionIdentifier(node as Identifier);
-        }
-
-        return node;
-    }
-
-    function substituteExpressionIdentifier(node: Identifier): Expression {
-        return trySubstituteClassAlias(node)
-            ?? node;
-    }
-
-    function trySubstituteClassAlias(node: Identifier): Expression | undefined {
-        if (classAliases) {
-            if (resolver.getNodeCheckFlags(node) & NodeCheckFlags.ConstructorReferenceInClass) {
-                // Due to the emit for class decorators, any reference to the class from inside of the class body
-                // must instead be rewritten to point to a temporary variable to avoid issues with the double-bind
-                // behavior of class names in ES6.
-                // Also, when emitting statics for class expressions, we must substitute a class alias for
-                // constructor references in static property initializers.
-                const declaration = resolver.getReferencedValueDeclaration(node);
-                if (declaration) {
-                    const classAlias = classAliases[declaration.id!]; // TODO: GH#18217
-                    if (classAlias) {
-                        const clone = factory.cloneNode(classAlias);
-                        setSourceMapRange(clone, node);
-                        setCommentRange(clone, node);
-                        return clone;
-                    }
-                }
-            }
-        }
-
-        return undefined;
-    }
-}
-
+import {
+    addRange,
+    append,
+    filter,
+    flatMap,
+    map,
+    singleOrMany,
+    some,
+} from "../core";
+import { Debug } from "../debug";
+import {
+    addEmitHelpers,
+    setCommentRange,
+    setEmitFlags,
+    setSourceMapRange,
+} from "../factory/emitNode";
+import {
+    isBlock,
+    isComputedPropertyName,
+    isDecorator,
+    isHeritageClause,
+    isIdentifier,
+    isParameter,
+    isPrivateIdentifier,
+    isPropertyDeclaration,
+} from "../factory/nodeTests";
+import { elideNodes } from "../factory/utilities";
+import {
+    canHaveDecorators,
+    setOriginalNode,
+    setTextRange,
+} from "../factory/utilitiesPublic";
+import {
+    AllDecorators,
+    Bundle,
+    ClassDeclaration,
+    ClassElement,
+    ClassExpression,
+    ClassLikeDeclaration,
+    ConstructorDeclaration,
+    Decorator,
+    EmitFlags,
+    EmitHint,
+    EnumMember,
+    Expression,
+    GetAccessorDeclaration,
+    Identifier,
+    MethodDeclaration,
+    ModifierFlags,
+    Node,
+    NodeArray,
+    NodeCheckFlags,
+    NodeFlags,
+    ParameterDeclaration,
+    PropertyDeclaration,
+    ScriptTarget,
+    SetAccessorDeclaration,
+    SourceFile,
+    Statement,
+    SyntaxKind,
+    TransformationContext,
+    TransformFlags,
+    VisitResult,
+} from "../types";
+import {
+    childIsDecorated,
+    classOrConstructorParameterIsDecorated,
+    getEmitFlags,
+    getEmitScriptTarget,
+    hasAccessorModifier,
+    hasDecorators,
+    hasSyntacticModifier,
+    isStatic,
+    moveRangePastModifiers,
+    nodeOrChildIsDecorated,
+} from "../utilities";
+import {
+    idText,
+    isBindingName,
+    isClassElement,
+    isExpression,
+    isGeneratedIdentifier,
+    isModifier,
+    isPropertyName,
+} from "../utilitiesPublic";
+import {
+    visitEachChild,
+    visitNode,
+    visitNodes,
+} from "../visitorPublic";
+import {
+    chainBundle,
+    getAllDecoratorsOfClass,
+    getAllDecoratorsOfClassElement,
+    getOriginalNodeId,
+    isSimpleInlineableExpression,
+} from "./utilities";
+
+/** @internal */
+export function transformLegacyDecorators(context: TransformationContext): (x: SourceFile | Bundle) => SourceFile | Bundle {
+    const {
+        factory,
+        getEmitHelperFactory: emitHelpers,
+        hoistVariableDeclaration,
+    } = context;
+
+    const resolver = context.getEmitResolver();
+    const compilerOptions = context.getCompilerOptions();
+    const languageVersion = getEmitScriptTarget(compilerOptions);
+
+    // Save the previous transformation hooks.
+    const previousOnSubstituteNode = context.onSubstituteNode;
+
+    // Set new transformation hooks.
+    context.onSubstituteNode = onSubstituteNode;
+
+    /**
+     * A map that keeps track of aliases created for classes with decorators to avoid issues
+     * with the double-binding behavior of classes.
+     */
+    let classAliases: Identifier[];
+
+    return chainBundle(context, transformSourceFile);
+
+    function transformSourceFile(node: SourceFile) {
+        const visited = visitEachChild(node, visitor, context);
+        addEmitHelpers(visited, context.readEmitHelpers());
+        return visited;
+    }
+
+    function modifierVisitor(node: Node): VisitResult<Node | undefined> {
+        return isDecorator(node) ? undefined : node;
+    }
+
+    function visitor(node: Node): VisitResult<Node | undefined> {
+        if (!(node.transformFlags & TransformFlags.ContainsDecorators)) {
+            return node;
+        }
+
+        switch (node.kind) {
+            case SyntaxKind.Decorator:
+                // Decorators are elided. They will be emitted as part of `visitClassDeclaration`.
+                return undefined;
+            case SyntaxKind.ClassDeclaration:
+                return visitClassDeclaration(node as ClassDeclaration);
+            case SyntaxKind.ClassExpression:
+                return visitClassExpression(node as ClassExpression);
+            case SyntaxKind.Constructor:
+                return visitConstructorDeclaration(node as ConstructorDeclaration);
+            case SyntaxKind.MethodDeclaration:
+                return visitMethodDeclaration(node as MethodDeclaration);
+            case SyntaxKind.SetAccessor:
+                return visitSetAccessorDeclaration(node as SetAccessorDeclaration);
+            case SyntaxKind.GetAccessor:
+                return visitGetAccessorDeclaration(node as GetAccessorDeclaration);
+            case SyntaxKind.PropertyDeclaration:
+                return visitPropertyDeclaration(node as PropertyDeclaration);
+            case SyntaxKind.Parameter:
+                return visitParameterDeclaration(node as ParameterDeclaration);
+            default:
+                return visitEachChild(node, visitor, context);
+        }
+    }
+
+    function visitClassDeclaration(node: ClassDeclaration): VisitResult<Statement> {
+        if (!(classOrConstructorParameterIsDecorated(node) || childIsDecorated(node))) return visitEachChild(node, visitor, context);
+
+        const statements = hasDecorators(node) ?
+            transformClassDeclarationWithClassDecorators(node, node.name) :
+            transformClassDeclarationWithoutClassDecorators(node, node.name);
+
+        if (statements.length > 1) {
+            // Add a DeclarationMarker as a marker for the end of the declaration
+            statements.push(factory.createEndOfDeclarationMarker(node));
+            setEmitFlags(statements[0], getEmitFlags(statements[0]) | EmitFlags.HasEndOfDeclarationMarker);
+        }
+
+        return singleOrMany(statements);
+    }
+
+    function decoratorContainsPrivateIdentifierInExpression(decorator: Decorator) {
+        return !!(decorator.transformFlags & TransformFlags.ContainsPrivateIdentifierInExpression);
+    }
+
+    function parameterDecoratorsContainPrivateIdentifierInExpression(parameterDecorators: readonly Decorator[] | undefined) {
+        return some(parameterDecorators, decoratorContainsPrivateIdentifierInExpression);
+    }
+
+    function hasClassElementWithDecoratorContainingPrivateIdentifierInExpression(node: ClassDeclaration) {
+        for (const member of node.members) {
+            if (!canHaveDecorators(member)) continue;
+            const allDecorators = getAllDecoratorsOfClassElement(member, node);
+            if (some(allDecorators?.decorators, decoratorContainsPrivateIdentifierInExpression)) return true;
+            if (some(allDecorators?.parameters, parameterDecoratorsContainPrivateIdentifierInExpression)) return true;
+        }
+        return false;
+    }
+
+    function transformDecoratorsOfClassElements(node: ClassDeclaration, members: NodeArray<ClassElement>) {
+        let decorationStatements: Statement[] | undefined = [];
+        addClassElementDecorationStatements(decorationStatements, node, /*isStatic*/ false);
+        addClassElementDecorationStatements(decorationStatements, node, /*isStatic*/ true);
+        if (hasClassElementWithDecoratorContainingPrivateIdentifierInExpression(node)) {
+            members = setTextRange(factory.createNodeArray([
+                ...members,
+                factory.createClassStaticBlockDeclaration(
+                    factory.createBlock(decorationStatements, /*multiLine*/ true)
+                )
+            ]), members);
+            decorationStatements = undefined;
+        }
+        return { decorationStatements, members };
+    }
+
+    /**
+     * Transforms a non-decorated class declaration.
+     *
+     * @param node A ClassDeclaration node.
+     * @param name The name of the class.
+     */
+    function transformClassDeclarationWithoutClassDecorators(node: ClassDeclaration, name: Identifier | undefined) {
+        //  ${modifiers} class ${name} ${heritageClauses} {
+        //      ${members}
+        //  }
+
+        const modifiers = visitNodes(node.modifiers, modifierVisitor, isModifier);
+        const heritageClauses = visitNodes(node.heritageClauses, visitor, isHeritageClause);
+        let members = visitNodes(node.members, visitor, isClassElement);
+
+        let decorationStatements: Statement[] | undefined = [];
+        ({ members, decorationStatements } = transformDecoratorsOfClassElements(node, members));
+
+        const updated = factory.updateClassDeclaration(
+            node,
+            modifiers,
+            name,
+            /*typeParameters*/ undefined,
+            heritageClauses,
+            members
+        );
+
+        return addRange([updated], decorationStatements);
+    }
+
+    /**
+     * Transforms a decorated class declaration and appends the resulting statements. If
+     * the class requires an alias to avoid issues with double-binding, the alias is returned.
+     */
+    function transformClassDeclarationWithClassDecorators(node: ClassDeclaration, name: Identifier | undefined) {
+        // When we emit an ES6 class that has a class decorator, we must tailor the
+        // emit to certain specific cases.
+        //
+        // In the simplest case, we emit the class declaration as a let declaration, and
+        // evaluate decorators after the close of the class body:
+        //
+        //  [Example 1]
+        //  ---------------------------------------------------------------------
+        //  TypeScript                      | Javascript
+        //  ---------------------------------------------------------------------
+        //  @dec                            | let C = class C {
+        //  class C {                       | }
+        //  }                               | C = __decorate([dec], C);
+        //  ---------------------------------------------------------------------
+        //  @dec                            | let C = class C {
+        //  export class C {                | }
+        //  }                               | C = __decorate([dec], C);
+        //                                  | export { C };
+        //  ---------------------------------------------------------------------
+        //
+        // If a class declaration contains a reference to itself *inside* of the class body,
+        // this introduces two bindings to the class: One outside of the class body, and one
+        // inside of the class body. If we apply decorators as in [Example 1] above, there
+        // is the possibility that the decorator `dec` will return a new value for the
+        // constructor, which would result in the binding inside of the class no longer
+        // pointing to the same reference as the binding outside of the class.
+        //
+        // As a result, we must instead rewrite all references to the class *inside* of the
+        // class body to instead point to a local temporary alias for the class:
+        //
+        //  [Example 2]
+        //  ---------------------------------------------------------------------
+        //  TypeScript                      | Javascript
+        //  ---------------------------------------------------------------------
+        //  @dec                            | let C = C_1 = class C {
+        //  class C {                       |   static x() { return C_1.y; }
+        //    static x() { return C.y; }    | }
+        //    static y = 1;                 | C.y = 1;
+        //  }                               | C = C_1 = __decorate([dec], C);
+        //                                  | var C_1;
+        //  ---------------------------------------------------------------------
+        //  @dec                            | let C = class C {
+        //  export class C {                |   static x() { return C_1.y; }
+        //    static x() { return C.y; }    | }
+        //    static y = 1;                 | C.y = 1;
+        //  }                               | C = C_1 = __decorate([dec], C);
+        //                                  | export { C };
+        //                                  | var C_1;
+        //  ---------------------------------------------------------------------
+        //
+        // If a class declaration is the default export of a module, we instead emit
+        // the export after the decorated declaration:
+        //
+        //  [Example 3]
+        //  ---------------------------------------------------------------------
+        //  TypeScript                      | Javascript
+        //  ---------------------------------------------------------------------
+        //  @dec                            | let default_1 = class {
+        //  export default class {          | }
+        //  }                               | default_1 = __decorate([dec], default_1);
+        //                                  | export default default_1;
+        //  ---------------------------------------------------------------------
+        //  @dec                            | let C = class C {
+        //  export default class C {        | }
+        //  }                               | C = __decorate([dec], C);
+        //                                  | export default C;
+        //  ---------------------------------------------------------------------
+        //
+        // If the class declaration is the default export and a reference to itself
+        // inside of the class body, we must emit both an alias for the class *and*
+        // move the export after the declaration:
+        //
+        //  [Example 4]
+        //  ---------------------------------------------------------------------
+        //  TypeScript                      | Javascript
+        //  ---------------------------------------------------------------------
+        //  @dec                            | let C = class C {
+        //  export default class C {        |   static x() { return C_1.y; }
+        //    static x() { return C.y; }    | }
+        //    static y = 1;                 | C.y = 1;
+        //  }                               | C = C_1 = __decorate([dec], C);
+        //                                  | export default C;
+        //                                  | var C_1;
+        //  ---------------------------------------------------------------------
+        //
+
+        const location = moveRangePastModifiers(node);
+        const classAlias = getClassAliasIfNeeded(node);
+
+        // When we transform to ES5/3 this will be moved inside an IIFE and should reference the name
+        // without any block-scoped variable collision handling
+        const declName = languageVersion <= ScriptTarget.ES2015 ?
+            factory.getInternalName(node, /*allowComments*/ false, /*allowSourceMaps*/ true) :
+            factory.getLocalName(node, /*allowComments*/ false, /*allowSourceMaps*/ true);
+
+        //  ... = class ${name} ${heritageClauses} {
+        //      ${members}
+        //  }
+        const heritageClauses = visitNodes(node.heritageClauses, visitor, isHeritageClause);
+        let members = visitNodes(node.members, visitor, isClassElement);
+
+        let decorationStatements: Statement[] | undefined = [];
+        ({ members, decorationStatements } = transformDecoratorsOfClassElements(node, members));
+
+        const classExpression = factory.createClassExpression(
+            /*modifiers*/ undefined,
+            name,
+            /*typeParameters*/ undefined,
+            heritageClauses,
+            members);
+
+        setOriginalNode(classExpression, node);
+        setTextRange(classExpression, location);
+
+        //  let ${name} = ${classExpression} where name is either declaredName if the class doesn't contain self-reference
+        //                                         or decoratedClassAlias if the class contain self-reference.
+        const statement = factory.createVariableStatement(
+            /*modifiers*/ undefined,
+            factory.createVariableDeclarationList([
+                factory.createVariableDeclaration(
+                    declName,
+                    /*exclamationToken*/ undefined,
+                    /*type*/ undefined,
+                    classAlias ? factory.createAssignment(classAlias, classExpression) : classExpression
+                )
+            ], NodeFlags.Let)
+        );
+        setOriginalNode(statement, node);
+        setTextRange(statement, location);
+        setCommentRange(statement, node);
+
+        const statements: Statement[] = [statement];
+        addRange(statements, decorationStatements);
+        addConstructorDecorationStatement(statements, node);
+        return statements;
+    }
+
+    function visitClassExpression(node: ClassExpression) {
+        // Legacy decorators were not supported on class expressions
+        return factory.updateClassExpression(
+            node,
+            visitNodes(node.modifiers, modifierVisitor, isModifier),
+            node.name,
+            /*typeParameters*/ undefined,
+            visitNodes(node.heritageClauses, visitor, isHeritageClause),
+            visitNodes(node.members, visitor, isClassElement)
+        );
+    }
+
+    function visitConstructorDeclaration(node: ConstructorDeclaration) {
+        return factory.updateConstructorDeclaration(
+            node,
+            visitNodes(node.modifiers, modifierVisitor, isModifier),
+            visitNodes(node.parameters, visitor, isParameter),
+            visitNode(node.body, visitor, isBlock));
+    }
+
+    function finishClassElement(updated: ClassElement, original: ClassElement) {
+        if (updated !== original) {
+            // While we emit the source map for the node after skipping decorators and modifiers,
+            // we need to emit the comments for the original range.
+            setCommentRange(updated, original);
+            setSourceMapRange(updated, moveRangePastModifiers(original));
+        }
+        return updated;
+    }
+
+    function visitMethodDeclaration(node: MethodDeclaration) {
+        return finishClassElement(factory.updateMethodDeclaration(
+            node,
+            visitNodes(node.modifiers, modifierVisitor, isModifier),
+            node.asteriskToken,
+            Debug.checkDefined(visitNode(node.name, visitor, isPropertyName)),
+            /*questionToken*/ undefined,
+            /*typeParameters*/ undefined,
+            visitNodes(node.parameters, visitor, isParameter),
+            /*type*/ undefined,
+            visitNode(node.body, visitor, isBlock)
+        ), node);
+    }
+
+    function visitGetAccessorDeclaration(node: GetAccessorDeclaration) {
+        return finishClassElement(factory.updateGetAccessorDeclaration(
+            node,
+            visitNodes(node.modifiers, modifierVisitor, isModifier),
+            Debug.checkDefined(visitNode(node.name, visitor, isPropertyName)),
+            visitNodes(node.parameters, visitor, isParameter),
+            /*type*/ undefined,
+            visitNode(node.body, visitor, isBlock)
+        ), node);
+    }
+
+    function visitSetAccessorDeclaration(node: SetAccessorDeclaration) {
+        return finishClassElement(factory.updateSetAccessorDeclaration(
+            node,
+            visitNodes(node.modifiers, modifierVisitor, isModifier),
+            Debug.checkDefined(visitNode(node.name, visitor, isPropertyName)),
+            visitNodes(node.parameters, visitor, isParameter),
+            visitNode(node.body, visitor, isBlock)
+        ), node);
+    }
+
+    function visitPropertyDeclaration(node: PropertyDeclaration) {
+        if (node.flags & NodeFlags.Ambient || hasSyntacticModifier(node, ModifierFlags.Ambient)) {
+            return undefined;
+        }
+
+        return finishClassElement(factory.updatePropertyDeclaration(
+            node,
+            visitNodes(node.modifiers, modifierVisitor, isModifier),
+            Debug.checkDefined(visitNode(node.name, visitor, isPropertyName)),
+            /*questionOrExclamationToken*/ undefined,
+            /*type*/ undefined,
+            visitNode(node.initializer, visitor, isExpression)
+        ), node);
+    }
+
+    function visitParameterDeclaration(node: ParameterDeclaration) {
+        const updated = factory.updateParameterDeclaration(
+            node,
+            elideNodes(factory, node.modifiers),
+            node.dotDotDotToken,
+            Debug.checkDefined(visitNode(node.name, visitor, isBindingName)),
+            /*questionToken*/ undefined,
+            /*type*/ undefined,
+            visitNode(node.initializer, visitor, isExpression)
+        );
+        if (updated !== node) {
+            // While we emit the source map for the node after skipping decorators and modifiers,
+            // we need to emit the comments for the original range.
+            setCommentRange(updated, node);
+            setTextRange(updated, moveRangePastModifiers(node));
+            setSourceMapRange(updated, moveRangePastModifiers(node));
+            setEmitFlags(updated.name, EmitFlags.NoTrailingSourceMap);
+        }
+        return updated;
+    }
+
+    /**
+     * Transforms all of the decorators for a declaration into an array of expressions.
+     *
+     * @param allDecorators An object containing all of the decorators for the declaration.
+     */
+    function transformAllDecoratorsOfDeclaration(allDecorators: AllDecorators | undefined) {
+        if (!allDecorators) {
+            return undefined;
+        }
+
+        const decoratorExpressions: Expression[] = [];
+        addRange(decoratorExpressions, map(allDecorators.decorators, transformDecorator));
+        addRange(decoratorExpressions, flatMap(allDecorators.parameters, transformDecoratorsOfParameter));
+        return decoratorExpressions;
+    }
+
+    /**
+     * Generates statements used to apply decorators to either the static or instance members
+     * of a class.
+     *
+     * @param node The class node.
+     * @param isStatic A value indicating whether to generate statements for static or
+     *                 instance members.
+     */
+    function addClassElementDecorationStatements(statements: Statement[], node: ClassDeclaration, isStatic: boolean) {
+        addRange(statements, map(generateClassElementDecorationExpressions(node, isStatic), expr => factory.createExpressionStatement(expr)));
+    }
+
+    /**
+     * Determines whether a class member is either a static or an instance member of a class
+     * that is decorated, or has parameters that are decorated.
+     *
+     * @param member The class member.
+     */
+    function isDecoratedClassElement(member: ClassElement, isStaticElement: boolean, parent: ClassLikeDeclaration) {
+        return nodeOrChildIsDecorated(member, parent)
+            && isStaticElement === isStatic(member);
+    }
+
+    /**
+     * Gets either the static or instance members of a class that are decorated, or have
+     * parameters that are decorated.
+     *
+     * @param node The class containing the member.
+     * @param isStatic A value indicating whether to retrieve static or instance members of
+     *                 the class.
+     */
+    function getDecoratedClassElements(node: ClassExpression | ClassDeclaration, isStatic: boolean): readonly ClassElement[] {
+        return filter(node.members, m => isDecoratedClassElement(m, isStatic, node));
+    }
+
+    /**
+     * Generates expressions used to apply decorators to either the static or instance members
+     * of a class.
+     *
+     * @param node The class node.
+     * @param isStatic A value indicating whether to generate expressions for static or
+     *                 instance members.
+     */
+    function generateClassElementDecorationExpressions(node: ClassExpression | ClassDeclaration, isStatic: boolean) {
+        const members = getDecoratedClassElements(node, isStatic);
+        let expressions: Expression[] | undefined;
+        for (const member of members) {
+            expressions = append(expressions, generateClassElementDecorationExpression(node, member));
+        }
+        return expressions;
+    }
+
+    /**
+     * Generates an expression used to evaluate class element decorators at runtime.
+     *
+     * @param node The class node that contains the member.
+     * @param member The class member.
+     */
+    function generateClassElementDecorationExpression(node: ClassExpression | ClassDeclaration, member: ClassElement) {
+        const allDecorators = getAllDecoratorsOfClassElement(member, node);
+        const decoratorExpressions = transformAllDecoratorsOfDeclaration(allDecorators);
+        if (!decoratorExpressions) {
+            return undefined;
+        }
+
+        // Emit the call to __decorate. Given the following:
+        //
+        //   class C {
+        //     @dec method(@dec2 x) {}
+        //     @dec get accessor() {}
+        //     @dec prop;
+        //   }
+        //
+        // The emit for a method is:
+        //
+        //   __decorate([
+        //       dec,
+        //       __param(0, dec2),
+        //       __metadata("design:type", Function),
+        //       __metadata("design:paramtypes", [Object]),
+        //       __metadata("design:returntype", void 0)
+        //   ], C.prototype, "method", null);
+        //
+        // The emit for an accessor is:
+        //
+        //   __decorate([
+        //       dec
+        //   ], C.prototype, "accessor", null);
+        //
+        // The emit for a property is:
+        //
+        //   __decorate([
+        //       dec
+        //   ], C.prototype, "prop");
+        //
+
+        const prefix = getClassMemberPrefix(node, member);
+        const memberName = getExpressionForPropertyName(member, /*generateNameForComputedPropertyName*/ !hasSyntacticModifier(member, ModifierFlags.Ambient));
+        const descriptor = languageVersion > ScriptTarget.ES3
+            ? isPropertyDeclaration(member) && !hasAccessorModifier(member)
+                // We emit `void 0` here to indicate to `__decorate` that it can invoke `Object.defineProperty` directly, but that it
+                // should not invoke `Object.getOwnPropertyDescriptor`.
+                ? factory.createVoidZero()
+
+                // We emit `null` here to indicate to `__decorate` that it can invoke `Object.getOwnPropertyDescriptor` directly.
+                // We have this extra argument here so that we can inject an explicit property descriptor at a later date.
+                : factory.createNull()
+            : undefined;
+
+        const helper = emitHelpers().createDecorateHelper(
+            decoratorExpressions,
+            prefix,
+            memberName,
+            descriptor
+        );
+
+        setEmitFlags(helper, EmitFlags.NoComments);
+        setSourceMapRange(helper, moveRangePastModifiers(member));
+        return helper;
+    }
+
+    /**
+     * Generates a __decorate helper call for a class constructor.
+     *
+     * @param node The class node.
+     */
+    function addConstructorDecorationStatement(statements: Statement[], node: ClassDeclaration) {
+        const expression = generateConstructorDecorationExpression(node);
+        if (expression) {
+            statements.push(setOriginalNode(factory.createExpressionStatement(expression), node));
+        }
+    }
+
+    /**
+     * Generates a __decorate helper call for a class constructor.
+     *
+     * @param node The class node.
+     */
+    function generateConstructorDecorationExpression(node: ClassExpression | ClassDeclaration) {
+        const allDecorators = getAllDecoratorsOfClass(node);
+        const decoratorExpressions = transformAllDecoratorsOfDeclaration(allDecorators);
+        if (!decoratorExpressions) {
+            return undefined;
+        }
+
+        const classAlias = classAliases && classAliases[getOriginalNodeId(node)];
+
+        // When we transform to ES5/3 this will be moved inside an IIFE and should reference the name
+        // without any block-scoped variable collision handling
+        const localName = languageVersion <= ScriptTarget.ES2015 ?
+            factory.getInternalName(node, /*allowComments*/ false, /*allowSourceMaps*/ true) :
+            factory.getLocalName(node, /*allowComments*/ false, /*allowSourceMaps*/ true);
+        const decorate = emitHelpers().createDecorateHelper(decoratorExpressions, localName);
+        const expression = factory.createAssignment(localName, classAlias ? factory.createAssignment(classAlias, decorate) : decorate);
+        setEmitFlags(expression, EmitFlags.NoComments);
+        setSourceMapRange(expression, moveRangePastModifiers(node));
+        return expression;
+    }
+
+    /**
+     * Transforms a decorator into an expression.
+     *
+     * @param decorator The decorator node.
+     */
+    function transformDecorator(decorator: Decorator) {
+        return Debug.checkDefined(visitNode(decorator.expression, visitor, isExpression));
+    }
+
+    /**
+     * Transforms the decorators of a parameter.
+     *
+     * @param decorators The decorators for the parameter at the provided offset.
+     * @param parameterOffset The offset of the parameter.
+     */
+    function transformDecoratorsOfParameter(decorators: readonly Decorator[] | undefined, parameterOffset: number) {
+        let expressions: Expression[] | undefined;
+        if (decorators) {
+            expressions = [];
+            for (const decorator of decorators) {
+                const helper = emitHelpers().createParamHelper(
+                    transformDecorator(decorator),
+                    parameterOffset);
+                setTextRange(helper, decorator.expression);
+                setEmitFlags(helper, EmitFlags.NoComments);
+                expressions.push(helper);
+            }
+        }
+
+        return expressions;
+    }
+
+    /**
+     * Gets an expression that represents a property name (for decorated properties or enums).
+     * For a computed property, a name is generated for the node.
+     *
+     * @param member The member whose name should be converted into an expression.
+     */
+    function getExpressionForPropertyName(member: ClassElement | EnumMember, generateNameForComputedPropertyName: boolean): Expression {
+        const name = member.name!;
+        if (isPrivateIdentifier(name)) {
+            return factory.createIdentifier("");
+        }
+        else if (isComputedPropertyName(name)) {
+            return generateNameForComputedPropertyName && !isSimpleInlineableExpression(name.expression)
+                ? factory.getGeneratedNameForNode(name)
+                : name.expression;
+        }
+        else if (isIdentifier(name)) {
+            return factory.createStringLiteral(idText(name));
+        }
+        else {
+            return factory.cloneNode(name);
+        }
+    }
+
+    function enableSubstitutionForClassAliases() {
+        if (!classAliases) {
+            // We need to enable substitutions for identifiers. This allows us to
+            // substitute class names inside of a class declaration.
+            context.enableSubstitution(SyntaxKind.Identifier);
+
+            // Keep track of class aliases.
+            classAliases = [];
+        }
+    }
+
+    /**
+     * Gets a local alias for a class declaration if it is a decorated class with an internal
+     * reference to the static side of the class. This is necessary to avoid issues with
+     * double-binding semantics for the class name.
+     */
+    function getClassAliasIfNeeded(node: ClassDeclaration) {
+        if (resolver.getNodeCheckFlags(node) & NodeCheckFlags.ClassWithConstructorReference) {
+            enableSubstitutionForClassAliases();
+            const classAlias = factory.createUniqueName(node.name && !isGeneratedIdentifier(node.name) ? idText(node.name) : "default");
+            classAliases[getOriginalNodeId(node)] = classAlias;
+            hoistVariableDeclaration(classAlias);
+            return classAlias;
+        }
+    }
+
+    function getClassPrototype(node: ClassExpression | ClassDeclaration) {
+        return factory.createPropertyAccessExpression(factory.getDeclarationName(node), "prototype");
+    }
+
+    function getClassMemberPrefix(node: ClassExpression | ClassDeclaration, member: ClassElement) {
+        return isStatic(member)
+            ? factory.getDeclarationName(node)
+            : getClassPrototype(node);
+    }
+
+    /**
+     * Hooks node substitutions.
+     *
+     * @param hint A hint as to the intended usage of the node.
+     * @param node The node to substitute.
+     */
+    function onSubstituteNode(hint: EmitHint, node: Node) {
+        node = previousOnSubstituteNode(hint, node);
+        if (hint === EmitHint.Expression) {
+            return substituteExpression(node as Expression);
+        }
+        return node;
+    }
+
+    function substituteExpression(node: Expression) {
+        switch (node.kind) {
+            case SyntaxKind.Identifier:
+                return substituteExpressionIdentifier(node as Identifier);
+        }
+
+        return node;
+    }
+
+    function substituteExpressionIdentifier(node: Identifier): Expression {
+        return trySubstituteClassAlias(node)
+            ?? node;
+    }
+
+    function trySubstituteClassAlias(node: Identifier): Expression | undefined {
+        if (classAliases) {
+            if (resolver.getNodeCheckFlags(node) & NodeCheckFlags.ConstructorReferenceInClass) {
+                // Due to the emit for class decorators, any reference to the class from inside of the class body
+                // must instead be rewritten to point to a temporary variable to avoid issues with the double-bind
+                // behavior of class names in ES6.
+                // Also, when emitting statics for class expressions, we must substitute a class alias for
+                // constructor references in static property initializers.
+                const declaration = resolver.getReferencedValueDeclaration(node);
+                if (declaration) {
+                    const classAlias = classAliases[declaration.id!]; // TODO: GH#18217
+                    if (classAlias) {
+                        const clone = factory.cloneNode(classAlias);
+                        setSourceMapRange(clone, node);
+                        setCommentRange(clone, node);
+                        return clone;
+                    }
+                }
+            }
+        }
+
+        return undefined;
+    }
+}
+