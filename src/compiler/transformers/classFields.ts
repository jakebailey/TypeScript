import {
    addRange,
    append,
    compact,
    filter,
    map,
    some,
} from "../core";
import { Debug } from "../debug";
import {
    addEmitFlags,
    addEmitHelpers,
    getCommentRange,
    getSourceMapRange,
    setCommentRange,
    setEmitFlags,
    setSourceMapRange,
    setSyntheticLeadingComments,
    setSyntheticTrailingComments,
} from "../factory/emitNode";
import { factory } from "../factory/nodeFactory";
import {
    isAccessorModifier,
    isArrayLiteralExpression,
    isArrowFunction,
    isClassDeclaration,
    isClassStaticBlockDeclaration,
    isComputedPropertyName,
    isConstructorDeclaration,
    isElementAccessExpression,
    isGetAccessorDeclaration,
    isHeritageClause,
    isIdentifier,
    isMethodDeclaration,
    isParenthesizedExpression,
    isPrefixUnaryExpression,
    isPrivateIdentifier,
    isPropertyAccessExpression,
    isPropertyAssignment,
    isPropertyDeclaration,
    isSetAccessorDeclaration,
    isShorthandPropertyAssignment,
    isSpreadAssignment,
    isSpreadElement,
    isStaticModifier,
} from "../factory/nodeTests";
import {
    createAccessorPropertyBackingField,
    createAccessorPropertyGetRedirector,
    createAccessorPropertySetRedirector,
    createMemberAccessForPropertyName,
    expandPreOrPostfixIncrementOrDecrementExpression,
    getInitializerOfBindingOrAssignmentElement,
    getNodeForGeneratedName,
    getTargetOfBindingOrAssignmentElement,
    startOnNewLine,
} from "../factory/utilities";
import {
    setOriginalNode,
    setTextRange,
} from "../factory/utilitiesPublic";
import {
    __String,
    AccessorDeclaration,
    AssignmentOperator,
    AssignmentPattern,
    AutoAccessorPropertyDeclaration,
    BinaryExpression,
    BindingOrAssignmentElement,
    Bundle,
    CallExpression,
    ClassDeclaration,
    ClassElement,
    ClassExpression,
    ClassLikeDeclaration,
    ClassStaticBlockDeclaration,
    ComputedPropertyName,
    ConstructorDeclaration,
    ElementAccessExpression,
    EmitFlags,
    EmitHint,
    Expression,
    ExpressionStatement,
    ExpressionWithTypeArguments,
    ForStatement,
    GeneratedIdentifier,
    GeneratedIdentifierFlags,
    GeneratedNamePart,
    GeneratedPrivateIdentifier,
    GetAccessorDeclaration,
    Identifier,
    InKeyword,
    LeftHandSideExpression,
    MethodDeclaration,
    Modifier,
    ModifierFlags,
    Node,
    NodeCheckFlags,
    ObjectLiteralElementLike,
    PostfixUnaryExpression,
    PrefixUnaryExpression,
    PrivateIdentifier,
    PrivateIdentifierKind,
    PrivateIdentifierPropertyAccessExpression,
    PrivateIdentifierPropertyDeclaration,
    PropertyAccessExpression,
    PropertyDeclaration,
    PropertyName,
    ScriptTarget,
    SetAccessorDeclaration,
    SourceFile,
    Statement,
    SuperProperty,
    SyntaxKind,
    TaggedTemplateExpression,
    ThisExpression,
    TransformationContext,
    TransformFlags,
    UnderscoreEscapedMap,
    VariableStatement,
    VisitResult,
} from "../types";
import {
    classOrConstructorParameterIsDecorated,
    getEffectiveBaseTypeNode,
    getEmitFlags,
    getEmitScriptTarget,
    getUseDefineForClassFields,
    hasAbstractModifier,
    hasAccessorModifier,
    hasDecorators,
    hasStaticModifier,
    hasSyntacticModifier,
    isAssignmentExpression,
    isDestructuringAssignment,
    isStatic,
    isSuperProperty,
    isThisProperty,
    moveRangePastModifiers,
    moveRangePos,
    nodeIsSynthesized,
    skipOuterExpressions,
    skipParentheses,
    tryGetTextOfPropertyName,
} from "../utilities";
import {
    getNameOfDeclaration,
    getOriginalNode,
    isAutoAccessorPropertyDeclaration,
    isCallChain,
    isClassElement,
    isExpression,
    isForInitializer,
    isGeneratedIdentifier,
    isGeneratedPrivateIdentifier,
    isGetAccessor,
    isModifier,
    isModifierLike,
    isObjectBindingOrAssignmentElement,
    isObjectLiteralElementLike,
    isParameterPropertyDeclaration,
    isPrivateIdentifierClassElementDeclaration,
    isPrivateIdentifierPropertyAccessExpression,
    isPropertyName,
    isSetAccessor,
    isStatement,
    isTemplateLiteral,
    skipPartiallyEmittedExpressions,
<<<<<<< HEAD
=======
    some,
    SourceFile,
    startOnNewLine,
    Statement,
    SuperProperty,
    SyntaxKind,
    TaggedTemplateExpression,
    Ternary,
    ThisExpression,
    TransformationContext,
    TransformFlags,
    tryGetTextOfPropertyName,
    UnderscoreEscapedMap,
>>>>>>> 8586c995
    unescapeLeadingUnderscores,
} from "../utilitiesPublic";
import {
    visitArray,
    visitEachChild,
    visitFunctionBody,
    visitIterationBody,
    visitNode,
    visitNodes,
    visitParameterList,
} from "../visitorPublic";
import {
    chainBundle,
    findSuperStatementIndex,
    getNonAssignmentOperatorForCompoundAssignment,
    getOriginalNodeId,
    getProperties,
    getStaticPropertiesAndClassStaticBlock,
    isCompoundAssignment,
    isInitializedProperty,
    isNonStaticMethodOrAccessorWithPrivateName,
    isSimpleCopiableExpression,
    isSimpleInlineableExpression,
} from "./utilities";

const enum ClassPropertySubstitutionFlags {
    /**
     * Enables substitutions for class expressions with static fields
     * which have initializers that reference the class name.
     */
    ClassAliases = 1 << 0,
    /**
     * Enables substitutions for class expressions with static fields
     * which have initializers that reference the 'this' or 'super'.
     */
    ClassStaticThisOrSuperReference = 1 << 1,
}

interface PrivateIdentifierInfoBase {
    /**
     * brandCheckIdentifier can contain:
     *  - For instance field: The WeakMap that will be the storage for the field.
     *  - For instance methods or accessors: The WeakSet that will be used for brand checking.
     *  - For static members: The constructor that will be used for brand checking.
     */
    brandCheckIdentifier: Identifier;
    /**
     * Stores if the identifier is static or not
     */
    isStatic: boolean;
    /**
     * Stores if the identifier declaration is valid or not. Reserved names (e.g. #constructor)
     * or duplicate identifiers are considered invalid.
     */
    isValid: boolean;
}

interface PrivateIdentifierAccessorInfo extends PrivateIdentifierInfoBase {
    kind: PrivateIdentifierKind.Accessor;
    /**
     * Identifier for a variable that will contain the private get accessor implementation, if any.
     */
    getterName?: Identifier;
    /**
     * Identifier for a variable that will contain the private set accessor implementation, if any.
     */
    setterName?: Identifier;
}

interface PrivateIdentifierMethodInfo extends PrivateIdentifierInfoBase {
    kind: PrivateIdentifierKind.Method;
    /**
     * Identifier for a variable that will contain the private method implementation.
     */
    methodName: Identifier;
}

interface PrivateIdentifierInstanceFieldInfo extends PrivateIdentifierInfoBase {
    kind: PrivateIdentifierKind.Field;
    isStatic: false;
    /**
     * Defined for ease of access when in a union with PrivateIdentifierStaticFieldInfo.
     */
    variableName: undefined;
}

interface PrivateIdentifierStaticFieldInfo extends PrivateIdentifierInfoBase {
    kind: PrivateIdentifierKind.Field;
    isStatic: true;
    /**
     * Contains the variable that will serve as the storage for the field.
     */
    variableName: Identifier;
}

type PrivateIdentifierInfo =
    | PrivateIdentifierMethodInfo
    | PrivateIdentifierInstanceFieldInfo
    | PrivateIdentifierStaticFieldInfo
    | PrivateIdentifierAccessorInfo;

interface PrivateIdentifierEnvironment {
    /**
     * Used for prefixing generated variable names.
     */
    className?: Identifier;
    /**
     * Used for brand check on private methods.
     */
    weakSetName?: Identifier;
    /**
     * A mapping of private names to information needed for transformation.
     */
    identifiers?: UnderscoreEscapedMap<PrivateIdentifierInfo>;
    /**
     * A mapping of generated private names to information needed for transformation.
     */
    generatedIdentifiers?: Map<Node, PrivateIdentifierInfo>;
}

interface ClassLexicalEnvironment {
    facts: ClassFacts;
    /**
     * Used for brand checks on static members, and `this` references in static initializers
     */
    classConstructor: Identifier | undefined;
    /**
     * Used for `super` references in static initializers.
     */
    superClassReference: Identifier | undefined;
    privateIdentifierEnvironment: PrivateIdentifierEnvironment | undefined;
}

const enum ClassFacts {
    None = 0,
    ClassWasDecorated = 1 << 0,
    NeedsClassConstructorReference = 1 << 1,
    NeedsClassSuperReference = 1 << 2,
    NeedsSubstitutionForThisInClassStaticField = 1 << 3,
    WillHoistInitializersToConstructor = 1 << 4,
}

/**
 * Transforms ECMAScript Class Syntax.
 * TypeScript parameter property syntax is transformed in the TypeScript transformer.
 * For now, this transforms public field declarations using TypeScript class semantics,
 * where declarations are elided and initializers are transformed as assignments in the constructor.
 * When --useDefineForClassFields is on, this transforms to ECMAScript semantics, with Object.defineProperty.
 *
 * @internal
 */
export function transformClassFields(context: TransformationContext): (x: SourceFile | Bundle) => SourceFile | Bundle {
    const {
        factory,
        hoistVariableDeclaration,
        endLexicalEnvironment,
        startLexicalEnvironment,
        resumeLexicalEnvironment,
        addBlockScopedVariable
    } = context;
    const resolver = context.getEmitResolver();
    const compilerOptions = context.getCompilerOptions();
    const languageVersion = getEmitScriptTarget(compilerOptions);
    const useDefineForClassFields = getUseDefineForClassFields(compilerOptions);

    // Always transform field initializers using Set semantics when `useDefineForClassFields: false`.
    const shouldTransformInitializersUsingSet = !useDefineForClassFields;

    // Transform field initializers using Define semantics when `useDefineForClassFields: true` and target < ES2022.
    const shouldTransformInitializersUsingDefine = useDefineForClassFields && languageVersion < ScriptTarget.ES2022;
    const shouldTransformInitializers = shouldTransformInitializersUsingSet || shouldTransformInitializersUsingDefine;

    // We need to transform private members and class static blocks when target < ES2022.
    const shouldTransformPrivateElementsOrClassStaticBlocks = languageVersion < ScriptTarget.ES2022;

    // We need to transform `accessor` fields when target < ESNext.
    // We may need to transform `accessor` fields when `useDefineForClassFields: false`
    const shouldTransformAutoAccessors =
        languageVersion < ScriptTarget.ESNext ? Ternary.True :
        !useDefineForClassFields ? Ternary.Maybe :
        Ternary.False;

    // We need to transform `this` in a static initializer into a reference to the class
    // when target < ES2022 since the assignment will be moved outside of the class body.
    const shouldTransformThisInStaticInitializers = languageVersion < ScriptTarget.ES2022;

    // We don't need to transform `super` property access when target <= ES5 because
    // the es2015 transformation handles those.
    const shouldTransformSuperInStaticInitializers = shouldTransformThisInStaticInitializers && languageVersion >= ScriptTarget.ES2015;

    const shouldTransformAnything =
        shouldTransformInitializers ||
        shouldTransformPrivateElementsOrClassStaticBlocks ||
        shouldTransformAutoAccessors === Ternary.True;

    const previousOnSubstituteNode = context.onSubstituteNode;
    context.onSubstituteNode = onSubstituteNode;

    const previousOnEmitNode = context.onEmitNode;
    context.onEmitNode = onEmitNode;

    let enabledSubstitutions: ClassPropertySubstitutionFlags;

    let classAliases: Identifier[];

    /**
     * Tracks what computed name expressions originating from elided names must be inlined
     * at the next execution site, in document order
     */
    let pendingExpressions: Expression[] | undefined;

    /**
     * Tracks what computed name expression statements and static property initializers must be
     * emitted at the next execution site, in document order (for decorated classes).
     */
    let pendingStatements: Statement[] | undefined;

    const classLexicalEnvironmentStack: (ClassLexicalEnvironment | undefined)[] = [];
    const classLexicalEnvironmentMap = new Map<number, ClassLexicalEnvironment>();

    let currentClassLexicalEnvironment: ClassLexicalEnvironment | undefined;
    let currentClassContainer: ClassLikeDeclaration | undefined;
    let currentComputedPropertyNameClassLexicalEnvironment: ClassLexicalEnvironment | undefined;
    let currentStaticPropertyDeclarationOrStaticBlock: PropertyDeclaration | ClassStaticBlockDeclaration | undefined;

    return chainBundle(context, transformSourceFile);

    function transformSourceFile(node: SourceFile) {
        if (node.isDeclarationFile || !shouldTransformAnything) {
            return node;
        }

        const visited = visitEachChild(node, visitor, context);
        addEmitHelpers(visited, context.readEmitHelpers());
        return visited;
    }

    function visitor(node: Node): VisitResult<Node> {
        if (!(node.transformFlags & TransformFlags.ContainsClassFields) &&
            !(node.transformFlags & TransformFlags.ContainsLexicalThisOrSuper)) {
            return node;
        }

        switch (node.kind) {
            case SyntaxKind.AccessorKeyword:
                return shouldTransformAutoAccessorsInCurrentClass() ? undefined : node;
            case SyntaxKind.ClassDeclaration:
                return visitClassDeclaration(node as ClassDeclaration);
            case SyntaxKind.ClassExpression:
                return visitClassExpression(node as ClassExpression);
            case SyntaxKind.ClassStaticBlockDeclaration:
                return visitClassStaticBlockDeclaration(node as ClassStaticBlockDeclaration);
            case SyntaxKind.PropertyDeclaration:
                return visitPropertyDeclaration(node as PropertyDeclaration);
            case SyntaxKind.VariableStatement:
                return visitVariableStatement(node as VariableStatement);
            case SyntaxKind.PrivateIdentifier:
                return visitPrivateIdentifier(node as PrivateIdentifier);
            case SyntaxKind.PropertyAccessExpression:
                return visitPropertyAccessExpression(node as PropertyAccessExpression);
            case SyntaxKind.ElementAccessExpression:
                return visitElementAccessExpression(node as ElementAccessExpression);
            case SyntaxKind.PrefixUnaryExpression:
            case SyntaxKind.PostfixUnaryExpression:
                return visitPreOrPostfixUnaryExpression(node as PrefixUnaryExpression | PostfixUnaryExpression, /*valueIsDiscarded*/ false);
            case SyntaxKind.BinaryExpression:
                return visitBinaryExpression(node as BinaryExpression, /*valueIsDiscarded*/ false);
            case SyntaxKind.CallExpression:
                return visitCallExpression(node as CallExpression);
            case SyntaxKind.ExpressionStatement:
                return visitExpressionStatement(node as ExpressionStatement);
            case SyntaxKind.TaggedTemplateExpression:
                return visitTaggedTemplateExpression(node as TaggedTemplateExpression);
            case SyntaxKind.ForStatement:
                return visitForStatement(node as ForStatement);
            case SyntaxKind.FunctionDeclaration:
            case SyntaxKind.FunctionExpression:
            case SyntaxKind.Constructor:
            case SyntaxKind.MethodDeclaration:
            case SyntaxKind.GetAccessor:
            case SyntaxKind.SetAccessor: {
                // If we are descending into a new scope, clear the current static property or block
                return setCurrentStaticPropertyDeclarationOrStaticBlockAnd(
                    /*current*/ undefined,
                    fallbackVisitor,
                    node
                );
            }
            default:
                return fallbackVisitor(node);
        }
    }

    function fallbackVisitor(node: Node) {
        return visitEachChild(node, visitor, context);
    }

    /**
     * Visits a node in an expression whose result is discarded.
     */
    function discardedValueVisitor(node: Node): VisitResult<Node> {
        switch (node.kind) {
            case SyntaxKind.PrefixUnaryExpression:
            case SyntaxKind.PostfixUnaryExpression:
                return visitPreOrPostfixUnaryExpression(node as PrefixUnaryExpression | PostfixUnaryExpression, /*valueIsDiscarded*/ true);
            case SyntaxKind.BinaryExpression:
                return visitBinaryExpression(node as BinaryExpression, /*valueIsDiscarded*/ true);
            default:
                return visitor(node);
        }
    }

    /**
     * Visits a node in a {@link HeritageClause}.
     */
    function heritageClauseVisitor(node: Node): VisitResult<Node> {
        switch (node.kind) {
            case SyntaxKind.HeritageClause:
                return visitEachChild(node, heritageClauseVisitor, context);
            case SyntaxKind.ExpressionWithTypeArguments:
                return visitExpressionWithTypeArgumentsInHeritageClause(node as ExpressionWithTypeArguments);
            default:
                return visitor(node);
        }
    }

    /**
     * Visits the assignment target of a destructuring assignment.
     */
    function assignmentTargetVisitor(node: Node): VisitResult<Node> {
        switch (node.kind) {
            case SyntaxKind.ObjectLiteralExpression:
            case SyntaxKind.ArrayLiteralExpression:
                return visitAssignmentPattern(node as AssignmentPattern);
            default:
                return visitor(node);
        }
    }

    /**
     * Visits a member of a class.
     */
    function classElementVisitor(node: Node): VisitResult<Node> {
        switch (node.kind) {
            case SyntaxKind.Constructor:
                return visitConstructorDeclaration(node as ConstructorDeclaration);
            case SyntaxKind.GetAccessor:
            case SyntaxKind.SetAccessor:
            case SyntaxKind.MethodDeclaration:
                return setCurrentStaticPropertyDeclarationOrStaticBlockAnd(
                    /*current*/ undefined,
                    visitMethodOrAccessorDeclaration,
                    node as MethodDeclaration | AccessorDeclaration);
            case SyntaxKind.PropertyDeclaration:
                return setCurrentStaticPropertyDeclarationOrStaticBlockAnd(
                    /*current*/ undefined,
                    visitPropertyDeclaration,
                    node as PropertyDeclaration);
            case SyntaxKind.ComputedPropertyName:
                return visitComputedPropertyName(node as ComputedPropertyName);
            case SyntaxKind.SemicolonClassElement:
                return node;
            default:
                return visitor(node);
        }
    }

    /**
     * Visits the results of an auto-accessor field transformation in a second pass.
     */
    function accessorFieldResultVisitor(node: Node) {
        switch (node.kind) {
            case SyntaxKind.PropertyDeclaration:
                return transformFieldInitializer(node as PropertyDeclaration);
            case SyntaxKind.GetAccessor:
            case SyntaxKind.SetAccessor:
                return classElementVisitor(node);
            default:
                Debug.assertMissingNode(node, "Expected node to either be a PropertyDeclaration, GetAccessorDeclaration, or SetAccessorDeclaration");
                break;
        }
    }

    /**
     * If we visit a private name, this means it is an undeclared private name.
     * Replace it with an empty identifier to indicate a problem with the code,
     * unless we are in a statement position - otherwise this will not trigger
     * a SyntaxError.
     */
    function visitPrivateIdentifier(node: PrivateIdentifier) {
        if (!shouldTransformPrivateElementsOrClassStaticBlocks) {
            return node;
        }
        if (isStatement(node.parent)) {
            return node;
        }
        return setOriginalNode(factory.createIdentifier(""), node);
    }

    type PrivateIdentifierInExpression = BinaryExpression & { readonly left: PrivateIdentifier, readonly token: InKeyword };

    function isPrivateIdentifierInExpression(node: BinaryExpression): node is PrivateIdentifierInExpression {
        return isPrivateIdentifier(node.left)
            && node.operatorToken.kind === SyntaxKind.InKeyword;
    }

    /**
     * Visits `#id in expr`
     */
    function transformPrivateIdentifierInInExpression(node: PrivateIdentifierInExpression) {
        const info = accessPrivateIdentifier(node.left);
        if (info) {
            const receiver = visitNode(node.right, visitor, isExpression);

            return setOriginalNode(
                context.getEmitHelperFactory().createClassPrivateFieldInHelper(info.brandCheckIdentifier, receiver),
                node
            );
        }

        // Private name has not been declared. Subsequent transformers will handle this error
        return visitEachChild(node, visitor, context);
    }

    function visitVariableStatement(node: VariableStatement) {
        const savedPendingStatements = pendingStatements;
        pendingStatements = [];

        const visitedNode = visitEachChild(node, visitor, context);
        const statement = some(pendingStatements) ?
            [visitedNode, ...pendingStatements] :
            visitedNode;

        pendingStatements = savedPendingStatements;
        return statement;
    }

    function visitComputedPropertyName(node: ComputedPropertyName) {
        let expression = visitNode(node.expression, visitor, isExpression);
        if (some(pendingExpressions)) {
            if (isParenthesizedExpression(expression)) {
                expression = factory.updateParenthesizedExpression(expression, factory.inlineExpressions([...pendingExpressions, expression.expression]));
            }
            else {
                expression = factory.inlineExpressions([...pendingExpressions, expression]);
            }
            pendingExpressions = undefined;
        }
        return factory.updateComputedPropertyName(node, expression);
    }

    function visitConstructorDeclaration(node: ConstructorDeclaration) {
        if (currentClassContainer) {
            return transformConstructor(node, currentClassContainer);
        }
        return fallbackVisitor(node);
    }

    function visitMethodOrAccessorDeclaration(node: MethodDeclaration | AccessorDeclaration) {
        Debug.assert(!hasDecorators(node));

        if (!shouldTransformPrivateElementsOrClassStaticBlocks || !isPrivateIdentifier(node.name)) {
            return visitEachChild(node, classElementVisitor, context);
        }

        // leave invalid code untransformed
        const info = accessPrivateIdentifier(node.name);
        Debug.assert(info, "Undeclared private name for property declaration.");
        if (!info.isValid) {
            return node;
        }

        const functionName = getHoistedFunctionName(node);
        if (functionName) {
            getPendingExpressions().push(
                factory.createAssignment(
                    functionName,
                    factory.createFunctionExpression(
                        filter(node.modifiers, (m): m is Modifier => isModifier(m) && !isStaticModifier(m) && !isAccessorModifier(m)),
                        node.asteriskToken,
                        functionName,
                        /* typeParameters */ undefined,
                        visitParameterList(node.parameters, visitor, context),
                        /* type */ undefined,
                        visitFunctionBody(node.body!, visitor, context)
                    )
                )
            );
        }

        // remove method declaration from class
        return undefined;
    }

    function setCurrentStaticPropertyDeclarationOrStaticBlockAnd<T, U>(
        current: ClassStaticBlockDeclaration | PropertyDeclaration | undefined,
        visitor: (arg: T) => U,
        arg: T,
    ) {
        const savedCurrentStaticPropertyDeclarationOrStaticBlock = currentStaticPropertyDeclarationOrStaticBlock;
        currentStaticPropertyDeclarationOrStaticBlock = current;
        const result = visitor(arg);
        currentStaticPropertyDeclarationOrStaticBlock = savedCurrentStaticPropertyDeclarationOrStaticBlock;
        return result;
    }

    function getHoistedFunctionName(node: MethodDeclaration | AccessorDeclaration) {
        Debug.assert(isPrivateIdentifier(node.name));
        const info = accessPrivateIdentifier(node.name);
        Debug.assert(info, "Undeclared private name for property declaration.");

        if (info.kind === PrivateIdentifierKind.Method) {
            return info.methodName;
        }

        if (info.kind === PrivateIdentifierKind.Accessor) {
            if (isGetAccessor(node)) {
                return info.getterName;
            }
            if (isSetAccessor(node)) {
                return info.setterName;
            }
        }
    }

    function transformAutoAccessor(node: AutoAccessorPropertyDeclaration): VisitResult<Node> {
        // transforms:
        //      accessor x = 1;
        // into:
        //      #x = 1;
        //      get x() { return this.#x; }
        //      set x(value) { this.#x = value; }

        Debug.assertEachNode(node.modifiers, isModifier);

        const commentRange = getCommentRange(node);
        const sourceMapRange = getSourceMapRange(node);

        // Since we're creating two declarations where there was previously one, cache
        // the expression for any computed property names.
        const name = node.name;
        let getterName = name;
        let setterName = name;
        if (isComputedPropertyName(name) && !isSimpleInlineableExpression(name.expression)) {
            const temp = factory.createTempVariable(hoistVariableDeclaration);
            setSourceMapRange(temp, name.expression);
            const expression = visitNode(name.expression, visitor, isExpression);
            const assignment = factory.createAssignment(temp, expression);
            setSourceMapRange(assignment, name.expression);
            getterName = factory.updateComputedPropertyName(name, factory.inlineExpressions([assignment, temp]));
            setterName = factory.updateComputedPropertyName(name, temp);
        }

        const backingField = createAccessorPropertyBackingField(factory, node, node.modifiers, node.initializer);
        setOriginalNode(backingField, node);
        setEmitFlags(backingField, EmitFlags.NoComments);
        setSourceMapRange(backingField, sourceMapRange);

        const getter = createAccessorPropertyGetRedirector(factory, node, node.modifiers, getterName);
        setOriginalNode(getter, node);
        setCommentRange(getter, commentRange);
        setSourceMapRange(getter, sourceMapRange);

        const setter = createAccessorPropertySetRedirector(factory, node, node.modifiers, setterName);
        setOriginalNode(setter, node);
        setEmitFlags(setter, EmitFlags.NoComments);
        setSourceMapRange(setter, sourceMapRange);

        return visitArray([backingField, getter, setter], accessorFieldResultVisitor, isClassElement);
    }

    function transformPrivateFieldInitializer(node: PrivateIdentifierPropertyDeclaration) {
        if (shouldTransformPrivateElementsOrClassStaticBlocks) {
            // If we are transforming private elements into WeakMap/WeakSet, we should elide the node.
            const info = accessPrivateIdentifier(node.name);
            Debug.assert(info, "Undeclared private name for property declaration.");

            // Leave invalid code untransformed; otherwise, elide the node as it is transformed elsewhere.
            return info.isValid ? undefined : node;
        }

        if (shouldTransformInitializersUsingSet && !isStatic(node) && currentClassLexicalEnvironment && currentClassLexicalEnvironment.facts & ClassFacts.WillHoistInitializersToConstructor) {
            // If we are transforming initializers using Set semantics we will elide the initializer as it will
            // be moved to the constructor to preserve evaluation order next to public instance fields. We don't
            // need to do this transformation for private static fields since public static fields can be
            // transformed into `static {}` blocks.
            return factory.updatePropertyDeclaration(
                node,
                visitNodes(node.modifiers, visitor, isModifierLike),
                node.name,
                /*questionOrExclamationToken*/ undefined,
                /*type*/ undefined,
                /*initializer*/ undefined
            );
        }

        return visitEachChild(node, visitor, context);
    }

    function transformPublicFieldInitializer(node: PropertyDeclaration) {
        if (shouldTransformInitializers && !isAutoAccessorPropertyDeclaration(node)) {
            // Create a temporary variable to store a computed property name (if necessary).
            // If it's not inlineable, then we emit an expression after the class which assigns
            // the property name to the temporary variable.

            const expr = getPropertyNameExpressionIfNeeded(node.name, /*shouldHoist*/ !!node.initializer || useDefineForClassFields);
            if (expr) {
                getPendingExpressions().push(expr);
            }

            if (isStatic(node) && !shouldTransformPrivateElementsOrClassStaticBlocks) {
                const initializerStatement = transformPropertyOrClassStaticBlock(node, factory.createThis());
                if (initializerStatement) {
                    const staticBlock = factory.createClassStaticBlockDeclaration(
                        factory.createBlock([initializerStatement])
                    );

                    setOriginalNode(staticBlock, node);
                    setCommentRange(staticBlock, node);

                    // Set the comment range for the statement to an empty synthetic range
                    // and drop synthetic comments from the statement to avoid printing them twice.
                    setCommentRange(initializerStatement, { pos: -1, end: -1 });
                    setSyntheticLeadingComments(initializerStatement, undefined);
                    setSyntheticTrailingComments(initializerStatement, undefined);
                    return staticBlock;
                }
            }

            return undefined;
        }

        return visitEachChild(node, classElementVisitor, context);
    }

    function transformFieldInitializer(node: PropertyDeclaration) {
        Debug.assert(!hasDecorators(node), "Decorators should already have been transformed and elided.");
        return isPrivateIdentifierClassElementDeclaration(node) ?
            transformPrivateFieldInitializer(node) :
            transformPublicFieldInitializer(node);
    }

    function shouldTransformAutoAccessorsInCurrentClass() {
        return shouldTransformAutoAccessors === Ternary.True ||
            shouldTransformAutoAccessors === Ternary.Maybe &&
            !!currentClassLexicalEnvironment && !!(currentClassLexicalEnvironment.facts & ClassFacts.WillHoistInitializersToConstructor);
    }

    function visitPropertyDeclaration(node: PropertyDeclaration) {
        // If this is an auto-accessor, we defer to `transformAutoAccessor`. That function
        // will in turn call `transformFieldInitializer` as needed.
        if (shouldTransformAutoAccessorsInCurrentClass() && isAutoAccessorPropertyDeclaration(node)) {
            return transformAutoAccessor(node);
        }

        return transformFieldInitializer(node);
    }

    function createPrivateIdentifierAccess(info: PrivateIdentifierInfo, receiver: Expression): Expression {
        return createPrivateIdentifierAccessHelper(info, visitNode(receiver, visitor, isExpression));
    }

    function createPrivateIdentifierAccessHelper(info: PrivateIdentifierInfo, receiver: Expression): Expression {
        setCommentRange(receiver, moveRangePos(receiver, -1));

        switch(info.kind) {
            case PrivateIdentifierKind.Accessor:
                return context.getEmitHelperFactory().createClassPrivateFieldGetHelper(
                    receiver,
                    info.brandCheckIdentifier,
                    info.kind,
                    info.getterName
                );
            case PrivateIdentifierKind.Method:
                return context.getEmitHelperFactory().createClassPrivateFieldGetHelper(
                    receiver,
                    info.brandCheckIdentifier,
                    info.kind,
                    info.methodName
                );
            case PrivateIdentifierKind.Field:
                return context.getEmitHelperFactory().createClassPrivateFieldGetHelper(
                    receiver,
                    info.brandCheckIdentifier,
                    info.kind,
                    info.variableName
                );
            default:
                Debug.assertNever(info, "Unknown private element type");
        }
    }

    function visitPropertyAccessExpression(node: PropertyAccessExpression) {
        if (shouldTransformPrivateElementsOrClassStaticBlocks && isPrivateIdentifier(node.name)) {
            const privateIdentifierInfo = accessPrivateIdentifier(node.name);
            if (privateIdentifierInfo) {
                return setTextRange(
                    setOriginalNode(
                        createPrivateIdentifierAccess(privateIdentifierInfo, node.expression),
                        node
                    ),
                    node
                );
            }
        }
        if (shouldTransformSuperInStaticInitializers &&
            isSuperProperty(node) &&
            isIdentifier(node.name) &&
            currentStaticPropertyDeclarationOrStaticBlock &&
            currentClassLexicalEnvironment) {
            const { classConstructor, superClassReference, facts } = currentClassLexicalEnvironment;
            if (facts & ClassFacts.ClassWasDecorated) {
                return visitInvalidSuperProperty(node);
            }
            if (classConstructor && superClassReference) {
                // converts `super.x` into `Reflect.get(_baseTemp, "x", _classTemp)`
                const superProperty = factory.createReflectGetCall(
                    superClassReference,
                    factory.createStringLiteralFromNode(node.name),
                    classConstructor
                );
                setOriginalNode(superProperty, node.expression);
                setTextRange(superProperty, node.expression);
                return superProperty;
            }
        }
        return visitEachChild(node, visitor, context);
    }

    function visitElementAccessExpression(node: ElementAccessExpression) {
        if (shouldTransformSuperInStaticInitializers &&
            isSuperProperty(node) &&
            currentStaticPropertyDeclarationOrStaticBlock &&
            currentClassLexicalEnvironment) {
            const { classConstructor, superClassReference, facts } = currentClassLexicalEnvironment;
            if (facts & ClassFacts.ClassWasDecorated) {
                return visitInvalidSuperProperty(node);
            }

            if (classConstructor && superClassReference) {
                // converts `super[x]` into `Reflect.get(_baseTemp, x, _classTemp)`
                const superProperty = factory.createReflectGetCall(
                    superClassReference,
                    visitNode(node.argumentExpression, visitor, isExpression),
                    classConstructor
                );
                setOriginalNode(superProperty, node.expression);
                setTextRange(superProperty, node.expression);
                return superProperty;
            }
        }
        return visitEachChild(node, visitor, context);
    }

    function visitPreOrPostfixUnaryExpression(node: PrefixUnaryExpression | PostfixUnaryExpression, valueIsDiscarded: boolean) {
        if (node.operator === SyntaxKind.PlusPlusToken ||
            node.operator === SyntaxKind.MinusMinusToken) {
            const operand = skipParentheses(node.operand);
            if (shouldTransformPrivateElementsOrClassStaticBlocks &&
                isPrivateIdentifierPropertyAccessExpression(operand)) {
                let info: PrivateIdentifierInfo | undefined;
                if (info = accessPrivateIdentifier(operand.name)) {
                    const receiver = visitNode(operand.expression, visitor, isExpression);
                    const { readExpression, initializeExpression } = createCopiableReceiverExpr(receiver);

                    let expression: Expression = createPrivateIdentifierAccess(info, readExpression);
                    const temp = isPrefixUnaryExpression(node) || valueIsDiscarded ? undefined : factory.createTempVariable(hoistVariableDeclaration);
                    expression = expandPreOrPostfixIncrementOrDecrementExpression(factory, node, expression, hoistVariableDeclaration, temp);
                    expression = createPrivateIdentifierAssignment(
                        info,
                        initializeExpression || readExpression,
                        expression,
                        SyntaxKind.EqualsToken
                    );
                    setOriginalNode(expression, node);
                    setTextRange(expression, node);
                    if (temp) {
                        expression = factory.createComma(expression, temp);
                        setTextRange(expression, node);
                    }
                    return expression;
                }
            }
            else if (shouldTransformSuperInStaticInitializers &&
                isSuperProperty(operand) &&
                currentStaticPropertyDeclarationOrStaticBlock &&
                currentClassLexicalEnvironment) {
                // converts `++super.a` into `(Reflect.set(_baseTemp, "a", (_a = Reflect.get(_baseTemp, "a", _classTemp), _b = ++_a), _classTemp), _b)`
                // converts `++super[f()]` into `(Reflect.set(_baseTemp, _a = f(), (_b = Reflect.get(_baseTemp, _a, _classTemp), _c = ++_b), _classTemp), _c)`
                // converts `--super.a` into `(Reflect.set(_baseTemp, "a", (_a = Reflect.get(_baseTemp, "a", _classTemp), _b = --_a), _classTemp), _b)`
                // converts `--super[f()]` into `(Reflect.set(_baseTemp, _a = f(), (_b = Reflect.get(_baseTemp, _a, _classTemp), _c = --_b), _classTemp), _c)`
                // converts `super.a++` into `(Reflect.set(_baseTemp, "a", (_a = Reflect.get(_baseTemp, "a", _classTemp), _b = _a++), _classTemp), _b)`
                // converts `super[f()]++` into `(Reflect.set(_baseTemp, _a = f(), (_b = Reflect.get(_baseTemp, _a, _classTemp), _c = _b++), _classTemp), _c)`
                // converts `super.a--` into `(Reflect.set(_baseTemp, "a", (_a = Reflect.get(_baseTemp, "a", _classTemp), _b = _a--), _classTemp), _b)`
                // converts `super[f()]--` into `(Reflect.set(_baseTemp, _a = f(), (_b = Reflect.get(_baseTemp, _a, _classTemp), _c = _b--), _classTemp), _c)`
                const { classConstructor, superClassReference, facts } = currentClassLexicalEnvironment;
                if (facts & ClassFacts.ClassWasDecorated) {
                    const expression = visitInvalidSuperProperty(operand);
                    return isPrefixUnaryExpression(node) ?
                        factory.updatePrefixUnaryExpression(node, expression) :
                        factory.updatePostfixUnaryExpression(node, expression);
                }
                if (classConstructor && superClassReference) {
                    let setterName: Expression | undefined;
                    let getterName: Expression | undefined;
                    if (isPropertyAccessExpression(operand)) {
                        if (isIdentifier(operand.name)) {
                            getterName = setterName = factory.createStringLiteralFromNode(operand.name);
                        }
                    }
                    else {
                        if (isSimpleInlineableExpression(operand.argumentExpression)) {
                            getterName = setterName = operand.argumentExpression;
                        }
                        else {
                            getterName = factory.createTempVariable(hoistVariableDeclaration);
                            setterName = factory.createAssignment(getterName, visitNode(operand.argumentExpression, visitor, isExpression));
                        }
                    }
                    if (setterName && getterName) {
                        let expression: Expression = factory.createReflectGetCall(superClassReference, getterName, classConstructor);
                        setTextRange(expression, operand);

                        const temp = valueIsDiscarded ? undefined : factory.createTempVariable(hoistVariableDeclaration);
                        expression = expandPreOrPostfixIncrementOrDecrementExpression(factory, node, expression, hoistVariableDeclaration, temp);
                        expression = factory.createReflectSetCall(superClassReference, setterName, expression, classConstructor);
                        setOriginalNode(expression, node);
                        setTextRange(expression, node);
                        if (temp) {
                            expression = factory.createComma(expression, temp);
                            setTextRange(expression, node);
                        }
                        return expression;
                    }
                }
            }
        }
        return visitEachChild(node, visitor, context);
    }

    function visitForStatement(node: ForStatement) {
        return factory.updateForStatement(
            node,
            visitNode(node.initializer, discardedValueVisitor, isForInitializer),
            visitNode(node.condition, visitor, isExpression),
            visitNode(node.incrementor, discardedValueVisitor, isExpression),
            visitIterationBody(node.statement, visitor, context)
        );
    }

    function visitExpressionStatement(node: ExpressionStatement) {
        return factory.updateExpressionStatement(
            node,
            visitNode(node.expression, discardedValueVisitor, isExpression)
        );
    }

    function createCopiableReceiverExpr(receiver: Expression): { readExpression: Expression; initializeExpression: Expression | undefined } {
        const clone = nodeIsSynthesized(receiver) ? receiver : factory.cloneNode(receiver);
        if (isSimpleInlineableExpression(receiver)) {
            return { readExpression: clone, initializeExpression: undefined };
        }
        const readExpression = factory.createTempVariable(hoistVariableDeclaration);
        const initializeExpression = factory.createAssignment(readExpression, clone);
        return { readExpression, initializeExpression };
    }

    function visitCallExpression(node: CallExpression) {
        if (shouldTransformPrivateElementsOrClassStaticBlocks &&
            isPrivateIdentifierPropertyAccessExpression(node.expression)) {
            // obj.#x()

            // Transform call expressions of private names to properly bind the `this` parameter.
            const { thisArg, target } = factory.createCallBinding(node.expression, hoistVariableDeclaration, languageVersion);
            if (isCallChain(node)) {
                return factory.updateCallChain(
                    node,
                    factory.createPropertyAccessChain(visitNode(target, visitor), node.questionDotToken, "call"),
                    /*questionDotToken*/ undefined,
                    /*typeArguments*/ undefined,
                    [visitNode(thisArg, visitor, isExpression), ...visitNodes(node.arguments, visitor, isExpression)]
                );
            }
            return factory.updateCallExpression(
                node,
                factory.createPropertyAccessExpression(visitNode(target, visitor), "call"),
                /*typeArguments*/ undefined,
                [visitNode(thisArg, visitor, isExpression), ...visitNodes(node.arguments, visitor, isExpression)]
            );
        }

        if (shouldTransformSuperInStaticInitializers &&
            isSuperProperty(node.expression) &&
            currentStaticPropertyDeclarationOrStaticBlock &&
            currentClassLexicalEnvironment?.classConstructor) {
            // super.x()
            // super[x]()

            // converts `super.f(...)` into `Reflect.get(_baseTemp, "f", _classTemp).call(_classTemp, ...)`
            const invocation = factory.createFunctionCallCall(
                visitNode(node.expression, visitor, isExpression),
                currentClassLexicalEnvironment.classConstructor,
                visitNodes(node.arguments, visitor, isExpression)
            );
            setOriginalNode(invocation, node);
            setTextRange(invocation, node);
            return invocation;
        }

        return visitEachChild(node, visitor, context);
    }

    function visitTaggedTemplateExpression(node: TaggedTemplateExpression) {
        if (shouldTransformPrivateElementsOrClassStaticBlocks &&
            isPrivateIdentifierPropertyAccessExpression(node.tag)) {
            // Bind the `this` correctly for tagged template literals when the tag is a private identifier property access.
            const { thisArg, target } = factory.createCallBinding(node.tag, hoistVariableDeclaration, languageVersion);
            return factory.updateTaggedTemplateExpression(
                node,
                factory.createCallExpression(
                    factory.createPropertyAccessExpression(visitNode(target, visitor), "bind"),
                    /*typeArguments*/ undefined,
                    [visitNode(thisArg, visitor, isExpression)]
                ),
                /*typeArguments*/ undefined,
                visitNode(node.template, visitor, isTemplateLiteral)
            );
        }
        if (shouldTransformSuperInStaticInitializers &&
            isSuperProperty(node.tag) &&
            currentStaticPropertyDeclarationOrStaticBlock &&
            currentClassLexicalEnvironment?.classConstructor) {

            // converts `` super.f`x` `` into `` Reflect.get(_baseTemp, "f", _classTemp).bind(_classTemp)`x` ``
            const invocation = factory.createFunctionBindCall(
                visitNode(node.tag, visitor, isExpression),
                currentClassLexicalEnvironment.classConstructor,
                []
            );
            setOriginalNode(invocation, node);
            setTextRange(invocation, node);
            return factory.updateTaggedTemplateExpression(
                node,
                invocation,
                /*typeArguments*/ undefined,
                visitNode(node.template, visitor, isTemplateLiteral)
            );
        }
        return visitEachChild(node, visitor, context);
    }

    function transformClassStaticBlockDeclaration(node: ClassStaticBlockDeclaration) {
        if (shouldTransformPrivateElementsOrClassStaticBlocks) {
            if (currentClassLexicalEnvironment) {
                classLexicalEnvironmentMap.set(getOriginalNodeId(node), currentClassLexicalEnvironment);
            }

            startLexicalEnvironment();
            let statements = setCurrentStaticPropertyDeclarationOrStaticBlockAnd(
                node,
                statements => visitNodes(statements, visitor, isStatement),
                node.body.statements
            );
            statements = factory.mergeLexicalEnvironment(statements, endLexicalEnvironment());

            const iife = factory.createImmediatelyInvokedArrowFunction(statements);
            setOriginalNode(iife, node);
            setTextRange(iife, node);
            addEmitFlags(iife, EmitFlags.AdviseOnEmitNode);
            return iife;
        }
    }

    function visitBinaryExpression(node: BinaryExpression, valueIsDiscarded: boolean) {
        if (isDestructuringAssignment(node)) {
            // ({ x: obj.#x } = ...)
            // ({ x: super.x } = ...)
            // ({ x: super[x] } = ...)
            const savedPendingExpressions = pendingExpressions;
            pendingExpressions = undefined;
            node = factory.updateBinaryExpression(
                node,
                visitNode(node.left, assignmentTargetVisitor),
                node.operatorToken,
                visitNode(node.right, visitor)
            );
            const expr = some(pendingExpressions) ?
                factory.inlineExpressions(compact([...pendingExpressions, node])) :
                node;
            pendingExpressions = savedPendingExpressions;
            return expr;
        }
        if (isAssignmentExpression(node)) {
            if (shouldTransformPrivateElementsOrClassStaticBlocks &&
                isPrivateIdentifierPropertyAccessExpression(node.left)) {
                // obj.#x = ...
                const info = accessPrivateIdentifier(node.left.name);
                if (info) {
                    return setTextRange(
                        setOriginalNode(
                            createPrivateIdentifierAssignment(info, node.left.expression, node.right, node.operatorToken.kind),
                            node
                        ),
                        node
                    );
                }
            }
            else if (shouldTransformSuperInStaticInitializers &&
                isSuperProperty(node.left) &&
                currentStaticPropertyDeclarationOrStaticBlock &&
                currentClassLexicalEnvironment) {
                // super.x = ...
                // super[x] = ...
                // super.x += ...
                // super.x -= ...
                const { classConstructor, superClassReference, facts } = currentClassLexicalEnvironment;
                if (facts & ClassFacts.ClassWasDecorated) {
                    return factory.updateBinaryExpression(
                        node,
                        visitInvalidSuperProperty(node.left),
                        node.operatorToken,
                        visitNode(node.right, visitor, isExpression));
                }
                if (classConstructor && superClassReference) {
                    let setterName =
                        isElementAccessExpression(node.left) ? visitNode(node.left.argumentExpression, visitor, isExpression) :
                        isIdentifier(node.left.name) ? factory.createStringLiteralFromNode(node.left.name) :
                        undefined;
                    if (setterName) {
                        // converts `super.x = 1` into `(Reflect.set(_baseTemp, "x", _a = 1, _classTemp), _a)`
                        // converts `super[f()] = 1` into `(Reflect.set(_baseTemp, f(), _a = 1, _classTemp), _a)`
                        // converts `super.x += 1` into `(Reflect.set(_baseTemp, "x", _a = Reflect.get(_baseTemp, "x", _classtemp) + 1, _classTemp), _a)`
                        // converts `super[f()] += 1` into `(Reflect.set(_baseTemp, _a = f(), _b = Reflect.get(_baseTemp, _a, _classtemp) + 1, _classTemp), _b)`

                        let expression = visitNode(node.right, visitor, isExpression);
                        if (isCompoundAssignment(node.operatorToken.kind)) {
                            let getterName = setterName;
                            if (!isSimpleInlineableExpression(setterName)) {
                                getterName = factory.createTempVariable(hoistVariableDeclaration);
                                setterName = factory.createAssignment(getterName, setterName);
                            }
                            const superPropertyGet = factory.createReflectGetCall(
                                superClassReference,
                                getterName,
                                classConstructor
                            );
                            setOriginalNode(superPropertyGet, node.left);
                            setTextRange(superPropertyGet, node.left);

                            expression = factory.createBinaryExpression(
                                superPropertyGet,
                                getNonAssignmentOperatorForCompoundAssignment(node.operatorToken.kind),
                                expression
                            );
                            setTextRange(expression, node);
                        }

                        const temp = valueIsDiscarded ? undefined : factory.createTempVariable(hoistVariableDeclaration);
                        if (temp) {
                            expression = factory.createAssignment(temp, expression);
                            setTextRange(temp, node);
                        }

                        expression = factory.createReflectSetCall(
                            superClassReference,
                            setterName,
                            expression,
                            classConstructor
                        );
                        setOriginalNode(expression, node);
                        setTextRange(expression, node);

                        if (temp) {
                            expression = factory.createComma(expression, temp);
                            setTextRange(expression, node);
                        }

                        return expression;
                    }
                }
            }
        }
        if (shouldTransformPrivateElementsOrClassStaticBlocks &&
            isPrivateIdentifierInExpression(node)) {
            // #x in obj
            return transformPrivateIdentifierInInExpression(node);
        }
        return visitEachChild(node, visitor, context);
    }

    function createPrivateIdentifierAssignment(info: PrivateIdentifierInfo, receiver: Expression, right: Expression, operator: AssignmentOperator): Expression {
        receiver = visitNode(receiver, visitor, isExpression);
        right = visitNode(right, visitor, isExpression);

        if (isCompoundAssignment(operator)) {
            const { readExpression, initializeExpression } = createCopiableReceiverExpr(receiver);
            receiver = initializeExpression || readExpression;
            right = factory.createBinaryExpression(
                createPrivateIdentifierAccessHelper(info, readExpression),
                getNonAssignmentOperatorForCompoundAssignment(operator),
                right
            );
        }

        setCommentRange(receiver, moveRangePos(receiver, -1));

        switch(info.kind) {
            case PrivateIdentifierKind.Accessor:
                return context.getEmitHelperFactory().createClassPrivateFieldSetHelper(
                    receiver,
                    info.brandCheckIdentifier,
                    right,
                    info.kind,
                    info.setterName
                );
            case PrivateIdentifierKind.Method:
                return context.getEmitHelperFactory().createClassPrivateFieldSetHelper(
                    receiver,
                    info.brandCheckIdentifier,
                    right,
                    info.kind,
                    /* f */ undefined
                );
            case PrivateIdentifierKind.Field:
                return context.getEmitHelperFactory().createClassPrivateFieldSetHelper(
                    receiver,
                    info.brandCheckIdentifier,
                    right,
                    info.kind,
                    info.variableName
                );
            default:
                Debug.assertNever(info, "Unknown private element type");
        }
    }

    function getPrivateInstanceMethodsAndAccessors(node: ClassLikeDeclaration) {
        return filter(node.members, isNonStaticMethodOrAccessorWithPrivateName);
    }

    function getClassFacts(node: ClassLikeDeclaration) {
        let facts = ClassFacts.None;
        const original = getOriginalNode(node);
        if (isClassDeclaration(original) && classOrConstructorParameterIsDecorated(original)) {
            facts |= ClassFacts.ClassWasDecorated;
        }
        let containsPublicInstanceFields = false;
        let containsInitializedPublicInstanceFields = false;
        let containsInstancePrivateElements = false;
        let containsInstanceAutoAccessors = false;
        for (const member of node.members) {
            if (isStatic(member)) {
                if (member.name && (isPrivateIdentifier(member.name) || isAutoAccessorPropertyDeclaration(member)) && shouldTransformPrivateElementsOrClassStaticBlocks) {
                    facts |= ClassFacts.NeedsClassConstructorReference;
                }
                if (isPropertyDeclaration(member) || isClassStaticBlockDeclaration(member)) {
                    if (shouldTransformThisInStaticInitializers && member.transformFlags & TransformFlags.ContainsLexicalThis) {
                        facts |= ClassFacts.NeedsSubstitutionForThisInClassStaticField;
                        if (!(facts & ClassFacts.ClassWasDecorated)) {
                            facts |= ClassFacts.NeedsClassConstructorReference;
                        }
                    }
                    if (shouldTransformSuperInStaticInitializers && member.transformFlags & TransformFlags.ContainsLexicalSuper) {
                        if (!(facts & ClassFacts.ClassWasDecorated)) {
                            facts |= ClassFacts.NeedsClassConstructorReference | ClassFacts.NeedsClassSuperReference;
                        }
                    }
                }
            }
            else if (!hasAbstractModifier(getOriginalNode(member))) {
                if (isAutoAccessorPropertyDeclaration(member)) {
                    containsInstanceAutoAccessors = true;
                    containsInstancePrivateElements ||= isPrivateIdentifierClassElementDeclaration(member);
                }
                else if (isPrivateIdentifierClassElementDeclaration(member)) {
                    containsInstancePrivateElements = true;
                }
                else if (isPropertyDeclaration(member)) {
                    containsPublicInstanceFields = true;
                    containsInitializedPublicInstanceFields ||= !!member.initializer;
                }
            }
        }

        const willHoistInitializersToConstructor =
            shouldTransformInitializersUsingDefine && containsPublicInstanceFields ||
            shouldTransformInitializersUsingSet && containsInitializedPublicInstanceFields ||
            shouldTransformPrivateElementsOrClassStaticBlocks && containsInstancePrivateElements ||
            shouldTransformPrivateElementsOrClassStaticBlocks && containsInstanceAutoAccessors && shouldTransformAutoAccessors === Ternary.True;

        if (willHoistInitializersToConstructor) {
            facts |= ClassFacts.WillHoistInitializersToConstructor;
        }

        return facts;
    }

    function visitExpressionWithTypeArgumentsInHeritageClause(node: ExpressionWithTypeArguments) {
        const facts = currentClassLexicalEnvironment?.facts || ClassFacts.None;
        if (facts & ClassFacts.NeedsClassSuperReference) {
            const temp = factory.createTempVariable(hoistVariableDeclaration, /*reserveInNestedScopes*/ true);
            getClassLexicalEnvironment().superClassReference = temp;
            return factory.updateExpressionWithTypeArguments(
                node,
                factory.createAssignment(
                    temp,
                    visitNode(node.expression, visitor, isExpression)
                ),
                /*typeArguments*/ undefined
            );
        }
        return visitEachChild(node, visitor, context);
    }

    function visitInNewClassLexicalEnvironment<T extends ClassLikeDeclaration, U>(node: T, visitor: (node: T, facts: ClassFacts) => U) {
        const savedCurrentClassContainer = currentClassContainer;
        const savedPendingExpressions = pendingExpressions;
        currentClassContainer = node;
        pendingExpressions = undefined;
        startClassLexicalEnvironment();

        if (shouldTransformPrivateElementsOrClassStaticBlocks) {
            const name = getNameOfDeclaration(node);
            if (name && isIdentifier(name)) {
                getPrivateIdentifierEnvironment().className = name;
            }

            const privateInstanceMethodsAndAccessors = getPrivateInstanceMethodsAndAccessors(node);
            if (some(privateInstanceMethodsAndAccessors)) {
                getPrivateIdentifierEnvironment().weakSetName = createHoistedVariableForClass(
                    "instances",
                    privateInstanceMethodsAndAccessors[0].name
                );
            }
        }

        const facts = getClassFacts(node);
        if (facts) {
            getClassLexicalEnvironment().facts = facts;
        }

        if (facts & ClassFacts.NeedsSubstitutionForThisInClassStaticField) {
            enableSubstitutionForClassStaticThisOrSuperReference();
        }

        const result = visitor(node, facts);
        endClassLexicalEnvironment();
        currentClassContainer = savedCurrentClassContainer;
        pendingExpressions = savedPendingExpressions;
        return result;

    }

    function visitClassDeclaration(node: ClassDeclaration) {
        return visitInNewClassLexicalEnvironment(node, visitClassDeclarationInNewClassLexicalEnvironment);
    }

    function visitClassDeclarationInNewClassLexicalEnvironment(node: ClassDeclaration, facts: ClassFacts) {
        // If a class has private static fields, or a static field has a `this` or `super` reference,
        // then we need to allocate a temp variable to hold on to that reference.
        let pendingClassReferenceAssignment: BinaryExpression | undefined;
        if (facts & ClassFacts.NeedsClassConstructorReference) {
            const temp = factory.createTempVariable(hoistVariableDeclaration, /*reservedInNestedScopes*/ true);
            getClassLexicalEnvironment().classConstructor = factory.cloneNode(temp);
            pendingClassReferenceAssignment = factory.createAssignment(temp, factory.getInternalName(node));
        }

        const modifiers = visitNodes(node.modifiers, visitor, isModifierLike);
        const heritageClauses = visitNodes(node.heritageClauses, heritageClauseVisitor, isHeritageClause);
        const { members, prologue } = transformClassMembers(node);
        const classDecl = factory.updateClassDeclaration(
            node,
            modifiers,
            node.name,
            /*typeParameters*/ undefined,
            heritageClauses,
            members
        );

        const statements: Statement[] = [];
        if (prologue) {
            statements.push(factory.createExpressionStatement(prologue));
        }

        statements.push(classDecl);

        if (pendingClassReferenceAssignment) {
            getPendingExpressions().unshift(pendingClassReferenceAssignment);
        }

        // Write any pending expressions from elided or moved computed property names
        if (some(pendingExpressions)) {
            statements.push(factory.createExpressionStatement(factory.inlineExpressions(pendingExpressions)));
        }

        if (shouldTransformInitializersUsingSet || shouldTransformPrivateElementsOrClassStaticBlocks) {
            // Emit static property assignment. Because classDeclaration is lexically evaluated,
            // it is safe to emit static property assignment after classDeclaration
            // From ES6 specification:
            //      HasLexicalDeclaration (N) : Determines if the argument identifier has a binding in this environment record that was created using
            //                                  a lexical declaration such as a LexicalDeclaration or a ClassDeclaration.

            const staticProperties = getStaticPropertiesAndClassStaticBlock(node);
            if (some(staticProperties)) {
                addPropertyOrClassStaticBlockStatements(statements, staticProperties, factory.getInternalName(node));
            }
        }

        return statements;
    }

    function visitClassExpression(node: ClassExpression): Expression {
        return visitInNewClassLexicalEnvironment(node, visitClassExpressionInNewClassLexicalEnvironment);
    }

    function visitClassExpressionInNewClassLexicalEnvironment(node: ClassExpression, facts: ClassFacts): Expression {
        // If this class expression is a transformation of a decorated class declaration,
        // then we want to output the pendingExpressions as statements, not as inlined
        // expressions with the class statement.
        //
        // In this case, we use pendingStatements to produce the same output as the
        // class declaration transformation. The VariableStatement visitor will insert
        // these statements after the class expression variable statement.
        const isDecoratedClassDeclaration = !!(facts & ClassFacts.ClassWasDecorated);

        const staticPropertiesOrClassStaticBlocks = getStaticPropertiesAndClassStaticBlock(node);

        const isClassWithConstructorReference = resolver.getNodeCheckFlags(node) & NodeCheckFlags.ClassWithConstructorReference;
        let temp: Identifier | undefined;
        function createClassTempVar() {
            const classCheckFlags = resolver.getNodeCheckFlags(node);
            const isClassWithConstructorReference = classCheckFlags & NodeCheckFlags.ClassWithConstructorReference;
            const requiresBlockScopedVar = classCheckFlags & NodeCheckFlags.BlockScopedBindingInLoop;
            return factory.createTempVariable(requiresBlockScopedVar ? addBlockScopedVariable : hoistVariableDeclaration, !!isClassWithConstructorReference);
        }

        if (facts & ClassFacts.NeedsClassConstructorReference) {
            temp = createClassTempVar();
            getClassLexicalEnvironment().classConstructor = factory.cloneNode(temp);
        }

        const modifiers = visitNodes(node.modifiers, visitor, isModifierLike);
        const heritageClauses = visitNodes(node.heritageClauses, heritageClauseVisitor, isHeritageClause);
        const { members, prologue } = transformClassMembers(node);
        const classExpression = factory.updateClassExpression(
            node,
            modifiers,
            node.name,
            /*typeParameters*/ undefined,
            heritageClauses,
            members
        );

        const expressions: Expression[] = [];
        if (prologue) {
            expressions.push(prologue);
        }

        // Static initializers are transformed to `static {}` blocks when `useDefineForClassFields: false`
        // and not also transforming static blocks.
        const hasTransformableStatics =
            shouldTransformPrivateElementsOrClassStaticBlocks &&
            some(staticPropertiesOrClassStaticBlocks, node =>
                isClassStaticBlockDeclaration(node) ||
                isPrivateIdentifierClassElementDeclaration(node) ||
                shouldTransformInitializers && isInitializedProperty(node));

        if (hasTransformableStatics || some(pendingExpressions)) {
            if (isDecoratedClassDeclaration) {
                Debug.assertIsDefined(pendingStatements, "Decorated classes transformed by TypeScript are expected to be within a variable declaration.");

                // Write any pending expressions from elided or moved computed property names
                if (pendingStatements && pendingExpressions && some(pendingExpressions)) {
                    pendingStatements.push(factory.createExpressionStatement(factory.inlineExpressions(pendingExpressions)));
                }

                if (pendingStatements && some(staticPropertiesOrClassStaticBlocks)) {
                    addPropertyOrClassStaticBlockStatements(pendingStatements, staticPropertiesOrClassStaticBlocks, factory.getInternalName(node));
                }

                if (temp) {
                    expressions.push(
                        startOnNewLine(factory.createAssignment(temp, classExpression)),
                        startOnNewLine(temp));
                }
                else {
                    expressions.push(classExpression);
                    if (prologue) {
                        startOnNewLine(classExpression);
                    }
                }
            }
            else {
                temp ||= createClassTempVar();
                if (isClassWithConstructorReference) {
                    // record an alias as the class name is not in scope for statics.
                    enableSubstitutionForClassAliases();
                    const alias = factory.cloneNode(temp) as GeneratedIdentifier;
                    alias.emitNode.autoGenerate.flags &= ~GeneratedIdentifierFlags.ReservedInNestedScopes;
                    classAliases[getOriginalNodeId(node)] = alias;
                }

                // To preserve the behavior of the old emitter, we explicitly indent
                // the body of a class with static initializers.
                setEmitFlags(classExpression, EmitFlags.Indented | getEmitFlags(classExpression));
                expressions.push(startOnNewLine(factory.createAssignment(temp, classExpression)));
                // Add any pending expressions leftover from elided or relocated computed property names
                addRange(expressions, map(pendingExpressions, startOnNewLine));
                addRange(expressions, generateInitializedPropertyExpressionsOrClassStaticBlock(staticPropertiesOrClassStaticBlocks, temp));
                expressions.push(startOnNewLine(temp));
            }
        }
        else {
            expressions.push(classExpression);
            if (prologue) {
                startOnNewLine(classExpression);
            }
        }

        return factory.inlineExpressions(expressions);
    }

    function visitClassStaticBlockDeclaration(node: ClassStaticBlockDeclaration) {
        if (!shouldTransformPrivateElementsOrClassStaticBlocks) {
            return visitEachChild(node, visitor, context);
        }
        // ClassStaticBlockDeclaration for classes are transformed in `visitClassDeclaration` or `visitClassExpression`.
        return undefined;
    }

    function transformClassMembers(node: ClassDeclaration | ClassExpression) {
        // Declare private names
        if (shouldTransformPrivateElementsOrClassStaticBlocks) {
            for (const member of node.members) {
                if (isPrivateIdentifierClassElementDeclaration(member)) {
                    addPrivateIdentifierToEnvironment(member, member.name, addPrivateIdentifierClassElementToEnvironment);
                }
            }
            if (some(getPrivateInstanceMethodsAndAccessors(node))) {
                createBrandCheckWeakSetForPrivateMethods();
            }
            if (shouldTransformAutoAccessors) {
                for (const member of node.members) {
                    if (isAutoAccessorPropertyDeclaration(member)) {
                        const storageName = factory.getGeneratedPrivateNameForNode(member.name, /*prefix*/ undefined, "_accessor_storage");
                        addPrivateIdentifierToEnvironment(member, storageName, addPrivateIdentifierPropertyDeclarationToEnvironment);
                    }
                }
            }
        }

        let members = visitNodes(node.members, classElementVisitor, isClassElement);

        // Create a synthetic constructor if necessary
        let syntheticConstructor: ConstructorDeclaration | undefined;
        if (!some(members, isConstructorDeclaration)) {
            syntheticConstructor = transformConstructor(/*constructor*/ undefined, node);
        }

        let prologue: Expression | undefined;

        // If there are pending expressions create a class static block in which to evaluate them, but only if
        // class static blocks are not also being transformed. This block will be injected at the top of the class
        // to ensure that expressions from computed property names are evaluated before any other static
        // initializers.
        let syntheticStaticBlock: ClassStaticBlockDeclaration | undefined;
        if (!shouldTransformPrivateElementsOrClassStaticBlocks && some(pendingExpressions)) {
            let statement = factory.createExpressionStatement(factory.inlineExpressions(pendingExpressions));
            if (statement.transformFlags & TransformFlags.ContainsLexicalThisOrSuper) {
                // If there are `this` or `super` references from computed property names, shift the expression
                // into an arrow function to be evaluated in the outer scope so that `this` and `super` are
                // properly captured.
                const temp = factory.createTempVariable(hoistVariableDeclaration);
                const arrow = factory.createArrowFunction(
                    /*modifiers*/ undefined,
                    /*typeParameters*/ undefined,
                    /*parameters*/ [],
                    /*type*/ undefined,
                    /*equalsGreaterThanToken*/ undefined,
                    factory.createBlock([statement]));
                prologue = factory.createAssignment(temp, arrow);
                statement = factory.createExpressionStatement(factory.createCallExpression(temp, /*typeArguments*/ undefined, []));
            }

            const block = factory.createBlock([statement]);
            syntheticStaticBlock = factory.createClassStaticBlockDeclaration(block);
            pendingExpressions = undefined;
        }

        // If we created a synthetic constructor or class static block, add them to the visited members
        // and return a new array.
        if (syntheticConstructor || syntheticStaticBlock) {
            let membersArray: ClassElement[] | undefined;
            membersArray = append(membersArray, syntheticConstructor);
            membersArray = append(membersArray, syntheticStaticBlock);
            membersArray = addRange(membersArray, members);
            members = setTextRange(factory.createNodeArray(membersArray), /*location*/ node.members);
        }

        return { members, prologue };
    }

    function createBrandCheckWeakSetForPrivateMethods() {
        const { weakSetName } = getPrivateIdentifierEnvironment();
        Debug.assert(weakSetName, "weakSetName should be set in private identifier environment");

        getPendingExpressions().push(
            factory.createAssignment(
                weakSetName,
                factory.createNewExpression(
                    factory.createIdentifier("WeakSet"),
                    /*typeArguments*/ undefined,
                    []
                )
            )
        );
    }

    function transformConstructor(constructor: ConstructorDeclaration | undefined, container: ClassDeclaration | ClassExpression) {
        constructor = visitNode(constructor, visitor, isConstructorDeclaration);
        if (!currentClassLexicalEnvironment || !(currentClassLexicalEnvironment.facts & ClassFacts.WillHoistInitializersToConstructor)) {
            return constructor;
        }

        const extendsClauseElement = getEffectiveBaseTypeNode(container);
        const isDerivedClass = !!(extendsClauseElement && skipOuterExpressions(extendsClauseElement.expression).kind !== SyntaxKind.NullKeyword);
        const parameters = visitParameterList(constructor ? constructor.parameters : undefined, visitor, context);
        const body = transformConstructorBody(container, constructor, isDerivedClass);
        if (!body) {
            return constructor;
        }

        if (constructor) {
            Debug.assert(parameters);
            return factory.updateConstructorDeclaration(constructor, /*modifiers*/ undefined, parameters, body);
        }

        return startOnNewLine(
            setOriginalNode(
                setTextRange(
                    factory.createConstructorDeclaration(
                        /*modifiers*/ undefined,
                        parameters ?? [],
                        body
                    ),
                    constructor || container
                ),
                constructor
            )
        );
    }

    function transformConstructorBody(node: ClassDeclaration | ClassExpression, constructor: ConstructorDeclaration | undefined, isDerivedClass: boolean) {
        let properties = getProperties(node, /*requireInitializer*/ false, /*isStatic*/ false);
        if (!useDefineForClassFields) {
            properties = filter(properties, property => !!property.initializer || isPrivateIdentifier(property.name) || hasAccessorModifier(property));
        }

        const privateMethodsAndAccessors = getPrivateInstanceMethodsAndAccessors(node);
        const needsConstructorBody = some(properties) || some(privateMethodsAndAccessors);

        // Only generate synthetic constructor when there are property initializers to move.
        if (!constructor && !needsConstructorBody) {
            return visitFunctionBody(/*node*/ undefined, visitor, context);
        }

        resumeLexicalEnvironment();

        const needsSyntheticConstructor = !constructor && isDerivedClass;
        let indexOfFirstStatementAfterSuperAndPrologue = 0;
        let prologueStatementCount = 0;
        let superStatementIndex = -1;
        let statements: Statement[] = [];

        if (constructor?.body?.statements) {
            prologueStatementCount = factory.copyPrologue(constructor.body.statements, statements, /*ensureUseStrict*/ false, visitor);
            superStatementIndex = findSuperStatementIndex(constructor.body.statements, prologueStatementCount);

            // If there was a super call, visit existing statements up to and including it
            if (superStatementIndex >= 0) {
                indexOfFirstStatementAfterSuperAndPrologue = superStatementIndex + 1;
                statements = [
                    ...statements.slice(0, prologueStatementCount),
                    ...visitNodes(constructor.body.statements, visitor, isStatement, prologueStatementCount, indexOfFirstStatementAfterSuperAndPrologue - prologueStatementCount),
                    ...statements.slice(prologueStatementCount),
                ];
            }
            else if (prologueStatementCount >= 0) {
                indexOfFirstStatementAfterSuperAndPrologue = prologueStatementCount;
            }
        }

        if (needsSyntheticConstructor) {
            // Add a synthetic `super` call:
            //
            //  super(...arguments);
            //
            statements.push(
                factory.createExpressionStatement(
                    factory.createCallExpression(
                        factory.createSuper(),
                        /*typeArguments*/ undefined,
                        [factory.createSpreadElement(factory.createIdentifier("arguments"))]
                    )
                )
            );
        }

        // Add the property initializers. Transforms this:
        //
        //  public x = 1;
        //
        // Into this:
        //
        //  constructor() {
        //      this.x = 1;
        //  }
        //
        // If we do useDefineForClassFields, they'll be converted elsewhere.
        // We instead *remove* them from the transformed output at this stage.
        let parameterPropertyDeclarationCount = 0;
        if (constructor?.body) {
            if (useDefineForClassFields) {
                statements = statements.filter(statement => !isParameterPropertyDeclaration(getOriginalNode(statement), constructor));
            }
            else {
                for (const statement of constructor.body.statements) {
                    if (isParameterPropertyDeclaration(getOriginalNode(statement), constructor)) {
                        parameterPropertyDeclarationCount++;
                    }
                }
                if (parameterPropertyDeclarationCount > 0) {
                    const parameterProperties = visitNodes(constructor.body.statements, visitor, isStatement, indexOfFirstStatementAfterSuperAndPrologue, parameterPropertyDeclarationCount);

                    // If there was a super() call found, add parameter properties immediately after it
                    if (superStatementIndex >= 0) {
                        addRange(statements, parameterProperties);
                    }
                    else {
                        // Add add parameter properties to the top of the constructor after the prologue
                        let superAndPrologueStatementCount = prologueStatementCount;
                        // If a synthetic super() call was added, need to account for that
                        if (needsSyntheticConstructor) superAndPrologueStatementCount++;
                        statements = [
                            ...statements.slice(0, superAndPrologueStatementCount),
                            ...parameterProperties,
                            ...statements.slice(superAndPrologueStatementCount),
                        ];
                    }

                    indexOfFirstStatementAfterSuperAndPrologue += parameterPropertyDeclarationCount;
                }
            }
        }

        const receiver = factory.createThis();
        // private methods can be called in property initializers, they should execute first.
        addMethodStatements(statements, privateMethodsAndAccessors, receiver);
        addPropertyOrClassStaticBlockStatements(statements, properties, receiver);

        // Add existing statements after the initial prologues and super call
        if (constructor) {
            addRange(statements, visitNodes(constructor.body!.statements, visitBodyStatement, isStatement, indexOfFirstStatementAfterSuperAndPrologue));
        }

        statements = factory.mergeLexicalEnvironment(statements, endLexicalEnvironment());

        if (statements.length === 0 && !constructor) {
            return undefined;
        }

        const multiLine = constructor?.body && constructor.body.statements.length >= statements.length ?
            constructor.body.multiLine ?? statements.length > 0 :
            statements.length > 0;

        return setTextRange(
            factory.createBlock(
                setTextRange(
                    factory.createNodeArray(statements),
                    /*location*/ constructor ? constructor.body!.statements : node.members
                ),
                multiLine
            ),
            /*location*/ constructor ? constructor.body : undefined
        );

        function visitBodyStatement(statement: Node) {
            if (useDefineForClassFields && isParameterPropertyDeclaration(getOriginalNode(statement), constructor!)) {
                return undefined;
            }

            return visitor(statement);
        }
    }

    /**
     * Generates assignment statements for property initializers.
     *
     * @param properties An array of property declarations to transform.
     * @param receiver The receiver on which each property should be assigned.
     */
    function addPropertyOrClassStaticBlockStatements(statements: Statement[], properties: readonly (PropertyDeclaration | ClassStaticBlockDeclaration)[], receiver: LeftHandSideExpression) {
        for (const property of properties) {
            if (isStatic(property) && !shouldTransformPrivateElementsOrClassStaticBlocks && !useDefineForClassFields) {
                continue;
            }

            const statement = transformPropertyOrClassStaticBlock(property, receiver);
            if (!statement) {
                continue;
            }

            statements.push(statement);
        }
    }

    function transformPropertyOrClassStaticBlock(property: PropertyDeclaration | ClassStaticBlockDeclaration, receiver: LeftHandSideExpression) {
        const expression = isClassStaticBlockDeclaration(property) ?
            transformClassStaticBlockDeclaration(property) :
            transformProperty(property, receiver);
        if (!expression) {
            return undefined;
        }

        const statement = factory.createExpressionStatement(expression);
        setOriginalNode(statement, property);
        addEmitFlags(statement, getEmitFlags(property) & EmitFlags.NoComments);
        setSourceMapRange(statement, moveRangePastModifiers(property));
        setCommentRange(statement, property);

        // `setOriginalNode` *copies* the `emitNode` from `property`, so now both
        // `statement` and `expression` have a copy of the synthesized comments.
        // Drop the comments from expression to avoid printing them twice.
        setSyntheticLeadingComments(expression, undefined);
        setSyntheticTrailingComments(expression, undefined);

        return statement;
    }

    /**
     * Generates assignment expressions for property initializers.
     *
     * @param propertiesOrClassStaticBlocks An array of property declarations to transform.
     * @param receiver The receiver on which each property should be assigned.
     */
    function generateInitializedPropertyExpressionsOrClassStaticBlock(propertiesOrClassStaticBlocks: readonly (PropertyDeclaration | ClassStaticBlockDeclaration)[], receiver: LeftHandSideExpression) {
        const expressions: Expression[] = [];
        for (const property of propertiesOrClassStaticBlocks) {
            const expression = isClassStaticBlockDeclaration(property) ? transformClassStaticBlockDeclaration(property) : transformProperty(property, receiver);
            if (!expression) {
                continue;
            }
            startOnNewLine(expression);
            setOriginalNode(expression, property);
            addEmitFlags(expression, getEmitFlags(property) & EmitFlags.NoComments);
            setSourceMapRange(expression, moveRangePastModifiers(property));
            setCommentRange(expression, property);
            expressions.push(expression);
        }

        return expressions;
    }

    /**
     * Transforms a property initializer into an assignment statement.
     *
     * @param property The property declaration.
     * @param receiver The object receiving the property assignment.
     */
    function transformProperty(property: PropertyDeclaration, receiver: LeftHandSideExpression) {
        const savedCurrentStaticPropertyDeclarationOrStaticBlock = currentStaticPropertyDeclarationOrStaticBlock;
        const transformed = transformPropertyWorker(property, receiver);
        if (transformed && hasStaticModifier(property) && currentClassLexicalEnvironment?.facts) {
            // capture the lexical environment for the member
            setOriginalNode(transformed, property);
            addEmitFlags(transformed, EmitFlags.AdviseOnEmitNode);
            classLexicalEnvironmentMap.set(getOriginalNodeId(transformed), currentClassLexicalEnvironment);
        }
        currentStaticPropertyDeclarationOrStaticBlock = savedCurrentStaticPropertyDeclarationOrStaticBlock;
        return transformed;
    }

    function transformPropertyWorker(property: PropertyDeclaration, receiver: LeftHandSideExpression) {
        // We generate a name here in order to reuse the value cached by the relocated computed name expression (which uses the same generated name)
        const emitAssignment = !useDefineForClassFields;

        const propertyName =
            hasAccessorModifier(property) ?
                factory.getGeneratedPrivateNameForNode(property.name) :
            isComputedPropertyName(property.name) && !isSimpleInlineableExpression(property.name.expression) ?
                factory.updateComputedPropertyName(property.name, factory.getGeneratedNameForNode(property.name)) :
                property.name;

        if (hasStaticModifier(property)) {
            currentStaticPropertyDeclarationOrStaticBlock = property;
        }

        if (shouldTransformPrivateElementsOrClassStaticBlocks && isPrivateIdentifier(propertyName)) {
            const privateIdentifierInfo = accessPrivateIdentifier(propertyName);
            if (privateIdentifierInfo) {
                if (privateIdentifierInfo.kind === PrivateIdentifierKind.Field) {
                    if (!privateIdentifierInfo.isStatic) {
                        return createPrivateInstanceFieldInitializer(
                            receiver,
                            visitNode(property.initializer, visitor, isExpression),
                            privateIdentifierInfo.brandCheckIdentifier
                        );
                    }
                    else {
                        return createPrivateStaticFieldInitializer(
                            privateIdentifierInfo.variableName,
                            visitNode(property.initializer, visitor, isExpression)
                        );
                    }
                }
                else {
                    return undefined;
                }
            }
            else {
                Debug.fail("Undeclared private name for property declaration.");
            }
        }
        if ((isPrivateIdentifier(propertyName) || hasStaticModifier(property)) && !property.initializer) {
            return undefined;
        }

        const propertyOriginalNode = getOriginalNode(property);
        if (hasSyntacticModifier(propertyOriginalNode, ModifierFlags.Abstract)) {
            return undefined;
        }

        const initializer = property.initializer || emitAssignment ? visitNode(property.initializer, visitor, isExpression) ?? factory.createVoidZero()
            : isParameterPropertyDeclaration(propertyOriginalNode, propertyOriginalNode.parent) && isIdentifier(propertyName) ? propertyName
            : factory.createVoidZero();

        if (emitAssignment || isPrivateIdentifier(propertyName)) {
            const memberAccess = createMemberAccessForPropertyName(factory, receiver, propertyName, /*location*/ propertyName);
            return factory.createAssignment(memberAccess, initializer);
        }
        else {
            const name = isComputedPropertyName(propertyName) ? propertyName.expression
                : isIdentifier(propertyName) ? factory.createStringLiteral(unescapeLeadingUnderscores(propertyName.escapedText))
                : propertyName;
            const descriptor = factory.createPropertyDescriptor({ value: initializer, configurable: true, writable: true, enumerable: true });
            return factory.createObjectDefinePropertyCall(receiver, name, descriptor);
        }
    }

    function enableSubstitutionForClassAliases() {
        if ((enabledSubstitutions & ClassPropertySubstitutionFlags.ClassAliases) === 0) {
            enabledSubstitutions |= ClassPropertySubstitutionFlags.ClassAliases;

            // We need to enable substitutions for identifiers. This allows us to
            // substitute class names inside of a class declaration.
            context.enableSubstitution(SyntaxKind.Identifier);

            // Keep track of class aliases.
            classAliases = [];
        }
    }

    function enableSubstitutionForClassStaticThisOrSuperReference() {
        if ((enabledSubstitutions & ClassPropertySubstitutionFlags.ClassStaticThisOrSuperReference) === 0) {
            enabledSubstitutions |= ClassPropertySubstitutionFlags.ClassStaticThisOrSuperReference;

            // substitute `this` in a static field initializer
            context.enableSubstitution(SyntaxKind.ThisKeyword);

            // these push a new lexical environment that is not the class lexical environment
            context.enableEmitNotification(SyntaxKind.FunctionDeclaration);
            context.enableEmitNotification(SyntaxKind.FunctionExpression);
            context.enableEmitNotification(SyntaxKind.Constructor);

            // these push a new lexical environment that is not the class lexical environment, except
            // when they have a computed property name
            context.enableEmitNotification(SyntaxKind.GetAccessor);
            context.enableEmitNotification(SyntaxKind.SetAccessor);
            context.enableEmitNotification(SyntaxKind.MethodDeclaration);
            context.enableEmitNotification(SyntaxKind.PropertyDeclaration);

            // class lexical environments are restored when entering a computed property name
            context.enableEmitNotification(SyntaxKind.ComputedPropertyName);
        }
    }

    /**
     * Generates brand-check initializer for private methods.
     *
     * @param statements Statement list that should be used to append new statements.
     * @param methods An array of method declarations.
     * @param receiver The receiver on which each method should be assigned.
     */
    function addMethodStatements(statements: Statement[], methods: readonly (MethodDeclaration | AccessorDeclaration | AutoAccessorPropertyDeclaration)[], receiver: LeftHandSideExpression) {
        if (!shouldTransformPrivateElementsOrClassStaticBlocks || !some(methods)) {
            return;
        }

        const { weakSetName } = getPrivateIdentifierEnvironment();
        Debug.assert(weakSetName, "weakSetName should be set in private identifier environment");
        statements.push(
            factory.createExpressionStatement(
                createPrivateInstanceMethodInitializer(receiver, weakSetName)
            )
        );
    }

    function visitInvalidSuperProperty(node: SuperProperty) {
        return isPropertyAccessExpression(node) ?
            factory.updatePropertyAccessExpression(
                node,
                factory.createVoidZero(),
                node.name) :
            factory.updateElementAccessExpression(
                node,
                factory.createVoidZero(),
                visitNode(node.argumentExpression, visitor, isExpression));
    }

    function onEmitNode(hint: EmitHint, node: Node, emitCallback: (hint: EmitHint, node: Node) => void) {
        const original = getOriginalNode(node);
        if (original.id) {
            const classLexicalEnvironment = classLexicalEnvironmentMap.get(original.id);
            if (classLexicalEnvironment) {
                const savedClassLexicalEnvironment = currentClassLexicalEnvironment;
                const savedCurrentComputedPropertyNameClassLexicalEnvironment = currentComputedPropertyNameClassLexicalEnvironment;
                currentClassLexicalEnvironment = classLexicalEnvironment;
                currentComputedPropertyNameClassLexicalEnvironment = classLexicalEnvironment;
                previousOnEmitNode(hint, node, emitCallback);
                currentClassLexicalEnvironment = savedClassLexicalEnvironment;
                currentComputedPropertyNameClassLexicalEnvironment = savedCurrentComputedPropertyNameClassLexicalEnvironment;
                return;
            }
        }

        switch (node.kind) {
            case SyntaxKind.FunctionExpression:
                if (isArrowFunction(original) || getEmitFlags(node) & EmitFlags.AsyncFunctionBody) {
                    break;
                }

                // falls through
            case SyntaxKind.FunctionDeclaration:
            case SyntaxKind.Constructor: {
                const savedClassLexicalEnvironment = currentClassLexicalEnvironment;
                const savedCurrentComputedPropertyNameClassLexicalEnvironment = currentComputedPropertyNameClassLexicalEnvironment;
                currentClassLexicalEnvironment = undefined;
                currentComputedPropertyNameClassLexicalEnvironment = undefined;
                previousOnEmitNode(hint, node, emitCallback);
                currentClassLexicalEnvironment = savedClassLexicalEnvironment;
                currentComputedPropertyNameClassLexicalEnvironment = savedCurrentComputedPropertyNameClassLexicalEnvironment;
                return;
            }

            case SyntaxKind.GetAccessor:
            case SyntaxKind.SetAccessor:
            case SyntaxKind.MethodDeclaration:
            case SyntaxKind.PropertyDeclaration: {
                const savedClassLexicalEnvironment = currentClassLexicalEnvironment;
                const savedCurrentComputedPropertyNameClassLexicalEnvironment = currentComputedPropertyNameClassLexicalEnvironment;
                currentComputedPropertyNameClassLexicalEnvironment = currentClassLexicalEnvironment;
                currentClassLexicalEnvironment = undefined;
                previousOnEmitNode(hint, node, emitCallback);
                currentClassLexicalEnvironment = savedClassLexicalEnvironment;
                currentComputedPropertyNameClassLexicalEnvironment = savedCurrentComputedPropertyNameClassLexicalEnvironment;
                return;
            }
            case SyntaxKind.ComputedPropertyName: {
                const savedClassLexicalEnvironment = currentClassLexicalEnvironment;
                const savedCurrentComputedPropertyNameClassLexicalEnvironment = currentComputedPropertyNameClassLexicalEnvironment;
                currentClassLexicalEnvironment = currentComputedPropertyNameClassLexicalEnvironment;
                currentComputedPropertyNameClassLexicalEnvironment = undefined;
                previousOnEmitNode(hint, node, emitCallback);
                currentClassLexicalEnvironment = savedClassLexicalEnvironment;
                currentComputedPropertyNameClassLexicalEnvironment = savedCurrentComputedPropertyNameClassLexicalEnvironment;
                return;
            }
        }
        previousOnEmitNode(hint, node, emitCallback);
    }

    /**
     * Hooks node substitutions.
     *
     * @param hint The context for the emitter.
     * @param node The node to substitute.
     */
    function onSubstituteNode(hint: EmitHint, node: Node) {
        node = previousOnSubstituteNode(hint, node);
        if (hint === EmitHint.Expression) {
            return substituteExpression(node as Expression);
        }
        return node;
    }

    function substituteExpression(node: Expression) {
        switch (node.kind) {
            case SyntaxKind.Identifier:
                return substituteExpressionIdentifier(node as Identifier);
            case SyntaxKind.ThisKeyword:
                return substituteThisExpression(node as ThisExpression);
        }
        return node;
    }

    function substituteThisExpression(node: ThisExpression) {
        if (enabledSubstitutions & ClassPropertySubstitutionFlags.ClassStaticThisOrSuperReference && currentClassLexicalEnvironment) {
            const { facts, classConstructor } = currentClassLexicalEnvironment;
            if (facts & ClassFacts.ClassWasDecorated) {
                return factory.createParenthesizedExpression(factory.createVoidZero());
            }
            if (classConstructor) {
                return setTextRange(
                    setOriginalNode(
                        factory.cloneNode(classConstructor),
                        node,
                    ),
                    node
                );
            }
        }
        return node;
    }

    function substituteExpressionIdentifier(node: Identifier): Expression {
        return trySubstituteClassAlias(node) || node;
    }

    function trySubstituteClassAlias(node: Identifier): Expression | undefined {
        if (enabledSubstitutions & ClassPropertySubstitutionFlags.ClassAliases) {
            if (resolver.getNodeCheckFlags(node) & NodeCheckFlags.ConstructorReferenceInClass) {
                // Due to the emit for class decorators, any reference to the class from inside of the class body
                // must instead be rewritten to point to a temporary variable to avoid issues with the double-bind
                // behavior of class names in ES6.
                // Also, when emitting statics for class expressions, we must substitute a class alias for
                // constructor references in static property initializers.
                const declaration = resolver.getReferencedValueDeclaration(node);
                if (declaration) {
                    const classAlias = classAliases[declaration.id!]; // TODO: GH#18217
                    if (classAlias) {
                        const clone = factory.cloneNode(classAlias);
                        setSourceMapRange(clone, node);
                        setCommentRange(clone, node);
                        return clone;
                    }
                }
            }
        }

        return undefined;
    }

    /**
     * If the name is a computed property, this function transforms it, then either returns an expression which caches the
     * value of the result or the expression itself if the value is either unused or safe to inline into multiple locations
     * @param shouldHoist Does the expression need to be reused? (ie, for an initializer or a decorator)
     */
    function getPropertyNameExpressionIfNeeded(name: PropertyName, shouldHoist: boolean): Expression | undefined {
        if (isComputedPropertyName(name)) {
            const expression = visitNode(name.expression, visitor, isExpression);
            const innerExpression = skipPartiallyEmittedExpressions(expression);
            const inlinable = isSimpleInlineableExpression(innerExpression);
            const alreadyTransformed = isAssignmentExpression(innerExpression) && isGeneratedIdentifier(innerExpression.left);
            if (!alreadyTransformed && !inlinable && shouldHoist) {
                const generatedName = factory.getGeneratedNameForNode(name);
                if (resolver.getNodeCheckFlags(name) & NodeCheckFlags.BlockScopedBindingInLoop) {
                    addBlockScopedVariable(generatedName);
                }
                else {
                    hoistVariableDeclaration(generatedName);
                }
                return factory.createAssignment(generatedName, expression);
            }
            return (inlinable || isIdentifier(innerExpression)) ? undefined : expression;
        }
    }

    function startClassLexicalEnvironment() {
        classLexicalEnvironmentStack.push(currentClassLexicalEnvironment);
        currentClassLexicalEnvironment = undefined;
    }

    function endClassLexicalEnvironment() {
        currentClassLexicalEnvironment = classLexicalEnvironmentStack.pop();
    }

    function getClassLexicalEnvironment() {
        return currentClassLexicalEnvironment ||= {
            facts: ClassFacts.None,
            classConstructor: undefined,
            superClassReference: undefined,
            privateIdentifierEnvironment: undefined,
        };
    }

    function getPrivateIdentifierEnvironment() {
        const lex = getClassLexicalEnvironment();
        lex.privateIdentifierEnvironment ||= {
            className: undefined,
            weakSetName: undefined,
            identifiers: undefined,
            generatedIdentifiers: undefined,
        };
        return lex.privateIdentifierEnvironment;
    }

    function getPendingExpressions() {
        return pendingExpressions ??= [];
    }

    function addPrivateIdentifierClassElementToEnvironment(
        node: PropertyDeclaration | MethodDeclaration | GetAccessorDeclaration | SetAccessorDeclaration,
        name: PrivateIdentifier,
        lex: ClassLexicalEnvironment,
        privateEnv: PrivateIdentifierEnvironment,
        isStatic: boolean,
        isValid: boolean,
        previousInfo: PrivateIdentifierInfo | undefined
    ) {
        if (isAutoAccessorPropertyDeclaration(node)) {
            addPrivateIdentifierAutoAccessorPropertyDeclarationToEnvironment(node, name, lex, privateEnv, isStatic, isValid, previousInfo);
        }
        else if (isPropertyDeclaration(node)) {
            addPrivateIdentifierPropertyDeclarationToEnvironment(node, name, lex, privateEnv, isStatic, isValid, previousInfo);
        }
        else if (isMethodDeclaration(node)) {
            addPrivateIdentifierMethodDeclarationToEnvironment(node, name, lex, privateEnv, isStatic, isValid, previousInfo);
        }
        else if (isGetAccessorDeclaration(node)) {
            addPrivateIdentifierGetAccessorDeclarationToEnvironment(node, name, lex, privateEnv, isStatic, isValid, previousInfo);
        }
        else if (isSetAccessorDeclaration(node)) {
            addPrivateIdentifierSetAccessorDeclarationToEnvironment(node, name, lex, privateEnv, isStatic, isValid, previousInfo);
        }
    }

    function addPrivateIdentifierPropertyDeclarationToEnvironment(
        _node: PropertyDeclaration,
        name: PrivateIdentifier,
        lex: ClassLexicalEnvironment,
        privateEnv: PrivateIdentifierEnvironment,
        isStatic: boolean,
        isValid: boolean,
        _previousInfo: PrivateIdentifierInfo | undefined
    ) {
        if (isStatic) {
            Debug.assert(lex.classConstructor, "classConstructor should be set in private identifier environment");

            const variableName = createHoistedVariableForPrivateName(name);
            setPrivateIdentifier(privateEnv, name, {
                kind: PrivateIdentifierKind.Field,
                brandCheckIdentifier: lex.classConstructor,
                variableName,
                isStatic: true,
                isValid,
            });
        }
        else {
            const weakMapName = createHoistedVariableForPrivateName(name);

            setPrivateIdentifier(privateEnv, name, {
                kind: PrivateIdentifierKind.Field,
                brandCheckIdentifier: weakMapName,
                variableName: undefined,
                isStatic: false,
                isValid,
            });

            getPendingExpressions().push(factory.createAssignment(
                weakMapName,
                factory.createNewExpression(
                    factory.createIdentifier("WeakMap"),
                    /*typeArguments*/ undefined,
                    []
                )
            ));
        }
    }

    function addPrivateIdentifierMethodDeclarationToEnvironment(
        _node: MethodDeclaration,
        name: PrivateIdentifier,
        lex: ClassLexicalEnvironment,
        privateEnv: PrivateIdentifierEnvironment,
        isStatic: boolean,
        isValid: boolean,
        _previousInfo: PrivateIdentifierInfo | undefined
    ) {
        const methodName = createHoistedVariableForPrivateName(name);
        const brandCheckIdentifier = isStatic ?
            Debug.checkDefined(lex.classConstructor, "classConstructor should be set in private identifier environment") :
            Debug.checkDefined(privateEnv.weakSetName, "weakSetName should be set in private identifier environment");

        setPrivateIdentifier(privateEnv, name, {
            kind: PrivateIdentifierKind.Method,
            methodName,
            brandCheckIdentifier,
            isStatic,
            isValid,
        });
    }

    function addPrivateIdentifierGetAccessorDeclarationToEnvironment(
        _node: GetAccessorDeclaration,
        name: PrivateIdentifier,
        lex: ClassLexicalEnvironment,
        privateEnv: PrivateIdentifierEnvironment,
        isStatic: boolean,
        isValid: boolean,
        previousInfo: PrivateIdentifierInfo | undefined
    ) {
        const getterName = createHoistedVariableForPrivateName(name, "_get");
        const brandCheckIdentifier = isStatic ?
            Debug.checkDefined(lex.classConstructor, "classConstructor should be set in private identifier environment") :
            Debug.checkDefined(privateEnv.weakSetName, "weakSetName should be set in private identifier environment");

        if (previousInfo?.kind === PrivateIdentifierKind.Accessor && previousInfo.isStatic === isStatic && !previousInfo.getterName) {
            previousInfo.getterName = getterName;
        }
        else {
            setPrivateIdentifier(privateEnv, name, {
                kind: PrivateIdentifierKind.Accessor,
                getterName,
                setterName: undefined,
                brandCheckIdentifier,
                isStatic,
                isValid,
            });
        }
    }

    function addPrivateIdentifierSetAccessorDeclarationToEnvironment(
        _node: SetAccessorDeclaration,
        name: PrivateIdentifier,
        lex: ClassLexicalEnvironment,
        privateEnv: PrivateIdentifierEnvironment,
        isStatic: boolean,
        isValid: boolean,
        previousInfo: PrivateIdentifierInfo | undefined
    ) {
        const setterName = createHoistedVariableForPrivateName(name, "_set");
        const brandCheckIdentifier = isStatic ?
            Debug.checkDefined(lex.classConstructor, "classConstructor should be set in private identifier environment") :
            Debug.checkDefined(privateEnv.weakSetName, "weakSetName should be set in private identifier environment");

        if (previousInfo?.kind === PrivateIdentifierKind.Accessor && previousInfo.isStatic === isStatic && !previousInfo.setterName) {
            previousInfo.setterName = setterName;
        }
        else {
            setPrivateIdentifier(privateEnv, name, {
                kind: PrivateIdentifierKind.Accessor,
                getterName: undefined,
                setterName,
                brandCheckIdentifier,
                isStatic,
                isValid,
            });
        }
    }

    function addPrivateIdentifierAutoAccessorPropertyDeclarationToEnvironment(
        _node: AutoAccessorPropertyDeclaration,
        name: PrivateIdentifier,
        lex: ClassLexicalEnvironment,
        privateEnv: PrivateIdentifierEnvironment,
        isStatic: boolean,
        isValid: boolean,
        _previousInfo: PrivateIdentifierInfo | undefined
    ) {
        const getterName = createHoistedVariableForPrivateName(name, "_get");
        const setterName = createHoistedVariableForPrivateName(name, "_set");
        const brandCheckIdentifier = isStatic ?
            Debug.checkDefined(lex.classConstructor, "classConstructor should be set in private identifier environment") :
            Debug.checkDefined(privateEnv.weakSetName, "weakSetName should be set in private identifier environment");

        setPrivateIdentifier(privateEnv, name, {
            kind: PrivateIdentifierKind.Accessor,
            getterName,
            setterName,
            brandCheckIdentifier,
            isStatic,
            isValid,
        });
    }

    function addPrivateIdentifierToEnvironment<T extends PropertyDeclaration | MethodDeclaration | GetAccessorDeclaration | SetAccessorDeclaration>(
        node: T,
        name: PrivateIdentifier,
        addDeclaration: (
            node: T,
            name: PrivateIdentifier,
            lex: ClassLexicalEnvironment,
            privateEnv: PrivateIdentifierEnvironment,
            isStatic: boolean,
            isValid: boolean,
            previousInfo: PrivateIdentifierInfo | undefined
        ) => void
    ) {
        const lex = getClassLexicalEnvironment();
        const privateEnv = getPrivateIdentifierEnvironment();
        const previousInfo = getPrivateIdentifier(privateEnv, name);
        const isStatic = hasStaticModifier(node);
        const isValid = !isReservedPrivateName(name) && previousInfo === undefined;
        addDeclaration(node, name, lex, privateEnv, isStatic, isValid, previousInfo);
    }

    function createHoistedVariableForClass(name: string | PrivateIdentifier | undefined, node: PrivateIdentifier | ClassStaticBlockDeclaration, suffix?: string): Identifier {
        const { className } = getPrivateIdentifierEnvironment();
        const prefix: GeneratedNamePart | string = className ? { prefix: "_", node: className, suffix: "_" } : "_";
        const identifier =
            typeof name === "object" ? factory.getGeneratedNameForNode(name, GeneratedIdentifierFlags.Optimistic | GeneratedIdentifierFlags.ReservedInNestedScopes, prefix, suffix) :
            typeof name === "string" ? factory.createUniqueName(name, GeneratedIdentifierFlags.Optimistic, prefix, suffix) :
            factory.createTempVariable(/*recordTempVariable*/ undefined, /*reserveInNestedScopes*/ true, prefix, suffix);

        if (resolver.getNodeCheckFlags(node) & NodeCheckFlags.BlockScopedBindingInLoop) {
            addBlockScopedVariable(identifier);
        }
        else {
            hoistVariableDeclaration(identifier);
        }

        return identifier;
    }

    function createHoistedVariableForPrivateName(name: PrivateIdentifier, suffix?: string): Identifier {
        const text = tryGetTextOfPropertyName(name) as string | undefined;
        return createHoistedVariableForClass(text?.substring(1) ?? name, name, suffix);
    }

    /**
     * Access an already defined {@link PrivateIdentifier} in the current {@link PrivateIdentifierEnvironment}.
     *
     * @seealso {@link addPrivateIdentifierToEnvironment}
     */
    function accessPrivateIdentifier(name: PrivateIdentifier) {
        if (isGeneratedPrivateIdentifier(name)) {
            return accessGeneratedPrivateIdentifier(name);
        }
        else {
            return accessPrivateIdentifierByText(name.escapedText);
        }
    }

    function accessPrivateIdentifierByText(text: __String) {
        return accessPrivateIdentifierWorker(getPrivateIdentifierInfo, text);
    }

    function accessGeneratedPrivateIdentifier(name: GeneratedPrivateIdentifier) {
        return accessPrivateIdentifierWorker(getGeneratedPrivateIdentifierInfo, getNodeForGeneratedName(name));
    }

    function accessPrivateIdentifierWorker<K extends __String | Node>(
        getPrivateIdentifierInfo: (privateEnv: PrivateIdentifierEnvironment, key: K) => PrivateIdentifierInfo | undefined,
        privateIdentifierKey: K
    ) {
        if (currentClassLexicalEnvironment?.privateIdentifierEnvironment) {
            const info = getPrivateIdentifierInfo(currentClassLexicalEnvironment.privateIdentifierEnvironment, privateIdentifierKey);
            if (info) {
                return info;
            }
        }
        for (let i = classLexicalEnvironmentStack.length - 1; i >= 0; --i) {
            const env = classLexicalEnvironmentStack[i];
            if (!env) {
                continue;
            }
            if (env.privateIdentifierEnvironment) {
                const info = getPrivateIdentifierInfo(env.privateIdentifierEnvironment, privateIdentifierKey);
                if (info) {
                    return info;
                }
            }
        }
        return undefined;
    }

    function wrapPrivateIdentifierForDestructuringTarget(node: PrivateIdentifierPropertyAccessExpression) {
        const parameter = factory.getGeneratedNameForNode(node);
        const info = accessPrivateIdentifier(node.name);
        if (!info) {
            return visitEachChild(node, visitor, context);
        }
        let receiver = node.expression;
        // We cannot copy `this` or `super` into the function because they will be bound
        // differently inside the function.
        if (isThisProperty(node) || isSuperProperty(node) || !isSimpleCopiableExpression(node.expression)) {
            receiver = factory.createTempVariable(hoistVariableDeclaration, /*reservedInNestedScopes*/ true);
            getPendingExpressions().push(factory.createBinaryExpression(receiver, SyntaxKind.EqualsToken, visitNode(node.expression, visitor, isExpression)));
        }
        return factory.createAssignmentTargetWrapper(
            parameter,
            createPrivateIdentifierAssignment(
                info,
                receiver,
                parameter,
                SyntaxKind.EqualsToken
            )
        );
    }

    function visitArrayAssignmentTarget(node: BindingOrAssignmentElement) {
        const target = getTargetOfBindingOrAssignmentElement(node);
        if (target) {
            let wrapped: LeftHandSideExpression | undefined;
            if (isPrivateIdentifierPropertyAccessExpression(target)) {
                wrapped = wrapPrivateIdentifierForDestructuringTarget(target);
            }
            else if (shouldTransformSuperInStaticInitializers &&
                isSuperProperty(target) &&
                currentStaticPropertyDeclarationOrStaticBlock &&
                currentClassLexicalEnvironment) {
                const { classConstructor, superClassReference, facts } = currentClassLexicalEnvironment;
                if (facts & ClassFacts.ClassWasDecorated) {
                    wrapped = visitInvalidSuperProperty(target);
                }
                else if (classConstructor && superClassReference) {
                    const name =
                        isElementAccessExpression(target) ? visitNode(target.argumentExpression, visitor, isExpression) :
                        isIdentifier(target.name) ? factory.createStringLiteralFromNode(target.name) :
                        undefined;
                    if (name) {
                        const temp = factory.createTempVariable(/*recordTempVariable*/ undefined);
                        wrapped = factory.createAssignmentTargetWrapper(
                            temp,
                            factory.createReflectSetCall(
                                superClassReference,
                                name,
                                temp,
                                classConstructor,
                            )
                        );
                    }
                }
            }
            if (wrapped) {
                if (isAssignmentExpression(node)) {
                    return factory.updateBinaryExpression(
                        node,
                        wrapped,
                        node.operatorToken,
                        visitNode(node.right, visitor, isExpression)
                    );
                }
                else if (isSpreadElement(node)) {
                    return factory.updateSpreadElement(node, wrapped);
                }
                else {
                    return wrapped;
                }
            }
        }
        return visitNode(node, assignmentTargetVisitor);
    }

    function visitObjectAssignmentTarget(node: ObjectLiteralElementLike) {
        if (isObjectBindingOrAssignmentElement(node) && !isShorthandPropertyAssignment(node)) {
            const target = getTargetOfBindingOrAssignmentElement(node);
            let wrapped: LeftHandSideExpression | undefined;
            if (target) {
                if (isPrivateIdentifierPropertyAccessExpression(target)) {
                    wrapped = wrapPrivateIdentifierForDestructuringTarget(target);
                }
                else if (shouldTransformSuperInStaticInitializers &&
                    isSuperProperty(target) &&
                    currentStaticPropertyDeclarationOrStaticBlock &&
                    currentClassLexicalEnvironment) {
                    const { classConstructor, superClassReference, facts } = currentClassLexicalEnvironment;
                    if (facts & ClassFacts.ClassWasDecorated) {
                        wrapped = visitInvalidSuperProperty(target);
                    }
                    else if (classConstructor && superClassReference) {
                        const name =
                            isElementAccessExpression(target) ? visitNode(target.argumentExpression, visitor, isExpression) :
                            isIdentifier(target.name) ? factory.createStringLiteralFromNode(target.name) :
                            undefined;
                        if (name) {
                            const temp = factory.createTempVariable(/*recordTempVariable*/ undefined);
                            wrapped = factory.createAssignmentTargetWrapper(
                                temp,
                                factory.createReflectSetCall(
                                    superClassReference,
                                    name,
                                    temp,
                                    classConstructor,
                                )
                            );
                        }
                    }
                }
            }
            if (isPropertyAssignment(node)) {
                const initializer = getInitializerOfBindingOrAssignmentElement(node);
                return factory.updatePropertyAssignment(
                    node,
                    visitNode(node.name, visitor, isPropertyName),
                    wrapped ?
                        initializer ? factory.createAssignment(wrapped, visitNode(initializer, visitor)) : wrapped :
                        visitNode(node.initializer, assignmentTargetVisitor, isExpression)
                );
            }
            if (isSpreadAssignment(node)) {
                return factory.updateSpreadAssignment(
                    node,
                    wrapped || visitNode(node.expression, assignmentTargetVisitor, isExpression)
                );
            }
            Debug.assert(wrapped === undefined, "Should not have generated a wrapped target");
        }
        return visitNode(node, visitor);
    }

    function visitAssignmentPattern(node: AssignmentPattern) {
        if (isArrayLiteralExpression(node)) {
            // Transforms private names in destructuring assignment array bindings.
            // Transforms SuperProperty assignments in destructuring assignment array bindings in static initializers.
            //
            // Source:
            // ([ this.#myProp ] = [ "hello" ]);
            //
            // Transformation:
            // [ { set value(x) { this.#myProp = x; } }.value ] = [ "hello" ];
            return factory.updateArrayLiteralExpression(
                node,
                visitNodes(node.elements, visitArrayAssignmentTarget, isExpression)
            );
        }
        else {
            // Transforms private names in destructuring assignment object bindings.
            // Transforms SuperProperty assignments in destructuring assignment object bindings in static initializers.
            //
            // Source:
            // ({ stringProperty: this.#myProp } = { stringProperty: "hello" });
            //
            // Transformation:
            // ({ stringProperty: { set value(x) { this.#myProp = x; } }.value }) = { stringProperty: "hello" };
            return factory.updateObjectLiteralExpression(
                node,
                visitNodes(node.properties, visitObjectAssignmentTarget, isObjectLiteralElementLike)
            );
        }
    }
}

function createPrivateStaticFieldInitializer(variableName: Identifier, initializer: Expression | undefined) {
    return factory.createAssignment(
        variableName,
        factory.createObjectLiteralExpression([
            factory.createPropertyAssignment("value", initializer || factory.createVoidZero())
        ])
    );
}

function createPrivateInstanceFieldInitializer(receiver: LeftHandSideExpression, initializer: Expression | undefined, weakMapName: Identifier) {
    return factory.createCallExpression(
        factory.createPropertyAccessExpression(weakMapName, "set"),
        /*typeArguments*/ undefined,
        [receiver, initializer || factory.createVoidZero()]
    );
}

function createPrivateInstanceMethodInitializer(receiver: LeftHandSideExpression, weakSetName: Identifier) {
    return factory.createCallExpression(
        factory.createPropertyAccessExpression(weakSetName, "add"),
        /*typeArguments*/ undefined,
        [receiver]
    );
}

function isReservedPrivateName(node: PrivateIdentifier) {
    return !isGeneratedPrivateIdentifier(node) && node.escapedText === "#constructor";
}

function getPrivateIdentifier(privateEnv: PrivateIdentifierEnvironment, name: PrivateIdentifier) {
    return isGeneratedPrivateIdentifier(name) ?
        getGeneratedPrivateIdentifierInfo(privateEnv, getNodeForGeneratedName(name)) :
        getPrivateIdentifierInfo(privateEnv, name.escapedText);
}

function setPrivateIdentifier(privateEnv: PrivateIdentifierEnvironment, name: PrivateIdentifier, info: PrivateIdentifierInfo) {
    if (isGeneratedPrivateIdentifier(name)) {
        privateEnv.generatedIdentifiers ??= new Map();
        privateEnv.generatedIdentifiers.set(getNodeForGeneratedName(name), info);
    }
    else {
        privateEnv.identifiers ??= new Map();
        privateEnv.identifiers.set(name.escapedText, info);
    }
}

function getPrivateIdentifierInfo(privateEnv: PrivateIdentifierEnvironment, key: __String) {
    return privateEnv.identifiers?.get(key);
}

function getGeneratedPrivateIdentifierInfo(privateEnv: PrivateIdentifierEnvironment, key: Node) {
    return privateEnv.generatedIdentifiers?.get(key);
}
<|MERGE_RESOLUTION|>--- conflicted
+++ resolved
@@ -1,2780 +1,2765 @@
-import {
-    addRange,
-    append,
-    compact,
-    filter,
-    map,
-    some,
-} from "../core";
-import { Debug } from "../debug";
-import {
-    addEmitFlags,
-    addEmitHelpers,
-    getCommentRange,
-    getSourceMapRange,
-    setCommentRange,
-    setEmitFlags,
-    setSourceMapRange,
-    setSyntheticLeadingComments,
-    setSyntheticTrailingComments,
-} from "../factory/emitNode";
-import { factory } from "../factory/nodeFactory";
-import {
-    isAccessorModifier,
-    isArrayLiteralExpression,
-    isArrowFunction,
-    isClassDeclaration,
-    isClassStaticBlockDeclaration,
-    isComputedPropertyName,
-    isConstructorDeclaration,
-    isElementAccessExpression,
-    isGetAccessorDeclaration,
-    isHeritageClause,
-    isIdentifier,
-    isMethodDeclaration,
-    isParenthesizedExpression,
-    isPrefixUnaryExpression,
-    isPrivateIdentifier,
-    isPropertyAccessExpression,
-    isPropertyAssignment,
-    isPropertyDeclaration,
-    isSetAccessorDeclaration,
-    isShorthandPropertyAssignment,
-    isSpreadAssignment,
-    isSpreadElement,
-    isStaticModifier,
-} from "../factory/nodeTests";
-import {
-    createAccessorPropertyBackingField,
-    createAccessorPropertyGetRedirector,
-    createAccessorPropertySetRedirector,
-    createMemberAccessForPropertyName,
-    expandPreOrPostfixIncrementOrDecrementExpression,
-    getInitializerOfBindingOrAssignmentElement,
-    getNodeForGeneratedName,
-    getTargetOfBindingOrAssignmentElement,
-    startOnNewLine,
-} from "../factory/utilities";
-import {
-    setOriginalNode,
-    setTextRange,
-} from "../factory/utilitiesPublic";
-import {
-    __String,
-    AccessorDeclaration,
-    AssignmentOperator,
-    AssignmentPattern,
-    AutoAccessorPropertyDeclaration,
-    BinaryExpression,
-    BindingOrAssignmentElement,
-    Bundle,
-    CallExpression,
-    ClassDeclaration,
-    ClassElement,
-    ClassExpression,
-    ClassLikeDeclaration,
-    ClassStaticBlockDeclaration,
-    ComputedPropertyName,
-    ConstructorDeclaration,
-    ElementAccessExpression,
-    EmitFlags,
-    EmitHint,
-    Expression,
-    ExpressionStatement,
-    ExpressionWithTypeArguments,
-    ForStatement,
-    GeneratedIdentifier,
-    GeneratedIdentifierFlags,
-    GeneratedNamePart,
-    GeneratedPrivateIdentifier,
-    GetAccessorDeclaration,
-    Identifier,
-    InKeyword,
-    LeftHandSideExpression,
-    MethodDeclaration,
-    Modifier,
-    ModifierFlags,
-    Node,
-    NodeCheckFlags,
-    ObjectLiteralElementLike,
-    PostfixUnaryExpression,
-    PrefixUnaryExpression,
-    PrivateIdentifier,
-    PrivateIdentifierKind,
-    PrivateIdentifierPropertyAccessExpression,
-    PrivateIdentifierPropertyDeclaration,
-    PropertyAccessExpression,
-    PropertyDeclaration,
-    PropertyName,
-    ScriptTarget,
-    SetAccessorDeclaration,
-    SourceFile,
-    Statement,
-    SuperProperty,
-    SyntaxKind,
-    TaggedTemplateExpression,
-    ThisExpression,
-    TransformationContext,
-    TransformFlags,
-    UnderscoreEscapedMap,
-    VariableStatement,
-    VisitResult,
-} from "../types";
-import {
-    classOrConstructorParameterIsDecorated,
-    getEffectiveBaseTypeNode,
-    getEmitFlags,
-    getEmitScriptTarget,
-    getUseDefineForClassFields,
-    hasAbstractModifier,
-    hasAccessorModifier,
-    hasDecorators,
-    hasStaticModifier,
-    hasSyntacticModifier,
-    isAssignmentExpression,
-    isDestructuringAssignment,
-    isStatic,
-    isSuperProperty,
-    isThisProperty,
-    moveRangePastModifiers,
-    moveRangePos,
-    nodeIsSynthesized,
-    skipOuterExpressions,
-    skipParentheses,
-    tryGetTextOfPropertyName,
-} from "../utilities";
-import {
-    getNameOfDeclaration,
-    getOriginalNode,
-    isAutoAccessorPropertyDeclaration,
-    isCallChain,
-    isClassElement,
-    isExpression,
-    isForInitializer,
-    isGeneratedIdentifier,
-    isGeneratedPrivateIdentifier,
-    isGetAccessor,
-    isModifier,
-    isModifierLike,
-    isObjectBindingOrAssignmentElement,
-    isObjectLiteralElementLike,
-    isParameterPropertyDeclaration,
-    isPrivateIdentifierClassElementDeclaration,
-    isPrivateIdentifierPropertyAccessExpression,
-    isPropertyName,
-    isSetAccessor,
-    isStatement,
-    isTemplateLiteral,
-    skipPartiallyEmittedExpressions,
-<<<<<<< HEAD
-=======
-    some,
-    SourceFile,
-    startOnNewLine,
-    Statement,
-    SuperProperty,
-    SyntaxKind,
-    TaggedTemplateExpression,
-    Ternary,
-    ThisExpression,
-    TransformationContext,
-    TransformFlags,
-    tryGetTextOfPropertyName,
-    UnderscoreEscapedMap,
->>>>>>> 8586c995
-    unescapeLeadingUnderscores,
-} from "../utilitiesPublic";
-import {
-    visitArray,
-    visitEachChild,
-    visitFunctionBody,
-    visitIterationBody,
-    visitNode,
-    visitNodes,
-    visitParameterList,
-} from "../visitorPublic";
-import {
-    chainBundle,
-    findSuperStatementIndex,
-    getNonAssignmentOperatorForCompoundAssignment,
-    getOriginalNodeId,
-    getProperties,
-    getStaticPropertiesAndClassStaticBlock,
-    isCompoundAssignment,
-    isInitializedProperty,
-    isNonStaticMethodOrAccessorWithPrivateName,
-    isSimpleCopiableExpression,
-    isSimpleInlineableExpression,
-} from "./utilities";
-
-const enum ClassPropertySubstitutionFlags {
-    /**
-     * Enables substitutions for class expressions with static fields
-     * which have initializers that reference the class name.
-     */
-    ClassAliases = 1 << 0,
-    /**
-     * Enables substitutions for class expressions with static fields
-     * which have initializers that reference the 'this' or 'super'.
-     */
-    ClassStaticThisOrSuperReference = 1 << 1,
-}
-
-interface PrivateIdentifierInfoBase {
-    /**
-     * brandCheckIdentifier can contain:
-     *  - For instance field: The WeakMap that will be the storage for the field.
-     *  - For instance methods or accessors: The WeakSet that will be used for brand checking.
-     *  - For static members: The constructor that will be used for brand checking.
-     */
-    brandCheckIdentifier: Identifier;
-    /**
-     * Stores if the identifier is static or not
-     */
-    isStatic: boolean;
-    /**
-     * Stores if the identifier declaration is valid or not. Reserved names (e.g. #constructor)
-     * or duplicate identifiers are considered invalid.
-     */
-    isValid: boolean;
-}
-
-interface PrivateIdentifierAccessorInfo extends PrivateIdentifierInfoBase {
-    kind: PrivateIdentifierKind.Accessor;
-    /**
-     * Identifier for a variable that will contain the private get accessor implementation, if any.
-     */
-    getterName?: Identifier;
-    /**
-     * Identifier for a variable that will contain the private set accessor implementation, if any.
-     */
-    setterName?: Identifier;
-}
-
-interface PrivateIdentifierMethodInfo extends PrivateIdentifierInfoBase {
-    kind: PrivateIdentifierKind.Method;
-    /**
-     * Identifier for a variable that will contain the private method implementation.
-     */
-    methodName: Identifier;
-}
-
-interface PrivateIdentifierInstanceFieldInfo extends PrivateIdentifierInfoBase {
-    kind: PrivateIdentifierKind.Field;
-    isStatic: false;
-    /**
-     * Defined for ease of access when in a union with PrivateIdentifierStaticFieldInfo.
-     */
-    variableName: undefined;
-}
-
-interface PrivateIdentifierStaticFieldInfo extends PrivateIdentifierInfoBase {
-    kind: PrivateIdentifierKind.Field;
-    isStatic: true;
-    /**
-     * Contains the variable that will serve as the storage for the field.
-     */
-    variableName: Identifier;
-}
-
-type PrivateIdentifierInfo =
-    | PrivateIdentifierMethodInfo
-    | PrivateIdentifierInstanceFieldInfo
-    | PrivateIdentifierStaticFieldInfo
-    | PrivateIdentifierAccessorInfo;
-
-interface PrivateIdentifierEnvironment {
-    /**
-     * Used for prefixing generated variable names.
-     */
-    className?: Identifier;
-    /**
-     * Used for brand check on private methods.
-     */
-    weakSetName?: Identifier;
-    /**
-     * A mapping of private names to information needed for transformation.
-     */
-    identifiers?: UnderscoreEscapedMap<PrivateIdentifierInfo>;
-    /**
-     * A mapping of generated private names to information needed for transformation.
-     */
-    generatedIdentifiers?: Map<Node, PrivateIdentifierInfo>;
-}
-
-interface ClassLexicalEnvironment {
-    facts: ClassFacts;
-    /**
-     * Used for brand checks on static members, and `this` references in static initializers
-     */
-    classConstructor: Identifier | undefined;
-    /**
-     * Used for `super` references in static initializers.
-     */
-    superClassReference: Identifier | undefined;
-    privateIdentifierEnvironment: PrivateIdentifierEnvironment | undefined;
-}
-
-const enum ClassFacts {
-    None = 0,
-    ClassWasDecorated = 1 << 0,
-    NeedsClassConstructorReference = 1 << 1,
-    NeedsClassSuperReference = 1 << 2,
-    NeedsSubstitutionForThisInClassStaticField = 1 << 3,
-    WillHoistInitializersToConstructor = 1 << 4,
-}
-
-/**
- * Transforms ECMAScript Class Syntax.
- * TypeScript parameter property syntax is transformed in the TypeScript transformer.
- * For now, this transforms public field declarations using TypeScript class semantics,
- * where declarations are elided and initializers are transformed as assignments in the constructor.
- * When --useDefineForClassFields is on, this transforms to ECMAScript semantics, with Object.defineProperty.
- *
- * @internal
- */
-export function transformClassFields(context: TransformationContext): (x: SourceFile | Bundle) => SourceFile | Bundle {
-    const {
-        factory,
-        hoistVariableDeclaration,
-        endLexicalEnvironment,
-        startLexicalEnvironment,
-        resumeLexicalEnvironment,
-        addBlockScopedVariable
-    } = context;
-    const resolver = context.getEmitResolver();
-    const compilerOptions = context.getCompilerOptions();
-    const languageVersion = getEmitScriptTarget(compilerOptions);
-    const useDefineForClassFields = getUseDefineForClassFields(compilerOptions);
-
-    // Always transform field initializers using Set semantics when `useDefineForClassFields: false`.
-    const shouldTransformInitializersUsingSet = !useDefineForClassFields;
-
-    // Transform field initializers using Define semantics when `useDefineForClassFields: true` and target < ES2022.
-    const shouldTransformInitializersUsingDefine = useDefineForClassFields && languageVersion < ScriptTarget.ES2022;
-    const shouldTransformInitializers = shouldTransformInitializersUsingSet || shouldTransformInitializersUsingDefine;
-
-    // We need to transform private members and class static blocks when target < ES2022.
-    const shouldTransformPrivateElementsOrClassStaticBlocks = languageVersion < ScriptTarget.ES2022;
-
-    // We need to transform `accessor` fields when target < ESNext.
-    // We may need to transform `accessor` fields when `useDefineForClassFields: false`
-    const shouldTransformAutoAccessors =
-        languageVersion < ScriptTarget.ESNext ? Ternary.True :
-        !useDefineForClassFields ? Ternary.Maybe :
-        Ternary.False;
-
-    // We need to transform `this` in a static initializer into a reference to the class
-    // when target < ES2022 since the assignment will be moved outside of the class body.
-    const shouldTransformThisInStaticInitializers = languageVersion < ScriptTarget.ES2022;
-
-    // We don't need to transform `super` property access when target <= ES5 because
-    // the es2015 transformation handles those.
-    const shouldTransformSuperInStaticInitializers = shouldTransformThisInStaticInitializers && languageVersion >= ScriptTarget.ES2015;
-
-    const shouldTransformAnything =
-        shouldTransformInitializers ||
-        shouldTransformPrivateElementsOrClassStaticBlocks ||
-        shouldTransformAutoAccessors === Ternary.True;
-
-    const previousOnSubstituteNode = context.onSubstituteNode;
-    context.onSubstituteNode = onSubstituteNode;
-
-    const previousOnEmitNode = context.onEmitNode;
-    context.onEmitNode = onEmitNode;
-
-    let enabledSubstitutions: ClassPropertySubstitutionFlags;
-
-    let classAliases: Identifier[];
-
-    /**
-     * Tracks what computed name expressions originating from elided names must be inlined
-     * at the next execution site, in document order
-     */
-    let pendingExpressions: Expression[] | undefined;
-
-    /**
-     * Tracks what computed name expression statements and static property initializers must be
-     * emitted at the next execution site, in document order (for decorated classes).
-     */
-    let pendingStatements: Statement[] | undefined;
-
-    const classLexicalEnvironmentStack: (ClassLexicalEnvironment | undefined)[] = [];
-    const classLexicalEnvironmentMap = new Map<number, ClassLexicalEnvironment>();
-
-    let currentClassLexicalEnvironment: ClassLexicalEnvironment | undefined;
-    let currentClassContainer: ClassLikeDeclaration | undefined;
-    let currentComputedPropertyNameClassLexicalEnvironment: ClassLexicalEnvironment | undefined;
-    let currentStaticPropertyDeclarationOrStaticBlock: PropertyDeclaration | ClassStaticBlockDeclaration | undefined;
-
-    return chainBundle(context, transformSourceFile);
-
-    function transformSourceFile(node: SourceFile) {
-        if (node.isDeclarationFile || !shouldTransformAnything) {
-            return node;
-        }
-
-        const visited = visitEachChild(node, visitor, context);
-        addEmitHelpers(visited, context.readEmitHelpers());
-        return visited;
-    }
-
-    function visitor(node: Node): VisitResult<Node> {
-        if (!(node.transformFlags & TransformFlags.ContainsClassFields) &&
-            !(node.transformFlags & TransformFlags.ContainsLexicalThisOrSuper)) {
-            return node;
-        }
-
-        switch (node.kind) {
-            case SyntaxKind.AccessorKeyword:
-                return shouldTransformAutoAccessorsInCurrentClass() ? undefined : node;
-            case SyntaxKind.ClassDeclaration:
-                return visitClassDeclaration(node as ClassDeclaration);
-            case SyntaxKind.ClassExpression:
-                return visitClassExpression(node as ClassExpression);
-            case SyntaxKind.ClassStaticBlockDeclaration:
-                return visitClassStaticBlockDeclaration(node as ClassStaticBlockDeclaration);
-            case SyntaxKind.PropertyDeclaration:
-                return visitPropertyDeclaration(node as PropertyDeclaration);
-            case SyntaxKind.VariableStatement:
-                return visitVariableStatement(node as VariableStatement);
-            case SyntaxKind.PrivateIdentifier:
-                return visitPrivateIdentifier(node as PrivateIdentifier);
-            case SyntaxKind.PropertyAccessExpression:
-                return visitPropertyAccessExpression(node as PropertyAccessExpression);
-            case SyntaxKind.ElementAccessExpression:
-                return visitElementAccessExpression(node as ElementAccessExpression);
-            case SyntaxKind.PrefixUnaryExpression:
-            case SyntaxKind.PostfixUnaryExpression:
-                return visitPreOrPostfixUnaryExpression(node as PrefixUnaryExpression | PostfixUnaryExpression, /*valueIsDiscarded*/ false);
-            case SyntaxKind.BinaryExpression:
-                return visitBinaryExpression(node as BinaryExpression, /*valueIsDiscarded*/ false);
-            case SyntaxKind.CallExpression:
-                return visitCallExpression(node as CallExpression);
-            case SyntaxKind.ExpressionStatement:
-                return visitExpressionStatement(node as ExpressionStatement);
-            case SyntaxKind.TaggedTemplateExpression:
-                return visitTaggedTemplateExpression(node as TaggedTemplateExpression);
-            case SyntaxKind.ForStatement:
-                return visitForStatement(node as ForStatement);
-            case SyntaxKind.FunctionDeclaration:
-            case SyntaxKind.FunctionExpression:
-            case SyntaxKind.Constructor:
-            case SyntaxKind.MethodDeclaration:
-            case SyntaxKind.GetAccessor:
-            case SyntaxKind.SetAccessor: {
-                // If we are descending into a new scope, clear the current static property or block
-                return setCurrentStaticPropertyDeclarationOrStaticBlockAnd(
-                    /*current*/ undefined,
-                    fallbackVisitor,
-                    node
-                );
-            }
-            default:
-                return fallbackVisitor(node);
-        }
-    }
-
-    function fallbackVisitor(node: Node) {
-        return visitEachChild(node, visitor, context);
-    }
-
-    /**
-     * Visits a node in an expression whose result is discarded.
-     */
-    function discardedValueVisitor(node: Node): VisitResult<Node> {
-        switch (node.kind) {
-            case SyntaxKind.PrefixUnaryExpression:
-            case SyntaxKind.PostfixUnaryExpression:
-                return visitPreOrPostfixUnaryExpression(node as PrefixUnaryExpression | PostfixUnaryExpression, /*valueIsDiscarded*/ true);
-            case SyntaxKind.BinaryExpression:
-                return visitBinaryExpression(node as BinaryExpression, /*valueIsDiscarded*/ true);
-            default:
-                return visitor(node);
-        }
-    }
-
-    /**
-     * Visits a node in a {@link HeritageClause}.
-     */
-    function heritageClauseVisitor(node: Node): VisitResult<Node> {
-        switch (node.kind) {
-            case SyntaxKind.HeritageClause:
-                return visitEachChild(node, heritageClauseVisitor, context);
-            case SyntaxKind.ExpressionWithTypeArguments:
-                return visitExpressionWithTypeArgumentsInHeritageClause(node as ExpressionWithTypeArguments);
-            default:
-                return visitor(node);
-        }
-    }
-
-    /**
-     * Visits the assignment target of a destructuring assignment.
-     */
-    function assignmentTargetVisitor(node: Node): VisitResult<Node> {
-        switch (node.kind) {
-            case SyntaxKind.ObjectLiteralExpression:
-            case SyntaxKind.ArrayLiteralExpression:
-                return visitAssignmentPattern(node as AssignmentPattern);
-            default:
-                return visitor(node);
-        }
-    }
-
-    /**
-     * Visits a member of a class.
-     */
-    function classElementVisitor(node: Node): VisitResult<Node> {
-        switch (node.kind) {
-            case SyntaxKind.Constructor:
-                return visitConstructorDeclaration(node as ConstructorDeclaration);
-            case SyntaxKind.GetAccessor:
-            case SyntaxKind.SetAccessor:
-            case SyntaxKind.MethodDeclaration:
-                return setCurrentStaticPropertyDeclarationOrStaticBlockAnd(
-                    /*current*/ undefined,
-                    visitMethodOrAccessorDeclaration,
-                    node as MethodDeclaration | AccessorDeclaration);
-            case SyntaxKind.PropertyDeclaration:
-                return setCurrentStaticPropertyDeclarationOrStaticBlockAnd(
-                    /*current*/ undefined,
-                    visitPropertyDeclaration,
-                    node as PropertyDeclaration);
-            case SyntaxKind.ComputedPropertyName:
-                return visitComputedPropertyName(node as ComputedPropertyName);
-            case SyntaxKind.SemicolonClassElement:
-                return node;
-            default:
-                return visitor(node);
-        }
-    }
-
-    /**
-     * Visits the results of an auto-accessor field transformation in a second pass.
-     */
-    function accessorFieldResultVisitor(node: Node) {
-        switch (node.kind) {
-            case SyntaxKind.PropertyDeclaration:
-                return transformFieldInitializer(node as PropertyDeclaration);
-            case SyntaxKind.GetAccessor:
-            case SyntaxKind.SetAccessor:
-                return classElementVisitor(node);
-            default:
-                Debug.assertMissingNode(node, "Expected node to either be a PropertyDeclaration, GetAccessorDeclaration, or SetAccessorDeclaration");
-                break;
-        }
-    }
-
-    /**
-     * If we visit a private name, this means it is an undeclared private name.
-     * Replace it with an empty identifier to indicate a problem with the code,
-     * unless we are in a statement position - otherwise this will not trigger
-     * a SyntaxError.
-     */
-    function visitPrivateIdentifier(node: PrivateIdentifier) {
-        if (!shouldTransformPrivateElementsOrClassStaticBlocks) {
-            return node;
-        }
-        if (isStatement(node.parent)) {
-            return node;
-        }
-        return setOriginalNode(factory.createIdentifier(""), node);
-    }
-
-    type PrivateIdentifierInExpression = BinaryExpression & { readonly left: PrivateIdentifier, readonly token: InKeyword };
-
-    function isPrivateIdentifierInExpression(node: BinaryExpression): node is PrivateIdentifierInExpression {
-        return isPrivateIdentifier(node.left)
-            && node.operatorToken.kind === SyntaxKind.InKeyword;
-    }
-
-    /**
-     * Visits `#id in expr`
-     */
-    function transformPrivateIdentifierInInExpression(node: PrivateIdentifierInExpression) {
-        const info = accessPrivateIdentifier(node.left);
-        if (info) {
-            const receiver = visitNode(node.right, visitor, isExpression);
-
-            return setOriginalNode(
-                context.getEmitHelperFactory().createClassPrivateFieldInHelper(info.brandCheckIdentifier, receiver),
-                node
-            );
-        }
-
-        // Private name has not been declared. Subsequent transformers will handle this error
-        return visitEachChild(node, visitor, context);
-    }
-
-    function visitVariableStatement(node: VariableStatement) {
-        const savedPendingStatements = pendingStatements;
-        pendingStatements = [];
-
-        const visitedNode = visitEachChild(node, visitor, context);
-        const statement = some(pendingStatements) ?
-            [visitedNode, ...pendingStatements] :
-            visitedNode;
-
-        pendingStatements = savedPendingStatements;
-        return statement;
-    }
-
-    function visitComputedPropertyName(node: ComputedPropertyName) {
-        let expression = visitNode(node.expression, visitor, isExpression);
-        if (some(pendingExpressions)) {
-            if (isParenthesizedExpression(expression)) {
-                expression = factory.updateParenthesizedExpression(expression, factory.inlineExpressions([...pendingExpressions, expression.expression]));
-            }
-            else {
-                expression = factory.inlineExpressions([...pendingExpressions, expression]);
-            }
-            pendingExpressions = undefined;
-        }
-        return factory.updateComputedPropertyName(node, expression);
-    }
-
-    function visitConstructorDeclaration(node: ConstructorDeclaration) {
-        if (currentClassContainer) {
-            return transformConstructor(node, currentClassContainer);
-        }
-        return fallbackVisitor(node);
-    }
-
-    function visitMethodOrAccessorDeclaration(node: MethodDeclaration | AccessorDeclaration) {
-        Debug.assert(!hasDecorators(node));
-
-        if (!shouldTransformPrivateElementsOrClassStaticBlocks || !isPrivateIdentifier(node.name)) {
-            return visitEachChild(node, classElementVisitor, context);
-        }
-
-        // leave invalid code untransformed
-        const info = accessPrivateIdentifier(node.name);
-        Debug.assert(info, "Undeclared private name for property declaration.");
-        if (!info.isValid) {
-            return node;
-        }
-
-        const functionName = getHoistedFunctionName(node);
-        if (functionName) {
-            getPendingExpressions().push(
-                factory.createAssignment(
-                    functionName,
-                    factory.createFunctionExpression(
-                        filter(node.modifiers, (m): m is Modifier => isModifier(m) && !isStaticModifier(m) && !isAccessorModifier(m)),
-                        node.asteriskToken,
-                        functionName,
-                        /* typeParameters */ undefined,
-                        visitParameterList(node.parameters, visitor, context),
-                        /* type */ undefined,
-                        visitFunctionBody(node.body!, visitor, context)
-                    )
-                )
-            );
-        }
-
-        // remove method declaration from class
-        return undefined;
-    }
-
-    function setCurrentStaticPropertyDeclarationOrStaticBlockAnd<T, U>(
-        current: ClassStaticBlockDeclaration | PropertyDeclaration | undefined,
-        visitor: (arg: T) => U,
-        arg: T,
-    ) {
-        const savedCurrentStaticPropertyDeclarationOrStaticBlock = currentStaticPropertyDeclarationOrStaticBlock;
-        currentStaticPropertyDeclarationOrStaticBlock = current;
-        const result = visitor(arg);
-        currentStaticPropertyDeclarationOrStaticBlock = savedCurrentStaticPropertyDeclarationOrStaticBlock;
-        return result;
-    }
-
-    function getHoistedFunctionName(node: MethodDeclaration | AccessorDeclaration) {
-        Debug.assert(isPrivateIdentifier(node.name));
-        const info = accessPrivateIdentifier(node.name);
-        Debug.assert(info, "Undeclared private name for property declaration.");
-
-        if (info.kind === PrivateIdentifierKind.Method) {
-            return info.methodName;
-        }
-
-        if (info.kind === PrivateIdentifierKind.Accessor) {
-            if (isGetAccessor(node)) {
-                return info.getterName;
-            }
-            if (isSetAccessor(node)) {
-                return info.setterName;
-            }
-        }
-    }
-
-    function transformAutoAccessor(node: AutoAccessorPropertyDeclaration): VisitResult<Node> {
-        // transforms:
-        //      accessor x = 1;
-        // into:
-        //      #x = 1;
-        //      get x() { return this.#x; }
-        //      set x(value) { this.#x = value; }
-
-        Debug.assertEachNode(node.modifiers, isModifier);
-
-        const commentRange = getCommentRange(node);
-        const sourceMapRange = getSourceMapRange(node);
-
-        // Since we're creating two declarations where there was previously one, cache
-        // the expression for any computed property names.
-        const name = node.name;
-        let getterName = name;
-        let setterName = name;
-        if (isComputedPropertyName(name) && !isSimpleInlineableExpression(name.expression)) {
-            const temp = factory.createTempVariable(hoistVariableDeclaration);
-            setSourceMapRange(temp, name.expression);
-            const expression = visitNode(name.expression, visitor, isExpression);
-            const assignment = factory.createAssignment(temp, expression);
-            setSourceMapRange(assignment, name.expression);
-            getterName = factory.updateComputedPropertyName(name, factory.inlineExpressions([assignment, temp]));
-            setterName = factory.updateComputedPropertyName(name, temp);
-        }
-
-        const backingField = createAccessorPropertyBackingField(factory, node, node.modifiers, node.initializer);
-        setOriginalNode(backingField, node);
-        setEmitFlags(backingField, EmitFlags.NoComments);
-        setSourceMapRange(backingField, sourceMapRange);
-
-        const getter = createAccessorPropertyGetRedirector(factory, node, node.modifiers, getterName);
-        setOriginalNode(getter, node);
-        setCommentRange(getter, commentRange);
-        setSourceMapRange(getter, sourceMapRange);
-
-        const setter = createAccessorPropertySetRedirector(factory, node, node.modifiers, setterName);
-        setOriginalNode(setter, node);
-        setEmitFlags(setter, EmitFlags.NoComments);
-        setSourceMapRange(setter, sourceMapRange);
-
-        return visitArray([backingField, getter, setter], accessorFieldResultVisitor, isClassElement);
-    }
-
-    function transformPrivateFieldInitializer(node: PrivateIdentifierPropertyDeclaration) {
-        if (shouldTransformPrivateElementsOrClassStaticBlocks) {
-            // If we are transforming private elements into WeakMap/WeakSet, we should elide the node.
-            const info = accessPrivateIdentifier(node.name);
-            Debug.assert(info, "Undeclared private name for property declaration.");
-
-            // Leave invalid code untransformed; otherwise, elide the node as it is transformed elsewhere.
-            return info.isValid ? undefined : node;
-        }
-
-        if (shouldTransformInitializersUsingSet && !isStatic(node) && currentClassLexicalEnvironment && currentClassLexicalEnvironment.facts & ClassFacts.WillHoistInitializersToConstructor) {
-            // If we are transforming initializers using Set semantics we will elide the initializer as it will
-            // be moved to the constructor to preserve evaluation order next to public instance fields. We don't
-            // need to do this transformation for private static fields since public static fields can be
-            // transformed into `static {}` blocks.
-            return factory.updatePropertyDeclaration(
-                node,
-                visitNodes(node.modifiers, visitor, isModifierLike),
-                node.name,
-                /*questionOrExclamationToken*/ undefined,
-                /*type*/ undefined,
-                /*initializer*/ undefined
-            );
-        }
-
-        return visitEachChild(node, visitor, context);
-    }
-
-    function transformPublicFieldInitializer(node: PropertyDeclaration) {
-        if (shouldTransformInitializers && !isAutoAccessorPropertyDeclaration(node)) {
-            // Create a temporary variable to store a computed property name (if necessary).
-            // If it's not inlineable, then we emit an expression after the class which assigns
-            // the property name to the temporary variable.
-
-            const expr = getPropertyNameExpressionIfNeeded(node.name, /*shouldHoist*/ !!node.initializer || useDefineForClassFields);
-            if (expr) {
-                getPendingExpressions().push(expr);
-            }
-
-            if (isStatic(node) && !shouldTransformPrivateElementsOrClassStaticBlocks) {
-                const initializerStatement = transformPropertyOrClassStaticBlock(node, factory.createThis());
-                if (initializerStatement) {
-                    const staticBlock = factory.createClassStaticBlockDeclaration(
-                        factory.createBlock([initializerStatement])
-                    );
-
-                    setOriginalNode(staticBlock, node);
-                    setCommentRange(staticBlock, node);
-
-                    // Set the comment range for the statement to an empty synthetic range
-                    // and drop synthetic comments from the statement to avoid printing them twice.
-                    setCommentRange(initializerStatement, { pos: -1, end: -1 });
-                    setSyntheticLeadingComments(initializerStatement, undefined);
-                    setSyntheticTrailingComments(initializerStatement, undefined);
-                    return staticBlock;
-                }
-            }
-
-            return undefined;
-        }
-
-        return visitEachChild(node, classElementVisitor, context);
-    }
-
-    function transformFieldInitializer(node: PropertyDeclaration) {
-        Debug.assert(!hasDecorators(node), "Decorators should already have been transformed and elided.");
-        return isPrivateIdentifierClassElementDeclaration(node) ?
-            transformPrivateFieldInitializer(node) :
-            transformPublicFieldInitializer(node);
-    }
-
-    function shouldTransformAutoAccessorsInCurrentClass() {
-        return shouldTransformAutoAccessors === Ternary.True ||
-            shouldTransformAutoAccessors === Ternary.Maybe &&
-            !!currentClassLexicalEnvironment && !!(currentClassLexicalEnvironment.facts & ClassFacts.WillHoistInitializersToConstructor);
-    }
-
-    function visitPropertyDeclaration(node: PropertyDeclaration) {
-        // If this is an auto-accessor, we defer to `transformAutoAccessor`. That function
-        // will in turn call `transformFieldInitializer` as needed.
-        if (shouldTransformAutoAccessorsInCurrentClass() && isAutoAccessorPropertyDeclaration(node)) {
-            return transformAutoAccessor(node);
-        }
-
-        return transformFieldInitializer(node);
-    }
-
-    function createPrivateIdentifierAccess(info: PrivateIdentifierInfo, receiver: Expression): Expression {
-        return createPrivateIdentifierAccessHelper(info, visitNode(receiver, visitor, isExpression));
-    }
-
-    function createPrivateIdentifierAccessHelper(info: PrivateIdentifierInfo, receiver: Expression): Expression {
-        setCommentRange(receiver, moveRangePos(receiver, -1));
-
-        switch(info.kind) {
-            case PrivateIdentifierKind.Accessor:
-                return context.getEmitHelperFactory().createClassPrivateFieldGetHelper(
-                    receiver,
-                    info.brandCheckIdentifier,
-                    info.kind,
-                    info.getterName
-                );
-            case PrivateIdentifierKind.Method:
-                return context.getEmitHelperFactory().createClassPrivateFieldGetHelper(
-                    receiver,
-                    info.brandCheckIdentifier,
-                    info.kind,
-                    info.methodName
-                );
-            case PrivateIdentifierKind.Field:
-                return context.getEmitHelperFactory().createClassPrivateFieldGetHelper(
-                    receiver,
-                    info.brandCheckIdentifier,
-                    info.kind,
-                    info.variableName
-                );
-            default:
-                Debug.assertNever(info, "Unknown private element type");
-        }
-    }
-
-    function visitPropertyAccessExpression(node: PropertyAccessExpression) {
-        if (shouldTransformPrivateElementsOrClassStaticBlocks && isPrivateIdentifier(node.name)) {
-            const privateIdentifierInfo = accessPrivateIdentifier(node.name);
-            if (privateIdentifierInfo) {
-                return setTextRange(
-                    setOriginalNode(
-                        createPrivateIdentifierAccess(privateIdentifierInfo, node.expression),
-                        node
-                    ),
-                    node
-                );
-            }
-        }
-        if (shouldTransformSuperInStaticInitializers &&
-            isSuperProperty(node) &&
-            isIdentifier(node.name) &&
-            currentStaticPropertyDeclarationOrStaticBlock &&
-            currentClassLexicalEnvironment) {
-            const { classConstructor, superClassReference, facts } = currentClassLexicalEnvironment;
-            if (facts & ClassFacts.ClassWasDecorated) {
-                return visitInvalidSuperProperty(node);
-            }
-            if (classConstructor && superClassReference) {
-                // converts `super.x` into `Reflect.get(_baseTemp, "x", _classTemp)`
-                const superProperty = factory.createReflectGetCall(
-                    superClassReference,
-                    factory.createStringLiteralFromNode(node.name),
-                    classConstructor
-                );
-                setOriginalNode(superProperty, node.expression);
-                setTextRange(superProperty, node.expression);
-                return superProperty;
-            }
-        }
-        return visitEachChild(node, visitor, context);
-    }
-
-    function visitElementAccessExpression(node: ElementAccessExpression) {
-        if (shouldTransformSuperInStaticInitializers &&
-            isSuperProperty(node) &&
-            currentStaticPropertyDeclarationOrStaticBlock &&
-            currentClassLexicalEnvironment) {
-            const { classConstructor, superClassReference, facts } = currentClassLexicalEnvironment;
-            if (facts & ClassFacts.ClassWasDecorated) {
-                return visitInvalidSuperProperty(node);
-            }
-
-            if (classConstructor && superClassReference) {
-                // converts `super[x]` into `Reflect.get(_baseTemp, x, _classTemp)`
-                const superProperty = factory.createReflectGetCall(
-                    superClassReference,
-                    visitNode(node.argumentExpression, visitor, isExpression),
-                    classConstructor
-                );
-                setOriginalNode(superProperty, node.expression);
-                setTextRange(superProperty, node.expression);
-                return superProperty;
-            }
-        }
-        return visitEachChild(node, visitor, context);
-    }
-
-    function visitPreOrPostfixUnaryExpression(node: PrefixUnaryExpression | PostfixUnaryExpression, valueIsDiscarded: boolean) {
-        if (node.operator === SyntaxKind.PlusPlusToken ||
-            node.operator === SyntaxKind.MinusMinusToken) {
-            const operand = skipParentheses(node.operand);
-            if (shouldTransformPrivateElementsOrClassStaticBlocks &&
-                isPrivateIdentifierPropertyAccessExpression(operand)) {
-                let info: PrivateIdentifierInfo | undefined;
-                if (info = accessPrivateIdentifier(operand.name)) {
-                    const receiver = visitNode(operand.expression, visitor, isExpression);
-                    const { readExpression, initializeExpression } = createCopiableReceiverExpr(receiver);
-
-                    let expression: Expression = createPrivateIdentifierAccess(info, readExpression);
-                    const temp = isPrefixUnaryExpression(node) || valueIsDiscarded ? undefined : factory.createTempVariable(hoistVariableDeclaration);
-                    expression = expandPreOrPostfixIncrementOrDecrementExpression(factory, node, expression, hoistVariableDeclaration, temp);
-                    expression = createPrivateIdentifierAssignment(
-                        info,
-                        initializeExpression || readExpression,
-                        expression,
-                        SyntaxKind.EqualsToken
-                    );
-                    setOriginalNode(expression, node);
-                    setTextRange(expression, node);
-                    if (temp) {
-                        expression = factory.createComma(expression, temp);
-                        setTextRange(expression, node);
-                    }
-                    return expression;
-                }
-            }
-            else if (shouldTransformSuperInStaticInitializers &&
-                isSuperProperty(operand) &&
-                currentStaticPropertyDeclarationOrStaticBlock &&
-                currentClassLexicalEnvironment) {
-                // converts `++super.a` into `(Reflect.set(_baseTemp, "a", (_a = Reflect.get(_baseTemp, "a", _classTemp), _b = ++_a), _classTemp), _b)`
-                // converts `++super[f()]` into `(Reflect.set(_baseTemp, _a = f(), (_b = Reflect.get(_baseTemp, _a, _classTemp), _c = ++_b), _classTemp), _c)`
-                // converts `--super.a` into `(Reflect.set(_baseTemp, "a", (_a = Reflect.get(_baseTemp, "a", _classTemp), _b = --_a), _classTemp), _b)`
-                // converts `--super[f()]` into `(Reflect.set(_baseTemp, _a = f(), (_b = Reflect.get(_baseTemp, _a, _classTemp), _c = --_b), _classTemp), _c)`
-                // converts `super.a++` into `(Reflect.set(_baseTemp, "a", (_a = Reflect.get(_baseTemp, "a", _classTemp), _b = _a++), _classTemp), _b)`
-                // converts `super[f()]++` into `(Reflect.set(_baseTemp, _a = f(), (_b = Reflect.get(_baseTemp, _a, _classTemp), _c = _b++), _classTemp), _c)`
-                // converts `super.a--` into `(Reflect.set(_baseTemp, "a", (_a = Reflect.get(_baseTemp, "a", _classTemp), _b = _a--), _classTemp), _b)`
-                // converts `super[f()]--` into `(Reflect.set(_baseTemp, _a = f(), (_b = Reflect.get(_baseTemp, _a, _classTemp), _c = _b--), _classTemp), _c)`
-                const { classConstructor, superClassReference, facts } = currentClassLexicalEnvironment;
-                if (facts & ClassFacts.ClassWasDecorated) {
-                    const expression = visitInvalidSuperProperty(operand);
-                    return isPrefixUnaryExpression(node) ?
-                        factory.updatePrefixUnaryExpression(node, expression) :
-                        factory.updatePostfixUnaryExpression(node, expression);
-                }
-                if (classConstructor && superClassReference) {
-                    let setterName: Expression | undefined;
-                    let getterName: Expression | undefined;
-                    if (isPropertyAccessExpression(operand)) {
-                        if (isIdentifier(operand.name)) {
-                            getterName = setterName = factory.createStringLiteralFromNode(operand.name);
-                        }
-                    }
-                    else {
-                        if (isSimpleInlineableExpression(operand.argumentExpression)) {
-                            getterName = setterName = operand.argumentExpression;
-                        }
-                        else {
-                            getterName = factory.createTempVariable(hoistVariableDeclaration);
-                            setterName = factory.createAssignment(getterName, visitNode(operand.argumentExpression, visitor, isExpression));
-                        }
-                    }
-                    if (setterName && getterName) {
-                        let expression: Expression = factory.createReflectGetCall(superClassReference, getterName, classConstructor);
-                        setTextRange(expression, operand);
-
-                        const temp = valueIsDiscarded ? undefined : factory.createTempVariable(hoistVariableDeclaration);
-                        expression = expandPreOrPostfixIncrementOrDecrementExpression(factory, node, expression, hoistVariableDeclaration, temp);
-                        expression = factory.createReflectSetCall(superClassReference, setterName, expression, classConstructor);
-                        setOriginalNode(expression, node);
-                        setTextRange(expression, node);
-                        if (temp) {
-                            expression = factory.createComma(expression, temp);
-                            setTextRange(expression, node);
-                        }
-                        return expression;
-                    }
-                }
-            }
-        }
-        return visitEachChild(node, visitor, context);
-    }
-
-    function visitForStatement(node: ForStatement) {
-        return factory.updateForStatement(
-            node,
-            visitNode(node.initializer, discardedValueVisitor, isForInitializer),
-            visitNode(node.condition, visitor, isExpression),
-            visitNode(node.incrementor, discardedValueVisitor, isExpression),
-            visitIterationBody(node.statement, visitor, context)
-        );
-    }
-
-    function visitExpressionStatement(node: ExpressionStatement) {
-        return factory.updateExpressionStatement(
-            node,
-            visitNode(node.expression, discardedValueVisitor, isExpression)
-        );
-    }
-
-    function createCopiableReceiverExpr(receiver: Expression): { readExpression: Expression; initializeExpression: Expression | undefined } {
-        const clone = nodeIsSynthesized(receiver) ? receiver : factory.cloneNode(receiver);
-        if (isSimpleInlineableExpression(receiver)) {
-            return { readExpression: clone, initializeExpression: undefined };
-        }
-        const readExpression = factory.createTempVariable(hoistVariableDeclaration);
-        const initializeExpression = factory.createAssignment(readExpression, clone);
-        return { readExpression, initializeExpression };
-    }
-
-    function visitCallExpression(node: CallExpression) {
-        if (shouldTransformPrivateElementsOrClassStaticBlocks &&
-            isPrivateIdentifierPropertyAccessExpression(node.expression)) {
-            // obj.#x()
-
-            // Transform call expressions of private names to properly bind the `this` parameter.
-            const { thisArg, target } = factory.createCallBinding(node.expression, hoistVariableDeclaration, languageVersion);
-            if (isCallChain(node)) {
-                return factory.updateCallChain(
-                    node,
-                    factory.createPropertyAccessChain(visitNode(target, visitor), node.questionDotToken, "call"),
-                    /*questionDotToken*/ undefined,
-                    /*typeArguments*/ undefined,
-                    [visitNode(thisArg, visitor, isExpression), ...visitNodes(node.arguments, visitor, isExpression)]
-                );
-            }
-            return factory.updateCallExpression(
-                node,
-                factory.createPropertyAccessExpression(visitNode(target, visitor), "call"),
-                /*typeArguments*/ undefined,
-                [visitNode(thisArg, visitor, isExpression), ...visitNodes(node.arguments, visitor, isExpression)]
-            );
-        }
-
-        if (shouldTransformSuperInStaticInitializers &&
-            isSuperProperty(node.expression) &&
-            currentStaticPropertyDeclarationOrStaticBlock &&
-            currentClassLexicalEnvironment?.classConstructor) {
-            // super.x()
-            // super[x]()
-
-            // converts `super.f(...)` into `Reflect.get(_baseTemp, "f", _classTemp).call(_classTemp, ...)`
-            const invocation = factory.createFunctionCallCall(
-                visitNode(node.expression, visitor, isExpression),
-                currentClassLexicalEnvironment.classConstructor,
-                visitNodes(node.arguments, visitor, isExpression)
-            );
-            setOriginalNode(invocation, node);
-            setTextRange(invocation, node);
-            return invocation;
-        }
-
-        return visitEachChild(node, visitor, context);
-    }
-
-    function visitTaggedTemplateExpression(node: TaggedTemplateExpression) {
-        if (shouldTransformPrivateElementsOrClassStaticBlocks &&
-            isPrivateIdentifierPropertyAccessExpression(node.tag)) {
-            // Bind the `this` correctly for tagged template literals when the tag is a private identifier property access.
-            const { thisArg, target } = factory.createCallBinding(node.tag, hoistVariableDeclaration, languageVersion);
-            return factory.updateTaggedTemplateExpression(
-                node,
-                factory.createCallExpression(
-                    factory.createPropertyAccessExpression(visitNode(target, visitor), "bind"),
-                    /*typeArguments*/ undefined,
-                    [visitNode(thisArg, visitor, isExpression)]
-                ),
-                /*typeArguments*/ undefined,
-                visitNode(node.template, visitor, isTemplateLiteral)
-            );
-        }
-        if (shouldTransformSuperInStaticInitializers &&
-            isSuperProperty(node.tag) &&
-            currentStaticPropertyDeclarationOrStaticBlock &&
-            currentClassLexicalEnvironment?.classConstructor) {
-
-            // converts `` super.f`x` `` into `` Reflect.get(_baseTemp, "f", _classTemp).bind(_classTemp)`x` ``
-            const invocation = factory.createFunctionBindCall(
-                visitNode(node.tag, visitor, isExpression),
-                currentClassLexicalEnvironment.classConstructor,
-                []
-            );
-            setOriginalNode(invocation, node);
-            setTextRange(invocation, node);
-            return factory.updateTaggedTemplateExpression(
-                node,
-                invocation,
-                /*typeArguments*/ undefined,
-                visitNode(node.template, visitor, isTemplateLiteral)
-            );
-        }
-        return visitEachChild(node, visitor, context);
-    }
-
-    function transformClassStaticBlockDeclaration(node: ClassStaticBlockDeclaration) {
-        if (shouldTransformPrivateElementsOrClassStaticBlocks) {
-            if (currentClassLexicalEnvironment) {
-                classLexicalEnvironmentMap.set(getOriginalNodeId(node), currentClassLexicalEnvironment);
-            }
-
-            startLexicalEnvironment();
-            let statements = setCurrentStaticPropertyDeclarationOrStaticBlockAnd(
-                node,
-                statements => visitNodes(statements, visitor, isStatement),
-                node.body.statements
-            );
-            statements = factory.mergeLexicalEnvironment(statements, endLexicalEnvironment());
-
-            const iife = factory.createImmediatelyInvokedArrowFunction(statements);
-            setOriginalNode(iife, node);
-            setTextRange(iife, node);
-            addEmitFlags(iife, EmitFlags.AdviseOnEmitNode);
-            return iife;
-        }
-    }
-
-    function visitBinaryExpression(node: BinaryExpression, valueIsDiscarded: boolean) {
-        if (isDestructuringAssignment(node)) {
-            // ({ x: obj.#x } = ...)
-            // ({ x: super.x } = ...)
-            // ({ x: super[x] } = ...)
-            const savedPendingExpressions = pendingExpressions;
-            pendingExpressions = undefined;
-            node = factory.updateBinaryExpression(
-                node,
-                visitNode(node.left, assignmentTargetVisitor),
-                node.operatorToken,
-                visitNode(node.right, visitor)
-            );
-            const expr = some(pendingExpressions) ?
-                factory.inlineExpressions(compact([...pendingExpressions, node])) :
-                node;
-            pendingExpressions = savedPendingExpressions;
-            return expr;
-        }
-        if (isAssignmentExpression(node)) {
-            if (shouldTransformPrivateElementsOrClassStaticBlocks &&
-                isPrivateIdentifierPropertyAccessExpression(node.left)) {
-                // obj.#x = ...
-                const info = accessPrivateIdentifier(node.left.name);
-                if (info) {
-                    return setTextRange(
-                        setOriginalNode(
-                            createPrivateIdentifierAssignment(info, node.left.expression, node.right, node.operatorToken.kind),
-                            node
-                        ),
-                        node
-                    );
-                }
-            }
-            else if (shouldTransformSuperInStaticInitializers &&
-                isSuperProperty(node.left) &&
-                currentStaticPropertyDeclarationOrStaticBlock &&
-                currentClassLexicalEnvironment) {
-                // super.x = ...
-                // super[x] = ...
-                // super.x += ...
-                // super.x -= ...
-                const { classConstructor, superClassReference, facts } = currentClassLexicalEnvironment;
-                if (facts & ClassFacts.ClassWasDecorated) {
-                    return factory.updateBinaryExpression(
-                        node,
-                        visitInvalidSuperProperty(node.left),
-                        node.operatorToken,
-                        visitNode(node.right, visitor, isExpression));
-                }
-                if (classConstructor && superClassReference) {
-                    let setterName =
-                        isElementAccessExpression(node.left) ? visitNode(node.left.argumentExpression, visitor, isExpression) :
-                        isIdentifier(node.left.name) ? factory.createStringLiteralFromNode(node.left.name) :
-                        undefined;
-                    if (setterName) {
-                        // converts `super.x = 1` into `(Reflect.set(_baseTemp, "x", _a = 1, _classTemp), _a)`
-                        // converts `super[f()] = 1` into `(Reflect.set(_baseTemp, f(), _a = 1, _classTemp), _a)`
-                        // converts `super.x += 1` into `(Reflect.set(_baseTemp, "x", _a = Reflect.get(_baseTemp, "x", _classtemp) + 1, _classTemp), _a)`
-                        // converts `super[f()] += 1` into `(Reflect.set(_baseTemp, _a = f(), _b = Reflect.get(_baseTemp, _a, _classtemp) + 1, _classTemp), _b)`
-
-                        let expression = visitNode(node.right, visitor, isExpression);
-                        if (isCompoundAssignment(node.operatorToken.kind)) {
-                            let getterName = setterName;
-                            if (!isSimpleInlineableExpression(setterName)) {
-                                getterName = factory.createTempVariable(hoistVariableDeclaration);
-                                setterName = factory.createAssignment(getterName, setterName);
-                            }
-                            const superPropertyGet = factory.createReflectGetCall(
-                                superClassReference,
-                                getterName,
-                                classConstructor
-                            );
-                            setOriginalNode(superPropertyGet, node.left);
-                            setTextRange(superPropertyGet, node.left);
-
-                            expression = factory.createBinaryExpression(
-                                superPropertyGet,
-                                getNonAssignmentOperatorForCompoundAssignment(node.operatorToken.kind),
-                                expression
-                            );
-                            setTextRange(expression, node);
-                        }
-
-                        const temp = valueIsDiscarded ? undefined : factory.createTempVariable(hoistVariableDeclaration);
-                        if (temp) {
-                            expression = factory.createAssignment(temp, expression);
-                            setTextRange(temp, node);
-                        }
-
-                        expression = factory.createReflectSetCall(
-                            superClassReference,
-                            setterName,
-                            expression,
-                            classConstructor
-                        );
-                        setOriginalNode(expression, node);
-                        setTextRange(expression, node);
-
-                        if (temp) {
-                            expression = factory.createComma(expression, temp);
-                            setTextRange(expression, node);
-                        }
-
-                        return expression;
-                    }
-                }
-            }
-        }
-        if (shouldTransformPrivateElementsOrClassStaticBlocks &&
-            isPrivateIdentifierInExpression(node)) {
-            // #x in obj
-            return transformPrivateIdentifierInInExpression(node);
-        }
-        return visitEachChild(node, visitor, context);
-    }
-
-    function createPrivateIdentifierAssignment(info: PrivateIdentifierInfo, receiver: Expression, right: Expression, operator: AssignmentOperator): Expression {
-        receiver = visitNode(receiver, visitor, isExpression);
-        right = visitNode(right, visitor, isExpression);
-
-        if (isCompoundAssignment(operator)) {
-            const { readExpression, initializeExpression } = createCopiableReceiverExpr(receiver);
-            receiver = initializeExpression || readExpression;
-            right = factory.createBinaryExpression(
-                createPrivateIdentifierAccessHelper(info, readExpression),
-                getNonAssignmentOperatorForCompoundAssignment(operator),
-                right
-            );
-        }
-
-        setCommentRange(receiver, moveRangePos(receiver, -1));
-
-        switch(info.kind) {
-            case PrivateIdentifierKind.Accessor:
-                return context.getEmitHelperFactory().createClassPrivateFieldSetHelper(
-                    receiver,
-                    info.brandCheckIdentifier,
-                    right,
-                    info.kind,
-                    info.setterName
-                );
-            case PrivateIdentifierKind.Method:
-                return context.getEmitHelperFactory().createClassPrivateFieldSetHelper(
-                    receiver,
-                    info.brandCheckIdentifier,
-                    right,
-                    info.kind,
-                    /* f */ undefined
-                );
-            case PrivateIdentifierKind.Field:
-                return context.getEmitHelperFactory().createClassPrivateFieldSetHelper(
-                    receiver,
-                    info.brandCheckIdentifier,
-                    right,
-                    info.kind,
-                    info.variableName
-                );
-            default:
-                Debug.assertNever(info, "Unknown private element type");
-        }
-    }
-
-    function getPrivateInstanceMethodsAndAccessors(node: ClassLikeDeclaration) {
-        return filter(node.members, isNonStaticMethodOrAccessorWithPrivateName);
-    }
-
-    function getClassFacts(node: ClassLikeDeclaration) {
-        let facts = ClassFacts.None;
-        const original = getOriginalNode(node);
-        if (isClassDeclaration(original) && classOrConstructorParameterIsDecorated(original)) {
-            facts |= ClassFacts.ClassWasDecorated;
-        }
-        let containsPublicInstanceFields = false;
-        let containsInitializedPublicInstanceFields = false;
-        let containsInstancePrivateElements = false;
-        let containsInstanceAutoAccessors = false;
-        for (const member of node.members) {
-            if (isStatic(member)) {
-                if (member.name && (isPrivateIdentifier(member.name) || isAutoAccessorPropertyDeclaration(member)) && shouldTransformPrivateElementsOrClassStaticBlocks) {
-                    facts |= ClassFacts.NeedsClassConstructorReference;
-                }
-                if (isPropertyDeclaration(member) || isClassStaticBlockDeclaration(member)) {
-                    if (shouldTransformThisInStaticInitializers && member.transformFlags & TransformFlags.ContainsLexicalThis) {
-                        facts |= ClassFacts.NeedsSubstitutionForThisInClassStaticField;
-                        if (!(facts & ClassFacts.ClassWasDecorated)) {
-                            facts |= ClassFacts.NeedsClassConstructorReference;
-                        }
-                    }
-                    if (shouldTransformSuperInStaticInitializers && member.transformFlags & TransformFlags.ContainsLexicalSuper) {
-                        if (!(facts & ClassFacts.ClassWasDecorated)) {
-                            facts |= ClassFacts.NeedsClassConstructorReference | ClassFacts.NeedsClassSuperReference;
-                        }
-                    }
-                }
-            }
-            else if (!hasAbstractModifier(getOriginalNode(member))) {
-                if (isAutoAccessorPropertyDeclaration(member)) {
-                    containsInstanceAutoAccessors = true;
-                    containsInstancePrivateElements ||= isPrivateIdentifierClassElementDeclaration(member);
-                }
-                else if (isPrivateIdentifierClassElementDeclaration(member)) {
-                    containsInstancePrivateElements = true;
-                }
-                else if (isPropertyDeclaration(member)) {
-                    containsPublicInstanceFields = true;
-                    containsInitializedPublicInstanceFields ||= !!member.initializer;
-                }
-            }
-        }
-
-        const willHoistInitializersToConstructor =
-            shouldTransformInitializersUsingDefine && containsPublicInstanceFields ||
-            shouldTransformInitializersUsingSet && containsInitializedPublicInstanceFields ||
-            shouldTransformPrivateElementsOrClassStaticBlocks && containsInstancePrivateElements ||
-            shouldTransformPrivateElementsOrClassStaticBlocks && containsInstanceAutoAccessors && shouldTransformAutoAccessors === Ternary.True;
-
-        if (willHoistInitializersToConstructor) {
-            facts |= ClassFacts.WillHoistInitializersToConstructor;
-        }
-
-        return facts;
-    }
-
-    function visitExpressionWithTypeArgumentsInHeritageClause(node: ExpressionWithTypeArguments) {
-        const facts = currentClassLexicalEnvironment?.facts || ClassFacts.None;
-        if (facts & ClassFacts.NeedsClassSuperReference) {
-            const temp = factory.createTempVariable(hoistVariableDeclaration, /*reserveInNestedScopes*/ true);
-            getClassLexicalEnvironment().superClassReference = temp;
-            return factory.updateExpressionWithTypeArguments(
-                node,
-                factory.createAssignment(
-                    temp,
-                    visitNode(node.expression, visitor, isExpression)
-                ),
-                /*typeArguments*/ undefined
-            );
-        }
-        return visitEachChild(node, visitor, context);
-    }
-
-    function visitInNewClassLexicalEnvironment<T extends ClassLikeDeclaration, U>(node: T, visitor: (node: T, facts: ClassFacts) => U) {
-        const savedCurrentClassContainer = currentClassContainer;
-        const savedPendingExpressions = pendingExpressions;
-        currentClassContainer = node;
-        pendingExpressions = undefined;
-        startClassLexicalEnvironment();
-
-        if (shouldTransformPrivateElementsOrClassStaticBlocks) {
-            const name = getNameOfDeclaration(node);
-            if (name && isIdentifier(name)) {
-                getPrivateIdentifierEnvironment().className = name;
-            }
-
-            const privateInstanceMethodsAndAccessors = getPrivateInstanceMethodsAndAccessors(node);
-            if (some(privateInstanceMethodsAndAccessors)) {
-                getPrivateIdentifierEnvironment().weakSetName = createHoistedVariableForClass(
-                    "instances",
-                    privateInstanceMethodsAndAccessors[0].name
-                );
-            }
-        }
-
-        const facts = getClassFacts(node);
-        if (facts) {
-            getClassLexicalEnvironment().facts = facts;
-        }
-
-        if (facts & ClassFacts.NeedsSubstitutionForThisInClassStaticField) {
-            enableSubstitutionForClassStaticThisOrSuperReference();
-        }
-
-        const result = visitor(node, facts);
-        endClassLexicalEnvironment();
-        currentClassContainer = savedCurrentClassContainer;
-        pendingExpressions = savedPendingExpressions;
-        return result;
-
-    }
-
-    function visitClassDeclaration(node: ClassDeclaration) {
-        return visitInNewClassLexicalEnvironment(node, visitClassDeclarationInNewClassLexicalEnvironment);
-    }
-
-    function visitClassDeclarationInNewClassLexicalEnvironment(node: ClassDeclaration, facts: ClassFacts) {
-        // If a class has private static fields, or a static field has a `this` or `super` reference,
-        // then we need to allocate a temp variable to hold on to that reference.
-        let pendingClassReferenceAssignment: BinaryExpression | undefined;
-        if (facts & ClassFacts.NeedsClassConstructorReference) {
-            const temp = factory.createTempVariable(hoistVariableDeclaration, /*reservedInNestedScopes*/ true);
-            getClassLexicalEnvironment().classConstructor = factory.cloneNode(temp);
-            pendingClassReferenceAssignment = factory.createAssignment(temp, factory.getInternalName(node));
-        }
-
-        const modifiers = visitNodes(node.modifiers, visitor, isModifierLike);
-        const heritageClauses = visitNodes(node.heritageClauses, heritageClauseVisitor, isHeritageClause);
-        const { members, prologue } = transformClassMembers(node);
-        const classDecl = factory.updateClassDeclaration(
-            node,
-            modifiers,
-            node.name,
-            /*typeParameters*/ undefined,
-            heritageClauses,
-            members
-        );
-
-        const statements: Statement[] = [];
-        if (prologue) {
-            statements.push(factory.createExpressionStatement(prologue));
-        }
-
-        statements.push(classDecl);
-
-        if (pendingClassReferenceAssignment) {
-            getPendingExpressions().unshift(pendingClassReferenceAssignment);
-        }
-
-        // Write any pending expressions from elided or moved computed property names
-        if (some(pendingExpressions)) {
-            statements.push(factory.createExpressionStatement(factory.inlineExpressions(pendingExpressions)));
-        }
-
-        if (shouldTransformInitializersUsingSet || shouldTransformPrivateElementsOrClassStaticBlocks) {
-            // Emit static property assignment. Because classDeclaration is lexically evaluated,
-            // it is safe to emit static property assignment after classDeclaration
-            // From ES6 specification:
-            //      HasLexicalDeclaration (N) : Determines if the argument identifier has a binding in this environment record that was created using
-            //                                  a lexical declaration such as a LexicalDeclaration or a ClassDeclaration.
-
-            const staticProperties = getStaticPropertiesAndClassStaticBlock(node);
-            if (some(staticProperties)) {
-                addPropertyOrClassStaticBlockStatements(statements, staticProperties, factory.getInternalName(node));
-            }
-        }
-
-        return statements;
-    }
-
-    function visitClassExpression(node: ClassExpression): Expression {
-        return visitInNewClassLexicalEnvironment(node, visitClassExpressionInNewClassLexicalEnvironment);
-    }
-
-    function visitClassExpressionInNewClassLexicalEnvironment(node: ClassExpression, facts: ClassFacts): Expression {
-        // If this class expression is a transformation of a decorated class declaration,
-        // then we want to output the pendingExpressions as statements, not as inlined
-        // expressions with the class statement.
-        //
-        // In this case, we use pendingStatements to produce the same output as the
-        // class declaration transformation. The VariableStatement visitor will insert
-        // these statements after the class expression variable statement.
-        const isDecoratedClassDeclaration = !!(facts & ClassFacts.ClassWasDecorated);
-
-        const staticPropertiesOrClassStaticBlocks = getStaticPropertiesAndClassStaticBlock(node);
-
-        const isClassWithConstructorReference = resolver.getNodeCheckFlags(node) & NodeCheckFlags.ClassWithConstructorReference;
-        let temp: Identifier | undefined;
-        function createClassTempVar() {
-            const classCheckFlags = resolver.getNodeCheckFlags(node);
-            const isClassWithConstructorReference = classCheckFlags & NodeCheckFlags.ClassWithConstructorReference;
-            const requiresBlockScopedVar = classCheckFlags & NodeCheckFlags.BlockScopedBindingInLoop;
-            return factory.createTempVariable(requiresBlockScopedVar ? addBlockScopedVariable : hoistVariableDeclaration, !!isClassWithConstructorReference);
-        }
-
-        if (facts & ClassFacts.NeedsClassConstructorReference) {
-            temp = createClassTempVar();
-            getClassLexicalEnvironment().classConstructor = factory.cloneNode(temp);
-        }
-
-        const modifiers = visitNodes(node.modifiers, visitor, isModifierLike);
-        const heritageClauses = visitNodes(node.heritageClauses, heritageClauseVisitor, isHeritageClause);
-        const { members, prologue } = transformClassMembers(node);
-        const classExpression = factory.updateClassExpression(
-            node,
-            modifiers,
-            node.name,
-            /*typeParameters*/ undefined,
-            heritageClauses,
-            members
-        );
-
-        const expressions: Expression[] = [];
-        if (prologue) {
-            expressions.push(prologue);
-        }
-
-        // Static initializers are transformed to `static {}` blocks when `useDefineForClassFields: false`
-        // and not also transforming static blocks.
-        const hasTransformableStatics =
-            shouldTransformPrivateElementsOrClassStaticBlocks &&
-            some(staticPropertiesOrClassStaticBlocks, node =>
-                isClassStaticBlockDeclaration(node) ||
-                isPrivateIdentifierClassElementDeclaration(node) ||
-                shouldTransformInitializers && isInitializedProperty(node));
-
-        if (hasTransformableStatics || some(pendingExpressions)) {
-            if (isDecoratedClassDeclaration) {
-                Debug.assertIsDefined(pendingStatements, "Decorated classes transformed by TypeScript are expected to be within a variable declaration.");
-
-                // Write any pending expressions from elided or moved computed property names
-                if (pendingStatements && pendingExpressions && some(pendingExpressions)) {
-                    pendingStatements.push(factory.createExpressionStatement(factory.inlineExpressions(pendingExpressions)));
-                }
-
-                if (pendingStatements && some(staticPropertiesOrClassStaticBlocks)) {
-                    addPropertyOrClassStaticBlockStatements(pendingStatements, staticPropertiesOrClassStaticBlocks, factory.getInternalName(node));
-                }
-
-                if (temp) {
-                    expressions.push(
-                        startOnNewLine(factory.createAssignment(temp, classExpression)),
-                        startOnNewLine(temp));
-                }
-                else {
-                    expressions.push(classExpression);
-                    if (prologue) {
-                        startOnNewLine(classExpression);
-                    }
-                }
-            }
-            else {
-                temp ||= createClassTempVar();
-                if (isClassWithConstructorReference) {
-                    // record an alias as the class name is not in scope for statics.
-                    enableSubstitutionForClassAliases();
-                    const alias = factory.cloneNode(temp) as GeneratedIdentifier;
-                    alias.emitNode.autoGenerate.flags &= ~GeneratedIdentifierFlags.ReservedInNestedScopes;
-                    classAliases[getOriginalNodeId(node)] = alias;
-                }
-
-                // To preserve the behavior of the old emitter, we explicitly indent
-                // the body of a class with static initializers.
-                setEmitFlags(classExpression, EmitFlags.Indented | getEmitFlags(classExpression));
-                expressions.push(startOnNewLine(factory.createAssignment(temp, classExpression)));
-                // Add any pending expressions leftover from elided or relocated computed property names
-                addRange(expressions, map(pendingExpressions, startOnNewLine));
-                addRange(expressions, generateInitializedPropertyExpressionsOrClassStaticBlock(staticPropertiesOrClassStaticBlocks, temp));
-                expressions.push(startOnNewLine(temp));
-            }
-        }
-        else {
-            expressions.push(classExpression);
-            if (prologue) {
-                startOnNewLine(classExpression);
-            }
-        }
-
-        return factory.inlineExpressions(expressions);
-    }
-
-    function visitClassStaticBlockDeclaration(node: ClassStaticBlockDeclaration) {
-        if (!shouldTransformPrivateElementsOrClassStaticBlocks) {
-            return visitEachChild(node, visitor, context);
-        }
-        // ClassStaticBlockDeclaration for classes are transformed in `visitClassDeclaration` or `visitClassExpression`.
-        return undefined;
-    }
-
-    function transformClassMembers(node: ClassDeclaration | ClassExpression) {
-        // Declare private names
-        if (shouldTransformPrivateElementsOrClassStaticBlocks) {
-            for (const member of node.members) {
-                if (isPrivateIdentifierClassElementDeclaration(member)) {
-                    addPrivateIdentifierToEnvironment(member, member.name, addPrivateIdentifierClassElementToEnvironment);
-                }
-            }
-            if (some(getPrivateInstanceMethodsAndAccessors(node))) {
-                createBrandCheckWeakSetForPrivateMethods();
-            }
-            if (shouldTransformAutoAccessors) {
-                for (const member of node.members) {
-                    if (isAutoAccessorPropertyDeclaration(member)) {
-                        const storageName = factory.getGeneratedPrivateNameForNode(member.name, /*prefix*/ undefined, "_accessor_storage");
-                        addPrivateIdentifierToEnvironment(member, storageName, addPrivateIdentifierPropertyDeclarationToEnvironment);
-                    }
-                }
-            }
-        }
-
-        let members = visitNodes(node.members, classElementVisitor, isClassElement);
-
-        // Create a synthetic constructor if necessary
-        let syntheticConstructor: ConstructorDeclaration | undefined;
-        if (!some(members, isConstructorDeclaration)) {
-            syntheticConstructor = transformConstructor(/*constructor*/ undefined, node);
-        }
-
-        let prologue: Expression | undefined;
-
-        // If there are pending expressions create a class static block in which to evaluate them, but only if
-        // class static blocks are not also being transformed. This block will be injected at the top of the class
-        // to ensure that expressions from computed property names are evaluated before any other static
-        // initializers.
-        let syntheticStaticBlock: ClassStaticBlockDeclaration | undefined;
-        if (!shouldTransformPrivateElementsOrClassStaticBlocks && some(pendingExpressions)) {
-            let statement = factory.createExpressionStatement(factory.inlineExpressions(pendingExpressions));
-            if (statement.transformFlags & TransformFlags.ContainsLexicalThisOrSuper) {
-                // If there are `this` or `super` references from computed property names, shift the expression
-                // into an arrow function to be evaluated in the outer scope so that `this` and `super` are
-                // properly captured.
-                const temp = factory.createTempVariable(hoistVariableDeclaration);
-                const arrow = factory.createArrowFunction(
-                    /*modifiers*/ undefined,
-                    /*typeParameters*/ undefined,
-                    /*parameters*/ [],
-                    /*type*/ undefined,
-                    /*equalsGreaterThanToken*/ undefined,
-                    factory.createBlock([statement]));
-                prologue = factory.createAssignment(temp, arrow);
-                statement = factory.createExpressionStatement(factory.createCallExpression(temp, /*typeArguments*/ undefined, []));
-            }
-
-            const block = factory.createBlock([statement]);
-            syntheticStaticBlock = factory.createClassStaticBlockDeclaration(block);
-            pendingExpressions = undefined;
-        }
-
-        // If we created a synthetic constructor or class static block, add them to the visited members
-        // and return a new array.
-        if (syntheticConstructor || syntheticStaticBlock) {
-            let membersArray: ClassElement[] | undefined;
-            membersArray = append(membersArray, syntheticConstructor);
-            membersArray = append(membersArray, syntheticStaticBlock);
-            membersArray = addRange(membersArray, members);
-            members = setTextRange(factory.createNodeArray(membersArray), /*location*/ node.members);
-        }
-
-        return { members, prologue };
-    }
-
-    function createBrandCheckWeakSetForPrivateMethods() {
-        const { weakSetName } = getPrivateIdentifierEnvironment();
-        Debug.assert(weakSetName, "weakSetName should be set in private identifier environment");
-
-        getPendingExpressions().push(
-            factory.createAssignment(
-                weakSetName,
-                factory.createNewExpression(
-                    factory.createIdentifier("WeakSet"),
-                    /*typeArguments*/ undefined,
-                    []
-                )
-            )
-        );
-    }
-
-    function transformConstructor(constructor: ConstructorDeclaration | undefined, container: ClassDeclaration | ClassExpression) {
-        constructor = visitNode(constructor, visitor, isConstructorDeclaration);
-        if (!currentClassLexicalEnvironment || !(currentClassLexicalEnvironment.facts & ClassFacts.WillHoistInitializersToConstructor)) {
-            return constructor;
-        }
-
-        const extendsClauseElement = getEffectiveBaseTypeNode(container);
-        const isDerivedClass = !!(extendsClauseElement && skipOuterExpressions(extendsClauseElement.expression).kind !== SyntaxKind.NullKeyword);
-        const parameters = visitParameterList(constructor ? constructor.parameters : undefined, visitor, context);
-        const body = transformConstructorBody(container, constructor, isDerivedClass);
-        if (!body) {
-            return constructor;
-        }
-
-        if (constructor) {
-            Debug.assert(parameters);
-            return factory.updateConstructorDeclaration(constructor, /*modifiers*/ undefined, parameters, body);
-        }
-
-        return startOnNewLine(
-            setOriginalNode(
-                setTextRange(
-                    factory.createConstructorDeclaration(
-                        /*modifiers*/ undefined,
-                        parameters ?? [],
-                        body
-                    ),
-                    constructor || container
-                ),
-                constructor
-            )
-        );
-    }
-
-    function transformConstructorBody(node: ClassDeclaration | ClassExpression, constructor: ConstructorDeclaration | undefined, isDerivedClass: boolean) {
-        let properties = getProperties(node, /*requireInitializer*/ false, /*isStatic*/ false);
-        if (!useDefineForClassFields) {
-            properties = filter(properties, property => !!property.initializer || isPrivateIdentifier(property.name) || hasAccessorModifier(property));
-        }
-
-        const privateMethodsAndAccessors = getPrivateInstanceMethodsAndAccessors(node);
-        const needsConstructorBody = some(properties) || some(privateMethodsAndAccessors);
-
-        // Only generate synthetic constructor when there are property initializers to move.
-        if (!constructor && !needsConstructorBody) {
-            return visitFunctionBody(/*node*/ undefined, visitor, context);
-        }
-
-        resumeLexicalEnvironment();
-
-        const needsSyntheticConstructor = !constructor && isDerivedClass;
-        let indexOfFirstStatementAfterSuperAndPrologue = 0;
-        let prologueStatementCount = 0;
-        let superStatementIndex = -1;
-        let statements: Statement[] = [];
-
-        if (constructor?.body?.statements) {
-            prologueStatementCount = factory.copyPrologue(constructor.body.statements, statements, /*ensureUseStrict*/ false, visitor);
-            superStatementIndex = findSuperStatementIndex(constructor.body.statements, prologueStatementCount);
-
-            // If there was a super call, visit existing statements up to and including it
-            if (superStatementIndex >= 0) {
-                indexOfFirstStatementAfterSuperAndPrologue = superStatementIndex + 1;
-                statements = [
-                    ...statements.slice(0, prologueStatementCount),
-                    ...visitNodes(constructor.body.statements, visitor, isStatement, prologueStatementCount, indexOfFirstStatementAfterSuperAndPrologue - prologueStatementCount),
-                    ...statements.slice(prologueStatementCount),
-                ];
-            }
-            else if (prologueStatementCount >= 0) {
-                indexOfFirstStatementAfterSuperAndPrologue = prologueStatementCount;
-            }
-        }
-
-        if (needsSyntheticConstructor) {
-            // Add a synthetic `super` call:
-            //
-            //  super(...arguments);
-            //
-            statements.push(
-                factory.createExpressionStatement(
-                    factory.createCallExpression(
-                        factory.createSuper(),
-                        /*typeArguments*/ undefined,
-                        [factory.createSpreadElement(factory.createIdentifier("arguments"))]
-                    )
-                )
-            );
-        }
-
-        // Add the property initializers. Transforms this:
-        //
-        //  public x = 1;
-        //
-        // Into this:
-        //
-        //  constructor() {
-        //      this.x = 1;
-        //  }
-        //
-        // If we do useDefineForClassFields, they'll be converted elsewhere.
-        // We instead *remove* them from the transformed output at this stage.
-        let parameterPropertyDeclarationCount = 0;
-        if (constructor?.body) {
-            if (useDefineForClassFields) {
-                statements = statements.filter(statement => !isParameterPropertyDeclaration(getOriginalNode(statement), constructor));
-            }
-            else {
-                for (const statement of constructor.body.statements) {
-                    if (isParameterPropertyDeclaration(getOriginalNode(statement), constructor)) {
-                        parameterPropertyDeclarationCount++;
-                    }
-                }
-                if (parameterPropertyDeclarationCount > 0) {
-                    const parameterProperties = visitNodes(constructor.body.statements, visitor, isStatement, indexOfFirstStatementAfterSuperAndPrologue, parameterPropertyDeclarationCount);
-
-                    // If there was a super() call found, add parameter properties immediately after it
-                    if (superStatementIndex >= 0) {
-                        addRange(statements, parameterProperties);
-                    }
-                    else {
-                        // Add add parameter properties to the top of the constructor after the prologue
-                        let superAndPrologueStatementCount = prologueStatementCount;
-                        // If a synthetic super() call was added, need to account for that
-                        if (needsSyntheticConstructor) superAndPrologueStatementCount++;
-                        statements = [
-                            ...statements.slice(0, superAndPrologueStatementCount),
-                            ...parameterProperties,
-                            ...statements.slice(superAndPrologueStatementCount),
-                        ];
-                    }
-
-                    indexOfFirstStatementAfterSuperAndPrologue += parameterPropertyDeclarationCount;
-                }
-            }
-        }
-
-        const receiver = factory.createThis();
-        // private methods can be called in property initializers, they should execute first.
-        addMethodStatements(statements, privateMethodsAndAccessors, receiver);
-        addPropertyOrClassStaticBlockStatements(statements, properties, receiver);
-
-        // Add existing statements after the initial prologues and super call
-        if (constructor) {
-            addRange(statements, visitNodes(constructor.body!.statements, visitBodyStatement, isStatement, indexOfFirstStatementAfterSuperAndPrologue));
-        }
-
-        statements = factory.mergeLexicalEnvironment(statements, endLexicalEnvironment());
-
-        if (statements.length === 0 && !constructor) {
-            return undefined;
-        }
-
-        const multiLine = constructor?.body && constructor.body.statements.length >= statements.length ?
-            constructor.body.multiLine ?? statements.length > 0 :
-            statements.length > 0;
-
-        return setTextRange(
-            factory.createBlock(
-                setTextRange(
-                    factory.createNodeArray(statements),
-                    /*location*/ constructor ? constructor.body!.statements : node.members
-                ),
-                multiLine
-            ),
-            /*location*/ constructor ? constructor.body : undefined
-        );
-
-        function visitBodyStatement(statement: Node) {
-            if (useDefineForClassFields && isParameterPropertyDeclaration(getOriginalNode(statement), constructor!)) {
-                return undefined;
-            }
-
-            return visitor(statement);
-        }
-    }
-
-    /**
-     * Generates assignment statements for property initializers.
-     *
-     * @param properties An array of property declarations to transform.
-     * @param receiver The receiver on which each property should be assigned.
-     */
-    function addPropertyOrClassStaticBlockStatements(statements: Statement[], properties: readonly (PropertyDeclaration | ClassStaticBlockDeclaration)[], receiver: LeftHandSideExpression) {
-        for (const property of properties) {
-            if (isStatic(property) && !shouldTransformPrivateElementsOrClassStaticBlocks && !useDefineForClassFields) {
-                continue;
-            }
-
-            const statement = transformPropertyOrClassStaticBlock(property, receiver);
-            if (!statement) {
-                continue;
-            }
-
-            statements.push(statement);
-        }
-    }
-
-    function transformPropertyOrClassStaticBlock(property: PropertyDeclaration | ClassStaticBlockDeclaration, receiver: LeftHandSideExpression) {
-        const expression = isClassStaticBlockDeclaration(property) ?
-            transformClassStaticBlockDeclaration(property) :
-            transformProperty(property, receiver);
-        if (!expression) {
-            return undefined;
-        }
-
-        const statement = factory.createExpressionStatement(expression);
-        setOriginalNode(statement, property);
-        addEmitFlags(statement, getEmitFlags(property) & EmitFlags.NoComments);
-        setSourceMapRange(statement, moveRangePastModifiers(property));
-        setCommentRange(statement, property);
-
-        // `setOriginalNode` *copies* the `emitNode` from `property`, so now both
-        // `statement` and `expression` have a copy of the synthesized comments.
-        // Drop the comments from expression to avoid printing them twice.
-        setSyntheticLeadingComments(expression, undefined);
-        setSyntheticTrailingComments(expression, undefined);
-
-        return statement;
-    }
-
-    /**
-     * Generates assignment expressions for property initializers.
-     *
-     * @param propertiesOrClassStaticBlocks An array of property declarations to transform.
-     * @param receiver The receiver on which each property should be assigned.
-     */
-    function generateInitializedPropertyExpressionsOrClassStaticBlock(propertiesOrClassStaticBlocks: readonly (PropertyDeclaration | ClassStaticBlockDeclaration)[], receiver: LeftHandSideExpression) {
-        const expressions: Expression[] = [];
-        for (const property of propertiesOrClassStaticBlocks) {
-            const expression = isClassStaticBlockDeclaration(property) ? transformClassStaticBlockDeclaration(property) : transformProperty(property, receiver);
-            if (!expression) {
-                continue;
-            }
-            startOnNewLine(expression);
-            setOriginalNode(expression, property);
-            addEmitFlags(expression, getEmitFlags(property) & EmitFlags.NoComments);
-            setSourceMapRange(expression, moveRangePastModifiers(property));
-            setCommentRange(expression, property);
-            expressions.push(expression);
-        }
-
-        return expressions;
-    }
-
-    /**
-     * Transforms a property initializer into an assignment statement.
-     *
-     * @param property The property declaration.
-     * @param receiver The object receiving the property assignment.
-     */
-    function transformProperty(property: PropertyDeclaration, receiver: LeftHandSideExpression) {
-        const savedCurrentStaticPropertyDeclarationOrStaticBlock = currentStaticPropertyDeclarationOrStaticBlock;
-        const transformed = transformPropertyWorker(property, receiver);
-        if (transformed && hasStaticModifier(property) && currentClassLexicalEnvironment?.facts) {
-            // capture the lexical environment for the member
-            setOriginalNode(transformed, property);
-            addEmitFlags(transformed, EmitFlags.AdviseOnEmitNode);
-            classLexicalEnvironmentMap.set(getOriginalNodeId(transformed), currentClassLexicalEnvironment);
-        }
-        currentStaticPropertyDeclarationOrStaticBlock = savedCurrentStaticPropertyDeclarationOrStaticBlock;
-        return transformed;
-    }
-
-    function transformPropertyWorker(property: PropertyDeclaration, receiver: LeftHandSideExpression) {
-        // We generate a name here in order to reuse the value cached by the relocated computed name expression (which uses the same generated name)
-        const emitAssignment = !useDefineForClassFields;
-
-        const propertyName =
-            hasAccessorModifier(property) ?
-                factory.getGeneratedPrivateNameForNode(property.name) :
-            isComputedPropertyName(property.name) && !isSimpleInlineableExpression(property.name.expression) ?
-                factory.updateComputedPropertyName(property.name, factory.getGeneratedNameForNode(property.name)) :
-                property.name;
-
-        if (hasStaticModifier(property)) {
-            currentStaticPropertyDeclarationOrStaticBlock = property;
-        }
-
-        if (shouldTransformPrivateElementsOrClassStaticBlocks && isPrivateIdentifier(propertyName)) {
-            const privateIdentifierInfo = accessPrivateIdentifier(propertyName);
-            if (privateIdentifierInfo) {
-                if (privateIdentifierInfo.kind === PrivateIdentifierKind.Field) {
-                    if (!privateIdentifierInfo.isStatic) {
-                        return createPrivateInstanceFieldInitializer(
-                            receiver,
-                            visitNode(property.initializer, visitor, isExpression),
-                            privateIdentifierInfo.brandCheckIdentifier
-                        );
-                    }
-                    else {
-                        return createPrivateStaticFieldInitializer(
-                            privateIdentifierInfo.variableName,
-                            visitNode(property.initializer, visitor, isExpression)
-                        );
-                    }
-                }
-                else {
-                    return undefined;
-                }
-            }
-            else {
-                Debug.fail("Undeclared private name for property declaration.");
-            }
-        }
-        if ((isPrivateIdentifier(propertyName) || hasStaticModifier(property)) && !property.initializer) {
-            return undefined;
-        }
-
-        const propertyOriginalNode = getOriginalNode(property);
-        if (hasSyntacticModifier(propertyOriginalNode, ModifierFlags.Abstract)) {
-            return undefined;
-        }
-
-        const initializer = property.initializer || emitAssignment ? visitNode(property.initializer, visitor, isExpression) ?? factory.createVoidZero()
-            : isParameterPropertyDeclaration(propertyOriginalNode, propertyOriginalNode.parent) && isIdentifier(propertyName) ? propertyName
-            : factory.createVoidZero();
-
-        if (emitAssignment || isPrivateIdentifier(propertyName)) {
-            const memberAccess = createMemberAccessForPropertyName(factory, receiver, propertyName, /*location*/ propertyName);
-            return factory.createAssignment(memberAccess, initializer);
-        }
-        else {
-            const name = isComputedPropertyName(propertyName) ? propertyName.expression
-                : isIdentifier(propertyName) ? factory.createStringLiteral(unescapeLeadingUnderscores(propertyName.escapedText))
-                : propertyName;
-            const descriptor = factory.createPropertyDescriptor({ value: initializer, configurable: true, writable: true, enumerable: true });
-            return factory.createObjectDefinePropertyCall(receiver, name, descriptor);
-        }
-    }
-
-    function enableSubstitutionForClassAliases() {
-        if ((enabledSubstitutions & ClassPropertySubstitutionFlags.ClassAliases) === 0) {
-            enabledSubstitutions |= ClassPropertySubstitutionFlags.ClassAliases;
-
-            // We need to enable substitutions for identifiers. This allows us to
-            // substitute class names inside of a class declaration.
-            context.enableSubstitution(SyntaxKind.Identifier);
-
-            // Keep track of class aliases.
-            classAliases = [];
-        }
-    }
-
-    function enableSubstitutionForClassStaticThisOrSuperReference() {
-        if ((enabledSubstitutions & ClassPropertySubstitutionFlags.ClassStaticThisOrSuperReference) === 0) {
-            enabledSubstitutions |= ClassPropertySubstitutionFlags.ClassStaticThisOrSuperReference;
-
-            // substitute `this` in a static field initializer
-            context.enableSubstitution(SyntaxKind.ThisKeyword);
-
-            // these push a new lexical environment that is not the class lexical environment
-            context.enableEmitNotification(SyntaxKind.FunctionDeclaration);
-            context.enableEmitNotification(SyntaxKind.FunctionExpression);
-            context.enableEmitNotification(SyntaxKind.Constructor);
-
-            // these push a new lexical environment that is not the class lexical environment, except
-            // when they have a computed property name
-            context.enableEmitNotification(SyntaxKind.GetAccessor);
-            context.enableEmitNotification(SyntaxKind.SetAccessor);
-            context.enableEmitNotification(SyntaxKind.MethodDeclaration);
-            context.enableEmitNotification(SyntaxKind.PropertyDeclaration);
-
-            // class lexical environments are restored when entering a computed property name
-            context.enableEmitNotification(SyntaxKind.ComputedPropertyName);
-        }
-    }
-
-    /**
-     * Generates brand-check initializer for private methods.
-     *
-     * @param statements Statement list that should be used to append new statements.
-     * @param methods An array of method declarations.
-     * @param receiver The receiver on which each method should be assigned.
-     */
-    function addMethodStatements(statements: Statement[], methods: readonly (MethodDeclaration | AccessorDeclaration | AutoAccessorPropertyDeclaration)[], receiver: LeftHandSideExpression) {
-        if (!shouldTransformPrivateElementsOrClassStaticBlocks || !some(methods)) {
-            return;
-        }
-
-        const { weakSetName } = getPrivateIdentifierEnvironment();
-        Debug.assert(weakSetName, "weakSetName should be set in private identifier environment");
-        statements.push(
-            factory.createExpressionStatement(
-                createPrivateInstanceMethodInitializer(receiver, weakSetName)
-            )
-        );
-    }
-
-    function visitInvalidSuperProperty(node: SuperProperty) {
-        return isPropertyAccessExpression(node) ?
-            factory.updatePropertyAccessExpression(
-                node,
-                factory.createVoidZero(),
-                node.name) :
-            factory.updateElementAccessExpression(
-                node,
-                factory.createVoidZero(),
-                visitNode(node.argumentExpression, visitor, isExpression));
-    }
-
-    function onEmitNode(hint: EmitHint, node: Node, emitCallback: (hint: EmitHint, node: Node) => void) {
-        const original = getOriginalNode(node);
-        if (original.id) {
-            const classLexicalEnvironment = classLexicalEnvironmentMap.get(original.id);
-            if (classLexicalEnvironment) {
-                const savedClassLexicalEnvironment = currentClassLexicalEnvironment;
-                const savedCurrentComputedPropertyNameClassLexicalEnvironment = currentComputedPropertyNameClassLexicalEnvironment;
-                currentClassLexicalEnvironment = classLexicalEnvironment;
-                currentComputedPropertyNameClassLexicalEnvironment = classLexicalEnvironment;
-                previousOnEmitNode(hint, node, emitCallback);
-                currentClassLexicalEnvironment = savedClassLexicalEnvironment;
-                currentComputedPropertyNameClassLexicalEnvironment = savedCurrentComputedPropertyNameClassLexicalEnvironment;
-                return;
-            }
-        }
-
-        switch (node.kind) {
-            case SyntaxKind.FunctionExpression:
-                if (isArrowFunction(original) || getEmitFlags(node) & EmitFlags.AsyncFunctionBody) {
-                    break;
-                }
-
-                // falls through
-            case SyntaxKind.FunctionDeclaration:
-            case SyntaxKind.Constructor: {
-                const savedClassLexicalEnvironment = currentClassLexicalEnvironment;
-                const savedCurrentComputedPropertyNameClassLexicalEnvironment = currentComputedPropertyNameClassLexicalEnvironment;
-                currentClassLexicalEnvironment = undefined;
-                currentComputedPropertyNameClassLexicalEnvironment = undefined;
-                previousOnEmitNode(hint, node, emitCallback);
-                currentClassLexicalEnvironment = savedClassLexicalEnvironment;
-                currentComputedPropertyNameClassLexicalEnvironment = savedCurrentComputedPropertyNameClassLexicalEnvironment;
-                return;
-            }
-
-            case SyntaxKind.GetAccessor:
-            case SyntaxKind.SetAccessor:
-            case SyntaxKind.MethodDeclaration:
-            case SyntaxKind.PropertyDeclaration: {
-                const savedClassLexicalEnvironment = currentClassLexicalEnvironment;
-                const savedCurrentComputedPropertyNameClassLexicalEnvironment = currentComputedPropertyNameClassLexicalEnvironment;
-                currentComputedPropertyNameClassLexicalEnvironment = currentClassLexicalEnvironment;
-                currentClassLexicalEnvironment = undefined;
-                previousOnEmitNode(hint, node, emitCallback);
-                currentClassLexicalEnvironment = savedClassLexicalEnvironment;
-                currentComputedPropertyNameClassLexicalEnvironment = savedCurrentComputedPropertyNameClassLexicalEnvironment;
-                return;
-            }
-            case SyntaxKind.ComputedPropertyName: {
-                const savedClassLexicalEnvironment = currentClassLexicalEnvironment;
-                const savedCurrentComputedPropertyNameClassLexicalEnvironment = currentComputedPropertyNameClassLexicalEnvironment;
-                currentClassLexicalEnvironment = currentComputedPropertyNameClassLexicalEnvironment;
-                currentComputedPropertyNameClassLexicalEnvironment = undefined;
-                previousOnEmitNode(hint, node, emitCallback);
-                currentClassLexicalEnvironment = savedClassLexicalEnvironment;
-                currentComputedPropertyNameClassLexicalEnvironment = savedCurrentComputedPropertyNameClassLexicalEnvironment;
-                return;
-            }
-        }
-        previousOnEmitNode(hint, node, emitCallback);
-    }
-
-    /**
-     * Hooks node substitutions.
-     *
-     * @param hint The context for the emitter.
-     * @param node The node to substitute.
-     */
-    function onSubstituteNode(hint: EmitHint, node: Node) {
-        node = previousOnSubstituteNode(hint, node);
-        if (hint === EmitHint.Expression) {
-            return substituteExpression(node as Expression);
-        }
-        return node;
-    }
-
-    function substituteExpression(node: Expression) {
-        switch (node.kind) {
-            case SyntaxKind.Identifier:
-                return substituteExpressionIdentifier(node as Identifier);
-            case SyntaxKind.ThisKeyword:
-                return substituteThisExpression(node as ThisExpression);
-        }
-        return node;
-    }
-
-    function substituteThisExpression(node: ThisExpression) {
-        if (enabledSubstitutions & ClassPropertySubstitutionFlags.ClassStaticThisOrSuperReference && currentClassLexicalEnvironment) {
-            const { facts, classConstructor } = currentClassLexicalEnvironment;
-            if (facts & ClassFacts.ClassWasDecorated) {
-                return factory.createParenthesizedExpression(factory.createVoidZero());
-            }
-            if (classConstructor) {
-                return setTextRange(
-                    setOriginalNode(
-                        factory.cloneNode(classConstructor),
-                        node,
-                    ),
-                    node
-                );
-            }
-        }
-        return node;
-    }
-
-    function substituteExpressionIdentifier(node: Identifier): Expression {
-        return trySubstituteClassAlias(node) || node;
-    }
-
-    function trySubstituteClassAlias(node: Identifier): Expression | undefined {
-        if (enabledSubstitutions & ClassPropertySubstitutionFlags.ClassAliases) {
-            if (resolver.getNodeCheckFlags(node) & NodeCheckFlags.ConstructorReferenceInClass) {
-                // Due to the emit for class decorators, any reference to the class from inside of the class body
-                // must instead be rewritten to point to a temporary variable to avoid issues with the double-bind
-                // behavior of class names in ES6.
-                // Also, when emitting statics for class expressions, we must substitute a class alias for
-                // constructor references in static property initializers.
-                const declaration = resolver.getReferencedValueDeclaration(node);
-                if (declaration) {
-                    const classAlias = classAliases[declaration.id!]; // TODO: GH#18217
-                    if (classAlias) {
-                        const clone = factory.cloneNode(classAlias);
-                        setSourceMapRange(clone, node);
-                        setCommentRange(clone, node);
-                        return clone;
-                    }
-                }
-            }
-        }
-
-        return undefined;
-    }
-
-    /**
-     * If the name is a computed property, this function transforms it, then either returns an expression which caches the
-     * value of the result or the expression itself if the value is either unused or safe to inline into multiple locations
-     * @param shouldHoist Does the expression need to be reused? (ie, for an initializer or a decorator)
-     */
-    function getPropertyNameExpressionIfNeeded(name: PropertyName, shouldHoist: boolean): Expression | undefined {
-        if (isComputedPropertyName(name)) {
-            const expression = visitNode(name.expression, visitor, isExpression);
-            const innerExpression = skipPartiallyEmittedExpressions(expression);
-            const inlinable = isSimpleInlineableExpression(innerExpression);
-            const alreadyTransformed = isAssignmentExpression(innerExpression) && isGeneratedIdentifier(innerExpression.left);
-            if (!alreadyTransformed && !inlinable && shouldHoist) {
-                const generatedName = factory.getGeneratedNameForNode(name);
-                if (resolver.getNodeCheckFlags(name) & NodeCheckFlags.BlockScopedBindingInLoop) {
-                    addBlockScopedVariable(generatedName);
-                }
-                else {
-                    hoistVariableDeclaration(generatedName);
-                }
-                return factory.createAssignment(generatedName, expression);
-            }
-            return (inlinable || isIdentifier(innerExpression)) ? undefined : expression;
-        }
-    }
-
-    function startClassLexicalEnvironment() {
-        classLexicalEnvironmentStack.push(currentClassLexicalEnvironment);
-        currentClassLexicalEnvironment = undefined;
-    }
-
-    function endClassLexicalEnvironment() {
-        currentClassLexicalEnvironment = classLexicalEnvironmentStack.pop();
-    }
-
-    function getClassLexicalEnvironment() {
-        return currentClassLexicalEnvironment ||= {
-            facts: ClassFacts.None,
-            classConstructor: undefined,
-            superClassReference: undefined,
-            privateIdentifierEnvironment: undefined,
-        };
-    }
-
-    function getPrivateIdentifierEnvironment() {
-        const lex = getClassLexicalEnvironment();
-        lex.privateIdentifierEnvironment ||= {
-            className: undefined,
-            weakSetName: undefined,
-            identifiers: undefined,
-            generatedIdentifiers: undefined,
-        };
-        return lex.privateIdentifierEnvironment;
-    }
-
-    function getPendingExpressions() {
-        return pendingExpressions ??= [];
-    }
-
-    function addPrivateIdentifierClassElementToEnvironment(
-        node: PropertyDeclaration | MethodDeclaration | GetAccessorDeclaration | SetAccessorDeclaration,
-        name: PrivateIdentifier,
-        lex: ClassLexicalEnvironment,
-        privateEnv: PrivateIdentifierEnvironment,
-        isStatic: boolean,
-        isValid: boolean,
-        previousInfo: PrivateIdentifierInfo | undefined
-    ) {
-        if (isAutoAccessorPropertyDeclaration(node)) {
-            addPrivateIdentifierAutoAccessorPropertyDeclarationToEnvironment(node, name, lex, privateEnv, isStatic, isValid, previousInfo);
-        }
-        else if (isPropertyDeclaration(node)) {
-            addPrivateIdentifierPropertyDeclarationToEnvironment(node, name, lex, privateEnv, isStatic, isValid, previousInfo);
-        }
-        else if (isMethodDeclaration(node)) {
-            addPrivateIdentifierMethodDeclarationToEnvironment(node, name, lex, privateEnv, isStatic, isValid, previousInfo);
-        }
-        else if (isGetAccessorDeclaration(node)) {
-            addPrivateIdentifierGetAccessorDeclarationToEnvironment(node, name, lex, privateEnv, isStatic, isValid, previousInfo);
-        }
-        else if (isSetAccessorDeclaration(node)) {
-            addPrivateIdentifierSetAccessorDeclarationToEnvironment(node, name, lex, privateEnv, isStatic, isValid, previousInfo);
-        }
-    }
-
-    function addPrivateIdentifierPropertyDeclarationToEnvironment(
-        _node: PropertyDeclaration,
-        name: PrivateIdentifier,
-        lex: ClassLexicalEnvironment,
-        privateEnv: PrivateIdentifierEnvironment,
-        isStatic: boolean,
-        isValid: boolean,
-        _previousInfo: PrivateIdentifierInfo | undefined
-    ) {
-        if (isStatic) {
-            Debug.assert(lex.classConstructor, "classConstructor should be set in private identifier environment");
-
-            const variableName = createHoistedVariableForPrivateName(name);
-            setPrivateIdentifier(privateEnv, name, {
-                kind: PrivateIdentifierKind.Field,
-                brandCheckIdentifier: lex.classConstructor,
-                variableName,
-                isStatic: true,
-                isValid,
-            });
-        }
-        else {
-            const weakMapName = createHoistedVariableForPrivateName(name);
-
-            setPrivateIdentifier(privateEnv, name, {
-                kind: PrivateIdentifierKind.Field,
-                brandCheckIdentifier: weakMapName,
-                variableName: undefined,
-                isStatic: false,
-                isValid,
-            });
-
-            getPendingExpressions().push(factory.createAssignment(
-                weakMapName,
-                factory.createNewExpression(
-                    factory.createIdentifier("WeakMap"),
-                    /*typeArguments*/ undefined,
-                    []
-                )
-            ));
-        }
-    }
-
-    function addPrivateIdentifierMethodDeclarationToEnvironment(
-        _node: MethodDeclaration,
-        name: PrivateIdentifier,
-        lex: ClassLexicalEnvironment,
-        privateEnv: PrivateIdentifierEnvironment,
-        isStatic: boolean,
-        isValid: boolean,
-        _previousInfo: PrivateIdentifierInfo | undefined
-    ) {
-        const methodName = createHoistedVariableForPrivateName(name);
-        const brandCheckIdentifier = isStatic ?
-            Debug.checkDefined(lex.classConstructor, "classConstructor should be set in private identifier environment") :
-            Debug.checkDefined(privateEnv.weakSetName, "weakSetName should be set in private identifier environment");
-
-        setPrivateIdentifier(privateEnv, name, {
-            kind: PrivateIdentifierKind.Method,
-            methodName,
-            brandCheckIdentifier,
-            isStatic,
-            isValid,
-        });
-    }
-
-    function addPrivateIdentifierGetAccessorDeclarationToEnvironment(
-        _node: GetAccessorDeclaration,
-        name: PrivateIdentifier,
-        lex: ClassLexicalEnvironment,
-        privateEnv: PrivateIdentifierEnvironment,
-        isStatic: boolean,
-        isValid: boolean,
-        previousInfo: PrivateIdentifierInfo | undefined
-    ) {
-        const getterName = createHoistedVariableForPrivateName(name, "_get");
-        const brandCheckIdentifier = isStatic ?
-            Debug.checkDefined(lex.classConstructor, "classConstructor should be set in private identifier environment") :
-            Debug.checkDefined(privateEnv.weakSetName, "weakSetName should be set in private identifier environment");
-
-        if (previousInfo?.kind === PrivateIdentifierKind.Accessor && previousInfo.isStatic === isStatic && !previousInfo.getterName) {
-            previousInfo.getterName = getterName;
-        }
-        else {
-            setPrivateIdentifier(privateEnv, name, {
-                kind: PrivateIdentifierKind.Accessor,
-                getterName,
-                setterName: undefined,
-                brandCheckIdentifier,
-                isStatic,
-                isValid,
-            });
-        }
-    }
-
-    function addPrivateIdentifierSetAccessorDeclarationToEnvironment(
-        _node: SetAccessorDeclaration,
-        name: PrivateIdentifier,
-        lex: ClassLexicalEnvironment,
-        privateEnv: PrivateIdentifierEnvironment,
-        isStatic: boolean,
-        isValid: boolean,
-        previousInfo: PrivateIdentifierInfo | undefined
-    ) {
-        const setterName = createHoistedVariableForPrivateName(name, "_set");
-        const brandCheckIdentifier = isStatic ?
-            Debug.checkDefined(lex.classConstructor, "classConstructor should be set in private identifier environment") :
-            Debug.checkDefined(privateEnv.weakSetName, "weakSetName should be set in private identifier environment");
-
-        if (previousInfo?.kind === PrivateIdentifierKind.Accessor && previousInfo.isStatic === isStatic && !previousInfo.setterName) {
-            previousInfo.setterName = setterName;
-        }
-        else {
-            setPrivateIdentifier(privateEnv, name, {
-                kind: PrivateIdentifierKind.Accessor,
-                getterName: undefined,
-                setterName,
-                brandCheckIdentifier,
-                isStatic,
-                isValid,
-            });
-        }
-    }
-
-    function addPrivateIdentifierAutoAccessorPropertyDeclarationToEnvironment(
-        _node: AutoAccessorPropertyDeclaration,
-        name: PrivateIdentifier,
-        lex: ClassLexicalEnvironment,
-        privateEnv: PrivateIdentifierEnvironment,
-        isStatic: boolean,
-        isValid: boolean,
-        _previousInfo: PrivateIdentifierInfo | undefined
-    ) {
-        const getterName = createHoistedVariableForPrivateName(name, "_get");
-        const setterName = createHoistedVariableForPrivateName(name, "_set");
-        const brandCheckIdentifier = isStatic ?
-            Debug.checkDefined(lex.classConstructor, "classConstructor should be set in private identifier environment") :
-            Debug.checkDefined(privateEnv.weakSetName, "weakSetName should be set in private identifier environment");
-
-        setPrivateIdentifier(privateEnv, name, {
-            kind: PrivateIdentifierKind.Accessor,
-            getterName,
-            setterName,
-            brandCheckIdentifier,
-            isStatic,
-            isValid,
-        });
-    }
-
-    function addPrivateIdentifierToEnvironment<T extends PropertyDeclaration | MethodDeclaration | GetAccessorDeclaration | SetAccessorDeclaration>(
-        node: T,
-        name: PrivateIdentifier,
-        addDeclaration: (
-            node: T,
-            name: PrivateIdentifier,
-            lex: ClassLexicalEnvironment,
-            privateEnv: PrivateIdentifierEnvironment,
-            isStatic: boolean,
-            isValid: boolean,
-            previousInfo: PrivateIdentifierInfo | undefined
-        ) => void
-    ) {
-        const lex = getClassLexicalEnvironment();
-        const privateEnv = getPrivateIdentifierEnvironment();
-        const previousInfo = getPrivateIdentifier(privateEnv, name);
-        const isStatic = hasStaticModifier(node);
-        const isValid = !isReservedPrivateName(name) && previousInfo === undefined;
-        addDeclaration(node, name, lex, privateEnv, isStatic, isValid, previousInfo);
-    }
-
-    function createHoistedVariableForClass(name: string | PrivateIdentifier | undefined, node: PrivateIdentifier | ClassStaticBlockDeclaration, suffix?: string): Identifier {
-        const { className } = getPrivateIdentifierEnvironment();
-        const prefix: GeneratedNamePart | string = className ? { prefix: "_", node: className, suffix: "_" } : "_";
-        const identifier =
-            typeof name === "object" ? factory.getGeneratedNameForNode(name, GeneratedIdentifierFlags.Optimistic | GeneratedIdentifierFlags.ReservedInNestedScopes, prefix, suffix) :
-            typeof name === "string" ? factory.createUniqueName(name, GeneratedIdentifierFlags.Optimistic, prefix, suffix) :
-            factory.createTempVariable(/*recordTempVariable*/ undefined, /*reserveInNestedScopes*/ true, prefix, suffix);
-
-        if (resolver.getNodeCheckFlags(node) & NodeCheckFlags.BlockScopedBindingInLoop) {
-            addBlockScopedVariable(identifier);
-        }
-        else {
-            hoistVariableDeclaration(identifier);
-        }
-
-        return identifier;
-    }
-
-    function createHoistedVariableForPrivateName(name: PrivateIdentifier, suffix?: string): Identifier {
-        const text = tryGetTextOfPropertyName(name) as string | undefined;
-        return createHoistedVariableForClass(text?.substring(1) ?? name, name, suffix);
-    }
-
-    /**
-     * Access an already defined {@link PrivateIdentifier} in the current {@link PrivateIdentifierEnvironment}.
-     *
-     * @seealso {@link addPrivateIdentifierToEnvironment}
-     */
-    function accessPrivateIdentifier(name: PrivateIdentifier) {
-        if (isGeneratedPrivateIdentifier(name)) {
-            return accessGeneratedPrivateIdentifier(name);
-        }
-        else {
-            return accessPrivateIdentifierByText(name.escapedText);
-        }
-    }
-
-    function accessPrivateIdentifierByText(text: __String) {
-        return accessPrivateIdentifierWorker(getPrivateIdentifierInfo, text);
-    }
-
-    function accessGeneratedPrivateIdentifier(name: GeneratedPrivateIdentifier) {
-        return accessPrivateIdentifierWorker(getGeneratedPrivateIdentifierInfo, getNodeForGeneratedName(name));
-    }
-
-    function accessPrivateIdentifierWorker<K extends __String | Node>(
-        getPrivateIdentifierInfo: (privateEnv: PrivateIdentifierEnvironment, key: K) => PrivateIdentifierInfo | undefined,
-        privateIdentifierKey: K
-    ) {
-        if (currentClassLexicalEnvironment?.privateIdentifierEnvironment) {
-            const info = getPrivateIdentifierInfo(currentClassLexicalEnvironment.privateIdentifierEnvironment, privateIdentifierKey);
-            if (info) {
-                return info;
-            }
-        }
-        for (let i = classLexicalEnvironmentStack.length - 1; i >= 0; --i) {
-            const env = classLexicalEnvironmentStack[i];
-            if (!env) {
-                continue;
-            }
-            if (env.privateIdentifierEnvironment) {
-                const info = getPrivateIdentifierInfo(env.privateIdentifierEnvironment, privateIdentifierKey);
-                if (info) {
-                    return info;
-                }
-            }
-        }
-        return undefined;
-    }
-
-    function wrapPrivateIdentifierForDestructuringTarget(node: PrivateIdentifierPropertyAccessExpression) {
-        const parameter = factory.getGeneratedNameForNode(node);
-        const info = accessPrivateIdentifier(node.name);
-        if (!info) {
-            return visitEachChild(node, visitor, context);
-        }
-        let receiver = node.expression;
-        // We cannot copy `this` or `super` into the function because they will be bound
-        // differently inside the function.
-        if (isThisProperty(node) || isSuperProperty(node) || !isSimpleCopiableExpression(node.expression)) {
-            receiver = factory.createTempVariable(hoistVariableDeclaration, /*reservedInNestedScopes*/ true);
-            getPendingExpressions().push(factory.createBinaryExpression(receiver, SyntaxKind.EqualsToken, visitNode(node.expression, visitor, isExpression)));
-        }
-        return factory.createAssignmentTargetWrapper(
-            parameter,
-            createPrivateIdentifierAssignment(
-                info,
-                receiver,
-                parameter,
-                SyntaxKind.EqualsToken
-            )
-        );
-    }
-
-    function visitArrayAssignmentTarget(node: BindingOrAssignmentElement) {
-        const target = getTargetOfBindingOrAssignmentElement(node);
-        if (target) {
-            let wrapped: LeftHandSideExpression | undefined;
-            if (isPrivateIdentifierPropertyAccessExpression(target)) {
-                wrapped = wrapPrivateIdentifierForDestructuringTarget(target);
-            }
-            else if (shouldTransformSuperInStaticInitializers &&
-                isSuperProperty(target) &&
-                currentStaticPropertyDeclarationOrStaticBlock &&
-                currentClassLexicalEnvironment) {
-                const { classConstructor, superClassReference, facts } = currentClassLexicalEnvironment;
-                if (facts & ClassFacts.ClassWasDecorated) {
-                    wrapped = visitInvalidSuperProperty(target);
-                }
-                else if (classConstructor && superClassReference) {
-                    const name =
-                        isElementAccessExpression(target) ? visitNode(target.argumentExpression, visitor, isExpression) :
-                        isIdentifier(target.name) ? factory.createStringLiteralFromNode(target.name) :
-                        undefined;
-                    if (name) {
-                        const temp = factory.createTempVariable(/*recordTempVariable*/ undefined);
-                        wrapped = factory.createAssignmentTargetWrapper(
-                            temp,
-                            factory.createReflectSetCall(
-                                superClassReference,
-                                name,
-                                temp,
-                                classConstructor,
-                            )
-                        );
-                    }
-                }
-            }
-            if (wrapped) {
-                if (isAssignmentExpression(node)) {
-                    return factory.updateBinaryExpression(
-                        node,
-                        wrapped,
-                        node.operatorToken,
-                        visitNode(node.right, visitor, isExpression)
-                    );
-                }
-                else if (isSpreadElement(node)) {
-                    return factory.updateSpreadElement(node, wrapped);
-                }
-                else {
-                    return wrapped;
-                }
-            }
-        }
-        return visitNode(node, assignmentTargetVisitor);
-    }
-
-    function visitObjectAssignmentTarget(node: ObjectLiteralElementLike) {
-        if (isObjectBindingOrAssignmentElement(node) && !isShorthandPropertyAssignment(node)) {
-            const target = getTargetOfBindingOrAssignmentElement(node);
-            let wrapped: LeftHandSideExpression | undefined;
-            if (target) {
-                if (isPrivateIdentifierPropertyAccessExpression(target)) {
-                    wrapped = wrapPrivateIdentifierForDestructuringTarget(target);
-                }
-                else if (shouldTransformSuperInStaticInitializers &&
-                    isSuperProperty(target) &&
-                    currentStaticPropertyDeclarationOrStaticBlock &&
-                    currentClassLexicalEnvironment) {
-                    const { classConstructor, superClassReference, facts } = currentClassLexicalEnvironment;
-                    if (facts & ClassFacts.ClassWasDecorated) {
-                        wrapped = visitInvalidSuperProperty(target);
-                    }
-                    else if (classConstructor && superClassReference) {
-                        const name =
-                            isElementAccessExpression(target) ? visitNode(target.argumentExpression, visitor, isExpression) :
-                            isIdentifier(target.name) ? factory.createStringLiteralFromNode(target.name) :
-                            undefined;
-                        if (name) {
-                            const temp = factory.createTempVariable(/*recordTempVariable*/ undefined);
-                            wrapped = factory.createAssignmentTargetWrapper(
-                                temp,
-                                factory.createReflectSetCall(
-                                    superClassReference,
-                                    name,
-                                    temp,
-                                    classConstructor,
-                                )
-                            );
-                        }
-                    }
-                }
-            }
-            if (isPropertyAssignment(node)) {
-                const initializer = getInitializerOfBindingOrAssignmentElement(node);
-                return factory.updatePropertyAssignment(
-                    node,
-                    visitNode(node.name, visitor, isPropertyName),
-                    wrapped ?
-                        initializer ? factory.createAssignment(wrapped, visitNode(initializer, visitor)) : wrapped :
-                        visitNode(node.initializer, assignmentTargetVisitor, isExpression)
-                );
-            }
-            if (isSpreadAssignment(node)) {
-                return factory.updateSpreadAssignment(
-                    node,
-                    wrapped || visitNode(node.expression, assignmentTargetVisitor, isExpression)
-                );
-            }
-            Debug.assert(wrapped === undefined, "Should not have generated a wrapped target");
-        }
-        return visitNode(node, visitor);
-    }
-
-    function visitAssignmentPattern(node: AssignmentPattern) {
-        if (isArrayLiteralExpression(node)) {
-            // Transforms private names in destructuring assignment array bindings.
-            // Transforms SuperProperty assignments in destructuring assignment array bindings in static initializers.
-            //
-            // Source:
-            // ([ this.#myProp ] = [ "hello" ]);
-            //
-            // Transformation:
-            // [ { set value(x) { this.#myProp = x; } }.value ] = [ "hello" ];
-            return factory.updateArrayLiteralExpression(
-                node,
-                visitNodes(node.elements, visitArrayAssignmentTarget, isExpression)
-            );
-        }
-        else {
-            // Transforms private names in destructuring assignment object bindings.
-            // Transforms SuperProperty assignments in destructuring assignment object bindings in static initializers.
-            //
-            // Source:
-            // ({ stringProperty: this.#myProp } = { stringProperty: "hello" });
-            //
-            // Transformation:
-            // ({ stringProperty: { set value(x) { this.#myProp = x; } }.value }) = { stringProperty: "hello" };
-            return factory.updateObjectLiteralExpression(
-                node,
-                visitNodes(node.properties, visitObjectAssignmentTarget, isObjectLiteralElementLike)
-            );
-        }
-    }
-}
-
-function createPrivateStaticFieldInitializer(variableName: Identifier, initializer: Expression | undefined) {
-    return factory.createAssignment(
-        variableName,
-        factory.createObjectLiteralExpression([
-            factory.createPropertyAssignment("value", initializer || factory.createVoidZero())
-        ])
-    );
-}
-
-function createPrivateInstanceFieldInitializer(receiver: LeftHandSideExpression, initializer: Expression | undefined, weakMapName: Identifier) {
-    return factory.createCallExpression(
-        factory.createPropertyAccessExpression(weakMapName, "set"),
-        /*typeArguments*/ undefined,
-        [receiver, initializer || factory.createVoidZero()]
-    );
-}
-
-function createPrivateInstanceMethodInitializer(receiver: LeftHandSideExpression, weakSetName: Identifier) {
-    return factory.createCallExpression(
-        factory.createPropertyAccessExpression(weakSetName, "add"),
-        /*typeArguments*/ undefined,
-        [receiver]
-    );
-}
-
-function isReservedPrivateName(node: PrivateIdentifier) {
-    return !isGeneratedPrivateIdentifier(node) && node.escapedText === "#constructor";
-}
-
-function getPrivateIdentifier(privateEnv: PrivateIdentifierEnvironment, name: PrivateIdentifier) {
-    return isGeneratedPrivateIdentifier(name) ?
-        getGeneratedPrivateIdentifierInfo(privateEnv, getNodeForGeneratedName(name)) :
-        getPrivateIdentifierInfo(privateEnv, name.escapedText);
-}
-
-function setPrivateIdentifier(privateEnv: PrivateIdentifierEnvironment, name: PrivateIdentifier, info: PrivateIdentifierInfo) {
-    if (isGeneratedPrivateIdentifier(name)) {
-        privateEnv.generatedIdentifiers ??= new Map();
-        privateEnv.generatedIdentifiers.set(getNodeForGeneratedName(name), info);
-    }
-    else {
-        privateEnv.identifiers ??= new Map();
-        privateEnv.identifiers.set(name.escapedText, info);
-    }
-}
-
-function getPrivateIdentifierInfo(privateEnv: PrivateIdentifierEnvironment, key: __String) {
-    return privateEnv.identifiers?.get(key);
-}
-
-function getGeneratedPrivateIdentifierInfo(privateEnv: PrivateIdentifierEnvironment, key: Node) {
-    return privateEnv.generatedIdentifiers?.get(key);
-}
+import {
+    addRange,
+    append,
+    compact,
+    filter,
+    map,
+    some,
+} from "../core";
+import { Debug } from "../debug";
+import {
+    addEmitFlags,
+    addEmitHelpers,
+    getCommentRange,
+    getSourceMapRange,
+    setCommentRange,
+    setEmitFlags,
+    setSourceMapRange,
+    setSyntheticLeadingComments,
+    setSyntheticTrailingComments,
+} from "../factory/emitNode";
+import { factory } from "../factory/nodeFactory";
+import {
+    isAccessorModifier,
+    isArrayLiteralExpression,
+    isArrowFunction,
+    isClassDeclaration,
+    isClassStaticBlockDeclaration,
+    isComputedPropertyName,
+    isConstructorDeclaration,
+    isElementAccessExpression,
+    isGetAccessorDeclaration,
+    isHeritageClause,
+    isIdentifier,
+    isMethodDeclaration,
+    isParenthesizedExpression,
+    isPrefixUnaryExpression,
+    isPrivateIdentifier,
+    isPropertyAccessExpression,
+    isPropertyAssignment,
+    isPropertyDeclaration,
+    isSetAccessorDeclaration,
+    isShorthandPropertyAssignment,
+    isSpreadAssignment,
+    isSpreadElement,
+    isStaticModifier,
+} from "../factory/nodeTests";
+import {
+    createAccessorPropertyBackingField,
+    createAccessorPropertyGetRedirector,
+    createAccessorPropertySetRedirector,
+    createMemberAccessForPropertyName,
+    expandPreOrPostfixIncrementOrDecrementExpression,
+    getInitializerOfBindingOrAssignmentElement,
+    getNodeForGeneratedName,
+    getTargetOfBindingOrAssignmentElement,
+    startOnNewLine,
+} from "../factory/utilities";
+import {
+    setOriginalNode,
+    setTextRange,
+} from "../factory/utilitiesPublic";
+import {
+    __String,
+    AccessorDeclaration,
+    AssignmentOperator,
+    AssignmentPattern,
+    AutoAccessorPropertyDeclaration,
+    BinaryExpression,
+    BindingOrAssignmentElement,
+    Bundle,
+    CallExpression,
+    ClassDeclaration,
+    ClassElement,
+    ClassExpression,
+    ClassLikeDeclaration,
+    ClassStaticBlockDeclaration,
+    ComputedPropertyName,
+    ConstructorDeclaration,
+    ElementAccessExpression,
+    EmitFlags,
+    EmitHint,
+    Expression,
+    ExpressionStatement,
+    ExpressionWithTypeArguments,
+    ForStatement,
+    GeneratedIdentifier,
+    GeneratedIdentifierFlags,
+    GeneratedNamePart,
+    GeneratedPrivateIdentifier,
+    GetAccessorDeclaration,
+    Identifier,
+    InKeyword,
+    LeftHandSideExpression,
+    MethodDeclaration,
+    Modifier,
+    ModifierFlags,
+    Node,
+    NodeCheckFlags,
+    ObjectLiteralElementLike,
+    PostfixUnaryExpression,
+    PrefixUnaryExpression,
+    PrivateIdentifier,
+    PrivateIdentifierKind,
+    PrivateIdentifierPropertyAccessExpression,
+    PrivateIdentifierPropertyDeclaration,
+    PropertyAccessExpression,
+    PropertyDeclaration,
+    PropertyName,
+    ScriptTarget,
+    SetAccessorDeclaration,
+    SourceFile,
+    Statement,
+    SuperProperty,
+    SyntaxKind,
+    TaggedTemplateExpression,
+    Ternary,
+    ThisExpression,
+    TransformationContext,
+    TransformFlags,
+    UnderscoreEscapedMap,
+    VariableStatement,
+    VisitResult,
+} from "../types";
+import {
+    classOrConstructorParameterIsDecorated,
+    getEffectiveBaseTypeNode,
+    getEmitFlags,
+    getEmitScriptTarget,
+    getUseDefineForClassFields,
+    hasAbstractModifier,
+    hasAccessorModifier,
+    hasDecorators,
+    hasStaticModifier,
+    hasSyntacticModifier,
+    isAssignmentExpression,
+    isDestructuringAssignment,
+    isStatic,
+    isSuperProperty,
+    isThisProperty,
+    moveRangePastModifiers,
+    moveRangePos,
+    nodeIsSynthesized,
+    skipOuterExpressions,
+    skipParentheses,
+    tryGetTextOfPropertyName,
+} from "../utilities";
+import {
+    getNameOfDeclaration,
+    getOriginalNode,
+    isAutoAccessorPropertyDeclaration,
+    isCallChain,
+    isClassElement,
+    isExpression,
+    isForInitializer,
+    isGeneratedIdentifier,
+    isGeneratedPrivateIdentifier,
+    isGetAccessor,
+    isModifier,
+    isModifierLike,
+    isObjectBindingOrAssignmentElement,
+    isObjectLiteralElementLike,
+    isParameterPropertyDeclaration,
+    isPrivateIdentifierClassElementDeclaration,
+    isPrivateIdentifierPropertyAccessExpression,
+    isPropertyName,
+    isSetAccessor,
+    isStatement,
+    isTemplateLiteral,
+    skipPartiallyEmittedExpressions,
+    unescapeLeadingUnderscores,
+} from "../utilitiesPublic";
+import {
+    visitArray,
+    visitEachChild,
+    visitFunctionBody,
+    visitIterationBody,
+    visitNode,
+    visitNodes,
+    visitParameterList,
+} from "../visitorPublic";
+import {
+    chainBundle,
+    findSuperStatementIndex,
+    getNonAssignmentOperatorForCompoundAssignment,
+    getOriginalNodeId,
+    getProperties,
+    getStaticPropertiesAndClassStaticBlock,
+    isCompoundAssignment,
+    isInitializedProperty,
+    isNonStaticMethodOrAccessorWithPrivateName,
+    isSimpleCopiableExpression,
+    isSimpleInlineableExpression,
+} from "./utilities";
+
+const enum ClassPropertySubstitutionFlags {
+    /**
+     * Enables substitutions for class expressions with static fields
+     * which have initializers that reference the class name.
+     */
+    ClassAliases = 1 << 0,
+    /**
+     * Enables substitutions for class expressions with static fields
+     * which have initializers that reference the 'this' or 'super'.
+     */
+    ClassStaticThisOrSuperReference = 1 << 1,
+}
+
+interface PrivateIdentifierInfoBase {
+    /**
+     * brandCheckIdentifier can contain:
+     *  - For instance field: The WeakMap that will be the storage for the field.
+     *  - For instance methods or accessors: The WeakSet that will be used for brand checking.
+     *  - For static members: The constructor that will be used for brand checking.
+     */
+    brandCheckIdentifier: Identifier;
+    /**
+     * Stores if the identifier is static or not
+     */
+    isStatic: boolean;
+    /**
+     * Stores if the identifier declaration is valid or not. Reserved names (e.g. #constructor)
+     * or duplicate identifiers are considered invalid.
+     */
+    isValid: boolean;
+}
+
+interface PrivateIdentifierAccessorInfo extends PrivateIdentifierInfoBase {
+    kind: PrivateIdentifierKind.Accessor;
+    /**
+     * Identifier for a variable that will contain the private get accessor implementation, if any.
+     */
+    getterName?: Identifier;
+    /**
+     * Identifier for a variable that will contain the private set accessor implementation, if any.
+     */
+    setterName?: Identifier;
+}
+
+interface PrivateIdentifierMethodInfo extends PrivateIdentifierInfoBase {
+    kind: PrivateIdentifierKind.Method;
+    /**
+     * Identifier for a variable that will contain the private method implementation.
+     */
+    methodName: Identifier;
+}
+
+interface PrivateIdentifierInstanceFieldInfo extends PrivateIdentifierInfoBase {
+    kind: PrivateIdentifierKind.Field;
+    isStatic: false;
+    /**
+     * Defined for ease of access when in a union with PrivateIdentifierStaticFieldInfo.
+     */
+    variableName: undefined;
+}
+
+interface PrivateIdentifierStaticFieldInfo extends PrivateIdentifierInfoBase {
+    kind: PrivateIdentifierKind.Field;
+    isStatic: true;
+    /**
+     * Contains the variable that will serve as the storage for the field.
+     */
+    variableName: Identifier;
+}
+
+type PrivateIdentifierInfo =
+    | PrivateIdentifierMethodInfo
+    | PrivateIdentifierInstanceFieldInfo
+    | PrivateIdentifierStaticFieldInfo
+    | PrivateIdentifierAccessorInfo;
+
+interface PrivateIdentifierEnvironment {
+    /**
+     * Used for prefixing generated variable names.
+     */
+    className?: Identifier;
+    /**
+     * Used for brand check on private methods.
+     */
+    weakSetName?: Identifier;
+    /**
+     * A mapping of private names to information needed for transformation.
+     */
+    identifiers?: UnderscoreEscapedMap<PrivateIdentifierInfo>;
+    /**
+     * A mapping of generated private names to information needed for transformation.
+     */
+    generatedIdentifiers?: Map<Node, PrivateIdentifierInfo>;
+}
+
+interface ClassLexicalEnvironment {
+    facts: ClassFacts;
+    /**
+     * Used for brand checks on static members, and `this` references in static initializers
+     */
+    classConstructor: Identifier | undefined;
+    /**
+     * Used for `super` references in static initializers.
+     */
+    superClassReference: Identifier | undefined;
+    privateIdentifierEnvironment: PrivateIdentifierEnvironment | undefined;
+}
+
+const enum ClassFacts {
+    None = 0,
+    ClassWasDecorated = 1 << 0,
+    NeedsClassConstructorReference = 1 << 1,
+    NeedsClassSuperReference = 1 << 2,
+    NeedsSubstitutionForThisInClassStaticField = 1 << 3,
+    WillHoistInitializersToConstructor = 1 << 4,
+}
+
+/**
+ * Transforms ECMAScript Class Syntax.
+ * TypeScript parameter property syntax is transformed in the TypeScript transformer.
+ * For now, this transforms public field declarations using TypeScript class semantics,
+ * where declarations are elided and initializers are transformed as assignments in the constructor.
+ * When --useDefineForClassFields is on, this transforms to ECMAScript semantics, with Object.defineProperty.
+ *
+ * @internal
+ */
+export function transformClassFields(context: TransformationContext): (x: SourceFile | Bundle) => SourceFile | Bundle {
+    const {
+        factory,
+        hoistVariableDeclaration,
+        endLexicalEnvironment,
+        startLexicalEnvironment,
+        resumeLexicalEnvironment,
+        addBlockScopedVariable
+    } = context;
+    const resolver = context.getEmitResolver();
+    const compilerOptions = context.getCompilerOptions();
+    const languageVersion = getEmitScriptTarget(compilerOptions);
+    const useDefineForClassFields = getUseDefineForClassFields(compilerOptions);
+
+    // Always transform field initializers using Set semantics when `useDefineForClassFields: false`.
+    const shouldTransformInitializersUsingSet = !useDefineForClassFields;
+
+    // Transform field initializers using Define semantics when `useDefineForClassFields: true` and target < ES2022.
+    const shouldTransformInitializersUsingDefine = useDefineForClassFields && languageVersion < ScriptTarget.ES2022;
+    const shouldTransformInitializers = shouldTransformInitializersUsingSet || shouldTransformInitializersUsingDefine;
+
+    // We need to transform private members and class static blocks when target < ES2022.
+    const shouldTransformPrivateElementsOrClassStaticBlocks = languageVersion < ScriptTarget.ES2022;
+
+    // We need to transform `accessor` fields when target < ESNext.
+    // We may need to transform `accessor` fields when `useDefineForClassFields: false`
+    const shouldTransformAutoAccessors =
+        languageVersion < ScriptTarget.ESNext ? Ternary.True :
+        !useDefineForClassFields ? Ternary.Maybe :
+        Ternary.False;
+
+    // We need to transform `this` in a static initializer into a reference to the class
+    // when target < ES2022 since the assignment will be moved outside of the class body.
+    const shouldTransformThisInStaticInitializers = languageVersion < ScriptTarget.ES2022;
+
+    // We don't need to transform `super` property access when target <= ES5 because
+    // the es2015 transformation handles those.
+    const shouldTransformSuperInStaticInitializers = shouldTransformThisInStaticInitializers && languageVersion >= ScriptTarget.ES2015;
+
+    const shouldTransformAnything =
+        shouldTransformInitializers ||
+        shouldTransformPrivateElementsOrClassStaticBlocks ||
+        shouldTransformAutoAccessors === Ternary.True;
+
+    const previousOnSubstituteNode = context.onSubstituteNode;
+    context.onSubstituteNode = onSubstituteNode;
+
+    const previousOnEmitNode = context.onEmitNode;
+    context.onEmitNode = onEmitNode;
+
+    let enabledSubstitutions: ClassPropertySubstitutionFlags;
+
+    let classAliases: Identifier[];
+
+    /**
+     * Tracks what computed name expressions originating from elided names must be inlined
+     * at the next execution site, in document order
+     */
+    let pendingExpressions: Expression[] | undefined;
+
+    /**
+     * Tracks what computed name expression statements and static property initializers must be
+     * emitted at the next execution site, in document order (for decorated classes).
+     */
+    let pendingStatements: Statement[] | undefined;
+
+    const classLexicalEnvironmentStack: (ClassLexicalEnvironment | undefined)[] = [];
+    const classLexicalEnvironmentMap = new Map<number, ClassLexicalEnvironment>();
+
+    let currentClassLexicalEnvironment: ClassLexicalEnvironment | undefined;
+    let currentClassContainer: ClassLikeDeclaration | undefined;
+    let currentComputedPropertyNameClassLexicalEnvironment: ClassLexicalEnvironment | undefined;
+    let currentStaticPropertyDeclarationOrStaticBlock: PropertyDeclaration | ClassStaticBlockDeclaration | undefined;
+
+    return chainBundle(context, transformSourceFile);
+
+    function transformSourceFile(node: SourceFile) {
+        if (node.isDeclarationFile || !shouldTransformAnything) {
+            return node;
+        }
+
+        const visited = visitEachChild(node, visitor, context);
+        addEmitHelpers(visited, context.readEmitHelpers());
+        return visited;
+    }
+
+    function visitor(node: Node): VisitResult<Node> {
+        if (!(node.transformFlags & TransformFlags.ContainsClassFields) &&
+            !(node.transformFlags & TransformFlags.ContainsLexicalThisOrSuper)) {
+            return node;
+        }
+
+        switch (node.kind) {
+            case SyntaxKind.AccessorKeyword:
+                return shouldTransformAutoAccessorsInCurrentClass() ? undefined : node;
+            case SyntaxKind.ClassDeclaration:
+                return visitClassDeclaration(node as ClassDeclaration);
+            case SyntaxKind.ClassExpression:
+                return visitClassExpression(node as ClassExpression);
+            case SyntaxKind.ClassStaticBlockDeclaration:
+                return visitClassStaticBlockDeclaration(node as ClassStaticBlockDeclaration);
+            case SyntaxKind.PropertyDeclaration:
+                return visitPropertyDeclaration(node as PropertyDeclaration);
+            case SyntaxKind.VariableStatement:
+                return visitVariableStatement(node as VariableStatement);
+            case SyntaxKind.PrivateIdentifier:
+                return visitPrivateIdentifier(node as PrivateIdentifier);
+            case SyntaxKind.PropertyAccessExpression:
+                return visitPropertyAccessExpression(node as PropertyAccessExpression);
+            case SyntaxKind.ElementAccessExpression:
+                return visitElementAccessExpression(node as ElementAccessExpression);
+            case SyntaxKind.PrefixUnaryExpression:
+            case SyntaxKind.PostfixUnaryExpression:
+                return visitPreOrPostfixUnaryExpression(node as PrefixUnaryExpression | PostfixUnaryExpression, /*valueIsDiscarded*/ false);
+            case SyntaxKind.BinaryExpression:
+                return visitBinaryExpression(node as BinaryExpression, /*valueIsDiscarded*/ false);
+            case SyntaxKind.CallExpression:
+                return visitCallExpression(node as CallExpression);
+            case SyntaxKind.ExpressionStatement:
+                return visitExpressionStatement(node as ExpressionStatement);
+            case SyntaxKind.TaggedTemplateExpression:
+                return visitTaggedTemplateExpression(node as TaggedTemplateExpression);
+            case SyntaxKind.ForStatement:
+                return visitForStatement(node as ForStatement);
+            case SyntaxKind.FunctionDeclaration:
+            case SyntaxKind.FunctionExpression:
+            case SyntaxKind.Constructor:
+            case SyntaxKind.MethodDeclaration:
+            case SyntaxKind.GetAccessor:
+            case SyntaxKind.SetAccessor: {
+                // If we are descending into a new scope, clear the current static property or block
+                return setCurrentStaticPropertyDeclarationOrStaticBlockAnd(
+                    /*current*/ undefined,
+                    fallbackVisitor,
+                    node
+                );
+            }
+            default:
+                return fallbackVisitor(node);
+        }
+    }
+
+    function fallbackVisitor(node: Node) {
+        return visitEachChild(node, visitor, context);
+    }
+
+    /**
+     * Visits a node in an expression whose result is discarded.
+     */
+    function discardedValueVisitor(node: Node): VisitResult<Node> {
+        switch (node.kind) {
+            case SyntaxKind.PrefixUnaryExpression:
+            case SyntaxKind.PostfixUnaryExpression:
+                return visitPreOrPostfixUnaryExpression(node as PrefixUnaryExpression | PostfixUnaryExpression, /*valueIsDiscarded*/ true);
+            case SyntaxKind.BinaryExpression:
+                return visitBinaryExpression(node as BinaryExpression, /*valueIsDiscarded*/ true);
+            default:
+                return visitor(node);
+        }
+    }
+
+    /**
+     * Visits a node in a {@link HeritageClause}.
+     */
+    function heritageClauseVisitor(node: Node): VisitResult<Node> {
+        switch (node.kind) {
+            case SyntaxKind.HeritageClause:
+                return visitEachChild(node, heritageClauseVisitor, context);
+            case SyntaxKind.ExpressionWithTypeArguments:
+                return visitExpressionWithTypeArgumentsInHeritageClause(node as ExpressionWithTypeArguments);
+            default:
+                return visitor(node);
+        }
+    }
+
+    /**
+     * Visits the assignment target of a destructuring assignment.
+     */
+    function assignmentTargetVisitor(node: Node): VisitResult<Node> {
+        switch (node.kind) {
+            case SyntaxKind.ObjectLiteralExpression:
+            case SyntaxKind.ArrayLiteralExpression:
+                return visitAssignmentPattern(node as AssignmentPattern);
+            default:
+                return visitor(node);
+        }
+    }
+
+    /**
+     * Visits a member of a class.
+     */
+    function classElementVisitor(node: Node): VisitResult<Node> {
+        switch (node.kind) {
+            case SyntaxKind.Constructor:
+                return visitConstructorDeclaration(node as ConstructorDeclaration);
+            case SyntaxKind.GetAccessor:
+            case SyntaxKind.SetAccessor:
+            case SyntaxKind.MethodDeclaration:
+                return setCurrentStaticPropertyDeclarationOrStaticBlockAnd(
+                    /*current*/ undefined,
+                    visitMethodOrAccessorDeclaration,
+                    node as MethodDeclaration | AccessorDeclaration);
+            case SyntaxKind.PropertyDeclaration:
+                return setCurrentStaticPropertyDeclarationOrStaticBlockAnd(
+                    /*current*/ undefined,
+                    visitPropertyDeclaration,
+                    node as PropertyDeclaration);
+            case SyntaxKind.ComputedPropertyName:
+                return visitComputedPropertyName(node as ComputedPropertyName);
+            case SyntaxKind.SemicolonClassElement:
+                return node;
+            default:
+                return visitor(node);
+        }
+    }
+
+    /**
+     * Visits the results of an auto-accessor field transformation in a second pass.
+     */
+    function accessorFieldResultVisitor(node: Node) {
+        switch (node.kind) {
+            case SyntaxKind.PropertyDeclaration:
+                return transformFieldInitializer(node as PropertyDeclaration);
+            case SyntaxKind.GetAccessor:
+            case SyntaxKind.SetAccessor:
+                return classElementVisitor(node);
+            default:
+                Debug.assertMissingNode(node, "Expected node to either be a PropertyDeclaration, GetAccessorDeclaration, or SetAccessorDeclaration");
+                break;
+        }
+    }
+
+    /**
+     * If we visit a private name, this means it is an undeclared private name.
+     * Replace it with an empty identifier to indicate a problem with the code,
+     * unless we are in a statement position - otherwise this will not trigger
+     * a SyntaxError.
+     */
+    function visitPrivateIdentifier(node: PrivateIdentifier) {
+        if (!shouldTransformPrivateElementsOrClassStaticBlocks) {
+            return node;
+        }
+        if (isStatement(node.parent)) {
+            return node;
+        }
+        return setOriginalNode(factory.createIdentifier(""), node);
+    }
+
+    type PrivateIdentifierInExpression = BinaryExpression & { readonly left: PrivateIdentifier, readonly token: InKeyword };
+
+    function isPrivateIdentifierInExpression(node: BinaryExpression): node is PrivateIdentifierInExpression {
+        return isPrivateIdentifier(node.left)
+            && node.operatorToken.kind === SyntaxKind.InKeyword;
+    }
+
+    /**
+     * Visits `#id in expr`
+     */
+    function transformPrivateIdentifierInInExpression(node: PrivateIdentifierInExpression) {
+        const info = accessPrivateIdentifier(node.left);
+        if (info) {
+            const receiver = visitNode(node.right, visitor, isExpression);
+
+            return setOriginalNode(
+                context.getEmitHelperFactory().createClassPrivateFieldInHelper(info.brandCheckIdentifier, receiver),
+                node
+            );
+        }
+
+        // Private name has not been declared. Subsequent transformers will handle this error
+        return visitEachChild(node, visitor, context);
+    }
+
+    function visitVariableStatement(node: VariableStatement) {
+        const savedPendingStatements = pendingStatements;
+        pendingStatements = [];
+
+        const visitedNode = visitEachChild(node, visitor, context);
+        const statement = some(pendingStatements) ?
+            [visitedNode, ...pendingStatements] :
+            visitedNode;
+
+        pendingStatements = savedPendingStatements;
+        return statement;
+    }
+
+    function visitComputedPropertyName(node: ComputedPropertyName) {
+        let expression = visitNode(node.expression, visitor, isExpression);
+        if (some(pendingExpressions)) {
+            if (isParenthesizedExpression(expression)) {
+                expression = factory.updateParenthesizedExpression(expression, factory.inlineExpressions([...pendingExpressions, expression.expression]));
+            }
+            else {
+                expression = factory.inlineExpressions([...pendingExpressions, expression]);
+            }
+            pendingExpressions = undefined;
+        }
+        return factory.updateComputedPropertyName(node, expression);
+    }
+
+    function visitConstructorDeclaration(node: ConstructorDeclaration) {
+        if (currentClassContainer) {
+            return transformConstructor(node, currentClassContainer);
+        }
+        return fallbackVisitor(node);
+    }
+
+    function visitMethodOrAccessorDeclaration(node: MethodDeclaration | AccessorDeclaration) {
+        Debug.assert(!hasDecorators(node));
+
+        if (!shouldTransformPrivateElementsOrClassStaticBlocks || !isPrivateIdentifier(node.name)) {
+            return visitEachChild(node, classElementVisitor, context);
+        }
+
+        // leave invalid code untransformed
+        const info = accessPrivateIdentifier(node.name);
+        Debug.assert(info, "Undeclared private name for property declaration.");
+        if (!info.isValid) {
+            return node;
+        }
+
+        const functionName = getHoistedFunctionName(node);
+        if (functionName) {
+            getPendingExpressions().push(
+                factory.createAssignment(
+                    functionName,
+                    factory.createFunctionExpression(
+                        filter(node.modifiers, (m): m is Modifier => isModifier(m) && !isStaticModifier(m) && !isAccessorModifier(m)),
+                        node.asteriskToken,
+                        functionName,
+                        /* typeParameters */ undefined,
+                        visitParameterList(node.parameters, visitor, context),
+                        /* type */ undefined,
+                        visitFunctionBody(node.body!, visitor, context)
+                    )
+                )
+            );
+        }
+
+        // remove method declaration from class
+        return undefined;
+    }
+
+    function setCurrentStaticPropertyDeclarationOrStaticBlockAnd<T, U>(
+        current: ClassStaticBlockDeclaration | PropertyDeclaration | undefined,
+        visitor: (arg: T) => U,
+        arg: T,
+    ) {
+        const savedCurrentStaticPropertyDeclarationOrStaticBlock = currentStaticPropertyDeclarationOrStaticBlock;
+        currentStaticPropertyDeclarationOrStaticBlock = current;
+        const result = visitor(arg);
+        currentStaticPropertyDeclarationOrStaticBlock = savedCurrentStaticPropertyDeclarationOrStaticBlock;
+        return result;
+    }
+
+    function getHoistedFunctionName(node: MethodDeclaration | AccessorDeclaration) {
+        Debug.assert(isPrivateIdentifier(node.name));
+        const info = accessPrivateIdentifier(node.name);
+        Debug.assert(info, "Undeclared private name for property declaration.");
+
+        if (info.kind === PrivateIdentifierKind.Method) {
+            return info.methodName;
+        }
+
+        if (info.kind === PrivateIdentifierKind.Accessor) {
+            if (isGetAccessor(node)) {
+                return info.getterName;
+            }
+            if (isSetAccessor(node)) {
+                return info.setterName;
+            }
+        }
+    }
+
+    function transformAutoAccessor(node: AutoAccessorPropertyDeclaration): VisitResult<Node> {
+        // transforms:
+        //      accessor x = 1;
+        // into:
+        //      #x = 1;
+        //      get x() { return this.#x; }
+        //      set x(value) { this.#x = value; }
+
+        Debug.assertEachNode(node.modifiers, isModifier);
+
+        const commentRange = getCommentRange(node);
+        const sourceMapRange = getSourceMapRange(node);
+
+        // Since we're creating two declarations where there was previously one, cache
+        // the expression for any computed property names.
+        const name = node.name;
+        let getterName = name;
+        let setterName = name;
+        if (isComputedPropertyName(name) && !isSimpleInlineableExpression(name.expression)) {
+            const temp = factory.createTempVariable(hoistVariableDeclaration);
+            setSourceMapRange(temp, name.expression);
+            const expression = visitNode(name.expression, visitor, isExpression);
+            const assignment = factory.createAssignment(temp, expression);
+            setSourceMapRange(assignment, name.expression);
+            getterName = factory.updateComputedPropertyName(name, factory.inlineExpressions([assignment, temp]));
+            setterName = factory.updateComputedPropertyName(name, temp);
+        }
+
+        const backingField = createAccessorPropertyBackingField(factory, node, node.modifiers, node.initializer);
+        setOriginalNode(backingField, node);
+        setEmitFlags(backingField, EmitFlags.NoComments);
+        setSourceMapRange(backingField, sourceMapRange);
+
+        const getter = createAccessorPropertyGetRedirector(factory, node, node.modifiers, getterName);
+        setOriginalNode(getter, node);
+        setCommentRange(getter, commentRange);
+        setSourceMapRange(getter, sourceMapRange);
+
+        const setter = createAccessorPropertySetRedirector(factory, node, node.modifiers, setterName);
+        setOriginalNode(setter, node);
+        setEmitFlags(setter, EmitFlags.NoComments);
+        setSourceMapRange(setter, sourceMapRange);
+
+        return visitArray([backingField, getter, setter], accessorFieldResultVisitor, isClassElement);
+    }
+
+    function transformPrivateFieldInitializer(node: PrivateIdentifierPropertyDeclaration) {
+        if (shouldTransformPrivateElementsOrClassStaticBlocks) {
+            // If we are transforming private elements into WeakMap/WeakSet, we should elide the node.
+            const info = accessPrivateIdentifier(node.name);
+            Debug.assert(info, "Undeclared private name for property declaration.");
+
+            // Leave invalid code untransformed; otherwise, elide the node as it is transformed elsewhere.
+            return info.isValid ? undefined : node;
+        }
+
+        if (shouldTransformInitializersUsingSet && !isStatic(node) && currentClassLexicalEnvironment && currentClassLexicalEnvironment.facts & ClassFacts.WillHoistInitializersToConstructor) {
+            // If we are transforming initializers using Set semantics we will elide the initializer as it will
+            // be moved to the constructor to preserve evaluation order next to public instance fields. We don't
+            // need to do this transformation for private static fields since public static fields can be
+            // transformed into `static {}` blocks.
+            return factory.updatePropertyDeclaration(
+                node,
+                visitNodes(node.modifiers, visitor, isModifierLike),
+                node.name,
+                /*questionOrExclamationToken*/ undefined,
+                /*type*/ undefined,
+                /*initializer*/ undefined
+            );
+        }
+
+        return visitEachChild(node, visitor, context);
+    }
+
+    function transformPublicFieldInitializer(node: PropertyDeclaration) {
+        if (shouldTransformInitializers && !isAutoAccessorPropertyDeclaration(node)) {
+            // Create a temporary variable to store a computed property name (if necessary).
+            // If it's not inlineable, then we emit an expression after the class which assigns
+            // the property name to the temporary variable.
+
+            const expr = getPropertyNameExpressionIfNeeded(node.name, /*shouldHoist*/ !!node.initializer || useDefineForClassFields);
+            if (expr) {
+                getPendingExpressions().push(expr);
+            }
+
+            if (isStatic(node) && !shouldTransformPrivateElementsOrClassStaticBlocks) {
+                const initializerStatement = transformPropertyOrClassStaticBlock(node, factory.createThis());
+                if (initializerStatement) {
+                    const staticBlock = factory.createClassStaticBlockDeclaration(
+                        factory.createBlock([initializerStatement])
+                    );
+
+                    setOriginalNode(staticBlock, node);
+                    setCommentRange(staticBlock, node);
+
+                    // Set the comment range for the statement to an empty synthetic range
+                    // and drop synthetic comments from the statement to avoid printing them twice.
+                    setCommentRange(initializerStatement, { pos: -1, end: -1 });
+                    setSyntheticLeadingComments(initializerStatement, undefined);
+                    setSyntheticTrailingComments(initializerStatement, undefined);
+                    return staticBlock;
+                }
+            }
+
+            return undefined;
+        }
+
+        return visitEachChild(node, classElementVisitor, context);
+    }
+
+    function transformFieldInitializer(node: PropertyDeclaration) {
+        Debug.assert(!hasDecorators(node), "Decorators should already have been transformed and elided.");
+        return isPrivateIdentifierClassElementDeclaration(node) ?
+            transformPrivateFieldInitializer(node) :
+            transformPublicFieldInitializer(node);
+    }
+
+    function shouldTransformAutoAccessorsInCurrentClass() {
+        return shouldTransformAutoAccessors === Ternary.True ||
+            shouldTransformAutoAccessors === Ternary.Maybe &&
+            !!currentClassLexicalEnvironment && !!(currentClassLexicalEnvironment.facts & ClassFacts.WillHoistInitializersToConstructor);
+    }
+
+    function visitPropertyDeclaration(node: PropertyDeclaration) {
+        // If this is an auto-accessor, we defer to `transformAutoAccessor`. That function
+        // will in turn call `transformFieldInitializer` as needed.
+        if (shouldTransformAutoAccessorsInCurrentClass() && isAutoAccessorPropertyDeclaration(node)) {
+            return transformAutoAccessor(node);
+        }
+
+        return transformFieldInitializer(node);
+    }
+
+    function createPrivateIdentifierAccess(info: PrivateIdentifierInfo, receiver: Expression): Expression {
+        return createPrivateIdentifierAccessHelper(info, visitNode(receiver, visitor, isExpression));
+    }
+
+    function createPrivateIdentifierAccessHelper(info: PrivateIdentifierInfo, receiver: Expression): Expression {
+        setCommentRange(receiver, moveRangePos(receiver, -1));
+
+        switch(info.kind) {
+            case PrivateIdentifierKind.Accessor:
+                return context.getEmitHelperFactory().createClassPrivateFieldGetHelper(
+                    receiver,
+                    info.brandCheckIdentifier,
+                    info.kind,
+                    info.getterName
+                );
+            case PrivateIdentifierKind.Method:
+                return context.getEmitHelperFactory().createClassPrivateFieldGetHelper(
+                    receiver,
+                    info.brandCheckIdentifier,
+                    info.kind,
+                    info.methodName
+                );
+            case PrivateIdentifierKind.Field:
+                return context.getEmitHelperFactory().createClassPrivateFieldGetHelper(
+                    receiver,
+                    info.brandCheckIdentifier,
+                    info.kind,
+                    info.variableName
+                );
+            default:
+                Debug.assertNever(info, "Unknown private element type");
+        }
+    }
+
+    function visitPropertyAccessExpression(node: PropertyAccessExpression) {
+        if (shouldTransformPrivateElementsOrClassStaticBlocks && isPrivateIdentifier(node.name)) {
+            const privateIdentifierInfo = accessPrivateIdentifier(node.name);
+            if (privateIdentifierInfo) {
+                return setTextRange(
+                    setOriginalNode(
+                        createPrivateIdentifierAccess(privateIdentifierInfo, node.expression),
+                        node
+                    ),
+                    node
+                );
+            }
+        }
+        if (shouldTransformSuperInStaticInitializers &&
+            isSuperProperty(node) &&
+            isIdentifier(node.name) &&
+            currentStaticPropertyDeclarationOrStaticBlock &&
+            currentClassLexicalEnvironment) {
+            const { classConstructor, superClassReference, facts } = currentClassLexicalEnvironment;
+            if (facts & ClassFacts.ClassWasDecorated) {
+                return visitInvalidSuperProperty(node);
+            }
+            if (classConstructor && superClassReference) {
+                // converts `super.x` into `Reflect.get(_baseTemp, "x", _classTemp)`
+                const superProperty = factory.createReflectGetCall(
+                    superClassReference,
+                    factory.createStringLiteralFromNode(node.name),
+                    classConstructor
+                );
+                setOriginalNode(superProperty, node.expression);
+                setTextRange(superProperty, node.expression);
+                return superProperty;
+            }
+        }
+        return visitEachChild(node, visitor, context);
+    }
+
+    function visitElementAccessExpression(node: ElementAccessExpression) {
+        if (shouldTransformSuperInStaticInitializers &&
+            isSuperProperty(node) &&
+            currentStaticPropertyDeclarationOrStaticBlock &&
+            currentClassLexicalEnvironment) {
+            const { classConstructor, superClassReference, facts } = currentClassLexicalEnvironment;
+            if (facts & ClassFacts.ClassWasDecorated) {
+                return visitInvalidSuperProperty(node);
+            }
+
+            if (classConstructor && superClassReference) {
+                // converts `super[x]` into `Reflect.get(_baseTemp, x, _classTemp)`
+                const superProperty = factory.createReflectGetCall(
+                    superClassReference,
+                    visitNode(node.argumentExpression, visitor, isExpression),
+                    classConstructor
+                );
+                setOriginalNode(superProperty, node.expression);
+                setTextRange(superProperty, node.expression);
+                return superProperty;
+            }
+        }
+        return visitEachChild(node, visitor, context);
+    }
+
+    function visitPreOrPostfixUnaryExpression(node: PrefixUnaryExpression | PostfixUnaryExpression, valueIsDiscarded: boolean) {
+        if (node.operator === SyntaxKind.PlusPlusToken ||
+            node.operator === SyntaxKind.MinusMinusToken) {
+            const operand = skipParentheses(node.operand);
+            if (shouldTransformPrivateElementsOrClassStaticBlocks &&
+                isPrivateIdentifierPropertyAccessExpression(operand)) {
+                let info: PrivateIdentifierInfo | undefined;
+                if (info = accessPrivateIdentifier(operand.name)) {
+                    const receiver = visitNode(operand.expression, visitor, isExpression);
+                    const { readExpression, initializeExpression } = createCopiableReceiverExpr(receiver);
+
+                    let expression: Expression = createPrivateIdentifierAccess(info, readExpression);
+                    const temp = isPrefixUnaryExpression(node) || valueIsDiscarded ? undefined : factory.createTempVariable(hoistVariableDeclaration);
+                    expression = expandPreOrPostfixIncrementOrDecrementExpression(factory, node, expression, hoistVariableDeclaration, temp);
+                    expression = createPrivateIdentifierAssignment(
+                        info,
+                        initializeExpression || readExpression,
+                        expression,
+                        SyntaxKind.EqualsToken
+                    );
+                    setOriginalNode(expression, node);
+                    setTextRange(expression, node);
+                    if (temp) {
+                        expression = factory.createComma(expression, temp);
+                        setTextRange(expression, node);
+                    }
+                    return expression;
+                }
+            }
+            else if (shouldTransformSuperInStaticInitializers &&
+                isSuperProperty(operand) &&
+                currentStaticPropertyDeclarationOrStaticBlock &&
+                currentClassLexicalEnvironment) {
+                // converts `++super.a` into `(Reflect.set(_baseTemp, "a", (_a = Reflect.get(_baseTemp, "a", _classTemp), _b = ++_a), _classTemp), _b)`
+                // converts `++super[f()]` into `(Reflect.set(_baseTemp, _a = f(), (_b = Reflect.get(_baseTemp, _a, _classTemp), _c = ++_b), _classTemp), _c)`
+                // converts `--super.a` into `(Reflect.set(_baseTemp, "a", (_a = Reflect.get(_baseTemp, "a", _classTemp), _b = --_a), _classTemp), _b)`
+                // converts `--super[f()]` into `(Reflect.set(_baseTemp, _a = f(), (_b = Reflect.get(_baseTemp, _a, _classTemp), _c = --_b), _classTemp), _c)`
+                // converts `super.a++` into `(Reflect.set(_baseTemp, "a", (_a = Reflect.get(_baseTemp, "a", _classTemp), _b = _a++), _classTemp), _b)`
+                // converts `super[f()]++` into `(Reflect.set(_baseTemp, _a = f(), (_b = Reflect.get(_baseTemp, _a, _classTemp), _c = _b++), _classTemp), _c)`
+                // converts `super.a--` into `(Reflect.set(_baseTemp, "a", (_a = Reflect.get(_baseTemp, "a", _classTemp), _b = _a--), _classTemp), _b)`
+                // converts `super[f()]--` into `(Reflect.set(_baseTemp, _a = f(), (_b = Reflect.get(_baseTemp, _a, _classTemp), _c = _b--), _classTemp), _c)`
+                const { classConstructor, superClassReference, facts } = currentClassLexicalEnvironment;
+                if (facts & ClassFacts.ClassWasDecorated) {
+                    const expression = visitInvalidSuperProperty(operand);
+                    return isPrefixUnaryExpression(node) ?
+                        factory.updatePrefixUnaryExpression(node, expression) :
+                        factory.updatePostfixUnaryExpression(node, expression);
+                }
+                if (classConstructor && superClassReference) {
+                    let setterName: Expression | undefined;
+                    let getterName: Expression | undefined;
+                    if (isPropertyAccessExpression(operand)) {
+                        if (isIdentifier(operand.name)) {
+                            getterName = setterName = factory.createStringLiteralFromNode(operand.name);
+                        }
+                    }
+                    else {
+                        if (isSimpleInlineableExpression(operand.argumentExpression)) {
+                            getterName = setterName = operand.argumentExpression;
+                        }
+                        else {
+                            getterName = factory.createTempVariable(hoistVariableDeclaration);
+                            setterName = factory.createAssignment(getterName, visitNode(operand.argumentExpression, visitor, isExpression));
+                        }
+                    }
+                    if (setterName && getterName) {
+                        let expression: Expression = factory.createReflectGetCall(superClassReference, getterName, classConstructor);
+                        setTextRange(expression, operand);
+
+                        const temp = valueIsDiscarded ? undefined : factory.createTempVariable(hoistVariableDeclaration);
+                        expression = expandPreOrPostfixIncrementOrDecrementExpression(factory, node, expression, hoistVariableDeclaration, temp);
+                        expression = factory.createReflectSetCall(superClassReference, setterName, expression, classConstructor);
+                        setOriginalNode(expression, node);
+                        setTextRange(expression, node);
+                        if (temp) {
+                            expression = factory.createComma(expression, temp);
+                            setTextRange(expression, node);
+                        }
+                        return expression;
+                    }
+                }
+            }
+        }
+        return visitEachChild(node, visitor, context);
+    }
+
+    function visitForStatement(node: ForStatement) {
+        return factory.updateForStatement(
+            node,
+            visitNode(node.initializer, discardedValueVisitor, isForInitializer),
+            visitNode(node.condition, visitor, isExpression),
+            visitNode(node.incrementor, discardedValueVisitor, isExpression),
+            visitIterationBody(node.statement, visitor, context)
+        );
+    }
+
+    function visitExpressionStatement(node: ExpressionStatement) {
+        return factory.updateExpressionStatement(
+            node,
+            visitNode(node.expression, discardedValueVisitor, isExpression)
+        );
+    }
+
+    function createCopiableReceiverExpr(receiver: Expression): { readExpression: Expression; initializeExpression: Expression | undefined } {
+        const clone = nodeIsSynthesized(receiver) ? receiver : factory.cloneNode(receiver);
+        if (isSimpleInlineableExpression(receiver)) {
+            return { readExpression: clone, initializeExpression: undefined };
+        }
+        const readExpression = factory.createTempVariable(hoistVariableDeclaration);
+        const initializeExpression = factory.createAssignment(readExpression, clone);
+        return { readExpression, initializeExpression };
+    }
+
+    function visitCallExpression(node: CallExpression) {
+        if (shouldTransformPrivateElementsOrClassStaticBlocks &&
+            isPrivateIdentifierPropertyAccessExpression(node.expression)) {
+            // obj.#x()
+
+            // Transform call expressions of private names to properly bind the `this` parameter.
+            const { thisArg, target } = factory.createCallBinding(node.expression, hoistVariableDeclaration, languageVersion);
+            if (isCallChain(node)) {
+                return factory.updateCallChain(
+                    node,
+                    factory.createPropertyAccessChain(visitNode(target, visitor), node.questionDotToken, "call"),
+                    /*questionDotToken*/ undefined,
+                    /*typeArguments*/ undefined,
+                    [visitNode(thisArg, visitor, isExpression), ...visitNodes(node.arguments, visitor, isExpression)]
+                );
+            }
+            return factory.updateCallExpression(
+                node,
+                factory.createPropertyAccessExpression(visitNode(target, visitor), "call"),
+                /*typeArguments*/ undefined,
+                [visitNode(thisArg, visitor, isExpression), ...visitNodes(node.arguments, visitor, isExpression)]
+            );
+        }
+
+        if (shouldTransformSuperInStaticInitializers &&
+            isSuperProperty(node.expression) &&
+            currentStaticPropertyDeclarationOrStaticBlock &&
+            currentClassLexicalEnvironment?.classConstructor) {
+            // super.x()
+            // super[x]()
+
+            // converts `super.f(...)` into `Reflect.get(_baseTemp, "f", _classTemp).call(_classTemp, ...)`
+            const invocation = factory.createFunctionCallCall(
+                visitNode(node.expression, visitor, isExpression),
+                currentClassLexicalEnvironment.classConstructor,
+                visitNodes(node.arguments, visitor, isExpression)
+            );
+            setOriginalNode(invocation, node);
+            setTextRange(invocation, node);
+            return invocation;
+        }
+
+        return visitEachChild(node, visitor, context);
+    }
+
+    function visitTaggedTemplateExpression(node: TaggedTemplateExpression) {
+        if (shouldTransformPrivateElementsOrClassStaticBlocks &&
+            isPrivateIdentifierPropertyAccessExpression(node.tag)) {
+            // Bind the `this` correctly for tagged template literals when the tag is a private identifier property access.
+            const { thisArg, target } = factory.createCallBinding(node.tag, hoistVariableDeclaration, languageVersion);
+            return factory.updateTaggedTemplateExpression(
+                node,
+                factory.createCallExpression(
+                    factory.createPropertyAccessExpression(visitNode(target, visitor), "bind"),
+                    /*typeArguments*/ undefined,
+                    [visitNode(thisArg, visitor, isExpression)]
+                ),
+                /*typeArguments*/ undefined,
+                visitNode(node.template, visitor, isTemplateLiteral)
+            );
+        }
+        if (shouldTransformSuperInStaticInitializers &&
+            isSuperProperty(node.tag) &&
+            currentStaticPropertyDeclarationOrStaticBlock &&
+            currentClassLexicalEnvironment?.classConstructor) {
+
+            // converts `` super.f`x` `` into `` Reflect.get(_baseTemp, "f", _classTemp).bind(_classTemp)`x` ``
+            const invocation = factory.createFunctionBindCall(
+                visitNode(node.tag, visitor, isExpression),
+                currentClassLexicalEnvironment.classConstructor,
+                []
+            );
+            setOriginalNode(invocation, node);
+            setTextRange(invocation, node);
+            return factory.updateTaggedTemplateExpression(
+                node,
+                invocation,
+                /*typeArguments*/ undefined,
+                visitNode(node.template, visitor, isTemplateLiteral)
+            );
+        }
+        return visitEachChild(node, visitor, context);
+    }
+
+    function transformClassStaticBlockDeclaration(node: ClassStaticBlockDeclaration) {
+        if (shouldTransformPrivateElementsOrClassStaticBlocks) {
+            if (currentClassLexicalEnvironment) {
+                classLexicalEnvironmentMap.set(getOriginalNodeId(node), currentClassLexicalEnvironment);
+            }
+
+            startLexicalEnvironment();
+            let statements = setCurrentStaticPropertyDeclarationOrStaticBlockAnd(
+                node,
+                statements => visitNodes(statements, visitor, isStatement),
+                node.body.statements
+            );
+            statements = factory.mergeLexicalEnvironment(statements, endLexicalEnvironment());
+
+            const iife = factory.createImmediatelyInvokedArrowFunction(statements);
+            setOriginalNode(iife, node);
+            setTextRange(iife, node);
+            addEmitFlags(iife, EmitFlags.AdviseOnEmitNode);
+            return iife;
+        }
+    }
+
+    function visitBinaryExpression(node: BinaryExpression, valueIsDiscarded: boolean) {
+        if (isDestructuringAssignment(node)) {
+            // ({ x: obj.#x } = ...)
+            // ({ x: super.x } = ...)
+            // ({ x: super[x] } = ...)
+            const savedPendingExpressions = pendingExpressions;
+            pendingExpressions = undefined;
+            node = factory.updateBinaryExpression(
+                node,
+                visitNode(node.left, assignmentTargetVisitor),
+                node.operatorToken,
+                visitNode(node.right, visitor)
+            );
+            const expr = some(pendingExpressions) ?
+                factory.inlineExpressions(compact([...pendingExpressions, node])) :
+                node;
+            pendingExpressions = savedPendingExpressions;
+            return expr;
+        }
+        if (isAssignmentExpression(node)) {
+            if (shouldTransformPrivateElementsOrClassStaticBlocks &&
+                isPrivateIdentifierPropertyAccessExpression(node.left)) {
+                // obj.#x = ...
+                const info = accessPrivateIdentifier(node.left.name);
+                if (info) {
+                    return setTextRange(
+                        setOriginalNode(
+                            createPrivateIdentifierAssignment(info, node.left.expression, node.right, node.operatorToken.kind),
+                            node
+                        ),
+                        node
+                    );
+                }
+            }
+            else if (shouldTransformSuperInStaticInitializers &&
+                isSuperProperty(node.left) &&
+                currentStaticPropertyDeclarationOrStaticBlock &&
+                currentClassLexicalEnvironment) {
+                // super.x = ...
+                // super[x] = ...
+                // super.x += ...
+                // super.x -= ...
+                const { classConstructor, superClassReference, facts } = currentClassLexicalEnvironment;
+                if (facts & ClassFacts.ClassWasDecorated) {
+                    return factory.updateBinaryExpression(
+                        node,
+                        visitInvalidSuperProperty(node.left),
+                        node.operatorToken,
+                        visitNode(node.right, visitor, isExpression));
+                }
+                if (classConstructor && superClassReference) {
+                    let setterName =
+                        isElementAccessExpression(node.left) ? visitNode(node.left.argumentExpression, visitor, isExpression) :
+                        isIdentifier(node.left.name) ? factory.createStringLiteralFromNode(node.left.name) :
+                        undefined;
+                    if (setterName) {
+                        // converts `super.x = 1` into `(Reflect.set(_baseTemp, "x", _a = 1, _classTemp), _a)`
+                        // converts `super[f()] = 1` into `(Reflect.set(_baseTemp, f(), _a = 1, _classTemp), _a)`
+                        // converts `super.x += 1` into `(Reflect.set(_baseTemp, "x", _a = Reflect.get(_baseTemp, "x", _classtemp) + 1, _classTemp), _a)`
+                        // converts `super[f()] += 1` into `(Reflect.set(_baseTemp, _a = f(), _b = Reflect.get(_baseTemp, _a, _classtemp) + 1, _classTemp), _b)`
+
+                        let expression = visitNode(node.right, visitor, isExpression);
+                        if (isCompoundAssignment(node.operatorToken.kind)) {
+                            let getterName = setterName;
+                            if (!isSimpleInlineableExpression(setterName)) {
+                                getterName = factory.createTempVariable(hoistVariableDeclaration);
+                                setterName = factory.createAssignment(getterName, setterName);
+                            }
+                            const superPropertyGet = factory.createReflectGetCall(
+                                superClassReference,
+                                getterName,
+                                classConstructor
+                            );
+                            setOriginalNode(superPropertyGet, node.left);
+                            setTextRange(superPropertyGet, node.left);
+
+                            expression = factory.createBinaryExpression(
+                                superPropertyGet,
+                                getNonAssignmentOperatorForCompoundAssignment(node.operatorToken.kind),
+                                expression
+                            );
+                            setTextRange(expression, node);
+                        }
+
+                        const temp = valueIsDiscarded ? undefined : factory.createTempVariable(hoistVariableDeclaration);
+                        if (temp) {
+                            expression = factory.createAssignment(temp, expression);
+                            setTextRange(temp, node);
+                        }
+
+                        expression = factory.createReflectSetCall(
+                            superClassReference,
+                            setterName,
+                            expression,
+                            classConstructor
+                        );
+                        setOriginalNode(expression, node);
+                        setTextRange(expression, node);
+
+                        if (temp) {
+                            expression = factory.createComma(expression, temp);
+                            setTextRange(expression, node);
+                        }
+
+                        return expression;
+                    }
+                }
+            }
+        }
+        if (shouldTransformPrivateElementsOrClassStaticBlocks &&
+            isPrivateIdentifierInExpression(node)) {
+            // #x in obj
+            return transformPrivateIdentifierInInExpression(node);
+        }
+        return visitEachChild(node, visitor, context);
+    }
+
+    function createPrivateIdentifierAssignment(info: PrivateIdentifierInfo, receiver: Expression, right: Expression, operator: AssignmentOperator): Expression {
+        receiver = visitNode(receiver, visitor, isExpression);
+        right = visitNode(right, visitor, isExpression);
+
+        if (isCompoundAssignment(operator)) {
+            const { readExpression, initializeExpression } = createCopiableReceiverExpr(receiver);
+            receiver = initializeExpression || readExpression;
+            right = factory.createBinaryExpression(
+                createPrivateIdentifierAccessHelper(info, readExpression),
+                getNonAssignmentOperatorForCompoundAssignment(operator),
+                right
+            );
+        }
+
+        setCommentRange(receiver, moveRangePos(receiver, -1));
+
+        switch(info.kind) {
+            case PrivateIdentifierKind.Accessor:
+                return context.getEmitHelperFactory().createClassPrivateFieldSetHelper(
+                    receiver,
+                    info.brandCheckIdentifier,
+                    right,
+                    info.kind,
+                    info.setterName
+                );
+            case PrivateIdentifierKind.Method:
+                return context.getEmitHelperFactory().createClassPrivateFieldSetHelper(
+                    receiver,
+                    info.brandCheckIdentifier,
+                    right,
+                    info.kind,
+                    /* f */ undefined
+                );
+            case PrivateIdentifierKind.Field:
+                return context.getEmitHelperFactory().createClassPrivateFieldSetHelper(
+                    receiver,
+                    info.brandCheckIdentifier,
+                    right,
+                    info.kind,
+                    info.variableName
+                );
+            default:
+                Debug.assertNever(info, "Unknown private element type");
+        }
+    }
+
+    function getPrivateInstanceMethodsAndAccessors(node: ClassLikeDeclaration) {
+        return filter(node.members, isNonStaticMethodOrAccessorWithPrivateName);
+    }
+
+    function getClassFacts(node: ClassLikeDeclaration) {
+        let facts = ClassFacts.None;
+        const original = getOriginalNode(node);
+        if (isClassDeclaration(original) && classOrConstructorParameterIsDecorated(original)) {
+            facts |= ClassFacts.ClassWasDecorated;
+        }
+        let containsPublicInstanceFields = false;
+        let containsInitializedPublicInstanceFields = false;
+        let containsInstancePrivateElements = false;
+        let containsInstanceAutoAccessors = false;
+        for (const member of node.members) {
+            if (isStatic(member)) {
+                if (member.name && (isPrivateIdentifier(member.name) || isAutoAccessorPropertyDeclaration(member)) && shouldTransformPrivateElementsOrClassStaticBlocks) {
+                    facts |= ClassFacts.NeedsClassConstructorReference;
+                }
+                if (isPropertyDeclaration(member) || isClassStaticBlockDeclaration(member)) {
+                    if (shouldTransformThisInStaticInitializers && member.transformFlags & TransformFlags.ContainsLexicalThis) {
+                        facts |= ClassFacts.NeedsSubstitutionForThisInClassStaticField;
+                        if (!(facts & ClassFacts.ClassWasDecorated)) {
+                            facts |= ClassFacts.NeedsClassConstructorReference;
+                        }
+                    }
+                    if (shouldTransformSuperInStaticInitializers && member.transformFlags & TransformFlags.ContainsLexicalSuper) {
+                        if (!(facts & ClassFacts.ClassWasDecorated)) {
+                            facts |= ClassFacts.NeedsClassConstructorReference | ClassFacts.NeedsClassSuperReference;
+                        }
+                    }
+                }
+            }
+            else if (!hasAbstractModifier(getOriginalNode(member))) {
+                if (isAutoAccessorPropertyDeclaration(member)) {
+                    containsInstanceAutoAccessors = true;
+                    containsInstancePrivateElements ||= isPrivateIdentifierClassElementDeclaration(member);
+                }
+                else if (isPrivateIdentifierClassElementDeclaration(member)) {
+                    containsInstancePrivateElements = true;
+                }
+                else if (isPropertyDeclaration(member)) {
+                    containsPublicInstanceFields = true;
+                    containsInitializedPublicInstanceFields ||= !!member.initializer;
+                }
+            }
+        }
+
+        const willHoistInitializersToConstructor =
+            shouldTransformInitializersUsingDefine && containsPublicInstanceFields ||
+            shouldTransformInitializersUsingSet && containsInitializedPublicInstanceFields ||
+            shouldTransformPrivateElementsOrClassStaticBlocks && containsInstancePrivateElements ||
+            shouldTransformPrivateElementsOrClassStaticBlocks && containsInstanceAutoAccessors && shouldTransformAutoAccessors === Ternary.True;
+
+        if (willHoistInitializersToConstructor) {
+            facts |= ClassFacts.WillHoistInitializersToConstructor;
+        }
+
+        return facts;
+    }
+
+    function visitExpressionWithTypeArgumentsInHeritageClause(node: ExpressionWithTypeArguments) {
+        const facts = currentClassLexicalEnvironment?.facts || ClassFacts.None;
+        if (facts & ClassFacts.NeedsClassSuperReference) {
+            const temp = factory.createTempVariable(hoistVariableDeclaration, /*reserveInNestedScopes*/ true);
+            getClassLexicalEnvironment().superClassReference = temp;
+            return factory.updateExpressionWithTypeArguments(
+                node,
+                factory.createAssignment(
+                    temp,
+                    visitNode(node.expression, visitor, isExpression)
+                ),
+                /*typeArguments*/ undefined
+            );
+        }
+        return visitEachChild(node, visitor, context);
+    }
+
+    function visitInNewClassLexicalEnvironment<T extends ClassLikeDeclaration, U>(node: T, visitor: (node: T, facts: ClassFacts) => U) {
+        const savedCurrentClassContainer = currentClassContainer;
+        const savedPendingExpressions = pendingExpressions;
+        currentClassContainer = node;
+        pendingExpressions = undefined;
+        startClassLexicalEnvironment();
+
+        if (shouldTransformPrivateElementsOrClassStaticBlocks) {
+            const name = getNameOfDeclaration(node);
+            if (name && isIdentifier(name)) {
+                getPrivateIdentifierEnvironment().className = name;
+            }
+
+            const privateInstanceMethodsAndAccessors = getPrivateInstanceMethodsAndAccessors(node);
+            if (some(privateInstanceMethodsAndAccessors)) {
+                getPrivateIdentifierEnvironment().weakSetName = createHoistedVariableForClass(
+                    "instances",
+                    privateInstanceMethodsAndAccessors[0].name
+                );
+            }
+        }
+
+        const facts = getClassFacts(node);
+        if (facts) {
+            getClassLexicalEnvironment().facts = facts;
+        }
+
+        if (facts & ClassFacts.NeedsSubstitutionForThisInClassStaticField) {
+            enableSubstitutionForClassStaticThisOrSuperReference();
+        }
+
+        const result = visitor(node, facts);
+        endClassLexicalEnvironment();
+        currentClassContainer = savedCurrentClassContainer;
+        pendingExpressions = savedPendingExpressions;
+        return result;
+
+    }
+
+    function visitClassDeclaration(node: ClassDeclaration) {
+        return visitInNewClassLexicalEnvironment(node, visitClassDeclarationInNewClassLexicalEnvironment);
+    }
+
+    function visitClassDeclarationInNewClassLexicalEnvironment(node: ClassDeclaration, facts: ClassFacts) {
+        // If a class has private static fields, or a static field has a `this` or `super` reference,
+        // then we need to allocate a temp variable to hold on to that reference.
+        let pendingClassReferenceAssignment: BinaryExpression | undefined;
+        if (facts & ClassFacts.NeedsClassConstructorReference) {
+            const temp = factory.createTempVariable(hoistVariableDeclaration, /*reservedInNestedScopes*/ true);
+            getClassLexicalEnvironment().classConstructor = factory.cloneNode(temp);
+            pendingClassReferenceAssignment = factory.createAssignment(temp, factory.getInternalName(node));
+        }
+
+        const modifiers = visitNodes(node.modifiers, visitor, isModifierLike);
+        const heritageClauses = visitNodes(node.heritageClauses, heritageClauseVisitor, isHeritageClause);
+        const { members, prologue } = transformClassMembers(node);
+        const classDecl = factory.updateClassDeclaration(
+            node,
+            modifiers,
+            node.name,
+            /*typeParameters*/ undefined,
+            heritageClauses,
+            members
+        );
+
+        const statements: Statement[] = [];
+        if (prologue) {
+            statements.push(factory.createExpressionStatement(prologue));
+        }
+
+        statements.push(classDecl);
+
+        if (pendingClassReferenceAssignment) {
+            getPendingExpressions().unshift(pendingClassReferenceAssignment);
+        }
+
+        // Write any pending expressions from elided or moved computed property names
+        if (some(pendingExpressions)) {
+            statements.push(factory.createExpressionStatement(factory.inlineExpressions(pendingExpressions)));
+        }
+
+        if (shouldTransformInitializersUsingSet || shouldTransformPrivateElementsOrClassStaticBlocks) {
+            // Emit static property assignment. Because classDeclaration is lexically evaluated,
+            // it is safe to emit static property assignment after classDeclaration
+            // From ES6 specification:
+            //      HasLexicalDeclaration (N) : Determines if the argument identifier has a binding in this environment record that was created using
+            //                                  a lexical declaration such as a LexicalDeclaration or a ClassDeclaration.
+
+            const staticProperties = getStaticPropertiesAndClassStaticBlock(node);
+            if (some(staticProperties)) {
+                addPropertyOrClassStaticBlockStatements(statements, staticProperties, factory.getInternalName(node));
+            }
+        }
+
+        return statements;
+    }
+
+    function visitClassExpression(node: ClassExpression): Expression {
+        return visitInNewClassLexicalEnvironment(node, visitClassExpressionInNewClassLexicalEnvironment);
+    }
+
+    function visitClassExpressionInNewClassLexicalEnvironment(node: ClassExpression, facts: ClassFacts): Expression {
+        // If this class expression is a transformation of a decorated class declaration,
+        // then we want to output the pendingExpressions as statements, not as inlined
+        // expressions with the class statement.
+        //
+        // In this case, we use pendingStatements to produce the same output as the
+        // class declaration transformation. The VariableStatement visitor will insert
+        // these statements after the class expression variable statement.
+        const isDecoratedClassDeclaration = !!(facts & ClassFacts.ClassWasDecorated);
+
+        const staticPropertiesOrClassStaticBlocks = getStaticPropertiesAndClassStaticBlock(node);
+
+        const isClassWithConstructorReference = resolver.getNodeCheckFlags(node) & NodeCheckFlags.ClassWithConstructorReference;
+        let temp: Identifier | undefined;
+        function createClassTempVar() {
+            const classCheckFlags = resolver.getNodeCheckFlags(node);
+            const isClassWithConstructorReference = classCheckFlags & NodeCheckFlags.ClassWithConstructorReference;
+            const requiresBlockScopedVar = classCheckFlags & NodeCheckFlags.BlockScopedBindingInLoop;
+            return factory.createTempVariable(requiresBlockScopedVar ? addBlockScopedVariable : hoistVariableDeclaration, !!isClassWithConstructorReference);
+        }
+
+        if (facts & ClassFacts.NeedsClassConstructorReference) {
+            temp = createClassTempVar();
+            getClassLexicalEnvironment().classConstructor = factory.cloneNode(temp);
+        }
+
+        const modifiers = visitNodes(node.modifiers, visitor, isModifierLike);
+        const heritageClauses = visitNodes(node.heritageClauses, heritageClauseVisitor, isHeritageClause);
+        const { members, prologue } = transformClassMembers(node);
+        const classExpression = factory.updateClassExpression(
+            node,
+            modifiers,
+            node.name,
+            /*typeParameters*/ undefined,
+            heritageClauses,
+            members
+        );
+
+        const expressions: Expression[] = [];
+        if (prologue) {
+            expressions.push(prologue);
+        }
+
+        // Static initializers are transformed to `static {}` blocks when `useDefineForClassFields: false`
+        // and not also transforming static blocks.
+        const hasTransformableStatics =
+            shouldTransformPrivateElementsOrClassStaticBlocks &&
+            some(staticPropertiesOrClassStaticBlocks, node =>
+                isClassStaticBlockDeclaration(node) ||
+                isPrivateIdentifierClassElementDeclaration(node) ||
+                shouldTransformInitializers && isInitializedProperty(node));
+
+        if (hasTransformableStatics || some(pendingExpressions)) {
+            if (isDecoratedClassDeclaration) {
+                Debug.assertIsDefined(pendingStatements, "Decorated classes transformed by TypeScript are expected to be within a variable declaration.");
+
+                // Write any pending expressions from elided or moved computed property names
+                if (pendingStatements && pendingExpressions && some(pendingExpressions)) {
+                    pendingStatements.push(factory.createExpressionStatement(factory.inlineExpressions(pendingExpressions)));
+                }
+
+                if (pendingStatements && some(staticPropertiesOrClassStaticBlocks)) {
+                    addPropertyOrClassStaticBlockStatements(pendingStatements, staticPropertiesOrClassStaticBlocks, factory.getInternalName(node));
+                }
+
+                if (temp) {
+                    expressions.push(
+                        startOnNewLine(factory.createAssignment(temp, classExpression)),
+                        startOnNewLine(temp));
+                }
+                else {
+                    expressions.push(classExpression);
+                    if (prologue) {
+                        startOnNewLine(classExpression);
+                    }
+                }
+            }
+            else {
+                temp ||= createClassTempVar();
+                if (isClassWithConstructorReference) {
+                    // record an alias as the class name is not in scope for statics.
+                    enableSubstitutionForClassAliases();
+                    const alias = factory.cloneNode(temp) as GeneratedIdentifier;
+                    alias.emitNode.autoGenerate.flags &= ~GeneratedIdentifierFlags.ReservedInNestedScopes;
+                    classAliases[getOriginalNodeId(node)] = alias;
+                }
+
+                // To preserve the behavior of the old emitter, we explicitly indent
+                // the body of a class with static initializers.
+                setEmitFlags(classExpression, EmitFlags.Indented | getEmitFlags(classExpression));
+                expressions.push(startOnNewLine(factory.createAssignment(temp, classExpression)));
+                // Add any pending expressions leftover from elided or relocated computed property names
+                addRange(expressions, map(pendingExpressions, startOnNewLine));
+                addRange(expressions, generateInitializedPropertyExpressionsOrClassStaticBlock(staticPropertiesOrClassStaticBlocks, temp));
+                expressions.push(startOnNewLine(temp));
+            }
+        }
+        else {
+            expressions.push(classExpression);
+            if (prologue) {
+                startOnNewLine(classExpression);
+            }
+        }
+
+        return factory.inlineExpressions(expressions);
+    }
+
+    function visitClassStaticBlockDeclaration(node: ClassStaticBlockDeclaration) {
+        if (!shouldTransformPrivateElementsOrClassStaticBlocks) {
+            return visitEachChild(node, visitor, context);
+        }
+        // ClassStaticBlockDeclaration for classes are transformed in `visitClassDeclaration` or `visitClassExpression`.
+        return undefined;
+    }
+
+    function transformClassMembers(node: ClassDeclaration | ClassExpression) {
+        // Declare private names
+        if (shouldTransformPrivateElementsOrClassStaticBlocks) {
+            for (const member of node.members) {
+                if (isPrivateIdentifierClassElementDeclaration(member)) {
+                    addPrivateIdentifierToEnvironment(member, member.name, addPrivateIdentifierClassElementToEnvironment);
+                }
+            }
+            if (some(getPrivateInstanceMethodsAndAccessors(node))) {
+                createBrandCheckWeakSetForPrivateMethods();
+            }
+            if (shouldTransformAutoAccessors) {
+                for (const member of node.members) {
+                    if (isAutoAccessorPropertyDeclaration(member)) {
+                        const storageName = factory.getGeneratedPrivateNameForNode(member.name, /*prefix*/ undefined, "_accessor_storage");
+                        addPrivateIdentifierToEnvironment(member, storageName, addPrivateIdentifierPropertyDeclarationToEnvironment);
+                    }
+                }
+            }
+        }
+
+        let members = visitNodes(node.members, classElementVisitor, isClassElement);
+
+        // Create a synthetic constructor if necessary
+        let syntheticConstructor: ConstructorDeclaration | undefined;
+        if (!some(members, isConstructorDeclaration)) {
+            syntheticConstructor = transformConstructor(/*constructor*/ undefined, node);
+        }
+
+        let prologue: Expression | undefined;
+
+        // If there are pending expressions create a class static block in which to evaluate them, but only if
+        // class static blocks are not also being transformed. This block will be injected at the top of the class
+        // to ensure that expressions from computed property names are evaluated before any other static
+        // initializers.
+        let syntheticStaticBlock: ClassStaticBlockDeclaration | undefined;
+        if (!shouldTransformPrivateElementsOrClassStaticBlocks && some(pendingExpressions)) {
+            let statement = factory.createExpressionStatement(factory.inlineExpressions(pendingExpressions));
+            if (statement.transformFlags & TransformFlags.ContainsLexicalThisOrSuper) {
+                // If there are `this` or `super` references from computed property names, shift the expression
+                // into an arrow function to be evaluated in the outer scope so that `this` and `super` are
+                // properly captured.
+                const temp = factory.createTempVariable(hoistVariableDeclaration);
+                const arrow = factory.createArrowFunction(
+                    /*modifiers*/ undefined,
+                    /*typeParameters*/ undefined,
+                    /*parameters*/ [],
+                    /*type*/ undefined,
+                    /*equalsGreaterThanToken*/ undefined,
+                    factory.createBlock([statement]));
+                prologue = factory.createAssignment(temp, arrow);
+                statement = factory.createExpressionStatement(factory.createCallExpression(temp, /*typeArguments*/ undefined, []));
+            }
+
+            const block = factory.createBlock([statement]);
+            syntheticStaticBlock = factory.createClassStaticBlockDeclaration(block);
+            pendingExpressions = undefined;
+        }
+
+        // If we created a synthetic constructor or class static block, add them to the visited members
+        // and return a new array.
+        if (syntheticConstructor || syntheticStaticBlock) {
+            let membersArray: ClassElement[] | undefined;
+            membersArray = append(membersArray, syntheticConstructor);
+            membersArray = append(membersArray, syntheticStaticBlock);
+            membersArray = addRange(membersArray, members);
+            members = setTextRange(factory.createNodeArray(membersArray), /*location*/ node.members);
+        }
+
+        return { members, prologue };
+    }
+
+    function createBrandCheckWeakSetForPrivateMethods() {
+        const { weakSetName } = getPrivateIdentifierEnvironment();
+        Debug.assert(weakSetName, "weakSetName should be set in private identifier environment");
+
+        getPendingExpressions().push(
+            factory.createAssignment(
+                weakSetName,
+                factory.createNewExpression(
+                    factory.createIdentifier("WeakSet"),
+                    /*typeArguments*/ undefined,
+                    []
+                )
+            )
+        );
+    }
+
+    function transformConstructor(constructor: ConstructorDeclaration | undefined, container: ClassDeclaration | ClassExpression) {
+        constructor = visitNode(constructor, visitor, isConstructorDeclaration);
+        if (!currentClassLexicalEnvironment || !(currentClassLexicalEnvironment.facts & ClassFacts.WillHoistInitializersToConstructor)) {
+            return constructor;
+        }
+
+        const extendsClauseElement = getEffectiveBaseTypeNode(container);
+        const isDerivedClass = !!(extendsClauseElement && skipOuterExpressions(extendsClauseElement.expression).kind !== SyntaxKind.NullKeyword);
+        const parameters = visitParameterList(constructor ? constructor.parameters : undefined, visitor, context);
+        const body = transformConstructorBody(container, constructor, isDerivedClass);
+        if (!body) {
+            return constructor;
+        }
+
+        if (constructor) {
+            Debug.assert(parameters);
+            return factory.updateConstructorDeclaration(constructor, /*modifiers*/ undefined, parameters, body);
+        }
+
+        return startOnNewLine(
+            setOriginalNode(
+                setTextRange(
+                    factory.createConstructorDeclaration(
+                        /*modifiers*/ undefined,
+                        parameters ?? [],
+                        body
+                    ),
+                    constructor || container
+                ),
+                constructor
+            )
+        );
+    }
+
+    function transformConstructorBody(node: ClassDeclaration | ClassExpression, constructor: ConstructorDeclaration | undefined, isDerivedClass: boolean) {
+        let properties = getProperties(node, /*requireInitializer*/ false, /*isStatic*/ false);
+        if (!useDefineForClassFields) {
+            properties = filter(properties, property => !!property.initializer || isPrivateIdentifier(property.name) || hasAccessorModifier(property));
+        }
+
+        const privateMethodsAndAccessors = getPrivateInstanceMethodsAndAccessors(node);
+        const needsConstructorBody = some(properties) || some(privateMethodsAndAccessors);
+
+        // Only generate synthetic constructor when there are property initializers to move.
+        if (!constructor && !needsConstructorBody) {
+            return visitFunctionBody(/*node*/ undefined, visitor, context);
+        }
+
+        resumeLexicalEnvironment();
+
+        const needsSyntheticConstructor = !constructor && isDerivedClass;
+        let indexOfFirstStatementAfterSuperAndPrologue = 0;
+        let prologueStatementCount = 0;
+        let superStatementIndex = -1;
+        let statements: Statement[] = [];
+
+        if (constructor?.body?.statements) {
+            prologueStatementCount = factory.copyPrologue(constructor.body.statements, statements, /*ensureUseStrict*/ false, visitor);
+            superStatementIndex = findSuperStatementIndex(constructor.body.statements, prologueStatementCount);
+
+            // If there was a super call, visit existing statements up to and including it
+            if (superStatementIndex >= 0) {
+                indexOfFirstStatementAfterSuperAndPrologue = superStatementIndex + 1;
+                statements = [
+                    ...statements.slice(0, prologueStatementCount),
+                    ...visitNodes(constructor.body.statements, visitor, isStatement, prologueStatementCount, indexOfFirstStatementAfterSuperAndPrologue - prologueStatementCount),
+                    ...statements.slice(prologueStatementCount),
+                ];
+            }
+            else if (prologueStatementCount >= 0) {
+                indexOfFirstStatementAfterSuperAndPrologue = prologueStatementCount;
+            }
+        }
+
+        if (needsSyntheticConstructor) {
+            // Add a synthetic `super` call:
+            //
+            //  super(...arguments);
+            //
+            statements.push(
+                factory.createExpressionStatement(
+                    factory.createCallExpression(
+                        factory.createSuper(),
+                        /*typeArguments*/ undefined,
+                        [factory.createSpreadElement(factory.createIdentifier("arguments"))]
+                    )
+                )
+            );
+        }
+
+        // Add the property initializers. Transforms this:
+        //
+        //  public x = 1;
+        //
+        // Into this:
+        //
+        //  constructor() {
+        //      this.x = 1;
+        //  }
+        //
+        // If we do useDefineForClassFields, they'll be converted elsewhere.
+        // We instead *remove* them from the transformed output at this stage.
+        let parameterPropertyDeclarationCount = 0;
+        if (constructor?.body) {
+            if (useDefineForClassFields) {
+                statements = statements.filter(statement => !isParameterPropertyDeclaration(getOriginalNode(statement), constructor));
+            }
+            else {
+                for (const statement of constructor.body.statements) {
+                    if (isParameterPropertyDeclaration(getOriginalNode(statement), constructor)) {
+                        parameterPropertyDeclarationCount++;
+                    }
+                }
+                if (parameterPropertyDeclarationCount > 0) {
+                    const parameterProperties = visitNodes(constructor.body.statements, visitor, isStatement, indexOfFirstStatementAfterSuperAndPrologue, parameterPropertyDeclarationCount);
+
+                    // If there was a super() call found, add parameter properties immediately after it
+                    if (superStatementIndex >= 0) {
+                        addRange(statements, parameterProperties);
+                    }
+                    else {
+                        // Add add parameter properties to the top of the constructor after the prologue
+                        let superAndPrologueStatementCount = prologueStatementCount;
+                        // If a synthetic super() call was added, need to account for that
+                        if (needsSyntheticConstructor) superAndPrologueStatementCount++;
+                        statements = [
+                            ...statements.slice(0, superAndPrologueStatementCount),
+                            ...parameterProperties,
+                            ...statements.slice(superAndPrologueStatementCount),
+                        ];
+                    }
+
+                    indexOfFirstStatementAfterSuperAndPrologue += parameterPropertyDeclarationCount;
+                }
+            }
+        }
+
+        const receiver = factory.createThis();
+        // private methods can be called in property initializers, they should execute first.
+        addMethodStatements(statements, privateMethodsAndAccessors, receiver);
+        addPropertyOrClassStaticBlockStatements(statements, properties, receiver);
+
+        // Add existing statements after the initial prologues and super call
+        if (constructor) {
+            addRange(statements, visitNodes(constructor.body!.statements, visitBodyStatement, isStatement, indexOfFirstStatementAfterSuperAndPrologue));
+        }
+
+        statements = factory.mergeLexicalEnvironment(statements, endLexicalEnvironment());
+
+        if (statements.length === 0 && !constructor) {
+            return undefined;
+        }
+
+        const multiLine = constructor?.body && constructor.body.statements.length >= statements.length ?
+            constructor.body.multiLine ?? statements.length > 0 :
+            statements.length > 0;
+
+        return setTextRange(
+            factory.createBlock(
+                setTextRange(
+                    factory.createNodeArray(statements),
+                    /*location*/ constructor ? constructor.body!.statements : node.members
+                ),
+                multiLine
+            ),
+            /*location*/ constructor ? constructor.body : undefined
+        );
+
+        function visitBodyStatement(statement: Node) {
+            if (useDefineForClassFields && isParameterPropertyDeclaration(getOriginalNode(statement), constructor!)) {
+                return undefined;
+            }
+
+            return visitor(statement);
+        }
+    }
+
+    /**
+     * Generates assignment statements for property initializers.
+     *
+     * @param properties An array of property declarations to transform.
+     * @param receiver The receiver on which each property should be assigned.
+     */
+    function addPropertyOrClassStaticBlockStatements(statements: Statement[], properties: readonly (PropertyDeclaration | ClassStaticBlockDeclaration)[], receiver: LeftHandSideExpression) {
+        for (const property of properties) {
+            if (isStatic(property) && !shouldTransformPrivateElementsOrClassStaticBlocks && !useDefineForClassFields) {
+                continue;
+            }
+
+            const statement = transformPropertyOrClassStaticBlock(property, receiver);
+            if (!statement) {
+                continue;
+            }
+
+            statements.push(statement);
+        }
+    }
+
+    function transformPropertyOrClassStaticBlock(property: PropertyDeclaration | ClassStaticBlockDeclaration, receiver: LeftHandSideExpression) {
+        const expression = isClassStaticBlockDeclaration(property) ?
+            transformClassStaticBlockDeclaration(property) :
+            transformProperty(property, receiver);
+        if (!expression) {
+            return undefined;
+        }
+
+        const statement = factory.createExpressionStatement(expression);
+        setOriginalNode(statement, property);
+        addEmitFlags(statement, getEmitFlags(property) & EmitFlags.NoComments);
+        setSourceMapRange(statement, moveRangePastModifiers(property));
+        setCommentRange(statement, property);
+
+        // `setOriginalNode` *copies* the `emitNode` from `property`, so now both
+        // `statement` and `expression` have a copy of the synthesized comments.
+        // Drop the comments from expression to avoid printing them twice.
+        setSyntheticLeadingComments(expression, undefined);
+        setSyntheticTrailingComments(expression, undefined);
+
+        return statement;
+    }
+
+    /**
+     * Generates assignment expressions for property initializers.
+     *
+     * @param propertiesOrClassStaticBlocks An array of property declarations to transform.
+     * @param receiver The receiver on which each property should be assigned.
+     */
+    function generateInitializedPropertyExpressionsOrClassStaticBlock(propertiesOrClassStaticBlocks: readonly (PropertyDeclaration | ClassStaticBlockDeclaration)[], receiver: LeftHandSideExpression) {
+        const expressions: Expression[] = [];
+        for (const property of propertiesOrClassStaticBlocks) {
+            const expression = isClassStaticBlockDeclaration(property) ? transformClassStaticBlockDeclaration(property) : transformProperty(property, receiver);
+            if (!expression) {
+                continue;
+            }
+            startOnNewLine(expression);
+            setOriginalNode(expression, property);
+            addEmitFlags(expression, getEmitFlags(property) & EmitFlags.NoComments);
+            setSourceMapRange(expression, moveRangePastModifiers(property));
+            setCommentRange(expression, property);
+            expressions.push(expression);
+        }
+
+        return expressions;
+    }
+
+    /**
+     * Transforms a property initializer into an assignment statement.
+     *
+     * @param property The property declaration.
+     * @param receiver The object receiving the property assignment.
+     */
+    function transformProperty(property: PropertyDeclaration, receiver: LeftHandSideExpression) {
+        const savedCurrentStaticPropertyDeclarationOrStaticBlock = currentStaticPropertyDeclarationOrStaticBlock;
+        const transformed = transformPropertyWorker(property, receiver);
+        if (transformed && hasStaticModifier(property) && currentClassLexicalEnvironment?.facts) {
+            // capture the lexical environment for the member
+            setOriginalNode(transformed, property);
+            addEmitFlags(transformed, EmitFlags.AdviseOnEmitNode);
+            classLexicalEnvironmentMap.set(getOriginalNodeId(transformed), currentClassLexicalEnvironment);
+        }
+        currentStaticPropertyDeclarationOrStaticBlock = savedCurrentStaticPropertyDeclarationOrStaticBlock;
+        return transformed;
+    }
+
+    function transformPropertyWorker(property: PropertyDeclaration, receiver: LeftHandSideExpression) {
+        // We generate a name here in order to reuse the value cached by the relocated computed name expression (which uses the same generated name)
+        const emitAssignment = !useDefineForClassFields;
+
+        const propertyName =
+            hasAccessorModifier(property) ?
+                factory.getGeneratedPrivateNameForNode(property.name) :
+            isComputedPropertyName(property.name) && !isSimpleInlineableExpression(property.name.expression) ?
+                factory.updateComputedPropertyName(property.name, factory.getGeneratedNameForNode(property.name)) :
+                property.name;
+
+        if (hasStaticModifier(property)) {
+            currentStaticPropertyDeclarationOrStaticBlock = property;
+        }
+
+        if (shouldTransformPrivateElementsOrClassStaticBlocks && isPrivateIdentifier(propertyName)) {
+            const privateIdentifierInfo = accessPrivateIdentifier(propertyName);
+            if (privateIdentifierInfo) {
+                if (privateIdentifierInfo.kind === PrivateIdentifierKind.Field) {
+                    if (!privateIdentifierInfo.isStatic) {
+                        return createPrivateInstanceFieldInitializer(
+                            receiver,
+                            visitNode(property.initializer, visitor, isExpression),
+                            privateIdentifierInfo.brandCheckIdentifier
+                        );
+                    }
+                    else {
+                        return createPrivateStaticFieldInitializer(
+                            privateIdentifierInfo.variableName,
+                            visitNode(property.initializer, visitor, isExpression)
+                        );
+                    }
+                }
+                else {
+                    return undefined;
+                }
+            }
+            else {
+                Debug.fail("Undeclared private name for property declaration.");
+            }
+        }
+        if ((isPrivateIdentifier(propertyName) || hasStaticModifier(property)) && !property.initializer) {
+            return undefined;
+        }
+
+        const propertyOriginalNode = getOriginalNode(property);
+        if (hasSyntacticModifier(propertyOriginalNode, ModifierFlags.Abstract)) {
+            return undefined;
+        }
+
+        const initializer = property.initializer || emitAssignment ? visitNode(property.initializer, visitor, isExpression) ?? factory.createVoidZero()
+            : isParameterPropertyDeclaration(propertyOriginalNode, propertyOriginalNode.parent) && isIdentifier(propertyName) ? propertyName
+            : factory.createVoidZero();
+
+        if (emitAssignment || isPrivateIdentifier(propertyName)) {
+            const memberAccess = createMemberAccessForPropertyName(factory, receiver, propertyName, /*location*/ propertyName);
+            return factory.createAssignment(memberAccess, initializer);
+        }
+        else {
+            const name = isComputedPropertyName(propertyName) ? propertyName.expression
+                : isIdentifier(propertyName) ? factory.createStringLiteral(unescapeLeadingUnderscores(propertyName.escapedText))
+                : propertyName;
+            const descriptor = factory.createPropertyDescriptor({ value: initializer, configurable: true, writable: true, enumerable: true });
+            return factory.createObjectDefinePropertyCall(receiver, name, descriptor);
+        }
+    }
+
+    function enableSubstitutionForClassAliases() {
+        if ((enabledSubstitutions & ClassPropertySubstitutionFlags.ClassAliases) === 0) {
+            enabledSubstitutions |= ClassPropertySubstitutionFlags.ClassAliases;
+
+            // We need to enable substitutions for identifiers. This allows us to
+            // substitute class names inside of a class declaration.
+            context.enableSubstitution(SyntaxKind.Identifier);
+
+            // Keep track of class aliases.
+            classAliases = [];
+        }
+    }
+
+    function enableSubstitutionForClassStaticThisOrSuperReference() {
+        if ((enabledSubstitutions & ClassPropertySubstitutionFlags.ClassStaticThisOrSuperReference) === 0) {
+            enabledSubstitutions |= ClassPropertySubstitutionFlags.ClassStaticThisOrSuperReference;
+
+            // substitute `this` in a static field initializer
+            context.enableSubstitution(SyntaxKind.ThisKeyword);
+
+            // these push a new lexical environment that is not the class lexical environment
+            context.enableEmitNotification(SyntaxKind.FunctionDeclaration);
+            context.enableEmitNotification(SyntaxKind.FunctionExpression);
+            context.enableEmitNotification(SyntaxKind.Constructor);
+
+            // these push a new lexical environment that is not the class lexical environment, except
+            // when they have a computed property name
+            context.enableEmitNotification(SyntaxKind.GetAccessor);
+            context.enableEmitNotification(SyntaxKind.SetAccessor);
+            context.enableEmitNotification(SyntaxKind.MethodDeclaration);
+            context.enableEmitNotification(SyntaxKind.PropertyDeclaration);
+
+            // class lexical environments are restored when entering a computed property name
+            context.enableEmitNotification(SyntaxKind.ComputedPropertyName);
+        }
+    }
+
+    /**
+     * Generates brand-check initializer for private methods.
+     *
+     * @param statements Statement list that should be used to append new statements.
+     * @param methods An array of method declarations.
+     * @param receiver The receiver on which each method should be assigned.
+     */
+    function addMethodStatements(statements: Statement[], methods: readonly (MethodDeclaration | AccessorDeclaration | AutoAccessorPropertyDeclaration)[], receiver: LeftHandSideExpression) {
+        if (!shouldTransformPrivateElementsOrClassStaticBlocks || !some(methods)) {
+            return;
+        }
+
+        const { weakSetName } = getPrivateIdentifierEnvironment();
+        Debug.assert(weakSetName, "weakSetName should be set in private identifier environment");
+        statements.push(
+            factory.createExpressionStatement(
+                createPrivateInstanceMethodInitializer(receiver, weakSetName)
+            )
+        );
+    }
+
+    function visitInvalidSuperProperty(node: SuperProperty) {
+        return isPropertyAccessExpression(node) ?
+            factory.updatePropertyAccessExpression(
+                node,
+                factory.createVoidZero(),
+                node.name) :
+            factory.updateElementAccessExpression(
+                node,
+                factory.createVoidZero(),
+                visitNode(node.argumentExpression, visitor, isExpression));
+    }
+
+    function onEmitNode(hint: EmitHint, node: Node, emitCallback: (hint: EmitHint, node: Node) => void) {
+        const original = getOriginalNode(node);
+        if (original.id) {
+            const classLexicalEnvironment = classLexicalEnvironmentMap.get(original.id);
+            if (classLexicalEnvironment) {
+                const savedClassLexicalEnvironment = currentClassLexicalEnvironment;
+                const savedCurrentComputedPropertyNameClassLexicalEnvironment = currentComputedPropertyNameClassLexicalEnvironment;
+                currentClassLexicalEnvironment = classLexicalEnvironment;
+                currentComputedPropertyNameClassLexicalEnvironment = classLexicalEnvironment;
+                previousOnEmitNode(hint, node, emitCallback);
+                currentClassLexicalEnvironment = savedClassLexicalEnvironment;
+                currentComputedPropertyNameClassLexicalEnvironment = savedCurrentComputedPropertyNameClassLexicalEnvironment;
+                return;
+            }
+        }
+
+        switch (node.kind) {
+            case SyntaxKind.FunctionExpression:
+                if (isArrowFunction(original) || getEmitFlags(node) & EmitFlags.AsyncFunctionBody) {
+                    break;
+                }
+
+                // falls through
+            case SyntaxKind.FunctionDeclaration:
+            case SyntaxKind.Constructor: {
+                const savedClassLexicalEnvironment = currentClassLexicalEnvironment;
+                const savedCurrentComputedPropertyNameClassLexicalEnvironment = currentComputedPropertyNameClassLexicalEnvironment;
+                currentClassLexicalEnvironment = undefined;
+                currentComputedPropertyNameClassLexicalEnvironment = undefined;
+                previousOnEmitNode(hint, node, emitCallback);
+                currentClassLexicalEnvironment = savedClassLexicalEnvironment;
+                currentComputedPropertyNameClassLexicalEnvironment = savedCurrentComputedPropertyNameClassLexicalEnvironment;
+                return;
+            }
+
+            case SyntaxKind.GetAccessor:
+            case SyntaxKind.SetAccessor:
+            case SyntaxKind.MethodDeclaration:
+            case SyntaxKind.PropertyDeclaration: {
+                const savedClassLexicalEnvironment = currentClassLexicalEnvironment;
+                const savedCurrentComputedPropertyNameClassLexicalEnvironment = currentComputedPropertyNameClassLexicalEnvironment;
+                currentComputedPropertyNameClassLexicalEnvironment = currentClassLexicalEnvironment;
+                currentClassLexicalEnvironment = undefined;
+                previousOnEmitNode(hint, node, emitCallback);
+                currentClassLexicalEnvironment = savedClassLexicalEnvironment;
+                currentComputedPropertyNameClassLexicalEnvironment = savedCurrentComputedPropertyNameClassLexicalEnvironment;
+                return;
+            }
+            case SyntaxKind.ComputedPropertyName: {
+                const savedClassLexicalEnvironment = currentClassLexicalEnvironment;
+                const savedCurrentComputedPropertyNameClassLexicalEnvironment = currentComputedPropertyNameClassLexicalEnvironment;
+                currentClassLexicalEnvironment = currentComputedPropertyNameClassLexicalEnvironment;
+                currentComputedPropertyNameClassLexicalEnvironment = undefined;
+                previousOnEmitNode(hint, node, emitCallback);
+                currentClassLexicalEnvironment = savedClassLexicalEnvironment;
+                currentComputedPropertyNameClassLexicalEnvironment = savedCurrentComputedPropertyNameClassLexicalEnvironment;
+                return;
+            }
+        }
+        previousOnEmitNode(hint, node, emitCallback);
+    }
+
+    /**
+     * Hooks node substitutions.
+     *
+     * @param hint The context for the emitter.
+     * @param node The node to substitute.
+     */
+    function onSubstituteNode(hint: EmitHint, node: Node) {
+        node = previousOnSubstituteNode(hint, node);
+        if (hint === EmitHint.Expression) {
+            return substituteExpression(node as Expression);
+        }
+        return node;
+    }
+
+    function substituteExpression(node: Expression) {
+        switch (node.kind) {
+            case SyntaxKind.Identifier:
+                return substituteExpressionIdentifier(node as Identifier);
+            case SyntaxKind.ThisKeyword:
+                return substituteThisExpression(node as ThisExpression);
+        }
+        return node;
+    }
+
+    function substituteThisExpression(node: ThisExpression) {
+        if (enabledSubstitutions & ClassPropertySubstitutionFlags.ClassStaticThisOrSuperReference && currentClassLexicalEnvironment) {
+            const { facts, classConstructor } = currentClassLexicalEnvironment;
+            if (facts & ClassFacts.ClassWasDecorated) {
+                return factory.createParenthesizedExpression(factory.createVoidZero());
+            }
+            if (classConstructor) {
+                return setTextRange(
+                    setOriginalNode(
+                        factory.cloneNode(classConstructor),
+                        node,
+                    ),
+                    node
+                );
+            }
+        }
+        return node;
+    }
+
+    function substituteExpressionIdentifier(node: Identifier): Expression {
+        return trySubstituteClassAlias(node) || node;
+    }
+
+    function trySubstituteClassAlias(node: Identifier): Expression | undefined {
+        if (enabledSubstitutions & ClassPropertySubstitutionFlags.ClassAliases) {
+            if (resolver.getNodeCheckFlags(node) & NodeCheckFlags.ConstructorReferenceInClass) {
+                // Due to the emit for class decorators, any reference to the class from inside of the class body
+                // must instead be rewritten to point to a temporary variable to avoid issues with the double-bind
+                // behavior of class names in ES6.
+                // Also, when emitting statics for class expressions, we must substitute a class alias for
+                // constructor references in static property initializers.
+                const declaration = resolver.getReferencedValueDeclaration(node);
+                if (declaration) {
+                    const classAlias = classAliases[declaration.id!]; // TODO: GH#18217
+                    if (classAlias) {
+                        const clone = factory.cloneNode(classAlias);
+                        setSourceMapRange(clone, node);
+                        setCommentRange(clone, node);
+                        return clone;
+                    }
+                }
+            }
+        }
+
+        return undefined;
+    }
+
+    /**
+     * If the name is a computed property, this function transforms it, then either returns an expression which caches the
+     * value of the result or the expression itself if the value is either unused or safe to inline into multiple locations
+     * @param shouldHoist Does the expression need to be reused? (ie, for an initializer or a decorator)
+     */
+    function getPropertyNameExpressionIfNeeded(name: PropertyName, shouldHoist: boolean): Expression | undefined {
+        if (isComputedPropertyName(name)) {
+            const expression = visitNode(name.expression, visitor, isExpression);
+            const innerExpression = skipPartiallyEmittedExpressions(expression);
+            const inlinable = isSimpleInlineableExpression(innerExpression);
+            const alreadyTransformed = isAssignmentExpression(innerExpression) && isGeneratedIdentifier(innerExpression.left);
+            if (!alreadyTransformed && !inlinable && shouldHoist) {
+                const generatedName = factory.getGeneratedNameForNode(name);
+                if (resolver.getNodeCheckFlags(name) & NodeCheckFlags.BlockScopedBindingInLoop) {
+                    addBlockScopedVariable(generatedName);
+                }
+                else {
+                    hoistVariableDeclaration(generatedName);
+                }
+                return factory.createAssignment(generatedName, expression);
+            }
+            return (inlinable || isIdentifier(innerExpression)) ? undefined : expression;
+        }
+    }
+
+    function startClassLexicalEnvironment() {
+        classLexicalEnvironmentStack.push(currentClassLexicalEnvironment);
+        currentClassLexicalEnvironment = undefined;
+    }
+
+    function endClassLexicalEnvironment() {
+        currentClassLexicalEnvironment = classLexicalEnvironmentStack.pop();
+    }
+
+    function getClassLexicalEnvironment() {
+        return currentClassLexicalEnvironment ||= {
+            facts: ClassFacts.None,
+            classConstructor: undefined,
+            superClassReference: undefined,
+            privateIdentifierEnvironment: undefined,
+        };
+    }
+
+    function getPrivateIdentifierEnvironment() {
+        const lex = getClassLexicalEnvironment();
+        lex.privateIdentifierEnvironment ||= {
+            className: undefined,
+            weakSetName: undefined,
+            identifiers: undefined,
+            generatedIdentifiers: undefined,
+        };
+        return lex.privateIdentifierEnvironment;
+    }
+
+    function getPendingExpressions() {
+        return pendingExpressions ??= [];
+    }
+
+    function addPrivateIdentifierClassElementToEnvironment(
+        node: PropertyDeclaration | MethodDeclaration | GetAccessorDeclaration | SetAccessorDeclaration,
+        name: PrivateIdentifier,
+        lex: ClassLexicalEnvironment,
+        privateEnv: PrivateIdentifierEnvironment,
+        isStatic: boolean,
+        isValid: boolean,
+        previousInfo: PrivateIdentifierInfo | undefined
+    ) {
+        if (isAutoAccessorPropertyDeclaration(node)) {
+            addPrivateIdentifierAutoAccessorPropertyDeclarationToEnvironment(node, name, lex, privateEnv, isStatic, isValid, previousInfo);
+        }
+        else if (isPropertyDeclaration(node)) {
+            addPrivateIdentifierPropertyDeclarationToEnvironment(node, name, lex, privateEnv, isStatic, isValid, previousInfo);
+        }
+        else if (isMethodDeclaration(node)) {
+            addPrivateIdentifierMethodDeclarationToEnvironment(node, name, lex, privateEnv, isStatic, isValid, previousInfo);
+        }
+        else if (isGetAccessorDeclaration(node)) {
+            addPrivateIdentifierGetAccessorDeclarationToEnvironment(node, name, lex, privateEnv, isStatic, isValid, previousInfo);
+        }
+        else if (isSetAccessorDeclaration(node)) {
+            addPrivateIdentifierSetAccessorDeclarationToEnvironment(node, name, lex, privateEnv, isStatic, isValid, previousInfo);
+        }
+    }
+
+    function addPrivateIdentifierPropertyDeclarationToEnvironment(
+        _node: PropertyDeclaration,
+        name: PrivateIdentifier,
+        lex: ClassLexicalEnvironment,
+        privateEnv: PrivateIdentifierEnvironment,
+        isStatic: boolean,
+        isValid: boolean,
+        _previousInfo: PrivateIdentifierInfo | undefined
+    ) {
+        if (isStatic) {
+            Debug.assert(lex.classConstructor, "classConstructor should be set in private identifier environment");
+
+            const variableName = createHoistedVariableForPrivateName(name);
+            setPrivateIdentifier(privateEnv, name, {
+                kind: PrivateIdentifierKind.Field,
+                brandCheckIdentifier: lex.classConstructor,
+                variableName,
+                isStatic: true,
+                isValid,
+            });
+        }
+        else {
+            const weakMapName = createHoistedVariableForPrivateName(name);
+
+            setPrivateIdentifier(privateEnv, name, {
+                kind: PrivateIdentifierKind.Field,
+                brandCheckIdentifier: weakMapName,
+                variableName: undefined,
+                isStatic: false,
+                isValid,
+            });
+
+            getPendingExpressions().push(factory.createAssignment(
+                weakMapName,
+                factory.createNewExpression(
+                    factory.createIdentifier("WeakMap"),
+                    /*typeArguments*/ undefined,
+                    []
+                )
+            ));
+        }
+    }
+
+    function addPrivateIdentifierMethodDeclarationToEnvironment(
+        _node: MethodDeclaration,
+        name: PrivateIdentifier,
+        lex: ClassLexicalEnvironment,
+        privateEnv: PrivateIdentifierEnvironment,
+        isStatic: boolean,
+        isValid: boolean,
+        _previousInfo: PrivateIdentifierInfo | undefined
+    ) {
+        const methodName = createHoistedVariableForPrivateName(name);
+        const brandCheckIdentifier = isStatic ?
+            Debug.checkDefined(lex.classConstructor, "classConstructor should be set in private identifier environment") :
+            Debug.checkDefined(privateEnv.weakSetName, "weakSetName should be set in private identifier environment");
+
+        setPrivateIdentifier(privateEnv, name, {
+            kind: PrivateIdentifierKind.Method,
+            methodName,
+            brandCheckIdentifier,
+            isStatic,
+            isValid,
+        });
+    }
+
+    function addPrivateIdentifierGetAccessorDeclarationToEnvironment(
+        _node: GetAccessorDeclaration,
+        name: PrivateIdentifier,
+        lex: ClassLexicalEnvironment,
+        privateEnv: PrivateIdentifierEnvironment,
+        isStatic: boolean,
+        isValid: boolean,
+        previousInfo: PrivateIdentifierInfo | undefined
+    ) {
+        const getterName = createHoistedVariableForPrivateName(name, "_get");
+        const brandCheckIdentifier = isStatic ?
+            Debug.checkDefined(lex.classConstructor, "classConstructor should be set in private identifier environment") :
+            Debug.checkDefined(privateEnv.weakSetName, "weakSetName should be set in private identifier environment");
+
+        if (previousInfo?.kind === PrivateIdentifierKind.Accessor && previousInfo.isStatic === isStatic && !previousInfo.getterName) {
+            previousInfo.getterName = getterName;
+        }
+        else {
+            setPrivateIdentifier(privateEnv, name, {
+                kind: PrivateIdentifierKind.Accessor,
+                getterName,
+                setterName: undefined,
+                brandCheckIdentifier,
+                isStatic,
+                isValid,
+            });
+        }
+    }
+
+    function addPrivateIdentifierSetAccessorDeclarationToEnvironment(
+        _node: SetAccessorDeclaration,
+        name: PrivateIdentifier,
+        lex: ClassLexicalEnvironment,
+        privateEnv: PrivateIdentifierEnvironment,
+        isStatic: boolean,
+        isValid: boolean,
+        previousInfo: PrivateIdentifierInfo | undefined
+    ) {
+        const setterName = createHoistedVariableForPrivateName(name, "_set");
+        const brandCheckIdentifier = isStatic ?
+            Debug.checkDefined(lex.classConstructor, "classConstructor should be set in private identifier environment") :
+            Debug.checkDefined(privateEnv.weakSetName, "weakSetName should be set in private identifier environment");
+
+        if (previousInfo?.kind === PrivateIdentifierKind.Accessor && previousInfo.isStatic === isStatic && !previousInfo.setterName) {
+            previousInfo.setterName = setterName;
+        }
+        else {
+            setPrivateIdentifier(privateEnv, name, {
+                kind: PrivateIdentifierKind.Accessor,
+                getterName: undefined,
+                setterName,
+                brandCheckIdentifier,
+                isStatic,
+                isValid,
+            });
+        }
+    }
+
+    function addPrivateIdentifierAutoAccessorPropertyDeclarationToEnvironment(
+        _node: AutoAccessorPropertyDeclaration,
+        name: PrivateIdentifier,
+        lex: ClassLexicalEnvironment,
+        privateEnv: PrivateIdentifierEnvironment,
+        isStatic: boolean,
+        isValid: boolean,
+        _previousInfo: PrivateIdentifierInfo | undefined
+    ) {
+        const getterName = createHoistedVariableForPrivateName(name, "_get");
+        const setterName = createHoistedVariableForPrivateName(name, "_set");
+        const brandCheckIdentifier = isStatic ?
+            Debug.checkDefined(lex.classConstructor, "classConstructor should be set in private identifier environment") :
+            Debug.checkDefined(privateEnv.weakSetName, "weakSetName should be set in private identifier environment");
+
+        setPrivateIdentifier(privateEnv, name, {
+            kind: PrivateIdentifierKind.Accessor,
+            getterName,
+            setterName,
+            brandCheckIdentifier,
+            isStatic,
+            isValid,
+        });
+    }
+
+    function addPrivateIdentifierToEnvironment<T extends PropertyDeclaration | MethodDeclaration | GetAccessorDeclaration | SetAccessorDeclaration>(
+        node: T,
+        name: PrivateIdentifier,
+        addDeclaration: (
+            node: T,
+            name: PrivateIdentifier,
+            lex: ClassLexicalEnvironment,
+            privateEnv: PrivateIdentifierEnvironment,
+            isStatic: boolean,
+            isValid: boolean,
+            previousInfo: PrivateIdentifierInfo | undefined
+        ) => void
+    ) {
+        const lex = getClassLexicalEnvironment();
+        const privateEnv = getPrivateIdentifierEnvironment();
+        const previousInfo = getPrivateIdentifier(privateEnv, name);
+        const isStatic = hasStaticModifier(node);
+        const isValid = !isReservedPrivateName(name) && previousInfo === undefined;
+        addDeclaration(node, name, lex, privateEnv, isStatic, isValid, previousInfo);
+    }
+
+    function createHoistedVariableForClass(name: string | PrivateIdentifier | undefined, node: PrivateIdentifier | ClassStaticBlockDeclaration, suffix?: string): Identifier {
+        const { className } = getPrivateIdentifierEnvironment();
+        const prefix: GeneratedNamePart | string = className ? { prefix: "_", node: className, suffix: "_" } : "_";
+        const identifier =
+            typeof name === "object" ? factory.getGeneratedNameForNode(name, GeneratedIdentifierFlags.Optimistic | GeneratedIdentifierFlags.ReservedInNestedScopes, prefix, suffix) :
+            typeof name === "string" ? factory.createUniqueName(name, GeneratedIdentifierFlags.Optimistic, prefix, suffix) :
+            factory.createTempVariable(/*recordTempVariable*/ undefined, /*reserveInNestedScopes*/ true, prefix, suffix);
+
+        if (resolver.getNodeCheckFlags(node) & NodeCheckFlags.BlockScopedBindingInLoop) {
+            addBlockScopedVariable(identifier);
+        }
+        else {
+            hoistVariableDeclaration(identifier);
+        }
+
+        return identifier;
+    }
+
+    function createHoistedVariableForPrivateName(name: PrivateIdentifier, suffix?: string): Identifier {
+        const text = tryGetTextOfPropertyName(name) as string | undefined;
+        return createHoistedVariableForClass(text?.substring(1) ?? name, name, suffix);
+    }
+
+    /**
+     * Access an already defined {@link PrivateIdentifier} in the current {@link PrivateIdentifierEnvironment}.
+     *
+     * @seealso {@link addPrivateIdentifierToEnvironment}
+     */
+    function accessPrivateIdentifier(name: PrivateIdentifier) {
+        if (isGeneratedPrivateIdentifier(name)) {
+            return accessGeneratedPrivateIdentifier(name);
+        }
+        else {
+            return accessPrivateIdentifierByText(name.escapedText);
+        }
+    }
+
+    function accessPrivateIdentifierByText(text: __String) {
+        return accessPrivateIdentifierWorker(getPrivateIdentifierInfo, text);
+    }
+
+    function accessGeneratedPrivateIdentifier(name: GeneratedPrivateIdentifier) {
+        return accessPrivateIdentifierWorker(getGeneratedPrivateIdentifierInfo, getNodeForGeneratedName(name));
+    }
+
+    function accessPrivateIdentifierWorker<K extends __String | Node>(
+        getPrivateIdentifierInfo: (privateEnv: PrivateIdentifierEnvironment, key: K) => PrivateIdentifierInfo | undefined,
+        privateIdentifierKey: K
+    ) {
+        if (currentClassLexicalEnvironment?.privateIdentifierEnvironment) {
+            const info = getPrivateIdentifierInfo(currentClassLexicalEnvironment.privateIdentifierEnvironment, privateIdentifierKey);
+            if (info) {
+                return info;
+            }
+        }
+        for (let i = classLexicalEnvironmentStack.length - 1; i >= 0; --i) {
+            const env = classLexicalEnvironmentStack[i];
+            if (!env) {
+                continue;
+            }
+            if (env.privateIdentifierEnvironment) {
+                const info = getPrivateIdentifierInfo(env.privateIdentifierEnvironment, privateIdentifierKey);
+                if (info) {
+                    return info;
+                }
+            }
+        }
+        return undefined;
+    }
+
+    function wrapPrivateIdentifierForDestructuringTarget(node: PrivateIdentifierPropertyAccessExpression) {
+        const parameter = factory.getGeneratedNameForNode(node);
+        const info = accessPrivateIdentifier(node.name);
+        if (!info) {
+            return visitEachChild(node, visitor, context);
+        }
+        let receiver = node.expression;
+        // We cannot copy `this` or `super` into the function because they will be bound
+        // differently inside the function.
+        if (isThisProperty(node) || isSuperProperty(node) || !isSimpleCopiableExpression(node.expression)) {
+            receiver = factory.createTempVariable(hoistVariableDeclaration, /*reservedInNestedScopes*/ true);
+            getPendingExpressions().push(factory.createBinaryExpression(receiver, SyntaxKind.EqualsToken, visitNode(node.expression, visitor, isExpression)));
+        }
+        return factory.createAssignmentTargetWrapper(
+            parameter,
+            createPrivateIdentifierAssignment(
+                info,
+                receiver,
+                parameter,
+                SyntaxKind.EqualsToken
+            )
+        );
+    }
+
+    function visitArrayAssignmentTarget(node: BindingOrAssignmentElement) {
+        const target = getTargetOfBindingOrAssignmentElement(node);
+        if (target) {
+            let wrapped: LeftHandSideExpression | undefined;
+            if (isPrivateIdentifierPropertyAccessExpression(target)) {
+                wrapped = wrapPrivateIdentifierForDestructuringTarget(target);
+            }
+            else if (shouldTransformSuperInStaticInitializers &&
+                isSuperProperty(target) &&
+                currentStaticPropertyDeclarationOrStaticBlock &&
+                currentClassLexicalEnvironment) {
+                const { classConstructor, superClassReference, facts } = currentClassLexicalEnvironment;
+                if (facts & ClassFacts.ClassWasDecorated) {
+                    wrapped = visitInvalidSuperProperty(target);
+                }
+                else if (classConstructor && superClassReference) {
+                    const name =
+                        isElementAccessExpression(target) ? visitNode(target.argumentExpression, visitor, isExpression) :
+                        isIdentifier(target.name) ? factory.createStringLiteralFromNode(target.name) :
+                        undefined;
+                    if (name) {
+                        const temp = factory.createTempVariable(/*recordTempVariable*/ undefined);
+                        wrapped = factory.createAssignmentTargetWrapper(
+                            temp,
+                            factory.createReflectSetCall(
+                                superClassReference,
+                                name,
+                                temp,
+                                classConstructor,
+                            )
+                        );
+                    }
+                }
+            }
+            if (wrapped) {
+                if (isAssignmentExpression(node)) {
+                    return factory.updateBinaryExpression(
+                        node,
+                        wrapped,
+                        node.operatorToken,
+                        visitNode(node.right, visitor, isExpression)
+                    );
+                }
+                else if (isSpreadElement(node)) {
+                    return factory.updateSpreadElement(node, wrapped);
+                }
+                else {
+                    return wrapped;
+                }
+            }
+        }
+        return visitNode(node, assignmentTargetVisitor);
+    }
+
+    function visitObjectAssignmentTarget(node: ObjectLiteralElementLike) {
+        if (isObjectBindingOrAssignmentElement(node) && !isShorthandPropertyAssignment(node)) {
+            const target = getTargetOfBindingOrAssignmentElement(node);
+            let wrapped: LeftHandSideExpression | undefined;
+            if (target) {
+                if (isPrivateIdentifierPropertyAccessExpression(target)) {
+                    wrapped = wrapPrivateIdentifierForDestructuringTarget(target);
+                }
+                else if (shouldTransformSuperInStaticInitializers &&
+                    isSuperProperty(target) &&
+                    currentStaticPropertyDeclarationOrStaticBlock &&
+                    currentClassLexicalEnvironment) {
+                    const { classConstructor, superClassReference, facts } = currentClassLexicalEnvironment;
+                    if (facts & ClassFacts.ClassWasDecorated) {
+                        wrapped = visitInvalidSuperProperty(target);
+                    }
+                    else if (classConstructor && superClassReference) {
+                        const name =
+                            isElementAccessExpression(target) ? visitNode(target.argumentExpression, visitor, isExpression) :
+                            isIdentifier(target.name) ? factory.createStringLiteralFromNode(target.name) :
+                            undefined;
+                        if (name) {
+                            const temp = factory.createTempVariable(/*recordTempVariable*/ undefined);
+                            wrapped = factory.createAssignmentTargetWrapper(
+                                temp,
+                                factory.createReflectSetCall(
+                                    superClassReference,
+                                    name,
+                                    temp,
+                                    classConstructor,
+                                )
+                            );
+                        }
+                    }
+                }
+            }
+            if (isPropertyAssignment(node)) {
+                const initializer = getInitializerOfBindingOrAssignmentElement(node);
+                return factory.updatePropertyAssignment(
+                    node,
+                    visitNode(node.name, visitor, isPropertyName),
+                    wrapped ?
+                        initializer ? factory.createAssignment(wrapped, visitNode(initializer, visitor)) : wrapped :
+                        visitNode(node.initializer, assignmentTargetVisitor, isExpression)
+                );
+            }
+            if (isSpreadAssignment(node)) {
+                return factory.updateSpreadAssignment(
+                    node,
+                    wrapped || visitNode(node.expression, assignmentTargetVisitor, isExpression)
+                );
+            }
+            Debug.assert(wrapped === undefined, "Should not have generated a wrapped target");
+        }
+        return visitNode(node, visitor);
+    }
+
+    function visitAssignmentPattern(node: AssignmentPattern) {
+        if (isArrayLiteralExpression(node)) {
+            // Transforms private names in destructuring assignment array bindings.
+            // Transforms SuperProperty assignments in destructuring assignment array bindings in static initializers.
+            //
+            // Source:
+            // ([ this.#myProp ] = [ "hello" ]);
+            //
+            // Transformation:
+            // [ { set value(x) { this.#myProp = x; } }.value ] = [ "hello" ];
+            return factory.updateArrayLiteralExpression(
+                node,
+                visitNodes(node.elements, visitArrayAssignmentTarget, isExpression)
+            );
+        }
+        else {
+            // Transforms private names in destructuring assignment object bindings.
+            // Transforms SuperProperty assignments in destructuring assignment object bindings in static initializers.
+            //
+            // Source:
+            // ({ stringProperty: this.#myProp } = { stringProperty: "hello" });
+            //
+            // Transformation:
+            // ({ stringProperty: { set value(x) { this.#myProp = x; } }.value }) = { stringProperty: "hello" };
+            return factory.updateObjectLiteralExpression(
+                node,
+                visitNodes(node.properties, visitObjectAssignmentTarget, isObjectLiteralElementLike)
+            );
+        }
+    }
+}
+
+function createPrivateStaticFieldInitializer(variableName: Identifier, initializer: Expression | undefined) {
+    return factory.createAssignment(
+        variableName,
+        factory.createObjectLiteralExpression([
+            factory.createPropertyAssignment("value", initializer || factory.createVoidZero())
+        ])
+    );
+}
+
+function createPrivateInstanceFieldInitializer(receiver: LeftHandSideExpression, initializer: Expression | undefined, weakMapName: Identifier) {
+    return factory.createCallExpression(
+        factory.createPropertyAccessExpression(weakMapName, "set"),
+        /*typeArguments*/ undefined,
+        [receiver, initializer || factory.createVoidZero()]
+    );
+}
+
+function createPrivateInstanceMethodInitializer(receiver: LeftHandSideExpression, weakSetName: Identifier) {
+    return factory.createCallExpression(
+        factory.createPropertyAccessExpression(weakSetName, "add"),
+        /*typeArguments*/ undefined,
+        [receiver]
+    );
+}
+
+function isReservedPrivateName(node: PrivateIdentifier) {
+    return !isGeneratedPrivateIdentifier(node) && node.escapedText === "#constructor";
+}
+
+function getPrivateIdentifier(privateEnv: PrivateIdentifierEnvironment, name: PrivateIdentifier) {
+    return isGeneratedPrivateIdentifier(name) ?
+        getGeneratedPrivateIdentifierInfo(privateEnv, getNodeForGeneratedName(name)) :
+        getPrivateIdentifierInfo(privateEnv, name.escapedText);
+}
+
+function setPrivateIdentifier(privateEnv: PrivateIdentifierEnvironment, name: PrivateIdentifier, info: PrivateIdentifierInfo) {
+    if (isGeneratedPrivateIdentifier(name)) {
+        privateEnv.generatedIdentifiers ??= new Map();
+        privateEnv.generatedIdentifiers.set(getNodeForGeneratedName(name), info);
+    }
+    else {
+        privateEnv.identifiers ??= new Map();
+        privateEnv.identifiers.set(name.escapedText, info);
+    }
+}
+
+function getPrivateIdentifierInfo(privateEnv: PrivateIdentifierEnvironment, key: __String) {
+    return privateEnv.identifiers?.get(key);
+}
+
+function getGeneratedPrivateIdentifierInfo(privateEnv: PrivateIdentifierEnvironment, key: Node) {
+    return privateEnv.generatedIdentifiers?.get(key);
+}