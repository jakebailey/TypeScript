--- conflicted
+++ resolved
@@ -1,1044 +1,1017 @@
-import { getNodeId } from "../checkerUtilities";
-import {
-    concatenate,
-    forEach,
-    map,
-    some,
-} from "../core";
-import { Debug } from "../debug";
-import {
-    advancedAsyncSuperHelper,
-    asyncSuperHelper,
-} from "../factory/emitHelpers";
-import {
-    addEmitHelper,
-    addEmitHelpers,
-    setEmitFlags,
-    setSourceMapRange,
-} from "../factory/emitNode";
-import {
-    isBlock,
-    isIdentifier,
-    isOmittedExpression,
-    isPropertyAccessExpression,
-    isVariableDeclarationList,
-} from "../factory/nodeTests";
-import {
-    setOriginalNode,
-    setTextRange,
-} from "../factory/utilitiesPublic";
-import {
-    __String,
-    AccessorDeclaration,
-    ArrowFunction,
-    AwaitExpression,
-    BindingElement,
-    Block,
-    Bundle,
-    CallExpression,
-    CatchClause,
-    ClassDeclaration,
-    ConciseBody,
-    ConstructorDeclaration,
-    ElementAccessExpression,
-    EmitFlags,
-    EmitHint,
-    EmitResolver,
-    Expression,
-    ForInitializer,
-    ForInStatement,
-    ForOfStatement,
-    ForStatement,
-    FunctionBody,
-    FunctionDeclaration,
-    FunctionExpression,
-    FunctionLikeDeclaration,
-    GeneratedIdentifierFlags,
-    GetAccessorDeclaration,
-<<<<<<< HEAD
-=======
-    getEmitScriptTarget,
-    getEntityNameFromTypeNode,
-    getFunctionFlags,
-    getInitializedVariables,
-    getNodeId,
-    getOriginalNode,
-    insertStatementsAfterStandardPrologue,
-    isAwaitKeyword,
-    isBlock,
-    isConciseBody,
-    isEffectiveStrictModeSourceFile,
-    isEntityName,
-    isExpression,
-    isForInitializer,
-    isFunctionLike,
-    isFunctionLikeDeclaration,
-    isIdentifier,
-    isModifier,
-    isModifierLike,
-    isNodeWithPossibleHoistedDeclaration,
-    isOmittedExpression,
-    isPropertyAccessExpression,
-    isStatement,
-    isSuperProperty,
-    isVariableDeclarationList,
->>>>>>> 10c7c452
-    LeftHandSideExpression,
-    MethodDeclaration,
-    Node,
-    NodeCheckFlags,
-    NodeFactory,
-    NodeFlags,
-    ParameterDeclaration,
-    PropertyAccessExpression,
-    PropertyAssignment,
-    ScriptTarget,
-    SetAccessorDeclaration,
-    SourceFile,
-    Statement,
-    SyntaxKind,
-    TextRange,
-    TransformationContext,
-    TransformFlags,
-    TypeNode,
-    TypeReferenceSerializationKind,
-    VariableDeclaration,
-    VariableDeclarationList,
-    VariableStatement,
-    VisitResult,
-} from "../types";
-import {
-    FunctionFlags,
-    getEmitScriptTarget,
-    getEntityNameFromTypeNode,
-    getFunctionFlags,
-    getInitializedVariables,
-    insertStatementsAfterStandardPrologue,
-    isNodeWithPossibleHoistedDeclaration,
-    isSuperProperty,
-} from "../utilities";
-import {
-    getOriginalNode,
-    isConciseBody,
-    isEntityName,
-    isExpression,
-    isForInitializer,
-    isFunctionLike,
-    isFunctionLikeDeclaration,
-    isModifierLike,
-    isStatement,
-    isToken,
-    unescapeLeadingUnderscores,
-} from "../utilitiesPublic";
-import {
-    visitEachChild,
-    visitFunctionBody,
-    visitIterationBody,
-    visitNode,
-    visitNodes,
-    visitParameterList,
-} from "../visitorPublic";
-import { chainBundle, isEffectiveStrictModeSourceFile } from "./utilities";
-
-type SuperContainer = ClassDeclaration | MethodDeclaration | GetAccessorDeclaration | SetAccessorDeclaration | ConstructorDeclaration;
-
-const enum ES2017SubstitutionFlags {
-    /** Enables substitutions for async methods with `super` calls. */
-    AsyncMethodsWithSuper = 1 << 0
-}
-
-const enum ContextFlags {
-    None = 0,
-    NonTopLevel = 1 << 0,
-    HasLexicalThis = 1 << 1
-}
-
-/** @internal */
-export function transformES2017(context: TransformationContext): (x: SourceFile | Bundle) => SourceFile | Bundle {
-    const {
-        factory,
-        getEmitHelperFactory: emitHelpers,
-        resumeLexicalEnvironment,
-        endLexicalEnvironment,
-        hoistVariableDeclaration
-    } = context;
-
-    const resolver = context.getEmitResolver();
-    const compilerOptions = context.getCompilerOptions();
-    const languageVersion = getEmitScriptTarget(compilerOptions);
-
-    /**
-     * Keeps track of whether expression substitution has been enabled for specific edge cases.
-     * They are persisted between each SourceFile transformation and should not be reset.
-     */
-    let enabledSubstitutions: ES2017SubstitutionFlags;
-
-    /**
-     * This keeps track of containers where `super` is valid, for use with
-     * just-in-time substitution for `super` expressions inside of async methods.
-     */
-    let enclosingSuperContainerFlags: NodeCheckFlags = 0;
-
-    let enclosingFunctionParameterNames: Set<__String>;
-
-    /**
-     * Keeps track of property names accessed on super (`super.x`) within async functions.
-     */
-    let capturedSuperProperties: Set<__String>;
-    /** Whether the async function contains an element access on super (`super[x]`). */
-    let hasSuperElementAccess: boolean;
-    /** A set of node IDs for generated super accessors (variable statements). */
-    const substitutedSuperAccessors: boolean[] = [];
-
-    let contextFlags = ContextFlags.None;
-
-    // Save the previous transformation hooks.
-    const previousOnEmitNode = context.onEmitNode;
-    const previousOnSubstituteNode = context.onSubstituteNode;
-
-    // Set new transformation hooks.
-    context.onEmitNode = onEmitNode;
-    context.onSubstituteNode = onSubstituteNode;
-
-    return chainBundle(context, transformSourceFile);
-
-    function transformSourceFile(node: SourceFile) {
-        if (node.isDeclarationFile) {
-            return node;
-        }
-
-        setContextFlag(ContextFlags.NonTopLevel, false);
-        setContextFlag(ContextFlags.HasLexicalThis, !isEffectiveStrictModeSourceFile(node, compilerOptions));
-        const visited = visitEachChild(node, visitor, context);
-        addEmitHelpers(visited, context.readEmitHelpers());
-        return visited;
-    }
-
-    function setContextFlag(flag: ContextFlags, val: boolean) {
-        contextFlags = val ? contextFlags | flag : contextFlags & ~flag;
-    }
-
-    function inContext(flags: ContextFlags) {
-        return (contextFlags & flags) !== 0;
-    }
-
-    function inTopLevelContext() {
-        return !inContext(ContextFlags.NonTopLevel);
-    }
-
-    function inHasLexicalThisContext() {
-        return inContext(ContextFlags.HasLexicalThis);
-    }
-
-    function doWithContext<T, U>(flags: ContextFlags, cb: (value: T) => U, value: T) {
-        const contextFlagsToSet = flags & ~contextFlags;
-        if (contextFlagsToSet) {
-            setContextFlag(contextFlagsToSet, /*val*/ true);
-            const result = cb(value);
-            setContextFlag(contextFlagsToSet, /*val*/ false);
-            return result;
-        }
-        return cb(value);
-    }
-
-    function visitDefault(node: Node): VisitResult<Node> {
-        return visitEachChild(node, visitor, context);
-    }
-
-    function visitor(node: Node): VisitResult<Node | undefined> {
-        if ((node.transformFlags & TransformFlags.ContainsES2017) === 0) {
-            return node;
-        }
-        switch (node.kind) {
-            case SyntaxKind.AsyncKeyword:
-                // ES2017 async modifier should be elided for targets < ES2017
-                return undefined;
-
-            case SyntaxKind.AwaitExpression:
-                return visitAwaitExpression(node as AwaitExpression);
-
-            case SyntaxKind.MethodDeclaration:
-                return doWithContext(ContextFlags.NonTopLevel | ContextFlags.HasLexicalThis, visitMethodDeclaration, node as MethodDeclaration);
-
-            case SyntaxKind.FunctionDeclaration:
-                return doWithContext(ContextFlags.NonTopLevel | ContextFlags.HasLexicalThis, visitFunctionDeclaration, node as FunctionDeclaration);
-
-            case SyntaxKind.FunctionExpression:
-                return doWithContext(ContextFlags.NonTopLevel | ContextFlags.HasLexicalThis, visitFunctionExpression, node as FunctionExpression);
-
-            case SyntaxKind.ArrowFunction:
-                return doWithContext(ContextFlags.NonTopLevel, visitArrowFunction, node as ArrowFunction);
-
-            case SyntaxKind.PropertyAccessExpression:
-                if (capturedSuperProperties && isPropertyAccessExpression(node) && node.expression.kind === SyntaxKind.SuperKeyword) {
-                    capturedSuperProperties.add(node.name.escapedText);
-                }
-                return visitEachChild(node, visitor, context);
-
-            case SyntaxKind.ElementAccessExpression:
-                if (capturedSuperProperties && (node as ElementAccessExpression).expression.kind === SyntaxKind.SuperKeyword) {
-                    hasSuperElementAccess = true;
-                }
-                return visitEachChild(node, visitor, context);
-
-            case SyntaxKind.GetAccessor:
-                return doWithContext(ContextFlags.NonTopLevel | ContextFlags.HasLexicalThis, visitGetAccessorDeclaration, node as GetAccessorDeclaration);
-            case SyntaxKind.SetAccessor:
-                return doWithContext(ContextFlags.NonTopLevel | ContextFlags.HasLexicalThis, visitSetAccessorDeclaration, node as SetAccessorDeclaration);
-            case SyntaxKind.Constructor:
-                return doWithContext(ContextFlags.NonTopLevel | ContextFlags.HasLexicalThis, visitConstructorDeclaration, node as ConstructorDeclaration);
-            case SyntaxKind.ClassDeclaration:
-            case SyntaxKind.ClassExpression:
-                return doWithContext(ContextFlags.NonTopLevel | ContextFlags.HasLexicalThis, visitDefault, node);
-
-            default:
-                return visitEachChild(node, visitor, context);
-        }
-    }
-
-    function asyncBodyVisitor(node: Node): VisitResult<Node | undefined> {
-        if (isNodeWithPossibleHoistedDeclaration(node)) {
-            switch (node.kind) {
-                case SyntaxKind.VariableStatement:
-                    return visitVariableStatementInAsyncBody(node);
-                case SyntaxKind.ForStatement:
-                    return visitForStatementInAsyncBody(node);
-                case SyntaxKind.ForInStatement:
-                    return visitForInStatementInAsyncBody(node);
-                case SyntaxKind.ForOfStatement:
-                    return visitForOfStatementInAsyncBody(node);
-                case SyntaxKind.CatchClause:
-                    return visitCatchClauseInAsyncBody(node);
-                case SyntaxKind.Block:
-                case SyntaxKind.SwitchStatement:
-                case SyntaxKind.CaseBlock:
-                case SyntaxKind.CaseClause:
-                case SyntaxKind.DefaultClause:
-                case SyntaxKind.TryStatement:
-                case SyntaxKind.DoStatement:
-                case SyntaxKind.WhileStatement:
-                case SyntaxKind.IfStatement:
-                case SyntaxKind.WithStatement:
-                case SyntaxKind.LabeledStatement:
-                    return visitEachChild(node, asyncBodyVisitor, context);
-                default:
-                    return Debug.assertNever(node, "Unhandled node.");
-            }
-        }
-        return visitor(node);
-    }
-
-    function visitCatchClauseInAsyncBody(node: CatchClause) {
-        const catchClauseNames = new Set<__String>();
-        recordDeclarationName(node.variableDeclaration!, catchClauseNames); // TODO: GH#18217
-
-        // names declared in a catch variable are block scoped
-        let catchClauseUnshadowedNames: Set<__String> | undefined;
-        catchClauseNames.forEach((_, escapedName) => {
-            if (enclosingFunctionParameterNames.has(escapedName)) {
-                if (!catchClauseUnshadowedNames) {
-                    catchClauseUnshadowedNames = new Set(enclosingFunctionParameterNames);
-                }
-                catchClauseUnshadowedNames.delete(escapedName);
-            }
-        });
-
-        if (catchClauseUnshadowedNames) {
-            const savedEnclosingFunctionParameterNames = enclosingFunctionParameterNames;
-            enclosingFunctionParameterNames = catchClauseUnshadowedNames;
-            const result = visitEachChild(node, asyncBodyVisitor, context);
-            enclosingFunctionParameterNames = savedEnclosingFunctionParameterNames;
-            return result;
-        }
-        else {
-            return visitEachChild(node, asyncBodyVisitor, context);
-        }
-    }
-
-    function visitVariableStatementInAsyncBody(node: VariableStatement) {
-        if (isVariableDeclarationListWithCollidingName(node.declarationList)) {
-            const expression = visitVariableDeclarationListWithCollidingNames(node.declarationList, /*hasReceiver*/ false);
-            return expression ? factory.createExpressionStatement(expression) : undefined;
-        }
-        return visitEachChild(node, visitor, context);
-    }
-
-    function visitForInStatementInAsyncBody(node: ForInStatement) {
-        return factory.updateForInStatement(
-            node,
-            isVariableDeclarationListWithCollidingName(node.initializer)
-                ? visitVariableDeclarationListWithCollidingNames(node.initializer, /*hasReceiver*/ true)!
-                : Debug.checkDefined(visitNode(node.initializer, visitor, isForInitializer)),
-                Debug.checkDefined(visitNode(node.expression, visitor, isExpression)),
-            visitIterationBody(node.statement, asyncBodyVisitor, context)
-        );
-    }
-
-    function visitForOfStatementInAsyncBody(node: ForOfStatement) {
-        return factory.updateForOfStatement(
-            node,
-            visitNode(node.awaitModifier, visitor, isAwaitKeyword),
-            isVariableDeclarationListWithCollidingName(node.initializer)
-                ? visitVariableDeclarationListWithCollidingNames(node.initializer, /*hasReceiver*/ true)!
-                : Debug.checkDefined(visitNode(node.initializer, visitor, isForInitializer)),
-            Debug.checkDefined(visitNode(node.expression, visitor, isExpression)),
-            visitIterationBody(node.statement, asyncBodyVisitor, context)
-        );
-    }
-
-    function visitForStatementInAsyncBody(node: ForStatement) {
-        const initializer = node.initializer!; // TODO: GH#18217
-        return factory.updateForStatement(
-            node,
-            isVariableDeclarationListWithCollidingName(initializer)
-                ? visitVariableDeclarationListWithCollidingNames(initializer, /*hasReceiver*/ false)
-                : visitNode(node.initializer, visitor, isForInitializer),
-            visitNode(node.condition, visitor, isExpression),
-            visitNode(node.incrementor, visitor, isExpression),
-            visitIterationBody(node.statement, asyncBodyVisitor, context)
-        );
-    }
-
-    /**
-     * Visits an AwaitExpression node.
-     *
-     * This function will be called any time a ES2017 await expression is encountered.
-     *
-     * @param node The node to visit.
-     */
-    function visitAwaitExpression(node: AwaitExpression): Expression {
-        // do not downlevel a top-level await as it is module syntax...
-        if (inTopLevelContext()) {
-            return visitEachChild(node, visitor, context);
-        }
-        return setOriginalNode(
-            setTextRange(
-                factory.createYieldExpression(
-                    /*asteriskToken*/ undefined,
-                    visitNode(node.expression, visitor, isExpression)
-                ),
-                node
-            ),
-            node
-        );
-    }
-
-    function visitConstructorDeclaration(node: ConstructorDeclaration) {
-        return factory.updateConstructorDeclaration(
-            node,
-            visitNodes(node.modifiers, visitor, isModifier),
-            visitParameterList(node.parameters, visitor, context),
-            transformMethodBody(node)
-        );
-    }
-
-    /**
-     * Visits a MethodDeclaration node.
-     *
-     * This function will be called when one of the following conditions are met:
-     * - The node is marked as async
-     *
-     * @param node The node to visit.
-     */
-    function visitMethodDeclaration(node: MethodDeclaration) {
-        return factory.updateMethodDeclaration(
-            node,
-            visitNodes(node.modifiers, visitor, isModifierLike),
-            node.asteriskToken,
-            node.name,
-            /*questionToken*/ undefined,
-            /*typeParameters*/ undefined,
-            visitParameterList(node.parameters, visitor, context),
-            /*type*/ undefined,
-            getFunctionFlags(node) & FunctionFlags.Async
-                ? transformAsyncFunctionBody(node)
-                : transformMethodBody(node)
-        );
-    }
-
-    function visitGetAccessorDeclaration(node: GetAccessorDeclaration) {
-        return factory.updateGetAccessorDeclaration(
-            node,
-            visitNodes(node.modifiers, visitor, isModifierLike),
-            node.name,
-            visitParameterList(node.parameters, visitor, context),
-            /*type*/ undefined,
-            transformMethodBody(node)
-        );
-    }
-
-    function visitSetAccessorDeclaration(node: SetAccessorDeclaration) {
-        return factory.updateSetAccessorDeclaration(
-            node,
-            visitNodes(node.modifiers, visitor, isModifierLike),
-            node.name,
-            visitParameterList(node.parameters, visitor, context),
-            transformMethodBody(node)
-        );
-    }
-
-    /**
-     * Visits a FunctionDeclaration node.
-     *
-     * This function will be called when one of the following conditions are met:
-     * - The node is marked async
-     *
-     * @param node The node to visit.
-     */
-    function visitFunctionDeclaration(node: FunctionDeclaration): VisitResult<Statement> {
-        return factory.updateFunctionDeclaration(
-            node,
-            visitNodes(node.modifiers, visitor, isModifierLike),
-            node.asteriskToken,
-            node.name,
-            /*typeParameters*/ undefined,
-            visitParameterList(node.parameters, visitor, context),
-            /*type*/ undefined,
-            getFunctionFlags(node) & FunctionFlags.Async
-                ? transformAsyncFunctionBody(node)
-                : visitFunctionBody(node.body, visitor, context)
-        );
-    }
-
-    /**
-     * Visits a FunctionExpression node.
-     *
-     * This function will be called when one of the following conditions are met:
-     * - The node is marked async
-     *
-     * @param node The node to visit.
-     */
-    function visitFunctionExpression(node: FunctionExpression): Expression {
-        return factory.updateFunctionExpression(
-            node,
-            visitNodes(node.modifiers, visitor, isModifier),
-            node.asteriskToken,
-            node.name,
-            /*typeParameters*/ undefined,
-            visitParameterList(node.parameters, visitor, context),
-            /*type*/ undefined,
-            getFunctionFlags(node) & FunctionFlags.Async
-                ? transformAsyncFunctionBody(node)
-                : visitFunctionBody(node.body, visitor, context)
-        );
-    }
-
-    /**
-     * Visits an ArrowFunction.
-     *
-     * This function will be called when one of the following conditions are met:
-     * - The node is marked async
-     *
-     * @param node The node to visit.
-     */
-    function visitArrowFunction(node: ArrowFunction) {
-        return factory.updateArrowFunction(
-            node,
-            visitNodes(node.modifiers, visitor, isModifier),
-            /*typeParameters*/ undefined,
-            visitParameterList(node.parameters, visitor, context),
-            /*type*/ undefined,
-            node.equalsGreaterThanToken,
-            getFunctionFlags(node) & FunctionFlags.Async
-                ? transformAsyncFunctionBody(node)
-                : visitFunctionBody(node.body, visitor, context),
-        );
-    }
-
-    function recordDeclarationName({ name }: ParameterDeclaration | VariableDeclaration | BindingElement, names: Set<__String>) {
-        if (isIdentifier(name)) {
-            names.add(name.escapedText);
-        }
-        else {
-            for (const element of name.elements) {
-                if (!isOmittedExpression(element)) {
-                    recordDeclarationName(element, names);
-                }
-            }
-        }
-    }
-
-    function isVariableDeclarationListWithCollidingName(node: ForInitializer): node is VariableDeclarationList {
-        return !!node
-            && isVariableDeclarationList(node)
-            && !(node.flags & NodeFlags.BlockScoped)
-            && node.declarations.some(collidesWithParameterName);
-    }
-
-    function visitVariableDeclarationListWithCollidingNames(node: VariableDeclarationList, hasReceiver: boolean) {
-        hoistVariableDeclarationList(node);
-
-        const variables = getInitializedVariables(node);
-        if (variables.length === 0) {
-            if (hasReceiver) {
-                return visitNode(factory.converters.convertToAssignmentElementTarget(node.declarations[0].name), visitor, isExpression);
-            }
-            return undefined;
-        }
-
-        return factory.inlineExpressions(map(variables, transformInitializedVariable));
-    }
-
-    function hoistVariableDeclarationList(node: VariableDeclarationList) {
-        forEach(node.declarations, hoistVariable);
-    }
-
-    function hoistVariable({ name }: VariableDeclaration | BindingElement) {
-        if (isIdentifier(name)) {
-            hoistVariableDeclaration(name);
-        }
-        else {
-            for (const element of name.elements) {
-                if (!isOmittedExpression(element)) {
-                    hoistVariable(element);
-                }
-            }
-        }
-    }
-
-    function transformInitializedVariable(node: VariableDeclaration) {
-        const converted = setSourceMapRange(
-            factory.createAssignment(
-                factory.converters.convertToAssignmentElementTarget(node.name),
-                node.initializer!
-            ),
-            node
-        );
-        return Debug.checkDefined(visitNode(converted, visitor, isExpression));
-    }
-
-    function collidesWithParameterName({ name }: VariableDeclaration | BindingElement): boolean {
-        if (isIdentifier(name)) {
-            return enclosingFunctionParameterNames.has(name.escapedText);
-        }
-        else {
-            for (const element of name.elements) {
-                if (!isOmittedExpression(element) && collidesWithParameterName(element)) {
-                    return true;
-                }
-            }
-        }
-        return false;
-    }
-
-    function transformMethodBody(node: MethodDeclaration | AccessorDeclaration | ConstructorDeclaration): FunctionBody | undefined {
-        Debug.assertIsDefined(node.body);
-
-        const savedCapturedSuperProperties = capturedSuperProperties;
-        const savedHasSuperElementAccess = hasSuperElementAccess;
-        capturedSuperProperties = new Set();
-        hasSuperElementAccess = false;
-
-        let updated = visitFunctionBody(node.body, visitor, context);
-
-        // Minor optimization, emit `_super` helper to capture `super` access in an arrow.
-        // This step isn't needed if we eventually transform this to ES5.
-        const originalMethod = getOriginalNode(node, isFunctionLikeDeclaration);
-        const emitSuperHelpers = languageVersion >= ScriptTarget.ES2015 &&
-            resolver.getNodeCheckFlags(node) & (NodeCheckFlags.MethodWithSuperPropertyAssignmentInAsync | NodeCheckFlags.MethodWithSuperPropertyAccessInAsync) &&
-            (getFunctionFlags(originalMethod) & FunctionFlags.AsyncGenerator) !== FunctionFlags.AsyncGenerator;
-
-        if (emitSuperHelpers) {
-            enableSubstitutionForAsyncMethodsWithSuper();
-            if (capturedSuperProperties.size) {
-                const variableStatement = createSuperAccessVariableStatement(factory, resolver, node, capturedSuperProperties);
-                substitutedSuperAccessors[getNodeId(variableStatement)] = true;
-
-                const statements = updated.statements.slice();
-                insertStatementsAfterStandardPrologue(statements, [variableStatement]);
-                updated = factory.updateBlock(updated, statements);
-            }
-
-            if (hasSuperElementAccess) {
-                // Emit helpers for super element access expressions (`super[x]`).
-                if (resolver.getNodeCheckFlags(node) & NodeCheckFlags.MethodWithSuperPropertyAssignmentInAsync) {
-                    addEmitHelper(updated, advancedAsyncSuperHelper);
-                }
-                else if (resolver.getNodeCheckFlags(node) & NodeCheckFlags.MethodWithSuperPropertyAccessInAsync) {
-                    addEmitHelper(updated, asyncSuperHelper);
-                }
-            }
-        }
-
-        capturedSuperProperties = savedCapturedSuperProperties;
-        hasSuperElementAccess = savedHasSuperElementAccess;
-        return updated;
-    }
-
-    function transformAsyncFunctionBody(node: MethodDeclaration | AccessorDeclaration | FunctionDeclaration | FunctionExpression): FunctionBody;
-    function transformAsyncFunctionBody(node: ArrowFunction): ConciseBody;
-    function transformAsyncFunctionBody(node: FunctionLikeDeclaration): ConciseBody {
-        resumeLexicalEnvironment();
-
-        const original = getOriginalNode(node, isFunctionLike);
-        const nodeType = original.type;
-        const promiseConstructor = languageVersion < ScriptTarget.ES2015 ? getPromiseConstructor(nodeType) : undefined;
-        const isArrowFunction = node.kind === SyntaxKind.ArrowFunction;
-        const hasLexicalArguments = (resolver.getNodeCheckFlags(node) & NodeCheckFlags.CaptureArguments) !== 0;
-
-        // An async function is emit as an outer function that calls an inner
-        // generator function. To preserve lexical bindings, we pass the current
-        // `this` and `arguments` objects to `__awaiter`. The generator function
-        // passed to `__awaiter` is executed inside of the callback to the
-        // promise constructor.
-
-        const savedEnclosingFunctionParameterNames = enclosingFunctionParameterNames;
-        enclosingFunctionParameterNames = new Set();
-        for (const parameter of node.parameters) {
-            recordDeclarationName(parameter, enclosingFunctionParameterNames);
-        }
-
-        const savedCapturedSuperProperties = capturedSuperProperties;
-        const savedHasSuperElementAccess = hasSuperElementAccess;
-        if (!isArrowFunction) {
-            capturedSuperProperties = new Set();
-            hasSuperElementAccess = false;
-        }
-
-        let result: ConciseBody;
-        if (!isArrowFunction) {
-            const statements: Statement[] = [];
-            const statementOffset = factory.copyPrologue((node.body as Block).statements, statements, /*ensureUseStrict*/ false, visitor);
-            statements.push(
-                factory.createReturnStatement(
-                    emitHelpers().createAwaiterHelper(
-                        inHasLexicalThisContext(),
-                        hasLexicalArguments,
-                        promiseConstructor,
-                        transformAsyncFunctionBodyWorker(node.body as Block, statementOffset)
-                    )
-                )
-            );
-
-            insertStatementsAfterStandardPrologue(statements, endLexicalEnvironment());
-
-            // Minor optimization, emit `_super` helper to capture `super` access in an arrow.
-            // This step isn't needed if we eventually transform this to ES5.
-            const emitSuperHelpers = languageVersion >= ScriptTarget.ES2015 && resolver.getNodeCheckFlags(node) & (NodeCheckFlags.MethodWithSuperPropertyAssignmentInAsync | NodeCheckFlags.MethodWithSuperPropertyAccessInAsync);
-
-            if (emitSuperHelpers) {
-                enableSubstitutionForAsyncMethodsWithSuper();
-                if (capturedSuperProperties.size) {
-                    const variableStatement = createSuperAccessVariableStatement(factory, resolver, node, capturedSuperProperties);
-                    substitutedSuperAccessors[getNodeId(variableStatement)] = true;
-                    insertStatementsAfterStandardPrologue(statements, [variableStatement]);
-                }
-            }
-
-            const block = factory.createBlock(statements, /*multiLine*/ true);
-            setTextRange(block, node.body);
-
-            if (emitSuperHelpers && hasSuperElementAccess) {
-                // Emit helpers for super element access expressions (`super[x]`).
-                if (resolver.getNodeCheckFlags(node) & NodeCheckFlags.MethodWithSuperPropertyAssignmentInAsync) {
-                    addEmitHelper(block, advancedAsyncSuperHelper);
-                }
-                else if (resolver.getNodeCheckFlags(node) & NodeCheckFlags.MethodWithSuperPropertyAccessInAsync) {
-                    addEmitHelper(block, asyncSuperHelper);
-                }
-            }
-
-            result = block;
-        }
-        else {
-            const expression = emitHelpers().createAwaiterHelper(
-                inHasLexicalThisContext(),
-                hasLexicalArguments,
-                promiseConstructor,
-                transformAsyncFunctionBodyWorker(node.body)
-            );
-
-            const declarations = endLexicalEnvironment();
-            if (some(declarations)) {
-                const block = factory.converters.convertToFunctionBlock(expression);
-                result = factory.updateBlock(block, setTextRange(factory.createNodeArray(concatenate(declarations, block.statements)), block.statements));
-            }
-            else {
-                result = expression;
-            }
-        }
-
-        enclosingFunctionParameterNames = savedEnclosingFunctionParameterNames;
-        if (!isArrowFunction) {
-            capturedSuperProperties = savedCapturedSuperProperties;
-            hasSuperElementAccess = savedHasSuperElementAccess;
-        }
-        return result;
-    }
-
-    function transformAsyncFunctionBodyWorker(body: ConciseBody, start?: number) {
-        if (isBlock(body)) {
-            return factory.updateBlock(body, visitNodes(body.statements, asyncBodyVisitor, isStatement, start));
-        }
-        else {
-            return factory.converters.convertToFunctionBlock(Debug.checkDefined(visitNode(body, asyncBodyVisitor, isConciseBody)));
-        }
-    }
-
-    function getPromiseConstructor(type: TypeNode | undefined) {
-        const typeName = type && getEntityNameFromTypeNode(type);
-        if (typeName && isEntityName(typeName)) {
-            const serializationKind = resolver.getTypeReferenceSerializationKind(typeName);
-            if (serializationKind === TypeReferenceSerializationKind.TypeWithConstructSignatureAndValue
-                || serializationKind === TypeReferenceSerializationKind.Unknown) {
-                return typeName;
-            }
-        }
-
-        return undefined;
-    }
-
-    function enableSubstitutionForAsyncMethodsWithSuper() {
-        if ((enabledSubstitutions & ES2017SubstitutionFlags.AsyncMethodsWithSuper) === 0) {
-            enabledSubstitutions |= ES2017SubstitutionFlags.AsyncMethodsWithSuper;
-
-            // We need to enable substitutions for call, property access, and element access
-            // if we need to rewrite super calls.
-            context.enableSubstitution(SyntaxKind.CallExpression);
-            context.enableSubstitution(SyntaxKind.PropertyAccessExpression);
-            context.enableSubstitution(SyntaxKind.ElementAccessExpression);
-
-            // We need to be notified when entering and exiting declarations that bind super.
-            context.enableEmitNotification(SyntaxKind.ClassDeclaration);
-            context.enableEmitNotification(SyntaxKind.MethodDeclaration);
-            context.enableEmitNotification(SyntaxKind.GetAccessor);
-            context.enableEmitNotification(SyntaxKind.SetAccessor);
-            context.enableEmitNotification(SyntaxKind.Constructor);
-            // We need to be notified when entering the generated accessor arrow functions.
-            context.enableEmitNotification(SyntaxKind.VariableStatement);
-        }
-    }
-
-    /**
-     * Hook for node emit.
-     *
-     * @param hint A hint as to the intended usage of the node.
-     * @param node The node to emit.
-     * @param emit A callback used to emit the node in the printer.
-     */
-    function onEmitNode(hint: EmitHint, node: Node, emitCallback: (hint: EmitHint, node: Node) => void): void {
-        // If we need to support substitutions for `super` in an async method,
-        // we should track it here.
-        if (enabledSubstitutions & ES2017SubstitutionFlags.AsyncMethodsWithSuper && isSuperContainer(node)) {
-            const superContainerFlags = resolver.getNodeCheckFlags(node) & (NodeCheckFlags.MethodWithSuperPropertyAccessInAsync | NodeCheckFlags.MethodWithSuperPropertyAssignmentInAsync);
-            if (superContainerFlags !== enclosingSuperContainerFlags) {
-                const savedEnclosingSuperContainerFlags = enclosingSuperContainerFlags;
-                enclosingSuperContainerFlags = superContainerFlags;
-                previousOnEmitNode(hint, node, emitCallback);
-                enclosingSuperContainerFlags = savedEnclosingSuperContainerFlags;
-                return;
-            }
-        }
-        // Disable substitution in the generated super accessor itself.
-        else if (enabledSubstitutions && substitutedSuperAccessors[getNodeId(node)]) {
-            const savedEnclosingSuperContainerFlags = enclosingSuperContainerFlags;
-            enclosingSuperContainerFlags = 0;
-            previousOnEmitNode(hint, node, emitCallback);
-            enclosingSuperContainerFlags = savedEnclosingSuperContainerFlags;
-            return;
-        }
-        previousOnEmitNode(hint, node, emitCallback);
-    }
-
-    /**
-     * Hooks node substitutions.
-     *
-     * @param hint A hint as to the intended usage of the node.
-     * @param node The node to substitute.
-     */
-    function onSubstituteNode(hint: EmitHint, node: Node) {
-        node = previousOnSubstituteNode(hint, node);
-        if (hint === EmitHint.Expression && enclosingSuperContainerFlags) {
-            return substituteExpression(node as Expression);
-        }
-
-        return node;
-    }
-
-    function substituteExpression(node: Expression) {
-        switch (node.kind) {
-            case SyntaxKind.PropertyAccessExpression:
-                return substitutePropertyAccessExpression(node as PropertyAccessExpression);
-            case SyntaxKind.ElementAccessExpression:
-                return substituteElementAccessExpression(node as ElementAccessExpression);
-            case SyntaxKind.CallExpression:
-                return substituteCallExpression(node as CallExpression);
-        }
-        return node;
-    }
-
-    function substitutePropertyAccessExpression(node: PropertyAccessExpression) {
-        if (node.expression.kind === SyntaxKind.SuperKeyword) {
-            return setTextRange(
-                factory.createPropertyAccessExpression(
-                    factory.createUniqueName("_super", GeneratedIdentifierFlags.Optimistic | GeneratedIdentifierFlags.FileLevel),
-                    node.name),
-                node
-            );
-        }
-        return node;
-    }
-
-    function substituteElementAccessExpression(node: ElementAccessExpression) {
-        if (node.expression.kind === SyntaxKind.SuperKeyword) {
-            return createSuperElementAccessInAsyncMethod(
-                node.argumentExpression,
-                node
-            );
-        }
-        return node;
-    }
-
-    function substituteCallExpression(node: CallExpression): Expression {
-        const expression = node.expression;
-        if (isSuperProperty(expression)) {
-            const argumentExpression = isPropertyAccessExpression(expression)
-                ? substitutePropertyAccessExpression(expression)
-                : substituteElementAccessExpression(expression);
-            return factory.createCallExpression(
-                factory.createPropertyAccessExpression(argumentExpression, "call"),
-                /*typeArguments*/ undefined,
-                [
-                    factory.createThis(),
-                    ...node.arguments
-                ]
-            );
-        }
-        return node;
-    }
-
-    function isSuperContainer(node: Node): node is SuperContainer {
-        const kind = node.kind;
-        return kind === SyntaxKind.ClassDeclaration
-            || kind === SyntaxKind.Constructor
-            || kind === SyntaxKind.MethodDeclaration
-            || kind === SyntaxKind.GetAccessor
-            || kind === SyntaxKind.SetAccessor;
-    }
-
-    function createSuperElementAccessInAsyncMethod(argumentExpression: Expression, location: TextRange): LeftHandSideExpression {
-        if (enclosingSuperContainerFlags & NodeCheckFlags.MethodWithSuperPropertyAssignmentInAsync) {
-            return setTextRange(
-                factory.createPropertyAccessExpression(
-                    factory.createCallExpression(
-                        factory.createUniqueName("_superIndex", GeneratedIdentifierFlags.Optimistic | GeneratedIdentifierFlags.FileLevel),
-                        /*typeArguments*/ undefined,
-                        [argumentExpression]
-                    ),
-                    "value"
-                ),
-                location
-            );
-        }
-        else {
-            return setTextRange(
-                factory.createCallExpression(
-                    factory.createUniqueName("_superIndex", GeneratedIdentifierFlags.Optimistic | GeneratedIdentifierFlags.FileLevel),
-                    /*typeArguments*/ undefined,
-                    [argumentExpression]
-                ),
-                location
-            );
-        }
-    }
-}
-
-/**
- * Creates a variable named `_super` with accessor properties for the given property names.
- *
- * @internal
- */
-export function createSuperAccessVariableStatement(factory: NodeFactory, resolver: EmitResolver, node: FunctionLikeDeclaration, names: Set<__String>) {
-    // Create a variable declaration with a getter/setter (if binding) definition for each name:
-    //   const _super = Object.create(null, { x: { get: () => super.x, set: (v) => super.x = v }, ... });
-    const hasBinding = (resolver.getNodeCheckFlags(node) & NodeCheckFlags.MethodWithSuperPropertyAssignmentInAsync) !== 0;
-    const accessors: PropertyAssignment[] = [];
-    names.forEach((_, key) => {
-        const name = unescapeLeadingUnderscores(key);
-        const getterAndSetter: PropertyAssignment[] = [];
-        getterAndSetter.push(factory.createPropertyAssignment(
-            "get",
-            factory.createArrowFunction(
-                /* modifiers */ undefined,
-                /* typeParameters */ undefined,
-                /* parameters */[],
-                /* type */ undefined,
-                /* equalsGreaterThanToken */ undefined,
-                setEmitFlags(
-                    factory.createPropertyAccessExpression(
-                        setEmitFlags(
-                            factory.createSuper(),
-                            EmitFlags.NoSubstitution
-                        ),
-                        name
-                    ),
-                    EmitFlags.NoSubstitution
-                )
-            )
-        ));
-        if (hasBinding) {
-            getterAndSetter.push(
-                factory.createPropertyAssignment(
-                    "set",
-                    factory.createArrowFunction(
-                        /* modifiers */ undefined,
-                        /* typeParameters */ undefined,
-                        /* parameters */[
-                            factory.createParameterDeclaration(
-                                /* modifiers */ undefined,
-                                /* dotDotDotToken */ undefined,
-                                "v",
-                                /* questionToken */ undefined,
-                                /* type */ undefined,
-                                /* initializer */ undefined
-                            )
-                        ],
-                        /* type */ undefined,
-                        /* equalsGreaterThanToken */ undefined,
-                        factory.createAssignment(
-                            setEmitFlags(
-                                factory.createPropertyAccessExpression(
-                                    setEmitFlags(
-                                        factory.createSuper(),
-                                        EmitFlags.NoSubstitution
-                                    ),
-                                    name
-                                ),
-                                EmitFlags.NoSubstitution
-                            ),
-                            factory.createIdentifier("v")
-                        )
-                    )
-                )
-            );
-        }
-        accessors.push(
-            factory.createPropertyAssignment(
-                name,
-                factory.createObjectLiteralExpression(getterAndSetter),
-            )
-        );
-    });
-    return factory.createVariableStatement(
-        /* modifiers */ undefined,
-        factory.createVariableDeclarationList(
-            [
-                factory.createVariableDeclaration(
-                    factory.createUniqueName("_super", GeneratedIdentifierFlags.Optimistic | GeneratedIdentifierFlags.FileLevel),
-                    /*exclamationToken*/ undefined,
-                    /* type */ undefined,
-                    factory.createCallExpression(
-                        factory.createPropertyAccessExpression(
-                            factory.createIdentifier("Object"),
-                            "create"
-                        ),
-                        /* typeArguments */ undefined,
-                        [
-                            factory.createNull(),
-                            factory.createObjectLiteralExpression(accessors, /* multiline */ true)
-                        ]
-                    )
-                )
-            ],
-            NodeFlags.Const));
-}
+import { getNodeId } from "../checkerUtilities";
+import {
+    concatenate,
+    forEach,
+    map,
+    some,
+} from "../core";
+import { Debug } from "../debug";
+import {
+    advancedAsyncSuperHelper,
+    asyncSuperHelper,
+} from "../factory/emitHelpers";
+import {
+    addEmitHelper,
+    addEmitHelpers,
+    setEmitFlags,
+    setSourceMapRange,
+} from "../factory/emitNode";
+import {
+    isAwaitKeyword,
+    isBlock,
+    isIdentifier,
+    isOmittedExpression,
+    isPropertyAccessExpression,
+    isVariableDeclarationList,
+} from "../factory/nodeTests";
+import {
+    setOriginalNode,
+    setTextRange,
+} from "../factory/utilitiesPublic";
+import {
+    __String,
+    AccessorDeclaration,
+    ArrowFunction,
+    AwaitExpression,
+    BindingElement,
+    Block,
+    Bundle,
+    CallExpression,
+    CatchClause,
+    ClassDeclaration,
+    ConciseBody,
+    ConstructorDeclaration,
+    ElementAccessExpression,
+    EmitFlags,
+    EmitHint,
+    EmitResolver,
+    Expression,
+    ForInitializer,
+    ForInStatement,
+    ForOfStatement,
+    ForStatement,
+    FunctionBody,
+    FunctionDeclaration,
+    FunctionExpression,
+    FunctionLikeDeclaration,
+    GeneratedIdentifierFlags,
+    GetAccessorDeclaration,
+    LeftHandSideExpression,
+    MethodDeclaration,
+    Node,
+    NodeCheckFlags,
+    NodeFactory,
+    NodeFlags,
+    ParameterDeclaration,
+    PropertyAccessExpression,
+    PropertyAssignment,
+    ScriptTarget,
+    SetAccessorDeclaration,
+    SourceFile,
+    Statement,
+    SyntaxKind,
+    TextRange,
+    TransformationContext,
+    TransformFlags,
+    TypeNode,
+    TypeReferenceSerializationKind,
+    VariableDeclaration,
+    VariableDeclarationList,
+    VariableStatement,
+    VisitResult,
+} from "../types";
+import {
+    FunctionFlags,
+    getEmitScriptTarget,
+    getEntityNameFromTypeNode,
+    getFunctionFlags,
+    getInitializedVariables,
+    insertStatementsAfterStandardPrologue,
+    isNodeWithPossibleHoistedDeclaration,
+    isSuperProperty,
+} from "../utilities";
+import {
+    getOriginalNode,
+    isConciseBody,
+    isEntityName,
+    isExpression,
+    isForInitializer,
+    isFunctionLike,
+    isFunctionLikeDeclaration,
+    isModifier,
+    isModifierLike,
+    isStatement,
+    unescapeLeadingUnderscores,
+} from "../utilitiesPublic";
+import {
+    visitEachChild,
+    visitFunctionBody,
+    visitIterationBody,
+    visitNode,
+    visitNodes,
+    visitParameterList,
+} from "../visitorPublic";
+import { chainBundle, isEffectiveStrictModeSourceFile } from "./utilities";
+
+type SuperContainer = ClassDeclaration | MethodDeclaration | GetAccessorDeclaration | SetAccessorDeclaration | ConstructorDeclaration;
+
+const enum ES2017SubstitutionFlags {
+    /** Enables substitutions for async methods with `super` calls. */
+    AsyncMethodsWithSuper = 1 << 0
+}
+
+const enum ContextFlags {
+    None = 0,
+    NonTopLevel = 1 << 0,
+    HasLexicalThis = 1 << 1
+}
+
+/** @internal */
+export function transformES2017(context: TransformationContext): (x: SourceFile | Bundle) => SourceFile | Bundle {
+    const {
+        factory,
+        getEmitHelperFactory: emitHelpers,
+        resumeLexicalEnvironment,
+        endLexicalEnvironment,
+        hoistVariableDeclaration
+    } = context;
+
+    const resolver = context.getEmitResolver();
+    const compilerOptions = context.getCompilerOptions();
+    const languageVersion = getEmitScriptTarget(compilerOptions);
+
+    /**
+     * Keeps track of whether expression substitution has been enabled for specific edge cases.
+     * They are persisted between each SourceFile transformation and should not be reset.
+     */
+    let enabledSubstitutions: ES2017SubstitutionFlags;
+
+    /**
+     * This keeps track of containers where `super` is valid, for use with
+     * just-in-time substitution for `super` expressions inside of async methods.
+     */
+    let enclosingSuperContainerFlags: NodeCheckFlags = 0;
+
+    let enclosingFunctionParameterNames: Set<__String>;
+
+    /**
+     * Keeps track of property names accessed on super (`super.x`) within async functions.
+     */
+    let capturedSuperProperties: Set<__String>;
+    /** Whether the async function contains an element access on super (`super[x]`). */
+    let hasSuperElementAccess: boolean;
+    /** A set of node IDs for generated super accessors (variable statements). */
+    const substitutedSuperAccessors: boolean[] = [];
+
+    let contextFlags = ContextFlags.None;
+
+    // Save the previous transformation hooks.
+    const previousOnEmitNode = context.onEmitNode;
+    const previousOnSubstituteNode = context.onSubstituteNode;
+
+    // Set new transformation hooks.
+    context.onEmitNode = onEmitNode;
+    context.onSubstituteNode = onSubstituteNode;
+
+    return chainBundle(context, transformSourceFile);
+
+    function transformSourceFile(node: SourceFile) {
+        if (node.isDeclarationFile) {
+            return node;
+        }
+
+        setContextFlag(ContextFlags.NonTopLevel, false);
+        setContextFlag(ContextFlags.HasLexicalThis, !isEffectiveStrictModeSourceFile(node, compilerOptions));
+        const visited = visitEachChild(node, visitor, context);
+        addEmitHelpers(visited, context.readEmitHelpers());
+        return visited;
+    }
+
+    function setContextFlag(flag: ContextFlags, val: boolean) {
+        contextFlags = val ? contextFlags | flag : contextFlags & ~flag;
+    }
+
+    function inContext(flags: ContextFlags) {
+        return (contextFlags & flags) !== 0;
+    }
+
+    function inTopLevelContext() {
+        return !inContext(ContextFlags.NonTopLevel);
+    }
+
+    function inHasLexicalThisContext() {
+        return inContext(ContextFlags.HasLexicalThis);
+    }
+
+    function doWithContext<T, U>(flags: ContextFlags, cb: (value: T) => U, value: T) {
+        const contextFlagsToSet = flags & ~contextFlags;
+        if (contextFlagsToSet) {
+            setContextFlag(contextFlagsToSet, /*val*/ true);
+            const result = cb(value);
+            setContextFlag(contextFlagsToSet, /*val*/ false);
+            return result;
+        }
+        return cb(value);
+    }
+
+    function visitDefault(node: Node): VisitResult<Node> {
+        return visitEachChild(node, visitor, context);
+    }
+
+    function visitor(node: Node): VisitResult<Node | undefined> {
+        if ((node.transformFlags & TransformFlags.ContainsES2017) === 0) {
+            return node;
+        }
+        switch (node.kind) {
+            case SyntaxKind.AsyncKeyword:
+                // ES2017 async modifier should be elided for targets < ES2017
+                return undefined;
+
+            case SyntaxKind.AwaitExpression:
+                return visitAwaitExpression(node as AwaitExpression);
+
+            case SyntaxKind.MethodDeclaration:
+                return doWithContext(ContextFlags.NonTopLevel | ContextFlags.HasLexicalThis, visitMethodDeclaration, node as MethodDeclaration);
+
+            case SyntaxKind.FunctionDeclaration:
+                return doWithContext(ContextFlags.NonTopLevel | ContextFlags.HasLexicalThis, visitFunctionDeclaration, node as FunctionDeclaration);
+
+            case SyntaxKind.FunctionExpression:
+                return doWithContext(ContextFlags.NonTopLevel | ContextFlags.HasLexicalThis, visitFunctionExpression, node as FunctionExpression);
+
+            case SyntaxKind.ArrowFunction:
+                return doWithContext(ContextFlags.NonTopLevel, visitArrowFunction, node as ArrowFunction);
+
+            case SyntaxKind.PropertyAccessExpression:
+                if (capturedSuperProperties && isPropertyAccessExpression(node) && node.expression.kind === SyntaxKind.SuperKeyword) {
+                    capturedSuperProperties.add(node.name.escapedText);
+                }
+                return visitEachChild(node, visitor, context);
+
+            case SyntaxKind.ElementAccessExpression:
+                if (capturedSuperProperties && (node as ElementAccessExpression).expression.kind === SyntaxKind.SuperKeyword) {
+                    hasSuperElementAccess = true;
+                }
+                return visitEachChild(node, visitor, context);
+
+            case SyntaxKind.GetAccessor:
+                return doWithContext(ContextFlags.NonTopLevel | ContextFlags.HasLexicalThis, visitGetAccessorDeclaration, node as GetAccessorDeclaration);
+            case SyntaxKind.SetAccessor:
+                return doWithContext(ContextFlags.NonTopLevel | ContextFlags.HasLexicalThis, visitSetAccessorDeclaration, node as SetAccessorDeclaration);
+            case SyntaxKind.Constructor:
+                return doWithContext(ContextFlags.NonTopLevel | ContextFlags.HasLexicalThis, visitConstructorDeclaration, node as ConstructorDeclaration);
+            case SyntaxKind.ClassDeclaration:
+            case SyntaxKind.ClassExpression:
+                return doWithContext(ContextFlags.NonTopLevel | ContextFlags.HasLexicalThis, visitDefault, node);
+
+            default:
+                return visitEachChild(node, visitor, context);
+        }
+    }
+
+    function asyncBodyVisitor(node: Node): VisitResult<Node | undefined> {
+        if (isNodeWithPossibleHoistedDeclaration(node)) {
+            switch (node.kind) {
+                case SyntaxKind.VariableStatement:
+                    return visitVariableStatementInAsyncBody(node);
+                case SyntaxKind.ForStatement:
+                    return visitForStatementInAsyncBody(node);
+                case SyntaxKind.ForInStatement:
+                    return visitForInStatementInAsyncBody(node);
+                case SyntaxKind.ForOfStatement:
+                    return visitForOfStatementInAsyncBody(node);
+                case SyntaxKind.CatchClause:
+                    return visitCatchClauseInAsyncBody(node);
+                case SyntaxKind.Block:
+                case SyntaxKind.SwitchStatement:
+                case SyntaxKind.CaseBlock:
+                case SyntaxKind.CaseClause:
+                case SyntaxKind.DefaultClause:
+                case SyntaxKind.TryStatement:
+                case SyntaxKind.DoStatement:
+                case SyntaxKind.WhileStatement:
+                case SyntaxKind.IfStatement:
+                case SyntaxKind.WithStatement:
+                case SyntaxKind.LabeledStatement:
+                    return visitEachChild(node, asyncBodyVisitor, context);
+                default:
+                    return Debug.assertNever(node, "Unhandled node.");
+            }
+        }
+        return visitor(node);
+    }
+
+    function visitCatchClauseInAsyncBody(node: CatchClause) {
+        const catchClauseNames = new Set<__String>();
+        recordDeclarationName(node.variableDeclaration!, catchClauseNames); // TODO: GH#18217
+
+        // names declared in a catch variable are block scoped
+        let catchClauseUnshadowedNames: Set<__String> | undefined;
+        catchClauseNames.forEach((_, escapedName) => {
+            if (enclosingFunctionParameterNames.has(escapedName)) {
+                if (!catchClauseUnshadowedNames) {
+                    catchClauseUnshadowedNames = new Set(enclosingFunctionParameterNames);
+                }
+                catchClauseUnshadowedNames.delete(escapedName);
+            }
+        });
+
+        if (catchClauseUnshadowedNames) {
+            const savedEnclosingFunctionParameterNames = enclosingFunctionParameterNames;
+            enclosingFunctionParameterNames = catchClauseUnshadowedNames;
+            const result = visitEachChild(node, asyncBodyVisitor, context);
+            enclosingFunctionParameterNames = savedEnclosingFunctionParameterNames;
+            return result;
+        }
+        else {
+            return visitEachChild(node, asyncBodyVisitor, context);
+        }
+    }
+
+    function visitVariableStatementInAsyncBody(node: VariableStatement) {
+        if (isVariableDeclarationListWithCollidingName(node.declarationList)) {
+            const expression = visitVariableDeclarationListWithCollidingNames(node.declarationList, /*hasReceiver*/ false);
+            return expression ? factory.createExpressionStatement(expression) : undefined;
+        }
+        return visitEachChild(node, visitor, context);
+    }
+
+    function visitForInStatementInAsyncBody(node: ForInStatement) {
+        return factory.updateForInStatement(
+            node,
+            isVariableDeclarationListWithCollidingName(node.initializer)
+                ? visitVariableDeclarationListWithCollidingNames(node.initializer, /*hasReceiver*/ true)!
+                : Debug.checkDefined(visitNode(node.initializer, visitor, isForInitializer)),
+                Debug.checkDefined(visitNode(node.expression, visitor, isExpression)),
+            visitIterationBody(node.statement, asyncBodyVisitor, context)
+        );
+    }
+
+    function visitForOfStatementInAsyncBody(node: ForOfStatement) {
+        return factory.updateForOfStatement(
+            node,
+            visitNode(node.awaitModifier, visitor, isAwaitKeyword),
+            isVariableDeclarationListWithCollidingName(node.initializer)
+                ? visitVariableDeclarationListWithCollidingNames(node.initializer, /*hasReceiver*/ true)!
+                : Debug.checkDefined(visitNode(node.initializer, visitor, isForInitializer)),
+            Debug.checkDefined(visitNode(node.expression, visitor, isExpression)),
+            visitIterationBody(node.statement, asyncBodyVisitor, context)
+        );
+    }
+
+    function visitForStatementInAsyncBody(node: ForStatement) {
+        const initializer = node.initializer!; // TODO: GH#18217
+        return factory.updateForStatement(
+            node,
+            isVariableDeclarationListWithCollidingName(initializer)
+                ? visitVariableDeclarationListWithCollidingNames(initializer, /*hasReceiver*/ false)
+                : visitNode(node.initializer, visitor, isForInitializer),
+            visitNode(node.condition, visitor, isExpression),
+            visitNode(node.incrementor, visitor, isExpression),
+            visitIterationBody(node.statement, asyncBodyVisitor, context)
+        );
+    }
+
+    /**
+     * Visits an AwaitExpression node.
+     *
+     * This function will be called any time a ES2017 await expression is encountered.
+     *
+     * @param node The node to visit.
+     */
+    function visitAwaitExpression(node: AwaitExpression): Expression {
+        // do not downlevel a top-level await as it is module syntax...
+        if (inTopLevelContext()) {
+            return visitEachChild(node, visitor, context);
+        }
+        return setOriginalNode(
+            setTextRange(
+                factory.createYieldExpression(
+                    /*asteriskToken*/ undefined,
+                    visitNode(node.expression, visitor, isExpression)
+                ),
+                node
+            ),
+            node
+        );
+    }
+
+    function visitConstructorDeclaration(node: ConstructorDeclaration) {
+        return factory.updateConstructorDeclaration(
+            node,
+            visitNodes(node.modifiers, visitor, isModifier),
+            visitParameterList(node.parameters, visitor, context),
+            transformMethodBody(node)
+        );
+    }
+
+    /**
+     * Visits a MethodDeclaration node.
+     *
+     * This function will be called when one of the following conditions are met:
+     * - The node is marked as async
+     *
+     * @param node The node to visit.
+     */
+    function visitMethodDeclaration(node: MethodDeclaration) {
+        return factory.updateMethodDeclaration(
+            node,
+            visitNodes(node.modifiers, visitor, isModifierLike),
+            node.asteriskToken,
+            node.name,
+            /*questionToken*/ undefined,
+            /*typeParameters*/ undefined,
+            visitParameterList(node.parameters, visitor, context),
+            /*type*/ undefined,
+            getFunctionFlags(node) & FunctionFlags.Async
+                ? transformAsyncFunctionBody(node)
+                : transformMethodBody(node)
+        );
+    }
+
+    function visitGetAccessorDeclaration(node: GetAccessorDeclaration) {
+        return factory.updateGetAccessorDeclaration(
+            node,
+            visitNodes(node.modifiers, visitor, isModifierLike),
+            node.name,
+            visitParameterList(node.parameters, visitor, context),
+            /*type*/ undefined,
+            transformMethodBody(node)
+        );
+    }
+
+    function visitSetAccessorDeclaration(node: SetAccessorDeclaration) {
+        return factory.updateSetAccessorDeclaration(
+            node,
+            visitNodes(node.modifiers, visitor, isModifierLike),
+            node.name,
+            visitParameterList(node.parameters, visitor, context),
+            transformMethodBody(node)
+        );
+    }
+
+    /**
+     * Visits a FunctionDeclaration node.
+     *
+     * This function will be called when one of the following conditions are met:
+     * - The node is marked async
+     *
+     * @param node The node to visit.
+     */
+    function visitFunctionDeclaration(node: FunctionDeclaration): VisitResult<Statement> {
+        return factory.updateFunctionDeclaration(
+            node,
+            visitNodes(node.modifiers, visitor, isModifierLike),
+            node.asteriskToken,
+            node.name,
+            /*typeParameters*/ undefined,
+            visitParameterList(node.parameters, visitor, context),
+            /*type*/ undefined,
+            getFunctionFlags(node) & FunctionFlags.Async
+                ? transformAsyncFunctionBody(node)
+                : visitFunctionBody(node.body, visitor, context)
+        );
+    }
+
+    /**
+     * Visits a FunctionExpression node.
+     *
+     * This function will be called when one of the following conditions are met:
+     * - The node is marked async
+     *
+     * @param node The node to visit.
+     */
+    function visitFunctionExpression(node: FunctionExpression): Expression {
+        return factory.updateFunctionExpression(
+            node,
+            visitNodes(node.modifiers, visitor, isModifier),
+            node.asteriskToken,
+            node.name,
+            /*typeParameters*/ undefined,
+            visitParameterList(node.parameters, visitor, context),
+            /*type*/ undefined,
+            getFunctionFlags(node) & FunctionFlags.Async
+                ? transformAsyncFunctionBody(node)
+                : visitFunctionBody(node.body, visitor, context)
+        );
+    }
+
+    /**
+     * Visits an ArrowFunction.
+     *
+     * This function will be called when one of the following conditions are met:
+     * - The node is marked async
+     *
+     * @param node The node to visit.
+     */
+    function visitArrowFunction(node: ArrowFunction) {
+        return factory.updateArrowFunction(
+            node,
+            visitNodes(node.modifiers, visitor, isModifier),
+            /*typeParameters*/ undefined,
+            visitParameterList(node.parameters, visitor, context),
+            /*type*/ undefined,
+            node.equalsGreaterThanToken,
+            getFunctionFlags(node) & FunctionFlags.Async
+                ? transformAsyncFunctionBody(node)
+                : visitFunctionBody(node.body, visitor, context),
+        );
+    }
+
+    function recordDeclarationName({ name }: ParameterDeclaration | VariableDeclaration | BindingElement, names: Set<__String>) {
+        if (isIdentifier(name)) {
+            names.add(name.escapedText);
+        }
+        else {
+            for (const element of name.elements) {
+                if (!isOmittedExpression(element)) {
+                    recordDeclarationName(element, names);
+                }
+            }
+        }
+    }
+
+    function isVariableDeclarationListWithCollidingName(node: ForInitializer): node is VariableDeclarationList {
+        return !!node
+            && isVariableDeclarationList(node)
+            && !(node.flags & NodeFlags.BlockScoped)
+            && node.declarations.some(collidesWithParameterName);
+    }
+
+    function visitVariableDeclarationListWithCollidingNames(node: VariableDeclarationList, hasReceiver: boolean) {
+        hoistVariableDeclarationList(node);
+
+        const variables = getInitializedVariables(node);
+        if (variables.length === 0) {
+            if (hasReceiver) {
+                return visitNode(factory.converters.convertToAssignmentElementTarget(node.declarations[0].name), visitor, isExpression);
+            }
+            return undefined;
+        }
+
+        return factory.inlineExpressions(map(variables, transformInitializedVariable));
+    }
+
+    function hoistVariableDeclarationList(node: VariableDeclarationList) {
+        forEach(node.declarations, hoistVariable);
+    }
+
+    function hoistVariable({ name }: VariableDeclaration | BindingElement) {
+        if (isIdentifier(name)) {
+            hoistVariableDeclaration(name);
+        }
+        else {
+            for (const element of name.elements) {
+                if (!isOmittedExpression(element)) {
+                    hoistVariable(element);
+                }
+            }
+        }
+    }
+
+    function transformInitializedVariable(node: VariableDeclaration) {
+        const converted = setSourceMapRange(
+            factory.createAssignment(
+                factory.converters.convertToAssignmentElementTarget(node.name),
+                node.initializer!
+            ),
+            node
+        );
+        return Debug.checkDefined(visitNode(converted, visitor, isExpression));
+    }
+
+    function collidesWithParameterName({ name }: VariableDeclaration | BindingElement): boolean {
+        if (isIdentifier(name)) {
+            return enclosingFunctionParameterNames.has(name.escapedText);
+        }
+        else {
+            for (const element of name.elements) {
+                if (!isOmittedExpression(element) && collidesWithParameterName(element)) {
+                    return true;
+                }
+            }
+        }
+        return false;
+    }
+
+    function transformMethodBody(node: MethodDeclaration | AccessorDeclaration | ConstructorDeclaration): FunctionBody | undefined {
+        Debug.assertIsDefined(node.body);
+
+        const savedCapturedSuperProperties = capturedSuperProperties;
+        const savedHasSuperElementAccess = hasSuperElementAccess;
+        capturedSuperProperties = new Set();
+        hasSuperElementAccess = false;
+
+        let updated = visitFunctionBody(node.body, visitor, context);
+
+        // Minor optimization, emit `_super` helper to capture `super` access in an arrow.
+        // This step isn't needed if we eventually transform this to ES5.
+        const originalMethod = getOriginalNode(node, isFunctionLikeDeclaration);
+        const emitSuperHelpers = languageVersion >= ScriptTarget.ES2015 &&
+            resolver.getNodeCheckFlags(node) & (NodeCheckFlags.MethodWithSuperPropertyAssignmentInAsync | NodeCheckFlags.MethodWithSuperPropertyAccessInAsync) &&
+            (getFunctionFlags(originalMethod) & FunctionFlags.AsyncGenerator) !== FunctionFlags.AsyncGenerator;
+
+        if (emitSuperHelpers) {
+            enableSubstitutionForAsyncMethodsWithSuper();
+            if (capturedSuperProperties.size) {
+                const variableStatement = createSuperAccessVariableStatement(factory, resolver, node, capturedSuperProperties);
+                substitutedSuperAccessors[getNodeId(variableStatement)] = true;
+
+                const statements = updated.statements.slice();
+                insertStatementsAfterStandardPrologue(statements, [variableStatement]);
+                updated = factory.updateBlock(updated, statements);
+            }
+
+            if (hasSuperElementAccess) {
+                // Emit helpers for super element access expressions (`super[x]`).
+                if (resolver.getNodeCheckFlags(node) & NodeCheckFlags.MethodWithSuperPropertyAssignmentInAsync) {
+                    addEmitHelper(updated, advancedAsyncSuperHelper);
+                }
+                else if (resolver.getNodeCheckFlags(node) & NodeCheckFlags.MethodWithSuperPropertyAccessInAsync) {
+                    addEmitHelper(updated, asyncSuperHelper);
+                }
+            }
+        }
+
+        capturedSuperProperties = savedCapturedSuperProperties;
+        hasSuperElementAccess = savedHasSuperElementAccess;
+        return updated;
+    }
+
+    function transformAsyncFunctionBody(node: MethodDeclaration | AccessorDeclaration | FunctionDeclaration | FunctionExpression): FunctionBody;
+    function transformAsyncFunctionBody(node: ArrowFunction): ConciseBody;
+    function transformAsyncFunctionBody(node: FunctionLikeDeclaration): ConciseBody {
+        resumeLexicalEnvironment();
+
+        const original = getOriginalNode(node, isFunctionLike);
+        const nodeType = original.type;
+        const promiseConstructor = languageVersion < ScriptTarget.ES2015 ? getPromiseConstructor(nodeType) : undefined;
+        const isArrowFunction = node.kind === SyntaxKind.ArrowFunction;
+        const hasLexicalArguments = (resolver.getNodeCheckFlags(node) & NodeCheckFlags.CaptureArguments) !== 0;
+
+        // An async function is emit as an outer function that calls an inner
+        // generator function. To preserve lexical bindings, we pass the current
+        // `this` and `arguments` objects to `__awaiter`. The generator function
+        // passed to `__awaiter` is executed inside of the callback to the
+        // promise constructor.
+
+        const savedEnclosingFunctionParameterNames = enclosingFunctionParameterNames;
+        enclosingFunctionParameterNames = new Set();
+        for (const parameter of node.parameters) {
+            recordDeclarationName(parameter, enclosingFunctionParameterNames);
+        }
+
+        const savedCapturedSuperProperties = capturedSuperProperties;
+        const savedHasSuperElementAccess = hasSuperElementAccess;
+        if (!isArrowFunction) {
+            capturedSuperProperties = new Set();
+            hasSuperElementAccess = false;
+        }
+
+        let result: ConciseBody;
+        if (!isArrowFunction) {
+            const statements: Statement[] = [];
+            const statementOffset = factory.copyPrologue((node.body as Block).statements, statements, /*ensureUseStrict*/ false, visitor);
+            statements.push(
+                factory.createReturnStatement(
+                    emitHelpers().createAwaiterHelper(
+                        inHasLexicalThisContext(),
+                        hasLexicalArguments,
+                        promiseConstructor,
+                        transformAsyncFunctionBodyWorker(node.body as Block, statementOffset)
+                    )
+                )
+            );
+
+            insertStatementsAfterStandardPrologue(statements, endLexicalEnvironment());
+
+            // Minor optimization, emit `_super` helper to capture `super` access in an arrow.
+            // This step isn't needed if we eventually transform this to ES5.
+            const emitSuperHelpers = languageVersion >= ScriptTarget.ES2015 && resolver.getNodeCheckFlags(node) & (NodeCheckFlags.MethodWithSuperPropertyAssignmentInAsync | NodeCheckFlags.MethodWithSuperPropertyAccessInAsync);
+
+            if (emitSuperHelpers) {
+                enableSubstitutionForAsyncMethodsWithSuper();
+                if (capturedSuperProperties.size) {
+                    const variableStatement = createSuperAccessVariableStatement(factory, resolver, node, capturedSuperProperties);
+                    substitutedSuperAccessors[getNodeId(variableStatement)] = true;
+                    insertStatementsAfterStandardPrologue(statements, [variableStatement]);
+                }
+            }
+
+            const block = factory.createBlock(statements, /*multiLine*/ true);
+            setTextRange(block, node.body);
+
+            if (emitSuperHelpers && hasSuperElementAccess) {
+                // Emit helpers for super element access expressions (`super[x]`).
+                if (resolver.getNodeCheckFlags(node) & NodeCheckFlags.MethodWithSuperPropertyAssignmentInAsync) {
+                    addEmitHelper(block, advancedAsyncSuperHelper);
+                }
+                else if (resolver.getNodeCheckFlags(node) & NodeCheckFlags.MethodWithSuperPropertyAccessInAsync) {
+                    addEmitHelper(block, asyncSuperHelper);
+                }
+            }
+
+            result = block;
+        }
+        else {
+            const expression = emitHelpers().createAwaiterHelper(
+                inHasLexicalThisContext(),
+                hasLexicalArguments,
+                promiseConstructor,
+                transformAsyncFunctionBodyWorker(node.body)
+            );
+
+            const declarations = endLexicalEnvironment();
+            if (some(declarations)) {
+                const block = factory.converters.convertToFunctionBlock(expression);
+                result = factory.updateBlock(block, setTextRange(factory.createNodeArray(concatenate(declarations, block.statements)), block.statements));
+            }
+            else {
+                result = expression;
+            }
+        }
+
+        enclosingFunctionParameterNames = savedEnclosingFunctionParameterNames;
+        if (!isArrowFunction) {
+            capturedSuperProperties = savedCapturedSuperProperties;
+            hasSuperElementAccess = savedHasSuperElementAccess;
+        }
+        return result;
+    }
+
+    function transformAsyncFunctionBodyWorker(body: ConciseBody, start?: number) {
+        if (isBlock(body)) {
+            return factory.updateBlock(body, visitNodes(body.statements, asyncBodyVisitor, isStatement, start));
+        }
+        else {
+            return factory.converters.convertToFunctionBlock(Debug.checkDefined(visitNode(body, asyncBodyVisitor, isConciseBody)));
+        }
+    }
+
+    function getPromiseConstructor(type: TypeNode | undefined) {
+        const typeName = type && getEntityNameFromTypeNode(type);
+        if (typeName && isEntityName(typeName)) {
+            const serializationKind = resolver.getTypeReferenceSerializationKind(typeName);
+            if (serializationKind === TypeReferenceSerializationKind.TypeWithConstructSignatureAndValue
+                || serializationKind === TypeReferenceSerializationKind.Unknown) {
+                return typeName;
+            }
+        }
+
+        return undefined;
+    }
+
+    function enableSubstitutionForAsyncMethodsWithSuper() {
+        if ((enabledSubstitutions & ES2017SubstitutionFlags.AsyncMethodsWithSuper) === 0) {
+            enabledSubstitutions |= ES2017SubstitutionFlags.AsyncMethodsWithSuper;
+
+            // We need to enable substitutions for call, property access, and element access
+            // if we need to rewrite super calls.
+            context.enableSubstitution(SyntaxKind.CallExpression);
+            context.enableSubstitution(SyntaxKind.PropertyAccessExpression);
+            context.enableSubstitution(SyntaxKind.ElementAccessExpression);
+
+            // We need to be notified when entering and exiting declarations that bind super.
+            context.enableEmitNotification(SyntaxKind.ClassDeclaration);
+            context.enableEmitNotification(SyntaxKind.MethodDeclaration);
+            context.enableEmitNotification(SyntaxKind.GetAccessor);
+            context.enableEmitNotification(SyntaxKind.SetAccessor);
+            context.enableEmitNotification(SyntaxKind.Constructor);
+            // We need to be notified when entering the generated accessor arrow functions.
+            context.enableEmitNotification(SyntaxKind.VariableStatement);
+        }
+    }
+
+    /**
+     * Hook for node emit.
+     *
+     * @param hint A hint as to the intended usage of the node.
+     * @param node The node to emit.
+     * @param emit A callback used to emit the node in the printer.
+     */
+    function onEmitNode(hint: EmitHint, node: Node, emitCallback: (hint: EmitHint, node: Node) => void): void {
+        // If we need to support substitutions for `super` in an async method,
+        // we should track it here.
+        if (enabledSubstitutions & ES2017SubstitutionFlags.AsyncMethodsWithSuper && isSuperContainer(node)) {
+            const superContainerFlags = resolver.getNodeCheckFlags(node) & (NodeCheckFlags.MethodWithSuperPropertyAccessInAsync | NodeCheckFlags.MethodWithSuperPropertyAssignmentInAsync);
+            if (superContainerFlags !== enclosingSuperContainerFlags) {
+                const savedEnclosingSuperContainerFlags = enclosingSuperContainerFlags;
+                enclosingSuperContainerFlags = superContainerFlags;
+                previousOnEmitNode(hint, node, emitCallback);
+                enclosingSuperContainerFlags = savedEnclosingSuperContainerFlags;
+                return;
+            }
+        }
+        // Disable substitution in the generated super accessor itself.
+        else if (enabledSubstitutions && substitutedSuperAccessors[getNodeId(node)]) {
+            const savedEnclosingSuperContainerFlags = enclosingSuperContainerFlags;
+            enclosingSuperContainerFlags = 0;
+            previousOnEmitNode(hint, node, emitCallback);
+            enclosingSuperContainerFlags = savedEnclosingSuperContainerFlags;
+            return;
+        }
+        previousOnEmitNode(hint, node, emitCallback);
+    }
+
+    /**
+     * Hooks node substitutions.
+     *
+     * @param hint A hint as to the intended usage of the node.
+     * @param node The node to substitute.
+     */
+    function onSubstituteNode(hint: EmitHint, node: Node) {
+        node = previousOnSubstituteNode(hint, node);
+        if (hint === EmitHint.Expression && enclosingSuperContainerFlags) {
+            return substituteExpression(node as Expression);
+        }
+
+        return node;
+    }
+
+    function substituteExpression(node: Expression) {
+        switch (node.kind) {
+            case SyntaxKind.PropertyAccessExpression:
+                return substitutePropertyAccessExpression(node as PropertyAccessExpression);
+            case SyntaxKind.ElementAccessExpression:
+                return substituteElementAccessExpression(node as ElementAccessExpression);
+            case SyntaxKind.CallExpression:
+                return substituteCallExpression(node as CallExpression);
+        }
+        return node;
+    }
+
+    function substitutePropertyAccessExpression(node: PropertyAccessExpression) {
+        if (node.expression.kind === SyntaxKind.SuperKeyword) {
+            return setTextRange(
+                factory.createPropertyAccessExpression(
+                    factory.createUniqueName("_super", GeneratedIdentifierFlags.Optimistic | GeneratedIdentifierFlags.FileLevel),
+                    node.name),
+                node
+            );
+        }
+        return node;
+    }
+
+    function substituteElementAccessExpression(node: ElementAccessExpression) {
+        if (node.expression.kind === SyntaxKind.SuperKeyword) {
+            return createSuperElementAccessInAsyncMethod(
+                node.argumentExpression,
+                node
+            );
+        }
+        return node;
+    }
+
+    function substituteCallExpression(node: CallExpression): Expression {
+        const expression = node.expression;
+        if (isSuperProperty(expression)) {
+            const argumentExpression = isPropertyAccessExpression(expression)
+                ? substitutePropertyAccessExpression(expression)
+                : substituteElementAccessExpression(expression);
+            return factory.createCallExpression(
+                factory.createPropertyAccessExpression(argumentExpression, "call"),
+                /*typeArguments*/ undefined,
+                [
+                    factory.createThis(),
+                    ...node.arguments
+                ]
+            );
+        }
+        return node;
+    }
+
+    function isSuperContainer(node: Node): node is SuperContainer {
+        const kind = node.kind;
+        return kind === SyntaxKind.ClassDeclaration
+            || kind === SyntaxKind.Constructor
+            || kind === SyntaxKind.MethodDeclaration
+            || kind === SyntaxKind.GetAccessor
+            || kind === SyntaxKind.SetAccessor;
+    }
+
+    function createSuperElementAccessInAsyncMethod(argumentExpression: Expression, location: TextRange): LeftHandSideExpression {
+        if (enclosingSuperContainerFlags & NodeCheckFlags.MethodWithSuperPropertyAssignmentInAsync) {
+            return setTextRange(
+                factory.createPropertyAccessExpression(
+                    factory.createCallExpression(
+                        factory.createUniqueName("_superIndex", GeneratedIdentifierFlags.Optimistic | GeneratedIdentifierFlags.FileLevel),
+                        /*typeArguments*/ undefined,
+                        [argumentExpression]
+                    ),
+                    "value"
+                ),
+                location
+            );
+        }
+        else {
+            return setTextRange(
+                factory.createCallExpression(
+                    factory.createUniqueName("_superIndex", GeneratedIdentifierFlags.Optimistic | GeneratedIdentifierFlags.FileLevel),
+                    /*typeArguments*/ undefined,
+                    [argumentExpression]
+                ),
+                location
+            );
+        }
+    }
+}
+
+/**
+ * Creates a variable named `_super` with accessor properties for the given property names.
+ *
+ * @internal
+ */
+export function createSuperAccessVariableStatement(factory: NodeFactory, resolver: EmitResolver, node: FunctionLikeDeclaration, names: Set<__String>) {
+    // Create a variable declaration with a getter/setter (if binding) definition for each name:
+    //   const _super = Object.create(null, { x: { get: () => super.x, set: (v) => super.x = v }, ... });
+    const hasBinding = (resolver.getNodeCheckFlags(node) & NodeCheckFlags.MethodWithSuperPropertyAssignmentInAsync) !== 0;
+    const accessors: PropertyAssignment[] = [];
+    names.forEach((_, key) => {
+        const name = unescapeLeadingUnderscores(key);
+        const getterAndSetter: PropertyAssignment[] = [];
+        getterAndSetter.push(factory.createPropertyAssignment(
+            "get",
+            factory.createArrowFunction(
+                /* modifiers */ undefined,
+                /* typeParameters */ undefined,
+                /* parameters */[],
+                /* type */ undefined,
+                /* equalsGreaterThanToken */ undefined,
+                setEmitFlags(
+                    factory.createPropertyAccessExpression(
+                        setEmitFlags(
+                            factory.createSuper(),
+                            EmitFlags.NoSubstitution
+                        ),
+                        name
+                    ),
+                    EmitFlags.NoSubstitution
+                )
+            )
+        ));
+        if (hasBinding) {
+            getterAndSetter.push(
+                factory.createPropertyAssignment(
+                    "set",
+                    factory.createArrowFunction(
+                        /* modifiers */ undefined,
+                        /* typeParameters */ undefined,
+                        /* parameters */[
+                            factory.createParameterDeclaration(
+                                /* modifiers */ undefined,
+                                /* dotDotDotToken */ undefined,
+                                "v",
+                                /* questionToken */ undefined,
+                                /* type */ undefined,
+                                /* initializer */ undefined
+                            )
+                        ],
+                        /* type */ undefined,
+                        /* equalsGreaterThanToken */ undefined,
+                        factory.createAssignment(
+                            setEmitFlags(
+                                factory.createPropertyAccessExpression(
+                                    setEmitFlags(
+                                        factory.createSuper(),
+                                        EmitFlags.NoSubstitution
+                                    ),
+                                    name
+                                ),
+                                EmitFlags.NoSubstitution
+                            ),
+                            factory.createIdentifier("v")
+                        )
+                    )
+                )
+            );
+        }
+        accessors.push(
+            factory.createPropertyAssignment(
+                name,
+                factory.createObjectLiteralExpression(getterAndSetter),
+            )
+        );
+    });
+    return factory.createVariableStatement(
+        /* modifiers */ undefined,
+        factory.createVariableDeclarationList(
+            [
+                factory.createVariableDeclaration(
+                    factory.createUniqueName("_super", GeneratedIdentifierFlags.Optimistic | GeneratedIdentifierFlags.FileLevel),
+                    /*exclamationToken*/ undefined,
+                    /* type */ undefined,
+                    factory.createCallExpression(
+                        factory.createPropertyAccessExpression(
+                            factory.createIdentifier("Object"),
+                            "create"
+                        ),
+                        /* typeArguments */ undefined,
+                        [
+                            factory.createNull(),
+                            factory.createObjectLiteralExpression(accessors, /* multiline */ true)
+                        ]
+                    )
+                )
+            ],
+            NodeFlags.Const));
+}