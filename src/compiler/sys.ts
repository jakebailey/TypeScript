import {
    AssertionLevel,
    closeFileWatcher,
    closeFileWatcherOf,
    combinePaths,
    Comparison,
    contains,
    containsPath,
    createGetCanonicalFileName,
    createMultiMap,
    Debug,
    directorySeparator,
    emptyArray,
    emptyFileSystemEntries,
    endsWith,
    enumerateInsertsAndDeletes,
    FileSystemEntries,
    getDirectoryPath,
    getFallbackOptions,
    getNormalizedAbsolutePath,
    getRelativePathFromDirectory,
    getRelativePathToDirectoryOrUrl,
    getRootLength,
    getStringComparer,
    isArray,
    isNodeLikeSystem,
    isString,
    mapDefined,
    matchesExclude,
    matchFiles,
    memoize,
    ModuleImportResult,
    noop,
    normalizePath,
    normalizeSlashes,
    orderedRemoveItem,
    Path,
    perfLogger,
    PollingWatchKind,
    resolveJSModule,
    some,
    startsWith,
    timestamp,
    unorderedRemoveItem,
    WatchDirectoryKind,
    WatchFileKind,
    WatchOptions,
    writeFileEnsuringDirectories,
} from "./_namespaces/ts";

declare function setTimeout(handler: (...args: any[]) => void, timeout: number): any;
declare function clearTimeout(handle: any): void;

/**
 * djb2 hashing algorithm
 * http://www.cse.yorku.ca/~oz/hash.html
 *
 * @internal
 */
export function generateDjb2Hash(data: string): string {
    let acc = 5381;
    for (let i = 0; i < data.length; i++) {
        acc = ((acc << 5) + acc) + data.charCodeAt(i);
    }
    return acc.toString();
}

/**
 * Set a high stack trace limit to provide more information in case of an error.
 * Called for command-line and server use cases.
 * Not called if TypeScript is used as a library.
 *
 * @internal
 */
export function setStackTraceLimit() {
    if ((Error as any).stackTraceLimit < 100) { // Also tests that we won't set the property if it doesn't exist.
        (Error as any).stackTraceLimit = 100;
    }
}

export enum FileWatcherEventKind {
    Created,
    Changed,
    Deleted,
}

export type FileWatcherCallback = (fileName: string, eventKind: FileWatcherEventKind, modifiedTime?: Date) => void;
export type DirectoryWatcherCallback = (fileName: string) => void;
interface WatchedFile {
    readonly fileName: string;
    readonly callback: FileWatcherCallback;
    mtime: Date;
}

/** @internal */
export enum PollingInterval {
    High = 2000,
    Medium = 500,
    Low = 250,
}

/** @internal */
export type HostWatchFile = (fileName: string, callback: FileWatcherCallback, pollingInterval: PollingInterval, options: WatchOptions | undefined) => FileWatcher;
/** @internal */
export type HostWatchDirectory = (fileName: string, callback: DirectoryWatcherCallback, recursive: boolean, options: WatchOptions | undefined) => FileWatcher;

/** @internal */
export const missingFileModifiedTime = new Date(0); // Any subsequent modification will occur after this time

/** @internal */
export function getModifiedTime(host: { getModifiedTime: NonNullable<System["getModifiedTime"]>; }, fileName: string) {
    return host.getModifiedTime(fileName) || missingFileModifiedTime;
}

interface Levels {
    Low: number;
    Medium: number;
    High: number;
}

function createPollingIntervalBasedLevels(levels: Levels) {
    return {
        [PollingInterval.Low]: levels.Low,
        [PollingInterval.Medium]: levels.Medium,
        [PollingInterval.High]: levels.High,
    };
}

const defaultChunkLevels: Levels = { Low: 32, Medium: 64, High: 256 };
let pollingChunkSize = createPollingIntervalBasedLevels(defaultChunkLevels);
/** @internal */
export let unchangedPollThresholds = createPollingIntervalBasedLevels(defaultChunkLevels);

function setCustomPollingValues(system: System) {
    if (!system.getEnvironmentVariable) {
        return;
    }
    const pollingIntervalChanged = setCustomLevels("TSC_WATCH_POLLINGINTERVAL", PollingInterval);
    pollingChunkSize = getCustomPollingBasedLevels("TSC_WATCH_POLLINGCHUNKSIZE", defaultChunkLevels) || pollingChunkSize;
    unchangedPollThresholds = getCustomPollingBasedLevels("TSC_WATCH_UNCHANGEDPOLLTHRESHOLDS", defaultChunkLevels) || unchangedPollThresholds;

    function getLevel(envVar: string, level: keyof Levels) {
        return system.getEnvironmentVariable(`${envVar}_${level.toUpperCase()}`);
    }

    function getCustomLevels(baseVariable: string) {
        let customLevels: Partial<Levels> | undefined;
        setCustomLevel("Low");
        setCustomLevel("Medium");
        setCustomLevel("High");
        return customLevels;

        function setCustomLevel(level: keyof Levels) {
            const customLevel = getLevel(baseVariable, level);
            if (customLevel) {
                (customLevels || (customLevels = {}))[level] = Number(customLevel);
            }
        }
    }

    function setCustomLevels(baseVariable: string, levels: Levels) {
        const customLevels = getCustomLevels(baseVariable);
        if (customLevels) {
            setLevel("Low");
            setLevel("Medium");
            setLevel("High");
            return true;
        }
        return false;

        function setLevel(level: keyof Levels) {
            levels[level] = customLevels![level] || levels[level];
        }
    }

    function getCustomPollingBasedLevels(baseVariable: string, defaultLevels: Levels) {
        const customLevels = getCustomLevels(baseVariable);
        return (pollingIntervalChanged || customLevels) &&
            createPollingIntervalBasedLevels(customLevels ? { ...defaultLevels, ...customLevels } : defaultLevels);
    }
}

interface WatchedFileWithIsClosed extends WatchedFile {
    isClosed?: boolean;
}
function pollWatchedFileQueue<T extends WatchedFileWithIsClosed>(
    host: { getModifiedTime: NonNullable<System["getModifiedTime"]>; },
    queue: (T | undefined)[],
    pollIndex: number,
    chunkSize: number,
    callbackOnWatchFileStat?: (watchedFile: T, pollIndex: number, fileChanged: boolean) => void,
) {
    let definedValueCopyToIndex = pollIndex;
    // Max visit would be all elements of the queue
    for (let canVisit = queue.length; chunkSize && canVisit; nextPollIndex(), canVisit--) {
        const watchedFile = queue[pollIndex];
        if (!watchedFile) {
            continue;
        }
        else if (watchedFile.isClosed) {
            queue[pollIndex] = undefined;
            continue;
        }

        // Only files polled count towards chunkSize
        chunkSize--;
        const fileChanged = onWatchedFileStat(watchedFile, getModifiedTime(host, watchedFile.fileName));
        if (watchedFile.isClosed) {
            // Closed watcher as part of callback
            queue[pollIndex] = undefined;
            continue;
        }

        callbackOnWatchFileStat?.(watchedFile, pollIndex, fileChanged);
        // Defragment the queue while we are at it
        if (queue[pollIndex]) {
            // Copy this file to the non hole location
            if (definedValueCopyToIndex < pollIndex) {
                queue[definedValueCopyToIndex] = watchedFile;
                queue[pollIndex] = undefined;
            }
            definedValueCopyToIndex++;
        }
    }

    // Return next poll index
    return pollIndex;

    function nextPollIndex() {
        pollIndex++;
        if (pollIndex === queue.length) {
            if (definedValueCopyToIndex < pollIndex) {
                // There are holes from definedValueCopyToIndex to end of queue, change queue size
                queue.length = definedValueCopyToIndex;
            }
            pollIndex = 0;
            definedValueCopyToIndex = 0;
        }
    }
}

interface WatchedFileWithUnchangedPolls extends WatchedFileWithIsClosed {
    unchangedPolls: number;
}
function createDynamicPriorityPollingWatchFile(host: {
    getModifiedTime: NonNullable<System["getModifiedTime"]>;
    setTimeout: NonNullable<System["setTimeout"]>;
}): HostWatchFile {
    interface PollingIntervalQueue extends Array<WatchedFileWithUnchangedPolls> {
        pollingInterval: PollingInterval;
        pollIndex: number;
        pollScheduled: boolean;
    }

    const watchedFiles: WatchedFileWithUnchangedPolls[] = [];
    const changedFilesInLastPoll: WatchedFileWithUnchangedPolls[] = [];
    const lowPollingIntervalQueue = createPollingIntervalQueue(PollingInterval.Low);
    const mediumPollingIntervalQueue = createPollingIntervalQueue(PollingInterval.Medium);
    const highPollingIntervalQueue = createPollingIntervalQueue(PollingInterval.High);
    return watchFile;

    function watchFile(fileName: string, callback: FileWatcherCallback, defaultPollingInterval: PollingInterval): FileWatcher {
        const file: WatchedFileWithUnchangedPolls = {
            fileName,
            callback,
            unchangedPolls: 0,
            mtime: getModifiedTime(host, fileName),
        };
        watchedFiles.push(file);

        addToPollingIntervalQueue(file, defaultPollingInterval);
        return {
            close: () => {
                file.isClosed = true;
                // Remove from watchedFiles
                unorderedRemoveItem(watchedFiles, file);
                // Do not update polling interval queue since that will happen as part of polling
            },
        };
    }

    function createPollingIntervalQueue(pollingInterval: PollingInterval): PollingIntervalQueue {
        const queue = [] as WatchedFileWithUnchangedPolls[] as PollingIntervalQueue;
        queue.pollingInterval = pollingInterval;
        queue.pollIndex = 0;
        queue.pollScheduled = false;
        return queue;
    }

    function pollPollingIntervalQueue(_timeoutType: string, queue: PollingIntervalQueue) {
        queue.pollIndex = pollQueue(queue, queue.pollingInterval, queue.pollIndex, pollingChunkSize[queue.pollingInterval]);
        // Set the next polling index and timeout
        if (queue.length) {
            scheduleNextPoll(queue.pollingInterval);
        }
        else {
            Debug.assert(queue.pollIndex === 0);
            queue.pollScheduled = false;
        }
    }

    function pollLowPollingIntervalQueue(_timeoutType: string, queue: PollingIntervalQueue) {
        // Always poll complete list of changedFilesInLastPoll
        pollQueue(changedFilesInLastPoll, PollingInterval.Low, /*pollIndex*/ 0, changedFilesInLastPoll.length);

        // Finally do the actual polling of the queue
        pollPollingIntervalQueue(_timeoutType, queue);
        // Schedule poll if there are files in changedFilesInLastPoll but no files in the actual queue
        // as pollPollingIntervalQueue wont schedule for next poll
        if (!queue.pollScheduled && changedFilesInLastPoll.length) {
            scheduleNextPoll(PollingInterval.Low);
        }
    }

    function pollQueue(queue: (WatchedFileWithUnchangedPolls | undefined)[], pollingInterval: PollingInterval, pollIndex: number, chunkSize: number) {
        return pollWatchedFileQueue(
            host,
            queue,
            pollIndex,
            chunkSize,
            onWatchFileStat,
        );

        function onWatchFileStat(watchedFile: WatchedFileWithUnchangedPolls, pollIndex: number, fileChanged: boolean) {
            if (fileChanged) {
                watchedFile.unchangedPolls = 0;
                // Changed files go to changedFilesInLastPoll queue
                if (queue !== changedFilesInLastPoll) {
                    queue[pollIndex] = undefined;
                    addChangedFileToLowPollingIntervalQueue(watchedFile);
                }
            }
            else if (watchedFile.unchangedPolls !== unchangedPollThresholds[pollingInterval]) {
                watchedFile.unchangedPolls++;
            }
            else if (queue === changedFilesInLastPoll) {
                // Restart unchangedPollCount for unchanged file and move to low polling interval queue
                watchedFile.unchangedPolls = 1;
                queue[pollIndex] = undefined;
                addToPollingIntervalQueue(watchedFile, PollingInterval.Low);
            }
            else if (pollingInterval !== PollingInterval.High) {
                watchedFile.unchangedPolls++;
                queue[pollIndex] = undefined;
                addToPollingIntervalQueue(watchedFile, pollingInterval === PollingInterval.Low ? PollingInterval.Medium : PollingInterval.High);
            }
        }
    }

    function pollingIntervalQueue(pollingInterval: PollingInterval) {
        switch (pollingInterval) {
            case PollingInterval.Low:
                return lowPollingIntervalQueue;
            case PollingInterval.Medium:
                return mediumPollingIntervalQueue;
            case PollingInterval.High:
                return highPollingIntervalQueue;
        }
    }

    function addToPollingIntervalQueue(file: WatchedFileWithUnchangedPolls, pollingInterval: PollingInterval) {
        pollingIntervalQueue(pollingInterval).push(file);
        scheduleNextPollIfNotAlreadyScheduled(pollingInterval);
    }

    function addChangedFileToLowPollingIntervalQueue(file: WatchedFileWithUnchangedPolls) {
        changedFilesInLastPoll.push(file);
        scheduleNextPollIfNotAlreadyScheduled(PollingInterval.Low);
    }

    function scheduleNextPollIfNotAlreadyScheduled(pollingInterval: PollingInterval) {
        if (!pollingIntervalQueue(pollingInterval).pollScheduled) {
            scheduleNextPoll(pollingInterval);
        }
    }

    function scheduleNextPoll(pollingInterval: PollingInterval) {
        pollingIntervalQueue(pollingInterval).pollScheduled = host.setTimeout(pollingInterval === PollingInterval.Low ? pollLowPollingIntervalQueue : pollPollingIntervalQueue, pollingInterval, pollingInterval === PollingInterval.Low ? "pollLowPollingIntervalQueue" : "pollPollingIntervalQueue", pollingIntervalQueue(pollingInterval));
    }
}

function createUseFsEventsOnParentDirectoryWatchFile(
    fsWatch: FsWatch,
    useCaseSensitiveFileNames: boolean,
    getModifiedTime: NonNullable<System["getModifiedTime"]>,
    fsWatchWithTimestamp: boolean | undefined,
): HostWatchFile {
    // One file can have multiple watchers
    const fileWatcherCallbacks = createMultiMap<string, FileWatcherCallback>();
    const fileTimestamps = fsWatchWithTimestamp ? new Map<string, Date>() : undefined;
    const dirWatchers = new Map<string, DirectoryWatcher>();
    const toCanonicalName = createGetCanonicalFileName(useCaseSensitiveFileNames);
    return nonPollingWatchFile;

    function nonPollingWatchFile(fileName: string, callback: FileWatcherCallback, _pollingInterval: PollingInterval, fallbackOptions: WatchOptions | undefined): FileWatcher {
        const filePath = toCanonicalName(fileName);
        if (fileWatcherCallbacks.add(filePath, callback).length === 1 && fileTimestamps) {
            fileTimestamps.set(filePath, getModifiedTime(fileName) || missingFileModifiedTime);
        }
        const dirPath = getDirectoryPath(filePath) || ".";
        const watcher = dirWatchers.get(dirPath) ||
            createDirectoryWatcher(getDirectoryPath(fileName) || ".", dirPath, fallbackOptions);
        watcher.referenceCount++;
        return {
            close: () => {
                if (watcher.referenceCount === 1) {
                    watcher.close();
                    dirWatchers.delete(dirPath);
                }
                else {
                    watcher.referenceCount--;
                }
                fileWatcherCallbacks.remove(filePath, callback);
            },
        };
    }

    function createDirectoryWatcher(dirName: string, dirPath: string, fallbackOptions: WatchOptions | undefined) {
        const watcher = fsWatch(
            dirName,
            FileSystemEntryKind.Directory,
            (eventName: string, relativeFileName) => {
                // When files are deleted from disk, the triggered "rename" event would have a relativefileName of "undefined"
                if (!isString(relativeFileName)) return;
                const fileName = getNormalizedAbsolutePath(relativeFileName, dirName);
                const filePath = toCanonicalName(fileName);
                // Some applications save a working file via rename operations
                const callbacks = fileName && fileWatcherCallbacks.get(filePath);
                if (callbacks) {
                    let currentModifiedTime;
                    let eventKind = FileWatcherEventKind.Changed;
                    if (fileTimestamps) {
                        const existingTime = fileTimestamps.get(filePath)!;
                        if (eventName === "change") {
                            currentModifiedTime = getModifiedTime(fileName) || missingFileModifiedTime;
                            if (currentModifiedTime.getTime() === existingTime.getTime()) return;
                        }
                        currentModifiedTime ||= getModifiedTime(fileName) || missingFileModifiedTime;
                        fileTimestamps.set(filePath, currentModifiedTime);
                        if (existingTime === missingFileModifiedTime) eventKind = FileWatcherEventKind.Created;
                        else if (currentModifiedTime === missingFileModifiedTime) eventKind = FileWatcherEventKind.Deleted;
                    }
                    for (const fileCallback of callbacks) {
                        fileCallback(fileName, eventKind, currentModifiedTime);
                    }
                }
            },
            /*recursive*/ false,
            PollingInterval.Medium,
            fallbackOptions,
        ) as DirectoryWatcher;
        watcher.referenceCount = 0;
        dirWatchers.set(dirPath, watcher);
        return watcher;
    }
}

function createFixedChunkSizePollingWatchFile(host: {
    getModifiedTime: NonNullable<System["getModifiedTime"]>;
    setTimeout: NonNullable<System["setTimeout"]>;
}): HostWatchFile {
    const watchedFiles: (WatchedFileWithIsClosed | undefined)[] = [];
    let pollIndex = 0;
    let pollScheduled: any;
    return watchFile;

    function watchFile(fileName: string, callback: FileWatcherCallback): FileWatcher {
        const file: WatchedFileWithIsClosed = {
            fileName,
            callback,
            mtime: getModifiedTime(host, fileName),
        };
        watchedFiles.push(file);
        scheduleNextPoll();
        return {
            close: () => {
                file.isClosed = true;
                unorderedRemoveItem(watchedFiles, file);
            },
        };
    }

    function pollQueue() {
        pollScheduled = undefined;
        pollIndex = pollWatchedFileQueue(host, watchedFiles, pollIndex, pollingChunkSize[PollingInterval.Low]);
        scheduleNextPoll();
    }

    function scheduleNextPoll() {
        if (!watchedFiles.length || pollScheduled) return;
        pollScheduled = host.setTimeout(pollQueue, PollingInterval.High, "pollQueue");
    }
}

interface SingleFileWatcher<T extends FileWatcherCallback | FsWatchCallback> {
    watcher: FileWatcher;
    callbacks: T[];
}
function createSingleWatcherPerName<T extends FileWatcherCallback | FsWatchCallback>(
    cache: Map<string, SingleFileWatcher<T>>,
    useCaseSensitiveFileNames: boolean,
    name: string,
    callback: T,
    createWatcher: (callback: T) => FileWatcher,
): FileWatcher {
    const toCanonicalFileName = createGetCanonicalFileName(useCaseSensitiveFileNames);
    const path = toCanonicalFileName(name);
    const existing = cache.get(path);
    if (existing) {
        existing.callbacks.push(callback);
    }
    else {
        cache.set(path, {
            watcher: createWatcher(
                (
                    // Cant infer types correctly so lets satisfy checker
                    (param1: any, param2: never, param3: any) => cache.get(path)?.callbacks.slice().forEach(cb => cb(param1, param2, param3))
                ) as T,
            ),
            callbacks: [callback],
        });
    }

    return {
        close: () => {
            const watcher = cache.get(path);
            // Watcher is not expected to be undefined, but if it is normally its because
            // exception was thrown somewhere else and watch state is not what it should be
            if (!watcher) return;
            if (!orderedRemoveItem(watcher.callbacks, callback) || watcher.callbacks.length) return;
            cache.delete(path);
            closeFileWatcherOf(watcher);
        },
    };
}

/**
 * Returns true if file status changed
 */
function onWatchedFileStat(watchedFile: WatchedFile, modifiedTime: Date): boolean {
    const oldTime = watchedFile.mtime.getTime();
    const newTime = modifiedTime.getTime();
    if (oldTime !== newTime) {
        watchedFile.mtime = modifiedTime;
        // Pass modified times so tsc --build can use it
        watchedFile.callback(watchedFile.fileName, getFileWatcherEventKind(oldTime, newTime), modifiedTime);
        return true;
    }

    return false;
}

/** @internal */
export function getFileWatcherEventKind(oldTime: number, newTime: number) {
    return oldTime === 0
        ? FileWatcherEventKind.Created
        : newTime === 0
        ? FileWatcherEventKind.Deleted
        : FileWatcherEventKind.Changed;
}

/** @internal */
export const ignoredPaths = ["/node_modules/.", "/.git", "/.#"];

let curSysLog: (s: string) => void = noop;

/** @internal */
export function sysLog(s: string) {
    return curSysLog(s);
}

/** @internal */
export function setSysLog(logger: typeof sysLog) {
    curSysLog = logger;
}

interface RecursiveDirectoryWatcherHost {
    watchDirectory: HostWatchDirectory;
    useCaseSensitiveFileNames: boolean;
    getCurrentDirectory: System["getCurrentDirectory"];
    getAccessibleSortedChildDirectories(path: string): readonly string[];
    fileSystemEntryExists: FileSystemEntryExists;
    realpath(s: string): string;
    setTimeout: NonNullable<System["setTimeout"]>;
    clearTimeout: NonNullable<System["clearTimeout"]>;
}

/**
 * Watch the directory recursively using host provided method to watch child directories
 * that means if this is recursive watcher, watch the children directories as well
 * (eg on OS that dont support recursive watch using fs.watch use fs.watchFile)
 */
function createDirectoryWatcherSupportingRecursive({
    watchDirectory,
    useCaseSensitiveFileNames,
    getCurrentDirectory,
    getAccessibleSortedChildDirectories,
    fileSystemEntryExists,
    realpath,
    setTimeout,
    clearTimeout,
}: RecursiveDirectoryWatcherHost): HostWatchDirectory {
    interface ChildDirectoryWatcher extends FileWatcher {
        dirName: string;
    }
    type ChildWatches = readonly ChildDirectoryWatcher[];
    interface HostDirectoryWatcher {
        watcher: FileWatcher;
        childWatches: ChildWatches;
        refCount: number;
        targetWatcher: ChildDirectoryWatcher | undefined;
        links: Set<string> | undefined;
    }

    const cache = new Map<Path, HostDirectoryWatcher>();
    const callbackCache = createMultiMap<Path, { dirName: string; callback: DirectoryWatcherCallback; }>();
    const cacheToUpdateChildWatches = new Map<Path, { dirName: string; options: WatchOptions | undefined; fileNames: string[]; }>();
    let timerToUpdateChildWatches: any;

    const filePathComparer = getStringComparer(!useCaseSensitiveFileNames);
    const toCanonicalFilePath = createGetCanonicalFileName(useCaseSensitiveFileNames) as (fileName: string) => Path;

    return (dirName, callback, recursive, options) =>
        recursive ?
            createDirectoryWatcher(dirName, options, callback) :
            watchDirectory(dirName, callback, recursive, options);

    /**
     * Create the directory watcher for the dirPath.
     */
    function createDirectoryWatcher(
        dirName: string,
        options: WatchOptions | undefined,
        callback?: DirectoryWatcherCallback,
        link?: string,
    ): ChildDirectoryWatcher {
        const dirPath = toCanonicalFilePath(dirName);
        let directoryWatcher = cache.get(dirPath);
        if (directoryWatcher) {
            directoryWatcher.refCount++;
        }
        else {
            directoryWatcher = {
                watcher: watchDirectory(
                    dirName,
                    fileName => {
                        if (isIgnoredPath(fileName, options)) return;

                        if (options?.synchronousWatchDirectory) {
                            // Call the actual callback
                            if (!cache.get(dirPath)?.targetWatcher) invokeCallbacks(dirName, dirPath, fileName);

                            // Iterate through existing children and update the watches if needed
                            updateChildWatches(dirName, dirPath, options);
                        }
                        else {
                            nonSyncUpdateChildWatches(dirName, dirPath, fileName, options);
                        }
                    },
                    /*recursive*/ false,
                    options,
                ),
                refCount: 1,
                childWatches: emptyArray,
                targetWatcher: undefined,
                links: undefined,
            };
            cache.set(dirPath, directoryWatcher);
            updateChildWatches(dirName, dirPath, options);
        }

        if (link) (directoryWatcher.links ??= new Set()).add(link);

        const callbackToAdd = callback && { dirName, callback };
        if (callbackToAdd) {
            callbackCache.add(dirPath, callbackToAdd);
        }

        return {
            dirName,
            close: () => {
                const directoryWatcher = Debug.checkDefined(cache.get(dirPath));
                if (callbackToAdd) callbackCache.remove(dirPath, callbackToAdd);
                if (link) directoryWatcher.links?.delete(link);
                directoryWatcher.refCount--;

                if (directoryWatcher.refCount) return;

                cache.delete(dirPath);
                directoryWatcher.links = undefined;
                closeFileWatcherOf(directoryWatcher);
                closeTargetWatcher(directoryWatcher);
                directoryWatcher.childWatches.forEach(closeFileWatcher);
            },
        };
    }

    type InvokeMap = Map<Path, string[] | true>;
    function invokeCallbacks(dirName: string, dirPath: Path, fileName: string): void;
    function invokeCallbacks(dirName: string, dirPath: Path, invokeMap: InvokeMap, fileNames: string[] | undefined): void;
    function invokeCallbacks(dirName: string, dirPath: Path, fileNameOrInvokeMap: string | InvokeMap, fileNames?: string[]) {
        let fileName: string | undefined;
        let invokeMap: InvokeMap | undefined;
        if (isString(fileNameOrInvokeMap)) {
            fileName = fileNameOrInvokeMap;
        }
        else {
            invokeMap = fileNameOrInvokeMap;
        }
        // Call the actual callback
        callbackCache.forEach((callbacks, rootDirName) => {
            if (invokeMap && invokeMap.get(rootDirName) === true) return;
            if (rootDirName === dirPath || (startsWith(dirPath, rootDirName) && dirPath[rootDirName.length] === directorySeparator)) {
                if (invokeMap) {
                    if (fileNames) {
                        const existing = invokeMap.get(rootDirName);
                        if (existing) {
                            (existing as string[]).push(...fileNames);
                        }
                        else {
                            invokeMap.set(rootDirName, fileNames.slice());
                        }
                    }
                    else {
                        invokeMap.set(rootDirName, true);
                    }
                }
                else {
                    callbacks.forEach(({ callback }) => callback(fileName!));
                }
            }
        });
        cache.get(dirPath)?.links?.forEach(link => {
            const toPathInLink = (fileName: string) => combinePaths(link, getRelativePathFromDirectory(dirName, fileName, toCanonicalFilePath));
            if (invokeMap) {
                invokeCallbacks(link, toCanonicalFilePath(link), invokeMap, fileNames?.map(toPathInLink));
            }
            else {
                invokeCallbacks(link, toCanonicalFilePath(link), toPathInLink(fileName!));
            }
        });
    }

    function nonSyncUpdateChildWatches(dirName: string, dirPath: Path, fileName: string, options: WatchOptions | undefined) {
        // Iterate through existing children and update the watches if needed
        const parentWatcher = cache.get(dirPath);
        if (parentWatcher && fileSystemEntryExists(dirName, FileSystemEntryKind.Directory)) {
            // Schedule the update and postpone invoke for callbacks
            scheduleUpdateChildWatches(dirName, dirPath, fileName, options);
            return;
        }

        // Call the actual callbacks and remove child watches
        invokeCallbacks(dirName, dirPath, fileName);
        closeTargetWatcher(parentWatcher);
        removeChildWatches(parentWatcher);
    }

    function scheduleUpdateChildWatches(dirName: string, dirPath: Path, fileName: string, options: WatchOptions | undefined) {
        const existing = cacheToUpdateChildWatches.get(dirPath);
        if (existing) {
            existing.fileNames.push(fileName);
        }
        else {
            cacheToUpdateChildWatches.set(dirPath, { dirName, options, fileNames: [fileName] });
        }
        if (timerToUpdateChildWatches) {
            clearTimeout(timerToUpdateChildWatches);
            timerToUpdateChildWatches = undefined;
        }
        timerToUpdateChildWatches = setTimeout(onTimerToUpdateChildWatches, 1000, "timerToUpdateChildWatches");
    }

    function onTimerToUpdateChildWatches() {
        timerToUpdateChildWatches = undefined;
        sysLog(`sysLog:: onTimerToUpdateChildWatches:: ${cacheToUpdateChildWatches.size}`);
        const start = timestamp();
        const invokeMap = new Map<Path, string[]>();

        while (!timerToUpdateChildWatches && cacheToUpdateChildWatches.size) {
            const result = cacheToUpdateChildWatches.entries().next();
            Debug.assert(!result.done);
            const { value: [dirPath, { dirName, options, fileNames }] } = result;
            cacheToUpdateChildWatches.delete(dirPath);
            // Because the child refresh is fresh, we would need to invalidate whole root directory being watched
            // to ensure that all the changes are reflected at this time
            const hasChanges = updateChildWatches(dirName, dirPath, options);
            if (!cache.get(dirPath)?.targetWatcher) invokeCallbacks(dirName, dirPath, invokeMap, hasChanges ? undefined : fileNames);
        }

        sysLog(`sysLog:: invokingWatchers:: Elapsed:: ${timestamp() - start}ms:: ${cacheToUpdateChildWatches.size}`);
        callbackCache.forEach((callbacks, rootDirName) => {
            const existing = invokeMap.get(rootDirName);
            if (existing) {
                callbacks.forEach(({ callback, dirName }) => {
                    if (isArray(existing)) {
                        existing.forEach(callback);
                    }
                    else {
                        callback(dirName);
                    }
                });
            }
        });

        const elapsed = timestamp() - start;
        sysLog(`sysLog:: Elapsed:: ${elapsed}ms:: onTimerToUpdateChildWatches:: ${cacheToUpdateChildWatches.size} ${timerToUpdateChildWatches}`);
    }

    function removeChildWatches(parentWatcher: HostDirectoryWatcher | undefined) {
        if (!parentWatcher) return;
        const existingChildWatches = parentWatcher.childWatches;
        parentWatcher.childWatches = emptyArray;
        for (const childWatcher of existingChildWatches) {
            childWatcher.close();
            removeChildWatches(cache.get(toCanonicalFilePath(childWatcher.dirName)));
        }
    }

    function closeTargetWatcher(watcher: HostDirectoryWatcher | undefined) {
        if (watcher?.targetWatcher) {
            watcher.targetWatcher.close();
            watcher.targetWatcher = undefined;
        }
    }

    function updateChildWatches(parentDir: string, parentDirPath: Path, options: WatchOptions | undefined) {
        // Iterate through existing children and update the watches if needed
        const parentWatcher = cache.get(parentDirPath);
        if (!parentWatcher) return false;
        const target = normalizePath(realpath(parentDir));
        let hasChanges;
        let newChildWatches: ChildDirectoryWatcher[] | undefined;
        if (filePathComparer(target, parentDir) === Comparison.EqualTo) {
            // if (parentWatcher.target) closeFileWatcher
            hasChanges = enumerateInsertsAndDeletes<string, ChildDirectoryWatcher>(
                fileSystemEntryExists(parentDir, FileSystemEntryKind.Directory) ? mapDefined(getAccessibleSortedChildDirectories(parentDir), child => {
                    const childFullName = getNormalizedAbsolutePath(child, parentDir);
                    // Filter our the symbolic link directories since those arent included in recursive watch
                    // which is same behaviour when recursive: true is passed to fs.watch
                    return !isIgnoredPath(childFullName, options) && filePathComparer(childFullName, normalizePath(realpath(childFullName))) === Comparison.EqualTo ? childFullName : undefined;
                }) : emptyArray,
                parentWatcher.childWatches,
                (child, childWatcher) => filePathComparer(child, childWatcher.dirName),
                createAndAddChildDirectoryWatcher,
                closeFileWatcher,
                addChildDirectoryWatcher,
            );
        }
        else if (parentWatcher.targetWatcher && filePathComparer(target, parentWatcher.targetWatcher.dirName) === Comparison.EqualTo) {
            hasChanges = false;
            Debug.assert(parentWatcher.childWatches === emptyArray);
        }
        else {
            closeTargetWatcher(parentWatcher);
            parentWatcher.targetWatcher = createDirectoryWatcher(target, options, /*callback*/ undefined, parentDir);
            parentWatcher.childWatches.forEach(closeFileWatcher);
            hasChanges = true;
        }
        parentWatcher.childWatches = newChildWatches || emptyArray;
        return hasChanges;

        /**
         * Create new childDirectoryWatcher and add it to the new ChildDirectoryWatcher list
         */
        function createAndAddChildDirectoryWatcher(childName: string) {
            const result = createDirectoryWatcher(childName, options);
            addChildDirectoryWatcher(result);
        }

        /**
         * Add child directory watcher to the new ChildDirectoryWatcher list
         */
        function addChildDirectoryWatcher(childWatcher: ChildDirectoryWatcher) {
            (newChildWatches || (newChildWatches = [])).push(childWatcher);
        }
    }

    function isIgnoredPath(path: string, options: WatchOptions | undefined) {
        return some(ignoredPaths, searchPath => isInPath(path, searchPath)) ||
            isIgnoredByWatchOptions(path, options, useCaseSensitiveFileNames, getCurrentDirectory);
    }

    function isInPath(path: string, searchPath: string) {
        if (path.includes(searchPath)) return true;
        if (useCaseSensitiveFileNames) return false;
        return toCanonicalFilePath(path).includes(searchPath);
    }
}

/** @internal */
export type FsWatchCallback = (eventName: "rename" | "change", relativeFileName: string | undefined | null, modifiedTime?: Date) => void; // eslint-disable-line no-restricted-syntax
/** @internal */
export type FsWatch = (fileOrDirectory: string, entryKind: FileSystemEntryKind, callback: FsWatchCallback, recursive: boolean, fallbackPollingInterval: PollingInterval, fallbackOptions: WatchOptions | undefined) => FileWatcher;
/** @internal */
export interface FsWatchWorkerWatcher extends FileWatcher {
    on(eventName: string, listener: () => void): void;
}
/** @internal */
export type FsWatchWorker = (fileOrDirectory: string, recursive: boolean, callback: FsWatchCallback) => FsWatchWorkerWatcher;
/** @internal */
export const enum FileSystemEntryKind {
    File,
    Directory,
}

function createFileWatcherCallback(callback: FsWatchCallback): FileWatcherCallback {
    return (_fileName, eventKind, modifiedTime) => callback(eventKind === FileWatcherEventKind.Changed ? "change" : "rename", "", modifiedTime);
}

function createFsWatchCallbackForFileWatcherCallback(
    fileName: string,
    callback: FileWatcherCallback,
    getModifiedTime: NonNullable<System["getModifiedTime"]>,
): FsWatchCallback {
    return (eventName, _relativeFileName, modifiedTime) => {
        if (eventName === "rename") {
            // Check time stamps rather than file system entry checks
            modifiedTime ||= getModifiedTime(fileName) || missingFileModifiedTime;
            callback(fileName, modifiedTime !== missingFileModifiedTime ? FileWatcherEventKind.Created : FileWatcherEventKind.Deleted, modifiedTime);
        }
        else {
            // Change
            callback(fileName, FileWatcherEventKind.Changed, modifiedTime);
        }
    };
}

function isIgnoredByWatchOptions(
    pathToCheck: string,
    options: WatchOptions | undefined,
    useCaseSensitiveFileNames: boolean,
    getCurrentDirectory: System["getCurrentDirectory"],
) {
    return (options?.excludeDirectories || options?.excludeFiles) && (
        matchesExclude(pathToCheck, options?.excludeFiles, useCaseSensitiveFileNames, getCurrentDirectory()) ||
        matchesExclude(pathToCheck, options?.excludeDirectories, useCaseSensitiveFileNames, getCurrentDirectory())
    );
}

function createFsWatchCallbackForDirectoryWatcherCallback(
    directoryName: string,
    callback: DirectoryWatcherCallback,
    options: WatchOptions | undefined,
    useCaseSensitiveFileNames: boolean,
    getCurrentDirectory: System["getCurrentDirectory"],
): FsWatchCallback {
    return (eventName, relativeFileName) => {
        // In watchDirectory we only care about adding and removing files (when event name is
        // "rename"); changes made within files are handled by corresponding fileWatchers (when
        // event name is "change")
        if (eventName === "rename") {
            // When deleting a file, the passed baseFileName is null
            const fileName = !relativeFileName ? directoryName : normalizePath(combinePaths(directoryName, relativeFileName));
            if (!relativeFileName || !isIgnoredByWatchOptions(fileName, options, useCaseSensitiveFileNames, getCurrentDirectory)) {
                callback(fileName);
            }
        }
    };
}

/** @internal */
export type FileSystemEntryExists = (fileorDirectrory: string, entryKind: FileSystemEntryKind) => boolean;

/** @internal */
export interface CreateSystemWatchFunctions {
    // Polling watch file
    pollingWatchFileWorker: HostWatchFile;
    // For dynamic polling watch file
    getModifiedTime: NonNullable<System["getModifiedTime"]>;
    setTimeout: NonNullable<System["setTimeout"]>;
    clearTimeout: NonNullable<System["clearTimeout"]>;
    // For fs events :
    fsWatchWorker: FsWatchWorker;
    fileSystemEntryExists: FileSystemEntryExists;
    useCaseSensitiveFileNames: boolean;
    getCurrentDirectory: System["getCurrentDirectory"];
    fsSupportsRecursiveFsWatch: boolean;
    getAccessibleSortedChildDirectories(path: string): readonly string[];
    realpath(s: string): string;
    // For backward compatibility environment variables
    tscWatchFile: string | undefined;
    useNonPollingWatchers?: boolean;
    tscWatchDirectory: string | undefined;
    inodeWatching: boolean;
    fsWatchWithTimestamp: boolean | undefined;
    sysLog: (s: string) => void;
}

/** @internal */
export function createSystemWatchFunctions({
    pollingWatchFileWorker,
    getModifiedTime,
    setTimeout,
    clearTimeout,
    fsWatchWorker,
    fileSystemEntryExists,
    useCaseSensitiveFileNames,
    getCurrentDirectory,
    fsSupportsRecursiveFsWatch,
    getAccessibleSortedChildDirectories,
    realpath,
    tscWatchFile,
    useNonPollingWatchers,
    tscWatchDirectory,
    inodeWatching,
    fsWatchWithTimestamp,
    sysLog,
}: CreateSystemWatchFunctions): { watchFile: HostWatchFile; watchDirectory: HostWatchDirectory; } {
    const pollingWatches = new Map<string, SingleFileWatcher<FileWatcherCallback>>();
    const fsWatches = new Map<string, SingleFileWatcher<FsWatchCallback>>();
    const fsWatchesRecursive = new Map<string, SingleFileWatcher<FsWatchCallback>>();
    let dynamicPollingWatchFile: HostWatchFile | undefined;
    let fixedChunkSizePollingWatchFile: HostWatchFile | undefined;
    let nonPollingWatchFile: HostWatchFile | undefined;
    let hostRecursiveDirectoryWatcher: HostWatchDirectory | undefined;
    let hitSystemWatcherLimit = false;
    return {
        watchFile,
        watchDirectory,
    };

    function watchFile(fileName: string, callback: FileWatcherCallback, pollingInterval: PollingInterval, options: WatchOptions | undefined): FileWatcher {
        options = updateOptionsForWatchFile(options, useNonPollingWatchers);
        const watchFileKind = Debug.checkDefined(options.watchFile);
        switch (watchFileKind) {
            case WatchFileKind.FixedPollingInterval:
                return pollingWatchFile(fileName, callback, PollingInterval.Low, /*options*/ undefined);
            case WatchFileKind.PriorityPollingInterval:
                return pollingWatchFile(fileName, callback, pollingInterval, /*options*/ undefined);
            case WatchFileKind.DynamicPriorityPolling:
                return ensureDynamicPollingWatchFile()(fileName, callback, pollingInterval, /*options*/ undefined);
            case WatchFileKind.FixedChunkSizePolling:
                return ensureFixedChunkSizePollingWatchFile()(fileName, callback, /* pollingInterval */ undefined!, /*options*/ undefined);
            case WatchFileKind.UseFsEvents:
                return fsWatch(
                    fileName,
                    FileSystemEntryKind.File,
                    createFsWatchCallbackForFileWatcherCallback(fileName, callback, getModifiedTime),
                    /*recursive*/ false,
                    pollingInterval,
                    getFallbackOptions(options),
                );
            case WatchFileKind.UseFsEventsOnParentDirectory:
                if (!nonPollingWatchFile) {
                    nonPollingWatchFile = createUseFsEventsOnParentDirectoryWatchFile(fsWatch, useCaseSensitiveFileNames, getModifiedTime, fsWatchWithTimestamp);
                }
                return nonPollingWatchFile(fileName, callback, pollingInterval, getFallbackOptions(options));
            default:
                Debug.assertNever(watchFileKind);
        }
    }

    function ensureDynamicPollingWatchFile() {
        return dynamicPollingWatchFile ||= createDynamicPriorityPollingWatchFile({ getModifiedTime, setTimeout });
    }

    function ensureFixedChunkSizePollingWatchFile() {
        return fixedChunkSizePollingWatchFile ||= createFixedChunkSizePollingWatchFile({ getModifiedTime, setTimeout });
    }

    function updateOptionsForWatchFile(options: WatchOptions | undefined, useNonPollingWatchers?: boolean): WatchOptions {
        if (options && options.watchFile !== undefined) return options;
        switch (tscWatchFile) {
            case "PriorityPollingInterval":
                // Use polling interval based on priority when create watch using host.watchFile
                return { watchFile: WatchFileKind.PriorityPollingInterval };
            case "DynamicPriorityPolling":
                // Use polling interval but change the interval depending on file changes and their default polling interval
                return { watchFile: WatchFileKind.DynamicPriorityPolling };
            case "UseFsEvents":
                // Use notifications from FS to watch with falling back to fs.watchFile
                return generateWatchFileOptions(WatchFileKind.UseFsEvents, PollingWatchKind.PriorityInterval, options);
            case "UseFsEventsWithFallbackDynamicPolling":
                // Use notifications from FS to watch with falling back to dynamic watch file
                return generateWatchFileOptions(WatchFileKind.UseFsEvents, PollingWatchKind.DynamicPriority, options);
            case "UseFsEventsOnParentDirectory":
                useNonPollingWatchers = true;
            // fall through
            default:
                return useNonPollingWatchers ?
                    // Use notifications from FS to watch with falling back to fs.watchFile
                    generateWatchFileOptions(WatchFileKind.UseFsEventsOnParentDirectory, PollingWatchKind.PriorityInterval, options) :
                    // Default to using fs events
                    { watchFile: WatchFileKind.UseFsEvents };
        }
    }

    function generateWatchFileOptions(
        watchFile: WatchFileKind,
        fallbackPolling: PollingWatchKind,
        options: WatchOptions | undefined,
    ): WatchOptions {
        const defaultFallbackPolling = options?.fallbackPolling;
        return {
            watchFile,
            fallbackPolling: defaultFallbackPolling === undefined ?
                fallbackPolling :
                defaultFallbackPolling,
        };
    }

    function watchDirectory(directoryName: string, callback: DirectoryWatcherCallback, recursive: boolean, options: WatchOptions | undefined): FileWatcher {
        if (fsSupportsRecursiveFsWatch) {
            return fsWatch(
                directoryName,
                FileSystemEntryKind.Directory,
                createFsWatchCallbackForDirectoryWatcherCallback(directoryName, callback, options, useCaseSensitiveFileNames, getCurrentDirectory),
                recursive,
                PollingInterval.Medium,
                getFallbackOptions(options),
            );
        }

        if (!hostRecursiveDirectoryWatcher) {
            hostRecursiveDirectoryWatcher = createDirectoryWatcherSupportingRecursive({
                useCaseSensitiveFileNames,
                getCurrentDirectory,
                fileSystemEntryExists,
                getAccessibleSortedChildDirectories,
                watchDirectory: nonRecursiveWatchDirectory,
                realpath,
                setTimeout,
                clearTimeout,
            });
        }
        return hostRecursiveDirectoryWatcher(directoryName, callback, recursive, options);
    }

    function nonRecursiveWatchDirectory(directoryName: string, callback: DirectoryWatcherCallback, recursive: boolean, options: WatchOptions | undefined): FileWatcher {
        Debug.assert(!recursive);
        const watchDirectoryOptions = updateOptionsForWatchDirectory(options);
        const watchDirectoryKind = Debug.checkDefined(watchDirectoryOptions.watchDirectory);
        switch (watchDirectoryKind) {
            case WatchDirectoryKind.FixedPollingInterval:
                return pollingWatchFile(
                    directoryName,
                    () => callback(directoryName),
                    PollingInterval.Medium,
                    /*options*/ undefined,
                );
            case WatchDirectoryKind.DynamicPriorityPolling:
                return ensureDynamicPollingWatchFile()(
                    directoryName,
                    () => callback(directoryName),
                    PollingInterval.Medium,
                    /*options*/ undefined,
                );
            case WatchDirectoryKind.FixedChunkSizePolling:
                return ensureFixedChunkSizePollingWatchFile()(
                    directoryName,
                    () => callback(directoryName),
                    /* pollingInterval */ undefined!,
                    /*options*/ undefined,
                );
            case WatchDirectoryKind.UseFsEvents:
                return fsWatch(
                    directoryName,
                    FileSystemEntryKind.Directory,
                    createFsWatchCallbackForDirectoryWatcherCallback(directoryName, callback, options, useCaseSensitiveFileNames, getCurrentDirectory),
                    recursive,
                    PollingInterval.Medium,
                    getFallbackOptions(watchDirectoryOptions),
                );
            default:
                Debug.assertNever(watchDirectoryKind);
        }
    }

    function updateOptionsForWatchDirectory(options: WatchOptions | undefined): WatchOptions {
        if (options && options.watchDirectory !== undefined) return options;
        switch (tscWatchDirectory) {
            case "RecursiveDirectoryUsingFsWatchFile":
                // Use polling interval based on priority when create watch using host.watchFile
                return { watchDirectory: WatchDirectoryKind.FixedPollingInterval };
            case "RecursiveDirectoryUsingDynamicPriorityPolling":
                // Use polling interval but change the interval depending on file changes and their default polling interval
                return { watchDirectory: WatchDirectoryKind.DynamicPriorityPolling };
            default:
                const defaultFallbackPolling = options?.fallbackPolling;
                return {
                    watchDirectory: WatchDirectoryKind.UseFsEvents,
                    fallbackPolling: defaultFallbackPolling !== undefined ?
                        defaultFallbackPolling :
                        undefined,
                };
        }
    }

    function pollingWatchFile(fileName: string, callback: FileWatcherCallback, pollingInterval: PollingInterval, options: WatchOptions | undefined) {
        return createSingleWatcherPerName(
            pollingWatches,
            useCaseSensitiveFileNames,
            fileName,
            callback,
            cb => pollingWatchFileWorker(fileName, cb, pollingInterval, options),
        );
    }
    function fsWatch(
        fileOrDirectory: string,
        entryKind: FileSystemEntryKind,
        callback: FsWatchCallback,
        recursive: boolean,
        fallbackPollingInterval: PollingInterval,
        fallbackOptions: WatchOptions | undefined,
    ): FileWatcher {
        return createSingleWatcherPerName(
            recursive ? fsWatchesRecursive : fsWatches,
            useCaseSensitiveFileNames,
            fileOrDirectory,
            callback,
            cb => fsWatchHandlingExistenceOnHost(fileOrDirectory, entryKind, cb, recursive, fallbackPollingInterval, fallbackOptions),
        );
    }

    function fsWatchHandlingExistenceOnHost(
        fileOrDirectory: string,
        entryKind: FileSystemEntryKind,
        callback: FsWatchCallback,
        recursive: boolean,
        fallbackPollingInterval: PollingInterval,
        fallbackOptions: WatchOptions | undefined,
    ): FileWatcher {
        let lastDirectoryPartWithDirectorySeparator: string | undefined;
        let lastDirectoryPart: string | undefined;
        if (inodeWatching) {
            lastDirectoryPartWithDirectorySeparator = fileOrDirectory.substring(fileOrDirectory.lastIndexOf(directorySeparator));
            lastDirectoryPart = lastDirectoryPartWithDirectorySeparator.slice(directorySeparator.length);
        }
        /** Watcher for the file system entry depending on whether it is missing or present */
        let watcher: FileWatcher | undefined = !fileSystemEntryExists(fileOrDirectory, entryKind) ?
            watchMissingFileSystemEntry() :
            watchPresentFileSystemEntry();
        return {
            close: () => {
                // Close the watcher (either existing file system entry watcher or missing file system entry watcher)
                if (watcher) {
                    watcher.close();
                    watcher = undefined;
                }
            },
        };

        function updateWatcher(createWatcher: () => FileWatcher) {
            // If watcher is not closed, update it
            if (watcher) {
                sysLog(`sysLog:: ${fileOrDirectory}:: Changing watcher to ${createWatcher === watchPresentFileSystemEntry ? "Present" : "Missing"}FileSystemEntryWatcher`);
                watcher.close();
                watcher = createWatcher();
            }
        }

        /**
         * Watch the file or directory that is currently present
         * and when the watched file or directory is deleted, switch to missing file system entry watcher
         */
        function watchPresentFileSystemEntry(): FileWatcher {
            if (hitSystemWatcherLimit) {
                sysLog(`sysLog:: ${fileOrDirectory}:: Defaulting to watchFile`);
                return watchPresentFileSystemEntryWithFsWatchFile();
            }
            try {
                const presentWatcher = (entryKind === FileSystemEntryKind.Directory || !fsWatchWithTimestamp ? fsWatchWorker : fsWatchWorkerHandlingTimestamp)(
                    fileOrDirectory,
                    recursive,
                    inodeWatching ?
                        callbackChangingToMissingFileSystemEntry :
                        callback,
                );
                // Watch the missing file or directory or error
                presentWatcher.on("error", () => {
                    callback("rename", "");
                    updateWatcher(watchMissingFileSystemEntry);
                });
                return presentWatcher;
            }
            catch (e) {
                // Catch the exception and use polling instead
                // Eg. on linux the number of watches are limited and one could easily exhaust watches and the exception ENOSPC is thrown when creating watcher at that point
                // so instead of throwing error, use fs.watchFile
                hitSystemWatcherLimit ||= e.code === "ENOSPC";
                sysLog(`sysLog:: ${fileOrDirectory}:: Changing to watchFile`);
                return watchPresentFileSystemEntryWithFsWatchFile();
            }
        }

        function callbackChangingToMissingFileSystemEntry(event: "rename" | "change", relativeName: string | undefined | null) { // eslint-disable-line no-restricted-syntax
            // In some scenarios, file save operation fires event with fileName.ext~ instead of fileName.ext
            // To ensure we see the file going missing and coming back up (file delete and then recreated)
            // and watches being updated correctly we are calling back with fileName.ext as well as fileName.ext~
            // The worst is we have fired event that was not needed but we wont miss any changes
            // especially in cases where file goes missing and watches wrong inode
            let originalRelativeName: string | undefined;
            if (relativeName && endsWith(relativeName, "~")) {
                originalRelativeName = relativeName;
                relativeName = relativeName.slice(0, relativeName.length - 1);
            }
            // because relativeName is not guaranteed to be correct we need to check on each rename with few combinations
            // Eg on ubuntu while watching app/node_modules the relativeName is "node_modules" which is neither relative nor full path
            if (
                event === "rename" &&
                (!relativeName ||
                    relativeName === lastDirectoryPart ||
                    endsWith(relativeName, lastDirectoryPartWithDirectorySeparator!))
            ) {
                const modifiedTime = getModifiedTime(fileOrDirectory) || missingFileModifiedTime;
                if (originalRelativeName) callback(event, originalRelativeName, modifiedTime);
                callback(event, relativeName, modifiedTime);
                if (inodeWatching) {
                    // If this was rename event, inode has changed means we need to update watcher
                    updateWatcher(modifiedTime === missingFileModifiedTime ? watchMissingFileSystemEntry : watchPresentFileSystemEntry);
                }
                else if (modifiedTime === missingFileModifiedTime) {
                    updateWatcher(watchMissingFileSystemEntry);
                }
            }
            else {
                if (originalRelativeName) callback(event, originalRelativeName);
                callback(event, relativeName);
            }
        }

        /**
         * Watch the file or directory using fs.watchFile since fs.watch threw exception
         * Eg. on linux the number of watches are limited and one could easily exhaust watches and the exception ENOSPC is thrown when creating watcher at that point
         */
        function watchPresentFileSystemEntryWithFsWatchFile(): FileWatcher {
            return watchFile(
                fileOrDirectory,
                createFileWatcherCallback(callback),
                fallbackPollingInterval,
                fallbackOptions,
            );
        }

        /**
         * Watch the file or directory that is missing
         * and switch to existing file or directory when the missing filesystem entry is created
         */
        function watchMissingFileSystemEntry(): FileWatcher {
            return watchFile(
                fileOrDirectory,
                (_fileName, eventKind, modifiedTime) => {
                    if (eventKind === FileWatcherEventKind.Created) {
                        modifiedTime ||= getModifiedTime(fileOrDirectory) || missingFileModifiedTime;
                        if (modifiedTime !== missingFileModifiedTime) {
                            callback("rename", "", modifiedTime);
                            // Call the callback for current file or directory
                            // For now it could be callback for the inner directory creation,
                            // but just return current directory, better than current no-op
                            updateWatcher(watchPresentFileSystemEntry);
                        }
                    }
                },
                fallbackPollingInterval,
                fallbackOptions,
            );
        }
    }

    function fsWatchWorkerHandlingTimestamp(fileOrDirectory: string, recursive: boolean, callback: FsWatchCallback): FsWatchWorkerWatcher {
        let modifiedTime = getModifiedTime(fileOrDirectory) || missingFileModifiedTime;
        return fsWatchWorker(fileOrDirectory, recursive, (eventName, relativeFileName, currentModifiedTime) => {
            if (eventName === "change") {
                currentModifiedTime ||= getModifiedTime(fileOrDirectory) || missingFileModifiedTime;
                if (currentModifiedTime.getTime() === modifiedTime.getTime()) return;
            }
            modifiedTime = currentModifiedTime || getModifiedTime(fileOrDirectory) || missingFileModifiedTime;
            callback(eventName, relativeFileName, modifiedTime);
        });
    }
}

/**
 * patch writefile to create folder before writing the file
 *
 * @internal
 */
export function patchWriteFileEnsuringDirectory(sys: System) {
    // patch writefile to create folder before writing the file
    const originalWriteFile = sys.writeFile;
    sys.writeFile = (path, data, writeBom) =>
        writeFileEnsuringDirectories(
            path,
            data,
            !!writeBom,
            (path, data, writeByteOrderMark) => originalWriteFile.call(sys, path, data, writeByteOrderMark),
            path => sys.createDirectory(path),
            path => sys.directoryExists(path),
        );
}

export type BufferEncoding = "ascii" | "utf8" | "utf-8" | "utf16le" | "ucs2" | "ucs-2" | "base64" | "latin1" | "binary" | "hex";

// TODO: GH#18217 Methods on System are often used as if they are certainly defined
export interface System {
    args: string[];
    newLine: string;
    useCaseSensitiveFileNames: boolean;
    write(s: string): void;
    writeOutputIsTTY?(): boolean;
    getWidthOfTerminal?(): number;
    readFile(path: string, encoding?: string): string | undefined;
    getFileSize?(path: string): number;
    writeFile(path: string, data: string, writeByteOrderMark?: boolean): void;

    /**
     * @pollingInterval - this parameter is used in polling-based watchers and ignored in watchers that
     * use native OS file watching
     */
    watchFile?(path: string, callback: FileWatcherCallback, pollingInterval?: number, options?: WatchOptions): FileWatcher;
    watchDirectory?(path: string, callback: DirectoryWatcherCallback, recursive?: boolean, options?: WatchOptions): FileWatcher;
    resolvePath(path: string): string;
    fileExists(path: string): boolean;
    directoryExists(path: string): boolean;
    createDirectory(path: string): void;
    getExecutingFilePath(): string;
    getCurrentDirectory(): string;
    getDirectories(path: string): string[];
    readDirectory(path: string, extensions?: readonly string[], exclude?: readonly string[], include?: readonly string[], depth?: number): string[];
    getModifiedTime?(path: string): Date | undefined;
    setModifiedTime?(path: string, time: Date): void;
    deleteFile?(path: string): void;
    /**
     * A good implementation is node.js' `crypto.createHash`. (https://nodejs.org/api/crypto.html#crypto_crypto_createhash_algorithm)
     */
    createHash?(data: string): string;
    /** This must be cryptographically secure. Only implement this method using `crypto.createHash("sha256")`. */
    createSHA256Hash?(data: string): string;
    getMemoryUsage?(): number;
    exit(exitCode?: number): void;
    /** @internal */ enableCPUProfiler?(path: string, continuation: () => void): boolean;
    /** @internal */ disableCPUProfiler?(continuation: () => void): boolean;
    /** @internal */ cpuProfilingEnabled?(): boolean;
    realpath?(path: string): string;
    /** @internal */ getEnvironmentVariable(name: string): string;
    /** @internal */ tryEnableSourceMapsForHost?(): void;
    /** @internal */ getAccessibleFileSystemEntries?(path: string): FileSystemEntries;
    /** @internal */ debugMode?: boolean;
    setTimeout?(callback: (...args: any[]) => void, ms: number, ...args: any[]): any;
    clearTimeout?(timeoutId: any): void;
    clearScreen?(): void;
    /** @internal */ setBlocking?(): void;
    base64decode?(input: string): string;
    base64encode?(input: string): string;
    /** @internal */ require?(baseDir: string, moduleName: string): ModuleImportResult;

    // For testing
    /** @internal */ now?(): Date;
    /** @internal */ storeSignatureInfo?: boolean;
}

export interface FileWatcher {
    close(): void;
}

interface DirectoryWatcher extends FileWatcher {
    referenceCount: number;
}

// TODO: GH#18217 this is used as if it's certainly defined in many places.
export let sys: System = (() => {
    // NodeJS detects "\uFEFF" at the start of the string and *replaces* it with the actual
    // byte order mark from the specified encoding. Using any other byte order mark does
    // not actually work.
    const byteOrderMarkIndicator = "\uFEFF";

    function getNodeSystem(): System {
        const nativePattern = /^native |^\([^)]+\)$|^(internal[\\/]|[a-zA-Z0-9_\s]+(\.js)?$)/;
        const _fs: typeof import("fs") = require("fs");
        const _path: typeof import("path") = require("path");
        const _os: typeof import("os") = require("os");
        const _buffer: typeof import("buffer") = require("buffer");
        // crypto can be absent on reduced node installations
        let _crypto: typeof import("crypto") | undefined;
        try {
            _crypto = require("crypto");
        }
        catch {
            _crypto = undefined;
        }
        let activeSession: import("inspector").Session | "stopping" | undefined;
        let profilePath = "./profile.cpuprofile";

<<<<<<< HEAD
        const Buffer = _buffer.Buffer;

=======
>>>>>>> 21b5c962
        const isMacOs = process.platform === "darwin";
        const isLinuxOrMacOs = process.platform === "linux" || isMacOs;

        const platform: string = _os.platform();
        const useCaseSensitiveFileNames = isFileSystemCaseSensitive();
        const fsRealpath = !!_fs.realpathSync.native ? process.platform === "win32" ? fsRealPathHandlingLongPath : _fs.realpathSync.native : _fs.realpathSync;

        // If our filename is "sys.js", then we are executing unbundled on the raw tsc output.
        // In that case, simulate a faked path in the directory where a bundle would normally
        // appear (e.g. the directory containing lib.*.d.ts files).
        //
        // Note that if we ever emit as files like cjs/mjs, this check will be wrong.
        const executingFilePath = __filename.endsWith("sys.js") ? _path.join(_path.dirname(__dirname), "__fake__.js") : __filename;

        const fsSupportsRecursiveFsWatch = process.platform === "win32" || isMacOs;
        const getCurrentDirectory = memoize(() => process.cwd());
        const { watchFile, watchDirectory } = createSystemWatchFunctions({
            pollingWatchFileWorker: fsWatchFileWorker,
            getModifiedTime,
            setTimeout,
            clearTimeout,
            fsWatchWorker,
            useCaseSensitiveFileNames,
            getCurrentDirectory,
            fileSystemEntryExists,
            // Node 4.0 `fs.watch` function supports the "recursive" option on both OSX and Windows
            // (ref: https://github.com/nodejs/node/pull/2649 and https://github.com/Microsoft/TypeScript/issues/4643)
            fsSupportsRecursiveFsWatch,
            getAccessibleSortedChildDirectories: path => getAccessibleFileSystemEntries(path).directories,
            realpath,
            tscWatchFile: process.env.TSC_WATCHFILE,
            useNonPollingWatchers: !!process.env.TSC_NONPOLLING_WATCHER,
            tscWatchDirectory: process.env.TSC_WATCHDIRECTORY,
            inodeWatching: isLinuxOrMacOs,
            fsWatchWithTimestamp: isMacOs,
            sysLog,
        });
        const nodeSystem: System = {
            args: process.argv.slice(2),
            newLine: _os.EOL,
            useCaseSensitiveFileNames,
            write(s: string): void {
                process.stdout.write(s);
            },
            getWidthOfTerminal() {
                return process.stdout.columns;
            },
            writeOutputIsTTY() {
                return process.stdout.isTTY;
            },
            readFile,
            writeFile,
            watchFile,
            watchDirectory,
            resolvePath: path => _path.resolve(path),
            fileExists,
            directoryExists,
            getAccessibleFileSystemEntries,
            createDirectory(directoryName: string) {
                if (!nodeSystem.directoryExists(directoryName)) {
                    // Wrapped in a try-catch to prevent crashing if we are in a race
                    // with another copy of ourselves to create the same directory
                    try {
                        _fs.mkdirSync(directoryName);
                    }
                    catch (e) {
                        if (e.code !== "EEXIST") {
                            // Failed for some other reason (access denied?); still throw
                            throw e;
                        }
                    }
                }
            },
            getExecutingFilePath() {
                return executingFilePath;
            },
            getCurrentDirectory,
            getDirectories,
            getEnvironmentVariable(name: string) {
                return process.env[name] || "";
            },
            readDirectory,
            getModifiedTime,
            setModifiedTime,
            deleteFile,
            createHash: _crypto ? createSHA256Hash : generateDjb2Hash,
            createSHA256Hash: _crypto ? createSHA256Hash : undefined,
            getMemoryUsage() {
                if (global.gc) {
                    global.gc();
                }
                return process.memoryUsage().heapUsed;
            },
            getFileSize(path) {
                try {
                    const stat = statSync(path);
                    if (stat?.isFile()) {
                        return stat.size;
                    }
                }
                catch { /*ignore*/ }
                return 0;
            },
            exit(exitCode?: number): void {
                disableCPUProfiler(() => process.exit(exitCode));
            },
            enableCPUProfiler,
            disableCPUProfiler,
            cpuProfilingEnabled: () => !!activeSession || contains(process.execArgv, "--cpu-prof") || contains(process.execArgv, "--prof"),
            realpath,
            debugMode: !!process.env.NODE_INSPECTOR_IPC || !!process.env.VSCODE_INSPECTOR_OPTIONS || some(process.execArgv, arg => /^--(inspect|debug)(-brk)?(=\d+)?$/i.test(arg)) || !!(process as any).recordreplay,
            tryEnableSourceMapsForHost() {
                try {
                    (require("source-map-support") as typeof import("source-map-support")).install();
                }
                catch {
                    // Could not enable source maps.
                }
            },
            setTimeout,
            clearTimeout,
            clearScreen: () => {
                process.stdout.write("\x1Bc");
            },
            setBlocking: () => {
                const handle = (process.stdout as any)?._handle as { setBlocking?: (value: boolean) => void; };
                if (handle && handle.setBlocking) {
                    handle.setBlocking(true);
                }
            },
<<<<<<< HEAD
            bufferFrom: Buffer.from,
=======
>>>>>>> 21b5c962
            base64decode: input => Buffer.from(input, "base64").toString("utf8"),
            base64encode: input => Buffer.from(input).toString("base64"),
            require: (baseDir, moduleName) => {
                try {
                    const modulePath = resolveJSModule(moduleName, baseDir, nodeSystem);
                    return { module: require(modulePath), modulePath, error: undefined };
                }
                catch (error) {
                    return { module: undefined, modulePath: undefined, error };
                }
            },
        };
        return nodeSystem;

        /**
         * `throwIfNoEntry` was added so recently that it's not in the node types.
         * This helper encapsulates the mitigating usage of `any`.
         * See https://github.com/nodejs/node/pull/33716
         */
        function statSync(path: string): import("fs").Stats | undefined {
            // throwIfNoEntry will be ignored by older versions of node
            return (_fs as any).statSync(path, { throwIfNoEntry: false });
        }

        /**
         * Uses the builtin inspector APIs to capture a CPU profile
         * See https://nodejs.org/api/inspector.html#inspector_example_usage for details
         */
        function enableCPUProfiler(path: string, cb: () => void) {
            if (activeSession) {
                cb();
                return false;
            }
            const inspector: typeof import("inspector") = require("inspector");
            if (!inspector || !inspector.Session) {
                cb();
                return false;
            }
            const session = new inspector.Session();
            session.connect();

            session.post("Profiler.enable", () => {
                session.post("Profiler.start", () => {
                    activeSession = session;
                    profilePath = path;
                    cb();
                });
            });
            return true;
        }

        /**
         * Strips non-TS paths from the profile, so users with private projects shouldn't
         * need to worry about leaking paths by submitting a cpu profile to us
         */
        function cleanupPaths(profile: import("inspector").Profiler.Profile) {
            let externalFileCounter = 0;
            const remappedPaths = new Map<string, string>();
            const normalizedDir = normalizeSlashes(_path.dirname(executingFilePath));
            // Windows rooted dir names need an extra `/` prepended to be valid file:/// urls
            const fileUrlRoot = `file://${getRootLength(normalizedDir) === 1 ? "" : "/"}${normalizedDir}`;
            for (const node of profile.nodes) {
                if (node.callFrame.url) {
                    const url = normalizeSlashes(node.callFrame.url);
                    if (containsPath(fileUrlRoot, url, useCaseSensitiveFileNames)) {
                        node.callFrame.url = getRelativePathToDirectoryOrUrl(fileUrlRoot, url, fileUrlRoot, createGetCanonicalFileName(useCaseSensitiveFileNames), /*isAbsolutePathAnUrl*/ true);
                    }
                    else if (!nativePattern.test(url)) {
                        node.callFrame.url = (remappedPaths.has(url) ? remappedPaths : remappedPaths.set(url, `external${externalFileCounter}.js`)).get(url)!;
                        externalFileCounter++;
                    }
                }
            }
            return profile;
        }

        function disableCPUProfiler(cb: () => void) {
            if (activeSession && activeSession !== "stopping") {
                const s = activeSession;
                activeSession.post("Profiler.stop", (err, { profile }) => {
                    if (!err) {
                        try {
                            if (statSync(profilePath)?.isDirectory()) {
                                profilePath = _path.join(profilePath, `${(new Date()).toISOString().replace(/:/g, "-")}+P${process.pid}.cpuprofile`);
                            }
                        }
                        catch {
                            // do nothing and ignore fallible fs operation
                        }
                        try {
                            _fs.mkdirSync(_path.dirname(profilePath), { recursive: true });
                        }
                        catch {
                            // do nothing and ignore fallible fs operation
                        }
                        _fs.writeFileSync(profilePath, JSON.stringify(cleanupPaths(profile)));
                    }
                    activeSession = undefined;
                    s.disconnect();
                    cb();
                });
                activeSession = "stopping";
                return true;
            }
            else {
                cb();
                return false;
            }
        }

        function isFileSystemCaseSensitive(): boolean {
            // win32\win64 are case insensitive platforms
            if (platform === "win32" || platform === "win64") {
                return false;
            }
            // If this file exists under a different case, we must be case-insensitve.
            return !fileExists(swapCase(__filename));
        }

        /** Convert all lowercase chars to uppercase, and vice-versa */
        function swapCase(s: string): string {
            return s.replace(/\w/g, ch => {
                const up = ch.toUpperCase();
                return ch === up ? ch.toLowerCase() : up;
            });
        }

        function fsWatchFileWorker(fileName: string, callback: FileWatcherCallback, pollingInterval: number): FileWatcher {
            _fs.watchFile(fileName, { persistent: true, interval: pollingInterval }, fileChanged);
            let eventKind: FileWatcherEventKind;
            return {
                close: () => _fs.unwatchFile(fileName, fileChanged),
            };

            function fileChanged(curr: import("fs").Stats, prev: import("fs").Stats) {
                // previous event kind check is to ensure we recongnize the file as previously also missing when it is restored or renamed twice (that is it disappears and reappears)
                // In such case, prevTime returned is same as prev time of event when file was deleted as per node documentation
                const isPreviouslyDeleted = +prev.mtime === 0 || eventKind === FileWatcherEventKind.Deleted;
                if (+curr.mtime === 0) {
                    if (isPreviouslyDeleted) {
                        // Already deleted file, no need to callback again
                        return;
                    }
                    eventKind = FileWatcherEventKind.Deleted;
                }
                else if (isPreviouslyDeleted) {
                    eventKind = FileWatcherEventKind.Created;
                }
                // If there is no change in modified time, ignore the event
                else if (+curr.mtime === +prev.mtime) {
                    return;
                }
                else {
                    // File changed
                    eventKind = FileWatcherEventKind.Changed;
                }
                callback(fileName, eventKind, curr.mtime);
            }
        }

        function fsWatchWorker(
            fileOrDirectory: string,
            recursive: boolean,
            callback: FsWatchCallback,
        ) {
            // Node 4.0 `fs.watch` function supports the "recursive" option on both OSX and Windows
            // (ref: https://github.com/nodejs/node/pull/2649 and https://github.com/Microsoft/TypeScript/issues/4643)
            return _fs.watch(
                fileOrDirectory,
                fsSupportsRecursiveFsWatch ?
                    { persistent: true, recursive: !!recursive } : { persistent: true },
                callback,
            );
        }

        function readFileWorker(fileName: string, _encoding?: string): string | undefined {
            let buffer: Buffer;
            try {
                buffer = _fs.readFileSync(fileName);
            }
            catch {
                return undefined;
            }
            let len = buffer.length;
            if (len >= 2 && buffer[0] === 0xFE && buffer[1] === 0xFF) {
                // Big endian UTF-16 byte order mark detected. Since big endian is not supported by node.js,
                // flip all byte pairs and treat as little endian.
                len &= ~1; // Round down to a multiple of 2
                for (let i = 0; i < len; i += 2) {
                    const temp = buffer[i];
                    buffer[i] = buffer[i + 1];
                    buffer[i + 1] = temp;
                }
                return buffer.toString("utf16le", 2);
            }
            if (len >= 2 && buffer[0] === 0xFF && buffer[1] === 0xFE) {
                // Little endian UTF-16 byte order mark detected
                return buffer.toString("utf16le", 2);
            }
            if (len >= 3 && buffer[0] === 0xEF && buffer[1] === 0xBB && buffer[2] === 0xBF) {
                // UTF-8 byte order mark detected
                return buffer.toString("utf8", 3);
            }
            // Default is UTF-8 with no byte order mark
            return buffer.toString("utf8");
        }

        function readFile(fileName: string, _encoding?: string): string | undefined {
            perfLogger?.logStartReadFile(fileName);
            const file = readFileWorker(fileName, _encoding);
            perfLogger?.logStopReadFile();
            return file;
        }

        function writeFile(fileName: string, data: string, writeByteOrderMark?: boolean): void {
            perfLogger?.logEvent("WriteFile: " + fileName);
            // If a BOM is required, emit one
            if (writeByteOrderMark) {
                data = byteOrderMarkIndicator + data;
            }

            let fd: number | undefined;

            try {
                fd = _fs.openSync(fileName, "w");
                _fs.writeSync(fd, data, /*position*/ undefined, "utf8");
            }
            finally {
                if (fd !== undefined) {
                    _fs.closeSync(fd);
                }
            }
        }

        function getAccessibleFileSystemEntries(path: string): FileSystemEntries {
            perfLogger?.logEvent("ReadDir: " + (path || "."));
            try {
                const entries = _fs.readdirSync(path || ".", { withFileTypes: true });
                const files: string[] = [];
                const directories: string[] = [];
                for (const dirent of entries) {
                    // withFileTypes is not supported before Node 10.10.
                    const entry = typeof dirent === "string" ? dirent : dirent.name;

                    // This is necessary because on some file system node fails to exclude
                    // "." and "..". See https://github.com/nodejs/node/issues/4002
                    if (entry === "." || entry === "..") {
                        continue;
                    }

                    let stat: any;
                    if (typeof dirent === "string" || dirent.isSymbolicLink()) {
                        const name = combinePaths(path, entry);

                        try {
                            stat = statSync(name);
                            if (!stat) {
                                continue;
                            }
                        }
                        catch {
                            continue;
                        }
                    }
                    else {
                        stat = dirent;
                    }

                    if (stat.isFile()) {
                        files.push(entry);
                    }
                    else if (stat.isDirectory()) {
                        directories.push(entry);
                    }
                }
                files.sort();
                directories.sort();
                return { files, directories };
            }
            catch {
                return emptyFileSystemEntries;
            }
        }

        function readDirectory(path: string, extensions?: readonly string[], excludes?: readonly string[], includes?: readonly string[], depth?: number): string[] {
            return matchFiles(path, extensions, excludes, includes, useCaseSensitiveFileNames, process.cwd(), depth, getAccessibleFileSystemEntries, realpath);
        }

        function fileSystemEntryExists(path: string, entryKind: FileSystemEntryKind): boolean {
            // Since the error thrown by fs.statSync isn't used, we can avoid collecting a stack trace to improve
            // the CPU time performance.
            const originalStackTraceLimit = Error.stackTraceLimit;
            Error.stackTraceLimit = 0;

            try {
                const stat = statSync(path);
                if (!stat) {
                    return false;
                }
                switch (entryKind) {
                    case FileSystemEntryKind.File:
                        return stat.isFile();
                    case FileSystemEntryKind.Directory:
                        return stat.isDirectory();
                    default:
                        return false;
                }
            }
            catch {
                return false;
            }
            finally {
                Error.stackTraceLimit = originalStackTraceLimit;
            }
        }

        function fileExists(path: string): boolean {
            return fileSystemEntryExists(path, FileSystemEntryKind.File);
        }

        function directoryExists(path: string): boolean {
            return fileSystemEntryExists(path, FileSystemEntryKind.Directory);
        }

        function getDirectories(path: string): string[] {
            return getAccessibleFileSystemEntries(path).directories.slice();
        }

        function fsRealPathHandlingLongPath(path: string): string {
            return path.length < 260 ? _fs.realpathSync.native(path) : _fs.realpathSync(path);
        }

        function realpath(path: string): string {
            try {
                return fsRealpath(path);
            }
            catch {
                return path;
            }
        }

        function getModifiedTime(path: string) {
            // Since the error thrown by fs.statSync isn't used, we can avoid collecting a stack trace to improve
            // the CPU time performance.
            const originalStackTraceLimit = Error.stackTraceLimit;
            Error.stackTraceLimit = 0;
            try {
                return statSync(path)?.mtime;
            }
            catch {
                return undefined;
            }
            finally {
                Error.stackTraceLimit = originalStackTraceLimit;
            }
        }

        function setModifiedTime(path: string, time: Date) {
            try {
                _fs.utimesSync(path, time, time);
            }
            catch {
                return;
            }
        }

        function deleteFile(path: string) {
            try {
                return _fs.unlinkSync(path);
            }
            catch {
                return;
            }
        }

        function createSHA256Hash(data: string): string {
            const hash = _crypto!.createHash("sha256");
            hash.update(data);
            return hash.digest("hex");
        }
    }

    let sys: System | undefined;
    if (isNodeLikeSystem()) {
        sys = getNodeSystem();
    }
    if (sys) {
        // patch writefile to create folder before writing the file
        patchWriteFileEnsuringDirectory(sys);
    }
    return sys!;
})();

/** @internal */
export function setSys(s: System) {
    sys = s;
}

if (sys && sys.getEnvironmentVariable) {
    setCustomPollingValues(sys);
    Debug.setAssertionLevel(
        /^development$/i.test(sys.getEnvironmentVariable("NODE_ENV"))
            ? AssertionLevel.Normal
            : AssertionLevel.None,
    );
}
if (sys && sys.debugMode) {
    Debug.isDebugging = true;
}
<|MERGE_RESOLUTION|>--- conflicted
+++ resolved
@@ -1,2032 +1,2023 @@
-import {
-    AssertionLevel,
-    closeFileWatcher,
-    closeFileWatcherOf,
-    combinePaths,
-    Comparison,
-    contains,
-    containsPath,
-    createGetCanonicalFileName,
-    createMultiMap,
-    Debug,
-    directorySeparator,
-    emptyArray,
-    emptyFileSystemEntries,
-    endsWith,
-    enumerateInsertsAndDeletes,
-    FileSystemEntries,
-    getDirectoryPath,
-    getFallbackOptions,
-    getNormalizedAbsolutePath,
-    getRelativePathFromDirectory,
-    getRelativePathToDirectoryOrUrl,
-    getRootLength,
-    getStringComparer,
-    isArray,
-    isNodeLikeSystem,
-    isString,
-    mapDefined,
-    matchesExclude,
-    matchFiles,
-    memoize,
-    ModuleImportResult,
-    noop,
-    normalizePath,
-    normalizeSlashes,
-    orderedRemoveItem,
-    Path,
-    perfLogger,
-    PollingWatchKind,
-    resolveJSModule,
-    some,
-    startsWith,
-    timestamp,
-    unorderedRemoveItem,
-    WatchDirectoryKind,
-    WatchFileKind,
-    WatchOptions,
-    writeFileEnsuringDirectories,
-} from "./_namespaces/ts";
-
-declare function setTimeout(handler: (...args: any[]) => void, timeout: number): any;
-declare function clearTimeout(handle: any): void;
-
-/**
- * djb2 hashing algorithm
- * http://www.cse.yorku.ca/~oz/hash.html
- *
- * @internal
- */
-export function generateDjb2Hash(data: string): string {
-    let acc = 5381;
-    for (let i = 0; i < data.length; i++) {
-        acc = ((acc << 5) + acc) + data.charCodeAt(i);
-    }
-    return acc.toString();
-}
-
-/**
- * Set a high stack trace limit to provide more information in case of an error.
- * Called for command-line and server use cases.
- * Not called if TypeScript is used as a library.
- *
- * @internal
- */
-export function setStackTraceLimit() {
-    if ((Error as any).stackTraceLimit < 100) { // Also tests that we won't set the property if it doesn't exist.
-        (Error as any).stackTraceLimit = 100;
-    }
-}
-
-export enum FileWatcherEventKind {
-    Created,
-    Changed,
-    Deleted,
-}
-
-export type FileWatcherCallback = (fileName: string, eventKind: FileWatcherEventKind, modifiedTime?: Date) => void;
-export type DirectoryWatcherCallback = (fileName: string) => void;
-interface WatchedFile {
-    readonly fileName: string;
-    readonly callback: FileWatcherCallback;
-    mtime: Date;
-}
-
-/** @internal */
-export enum PollingInterval {
-    High = 2000,
-    Medium = 500,
-    Low = 250,
-}
-
-/** @internal */
-export type HostWatchFile = (fileName: string, callback: FileWatcherCallback, pollingInterval: PollingInterval, options: WatchOptions | undefined) => FileWatcher;
-/** @internal */
-export type HostWatchDirectory = (fileName: string, callback: DirectoryWatcherCallback, recursive: boolean, options: WatchOptions | undefined) => FileWatcher;
-
-/** @internal */
-export const missingFileModifiedTime = new Date(0); // Any subsequent modification will occur after this time
-
-/** @internal */
-export function getModifiedTime(host: { getModifiedTime: NonNullable<System["getModifiedTime"]>; }, fileName: string) {
-    return host.getModifiedTime(fileName) || missingFileModifiedTime;
-}
-
-interface Levels {
-    Low: number;
-    Medium: number;
-    High: number;
-}
-
-function createPollingIntervalBasedLevels(levels: Levels) {
-    return {
-        [PollingInterval.Low]: levels.Low,
-        [PollingInterval.Medium]: levels.Medium,
-        [PollingInterval.High]: levels.High,
-    };
-}
-
-const defaultChunkLevels: Levels = { Low: 32, Medium: 64, High: 256 };
-let pollingChunkSize = createPollingIntervalBasedLevels(defaultChunkLevels);
-/** @internal */
-export let unchangedPollThresholds = createPollingIntervalBasedLevels(defaultChunkLevels);
-
-function setCustomPollingValues(system: System) {
-    if (!system.getEnvironmentVariable) {
-        return;
-    }
-    const pollingIntervalChanged = setCustomLevels("TSC_WATCH_POLLINGINTERVAL", PollingInterval);
-    pollingChunkSize = getCustomPollingBasedLevels("TSC_WATCH_POLLINGCHUNKSIZE", defaultChunkLevels) || pollingChunkSize;
-    unchangedPollThresholds = getCustomPollingBasedLevels("TSC_WATCH_UNCHANGEDPOLLTHRESHOLDS", defaultChunkLevels) || unchangedPollThresholds;
-
-    function getLevel(envVar: string, level: keyof Levels) {
-        return system.getEnvironmentVariable(`${envVar}_${level.toUpperCase()}`);
-    }
-
-    function getCustomLevels(baseVariable: string) {
-        let customLevels: Partial<Levels> | undefined;
-        setCustomLevel("Low");
-        setCustomLevel("Medium");
-        setCustomLevel("High");
-        return customLevels;
-
-        function setCustomLevel(level: keyof Levels) {
-            const customLevel = getLevel(baseVariable, level);
-            if (customLevel) {
-                (customLevels || (customLevels = {}))[level] = Number(customLevel);
-            }
-        }
-    }
-
-    function setCustomLevels(baseVariable: string, levels: Levels) {
-        const customLevels = getCustomLevels(baseVariable);
-        if (customLevels) {
-            setLevel("Low");
-            setLevel("Medium");
-            setLevel("High");
-            return true;
-        }
-        return false;
-
-        function setLevel(level: keyof Levels) {
-            levels[level] = customLevels![level] || levels[level];
-        }
-    }
-
-    function getCustomPollingBasedLevels(baseVariable: string, defaultLevels: Levels) {
-        const customLevels = getCustomLevels(baseVariable);
-        return (pollingIntervalChanged || customLevels) &&
-            createPollingIntervalBasedLevels(customLevels ? { ...defaultLevels, ...customLevels } : defaultLevels);
-    }
-}
-
-interface WatchedFileWithIsClosed extends WatchedFile {
-    isClosed?: boolean;
-}
-function pollWatchedFileQueue<T extends WatchedFileWithIsClosed>(
-    host: { getModifiedTime: NonNullable<System["getModifiedTime"]>; },
-    queue: (T | undefined)[],
-    pollIndex: number,
-    chunkSize: number,
-    callbackOnWatchFileStat?: (watchedFile: T, pollIndex: number, fileChanged: boolean) => void,
-) {
-    let definedValueCopyToIndex = pollIndex;
-    // Max visit would be all elements of the queue
-    for (let canVisit = queue.length; chunkSize && canVisit; nextPollIndex(), canVisit--) {
-        const watchedFile = queue[pollIndex];
-        if (!watchedFile) {
-            continue;
-        }
-        else if (watchedFile.isClosed) {
-            queue[pollIndex] = undefined;
-            continue;
-        }
-
-        // Only files polled count towards chunkSize
-        chunkSize--;
-        const fileChanged = onWatchedFileStat(watchedFile, getModifiedTime(host, watchedFile.fileName));
-        if (watchedFile.isClosed) {
-            // Closed watcher as part of callback
-            queue[pollIndex] = undefined;
-            continue;
-        }
-
-        callbackOnWatchFileStat?.(watchedFile, pollIndex, fileChanged);
-        // Defragment the queue while we are at it
-        if (queue[pollIndex]) {
-            // Copy this file to the non hole location
-            if (definedValueCopyToIndex < pollIndex) {
-                queue[definedValueCopyToIndex] = watchedFile;
-                queue[pollIndex] = undefined;
-            }
-            definedValueCopyToIndex++;
-        }
-    }
-
-    // Return next poll index
-    return pollIndex;
-
-    function nextPollIndex() {
-        pollIndex++;
-        if (pollIndex === queue.length) {
-            if (definedValueCopyToIndex < pollIndex) {
-                // There are holes from definedValueCopyToIndex to end of queue, change queue size
-                queue.length = definedValueCopyToIndex;
-            }
-            pollIndex = 0;
-            definedValueCopyToIndex = 0;
-        }
-    }
-}
-
-interface WatchedFileWithUnchangedPolls extends WatchedFileWithIsClosed {
-    unchangedPolls: number;
-}
-function createDynamicPriorityPollingWatchFile(host: {
-    getModifiedTime: NonNullable<System["getModifiedTime"]>;
-    setTimeout: NonNullable<System["setTimeout"]>;
-}): HostWatchFile {
-    interface PollingIntervalQueue extends Array<WatchedFileWithUnchangedPolls> {
-        pollingInterval: PollingInterval;
-        pollIndex: number;
-        pollScheduled: boolean;
-    }
-
-    const watchedFiles: WatchedFileWithUnchangedPolls[] = [];
-    const changedFilesInLastPoll: WatchedFileWithUnchangedPolls[] = [];
-    const lowPollingIntervalQueue = createPollingIntervalQueue(PollingInterval.Low);
-    const mediumPollingIntervalQueue = createPollingIntervalQueue(PollingInterval.Medium);
-    const highPollingIntervalQueue = createPollingIntervalQueue(PollingInterval.High);
-    return watchFile;
-
-    function watchFile(fileName: string, callback: FileWatcherCallback, defaultPollingInterval: PollingInterval): FileWatcher {
-        const file: WatchedFileWithUnchangedPolls = {
-            fileName,
-            callback,
-            unchangedPolls: 0,
-            mtime: getModifiedTime(host, fileName),
-        };
-        watchedFiles.push(file);
-
-        addToPollingIntervalQueue(file, defaultPollingInterval);
-        return {
-            close: () => {
-                file.isClosed = true;
-                // Remove from watchedFiles
-                unorderedRemoveItem(watchedFiles, file);
-                // Do not update polling interval queue since that will happen as part of polling
-            },
-        };
-    }
-
-    function createPollingIntervalQueue(pollingInterval: PollingInterval): PollingIntervalQueue {
-        const queue = [] as WatchedFileWithUnchangedPolls[] as PollingIntervalQueue;
-        queue.pollingInterval = pollingInterval;
-        queue.pollIndex = 0;
-        queue.pollScheduled = false;
-        return queue;
-    }
-
-    function pollPollingIntervalQueue(_timeoutType: string, queue: PollingIntervalQueue) {
-        queue.pollIndex = pollQueue(queue, queue.pollingInterval, queue.pollIndex, pollingChunkSize[queue.pollingInterval]);
-        // Set the next polling index and timeout
-        if (queue.length) {
-            scheduleNextPoll(queue.pollingInterval);
-        }
-        else {
-            Debug.assert(queue.pollIndex === 0);
-            queue.pollScheduled = false;
-        }
-    }
-
-    function pollLowPollingIntervalQueue(_timeoutType: string, queue: PollingIntervalQueue) {
-        // Always poll complete list of changedFilesInLastPoll
-        pollQueue(changedFilesInLastPoll, PollingInterval.Low, /*pollIndex*/ 0, changedFilesInLastPoll.length);
-
-        // Finally do the actual polling of the queue
-        pollPollingIntervalQueue(_timeoutType, queue);
-        // Schedule poll if there are files in changedFilesInLastPoll but no files in the actual queue
-        // as pollPollingIntervalQueue wont schedule for next poll
-        if (!queue.pollScheduled && changedFilesInLastPoll.length) {
-            scheduleNextPoll(PollingInterval.Low);
-        }
-    }
-
-    function pollQueue(queue: (WatchedFileWithUnchangedPolls | undefined)[], pollingInterval: PollingInterval, pollIndex: number, chunkSize: number) {
-        return pollWatchedFileQueue(
-            host,
-            queue,
-            pollIndex,
-            chunkSize,
-            onWatchFileStat,
-        );
-
-        function onWatchFileStat(watchedFile: WatchedFileWithUnchangedPolls, pollIndex: number, fileChanged: boolean) {
-            if (fileChanged) {
-                watchedFile.unchangedPolls = 0;
-                // Changed files go to changedFilesInLastPoll queue
-                if (queue !== changedFilesInLastPoll) {
-                    queue[pollIndex] = undefined;
-                    addChangedFileToLowPollingIntervalQueue(watchedFile);
-                }
-            }
-            else if (watchedFile.unchangedPolls !== unchangedPollThresholds[pollingInterval]) {
-                watchedFile.unchangedPolls++;
-            }
-            else if (queue === changedFilesInLastPoll) {
-                // Restart unchangedPollCount for unchanged file and move to low polling interval queue
-                watchedFile.unchangedPolls = 1;
-                queue[pollIndex] = undefined;
-                addToPollingIntervalQueue(watchedFile, PollingInterval.Low);
-            }
-            else if (pollingInterval !== PollingInterval.High) {
-                watchedFile.unchangedPolls++;
-                queue[pollIndex] = undefined;
-                addToPollingIntervalQueue(watchedFile, pollingInterval === PollingInterval.Low ? PollingInterval.Medium : PollingInterval.High);
-            }
-        }
-    }
-
-    function pollingIntervalQueue(pollingInterval: PollingInterval) {
-        switch (pollingInterval) {
-            case PollingInterval.Low:
-                return lowPollingIntervalQueue;
-            case PollingInterval.Medium:
-                return mediumPollingIntervalQueue;
-            case PollingInterval.High:
-                return highPollingIntervalQueue;
-        }
-    }
-
-    function addToPollingIntervalQueue(file: WatchedFileWithUnchangedPolls, pollingInterval: PollingInterval) {
-        pollingIntervalQueue(pollingInterval).push(file);
-        scheduleNextPollIfNotAlreadyScheduled(pollingInterval);
-    }
-
-    function addChangedFileToLowPollingIntervalQueue(file: WatchedFileWithUnchangedPolls) {
-        changedFilesInLastPoll.push(file);
-        scheduleNextPollIfNotAlreadyScheduled(PollingInterval.Low);
-    }
-
-    function scheduleNextPollIfNotAlreadyScheduled(pollingInterval: PollingInterval) {
-        if (!pollingIntervalQueue(pollingInterval).pollScheduled) {
-            scheduleNextPoll(pollingInterval);
-        }
-    }
-
-    function scheduleNextPoll(pollingInterval: PollingInterval) {
-        pollingIntervalQueue(pollingInterval).pollScheduled = host.setTimeout(pollingInterval === PollingInterval.Low ? pollLowPollingIntervalQueue : pollPollingIntervalQueue, pollingInterval, pollingInterval === PollingInterval.Low ? "pollLowPollingIntervalQueue" : "pollPollingIntervalQueue", pollingIntervalQueue(pollingInterval));
-    }
-}
-
-function createUseFsEventsOnParentDirectoryWatchFile(
-    fsWatch: FsWatch,
-    useCaseSensitiveFileNames: boolean,
-    getModifiedTime: NonNullable<System["getModifiedTime"]>,
-    fsWatchWithTimestamp: boolean | undefined,
-): HostWatchFile {
-    // One file can have multiple watchers
-    const fileWatcherCallbacks = createMultiMap<string, FileWatcherCallback>();
-    const fileTimestamps = fsWatchWithTimestamp ? new Map<string, Date>() : undefined;
-    const dirWatchers = new Map<string, DirectoryWatcher>();
-    const toCanonicalName = createGetCanonicalFileName(useCaseSensitiveFileNames);
-    return nonPollingWatchFile;
-
-    function nonPollingWatchFile(fileName: string, callback: FileWatcherCallback, _pollingInterval: PollingInterval, fallbackOptions: WatchOptions | undefined): FileWatcher {
-        const filePath = toCanonicalName(fileName);
-        if (fileWatcherCallbacks.add(filePath, callback).length === 1 && fileTimestamps) {
-            fileTimestamps.set(filePath, getModifiedTime(fileName) || missingFileModifiedTime);
-        }
-        const dirPath = getDirectoryPath(filePath) || ".";
-        const watcher = dirWatchers.get(dirPath) ||
-            createDirectoryWatcher(getDirectoryPath(fileName) || ".", dirPath, fallbackOptions);
-        watcher.referenceCount++;
-        return {
-            close: () => {
-                if (watcher.referenceCount === 1) {
-                    watcher.close();
-                    dirWatchers.delete(dirPath);
-                }
-                else {
-                    watcher.referenceCount--;
-                }
-                fileWatcherCallbacks.remove(filePath, callback);
-            },
-        };
-    }
-
-    function createDirectoryWatcher(dirName: string, dirPath: string, fallbackOptions: WatchOptions | undefined) {
-        const watcher = fsWatch(
-            dirName,
-            FileSystemEntryKind.Directory,
-            (eventName: string, relativeFileName) => {
-                // When files are deleted from disk, the triggered "rename" event would have a relativefileName of "undefined"
-                if (!isString(relativeFileName)) return;
-                const fileName = getNormalizedAbsolutePath(relativeFileName, dirName);
-                const filePath = toCanonicalName(fileName);
-                // Some applications save a working file via rename operations
-                const callbacks = fileName && fileWatcherCallbacks.get(filePath);
-                if (callbacks) {
-                    let currentModifiedTime;
-                    let eventKind = FileWatcherEventKind.Changed;
-                    if (fileTimestamps) {
-                        const existingTime = fileTimestamps.get(filePath)!;
-                        if (eventName === "change") {
-                            currentModifiedTime = getModifiedTime(fileName) || missingFileModifiedTime;
-                            if (currentModifiedTime.getTime() === existingTime.getTime()) return;
-                        }
-                        currentModifiedTime ||= getModifiedTime(fileName) || missingFileModifiedTime;
-                        fileTimestamps.set(filePath, currentModifiedTime);
-                        if (existingTime === missingFileModifiedTime) eventKind = FileWatcherEventKind.Created;
-                        else if (currentModifiedTime === missingFileModifiedTime) eventKind = FileWatcherEventKind.Deleted;
-                    }
-                    for (const fileCallback of callbacks) {
-                        fileCallback(fileName, eventKind, currentModifiedTime);
-                    }
-                }
-            },
-            /*recursive*/ false,
-            PollingInterval.Medium,
-            fallbackOptions,
-        ) as DirectoryWatcher;
-        watcher.referenceCount = 0;
-        dirWatchers.set(dirPath, watcher);
-        return watcher;
-    }
-}
-
-function createFixedChunkSizePollingWatchFile(host: {
-    getModifiedTime: NonNullable<System["getModifiedTime"]>;
-    setTimeout: NonNullable<System["setTimeout"]>;
-}): HostWatchFile {
-    const watchedFiles: (WatchedFileWithIsClosed | undefined)[] = [];
-    let pollIndex = 0;
-    let pollScheduled: any;
-    return watchFile;
-
-    function watchFile(fileName: string, callback: FileWatcherCallback): FileWatcher {
-        const file: WatchedFileWithIsClosed = {
-            fileName,
-            callback,
-            mtime: getModifiedTime(host, fileName),
-        };
-        watchedFiles.push(file);
-        scheduleNextPoll();
-        return {
-            close: () => {
-                file.isClosed = true;
-                unorderedRemoveItem(watchedFiles, file);
-            },
-        };
-    }
-
-    function pollQueue() {
-        pollScheduled = undefined;
-        pollIndex = pollWatchedFileQueue(host, watchedFiles, pollIndex, pollingChunkSize[PollingInterval.Low]);
-        scheduleNextPoll();
-    }
-
-    function scheduleNextPoll() {
-        if (!watchedFiles.length || pollScheduled) return;
-        pollScheduled = host.setTimeout(pollQueue, PollingInterval.High, "pollQueue");
-    }
-}
-
-interface SingleFileWatcher<T extends FileWatcherCallback | FsWatchCallback> {
-    watcher: FileWatcher;
-    callbacks: T[];
-}
-function createSingleWatcherPerName<T extends FileWatcherCallback | FsWatchCallback>(
-    cache: Map<string, SingleFileWatcher<T>>,
-    useCaseSensitiveFileNames: boolean,
-    name: string,
-    callback: T,
-    createWatcher: (callback: T) => FileWatcher,
-): FileWatcher {
-    const toCanonicalFileName = createGetCanonicalFileName(useCaseSensitiveFileNames);
-    const path = toCanonicalFileName(name);
-    const existing = cache.get(path);
-    if (existing) {
-        existing.callbacks.push(callback);
-    }
-    else {
-        cache.set(path, {
-            watcher: createWatcher(
-                (
-                    // Cant infer types correctly so lets satisfy checker
-                    (param1: any, param2: never, param3: any) => cache.get(path)?.callbacks.slice().forEach(cb => cb(param1, param2, param3))
-                ) as T,
-            ),
-            callbacks: [callback],
-        });
-    }
-
-    return {
-        close: () => {
-            const watcher = cache.get(path);
-            // Watcher is not expected to be undefined, but if it is normally its because
-            // exception was thrown somewhere else and watch state is not what it should be
-            if (!watcher) return;
-            if (!orderedRemoveItem(watcher.callbacks, callback) || watcher.callbacks.length) return;
-            cache.delete(path);
-            closeFileWatcherOf(watcher);
-        },
-    };
-}
-
-/**
- * Returns true if file status changed
- */
-function onWatchedFileStat(watchedFile: WatchedFile, modifiedTime: Date): boolean {
-    const oldTime = watchedFile.mtime.getTime();
-    const newTime = modifiedTime.getTime();
-    if (oldTime !== newTime) {
-        watchedFile.mtime = modifiedTime;
-        // Pass modified times so tsc --build can use it
-        watchedFile.callback(watchedFile.fileName, getFileWatcherEventKind(oldTime, newTime), modifiedTime);
-        return true;
-    }
-
-    return false;
-}
-
-/** @internal */
-export function getFileWatcherEventKind(oldTime: number, newTime: number) {
-    return oldTime === 0
-        ? FileWatcherEventKind.Created
-        : newTime === 0
-        ? FileWatcherEventKind.Deleted
-        : FileWatcherEventKind.Changed;
-}
-
-/** @internal */
-export const ignoredPaths = ["/node_modules/.", "/.git", "/.#"];
-
-let curSysLog: (s: string) => void = noop;
-
-/** @internal */
-export function sysLog(s: string) {
-    return curSysLog(s);
-}
-
-/** @internal */
-export function setSysLog(logger: typeof sysLog) {
-    curSysLog = logger;
-}
-
-interface RecursiveDirectoryWatcherHost {
-    watchDirectory: HostWatchDirectory;
-    useCaseSensitiveFileNames: boolean;
-    getCurrentDirectory: System["getCurrentDirectory"];
-    getAccessibleSortedChildDirectories(path: string): readonly string[];
-    fileSystemEntryExists: FileSystemEntryExists;
-    realpath(s: string): string;
-    setTimeout: NonNullable<System["setTimeout"]>;
-    clearTimeout: NonNullable<System["clearTimeout"]>;
-}
-
-/**
- * Watch the directory recursively using host provided method to watch child directories
- * that means if this is recursive watcher, watch the children directories as well
- * (eg on OS that dont support recursive watch using fs.watch use fs.watchFile)
- */
-function createDirectoryWatcherSupportingRecursive({
-    watchDirectory,
-    useCaseSensitiveFileNames,
-    getCurrentDirectory,
-    getAccessibleSortedChildDirectories,
-    fileSystemEntryExists,
-    realpath,
-    setTimeout,
-    clearTimeout,
-}: RecursiveDirectoryWatcherHost): HostWatchDirectory {
-    interface ChildDirectoryWatcher extends FileWatcher {
-        dirName: string;
-    }
-    type ChildWatches = readonly ChildDirectoryWatcher[];
-    interface HostDirectoryWatcher {
-        watcher: FileWatcher;
-        childWatches: ChildWatches;
-        refCount: number;
-        targetWatcher: ChildDirectoryWatcher | undefined;
-        links: Set<string> | undefined;
-    }
-
-    const cache = new Map<Path, HostDirectoryWatcher>();
-    const callbackCache = createMultiMap<Path, { dirName: string; callback: DirectoryWatcherCallback; }>();
-    const cacheToUpdateChildWatches = new Map<Path, { dirName: string; options: WatchOptions | undefined; fileNames: string[]; }>();
-    let timerToUpdateChildWatches: any;
-
-    const filePathComparer = getStringComparer(!useCaseSensitiveFileNames);
-    const toCanonicalFilePath = createGetCanonicalFileName(useCaseSensitiveFileNames) as (fileName: string) => Path;
-
-    return (dirName, callback, recursive, options) =>
-        recursive ?
-            createDirectoryWatcher(dirName, options, callback) :
-            watchDirectory(dirName, callback, recursive, options);
-
-    /**
-     * Create the directory watcher for the dirPath.
-     */
-    function createDirectoryWatcher(
-        dirName: string,
-        options: WatchOptions | undefined,
-        callback?: DirectoryWatcherCallback,
-        link?: string,
-    ): ChildDirectoryWatcher {
-        const dirPath = toCanonicalFilePath(dirName);
-        let directoryWatcher = cache.get(dirPath);
-        if (directoryWatcher) {
-            directoryWatcher.refCount++;
-        }
-        else {
-            directoryWatcher = {
-                watcher: watchDirectory(
-                    dirName,
-                    fileName => {
-                        if (isIgnoredPath(fileName, options)) return;
-
-                        if (options?.synchronousWatchDirectory) {
-                            // Call the actual callback
-                            if (!cache.get(dirPath)?.targetWatcher) invokeCallbacks(dirName, dirPath, fileName);
-
-                            // Iterate through existing children and update the watches if needed
-                            updateChildWatches(dirName, dirPath, options);
-                        }
-                        else {
-                            nonSyncUpdateChildWatches(dirName, dirPath, fileName, options);
-                        }
-                    },
-                    /*recursive*/ false,
-                    options,
-                ),
-                refCount: 1,
-                childWatches: emptyArray,
-                targetWatcher: undefined,
-                links: undefined,
-            };
-            cache.set(dirPath, directoryWatcher);
-            updateChildWatches(dirName, dirPath, options);
-        }
-
-        if (link) (directoryWatcher.links ??= new Set()).add(link);
-
-        const callbackToAdd = callback && { dirName, callback };
-        if (callbackToAdd) {
-            callbackCache.add(dirPath, callbackToAdd);
-        }
-
-        return {
-            dirName,
-            close: () => {
-                const directoryWatcher = Debug.checkDefined(cache.get(dirPath));
-                if (callbackToAdd) callbackCache.remove(dirPath, callbackToAdd);
-                if (link) directoryWatcher.links?.delete(link);
-                directoryWatcher.refCount--;
-
-                if (directoryWatcher.refCount) return;
-
-                cache.delete(dirPath);
-                directoryWatcher.links = undefined;
-                closeFileWatcherOf(directoryWatcher);
-                closeTargetWatcher(directoryWatcher);
-                directoryWatcher.childWatches.forEach(closeFileWatcher);
-            },
-        };
-    }
-
-    type InvokeMap = Map<Path, string[] | true>;
-    function invokeCallbacks(dirName: string, dirPath: Path, fileName: string): void;
-    function invokeCallbacks(dirName: string, dirPath: Path, invokeMap: InvokeMap, fileNames: string[] | undefined): void;
-    function invokeCallbacks(dirName: string, dirPath: Path, fileNameOrInvokeMap: string | InvokeMap, fileNames?: string[]) {
-        let fileName: string | undefined;
-        let invokeMap: InvokeMap | undefined;
-        if (isString(fileNameOrInvokeMap)) {
-            fileName = fileNameOrInvokeMap;
-        }
-        else {
-            invokeMap = fileNameOrInvokeMap;
-        }
-        // Call the actual callback
-        callbackCache.forEach((callbacks, rootDirName) => {
-            if (invokeMap && invokeMap.get(rootDirName) === true) return;
-            if (rootDirName === dirPath || (startsWith(dirPath, rootDirName) && dirPath[rootDirName.length] === directorySeparator)) {
-                if (invokeMap) {
-                    if (fileNames) {
-                        const existing = invokeMap.get(rootDirName);
-                        if (existing) {
-                            (existing as string[]).push(...fileNames);
-                        }
-                        else {
-                            invokeMap.set(rootDirName, fileNames.slice());
-                        }
-                    }
-                    else {
-                        invokeMap.set(rootDirName, true);
-                    }
-                }
-                else {
-                    callbacks.forEach(({ callback }) => callback(fileName!));
-                }
-            }
-        });
-        cache.get(dirPath)?.links?.forEach(link => {
-            const toPathInLink = (fileName: string) => combinePaths(link, getRelativePathFromDirectory(dirName, fileName, toCanonicalFilePath));
-            if (invokeMap) {
-                invokeCallbacks(link, toCanonicalFilePath(link), invokeMap, fileNames?.map(toPathInLink));
-            }
-            else {
-                invokeCallbacks(link, toCanonicalFilePath(link), toPathInLink(fileName!));
-            }
-        });
-    }
-
-    function nonSyncUpdateChildWatches(dirName: string, dirPath: Path, fileName: string, options: WatchOptions | undefined) {
-        // Iterate through existing children and update the watches if needed
-        const parentWatcher = cache.get(dirPath);
-        if (parentWatcher && fileSystemEntryExists(dirName, FileSystemEntryKind.Directory)) {
-            // Schedule the update and postpone invoke for callbacks
-            scheduleUpdateChildWatches(dirName, dirPath, fileName, options);
-            return;
-        }
-
-        // Call the actual callbacks and remove child watches
-        invokeCallbacks(dirName, dirPath, fileName);
-        closeTargetWatcher(parentWatcher);
-        removeChildWatches(parentWatcher);
-    }
-
-    function scheduleUpdateChildWatches(dirName: string, dirPath: Path, fileName: string, options: WatchOptions | undefined) {
-        const existing = cacheToUpdateChildWatches.get(dirPath);
-        if (existing) {
-            existing.fileNames.push(fileName);
-        }
-        else {
-            cacheToUpdateChildWatches.set(dirPath, { dirName, options, fileNames: [fileName] });
-        }
-        if (timerToUpdateChildWatches) {
-            clearTimeout(timerToUpdateChildWatches);
-            timerToUpdateChildWatches = undefined;
-        }
-        timerToUpdateChildWatches = setTimeout(onTimerToUpdateChildWatches, 1000, "timerToUpdateChildWatches");
-    }
-
-    function onTimerToUpdateChildWatches() {
-        timerToUpdateChildWatches = undefined;
-        sysLog(`sysLog:: onTimerToUpdateChildWatches:: ${cacheToUpdateChildWatches.size}`);
-        const start = timestamp();
-        const invokeMap = new Map<Path, string[]>();
-
-        while (!timerToUpdateChildWatches && cacheToUpdateChildWatches.size) {
-            const result = cacheToUpdateChildWatches.entries().next();
-            Debug.assert(!result.done);
-            const { value: [dirPath, { dirName, options, fileNames }] } = result;
-            cacheToUpdateChildWatches.delete(dirPath);
-            // Because the child refresh is fresh, we would need to invalidate whole root directory being watched
-            // to ensure that all the changes are reflected at this time
-            const hasChanges = updateChildWatches(dirName, dirPath, options);
-            if (!cache.get(dirPath)?.targetWatcher) invokeCallbacks(dirName, dirPath, invokeMap, hasChanges ? undefined : fileNames);
-        }
-
-        sysLog(`sysLog:: invokingWatchers:: Elapsed:: ${timestamp() - start}ms:: ${cacheToUpdateChildWatches.size}`);
-        callbackCache.forEach((callbacks, rootDirName) => {
-            const existing = invokeMap.get(rootDirName);
-            if (existing) {
-                callbacks.forEach(({ callback, dirName }) => {
-                    if (isArray(existing)) {
-                        existing.forEach(callback);
-                    }
-                    else {
-                        callback(dirName);
-                    }
-                });
-            }
-        });
-
-        const elapsed = timestamp() - start;
-        sysLog(`sysLog:: Elapsed:: ${elapsed}ms:: onTimerToUpdateChildWatches:: ${cacheToUpdateChildWatches.size} ${timerToUpdateChildWatches}`);
-    }
-
-    function removeChildWatches(parentWatcher: HostDirectoryWatcher | undefined) {
-        if (!parentWatcher) return;
-        const existingChildWatches = parentWatcher.childWatches;
-        parentWatcher.childWatches = emptyArray;
-        for (const childWatcher of existingChildWatches) {
-            childWatcher.close();
-            removeChildWatches(cache.get(toCanonicalFilePath(childWatcher.dirName)));
-        }
-    }
-
-    function closeTargetWatcher(watcher: HostDirectoryWatcher | undefined) {
-        if (watcher?.targetWatcher) {
-            watcher.targetWatcher.close();
-            watcher.targetWatcher = undefined;
-        }
-    }
-
-    function updateChildWatches(parentDir: string, parentDirPath: Path, options: WatchOptions | undefined) {
-        // Iterate through existing children and update the watches if needed
-        const parentWatcher = cache.get(parentDirPath);
-        if (!parentWatcher) return false;
-        const target = normalizePath(realpath(parentDir));
-        let hasChanges;
-        let newChildWatches: ChildDirectoryWatcher[] | undefined;
-        if (filePathComparer(target, parentDir) === Comparison.EqualTo) {
-            // if (parentWatcher.target) closeFileWatcher
-            hasChanges = enumerateInsertsAndDeletes<string, ChildDirectoryWatcher>(
-                fileSystemEntryExists(parentDir, FileSystemEntryKind.Directory) ? mapDefined(getAccessibleSortedChildDirectories(parentDir), child => {
-                    const childFullName = getNormalizedAbsolutePath(child, parentDir);
-                    // Filter our the symbolic link directories since those arent included in recursive watch
-                    // which is same behaviour when recursive: true is passed to fs.watch
-                    return !isIgnoredPath(childFullName, options) && filePathComparer(childFullName, normalizePath(realpath(childFullName))) === Comparison.EqualTo ? childFullName : undefined;
-                }) : emptyArray,
-                parentWatcher.childWatches,
-                (child, childWatcher) => filePathComparer(child, childWatcher.dirName),
-                createAndAddChildDirectoryWatcher,
-                closeFileWatcher,
-                addChildDirectoryWatcher,
-            );
-        }
-        else if (parentWatcher.targetWatcher && filePathComparer(target, parentWatcher.targetWatcher.dirName) === Comparison.EqualTo) {
-            hasChanges = false;
-            Debug.assert(parentWatcher.childWatches === emptyArray);
-        }
-        else {
-            closeTargetWatcher(parentWatcher);
-            parentWatcher.targetWatcher = createDirectoryWatcher(target, options, /*callback*/ undefined, parentDir);
-            parentWatcher.childWatches.forEach(closeFileWatcher);
-            hasChanges = true;
-        }
-        parentWatcher.childWatches = newChildWatches || emptyArray;
-        return hasChanges;
-
-        /**
-         * Create new childDirectoryWatcher and add it to the new ChildDirectoryWatcher list
-         */
-        function createAndAddChildDirectoryWatcher(childName: string) {
-            const result = createDirectoryWatcher(childName, options);
-            addChildDirectoryWatcher(result);
-        }
-
-        /**
-         * Add child directory watcher to the new ChildDirectoryWatcher list
-         */
-        function addChildDirectoryWatcher(childWatcher: ChildDirectoryWatcher) {
-            (newChildWatches || (newChildWatches = [])).push(childWatcher);
-        }
-    }
-
-    function isIgnoredPath(path: string, options: WatchOptions | undefined) {
-        return some(ignoredPaths, searchPath => isInPath(path, searchPath)) ||
-            isIgnoredByWatchOptions(path, options, useCaseSensitiveFileNames, getCurrentDirectory);
-    }
-
-    function isInPath(path: string, searchPath: string) {
-        if (path.includes(searchPath)) return true;
-        if (useCaseSensitiveFileNames) return false;
-        return toCanonicalFilePath(path).includes(searchPath);
-    }
-}
-
-/** @internal */
-export type FsWatchCallback = (eventName: "rename" | "change", relativeFileName: string | undefined | null, modifiedTime?: Date) => void; // eslint-disable-line no-restricted-syntax
-/** @internal */
-export type FsWatch = (fileOrDirectory: string, entryKind: FileSystemEntryKind, callback: FsWatchCallback, recursive: boolean, fallbackPollingInterval: PollingInterval, fallbackOptions: WatchOptions | undefined) => FileWatcher;
-/** @internal */
-export interface FsWatchWorkerWatcher extends FileWatcher {
-    on(eventName: string, listener: () => void): void;
-}
-/** @internal */
-export type FsWatchWorker = (fileOrDirectory: string, recursive: boolean, callback: FsWatchCallback) => FsWatchWorkerWatcher;
-/** @internal */
-export const enum FileSystemEntryKind {
-    File,
-    Directory,
-}
-
-function createFileWatcherCallback(callback: FsWatchCallback): FileWatcherCallback {
-    return (_fileName, eventKind, modifiedTime) => callback(eventKind === FileWatcherEventKind.Changed ? "change" : "rename", "", modifiedTime);
-}
-
-function createFsWatchCallbackForFileWatcherCallback(
-    fileName: string,
-    callback: FileWatcherCallback,
-    getModifiedTime: NonNullable<System["getModifiedTime"]>,
-): FsWatchCallback {
-    return (eventName, _relativeFileName, modifiedTime) => {
-        if (eventName === "rename") {
-            // Check time stamps rather than file system entry checks
-            modifiedTime ||= getModifiedTime(fileName) || missingFileModifiedTime;
-            callback(fileName, modifiedTime !== missingFileModifiedTime ? FileWatcherEventKind.Created : FileWatcherEventKind.Deleted, modifiedTime);
-        }
-        else {
-            // Change
-            callback(fileName, FileWatcherEventKind.Changed, modifiedTime);
-        }
-    };
-}
-
-function isIgnoredByWatchOptions(
-    pathToCheck: string,
-    options: WatchOptions | undefined,
-    useCaseSensitiveFileNames: boolean,
-    getCurrentDirectory: System["getCurrentDirectory"],
-) {
-    return (options?.excludeDirectories || options?.excludeFiles) && (
-        matchesExclude(pathToCheck, options?.excludeFiles, useCaseSensitiveFileNames, getCurrentDirectory()) ||
-        matchesExclude(pathToCheck, options?.excludeDirectories, useCaseSensitiveFileNames, getCurrentDirectory())
-    );
-}
-
-function createFsWatchCallbackForDirectoryWatcherCallback(
-    directoryName: string,
-    callback: DirectoryWatcherCallback,
-    options: WatchOptions | undefined,
-    useCaseSensitiveFileNames: boolean,
-    getCurrentDirectory: System["getCurrentDirectory"],
-): FsWatchCallback {
-    return (eventName, relativeFileName) => {
-        // In watchDirectory we only care about adding and removing files (when event name is
-        // "rename"); changes made within files are handled by corresponding fileWatchers (when
-        // event name is "change")
-        if (eventName === "rename") {
-            // When deleting a file, the passed baseFileName is null
-            const fileName = !relativeFileName ? directoryName : normalizePath(combinePaths(directoryName, relativeFileName));
-            if (!relativeFileName || !isIgnoredByWatchOptions(fileName, options, useCaseSensitiveFileNames, getCurrentDirectory)) {
-                callback(fileName);
-            }
-        }
-    };
-}
-
-/** @internal */
-export type FileSystemEntryExists = (fileorDirectrory: string, entryKind: FileSystemEntryKind) => boolean;
-
-/** @internal */
-export interface CreateSystemWatchFunctions {
-    // Polling watch file
-    pollingWatchFileWorker: HostWatchFile;
-    // For dynamic polling watch file
-    getModifiedTime: NonNullable<System["getModifiedTime"]>;
-    setTimeout: NonNullable<System["setTimeout"]>;
-    clearTimeout: NonNullable<System["clearTimeout"]>;
-    // For fs events :
-    fsWatchWorker: FsWatchWorker;
-    fileSystemEntryExists: FileSystemEntryExists;
-    useCaseSensitiveFileNames: boolean;
-    getCurrentDirectory: System["getCurrentDirectory"];
-    fsSupportsRecursiveFsWatch: boolean;
-    getAccessibleSortedChildDirectories(path: string): readonly string[];
-    realpath(s: string): string;
-    // For backward compatibility environment variables
-    tscWatchFile: string | undefined;
-    useNonPollingWatchers?: boolean;
-    tscWatchDirectory: string | undefined;
-    inodeWatching: boolean;
-    fsWatchWithTimestamp: boolean | undefined;
-    sysLog: (s: string) => void;
-}
-
-/** @internal */
-export function createSystemWatchFunctions({
-    pollingWatchFileWorker,
-    getModifiedTime,
-    setTimeout,
-    clearTimeout,
-    fsWatchWorker,
-    fileSystemEntryExists,
-    useCaseSensitiveFileNames,
-    getCurrentDirectory,
-    fsSupportsRecursiveFsWatch,
-    getAccessibleSortedChildDirectories,
-    realpath,
-    tscWatchFile,
-    useNonPollingWatchers,
-    tscWatchDirectory,
-    inodeWatching,
-    fsWatchWithTimestamp,
-    sysLog,
-}: CreateSystemWatchFunctions): { watchFile: HostWatchFile; watchDirectory: HostWatchDirectory; } {
-    const pollingWatches = new Map<string, SingleFileWatcher<FileWatcherCallback>>();
-    const fsWatches = new Map<string, SingleFileWatcher<FsWatchCallback>>();
-    const fsWatchesRecursive = new Map<string, SingleFileWatcher<FsWatchCallback>>();
-    let dynamicPollingWatchFile: HostWatchFile | undefined;
-    let fixedChunkSizePollingWatchFile: HostWatchFile | undefined;
-    let nonPollingWatchFile: HostWatchFile | undefined;
-    let hostRecursiveDirectoryWatcher: HostWatchDirectory | undefined;
-    let hitSystemWatcherLimit = false;
-    return {
-        watchFile,
-        watchDirectory,
-    };
-
-    function watchFile(fileName: string, callback: FileWatcherCallback, pollingInterval: PollingInterval, options: WatchOptions | undefined): FileWatcher {
-        options = updateOptionsForWatchFile(options, useNonPollingWatchers);
-        const watchFileKind = Debug.checkDefined(options.watchFile);
-        switch (watchFileKind) {
-            case WatchFileKind.FixedPollingInterval:
-                return pollingWatchFile(fileName, callback, PollingInterval.Low, /*options*/ undefined);
-            case WatchFileKind.PriorityPollingInterval:
-                return pollingWatchFile(fileName, callback, pollingInterval, /*options*/ undefined);
-            case WatchFileKind.DynamicPriorityPolling:
-                return ensureDynamicPollingWatchFile()(fileName, callback, pollingInterval, /*options*/ undefined);
-            case WatchFileKind.FixedChunkSizePolling:
-                return ensureFixedChunkSizePollingWatchFile()(fileName, callback, /* pollingInterval */ undefined!, /*options*/ undefined);
-            case WatchFileKind.UseFsEvents:
-                return fsWatch(
-                    fileName,
-                    FileSystemEntryKind.File,
-                    createFsWatchCallbackForFileWatcherCallback(fileName, callback, getModifiedTime),
-                    /*recursive*/ false,
-                    pollingInterval,
-                    getFallbackOptions(options),
-                );
-            case WatchFileKind.UseFsEventsOnParentDirectory:
-                if (!nonPollingWatchFile) {
-                    nonPollingWatchFile = createUseFsEventsOnParentDirectoryWatchFile(fsWatch, useCaseSensitiveFileNames, getModifiedTime, fsWatchWithTimestamp);
-                }
-                return nonPollingWatchFile(fileName, callback, pollingInterval, getFallbackOptions(options));
-            default:
-                Debug.assertNever(watchFileKind);
-        }
-    }
-
-    function ensureDynamicPollingWatchFile() {
-        return dynamicPollingWatchFile ||= createDynamicPriorityPollingWatchFile({ getModifiedTime, setTimeout });
-    }
-
-    function ensureFixedChunkSizePollingWatchFile() {
-        return fixedChunkSizePollingWatchFile ||= createFixedChunkSizePollingWatchFile({ getModifiedTime, setTimeout });
-    }
-
-    function updateOptionsForWatchFile(options: WatchOptions | undefined, useNonPollingWatchers?: boolean): WatchOptions {
-        if (options && options.watchFile !== undefined) return options;
-        switch (tscWatchFile) {
-            case "PriorityPollingInterval":
-                // Use polling interval based on priority when create watch using host.watchFile
-                return { watchFile: WatchFileKind.PriorityPollingInterval };
-            case "DynamicPriorityPolling":
-                // Use polling interval but change the interval depending on file changes and their default polling interval
-                return { watchFile: WatchFileKind.DynamicPriorityPolling };
-            case "UseFsEvents":
-                // Use notifications from FS to watch with falling back to fs.watchFile
-                return generateWatchFileOptions(WatchFileKind.UseFsEvents, PollingWatchKind.PriorityInterval, options);
-            case "UseFsEventsWithFallbackDynamicPolling":
-                // Use notifications from FS to watch with falling back to dynamic watch file
-                return generateWatchFileOptions(WatchFileKind.UseFsEvents, PollingWatchKind.DynamicPriority, options);
-            case "UseFsEventsOnParentDirectory":
-                useNonPollingWatchers = true;
-            // fall through
-            default:
-                return useNonPollingWatchers ?
-                    // Use notifications from FS to watch with falling back to fs.watchFile
-                    generateWatchFileOptions(WatchFileKind.UseFsEventsOnParentDirectory, PollingWatchKind.PriorityInterval, options) :
-                    // Default to using fs events
-                    { watchFile: WatchFileKind.UseFsEvents };
-        }
-    }
-
-    function generateWatchFileOptions(
-        watchFile: WatchFileKind,
-        fallbackPolling: PollingWatchKind,
-        options: WatchOptions | undefined,
-    ): WatchOptions {
-        const defaultFallbackPolling = options?.fallbackPolling;
-        return {
-            watchFile,
-            fallbackPolling: defaultFallbackPolling === undefined ?
-                fallbackPolling :
-                defaultFallbackPolling,
-        };
-    }
-
-    function watchDirectory(directoryName: string, callback: DirectoryWatcherCallback, recursive: boolean, options: WatchOptions | undefined): FileWatcher {
-        if (fsSupportsRecursiveFsWatch) {
-            return fsWatch(
-                directoryName,
-                FileSystemEntryKind.Directory,
-                createFsWatchCallbackForDirectoryWatcherCallback(directoryName, callback, options, useCaseSensitiveFileNames, getCurrentDirectory),
-                recursive,
-                PollingInterval.Medium,
-                getFallbackOptions(options),
-            );
-        }
-
-        if (!hostRecursiveDirectoryWatcher) {
-            hostRecursiveDirectoryWatcher = createDirectoryWatcherSupportingRecursive({
-                useCaseSensitiveFileNames,
-                getCurrentDirectory,
-                fileSystemEntryExists,
-                getAccessibleSortedChildDirectories,
-                watchDirectory: nonRecursiveWatchDirectory,
-                realpath,
-                setTimeout,
-                clearTimeout,
-            });
-        }
-        return hostRecursiveDirectoryWatcher(directoryName, callback, recursive, options);
-    }
-
-    function nonRecursiveWatchDirectory(directoryName: string, callback: DirectoryWatcherCallback, recursive: boolean, options: WatchOptions | undefined): FileWatcher {
-        Debug.assert(!recursive);
-        const watchDirectoryOptions = updateOptionsForWatchDirectory(options);
-        const watchDirectoryKind = Debug.checkDefined(watchDirectoryOptions.watchDirectory);
-        switch (watchDirectoryKind) {
-            case WatchDirectoryKind.FixedPollingInterval:
-                return pollingWatchFile(
-                    directoryName,
-                    () => callback(directoryName),
-                    PollingInterval.Medium,
-                    /*options*/ undefined,
-                );
-            case WatchDirectoryKind.DynamicPriorityPolling:
-                return ensureDynamicPollingWatchFile()(
-                    directoryName,
-                    () => callback(directoryName),
-                    PollingInterval.Medium,
-                    /*options*/ undefined,
-                );
-            case WatchDirectoryKind.FixedChunkSizePolling:
-                return ensureFixedChunkSizePollingWatchFile()(
-                    directoryName,
-                    () => callback(directoryName),
-                    /* pollingInterval */ undefined!,
-                    /*options*/ undefined,
-                );
-            case WatchDirectoryKind.UseFsEvents:
-                return fsWatch(
-                    directoryName,
-                    FileSystemEntryKind.Directory,
-                    createFsWatchCallbackForDirectoryWatcherCallback(directoryName, callback, options, useCaseSensitiveFileNames, getCurrentDirectory),
-                    recursive,
-                    PollingInterval.Medium,
-                    getFallbackOptions(watchDirectoryOptions),
-                );
-            default:
-                Debug.assertNever(watchDirectoryKind);
-        }
-    }
-
-    function updateOptionsForWatchDirectory(options: WatchOptions | undefined): WatchOptions {
-        if (options && options.watchDirectory !== undefined) return options;
-        switch (tscWatchDirectory) {
-            case "RecursiveDirectoryUsingFsWatchFile":
-                // Use polling interval based on priority when create watch using host.watchFile
-                return { watchDirectory: WatchDirectoryKind.FixedPollingInterval };
-            case "RecursiveDirectoryUsingDynamicPriorityPolling":
-                // Use polling interval but change the interval depending on file changes and their default polling interval
-                return { watchDirectory: WatchDirectoryKind.DynamicPriorityPolling };
-            default:
-                const defaultFallbackPolling = options?.fallbackPolling;
-                return {
-                    watchDirectory: WatchDirectoryKind.UseFsEvents,
-                    fallbackPolling: defaultFallbackPolling !== undefined ?
-                        defaultFallbackPolling :
-                        undefined,
-                };
-        }
-    }
-
-    function pollingWatchFile(fileName: string, callback: FileWatcherCallback, pollingInterval: PollingInterval, options: WatchOptions | undefined) {
-        return createSingleWatcherPerName(
-            pollingWatches,
-            useCaseSensitiveFileNames,
-            fileName,
-            callback,
-            cb => pollingWatchFileWorker(fileName, cb, pollingInterval, options),
-        );
-    }
-    function fsWatch(
-        fileOrDirectory: string,
-        entryKind: FileSystemEntryKind,
-        callback: FsWatchCallback,
-        recursive: boolean,
-        fallbackPollingInterval: PollingInterval,
-        fallbackOptions: WatchOptions | undefined,
-    ): FileWatcher {
-        return createSingleWatcherPerName(
-            recursive ? fsWatchesRecursive : fsWatches,
-            useCaseSensitiveFileNames,
-            fileOrDirectory,
-            callback,
-            cb => fsWatchHandlingExistenceOnHost(fileOrDirectory, entryKind, cb, recursive, fallbackPollingInterval, fallbackOptions),
-        );
-    }
-
-    function fsWatchHandlingExistenceOnHost(
-        fileOrDirectory: string,
-        entryKind: FileSystemEntryKind,
-        callback: FsWatchCallback,
-        recursive: boolean,
-        fallbackPollingInterval: PollingInterval,
-        fallbackOptions: WatchOptions | undefined,
-    ): FileWatcher {
-        let lastDirectoryPartWithDirectorySeparator: string | undefined;
-        let lastDirectoryPart: string | undefined;
-        if (inodeWatching) {
-            lastDirectoryPartWithDirectorySeparator = fileOrDirectory.substring(fileOrDirectory.lastIndexOf(directorySeparator));
-            lastDirectoryPart = lastDirectoryPartWithDirectorySeparator.slice(directorySeparator.length);
-        }
-        /** Watcher for the file system entry depending on whether it is missing or present */
-        let watcher: FileWatcher | undefined = !fileSystemEntryExists(fileOrDirectory, entryKind) ?
-            watchMissingFileSystemEntry() :
-            watchPresentFileSystemEntry();
-        return {
-            close: () => {
-                // Close the watcher (either existing file system entry watcher or missing file system entry watcher)
-                if (watcher) {
-                    watcher.close();
-                    watcher = undefined;
-                }
-            },
-        };
-
-        function updateWatcher(createWatcher: () => FileWatcher) {
-            // If watcher is not closed, update it
-            if (watcher) {
-                sysLog(`sysLog:: ${fileOrDirectory}:: Changing watcher to ${createWatcher === watchPresentFileSystemEntry ? "Present" : "Missing"}FileSystemEntryWatcher`);
-                watcher.close();
-                watcher = createWatcher();
-            }
-        }
-
-        /**
-         * Watch the file or directory that is currently present
-         * and when the watched file or directory is deleted, switch to missing file system entry watcher
-         */
-        function watchPresentFileSystemEntry(): FileWatcher {
-            if (hitSystemWatcherLimit) {
-                sysLog(`sysLog:: ${fileOrDirectory}:: Defaulting to watchFile`);
-                return watchPresentFileSystemEntryWithFsWatchFile();
-            }
-            try {
-                const presentWatcher = (entryKind === FileSystemEntryKind.Directory || !fsWatchWithTimestamp ? fsWatchWorker : fsWatchWorkerHandlingTimestamp)(
-                    fileOrDirectory,
-                    recursive,
-                    inodeWatching ?
-                        callbackChangingToMissingFileSystemEntry :
-                        callback,
-                );
-                // Watch the missing file or directory or error
-                presentWatcher.on("error", () => {
-                    callback("rename", "");
-                    updateWatcher(watchMissingFileSystemEntry);
-                });
-                return presentWatcher;
-            }
-            catch (e) {
-                // Catch the exception and use polling instead
-                // Eg. on linux the number of watches are limited and one could easily exhaust watches and the exception ENOSPC is thrown when creating watcher at that point
-                // so instead of throwing error, use fs.watchFile
-                hitSystemWatcherLimit ||= e.code === "ENOSPC";
-                sysLog(`sysLog:: ${fileOrDirectory}:: Changing to watchFile`);
-                return watchPresentFileSystemEntryWithFsWatchFile();
-            }
-        }
-
-        function callbackChangingToMissingFileSystemEntry(event: "rename" | "change", relativeName: string | undefined | null) { // eslint-disable-line no-restricted-syntax
-            // In some scenarios, file save operation fires event with fileName.ext~ instead of fileName.ext
-            // To ensure we see the file going missing and coming back up (file delete and then recreated)
-            // and watches being updated correctly we are calling back with fileName.ext as well as fileName.ext~
-            // The worst is we have fired event that was not needed but we wont miss any changes
-            // especially in cases where file goes missing and watches wrong inode
-            let originalRelativeName: string | undefined;
-            if (relativeName && endsWith(relativeName, "~")) {
-                originalRelativeName = relativeName;
-                relativeName = relativeName.slice(0, relativeName.length - 1);
-            }
-            // because relativeName is not guaranteed to be correct we need to check on each rename with few combinations
-            // Eg on ubuntu while watching app/node_modules the relativeName is "node_modules" which is neither relative nor full path
-            if (
-                event === "rename" &&
-                (!relativeName ||
-                    relativeName === lastDirectoryPart ||
-                    endsWith(relativeName, lastDirectoryPartWithDirectorySeparator!))
-            ) {
-                const modifiedTime = getModifiedTime(fileOrDirectory) || missingFileModifiedTime;
-                if (originalRelativeName) callback(event, originalRelativeName, modifiedTime);
-                callback(event, relativeName, modifiedTime);
-                if (inodeWatching) {
-                    // If this was rename event, inode has changed means we need to update watcher
-                    updateWatcher(modifiedTime === missingFileModifiedTime ? watchMissingFileSystemEntry : watchPresentFileSystemEntry);
-                }
-                else if (modifiedTime === missingFileModifiedTime) {
-                    updateWatcher(watchMissingFileSystemEntry);
-                }
-            }
-            else {
-                if (originalRelativeName) callback(event, originalRelativeName);
-                callback(event, relativeName);
-            }
-        }
-
-        /**
-         * Watch the file or directory using fs.watchFile since fs.watch threw exception
-         * Eg. on linux the number of watches are limited and one could easily exhaust watches and the exception ENOSPC is thrown when creating watcher at that point
-         */
-        function watchPresentFileSystemEntryWithFsWatchFile(): FileWatcher {
-            return watchFile(
-                fileOrDirectory,
-                createFileWatcherCallback(callback),
-                fallbackPollingInterval,
-                fallbackOptions,
-            );
-        }
-
-        /**
-         * Watch the file or directory that is missing
-         * and switch to existing file or directory when the missing filesystem entry is created
-         */
-        function watchMissingFileSystemEntry(): FileWatcher {
-            return watchFile(
-                fileOrDirectory,
-                (_fileName, eventKind, modifiedTime) => {
-                    if (eventKind === FileWatcherEventKind.Created) {
-                        modifiedTime ||= getModifiedTime(fileOrDirectory) || missingFileModifiedTime;
-                        if (modifiedTime !== missingFileModifiedTime) {
-                            callback("rename", "", modifiedTime);
-                            // Call the callback for current file or directory
-                            // For now it could be callback for the inner directory creation,
-                            // but just return current directory, better than current no-op
-                            updateWatcher(watchPresentFileSystemEntry);
-                        }
-                    }
-                },
-                fallbackPollingInterval,
-                fallbackOptions,
-            );
-        }
-    }
-
-    function fsWatchWorkerHandlingTimestamp(fileOrDirectory: string, recursive: boolean, callback: FsWatchCallback): FsWatchWorkerWatcher {
-        let modifiedTime = getModifiedTime(fileOrDirectory) || missingFileModifiedTime;
-        return fsWatchWorker(fileOrDirectory, recursive, (eventName, relativeFileName, currentModifiedTime) => {
-            if (eventName === "change") {
-                currentModifiedTime ||= getModifiedTime(fileOrDirectory) || missingFileModifiedTime;
-                if (currentModifiedTime.getTime() === modifiedTime.getTime()) return;
-            }
-            modifiedTime = currentModifiedTime || getModifiedTime(fileOrDirectory) || missingFileModifiedTime;
-            callback(eventName, relativeFileName, modifiedTime);
-        });
-    }
-}
-
-/**
- * patch writefile to create folder before writing the file
- *
- * @internal
- */
-export function patchWriteFileEnsuringDirectory(sys: System) {
-    // patch writefile to create folder before writing the file
-    const originalWriteFile = sys.writeFile;
-    sys.writeFile = (path, data, writeBom) =>
-        writeFileEnsuringDirectories(
-            path,
-            data,
-            !!writeBom,
-            (path, data, writeByteOrderMark) => originalWriteFile.call(sys, path, data, writeByteOrderMark),
-            path => sys.createDirectory(path),
-            path => sys.directoryExists(path),
-        );
-}
-
-export type BufferEncoding = "ascii" | "utf8" | "utf-8" | "utf16le" | "ucs2" | "ucs-2" | "base64" | "latin1" | "binary" | "hex";
-
-// TODO: GH#18217 Methods on System are often used as if they are certainly defined
-export interface System {
-    args: string[];
-    newLine: string;
-    useCaseSensitiveFileNames: boolean;
-    write(s: string): void;
-    writeOutputIsTTY?(): boolean;
-    getWidthOfTerminal?(): number;
-    readFile(path: string, encoding?: string): string | undefined;
-    getFileSize?(path: string): number;
-    writeFile(path: string, data: string, writeByteOrderMark?: boolean): void;
-
-    /**
-     * @pollingInterval - this parameter is used in polling-based watchers and ignored in watchers that
-     * use native OS file watching
-     */
-    watchFile?(path: string, callback: FileWatcherCallback, pollingInterval?: number, options?: WatchOptions): FileWatcher;
-    watchDirectory?(path: string, callback: DirectoryWatcherCallback, recursive?: boolean, options?: WatchOptions): FileWatcher;
-    resolvePath(path: string): string;
-    fileExists(path: string): boolean;
-    directoryExists(path: string): boolean;
-    createDirectory(path: string): void;
-    getExecutingFilePath(): string;
-    getCurrentDirectory(): string;
-    getDirectories(path: string): string[];
-    readDirectory(path: string, extensions?: readonly string[], exclude?: readonly string[], include?: readonly string[], depth?: number): string[];
-    getModifiedTime?(path: string): Date | undefined;
-    setModifiedTime?(path: string, time: Date): void;
-    deleteFile?(path: string): void;
-    /**
-     * A good implementation is node.js' `crypto.createHash`. (https://nodejs.org/api/crypto.html#crypto_crypto_createhash_algorithm)
-     */
-    createHash?(data: string): string;
-    /** This must be cryptographically secure. Only implement this method using `crypto.createHash("sha256")`. */
-    createSHA256Hash?(data: string): string;
-    getMemoryUsage?(): number;
-    exit(exitCode?: number): void;
-    /** @internal */ enableCPUProfiler?(path: string, continuation: () => void): boolean;
-    /** @internal */ disableCPUProfiler?(continuation: () => void): boolean;
-    /** @internal */ cpuProfilingEnabled?(): boolean;
-    realpath?(path: string): string;
-    /** @internal */ getEnvironmentVariable(name: string): string;
-    /** @internal */ tryEnableSourceMapsForHost?(): void;
-    /** @internal */ getAccessibleFileSystemEntries?(path: string): FileSystemEntries;
-    /** @internal */ debugMode?: boolean;
-    setTimeout?(callback: (...args: any[]) => void, ms: number, ...args: any[]): any;
-    clearTimeout?(timeoutId: any): void;
-    clearScreen?(): void;
-    /** @internal */ setBlocking?(): void;
-    base64decode?(input: string): string;
-    base64encode?(input: string): string;
-    /** @internal */ require?(baseDir: string, moduleName: string): ModuleImportResult;
-
-    // For testing
-    /** @internal */ now?(): Date;
-    /** @internal */ storeSignatureInfo?: boolean;
-}
-
-export interface FileWatcher {
-    close(): void;
-}
-
-interface DirectoryWatcher extends FileWatcher {
-    referenceCount: number;
-}
-
-// TODO: GH#18217 this is used as if it's certainly defined in many places.
-export let sys: System = (() => {
-    // NodeJS detects "\uFEFF" at the start of the string and *replaces* it with the actual
-    // byte order mark from the specified encoding. Using any other byte order mark does
-    // not actually work.
-    const byteOrderMarkIndicator = "\uFEFF";
-
-    function getNodeSystem(): System {
-        const nativePattern = /^native |^\([^)]+\)$|^(internal[\\/]|[a-zA-Z0-9_\s]+(\.js)?$)/;
-        const _fs: typeof import("fs") = require("fs");
-        const _path: typeof import("path") = require("path");
-        const _os: typeof import("os") = require("os");
-        const _buffer: typeof import("buffer") = require("buffer");
-        // crypto can be absent on reduced node installations
-        let _crypto: typeof import("crypto") | undefined;
-        try {
-            _crypto = require("crypto");
-        }
-        catch {
-            _crypto = undefined;
-        }
-        let activeSession: import("inspector").Session | "stopping" | undefined;
-        let profilePath = "./profile.cpuprofile";
-
-<<<<<<< HEAD
-        const Buffer = _buffer.Buffer;
-
-=======
->>>>>>> 21b5c962
-        const isMacOs = process.platform === "darwin";
-        const isLinuxOrMacOs = process.platform === "linux" || isMacOs;
-
-        const platform: string = _os.platform();
-        const useCaseSensitiveFileNames = isFileSystemCaseSensitive();
-        const fsRealpath = !!_fs.realpathSync.native ? process.platform === "win32" ? fsRealPathHandlingLongPath : _fs.realpathSync.native : _fs.realpathSync;
-
-        // If our filename is "sys.js", then we are executing unbundled on the raw tsc output.
-        // In that case, simulate a faked path in the directory where a bundle would normally
-        // appear (e.g. the directory containing lib.*.d.ts files).
-        //
-        // Note that if we ever emit as files like cjs/mjs, this check will be wrong.
-        const executingFilePath = __filename.endsWith("sys.js") ? _path.join(_path.dirname(__dirname), "__fake__.js") : __filename;
-
-        const fsSupportsRecursiveFsWatch = process.platform === "win32" || isMacOs;
-        const getCurrentDirectory = memoize(() => process.cwd());
-        const { watchFile, watchDirectory } = createSystemWatchFunctions({
-            pollingWatchFileWorker: fsWatchFileWorker,
-            getModifiedTime,
-            setTimeout,
-            clearTimeout,
-            fsWatchWorker,
-            useCaseSensitiveFileNames,
-            getCurrentDirectory,
-            fileSystemEntryExists,
-            // Node 4.0 `fs.watch` function supports the "recursive" option on both OSX and Windows
-            // (ref: https://github.com/nodejs/node/pull/2649 and https://github.com/Microsoft/TypeScript/issues/4643)
-            fsSupportsRecursiveFsWatch,
-            getAccessibleSortedChildDirectories: path => getAccessibleFileSystemEntries(path).directories,
-            realpath,
-            tscWatchFile: process.env.TSC_WATCHFILE,
-            useNonPollingWatchers: !!process.env.TSC_NONPOLLING_WATCHER,
-            tscWatchDirectory: process.env.TSC_WATCHDIRECTORY,
-            inodeWatching: isLinuxOrMacOs,
-            fsWatchWithTimestamp: isMacOs,
-            sysLog,
-        });
-        const nodeSystem: System = {
-            args: process.argv.slice(2),
-            newLine: _os.EOL,
-            useCaseSensitiveFileNames,
-            write(s: string): void {
-                process.stdout.write(s);
-            },
-            getWidthOfTerminal() {
-                return process.stdout.columns;
-            },
-            writeOutputIsTTY() {
-                return process.stdout.isTTY;
-            },
-            readFile,
-            writeFile,
-            watchFile,
-            watchDirectory,
-            resolvePath: path => _path.resolve(path),
-            fileExists,
-            directoryExists,
-            getAccessibleFileSystemEntries,
-            createDirectory(directoryName: string) {
-                if (!nodeSystem.directoryExists(directoryName)) {
-                    // Wrapped in a try-catch to prevent crashing if we are in a race
-                    // with another copy of ourselves to create the same directory
-                    try {
-                        _fs.mkdirSync(directoryName);
-                    }
-                    catch (e) {
-                        if (e.code !== "EEXIST") {
-                            // Failed for some other reason (access denied?); still throw
-                            throw e;
-                        }
-                    }
-                }
-            },
-            getExecutingFilePath() {
-                return executingFilePath;
-            },
-            getCurrentDirectory,
-            getDirectories,
-            getEnvironmentVariable(name: string) {
-                return process.env[name] || "";
-            },
-            readDirectory,
-            getModifiedTime,
-            setModifiedTime,
-            deleteFile,
-            createHash: _crypto ? createSHA256Hash : generateDjb2Hash,
-            createSHA256Hash: _crypto ? createSHA256Hash : undefined,
-            getMemoryUsage() {
-                if (global.gc) {
-                    global.gc();
-                }
-                return process.memoryUsage().heapUsed;
-            },
-            getFileSize(path) {
-                try {
-                    const stat = statSync(path);
-                    if (stat?.isFile()) {
-                        return stat.size;
-                    }
-                }
-                catch { /*ignore*/ }
-                return 0;
-            },
-            exit(exitCode?: number): void {
-                disableCPUProfiler(() => process.exit(exitCode));
-            },
-            enableCPUProfiler,
-            disableCPUProfiler,
-            cpuProfilingEnabled: () => !!activeSession || contains(process.execArgv, "--cpu-prof") || contains(process.execArgv, "--prof"),
-            realpath,
-            debugMode: !!process.env.NODE_INSPECTOR_IPC || !!process.env.VSCODE_INSPECTOR_OPTIONS || some(process.execArgv, arg => /^--(inspect|debug)(-brk)?(=\d+)?$/i.test(arg)) || !!(process as any).recordreplay,
-            tryEnableSourceMapsForHost() {
-                try {
-                    (require("source-map-support") as typeof import("source-map-support")).install();
-                }
-                catch {
-                    // Could not enable source maps.
-                }
-            },
-            setTimeout,
-            clearTimeout,
-            clearScreen: () => {
-                process.stdout.write("\x1Bc");
-            },
-            setBlocking: () => {
-                const handle = (process.stdout as any)?._handle as { setBlocking?: (value: boolean) => void; };
-                if (handle && handle.setBlocking) {
-                    handle.setBlocking(true);
-                }
-            },
-<<<<<<< HEAD
-            bufferFrom: Buffer.from,
-=======
->>>>>>> 21b5c962
-            base64decode: input => Buffer.from(input, "base64").toString("utf8"),
-            base64encode: input => Buffer.from(input).toString("base64"),
-            require: (baseDir, moduleName) => {
-                try {
-                    const modulePath = resolveJSModule(moduleName, baseDir, nodeSystem);
-                    return { module: require(modulePath), modulePath, error: undefined };
-                }
-                catch (error) {
-                    return { module: undefined, modulePath: undefined, error };
-                }
-            },
-        };
-        return nodeSystem;
-
-        /**
-         * `throwIfNoEntry` was added so recently that it's not in the node types.
-         * This helper encapsulates the mitigating usage of `any`.
-         * See https://github.com/nodejs/node/pull/33716
-         */
-        function statSync(path: string): import("fs").Stats | undefined {
-            // throwIfNoEntry will be ignored by older versions of node
-            return (_fs as any).statSync(path, { throwIfNoEntry: false });
-        }
-
-        /**
-         * Uses the builtin inspector APIs to capture a CPU profile
-         * See https://nodejs.org/api/inspector.html#inspector_example_usage for details
-         */
-        function enableCPUProfiler(path: string, cb: () => void) {
-            if (activeSession) {
-                cb();
-                return false;
-            }
-            const inspector: typeof import("inspector") = require("inspector");
-            if (!inspector || !inspector.Session) {
-                cb();
-                return false;
-            }
-            const session = new inspector.Session();
-            session.connect();
-
-            session.post("Profiler.enable", () => {
-                session.post("Profiler.start", () => {
-                    activeSession = session;
-                    profilePath = path;
-                    cb();
-                });
-            });
-            return true;
-        }
-
-        /**
-         * Strips non-TS paths from the profile, so users with private projects shouldn't
-         * need to worry about leaking paths by submitting a cpu profile to us
-         */
-        function cleanupPaths(profile: import("inspector").Profiler.Profile) {
-            let externalFileCounter = 0;
-            const remappedPaths = new Map<string, string>();
-            const normalizedDir = normalizeSlashes(_path.dirname(executingFilePath));
-            // Windows rooted dir names need an extra `/` prepended to be valid file:/// urls
-            const fileUrlRoot = `file://${getRootLength(normalizedDir) === 1 ? "" : "/"}${normalizedDir}`;
-            for (const node of profile.nodes) {
-                if (node.callFrame.url) {
-                    const url = normalizeSlashes(node.callFrame.url);
-                    if (containsPath(fileUrlRoot, url, useCaseSensitiveFileNames)) {
-                        node.callFrame.url = getRelativePathToDirectoryOrUrl(fileUrlRoot, url, fileUrlRoot, createGetCanonicalFileName(useCaseSensitiveFileNames), /*isAbsolutePathAnUrl*/ true);
-                    }
-                    else if (!nativePattern.test(url)) {
-                        node.callFrame.url = (remappedPaths.has(url) ? remappedPaths : remappedPaths.set(url, `external${externalFileCounter}.js`)).get(url)!;
-                        externalFileCounter++;
-                    }
-                }
-            }
-            return profile;
-        }
-
-        function disableCPUProfiler(cb: () => void) {
-            if (activeSession && activeSession !== "stopping") {
-                const s = activeSession;
-                activeSession.post("Profiler.stop", (err, { profile }) => {
-                    if (!err) {
-                        try {
-                            if (statSync(profilePath)?.isDirectory()) {
-                                profilePath = _path.join(profilePath, `${(new Date()).toISOString().replace(/:/g, "-")}+P${process.pid}.cpuprofile`);
-                            }
-                        }
-                        catch {
-                            // do nothing and ignore fallible fs operation
-                        }
-                        try {
-                            _fs.mkdirSync(_path.dirname(profilePath), { recursive: true });
-                        }
-                        catch {
-                            // do nothing and ignore fallible fs operation
-                        }
-                        _fs.writeFileSync(profilePath, JSON.stringify(cleanupPaths(profile)));
-                    }
-                    activeSession = undefined;
-                    s.disconnect();
-                    cb();
-                });
-                activeSession = "stopping";
-                return true;
-            }
-            else {
-                cb();
-                return false;
-            }
-        }
-
-        function isFileSystemCaseSensitive(): boolean {
-            // win32\win64 are case insensitive platforms
-            if (platform === "win32" || platform === "win64") {
-                return false;
-            }
-            // If this file exists under a different case, we must be case-insensitve.
-            return !fileExists(swapCase(__filename));
-        }
-
-        /** Convert all lowercase chars to uppercase, and vice-versa */
-        function swapCase(s: string): string {
-            return s.replace(/\w/g, ch => {
-                const up = ch.toUpperCase();
-                return ch === up ? ch.toLowerCase() : up;
-            });
-        }
-
-        function fsWatchFileWorker(fileName: string, callback: FileWatcherCallback, pollingInterval: number): FileWatcher {
-            _fs.watchFile(fileName, { persistent: true, interval: pollingInterval }, fileChanged);
-            let eventKind: FileWatcherEventKind;
-            return {
-                close: () => _fs.unwatchFile(fileName, fileChanged),
-            };
-
-            function fileChanged(curr: import("fs").Stats, prev: import("fs").Stats) {
-                // previous event kind check is to ensure we recongnize the file as previously also missing when it is restored or renamed twice (that is it disappears and reappears)
-                // In such case, prevTime returned is same as prev time of event when file was deleted as per node documentation
-                const isPreviouslyDeleted = +prev.mtime === 0 || eventKind === FileWatcherEventKind.Deleted;
-                if (+curr.mtime === 0) {
-                    if (isPreviouslyDeleted) {
-                        // Already deleted file, no need to callback again
-                        return;
-                    }
-                    eventKind = FileWatcherEventKind.Deleted;
-                }
-                else if (isPreviouslyDeleted) {
-                    eventKind = FileWatcherEventKind.Created;
-                }
-                // If there is no change in modified time, ignore the event
-                else if (+curr.mtime === +prev.mtime) {
-                    return;
-                }
-                else {
-                    // File changed
-                    eventKind = FileWatcherEventKind.Changed;
-                }
-                callback(fileName, eventKind, curr.mtime);
-            }
-        }
-
-        function fsWatchWorker(
-            fileOrDirectory: string,
-            recursive: boolean,
-            callback: FsWatchCallback,
-        ) {
-            // Node 4.0 `fs.watch` function supports the "recursive" option on both OSX and Windows
-            // (ref: https://github.com/nodejs/node/pull/2649 and https://github.com/Microsoft/TypeScript/issues/4643)
-            return _fs.watch(
-                fileOrDirectory,
-                fsSupportsRecursiveFsWatch ?
-                    { persistent: true, recursive: !!recursive } : { persistent: true },
-                callback,
-            );
-        }
-
-        function readFileWorker(fileName: string, _encoding?: string): string | undefined {
-            let buffer: Buffer;
-            try {
-                buffer = _fs.readFileSync(fileName);
-            }
-            catch {
-                return undefined;
-            }
-            let len = buffer.length;
-            if (len >= 2 && buffer[0] === 0xFE && buffer[1] === 0xFF) {
-                // Big endian UTF-16 byte order mark detected. Since big endian is not supported by node.js,
-                // flip all byte pairs and treat as little endian.
-                len &= ~1; // Round down to a multiple of 2
-                for (let i = 0; i < len; i += 2) {
-                    const temp = buffer[i];
-                    buffer[i] = buffer[i + 1];
-                    buffer[i + 1] = temp;
-                }
-                return buffer.toString("utf16le", 2);
-            }
-            if (len >= 2 && buffer[0] === 0xFF && buffer[1] === 0xFE) {
-                // Little endian UTF-16 byte order mark detected
-                return buffer.toString("utf16le", 2);
-            }
-            if (len >= 3 && buffer[0] === 0xEF && buffer[1] === 0xBB && buffer[2] === 0xBF) {
-                // UTF-8 byte order mark detected
-                return buffer.toString("utf8", 3);
-            }
-            // Default is UTF-8 with no byte order mark
-            return buffer.toString("utf8");
-        }
-
-        function readFile(fileName: string, _encoding?: string): string | undefined {
-            perfLogger?.logStartReadFile(fileName);
-            const file = readFileWorker(fileName, _encoding);
-            perfLogger?.logStopReadFile();
-            return file;
-        }
-
-        function writeFile(fileName: string, data: string, writeByteOrderMark?: boolean): void {
-            perfLogger?.logEvent("WriteFile: " + fileName);
-            // If a BOM is required, emit one
-            if (writeByteOrderMark) {
-                data = byteOrderMarkIndicator + data;
-            }
-
-            let fd: number | undefined;
-
-            try {
-                fd = _fs.openSync(fileName, "w");
-                _fs.writeSync(fd, data, /*position*/ undefined, "utf8");
-            }
-            finally {
-                if (fd !== undefined) {
-                    _fs.closeSync(fd);
-                }
-            }
-        }
-
-        function getAccessibleFileSystemEntries(path: string): FileSystemEntries {
-            perfLogger?.logEvent("ReadDir: " + (path || "."));
-            try {
-                const entries = _fs.readdirSync(path || ".", { withFileTypes: true });
-                const files: string[] = [];
-                const directories: string[] = [];
-                for (const dirent of entries) {
-                    // withFileTypes is not supported before Node 10.10.
-                    const entry = typeof dirent === "string" ? dirent : dirent.name;
-
-                    // This is necessary because on some file system node fails to exclude
-                    // "." and "..". See https://github.com/nodejs/node/issues/4002
-                    if (entry === "." || entry === "..") {
-                        continue;
-                    }
-
-                    let stat: any;
-                    if (typeof dirent === "string" || dirent.isSymbolicLink()) {
-                        const name = combinePaths(path, entry);
-
-                        try {
-                            stat = statSync(name);
-                            if (!stat) {
-                                continue;
-                            }
-                        }
-                        catch {
-                            continue;
-                        }
-                    }
-                    else {
-                        stat = dirent;
-                    }
-
-                    if (stat.isFile()) {
-                        files.push(entry);
-                    }
-                    else if (stat.isDirectory()) {
-                        directories.push(entry);
-                    }
-                }
-                files.sort();
-                directories.sort();
-                return { files, directories };
-            }
-            catch {
-                return emptyFileSystemEntries;
-            }
-        }
-
-        function readDirectory(path: string, extensions?: readonly string[], excludes?: readonly string[], includes?: readonly string[], depth?: number): string[] {
-            return matchFiles(path, extensions, excludes, includes, useCaseSensitiveFileNames, process.cwd(), depth, getAccessibleFileSystemEntries, realpath);
-        }
-
-        function fileSystemEntryExists(path: string, entryKind: FileSystemEntryKind): boolean {
-            // Since the error thrown by fs.statSync isn't used, we can avoid collecting a stack trace to improve
-            // the CPU time performance.
-            const originalStackTraceLimit = Error.stackTraceLimit;
-            Error.stackTraceLimit = 0;
-
-            try {
-                const stat = statSync(path);
-                if (!stat) {
-                    return false;
-                }
-                switch (entryKind) {
-                    case FileSystemEntryKind.File:
-                        return stat.isFile();
-                    case FileSystemEntryKind.Directory:
-                        return stat.isDirectory();
-                    default:
-                        return false;
-                }
-            }
-            catch {
-                return false;
-            }
-            finally {
-                Error.stackTraceLimit = originalStackTraceLimit;
-            }
-        }
-
-        function fileExists(path: string): boolean {
-            return fileSystemEntryExists(path, FileSystemEntryKind.File);
-        }
-
-        function directoryExists(path: string): boolean {
-            return fileSystemEntryExists(path, FileSystemEntryKind.Directory);
-        }
-
-        function getDirectories(path: string): string[] {
-            return getAccessibleFileSystemEntries(path).directories.slice();
-        }
-
-        function fsRealPathHandlingLongPath(path: string): string {
-            return path.length < 260 ? _fs.realpathSync.native(path) : _fs.realpathSync(path);
-        }
-
-        function realpath(path: string): string {
-            try {
-                return fsRealpath(path);
-            }
-            catch {
-                return path;
-            }
-        }
-
-        function getModifiedTime(path: string) {
-            // Since the error thrown by fs.statSync isn't used, we can avoid collecting a stack trace to improve
-            // the CPU time performance.
-            const originalStackTraceLimit = Error.stackTraceLimit;
-            Error.stackTraceLimit = 0;
-            try {
-                return statSync(path)?.mtime;
-            }
-            catch {
-                return undefined;
-            }
-            finally {
-                Error.stackTraceLimit = originalStackTraceLimit;
-            }
-        }
-
-        function setModifiedTime(path: string, time: Date) {
-            try {
-                _fs.utimesSync(path, time, time);
-            }
-            catch {
-                return;
-            }
-        }
-
-        function deleteFile(path: string) {
-            try {
-                return _fs.unlinkSync(path);
-            }
-            catch {
-                return;
-            }
-        }
-
-        function createSHA256Hash(data: string): string {
-            const hash = _crypto!.createHash("sha256");
-            hash.update(data);
-            return hash.digest("hex");
-        }
-    }
-
-    let sys: System | undefined;
-    if (isNodeLikeSystem()) {
-        sys = getNodeSystem();
-    }
-    if (sys) {
-        // patch writefile to create folder before writing the file
-        patchWriteFileEnsuringDirectory(sys);
-    }
-    return sys!;
-})();
-
-/** @internal */
-export function setSys(s: System) {
-    sys = s;
-}
-
-if (sys && sys.getEnvironmentVariable) {
-    setCustomPollingValues(sys);
-    Debug.setAssertionLevel(
-        /^development$/i.test(sys.getEnvironmentVariable("NODE_ENV"))
-            ? AssertionLevel.Normal
-            : AssertionLevel.None,
-    );
-}
-if (sys && sys.debugMode) {
-    Debug.isDebugging = true;
-}
+import {
+    AssertionLevel,
+    closeFileWatcher,
+    closeFileWatcherOf,
+    combinePaths,
+    Comparison,
+    contains,
+    containsPath,
+    createGetCanonicalFileName,
+    createMultiMap,
+    Debug,
+    directorySeparator,
+    emptyArray,
+    emptyFileSystemEntries,
+    endsWith,
+    enumerateInsertsAndDeletes,
+    FileSystemEntries,
+    getDirectoryPath,
+    getFallbackOptions,
+    getNormalizedAbsolutePath,
+    getRelativePathFromDirectory,
+    getRelativePathToDirectoryOrUrl,
+    getRootLength,
+    getStringComparer,
+    isArray,
+    isNodeLikeSystem,
+    isString,
+    mapDefined,
+    matchesExclude,
+    matchFiles,
+    memoize,
+    ModuleImportResult,
+    noop,
+    normalizePath,
+    normalizeSlashes,
+    orderedRemoveItem,
+    Path,
+    perfLogger,
+    PollingWatchKind,
+    resolveJSModule,
+    some,
+    startsWith,
+    timestamp,
+    unorderedRemoveItem,
+    WatchDirectoryKind,
+    WatchFileKind,
+    WatchOptions,
+    writeFileEnsuringDirectories,
+} from "./_namespaces/ts";
+
+declare function setTimeout(handler: (...args: any[]) => void, timeout: number): any;
+declare function clearTimeout(handle: any): void;
+
+/**
+ * djb2 hashing algorithm
+ * http://www.cse.yorku.ca/~oz/hash.html
+ *
+ * @internal
+ */
+export function generateDjb2Hash(data: string): string {
+    let acc = 5381;
+    for (let i = 0; i < data.length; i++) {
+        acc = ((acc << 5) + acc) + data.charCodeAt(i);
+    }
+    return acc.toString();
+}
+
+/**
+ * Set a high stack trace limit to provide more information in case of an error.
+ * Called for command-line and server use cases.
+ * Not called if TypeScript is used as a library.
+ *
+ * @internal
+ */
+export function setStackTraceLimit() {
+    if ((Error as any).stackTraceLimit < 100) { // Also tests that we won't set the property if it doesn't exist.
+        (Error as any).stackTraceLimit = 100;
+    }
+}
+
+export enum FileWatcherEventKind {
+    Created,
+    Changed,
+    Deleted,
+}
+
+export type FileWatcherCallback = (fileName: string, eventKind: FileWatcherEventKind, modifiedTime?: Date) => void;
+export type DirectoryWatcherCallback = (fileName: string) => void;
+interface WatchedFile {
+    readonly fileName: string;
+    readonly callback: FileWatcherCallback;
+    mtime: Date;
+}
+
+/** @internal */
+export enum PollingInterval {
+    High = 2000,
+    Medium = 500,
+    Low = 250,
+}
+
+/** @internal */
+export type HostWatchFile = (fileName: string, callback: FileWatcherCallback, pollingInterval: PollingInterval, options: WatchOptions | undefined) => FileWatcher;
+/** @internal */
+export type HostWatchDirectory = (fileName: string, callback: DirectoryWatcherCallback, recursive: boolean, options: WatchOptions | undefined) => FileWatcher;
+
+/** @internal */
+export const missingFileModifiedTime = new Date(0); // Any subsequent modification will occur after this time
+
+/** @internal */
+export function getModifiedTime(host: { getModifiedTime: NonNullable<System["getModifiedTime"]>; }, fileName: string) {
+    return host.getModifiedTime(fileName) || missingFileModifiedTime;
+}
+
+interface Levels {
+    Low: number;
+    Medium: number;
+    High: number;
+}
+
+function createPollingIntervalBasedLevels(levels: Levels) {
+    return {
+        [PollingInterval.Low]: levels.Low,
+        [PollingInterval.Medium]: levels.Medium,
+        [PollingInterval.High]: levels.High,
+    };
+}
+
+const defaultChunkLevels: Levels = { Low: 32, Medium: 64, High: 256 };
+let pollingChunkSize = createPollingIntervalBasedLevels(defaultChunkLevels);
+/** @internal */
+export let unchangedPollThresholds = createPollingIntervalBasedLevels(defaultChunkLevels);
+
+function setCustomPollingValues(system: System) {
+    if (!system.getEnvironmentVariable) {
+        return;
+    }
+    const pollingIntervalChanged = setCustomLevels("TSC_WATCH_POLLINGINTERVAL", PollingInterval);
+    pollingChunkSize = getCustomPollingBasedLevels("TSC_WATCH_POLLINGCHUNKSIZE", defaultChunkLevels) || pollingChunkSize;
+    unchangedPollThresholds = getCustomPollingBasedLevels("TSC_WATCH_UNCHANGEDPOLLTHRESHOLDS", defaultChunkLevels) || unchangedPollThresholds;
+
+    function getLevel(envVar: string, level: keyof Levels) {
+        return system.getEnvironmentVariable(`${envVar}_${level.toUpperCase()}`);
+    }
+
+    function getCustomLevels(baseVariable: string) {
+        let customLevels: Partial<Levels> | undefined;
+        setCustomLevel("Low");
+        setCustomLevel("Medium");
+        setCustomLevel("High");
+        return customLevels;
+
+        function setCustomLevel(level: keyof Levels) {
+            const customLevel = getLevel(baseVariable, level);
+            if (customLevel) {
+                (customLevels || (customLevels = {}))[level] = Number(customLevel);
+            }
+        }
+    }
+
+    function setCustomLevels(baseVariable: string, levels: Levels) {
+        const customLevels = getCustomLevels(baseVariable);
+        if (customLevels) {
+            setLevel("Low");
+            setLevel("Medium");
+            setLevel("High");
+            return true;
+        }
+        return false;
+
+        function setLevel(level: keyof Levels) {
+            levels[level] = customLevels![level] || levels[level];
+        }
+    }
+
+    function getCustomPollingBasedLevels(baseVariable: string, defaultLevels: Levels) {
+        const customLevels = getCustomLevels(baseVariable);
+        return (pollingIntervalChanged || customLevels) &&
+            createPollingIntervalBasedLevels(customLevels ? { ...defaultLevels, ...customLevels } : defaultLevels);
+    }
+}
+
+interface WatchedFileWithIsClosed extends WatchedFile {
+    isClosed?: boolean;
+}
+function pollWatchedFileQueue<T extends WatchedFileWithIsClosed>(
+    host: { getModifiedTime: NonNullable<System["getModifiedTime"]>; },
+    queue: (T | undefined)[],
+    pollIndex: number,
+    chunkSize: number,
+    callbackOnWatchFileStat?: (watchedFile: T, pollIndex: number, fileChanged: boolean) => void,
+) {
+    let definedValueCopyToIndex = pollIndex;
+    // Max visit would be all elements of the queue
+    for (let canVisit = queue.length; chunkSize && canVisit; nextPollIndex(), canVisit--) {
+        const watchedFile = queue[pollIndex];
+        if (!watchedFile) {
+            continue;
+        }
+        else if (watchedFile.isClosed) {
+            queue[pollIndex] = undefined;
+            continue;
+        }
+
+        // Only files polled count towards chunkSize
+        chunkSize--;
+        const fileChanged = onWatchedFileStat(watchedFile, getModifiedTime(host, watchedFile.fileName));
+        if (watchedFile.isClosed) {
+            // Closed watcher as part of callback
+            queue[pollIndex] = undefined;
+            continue;
+        }
+
+        callbackOnWatchFileStat?.(watchedFile, pollIndex, fileChanged);
+        // Defragment the queue while we are at it
+        if (queue[pollIndex]) {
+            // Copy this file to the non hole location
+            if (definedValueCopyToIndex < pollIndex) {
+                queue[definedValueCopyToIndex] = watchedFile;
+                queue[pollIndex] = undefined;
+            }
+            definedValueCopyToIndex++;
+        }
+    }
+
+    // Return next poll index
+    return pollIndex;
+
+    function nextPollIndex() {
+        pollIndex++;
+        if (pollIndex === queue.length) {
+            if (definedValueCopyToIndex < pollIndex) {
+                // There are holes from definedValueCopyToIndex to end of queue, change queue size
+                queue.length = definedValueCopyToIndex;
+            }
+            pollIndex = 0;
+            definedValueCopyToIndex = 0;
+        }
+    }
+}
+
+interface WatchedFileWithUnchangedPolls extends WatchedFileWithIsClosed {
+    unchangedPolls: number;
+}
+function createDynamicPriorityPollingWatchFile(host: {
+    getModifiedTime: NonNullable<System["getModifiedTime"]>;
+    setTimeout: NonNullable<System["setTimeout"]>;
+}): HostWatchFile {
+    interface PollingIntervalQueue extends Array<WatchedFileWithUnchangedPolls> {
+        pollingInterval: PollingInterval;
+        pollIndex: number;
+        pollScheduled: boolean;
+    }
+
+    const watchedFiles: WatchedFileWithUnchangedPolls[] = [];
+    const changedFilesInLastPoll: WatchedFileWithUnchangedPolls[] = [];
+    const lowPollingIntervalQueue = createPollingIntervalQueue(PollingInterval.Low);
+    const mediumPollingIntervalQueue = createPollingIntervalQueue(PollingInterval.Medium);
+    const highPollingIntervalQueue = createPollingIntervalQueue(PollingInterval.High);
+    return watchFile;
+
+    function watchFile(fileName: string, callback: FileWatcherCallback, defaultPollingInterval: PollingInterval): FileWatcher {
+        const file: WatchedFileWithUnchangedPolls = {
+            fileName,
+            callback,
+            unchangedPolls: 0,
+            mtime: getModifiedTime(host, fileName),
+        };
+        watchedFiles.push(file);
+
+        addToPollingIntervalQueue(file, defaultPollingInterval);
+        return {
+            close: () => {
+                file.isClosed = true;
+                // Remove from watchedFiles
+                unorderedRemoveItem(watchedFiles, file);
+                // Do not update polling interval queue since that will happen as part of polling
+            },
+        };
+    }
+
+    function createPollingIntervalQueue(pollingInterval: PollingInterval): PollingIntervalQueue {
+        const queue = [] as WatchedFileWithUnchangedPolls[] as PollingIntervalQueue;
+        queue.pollingInterval = pollingInterval;
+        queue.pollIndex = 0;
+        queue.pollScheduled = false;
+        return queue;
+    }
+
+    function pollPollingIntervalQueue(_timeoutType: string, queue: PollingIntervalQueue) {
+        queue.pollIndex = pollQueue(queue, queue.pollingInterval, queue.pollIndex, pollingChunkSize[queue.pollingInterval]);
+        // Set the next polling index and timeout
+        if (queue.length) {
+            scheduleNextPoll(queue.pollingInterval);
+        }
+        else {
+            Debug.assert(queue.pollIndex === 0);
+            queue.pollScheduled = false;
+        }
+    }
+
+    function pollLowPollingIntervalQueue(_timeoutType: string, queue: PollingIntervalQueue) {
+        // Always poll complete list of changedFilesInLastPoll
+        pollQueue(changedFilesInLastPoll, PollingInterval.Low, /*pollIndex*/ 0, changedFilesInLastPoll.length);
+
+        // Finally do the actual polling of the queue
+        pollPollingIntervalQueue(_timeoutType, queue);
+        // Schedule poll if there are files in changedFilesInLastPoll but no files in the actual queue
+        // as pollPollingIntervalQueue wont schedule for next poll
+        if (!queue.pollScheduled && changedFilesInLastPoll.length) {
+            scheduleNextPoll(PollingInterval.Low);
+        }
+    }
+
+    function pollQueue(queue: (WatchedFileWithUnchangedPolls | undefined)[], pollingInterval: PollingInterval, pollIndex: number, chunkSize: number) {
+        return pollWatchedFileQueue(
+            host,
+            queue,
+            pollIndex,
+            chunkSize,
+            onWatchFileStat,
+        );
+
+        function onWatchFileStat(watchedFile: WatchedFileWithUnchangedPolls, pollIndex: number, fileChanged: boolean) {
+            if (fileChanged) {
+                watchedFile.unchangedPolls = 0;
+                // Changed files go to changedFilesInLastPoll queue
+                if (queue !== changedFilesInLastPoll) {
+                    queue[pollIndex] = undefined;
+                    addChangedFileToLowPollingIntervalQueue(watchedFile);
+                }
+            }
+            else if (watchedFile.unchangedPolls !== unchangedPollThresholds[pollingInterval]) {
+                watchedFile.unchangedPolls++;
+            }
+            else if (queue === changedFilesInLastPoll) {
+                // Restart unchangedPollCount for unchanged file and move to low polling interval queue
+                watchedFile.unchangedPolls = 1;
+                queue[pollIndex] = undefined;
+                addToPollingIntervalQueue(watchedFile, PollingInterval.Low);
+            }
+            else if (pollingInterval !== PollingInterval.High) {
+                watchedFile.unchangedPolls++;
+                queue[pollIndex] = undefined;
+                addToPollingIntervalQueue(watchedFile, pollingInterval === PollingInterval.Low ? PollingInterval.Medium : PollingInterval.High);
+            }
+        }
+    }
+
+    function pollingIntervalQueue(pollingInterval: PollingInterval) {
+        switch (pollingInterval) {
+            case PollingInterval.Low:
+                return lowPollingIntervalQueue;
+            case PollingInterval.Medium:
+                return mediumPollingIntervalQueue;
+            case PollingInterval.High:
+                return highPollingIntervalQueue;
+        }
+    }
+
+    function addToPollingIntervalQueue(file: WatchedFileWithUnchangedPolls, pollingInterval: PollingInterval) {
+        pollingIntervalQueue(pollingInterval).push(file);
+        scheduleNextPollIfNotAlreadyScheduled(pollingInterval);
+    }
+
+    function addChangedFileToLowPollingIntervalQueue(file: WatchedFileWithUnchangedPolls) {
+        changedFilesInLastPoll.push(file);
+        scheduleNextPollIfNotAlreadyScheduled(PollingInterval.Low);
+    }
+
+    function scheduleNextPollIfNotAlreadyScheduled(pollingInterval: PollingInterval) {
+        if (!pollingIntervalQueue(pollingInterval).pollScheduled) {
+            scheduleNextPoll(pollingInterval);
+        }
+    }
+
+    function scheduleNextPoll(pollingInterval: PollingInterval) {
+        pollingIntervalQueue(pollingInterval).pollScheduled = host.setTimeout(pollingInterval === PollingInterval.Low ? pollLowPollingIntervalQueue : pollPollingIntervalQueue, pollingInterval, pollingInterval === PollingInterval.Low ? "pollLowPollingIntervalQueue" : "pollPollingIntervalQueue", pollingIntervalQueue(pollingInterval));
+    }
+}
+
+function createUseFsEventsOnParentDirectoryWatchFile(
+    fsWatch: FsWatch,
+    useCaseSensitiveFileNames: boolean,
+    getModifiedTime: NonNullable<System["getModifiedTime"]>,
+    fsWatchWithTimestamp: boolean | undefined,
+): HostWatchFile {
+    // One file can have multiple watchers
+    const fileWatcherCallbacks = createMultiMap<string, FileWatcherCallback>();
+    const fileTimestamps = fsWatchWithTimestamp ? new Map<string, Date>() : undefined;
+    const dirWatchers = new Map<string, DirectoryWatcher>();
+    const toCanonicalName = createGetCanonicalFileName(useCaseSensitiveFileNames);
+    return nonPollingWatchFile;
+
+    function nonPollingWatchFile(fileName: string, callback: FileWatcherCallback, _pollingInterval: PollingInterval, fallbackOptions: WatchOptions | undefined): FileWatcher {
+        const filePath = toCanonicalName(fileName);
+        if (fileWatcherCallbacks.add(filePath, callback).length === 1 && fileTimestamps) {
+            fileTimestamps.set(filePath, getModifiedTime(fileName) || missingFileModifiedTime);
+        }
+        const dirPath = getDirectoryPath(filePath) || ".";
+        const watcher = dirWatchers.get(dirPath) ||
+            createDirectoryWatcher(getDirectoryPath(fileName) || ".", dirPath, fallbackOptions);
+        watcher.referenceCount++;
+        return {
+            close: () => {
+                if (watcher.referenceCount === 1) {
+                    watcher.close();
+                    dirWatchers.delete(dirPath);
+                }
+                else {
+                    watcher.referenceCount--;
+                }
+                fileWatcherCallbacks.remove(filePath, callback);
+            },
+        };
+    }
+
+    function createDirectoryWatcher(dirName: string, dirPath: string, fallbackOptions: WatchOptions | undefined) {
+        const watcher = fsWatch(
+            dirName,
+            FileSystemEntryKind.Directory,
+            (eventName: string, relativeFileName) => {
+                // When files are deleted from disk, the triggered "rename" event would have a relativefileName of "undefined"
+                if (!isString(relativeFileName)) return;
+                const fileName = getNormalizedAbsolutePath(relativeFileName, dirName);
+                const filePath = toCanonicalName(fileName);
+                // Some applications save a working file via rename operations
+                const callbacks = fileName && fileWatcherCallbacks.get(filePath);
+                if (callbacks) {
+                    let currentModifiedTime;
+                    let eventKind = FileWatcherEventKind.Changed;
+                    if (fileTimestamps) {
+                        const existingTime = fileTimestamps.get(filePath)!;
+                        if (eventName === "change") {
+                            currentModifiedTime = getModifiedTime(fileName) || missingFileModifiedTime;
+                            if (currentModifiedTime.getTime() === existingTime.getTime()) return;
+                        }
+                        currentModifiedTime ||= getModifiedTime(fileName) || missingFileModifiedTime;
+                        fileTimestamps.set(filePath, currentModifiedTime);
+                        if (existingTime === missingFileModifiedTime) eventKind = FileWatcherEventKind.Created;
+                        else if (currentModifiedTime === missingFileModifiedTime) eventKind = FileWatcherEventKind.Deleted;
+                    }
+                    for (const fileCallback of callbacks) {
+                        fileCallback(fileName, eventKind, currentModifiedTime);
+                    }
+                }
+            },
+            /*recursive*/ false,
+            PollingInterval.Medium,
+            fallbackOptions,
+        ) as DirectoryWatcher;
+        watcher.referenceCount = 0;
+        dirWatchers.set(dirPath, watcher);
+        return watcher;
+    }
+}
+
+function createFixedChunkSizePollingWatchFile(host: {
+    getModifiedTime: NonNullable<System["getModifiedTime"]>;
+    setTimeout: NonNullable<System["setTimeout"]>;
+}): HostWatchFile {
+    const watchedFiles: (WatchedFileWithIsClosed | undefined)[] = [];
+    let pollIndex = 0;
+    let pollScheduled: any;
+    return watchFile;
+
+    function watchFile(fileName: string, callback: FileWatcherCallback): FileWatcher {
+        const file: WatchedFileWithIsClosed = {
+            fileName,
+            callback,
+            mtime: getModifiedTime(host, fileName),
+        };
+        watchedFiles.push(file);
+        scheduleNextPoll();
+        return {
+            close: () => {
+                file.isClosed = true;
+                unorderedRemoveItem(watchedFiles, file);
+            },
+        };
+    }
+
+    function pollQueue() {
+        pollScheduled = undefined;
+        pollIndex = pollWatchedFileQueue(host, watchedFiles, pollIndex, pollingChunkSize[PollingInterval.Low]);
+        scheduleNextPoll();
+    }
+
+    function scheduleNextPoll() {
+        if (!watchedFiles.length || pollScheduled) return;
+        pollScheduled = host.setTimeout(pollQueue, PollingInterval.High, "pollQueue");
+    }
+}
+
+interface SingleFileWatcher<T extends FileWatcherCallback | FsWatchCallback> {
+    watcher: FileWatcher;
+    callbacks: T[];
+}
+function createSingleWatcherPerName<T extends FileWatcherCallback | FsWatchCallback>(
+    cache: Map<string, SingleFileWatcher<T>>,
+    useCaseSensitiveFileNames: boolean,
+    name: string,
+    callback: T,
+    createWatcher: (callback: T) => FileWatcher,
+): FileWatcher {
+    const toCanonicalFileName = createGetCanonicalFileName(useCaseSensitiveFileNames);
+    const path = toCanonicalFileName(name);
+    const existing = cache.get(path);
+    if (existing) {
+        existing.callbacks.push(callback);
+    }
+    else {
+        cache.set(path, {
+            watcher: createWatcher(
+                (
+                    // Cant infer types correctly so lets satisfy checker
+                    (param1: any, param2: never, param3: any) => cache.get(path)?.callbacks.slice().forEach(cb => cb(param1, param2, param3))
+                ) as T,
+            ),
+            callbacks: [callback],
+        });
+    }
+
+    return {
+        close: () => {
+            const watcher = cache.get(path);
+            // Watcher is not expected to be undefined, but if it is normally its because
+            // exception was thrown somewhere else and watch state is not what it should be
+            if (!watcher) return;
+            if (!orderedRemoveItem(watcher.callbacks, callback) || watcher.callbacks.length) return;
+            cache.delete(path);
+            closeFileWatcherOf(watcher);
+        },
+    };
+}
+
+/**
+ * Returns true if file status changed
+ */
+function onWatchedFileStat(watchedFile: WatchedFile, modifiedTime: Date): boolean {
+    const oldTime = watchedFile.mtime.getTime();
+    const newTime = modifiedTime.getTime();
+    if (oldTime !== newTime) {
+        watchedFile.mtime = modifiedTime;
+        // Pass modified times so tsc --build can use it
+        watchedFile.callback(watchedFile.fileName, getFileWatcherEventKind(oldTime, newTime), modifiedTime);
+        return true;
+    }
+
+    return false;
+}
+
+/** @internal */
+export function getFileWatcherEventKind(oldTime: number, newTime: number) {
+    return oldTime === 0
+        ? FileWatcherEventKind.Created
+        : newTime === 0
+        ? FileWatcherEventKind.Deleted
+        : FileWatcherEventKind.Changed;
+}
+
+/** @internal */
+export const ignoredPaths = ["/node_modules/.", "/.git", "/.#"];
+
+let curSysLog: (s: string) => void = noop;
+
+/** @internal */
+export function sysLog(s: string) {
+    return curSysLog(s);
+}
+
+/** @internal */
+export function setSysLog(logger: typeof sysLog) {
+    curSysLog = logger;
+}
+
+interface RecursiveDirectoryWatcherHost {
+    watchDirectory: HostWatchDirectory;
+    useCaseSensitiveFileNames: boolean;
+    getCurrentDirectory: System["getCurrentDirectory"];
+    getAccessibleSortedChildDirectories(path: string): readonly string[];
+    fileSystemEntryExists: FileSystemEntryExists;
+    realpath(s: string): string;
+    setTimeout: NonNullable<System["setTimeout"]>;
+    clearTimeout: NonNullable<System["clearTimeout"]>;
+}
+
+/**
+ * Watch the directory recursively using host provided method to watch child directories
+ * that means if this is recursive watcher, watch the children directories as well
+ * (eg on OS that dont support recursive watch using fs.watch use fs.watchFile)
+ */
+function createDirectoryWatcherSupportingRecursive({
+    watchDirectory,
+    useCaseSensitiveFileNames,
+    getCurrentDirectory,
+    getAccessibleSortedChildDirectories,
+    fileSystemEntryExists,
+    realpath,
+    setTimeout,
+    clearTimeout,
+}: RecursiveDirectoryWatcherHost): HostWatchDirectory {
+    interface ChildDirectoryWatcher extends FileWatcher {
+        dirName: string;
+    }
+    type ChildWatches = readonly ChildDirectoryWatcher[];
+    interface HostDirectoryWatcher {
+        watcher: FileWatcher;
+        childWatches: ChildWatches;
+        refCount: number;
+        targetWatcher: ChildDirectoryWatcher | undefined;
+        links: Set<string> | undefined;
+    }
+
+    const cache = new Map<Path, HostDirectoryWatcher>();
+    const callbackCache = createMultiMap<Path, { dirName: string; callback: DirectoryWatcherCallback; }>();
+    const cacheToUpdateChildWatches = new Map<Path, { dirName: string; options: WatchOptions | undefined; fileNames: string[]; }>();
+    let timerToUpdateChildWatches: any;
+
+    const filePathComparer = getStringComparer(!useCaseSensitiveFileNames);
+    const toCanonicalFilePath = createGetCanonicalFileName(useCaseSensitiveFileNames) as (fileName: string) => Path;
+
+    return (dirName, callback, recursive, options) =>
+        recursive ?
+            createDirectoryWatcher(dirName, options, callback) :
+            watchDirectory(dirName, callback, recursive, options);
+
+    /**
+     * Create the directory watcher for the dirPath.
+     */
+    function createDirectoryWatcher(
+        dirName: string,
+        options: WatchOptions | undefined,
+        callback?: DirectoryWatcherCallback,
+        link?: string,
+    ): ChildDirectoryWatcher {
+        const dirPath = toCanonicalFilePath(dirName);
+        let directoryWatcher = cache.get(dirPath);
+        if (directoryWatcher) {
+            directoryWatcher.refCount++;
+        }
+        else {
+            directoryWatcher = {
+                watcher: watchDirectory(
+                    dirName,
+                    fileName => {
+                        if (isIgnoredPath(fileName, options)) return;
+
+                        if (options?.synchronousWatchDirectory) {
+                            // Call the actual callback
+                            if (!cache.get(dirPath)?.targetWatcher) invokeCallbacks(dirName, dirPath, fileName);
+
+                            // Iterate through existing children and update the watches if needed
+                            updateChildWatches(dirName, dirPath, options);
+                        }
+                        else {
+                            nonSyncUpdateChildWatches(dirName, dirPath, fileName, options);
+                        }
+                    },
+                    /*recursive*/ false,
+                    options,
+                ),
+                refCount: 1,
+                childWatches: emptyArray,
+                targetWatcher: undefined,
+                links: undefined,
+            };
+            cache.set(dirPath, directoryWatcher);
+            updateChildWatches(dirName, dirPath, options);
+        }
+
+        if (link) (directoryWatcher.links ??= new Set()).add(link);
+
+        const callbackToAdd = callback && { dirName, callback };
+        if (callbackToAdd) {
+            callbackCache.add(dirPath, callbackToAdd);
+        }
+
+        return {
+            dirName,
+            close: () => {
+                const directoryWatcher = Debug.checkDefined(cache.get(dirPath));
+                if (callbackToAdd) callbackCache.remove(dirPath, callbackToAdd);
+                if (link) directoryWatcher.links?.delete(link);
+                directoryWatcher.refCount--;
+
+                if (directoryWatcher.refCount) return;
+
+                cache.delete(dirPath);
+                directoryWatcher.links = undefined;
+                closeFileWatcherOf(directoryWatcher);
+                closeTargetWatcher(directoryWatcher);
+                directoryWatcher.childWatches.forEach(closeFileWatcher);
+            },
+        };
+    }
+
+    type InvokeMap = Map<Path, string[] | true>;
+    function invokeCallbacks(dirName: string, dirPath: Path, fileName: string): void;
+    function invokeCallbacks(dirName: string, dirPath: Path, invokeMap: InvokeMap, fileNames: string[] | undefined): void;
+    function invokeCallbacks(dirName: string, dirPath: Path, fileNameOrInvokeMap: string | InvokeMap, fileNames?: string[]) {
+        let fileName: string | undefined;
+        let invokeMap: InvokeMap | undefined;
+        if (isString(fileNameOrInvokeMap)) {
+            fileName = fileNameOrInvokeMap;
+        }
+        else {
+            invokeMap = fileNameOrInvokeMap;
+        }
+        // Call the actual callback
+        callbackCache.forEach((callbacks, rootDirName) => {
+            if (invokeMap && invokeMap.get(rootDirName) === true) return;
+            if (rootDirName === dirPath || (startsWith(dirPath, rootDirName) && dirPath[rootDirName.length] === directorySeparator)) {
+                if (invokeMap) {
+                    if (fileNames) {
+                        const existing = invokeMap.get(rootDirName);
+                        if (existing) {
+                            (existing as string[]).push(...fileNames);
+                        }
+                        else {
+                            invokeMap.set(rootDirName, fileNames.slice());
+                        }
+                    }
+                    else {
+                        invokeMap.set(rootDirName, true);
+                    }
+                }
+                else {
+                    callbacks.forEach(({ callback }) => callback(fileName!));
+                }
+            }
+        });
+        cache.get(dirPath)?.links?.forEach(link => {
+            const toPathInLink = (fileName: string) => combinePaths(link, getRelativePathFromDirectory(dirName, fileName, toCanonicalFilePath));
+            if (invokeMap) {
+                invokeCallbacks(link, toCanonicalFilePath(link), invokeMap, fileNames?.map(toPathInLink));
+            }
+            else {
+                invokeCallbacks(link, toCanonicalFilePath(link), toPathInLink(fileName!));
+            }
+        });
+    }
+
+    function nonSyncUpdateChildWatches(dirName: string, dirPath: Path, fileName: string, options: WatchOptions | undefined) {
+        // Iterate through existing children and update the watches if needed
+        const parentWatcher = cache.get(dirPath);
+        if (parentWatcher && fileSystemEntryExists(dirName, FileSystemEntryKind.Directory)) {
+            // Schedule the update and postpone invoke for callbacks
+            scheduleUpdateChildWatches(dirName, dirPath, fileName, options);
+            return;
+        }
+
+        // Call the actual callbacks and remove child watches
+        invokeCallbacks(dirName, dirPath, fileName);
+        closeTargetWatcher(parentWatcher);
+        removeChildWatches(parentWatcher);
+    }
+
+    function scheduleUpdateChildWatches(dirName: string, dirPath: Path, fileName: string, options: WatchOptions | undefined) {
+        const existing = cacheToUpdateChildWatches.get(dirPath);
+        if (existing) {
+            existing.fileNames.push(fileName);
+        }
+        else {
+            cacheToUpdateChildWatches.set(dirPath, { dirName, options, fileNames: [fileName] });
+        }
+        if (timerToUpdateChildWatches) {
+            clearTimeout(timerToUpdateChildWatches);
+            timerToUpdateChildWatches = undefined;
+        }
+        timerToUpdateChildWatches = setTimeout(onTimerToUpdateChildWatches, 1000, "timerToUpdateChildWatches");
+    }
+
+    function onTimerToUpdateChildWatches() {
+        timerToUpdateChildWatches = undefined;
+        sysLog(`sysLog:: onTimerToUpdateChildWatches:: ${cacheToUpdateChildWatches.size}`);
+        const start = timestamp();
+        const invokeMap = new Map<Path, string[]>();
+
+        while (!timerToUpdateChildWatches && cacheToUpdateChildWatches.size) {
+            const result = cacheToUpdateChildWatches.entries().next();
+            Debug.assert(!result.done);
+            const { value: [dirPath, { dirName, options, fileNames }] } = result;
+            cacheToUpdateChildWatches.delete(dirPath);
+            // Because the child refresh is fresh, we would need to invalidate whole root directory being watched
+            // to ensure that all the changes are reflected at this time
+            const hasChanges = updateChildWatches(dirName, dirPath, options);
+            if (!cache.get(dirPath)?.targetWatcher) invokeCallbacks(dirName, dirPath, invokeMap, hasChanges ? undefined : fileNames);
+        }
+
+        sysLog(`sysLog:: invokingWatchers:: Elapsed:: ${timestamp() - start}ms:: ${cacheToUpdateChildWatches.size}`);
+        callbackCache.forEach((callbacks, rootDirName) => {
+            const existing = invokeMap.get(rootDirName);
+            if (existing) {
+                callbacks.forEach(({ callback, dirName }) => {
+                    if (isArray(existing)) {
+                        existing.forEach(callback);
+                    }
+                    else {
+                        callback(dirName);
+                    }
+                });
+            }
+        });
+
+        const elapsed = timestamp() - start;
+        sysLog(`sysLog:: Elapsed:: ${elapsed}ms:: onTimerToUpdateChildWatches:: ${cacheToUpdateChildWatches.size} ${timerToUpdateChildWatches}`);
+    }
+
+    function removeChildWatches(parentWatcher: HostDirectoryWatcher | undefined) {
+        if (!parentWatcher) return;
+        const existingChildWatches = parentWatcher.childWatches;
+        parentWatcher.childWatches = emptyArray;
+        for (const childWatcher of existingChildWatches) {
+            childWatcher.close();
+            removeChildWatches(cache.get(toCanonicalFilePath(childWatcher.dirName)));
+        }
+    }
+
+    function closeTargetWatcher(watcher: HostDirectoryWatcher | undefined) {
+        if (watcher?.targetWatcher) {
+            watcher.targetWatcher.close();
+            watcher.targetWatcher = undefined;
+        }
+    }
+
+    function updateChildWatches(parentDir: string, parentDirPath: Path, options: WatchOptions | undefined) {
+        // Iterate through existing children and update the watches if needed
+        const parentWatcher = cache.get(parentDirPath);
+        if (!parentWatcher) return false;
+        const target = normalizePath(realpath(parentDir));
+        let hasChanges;
+        let newChildWatches: ChildDirectoryWatcher[] | undefined;
+        if (filePathComparer(target, parentDir) === Comparison.EqualTo) {
+            // if (parentWatcher.target) closeFileWatcher
+            hasChanges = enumerateInsertsAndDeletes<string, ChildDirectoryWatcher>(
+                fileSystemEntryExists(parentDir, FileSystemEntryKind.Directory) ? mapDefined(getAccessibleSortedChildDirectories(parentDir), child => {
+                    const childFullName = getNormalizedAbsolutePath(child, parentDir);
+                    // Filter our the symbolic link directories since those arent included in recursive watch
+                    // which is same behaviour when recursive: true is passed to fs.watch
+                    return !isIgnoredPath(childFullName, options) && filePathComparer(childFullName, normalizePath(realpath(childFullName))) === Comparison.EqualTo ? childFullName : undefined;
+                }) : emptyArray,
+                parentWatcher.childWatches,
+                (child, childWatcher) => filePathComparer(child, childWatcher.dirName),
+                createAndAddChildDirectoryWatcher,
+                closeFileWatcher,
+                addChildDirectoryWatcher,
+            );
+        }
+        else if (parentWatcher.targetWatcher && filePathComparer(target, parentWatcher.targetWatcher.dirName) === Comparison.EqualTo) {
+            hasChanges = false;
+            Debug.assert(parentWatcher.childWatches === emptyArray);
+        }
+        else {
+            closeTargetWatcher(parentWatcher);
+            parentWatcher.targetWatcher = createDirectoryWatcher(target, options, /*callback*/ undefined, parentDir);
+            parentWatcher.childWatches.forEach(closeFileWatcher);
+            hasChanges = true;
+        }
+        parentWatcher.childWatches = newChildWatches || emptyArray;
+        return hasChanges;
+
+        /**
+         * Create new childDirectoryWatcher and add it to the new ChildDirectoryWatcher list
+         */
+        function createAndAddChildDirectoryWatcher(childName: string) {
+            const result = createDirectoryWatcher(childName, options);
+            addChildDirectoryWatcher(result);
+        }
+
+        /**
+         * Add child directory watcher to the new ChildDirectoryWatcher list
+         */
+        function addChildDirectoryWatcher(childWatcher: ChildDirectoryWatcher) {
+            (newChildWatches || (newChildWatches = [])).push(childWatcher);
+        }
+    }
+
+    function isIgnoredPath(path: string, options: WatchOptions | undefined) {
+        return some(ignoredPaths, searchPath => isInPath(path, searchPath)) ||
+            isIgnoredByWatchOptions(path, options, useCaseSensitiveFileNames, getCurrentDirectory);
+    }
+
+    function isInPath(path: string, searchPath: string) {
+        if (path.includes(searchPath)) return true;
+        if (useCaseSensitiveFileNames) return false;
+        return toCanonicalFilePath(path).includes(searchPath);
+    }
+}
+
+/** @internal */
+export type FsWatchCallback = (eventName: "rename" | "change", relativeFileName: string | undefined | null, modifiedTime?: Date) => void; // eslint-disable-line no-restricted-syntax
+/** @internal */
+export type FsWatch = (fileOrDirectory: string, entryKind: FileSystemEntryKind, callback: FsWatchCallback, recursive: boolean, fallbackPollingInterval: PollingInterval, fallbackOptions: WatchOptions | undefined) => FileWatcher;
+/** @internal */
+export interface FsWatchWorkerWatcher extends FileWatcher {
+    on(eventName: string, listener: () => void): void;
+}
+/** @internal */
+export type FsWatchWorker = (fileOrDirectory: string, recursive: boolean, callback: FsWatchCallback) => FsWatchWorkerWatcher;
+/** @internal */
+export const enum FileSystemEntryKind {
+    File,
+    Directory,
+}
+
+function createFileWatcherCallback(callback: FsWatchCallback): FileWatcherCallback {
+    return (_fileName, eventKind, modifiedTime) => callback(eventKind === FileWatcherEventKind.Changed ? "change" : "rename", "", modifiedTime);
+}
+
+function createFsWatchCallbackForFileWatcherCallback(
+    fileName: string,
+    callback: FileWatcherCallback,
+    getModifiedTime: NonNullable<System["getModifiedTime"]>,
+): FsWatchCallback {
+    return (eventName, _relativeFileName, modifiedTime) => {
+        if (eventName === "rename") {
+            // Check time stamps rather than file system entry checks
+            modifiedTime ||= getModifiedTime(fileName) || missingFileModifiedTime;
+            callback(fileName, modifiedTime !== missingFileModifiedTime ? FileWatcherEventKind.Created : FileWatcherEventKind.Deleted, modifiedTime);
+        }
+        else {
+            // Change
+            callback(fileName, FileWatcherEventKind.Changed, modifiedTime);
+        }
+    };
+}
+
+function isIgnoredByWatchOptions(
+    pathToCheck: string,
+    options: WatchOptions | undefined,
+    useCaseSensitiveFileNames: boolean,
+    getCurrentDirectory: System["getCurrentDirectory"],
+) {
+    return (options?.excludeDirectories || options?.excludeFiles) && (
+        matchesExclude(pathToCheck, options?.excludeFiles, useCaseSensitiveFileNames, getCurrentDirectory()) ||
+        matchesExclude(pathToCheck, options?.excludeDirectories, useCaseSensitiveFileNames, getCurrentDirectory())
+    );
+}
+
+function createFsWatchCallbackForDirectoryWatcherCallback(
+    directoryName: string,
+    callback: DirectoryWatcherCallback,
+    options: WatchOptions | undefined,
+    useCaseSensitiveFileNames: boolean,
+    getCurrentDirectory: System["getCurrentDirectory"],
+): FsWatchCallback {
+    return (eventName, relativeFileName) => {
+        // In watchDirectory we only care about adding and removing files (when event name is
+        // "rename"); changes made within files are handled by corresponding fileWatchers (when
+        // event name is "change")
+        if (eventName === "rename") {
+            // When deleting a file, the passed baseFileName is null
+            const fileName = !relativeFileName ? directoryName : normalizePath(combinePaths(directoryName, relativeFileName));
+            if (!relativeFileName || !isIgnoredByWatchOptions(fileName, options, useCaseSensitiveFileNames, getCurrentDirectory)) {
+                callback(fileName);
+            }
+        }
+    };
+}
+
+/** @internal */
+export type FileSystemEntryExists = (fileorDirectrory: string, entryKind: FileSystemEntryKind) => boolean;
+
+/** @internal */
+export interface CreateSystemWatchFunctions {
+    // Polling watch file
+    pollingWatchFileWorker: HostWatchFile;
+    // For dynamic polling watch file
+    getModifiedTime: NonNullable<System["getModifiedTime"]>;
+    setTimeout: NonNullable<System["setTimeout"]>;
+    clearTimeout: NonNullable<System["clearTimeout"]>;
+    // For fs events :
+    fsWatchWorker: FsWatchWorker;
+    fileSystemEntryExists: FileSystemEntryExists;
+    useCaseSensitiveFileNames: boolean;
+    getCurrentDirectory: System["getCurrentDirectory"];
+    fsSupportsRecursiveFsWatch: boolean;
+    getAccessibleSortedChildDirectories(path: string): readonly string[];
+    realpath(s: string): string;
+    // For backward compatibility environment variables
+    tscWatchFile: string | undefined;
+    useNonPollingWatchers?: boolean;
+    tscWatchDirectory: string | undefined;
+    inodeWatching: boolean;
+    fsWatchWithTimestamp: boolean | undefined;
+    sysLog: (s: string) => void;
+}
+
+/** @internal */
+export function createSystemWatchFunctions({
+    pollingWatchFileWorker,
+    getModifiedTime,
+    setTimeout,
+    clearTimeout,
+    fsWatchWorker,
+    fileSystemEntryExists,
+    useCaseSensitiveFileNames,
+    getCurrentDirectory,
+    fsSupportsRecursiveFsWatch,
+    getAccessibleSortedChildDirectories,
+    realpath,
+    tscWatchFile,
+    useNonPollingWatchers,
+    tscWatchDirectory,
+    inodeWatching,
+    fsWatchWithTimestamp,
+    sysLog,
+}: CreateSystemWatchFunctions): { watchFile: HostWatchFile; watchDirectory: HostWatchDirectory; } {
+    const pollingWatches = new Map<string, SingleFileWatcher<FileWatcherCallback>>();
+    const fsWatches = new Map<string, SingleFileWatcher<FsWatchCallback>>();
+    const fsWatchesRecursive = new Map<string, SingleFileWatcher<FsWatchCallback>>();
+    let dynamicPollingWatchFile: HostWatchFile | undefined;
+    let fixedChunkSizePollingWatchFile: HostWatchFile | undefined;
+    let nonPollingWatchFile: HostWatchFile | undefined;
+    let hostRecursiveDirectoryWatcher: HostWatchDirectory | undefined;
+    let hitSystemWatcherLimit = false;
+    return {
+        watchFile,
+        watchDirectory,
+    };
+
+    function watchFile(fileName: string, callback: FileWatcherCallback, pollingInterval: PollingInterval, options: WatchOptions | undefined): FileWatcher {
+        options = updateOptionsForWatchFile(options, useNonPollingWatchers);
+        const watchFileKind = Debug.checkDefined(options.watchFile);
+        switch (watchFileKind) {
+            case WatchFileKind.FixedPollingInterval:
+                return pollingWatchFile(fileName, callback, PollingInterval.Low, /*options*/ undefined);
+            case WatchFileKind.PriorityPollingInterval:
+                return pollingWatchFile(fileName, callback, pollingInterval, /*options*/ undefined);
+            case WatchFileKind.DynamicPriorityPolling:
+                return ensureDynamicPollingWatchFile()(fileName, callback, pollingInterval, /*options*/ undefined);
+            case WatchFileKind.FixedChunkSizePolling:
+                return ensureFixedChunkSizePollingWatchFile()(fileName, callback, /* pollingInterval */ undefined!, /*options*/ undefined);
+            case WatchFileKind.UseFsEvents:
+                return fsWatch(
+                    fileName,
+                    FileSystemEntryKind.File,
+                    createFsWatchCallbackForFileWatcherCallback(fileName, callback, getModifiedTime),
+                    /*recursive*/ false,
+                    pollingInterval,
+                    getFallbackOptions(options),
+                );
+            case WatchFileKind.UseFsEventsOnParentDirectory:
+                if (!nonPollingWatchFile) {
+                    nonPollingWatchFile = createUseFsEventsOnParentDirectoryWatchFile(fsWatch, useCaseSensitiveFileNames, getModifiedTime, fsWatchWithTimestamp);
+                }
+                return nonPollingWatchFile(fileName, callback, pollingInterval, getFallbackOptions(options));
+            default:
+                Debug.assertNever(watchFileKind);
+        }
+    }
+
+    function ensureDynamicPollingWatchFile() {
+        return dynamicPollingWatchFile ||= createDynamicPriorityPollingWatchFile({ getModifiedTime, setTimeout });
+    }
+
+    function ensureFixedChunkSizePollingWatchFile() {
+        return fixedChunkSizePollingWatchFile ||= createFixedChunkSizePollingWatchFile({ getModifiedTime, setTimeout });
+    }
+
+    function updateOptionsForWatchFile(options: WatchOptions | undefined, useNonPollingWatchers?: boolean): WatchOptions {
+        if (options && options.watchFile !== undefined) return options;
+        switch (tscWatchFile) {
+            case "PriorityPollingInterval":
+                // Use polling interval based on priority when create watch using host.watchFile
+                return { watchFile: WatchFileKind.PriorityPollingInterval };
+            case "DynamicPriorityPolling":
+                // Use polling interval but change the interval depending on file changes and their default polling interval
+                return { watchFile: WatchFileKind.DynamicPriorityPolling };
+            case "UseFsEvents":
+                // Use notifications from FS to watch with falling back to fs.watchFile
+                return generateWatchFileOptions(WatchFileKind.UseFsEvents, PollingWatchKind.PriorityInterval, options);
+            case "UseFsEventsWithFallbackDynamicPolling":
+                // Use notifications from FS to watch with falling back to dynamic watch file
+                return generateWatchFileOptions(WatchFileKind.UseFsEvents, PollingWatchKind.DynamicPriority, options);
+            case "UseFsEventsOnParentDirectory":
+                useNonPollingWatchers = true;
+            // fall through
+            default:
+                return useNonPollingWatchers ?
+                    // Use notifications from FS to watch with falling back to fs.watchFile
+                    generateWatchFileOptions(WatchFileKind.UseFsEventsOnParentDirectory, PollingWatchKind.PriorityInterval, options) :
+                    // Default to using fs events
+                    { watchFile: WatchFileKind.UseFsEvents };
+        }
+    }
+
+    function generateWatchFileOptions(
+        watchFile: WatchFileKind,
+        fallbackPolling: PollingWatchKind,
+        options: WatchOptions | undefined,
+    ): WatchOptions {
+        const defaultFallbackPolling = options?.fallbackPolling;
+        return {
+            watchFile,
+            fallbackPolling: defaultFallbackPolling === undefined ?
+                fallbackPolling :
+                defaultFallbackPolling,
+        };
+    }
+
+    function watchDirectory(directoryName: string, callback: DirectoryWatcherCallback, recursive: boolean, options: WatchOptions | undefined): FileWatcher {
+        if (fsSupportsRecursiveFsWatch) {
+            return fsWatch(
+                directoryName,
+                FileSystemEntryKind.Directory,
+                createFsWatchCallbackForDirectoryWatcherCallback(directoryName, callback, options, useCaseSensitiveFileNames, getCurrentDirectory),
+                recursive,
+                PollingInterval.Medium,
+                getFallbackOptions(options),
+            );
+        }
+
+        if (!hostRecursiveDirectoryWatcher) {
+            hostRecursiveDirectoryWatcher = createDirectoryWatcherSupportingRecursive({
+                useCaseSensitiveFileNames,
+                getCurrentDirectory,
+                fileSystemEntryExists,
+                getAccessibleSortedChildDirectories,
+                watchDirectory: nonRecursiveWatchDirectory,
+                realpath,
+                setTimeout,
+                clearTimeout,
+            });
+        }
+        return hostRecursiveDirectoryWatcher(directoryName, callback, recursive, options);
+    }
+
+    function nonRecursiveWatchDirectory(directoryName: string, callback: DirectoryWatcherCallback, recursive: boolean, options: WatchOptions | undefined): FileWatcher {
+        Debug.assert(!recursive);
+        const watchDirectoryOptions = updateOptionsForWatchDirectory(options);
+        const watchDirectoryKind = Debug.checkDefined(watchDirectoryOptions.watchDirectory);
+        switch (watchDirectoryKind) {
+            case WatchDirectoryKind.FixedPollingInterval:
+                return pollingWatchFile(
+                    directoryName,
+                    () => callback(directoryName),
+                    PollingInterval.Medium,
+                    /*options*/ undefined,
+                );
+            case WatchDirectoryKind.DynamicPriorityPolling:
+                return ensureDynamicPollingWatchFile()(
+                    directoryName,
+                    () => callback(directoryName),
+                    PollingInterval.Medium,
+                    /*options*/ undefined,
+                );
+            case WatchDirectoryKind.FixedChunkSizePolling:
+                return ensureFixedChunkSizePollingWatchFile()(
+                    directoryName,
+                    () => callback(directoryName),
+                    /* pollingInterval */ undefined!,
+                    /*options*/ undefined,
+                );
+            case WatchDirectoryKind.UseFsEvents:
+                return fsWatch(
+                    directoryName,
+                    FileSystemEntryKind.Directory,
+                    createFsWatchCallbackForDirectoryWatcherCallback(directoryName, callback, options, useCaseSensitiveFileNames, getCurrentDirectory),
+                    recursive,
+                    PollingInterval.Medium,
+                    getFallbackOptions(watchDirectoryOptions),
+                );
+            default:
+                Debug.assertNever(watchDirectoryKind);
+        }
+    }
+
+    function updateOptionsForWatchDirectory(options: WatchOptions | undefined): WatchOptions {
+        if (options && options.watchDirectory !== undefined) return options;
+        switch (tscWatchDirectory) {
+            case "RecursiveDirectoryUsingFsWatchFile":
+                // Use polling interval based on priority when create watch using host.watchFile
+                return { watchDirectory: WatchDirectoryKind.FixedPollingInterval };
+            case "RecursiveDirectoryUsingDynamicPriorityPolling":
+                // Use polling interval but change the interval depending on file changes and their default polling interval
+                return { watchDirectory: WatchDirectoryKind.DynamicPriorityPolling };
+            default:
+                const defaultFallbackPolling = options?.fallbackPolling;
+                return {
+                    watchDirectory: WatchDirectoryKind.UseFsEvents,
+                    fallbackPolling: defaultFallbackPolling !== undefined ?
+                        defaultFallbackPolling :
+                        undefined,
+                };
+        }
+    }
+
+    function pollingWatchFile(fileName: string, callback: FileWatcherCallback, pollingInterval: PollingInterval, options: WatchOptions | undefined) {
+        return createSingleWatcherPerName(
+            pollingWatches,
+            useCaseSensitiveFileNames,
+            fileName,
+            callback,
+            cb => pollingWatchFileWorker(fileName, cb, pollingInterval, options),
+        );
+    }
+    function fsWatch(
+        fileOrDirectory: string,
+        entryKind: FileSystemEntryKind,
+        callback: FsWatchCallback,
+        recursive: boolean,
+        fallbackPollingInterval: PollingInterval,
+        fallbackOptions: WatchOptions | undefined,
+    ): FileWatcher {
+        return createSingleWatcherPerName(
+            recursive ? fsWatchesRecursive : fsWatches,
+            useCaseSensitiveFileNames,
+            fileOrDirectory,
+            callback,
+            cb => fsWatchHandlingExistenceOnHost(fileOrDirectory, entryKind, cb, recursive, fallbackPollingInterval, fallbackOptions),
+        );
+    }
+
+    function fsWatchHandlingExistenceOnHost(
+        fileOrDirectory: string,
+        entryKind: FileSystemEntryKind,
+        callback: FsWatchCallback,
+        recursive: boolean,
+        fallbackPollingInterval: PollingInterval,
+        fallbackOptions: WatchOptions | undefined,
+    ): FileWatcher {
+        let lastDirectoryPartWithDirectorySeparator: string | undefined;
+        let lastDirectoryPart: string | undefined;
+        if (inodeWatching) {
+            lastDirectoryPartWithDirectorySeparator = fileOrDirectory.substring(fileOrDirectory.lastIndexOf(directorySeparator));
+            lastDirectoryPart = lastDirectoryPartWithDirectorySeparator.slice(directorySeparator.length);
+        }
+        /** Watcher for the file system entry depending on whether it is missing or present */
+        let watcher: FileWatcher | undefined = !fileSystemEntryExists(fileOrDirectory, entryKind) ?
+            watchMissingFileSystemEntry() :
+            watchPresentFileSystemEntry();
+        return {
+            close: () => {
+                // Close the watcher (either existing file system entry watcher or missing file system entry watcher)
+                if (watcher) {
+                    watcher.close();
+                    watcher = undefined;
+                }
+            },
+        };
+
+        function updateWatcher(createWatcher: () => FileWatcher) {
+            // If watcher is not closed, update it
+            if (watcher) {
+                sysLog(`sysLog:: ${fileOrDirectory}:: Changing watcher to ${createWatcher === watchPresentFileSystemEntry ? "Present" : "Missing"}FileSystemEntryWatcher`);
+                watcher.close();
+                watcher = createWatcher();
+            }
+        }
+
+        /**
+         * Watch the file or directory that is currently present
+         * and when the watched file or directory is deleted, switch to missing file system entry watcher
+         */
+        function watchPresentFileSystemEntry(): FileWatcher {
+            if (hitSystemWatcherLimit) {
+                sysLog(`sysLog:: ${fileOrDirectory}:: Defaulting to watchFile`);
+                return watchPresentFileSystemEntryWithFsWatchFile();
+            }
+            try {
+                const presentWatcher = (entryKind === FileSystemEntryKind.Directory || !fsWatchWithTimestamp ? fsWatchWorker : fsWatchWorkerHandlingTimestamp)(
+                    fileOrDirectory,
+                    recursive,
+                    inodeWatching ?
+                        callbackChangingToMissingFileSystemEntry :
+                        callback,
+                );
+                // Watch the missing file or directory or error
+                presentWatcher.on("error", () => {
+                    callback("rename", "");
+                    updateWatcher(watchMissingFileSystemEntry);
+                });
+                return presentWatcher;
+            }
+            catch (e) {
+                // Catch the exception and use polling instead
+                // Eg. on linux the number of watches are limited and one could easily exhaust watches and the exception ENOSPC is thrown when creating watcher at that point
+                // so instead of throwing error, use fs.watchFile
+                hitSystemWatcherLimit ||= e.code === "ENOSPC";
+                sysLog(`sysLog:: ${fileOrDirectory}:: Changing to watchFile`);
+                return watchPresentFileSystemEntryWithFsWatchFile();
+            }
+        }
+
+        function callbackChangingToMissingFileSystemEntry(event: "rename" | "change", relativeName: string | undefined | null) { // eslint-disable-line no-restricted-syntax
+            // In some scenarios, file save operation fires event with fileName.ext~ instead of fileName.ext
+            // To ensure we see the file going missing and coming back up (file delete and then recreated)
+            // and watches being updated correctly we are calling back with fileName.ext as well as fileName.ext~
+            // The worst is we have fired event that was not needed but we wont miss any changes
+            // especially in cases where file goes missing and watches wrong inode
+            let originalRelativeName: string | undefined;
+            if (relativeName && endsWith(relativeName, "~")) {
+                originalRelativeName = relativeName;
+                relativeName = relativeName.slice(0, relativeName.length - 1);
+            }
+            // because relativeName is not guaranteed to be correct we need to check on each rename with few combinations
+            // Eg on ubuntu while watching app/node_modules the relativeName is "node_modules" which is neither relative nor full path
+            if (
+                event === "rename" &&
+                (!relativeName ||
+                    relativeName === lastDirectoryPart ||
+                    endsWith(relativeName, lastDirectoryPartWithDirectorySeparator!))
+            ) {
+                const modifiedTime = getModifiedTime(fileOrDirectory) || missingFileModifiedTime;
+                if (originalRelativeName) callback(event, originalRelativeName, modifiedTime);
+                callback(event, relativeName, modifiedTime);
+                if (inodeWatching) {
+                    // If this was rename event, inode has changed means we need to update watcher
+                    updateWatcher(modifiedTime === missingFileModifiedTime ? watchMissingFileSystemEntry : watchPresentFileSystemEntry);
+                }
+                else if (modifiedTime === missingFileModifiedTime) {
+                    updateWatcher(watchMissingFileSystemEntry);
+                }
+            }
+            else {
+                if (originalRelativeName) callback(event, originalRelativeName);
+                callback(event, relativeName);
+            }
+        }
+
+        /**
+         * Watch the file or directory using fs.watchFile since fs.watch threw exception
+         * Eg. on linux the number of watches are limited and one could easily exhaust watches and the exception ENOSPC is thrown when creating watcher at that point
+         */
+        function watchPresentFileSystemEntryWithFsWatchFile(): FileWatcher {
+            return watchFile(
+                fileOrDirectory,
+                createFileWatcherCallback(callback),
+                fallbackPollingInterval,
+                fallbackOptions,
+            );
+        }
+
+        /**
+         * Watch the file or directory that is missing
+         * and switch to existing file or directory when the missing filesystem entry is created
+         */
+        function watchMissingFileSystemEntry(): FileWatcher {
+            return watchFile(
+                fileOrDirectory,
+                (_fileName, eventKind, modifiedTime) => {
+                    if (eventKind === FileWatcherEventKind.Created) {
+                        modifiedTime ||= getModifiedTime(fileOrDirectory) || missingFileModifiedTime;
+                        if (modifiedTime !== missingFileModifiedTime) {
+                            callback("rename", "", modifiedTime);
+                            // Call the callback for current file or directory
+                            // For now it could be callback for the inner directory creation,
+                            // but just return current directory, better than current no-op
+                            updateWatcher(watchPresentFileSystemEntry);
+                        }
+                    }
+                },
+                fallbackPollingInterval,
+                fallbackOptions,
+            );
+        }
+    }
+
+    function fsWatchWorkerHandlingTimestamp(fileOrDirectory: string, recursive: boolean, callback: FsWatchCallback): FsWatchWorkerWatcher {
+        let modifiedTime = getModifiedTime(fileOrDirectory) || missingFileModifiedTime;
+        return fsWatchWorker(fileOrDirectory, recursive, (eventName, relativeFileName, currentModifiedTime) => {
+            if (eventName === "change") {
+                currentModifiedTime ||= getModifiedTime(fileOrDirectory) || missingFileModifiedTime;
+                if (currentModifiedTime.getTime() === modifiedTime.getTime()) return;
+            }
+            modifiedTime = currentModifiedTime || getModifiedTime(fileOrDirectory) || missingFileModifiedTime;
+            callback(eventName, relativeFileName, modifiedTime);
+        });
+    }
+}
+
+/**
+ * patch writefile to create folder before writing the file
+ *
+ * @internal
+ */
+export function patchWriteFileEnsuringDirectory(sys: System) {
+    // patch writefile to create folder before writing the file
+    const originalWriteFile = sys.writeFile;
+    sys.writeFile = (path, data, writeBom) =>
+        writeFileEnsuringDirectories(
+            path,
+            data,
+            !!writeBom,
+            (path, data, writeByteOrderMark) => originalWriteFile.call(sys, path, data, writeByteOrderMark),
+            path => sys.createDirectory(path),
+            path => sys.directoryExists(path),
+        );
+}
+
+export type BufferEncoding = "ascii" | "utf8" | "utf-8" | "utf16le" | "ucs2" | "ucs-2" | "base64" | "latin1" | "binary" | "hex";
+
+// TODO: GH#18217 Methods on System are often used as if they are certainly defined
+export interface System {
+    args: string[];
+    newLine: string;
+    useCaseSensitiveFileNames: boolean;
+    write(s: string): void;
+    writeOutputIsTTY?(): boolean;
+    getWidthOfTerminal?(): number;
+    readFile(path: string, encoding?: string): string | undefined;
+    getFileSize?(path: string): number;
+    writeFile(path: string, data: string, writeByteOrderMark?: boolean): void;
+
+    /**
+     * @pollingInterval - this parameter is used in polling-based watchers and ignored in watchers that
+     * use native OS file watching
+     */
+    watchFile?(path: string, callback: FileWatcherCallback, pollingInterval?: number, options?: WatchOptions): FileWatcher;
+    watchDirectory?(path: string, callback: DirectoryWatcherCallback, recursive?: boolean, options?: WatchOptions): FileWatcher;
+    resolvePath(path: string): string;
+    fileExists(path: string): boolean;
+    directoryExists(path: string): boolean;
+    createDirectory(path: string): void;
+    getExecutingFilePath(): string;
+    getCurrentDirectory(): string;
+    getDirectories(path: string): string[];
+    readDirectory(path: string, extensions?: readonly string[], exclude?: readonly string[], include?: readonly string[], depth?: number): string[];
+    getModifiedTime?(path: string): Date | undefined;
+    setModifiedTime?(path: string, time: Date): void;
+    deleteFile?(path: string): void;
+    /**
+     * A good implementation is node.js' `crypto.createHash`. (https://nodejs.org/api/crypto.html#crypto_crypto_createhash_algorithm)
+     */
+    createHash?(data: string): string;
+    /** This must be cryptographically secure. Only implement this method using `crypto.createHash("sha256")`. */
+    createSHA256Hash?(data: string): string;
+    getMemoryUsage?(): number;
+    exit(exitCode?: number): void;
+    /** @internal */ enableCPUProfiler?(path: string, continuation: () => void): boolean;
+    /** @internal */ disableCPUProfiler?(continuation: () => void): boolean;
+    /** @internal */ cpuProfilingEnabled?(): boolean;
+    realpath?(path: string): string;
+    /** @internal */ getEnvironmentVariable(name: string): string;
+    /** @internal */ tryEnableSourceMapsForHost?(): void;
+    /** @internal */ getAccessibleFileSystemEntries?(path: string): FileSystemEntries;
+    /** @internal */ debugMode?: boolean;
+    setTimeout?(callback: (...args: any[]) => void, ms: number, ...args: any[]): any;
+    clearTimeout?(timeoutId: any): void;
+    clearScreen?(): void;
+    /** @internal */ setBlocking?(): void;
+    base64decode?(input: string): string;
+    base64encode?(input: string): string;
+    /** @internal */ require?(baseDir: string, moduleName: string): ModuleImportResult;
+
+    // For testing
+    /** @internal */ now?(): Date;
+    /** @internal */ storeSignatureInfo?: boolean;
+}
+
+export interface FileWatcher {
+    close(): void;
+}
+
+interface DirectoryWatcher extends FileWatcher {
+    referenceCount: number;
+}
+
+// TODO: GH#18217 this is used as if it's certainly defined in many places.
+export let sys: System = (() => {
+    // NodeJS detects "\uFEFF" at the start of the string and *replaces* it with the actual
+    // byte order mark from the specified encoding. Using any other byte order mark does
+    // not actually work.
+    const byteOrderMarkIndicator = "\uFEFF";
+
+    function getNodeSystem(): System {
+        const nativePattern = /^native |^\([^)]+\)$|^(internal[\\/]|[a-zA-Z0-9_\s]+(\.js)?$)/;
+        const _fs: typeof import("fs") = require("fs");
+        const _path: typeof import("path") = require("path");
+        const _os: typeof import("os") = require("os");
+        const _buffer: typeof import("buffer") = require("buffer");
+        // crypto can be absent on reduced node installations
+        let _crypto: typeof import("crypto") | undefined;
+        try {
+            _crypto = require("crypto");
+        }
+        catch {
+            _crypto = undefined;
+        }
+        let activeSession: import("inspector").Session | "stopping" | undefined;
+        let profilePath = "./profile.cpuprofile";
+
+        const isMacOs = process.platform === "darwin";
+        const isLinuxOrMacOs = process.platform === "linux" || isMacOs;
+
+        const platform: string = _os.platform();
+        const useCaseSensitiveFileNames = isFileSystemCaseSensitive();
+        const fsRealpath = !!_fs.realpathSync.native ? process.platform === "win32" ? fsRealPathHandlingLongPath : _fs.realpathSync.native : _fs.realpathSync;
+
+        // If our filename is "sys.js", then we are executing unbundled on the raw tsc output.
+        // In that case, simulate a faked path in the directory where a bundle would normally
+        // appear (e.g. the directory containing lib.*.d.ts files).
+        //
+        // Note that if we ever emit as files like cjs/mjs, this check will be wrong.
+        const executingFilePath = __filename.endsWith("sys.js") ? _path.join(_path.dirname(__dirname), "__fake__.js") : __filename;
+
+        const fsSupportsRecursiveFsWatch = process.platform === "win32" || isMacOs;
+        const getCurrentDirectory = memoize(() => process.cwd());
+        const { watchFile, watchDirectory } = createSystemWatchFunctions({
+            pollingWatchFileWorker: fsWatchFileWorker,
+            getModifiedTime,
+            setTimeout,
+            clearTimeout,
+            fsWatchWorker,
+            useCaseSensitiveFileNames,
+            getCurrentDirectory,
+            fileSystemEntryExists,
+            // Node 4.0 `fs.watch` function supports the "recursive" option on both OSX and Windows
+            // (ref: https://github.com/nodejs/node/pull/2649 and https://github.com/Microsoft/TypeScript/issues/4643)
+            fsSupportsRecursiveFsWatch,
+            getAccessibleSortedChildDirectories: path => getAccessibleFileSystemEntries(path).directories,
+            realpath,
+            tscWatchFile: process.env.TSC_WATCHFILE,
+            useNonPollingWatchers: !!process.env.TSC_NONPOLLING_WATCHER,
+            tscWatchDirectory: process.env.TSC_WATCHDIRECTORY,
+            inodeWatching: isLinuxOrMacOs,
+            fsWatchWithTimestamp: isMacOs,
+            sysLog,
+        });
+        const nodeSystem: System = {
+            args: process.argv.slice(2),
+            newLine: _os.EOL,
+            useCaseSensitiveFileNames,
+            write(s: string): void {
+                process.stdout.write(s);
+            },
+            getWidthOfTerminal() {
+                return process.stdout.columns;
+            },
+            writeOutputIsTTY() {
+                return process.stdout.isTTY;
+            },
+            readFile,
+            writeFile,
+            watchFile,
+            watchDirectory,
+            resolvePath: path => _path.resolve(path),
+            fileExists,
+            directoryExists,
+            getAccessibleFileSystemEntries,
+            createDirectory(directoryName: string) {
+                if (!nodeSystem.directoryExists(directoryName)) {
+                    // Wrapped in a try-catch to prevent crashing if we are in a race
+                    // with another copy of ourselves to create the same directory
+                    try {
+                        _fs.mkdirSync(directoryName);
+                    }
+                    catch (e) {
+                        if (e.code !== "EEXIST") {
+                            // Failed for some other reason (access denied?); still throw
+                            throw e;
+                        }
+                    }
+                }
+            },
+            getExecutingFilePath() {
+                return executingFilePath;
+            },
+            getCurrentDirectory,
+            getDirectories,
+            getEnvironmentVariable(name: string) {
+                return process.env[name] || "";
+            },
+            readDirectory,
+            getModifiedTime,
+            setModifiedTime,
+            deleteFile,
+            createHash: _crypto ? createSHA256Hash : generateDjb2Hash,
+            createSHA256Hash: _crypto ? createSHA256Hash : undefined,
+            getMemoryUsage() {
+                if (global.gc) {
+                    global.gc();
+                }
+                return process.memoryUsage().heapUsed;
+            },
+            getFileSize(path) {
+                try {
+                    const stat = statSync(path);
+                    if (stat?.isFile()) {
+                        return stat.size;
+                    }
+                }
+                catch { /*ignore*/ }
+                return 0;
+            },
+            exit(exitCode?: number): void {
+                disableCPUProfiler(() => process.exit(exitCode));
+            },
+            enableCPUProfiler,
+            disableCPUProfiler,
+            cpuProfilingEnabled: () => !!activeSession || contains(process.execArgv, "--cpu-prof") || contains(process.execArgv, "--prof"),
+            realpath,
+            debugMode: !!process.env.NODE_INSPECTOR_IPC || !!process.env.VSCODE_INSPECTOR_OPTIONS || some(process.execArgv, arg => /^--(inspect|debug)(-brk)?(=\d+)?$/i.test(arg)) || !!(process as any).recordreplay,
+            tryEnableSourceMapsForHost() {
+                try {
+                    (require("source-map-support") as typeof import("source-map-support")).install();
+                }
+                catch {
+                    // Could not enable source maps.
+                }
+            },
+            setTimeout,
+            clearTimeout,
+            clearScreen: () => {
+                process.stdout.write("\x1Bc");
+            },
+            setBlocking: () => {
+                const handle = (process.stdout as any)?._handle as { setBlocking?: (value: boolean) => void; };
+                if (handle && handle.setBlocking) {
+                    handle.setBlocking(true);
+                }
+            },
+            base64decode: input => Buffer.from(input, "base64").toString("utf8"),
+            base64encode: input => Buffer.from(input).toString("base64"),
+            require: (baseDir, moduleName) => {
+                try {
+                    const modulePath = resolveJSModule(moduleName, baseDir, nodeSystem);
+                    return { module: require(modulePath), modulePath, error: undefined };
+                }
+                catch (error) {
+                    return { module: undefined, modulePath: undefined, error };
+                }
+            },
+        };
+        return nodeSystem;
+
+        /**
+         * `throwIfNoEntry` was added so recently that it's not in the node types.
+         * This helper encapsulates the mitigating usage of `any`.
+         * See https://github.com/nodejs/node/pull/33716
+         */
+        function statSync(path: string): import("fs").Stats | undefined {
+            // throwIfNoEntry will be ignored by older versions of node
+            return (_fs as any).statSync(path, { throwIfNoEntry: false });
+        }
+
+        /**
+         * Uses the builtin inspector APIs to capture a CPU profile
+         * See https://nodejs.org/api/inspector.html#inspector_example_usage for details
+         */
+        function enableCPUProfiler(path: string, cb: () => void) {
+            if (activeSession) {
+                cb();
+                return false;
+            }
+            const inspector: typeof import("inspector") = require("inspector");
+            if (!inspector || !inspector.Session) {
+                cb();
+                return false;
+            }
+            const session = new inspector.Session();
+            session.connect();
+
+            session.post("Profiler.enable", () => {
+                session.post("Profiler.start", () => {
+                    activeSession = session;
+                    profilePath = path;
+                    cb();
+                });
+            });
+            return true;
+        }
+
+        /**
+         * Strips non-TS paths from the profile, so users with private projects shouldn't
+         * need to worry about leaking paths by submitting a cpu profile to us
+         */
+        function cleanupPaths(profile: import("inspector").Profiler.Profile) {
+            let externalFileCounter = 0;
+            const remappedPaths = new Map<string, string>();
+            const normalizedDir = normalizeSlashes(_path.dirname(executingFilePath));
+            // Windows rooted dir names need an extra `/` prepended to be valid file:/// urls
+            const fileUrlRoot = `file://${getRootLength(normalizedDir) === 1 ? "" : "/"}${normalizedDir}`;
+            for (const node of profile.nodes) {
+                if (node.callFrame.url) {
+                    const url = normalizeSlashes(node.callFrame.url);
+                    if (containsPath(fileUrlRoot, url, useCaseSensitiveFileNames)) {
+                        node.callFrame.url = getRelativePathToDirectoryOrUrl(fileUrlRoot, url, fileUrlRoot, createGetCanonicalFileName(useCaseSensitiveFileNames), /*isAbsolutePathAnUrl*/ true);
+                    }
+                    else if (!nativePattern.test(url)) {
+                        node.callFrame.url = (remappedPaths.has(url) ? remappedPaths : remappedPaths.set(url, `external${externalFileCounter}.js`)).get(url)!;
+                        externalFileCounter++;
+                    }
+                }
+            }
+            return profile;
+        }
+
+        function disableCPUProfiler(cb: () => void) {
+            if (activeSession && activeSession !== "stopping") {
+                const s = activeSession;
+                activeSession.post("Profiler.stop", (err, { profile }) => {
+                    if (!err) {
+                        try {
+                            if (statSync(profilePath)?.isDirectory()) {
+                                profilePath = _path.join(profilePath, `${(new Date()).toISOString().replace(/:/g, "-")}+P${process.pid}.cpuprofile`);
+                            }
+                        }
+                        catch {
+                            // do nothing and ignore fallible fs operation
+                        }
+                        try {
+                            _fs.mkdirSync(_path.dirname(profilePath), { recursive: true });
+                        }
+                        catch {
+                            // do nothing and ignore fallible fs operation
+                        }
+                        _fs.writeFileSync(profilePath, JSON.stringify(cleanupPaths(profile)));
+                    }
+                    activeSession = undefined;
+                    s.disconnect();
+                    cb();
+                });
+                activeSession = "stopping";
+                return true;
+            }
+            else {
+                cb();
+                return false;
+            }
+        }
+
+        function isFileSystemCaseSensitive(): boolean {
+            // win32\win64 are case insensitive platforms
+            if (platform === "win32" || platform === "win64") {
+                return false;
+            }
+            // If this file exists under a different case, we must be case-insensitve.
+            return !fileExists(swapCase(__filename));
+        }
+
+        /** Convert all lowercase chars to uppercase, and vice-versa */
+        function swapCase(s: string): string {
+            return s.replace(/\w/g, ch => {
+                const up = ch.toUpperCase();
+                return ch === up ? ch.toLowerCase() : up;
+            });
+        }
+
+        function fsWatchFileWorker(fileName: string, callback: FileWatcherCallback, pollingInterval: number): FileWatcher {
+            _fs.watchFile(fileName, { persistent: true, interval: pollingInterval }, fileChanged);
+            let eventKind: FileWatcherEventKind;
+            return {
+                close: () => _fs.unwatchFile(fileName, fileChanged),
+            };
+
+            function fileChanged(curr: import("fs").Stats, prev: import("fs").Stats) {
+                // previous event kind check is to ensure we recongnize the file as previously also missing when it is restored or renamed twice (that is it disappears and reappears)
+                // In such case, prevTime returned is same as prev time of event when file was deleted as per node documentation
+                const isPreviouslyDeleted = +prev.mtime === 0 || eventKind === FileWatcherEventKind.Deleted;
+                if (+curr.mtime === 0) {
+                    if (isPreviouslyDeleted) {
+                        // Already deleted file, no need to callback again
+                        return;
+                    }
+                    eventKind = FileWatcherEventKind.Deleted;
+                }
+                else if (isPreviouslyDeleted) {
+                    eventKind = FileWatcherEventKind.Created;
+                }
+                // If there is no change in modified time, ignore the event
+                else if (+curr.mtime === +prev.mtime) {
+                    return;
+                }
+                else {
+                    // File changed
+                    eventKind = FileWatcherEventKind.Changed;
+                }
+                callback(fileName, eventKind, curr.mtime);
+            }
+        }
+
+        function fsWatchWorker(
+            fileOrDirectory: string,
+            recursive: boolean,
+            callback: FsWatchCallback,
+        ) {
+            // Node 4.0 `fs.watch` function supports the "recursive" option on both OSX and Windows
+            // (ref: https://github.com/nodejs/node/pull/2649 and https://github.com/Microsoft/TypeScript/issues/4643)
+            return _fs.watch(
+                fileOrDirectory,
+                fsSupportsRecursiveFsWatch ?
+                    { persistent: true, recursive: !!recursive } : { persistent: true },
+                callback,
+            );
+        }
+
+        function readFileWorker(fileName: string, _encoding?: string): string | undefined {
+            let buffer: Buffer;
+            try {
+                buffer = _fs.readFileSync(fileName);
+            }
+            catch {
+                return undefined;
+            }
+            let len = buffer.length;
+            if (len >= 2 && buffer[0] === 0xFE && buffer[1] === 0xFF) {
+                // Big endian UTF-16 byte order mark detected. Since big endian is not supported by node.js,
+                // flip all byte pairs and treat as little endian.
+                len &= ~1; // Round down to a multiple of 2
+                for (let i = 0; i < len; i += 2) {
+                    const temp = buffer[i];
+                    buffer[i] = buffer[i + 1];
+                    buffer[i + 1] = temp;
+                }
+                return buffer.toString("utf16le", 2);
+            }
+            if (len >= 2 && buffer[0] === 0xFF && buffer[1] === 0xFE) {
+                // Little endian UTF-16 byte order mark detected
+                return buffer.toString("utf16le", 2);
+            }
+            if (len >= 3 && buffer[0] === 0xEF && buffer[1] === 0xBB && buffer[2] === 0xBF) {
+                // UTF-8 byte order mark detected
+                return buffer.toString("utf8", 3);
+            }
+            // Default is UTF-8 with no byte order mark
+            return buffer.toString("utf8");
+        }
+
+        function readFile(fileName: string, _encoding?: string): string | undefined {
+            perfLogger?.logStartReadFile(fileName);
+            const file = readFileWorker(fileName, _encoding);
+            perfLogger?.logStopReadFile();
+            return file;
+        }
+
+        function writeFile(fileName: string, data: string, writeByteOrderMark?: boolean): void {
+            perfLogger?.logEvent("WriteFile: " + fileName);
+            // If a BOM is required, emit one
+            if (writeByteOrderMark) {
+                data = byteOrderMarkIndicator + data;
+            }
+
+            let fd: number | undefined;
+
+            try {
+                fd = _fs.openSync(fileName, "w");
+                _fs.writeSync(fd, data, /*position*/ undefined, "utf8");
+            }
+            finally {
+                if (fd !== undefined) {
+                    _fs.closeSync(fd);
+                }
+            }
+        }
+
+        function getAccessibleFileSystemEntries(path: string): FileSystemEntries {
+            perfLogger?.logEvent("ReadDir: " + (path || "."));
+            try {
+                const entries = _fs.readdirSync(path || ".", { withFileTypes: true });
+                const files: string[] = [];
+                const directories: string[] = [];
+                for (const dirent of entries) {
+                    // withFileTypes is not supported before Node 10.10.
+                    const entry = typeof dirent === "string" ? dirent : dirent.name;
+
+                    // This is necessary because on some file system node fails to exclude
+                    // "." and "..". See https://github.com/nodejs/node/issues/4002
+                    if (entry === "." || entry === "..") {
+                        continue;
+                    }
+
+                    let stat: any;
+                    if (typeof dirent === "string" || dirent.isSymbolicLink()) {
+                        const name = combinePaths(path, entry);
+
+                        try {
+                            stat = statSync(name);
+                            if (!stat) {
+                                continue;
+                            }
+                        }
+                        catch {
+                            continue;
+                        }
+                    }
+                    else {
+                        stat = dirent;
+                    }
+
+                    if (stat.isFile()) {
+                        files.push(entry);
+                    }
+                    else if (stat.isDirectory()) {
+                        directories.push(entry);
+                    }
+                }
+                files.sort();
+                directories.sort();
+                return { files, directories };
+            }
+            catch {
+                return emptyFileSystemEntries;
+            }
+        }
+
+        function readDirectory(path: string, extensions?: readonly string[], excludes?: readonly string[], includes?: readonly string[], depth?: number): string[] {
+            return matchFiles(path, extensions, excludes, includes, useCaseSensitiveFileNames, process.cwd(), depth, getAccessibleFileSystemEntries, realpath);
+        }
+
+        function fileSystemEntryExists(path: string, entryKind: FileSystemEntryKind): boolean {
+            // Since the error thrown by fs.statSync isn't used, we can avoid collecting a stack trace to improve
+            // the CPU time performance.
+            const originalStackTraceLimit = Error.stackTraceLimit;
+            Error.stackTraceLimit = 0;
+
+            try {
+                const stat = statSync(path);
+                if (!stat) {
+                    return false;
+                }
+                switch (entryKind) {
+                    case FileSystemEntryKind.File:
+                        return stat.isFile();
+                    case FileSystemEntryKind.Directory:
+                        return stat.isDirectory();
+                    default:
+                        return false;
+                }
+            }
+            catch {
+                return false;
+            }
+            finally {
+                Error.stackTraceLimit = originalStackTraceLimit;
+            }
+        }
+
+        function fileExists(path: string): boolean {
+            return fileSystemEntryExists(path, FileSystemEntryKind.File);
+        }
+
+        function directoryExists(path: string): boolean {
+            return fileSystemEntryExists(path, FileSystemEntryKind.Directory);
+        }
+
+        function getDirectories(path: string): string[] {
+            return getAccessibleFileSystemEntries(path).directories.slice();
+        }
+
+        function fsRealPathHandlingLongPath(path: string): string {
+            return path.length < 260 ? _fs.realpathSync.native(path) : _fs.realpathSync(path);
+        }
+
+        function realpath(path: string): string {
+            try {
+                return fsRealpath(path);
+            }
+            catch {
+                return path;
+            }
+        }
+
+        function getModifiedTime(path: string) {
+            // Since the error thrown by fs.statSync isn't used, we can avoid collecting a stack trace to improve
+            // the CPU time performance.
+            const originalStackTraceLimit = Error.stackTraceLimit;
+            Error.stackTraceLimit = 0;
+            try {
+                return statSync(path)?.mtime;
+            }
+            catch {
+                return undefined;
+            }
+            finally {
+                Error.stackTraceLimit = originalStackTraceLimit;
+            }
+        }
+
+        function setModifiedTime(path: string, time: Date) {
+            try {
+                _fs.utimesSync(path, time, time);
+            }
+            catch {
+                return;
+            }
+        }
+
+        function deleteFile(path: string) {
+            try {
+                return _fs.unlinkSync(path);
+            }
+            catch {
+                return;
+            }
+        }
+
+        function createSHA256Hash(data: string): string {
+            const hash = _crypto!.createHash("sha256");
+            hash.update(data);
+            return hash.digest("hex");
+        }
+    }
+
+    let sys: System | undefined;
+    if (isNodeLikeSystem()) {
+        sys = getNodeSystem();
+    }
+    if (sys) {
+        // patch writefile to create folder before writing the file
+        patchWriteFileEnsuringDirectory(sys);
+    }
+    return sys!;
+})();
+
+/** @internal */
+export function setSys(s: System) {
+    sys = s;
+}
+
+if (sys && sys.getEnvironmentVariable) {
+    setCustomPollingValues(sys);
+    Debug.setAssertionLevel(
+        /^development$/i.test(sys.getEnvironmentVariable("NODE_ENV"))
+            ? AssertionLevel.Normal
+            : AssertionLevel.None,
+    );
+}
+if (sys && sys.debugMode) {
+    Debug.isDebugging = true;
+}