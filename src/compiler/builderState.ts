import { computeSignatureWithDiagnostics } from "./builder";
import { HostForComputeHash } from "./builderPublic";
import {
    EmitOutput,
    OutputFile,
} from "./builderStatePublic";
import {
    arrayFrom,
<<<<<<< HEAD
    createGetCanonicalFileName,
=======
    CancellationToken,
    computeSignatureWithDiagnostics,
    CustomTransformers,
    Debug,
    EmitOutput,
>>>>>>> b9aa8a40
    emptyArray,
    GetCanonicalFileName,
    mapDefined,
    mapDefinedIterator,
    some,
} from "./core";
import { Debug } from "./debug";
import { isStringLiteral } from "./factory/nodeTests";
import { isDeclarationFileName } from "./parser";
import {
    getDirectoryPath,
    toPath,
} from "./path";
import {
    CancellationToken,
    CustomTransformers,
    ExportedModulesFromDeclarationEmit,
    ModuleDeclaration,
    ModuleKind,
    Path,
    Program,
    ResolutionMode,
    SourceFile,
    StringLiteralLike,
    Symbol,
    TypeChecker,
} from "./types";
import {
    getSourceFileOfNode,
    isExternalOrCommonJsModule,
    isGlobalScopeAugmentation,
    isJsonSourceFile,
    isModuleWithStringLiteralName,
    outFile,
} from "./utilities";

/** @internal */
export function getFileEmitOutput(program: Program, sourceFile: SourceFile, emitOnlyDtsFiles: boolean,
    cancellationToken?: CancellationToken, customTransformers?: CustomTransformers, forceDtsEmit?: boolean): EmitOutput {
    const outputFiles: OutputFile[] = [];
    const { emitSkipped, diagnostics } = program.emit(sourceFile, writeFile, cancellationToken, emitOnlyDtsFiles, customTransformers, forceDtsEmit);
    return { outputFiles, emitSkipped, diagnostics };

    function writeFile(fileName: string, text: string, writeByteOrderMark: boolean) {
        outputFiles.push({ name: fileName, writeByteOrderMark, text });
    }
}
/** @internal */
export interface BuilderState {
    /**
     * Information of the file eg. its version, signature etc
     */
    fileInfos: Map<Path, BuilderState.FileInfo>;
    /**
     * Contains the map of ReferencedSet=Referenced files of the file if module emit is enabled
     * Otherwise undefined
     * Thus non undefined value indicates, module emit
     */
    readonly referencedMap?: BuilderState.ReadonlyManyToManyPathMap | undefined;
    /**
     * Contains the map of exported modules ReferencedSet=exported module files from the file if module emit is enabled
     * Otherwise undefined
     *
     * This is equivalent to referencedMap, but for the emitted .d.ts file.
     */
    readonly exportedModulesMap?: BuilderState.ManyToManyPathMap | undefined;

    /**
     * true if file version is used as signature
     * This helps in delaying the calculation of the d.ts hash as version for the file till reasonable time
     */
    useFileVersionAsSignature?: boolean;
    /**
     * Map of files that have already called update signature.
     * That means hence forth these files are assumed to have
     * no change in their signature for this version of the program
     */
    hasCalledUpdateShapeSignature?: Set<Path>;
    /**
     * Stores signatures before before the update till affected file is commited
     */
    oldSignatures?: Map<Path, string | false>;
    /**
     * Stores exportedModulesMap before the update till affected file is commited
     */
    oldExportedModulesMap?: Map<Path, ReadonlySet<Path> | false>;
    /**
     * Cache of all files excluding default library file for the current program
     */
    allFilesExcludingDefaultLibraryFile?: readonly SourceFile[];
    /**
     * Cache of all the file names
     */
    allFileNames?: readonly string[];
}
/** @internal */
export namespace BuilderState {
    /**
     * Information about the source file: Its version and optional signature from last emit
     */
    export interface FileInfo {
        readonly version: string;
        signature: string | undefined;
        affectsGlobalScope: true | undefined;
        impliedFormat: ResolutionMode;
    }

    export interface ReadonlyManyToManyPathMap {
        getKeys(v: Path): ReadonlySet<Path> | undefined;
        getValues(k: Path): ReadonlySet<Path> | undefined;
        keys(): Iterator<Path>;
    }

    export interface ManyToManyPathMap extends ReadonlyManyToManyPathMap {
        deleteKey(k: Path): boolean;
        set(k: Path, v: ReadonlySet<Path>): void;
    }

    export function createManyToManyPathMap(): ManyToManyPathMap {
        function create(forward: Map<Path, ReadonlySet<Path>>, reverse: Map<Path, Set<Path>>, deleted: Set<Path> | undefined): ManyToManyPathMap {
            const map: ManyToManyPathMap = {
                getKeys: v => reverse.get(v),
                getValues: k => forward.get(k),
                keys: () => forward.keys(),

                deleteKey: k => {
                    (deleted ||= new Set<Path>()).add(k);

                    const set = forward.get(k);
                    if (!set) {
                        return false;
                    }

                    set.forEach(v => deleteFromMultimap(reverse, v, k));
                    forward.delete(k);
                    return true;
                },
                set: (k, vSet) => {
                    deleted?.delete(k);

                    const existingVSet = forward.get(k);
                    forward.set(k, vSet);

                    existingVSet?.forEach(v => {
                        if (!vSet.has(v)) {
                            deleteFromMultimap(reverse, v, k);
                        }
                    });

                    vSet.forEach(v => {
                        if (!existingVSet?.has(v)) {
                            addToMultimap(reverse, v, k);
                        }
                    });

                    return map;
                },
            };

            return map;
        }

        return create(new Map<Path, Set<Path>>(), new Map<Path, Set<Path>>(), /*deleted*/ undefined);
    }

    function addToMultimap<K, V>(map: Map<K, Set<V>>, k: K, v: V): void {
        let set = map.get(k);
        if (!set) {
            set = new Set<V>();
            map.set(k, set);
        }
        set.add(v);
    }

    function deleteFromMultimap<K, V>(map: Map<K, Set<V>>, k: K, v: V): boolean {
        const set = map.get(k);

        if (set?.delete(v)) {
            if (!set.size) {
                map.delete(k);
            }
            return true;
        }

        return false;
    }

    function getReferencedFilesFromImportedModuleSymbol(symbol: Symbol): Path[] {
        return mapDefined(symbol.declarations, declaration => getSourceFileOfNode(declaration)?.resolvedPath);
    }

    /**
     * Get the module source file and all augmenting files from the import name node from file
     */
    function getReferencedFilesFromImportLiteral(checker: TypeChecker, importName: StringLiteralLike): Path[] | undefined {
        const symbol = checker.getSymbolAtLocation(importName);
        return symbol && getReferencedFilesFromImportedModuleSymbol(symbol);
    }

    /**
     * Gets the path to reference file from file name, it could be resolvedPath if present otherwise path
     */
    function getReferencedFileFromFileName(program: Program, fileName: string, sourceFileDirectory: Path, getCanonicalFileName: GetCanonicalFileName): Path {
        return toPath(program.getProjectReferenceRedirect(fileName) || fileName, sourceFileDirectory, getCanonicalFileName);
    }

    /**
     * Gets the referenced files for a file from the program with values for the keys as referenced file's path to be true
     */
    function getReferencedFiles(program: Program, sourceFile: SourceFile, getCanonicalFileName: GetCanonicalFileName): Set<Path> | undefined {
        let referencedFiles: Set<Path> | undefined;

        // We need to use a set here since the code can contain the same import twice,
        // but that will only be one dependency.
        // To avoid invernal conversion, the key of the referencedFiles map must be of type Path
        if (sourceFile.imports && sourceFile.imports.length > 0) {
            const checker: TypeChecker = program.getTypeChecker();
            for (const importName of sourceFile.imports) {
                const declarationSourceFilePaths = getReferencedFilesFromImportLiteral(checker, importName);
                declarationSourceFilePaths?.forEach(addReferencedFile);
            }
        }

        const sourceFileDirectory = getDirectoryPath(sourceFile.resolvedPath);
        // Handle triple slash references
        if (sourceFile.referencedFiles && sourceFile.referencedFiles.length > 0) {
            for (const referencedFile of sourceFile.referencedFiles) {
                const referencedPath = getReferencedFileFromFileName(program, referencedFile.fileName, sourceFileDirectory, getCanonicalFileName);
                addReferencedFile(referencedPath);
            }
        }

        // Handle type reference directives
        if (sourceFile.resolvedTypeReferenceDirectiveNames) {
            sourceFile.resolvedTypeReferenceDirectiveNames.forEach(({ resolvedTypeReferenceDirective }) => {
                if (!resolvedTypeReferenceDirective) {
                    return;
                }

                const fileName = resolvedTypeReferenceDirective.resolvedFileName!; // TODO: GH#18217
                const typeFilePath = getReferencedFileFromFileName(program, fileName, sourceFileDirectory, getCanonicalFileName);
                addReferencedFile(typeFilePath);
            });
        }

        // Add module augmentation as references
        if (sourceFile.moduleAugmentations.length) {
            const checker = program.getTypeChecker();
            for (const moduleName of sourceFile.moduleAugmentations) {
                if (!isStringLiteral(moduleName)) continue;
                const symbol = checker.getSymbolAtLocation(moduleName);
                if (!symbol) continue;

                // Add any file other than our own as reference
                addReferenceFromAmbientModule(symbol);
            }
        }

        // From ambient modules
        for (const ambientModule of program.getTypeChecker().getAmbientModules()) {
            if (ambientModule.declarations && ambientModule.declarations.length > 1) {
                addReferenceFromAmbientModule(ambientModule);
            }
        }

        return referencedFiles;

        function addReferenceFromAmbientModule(symbol: Symbol) {
            if (!symbol.declarations) {
                return;
            }
            // Add any file other than our own as reference
            for (const declaration of symbol.declarations) {
                const declarationSourceFile = getSourceFileOfNode(declaration);
                if (declarationSourceFile &&
                    declarationSourceFile !== sourceFile) {
                    addReferencedFile(declarationSourceFile.resolvedPath);
                }
            }
        }

        function addReferencedFile(referencedPath: Path) {
            (referencedFiles || (referencedFiles = new Set())).add(referencedPath);
        }
    }

    /**
     * Returns true if oldState is reusable, that is the emitKind = module/non module has not changed
     */
    export function canReuseOldState(newReferencedMap: ReadonlyManyToManyPathMap | undefined, oldState: BuilderState | undefined) {
        return oldState && !oldState.referencedMap === !newReferencedMap;
    }

    /**
     * Creates the state of file references and signature for the new program from oldState if it is safe
     */
    export function create(newProgram: Program, oldState: Readonly<BuilderState> | undefined, disableUseFileVersionAsSignature: boolean): BuilderState {
        const fileInfos = new Map<Path, FileInfo>();
        const options = newProgram.getCompilerOptions();
        const isOutFile = outFile(options);
        const referencedMap = options.module !== ModuleKind.None && !isOutFile ?
            createManyToManyPathMap() : undefined;
        const exportedModulesMap = referencedMap ? createManyToManyPathMap() : undefined;
        const useOldState = canReuseOldState(referencedMap, oldState);

        // Ensure source files have parent pointers set
        newProgram.getTypeChecker();

        // Create the reference map, and set the file infos
        for (const sourceFile of newProgram.getSourceFiles()) {
            const version = Debug.checkDefined(sourceFile.version, "Program intended to be used with Builder should have source files with versions set");
            const oldUncommittedSignature = useOldState ? oldState!.oldSignatures?.get(sourceFile.resolvedPath) : undefined;
            const signature = oldUncommittedSignature === undefined ?
                useOldState ? oldState!.fileInfos.get(sourceFile.resolvedPath)?.signature : undefined :
                oldUncommittedSignature || undefined;
            if (referencedMap) {
                const newReferences = getReferencedFiles(newProgram, sourceFile, newProgram.getCanonicalFileName);
                if (newReferences) {
                    referencedMap.set(sourceFile.resolvedPath, newReferences);
                }
                // Copy old visible to outside files map
                if (useOldState) {
                    const oldUncommittedExportedModules = oldState!.oldExportedModulesMap?.get(sourceFile.resolvedPath);
                    const exportedModules = oldUncommittedExportedModules === undefined ?
                        oldState!.exportedModulesMap!.getValues(sourceFile.resolvedPath) :
                        oldUncommittedExportedModules || undefined;
                    if (exportedModules) {
                        exportedModulesMap!.set(sourceFile.resolvedPath, exportedModules);
                    }
                }
            }
            fileInfos.set(sourceFile.resolvedPath, {
                version,
                signature,
                // No need to calculate affectsGlobalScope with --out since its not used at all
                affectsGlobalScope: !isOutFile ? isFileAffectingGlobalScope(sourceFile) || undefined : undefined,
                impliedFormat: sourceFile.impliedNodeFormat
            });
        }

        return {
            fileInfos,
            referencedMap,
            exportedModulesMap,
            useFileVersionAsSignature: !disableUseFileVersionAsSignature && !useOldState
        };
    }

    /**
     * Releases needed properties
     */
    export function releaseCache(state: BuilderState) {
        state.allFilesExcludingDefaultLibraryFile = undefined;
        state.allFileNames = undefined;
    }

    /**
     * Gets the files affected by the path from the program
     */
    export function getFilesAffectedBy(
        state: BuilderState,
        programOfThisState: Program,
        path: Path,
        cancellationToken: CancellationToken | undefined,
        host: HostForComputeHash,
    ): readonly SourceFile[] {
        const result = getFilesAffectedByWithOldState(
            state,
            programOfThisState,
            path,
            cancellationToken,
            host,
        );
        state.oldSignatures?.clear();
        state.oldExportedModulesMap?.clear();
        return result;
    }

    export function getFilesAffectedByWithOldState(
        state: BuilderState,
        programOfThisState: Program,
        path: Path,
        cancellationToken: CancellationToken | undefined,
        host: HostForComputeHash,
    ): readonly SourceFile[] {
        const sourceFile = programOfThisState.getSourceFileByPath(path);
        if (!sourceFile) {
            return emptyArray;
        }

        if (!updateShapeSignature(state, programOfThisState, sourceFile, cancellationToken, host)) {
            return [sourceFile];
        }

        return (state.referencedMap ? getFilesAffectedByUpdatedShapeWhenModuleEmit : getFilesAffectedByUpdatedShapeWhenNonModuleEmit)(state, programOfThisState, sourceFile, cancellationToken, host);
    }

    export function updateSignatureOfFile(state: BuilderState, signature: string | undefined, path: Path) {
        state.fileInfos.get(path)!.signature = signature;
        (state.hasCalledUpdateShapeSignature ||= new Set()).add(path);
    }

    export function computeDtsSignature(
        programOfThisState: Program,
        sourceFile: SourceFile,
        cancellationToken: CancellationToken | undefined,
        host: HostForComputeHash,
        onNewSignature: (signature: string, sourceFiles: readonly SourceFile[]) => void,
    ) {
        programOfThisState.emit(
            sourceFile,
            (fileName, text, _writeByteOrderMark, _onError, sourceFiles, data) => {
                Debug.assert(isDeclarationFileName(fileName), `File extension for signature expected to be dts: Got:: ${fileName}`);
                onNewSignature(computeSignatureWithDiagnostics(
                    programOfThisState,
                    sourceFile,
                    text,
                    host,
                    data,
                ), sourceFiles!);
            },
            cancellationToken,
            /*emitOnlyDtsFiles*/ true,
            /*customTransformers*/ undefined,
            /*forceDtsEmit*/ true
        );
    }

    /**
     * Returns if the shape of the signature has changed since last emit
     */
    export function updateShapeSignature(
        state: BuilderState,
        programOfThisState: Program,
        sourceFile: SourceFile,
        cancellationToken: CancellationToken | undefined,
        host: HostForComputeHash,
        useFileVersionAsSignature = state.useFileVersionAsSignature,
    ) {
        // If we have cached the result for this file, that means hence forth we should assume file shape is uptodate
        if (state.hasCalledUpdateShapeSignature?.has(sourceFile.resolvedPath)) return false;

        const info = state.fileInfos.get(sourceFile.resolvedPath)!;
        const prevSignature = info.signature;
        let latestSignature: string | undefined;
        if (!sourceFile.isDeclarationFile && !useFileVersionAsSignature) {
            computeDtsSignature(programOfThisState, sourceFile, cancellationToken, host, (signature, sourceFiles) => {
                latestSignature = signature;
                if (latestSignature !== prevSignature) {
                    updateExportedModules(state, sourceFile, sourceFiles[0].exportedModulesFromDeclarationEmit);
                }
            });
        }
        // Default is to use file version as signature
        if (latestSignature === undefined) {
            latestSignature = sourceFile.version;
            if (state.exportedModulesMap && latestSignature !== prevSignature) {
                (state.oldExportedModulesMap ||= new Map()).set(sourceFile.resolvedPath, state.exportedModulesMap.getValues(sourceFile.resolvedPath) || false);
                // All the references in this file are exported
                const references = state.referencedMap ? state.referencedMap.getValues(sourceFile.resolvedPath) : undefined;
                if (references) {
                    state.exportedModulesMap.set(sourceFile.resolvedPath, references);
                }
                else {
                    state.exportedModulesMap.deleteKey(sourceFile.resolvedPath);
                }
            }
        }
        (state.oldSignatures ||= new Map()).set(sourceFile.resolvedPath, prevSignature || false);
        (state.hasCalledUpdateShapeSignature ||= new Set()).add(sourceFile.resolvedPath);
        info.signature = latestSignature;
        return latestSignature !== prevSignature;
    }

    /**
     * Coverts the declaration emit result into exported modules map
     */
    export function updateExportedModules(state: BuilderState, sourceFile: SourceFile, exportedModulesFromDeclarationEmit: ExportedModulesFromDeclarationEmit | undefined) {
        if (!state.exportedModulesMap) return;
        (state.oldExportedModulesMap ||= new Map()).set(sourceFile.resolvedPath, state.exportedModulesMap.getValues(sourceFile.resolvedPath) || false);
        const exportedModules = getExportedModules(exportedModulesFromDeclarationEmit);
        if (exportedModules) {
            state.exportedModulesMap.set(sourceFile.resolvedPath, exportedModules);
        }
        else {
            state.exportedModulesMap.deleteKey(sourceFile.resolvedPath);
        }
    }

    export function getExportedModules(exportedModulesFromDeclarationEmit: ExportedModulesFromDeclarationEmit | undefined) {
        let exportedModules: Set<Path> | undefined;
        exportedModulesFromDeclarationEmit?.forEach(
            symbol => getReferencedFilesFromImportedModuleSymbol(symbol).forEach(
                path => (exportedModules ??= new Set()).add(path)
            )
        );
        return exportedModules;
    }

    /**
     * Get all the dependencies of the sourceFile
     */
    export function getAllDependencies(state: BuilderState, programOfThisState: Program, sourceFile: SourceFile): readonly string[] {
        const compilerOptions = programOfThisState.getCompilerOptions();
        // With --out or --outFile all outputs go into single file, all files depend on each other
        if (outFile(compilerOptions)) {
            return getAllFileNames(state, programOfThisState);
        }

        // If this is non module emit, or its a global file, it depends on all the source files
        if (!state.referencedMap || isFileAffectingGlobalScope(sourceFile)) {
            return getAllFileNames(state, programOfThisState);
        }

        // Get the references, traversing deep from the referenceMap
        const seenMap = new Set<Path>();
        const queue = [sourceFile.resolvedPath];
        while (queue.length) {
            const path = queue.pop()!;
            if (!seenMap.has(path)) {
                seenMap.add(path);
                const references = state.referencedMap.getValues(path);
                if (references) {
                    const iterator = references.keys();
                    for (let iterResult = iterator.next(); !iterResult.done; iterResult = iterator.next()) {
                        queue.push(iterResult.value);
                    }
                }
            }
        }

        return arrayFrom(mapDefinedIterator(seenMap.keys(), path => programOfThisState.getSourceFileByPath(path)?.fileName ?? path));
    }

    /**
     * Gets the names of all files from the program
     */
    function getAllFileNames(state: BuilderState, programOfThisState: Program): readonly string[] {
        if (!state.allFileNames) {
            const sourceFiles = programOfThisState.getSourceFiles();
            state.allFileNames = sourceFiles === emptyArray ? emptyArray : sourceFiles.map(file => file.fileName);
        }
        return state.allFileNames;
    }

    /**
     * Gets the files referenced by the the file path
     */
    export function getReferencedByPaths(state: Readonly<BuilderState>, referencedFilePath: Path) {
        const keys = state.referencedMap!.getKeys(referencedFilePath);
        return keys ? arrayFrom(keys.keys()) : [];
    }

    /**
     * For script files that contains only ambient external modules, although they are not actually external module files,
     * they can only be consumed via importing elements from them. Regular script files cannot consume them. Therefore,
     * there are no point to rebuild all script files if these special files have changed. However, if any statement
     * in the file is not ambient external module, we treat it as a regular script file.
     */
    function containsOnlyAmbientModules(sourceFile: SourceFile) {
        for (const statement of sourceFile.statements) {
            if (!isModuleWithStringLiteralName(statement)) {
                return false;
            }
        }
        return true;
    }

    /**
     * Return true if file contains anything that augments to global scope we need to build them as if
     * they are global files as well as module
     */
    function containsGlobalScopeAugmentation(sourceFile: SourceFile) {
        return some(sourceFile.moduleAugmentations, augmentation => isGlobalScopeAugmentation(augmentation.parent as ModuleDeclaration));
    }

    /**
     * Return true if the file will invalidate all files because it affectes global scope
     */
    function isFileAffectingGlobalScope(sourceFile: SourceFile) {
        return containsGlobalScopeAugmentation(sourceFile) ||
            !isExternalOrCommonJsModule(sourceFile) && !isJsonSourceFile(sourceFile) && !containsOnlyAmbientModules(sourceFile);
    }

    /**
     * Gets all files of the program excluding the default library file
     */
    export function getAllFilesExcludingDefaultLibraryFile(state: BuilderState, programOfThisState: Program, firstSourceFile: SourceFile | undefined): readonly SourceFile[] {
        // Use cached result
        if (state.allFilesExcludingDefaultLibraryFile) {
            return state.allFilesExcludingDefaultLibraryFile;
        }

        let result: SourceFile[] | undefined;
        if (firstSourceFile) addSourceFile(firstSourceFile);
        for (const sourceFile of programOfThisState.getSourceFiles()) {
            if (sourceFile !== firstSourceFile) {
                addSourceFile(sourceFile);
            }
        }
        state.allFilesExcludingDefaultLibraryFile = result || emptyArray;
        return state.allFilesExcludingDefaultLibraryFile;

        function addSourceFile(sourceFile: SourceFile) {
            if (!programOfThisState.isSourceFileDefaultLibrary(sourceFile)) {
                (result || (result = [])).push(sourceFile);
            }
        }
    }

    /**
     * When program emits non modular code, gets the files affected by the sourceFile whose shape has changed
     */
    function getFilesAffectedByUpdatedShapeWhenNonModuleEmit(state: BuilderState, programOfThisState: Program, sourceFileWithUpdatedShape: SourceFile) {
        const compilerOptions = programOfThisState.getCompilerOptions();
        // If `--out` or `--outFile` is specified, any new emit will result in re-emitting the entire project,
        // so returning the file itself is good enough.
        if (compilerOptions && outFile(compilerOptions)) {
            return [sourceFileWithUpdatedShape];
        }
        return getAllFilesExcludingDefaultLibraryFile(state, programOfThisState, sourceFileWithUpdatedShape);
    }

    /**
     * When program emits modular code, gets the files affected by the sourceFile whose shape has changed
     */
    function getFilesAffectedByUpdatedShapeWhenModuleEmit(
        state: BuilderState,
        programOfThisState: Program,
        sourceFileWithUpdatedShape: SourceFile,
        cancellationToken: CancellationToken | undefined,
        host: HostForComputeHash,
    ) {
        if (isFileAffectingGlobalScope(sourceFileWithUpdatedShape)) {
            return getAllFilesExcludingDefaultLibraryFile(state, programOfThisState, sourceFileWithUpdatedShape);
        }

        const compilerOptions = programOfThisState.getCompilerOptions();
        if (compilerOptions && (compilerOptions.isolatedModules || outFile(compilerOptions))) {
            return [sourceFileWithUpdatedShape];
        }

        // Now we need to if each file in the referencedBy list has a shape change as well.
        // Because if so, its own referencedBy files need to be saved as well to make the
        // emitting result consistent with files on disk.
        const seenFileNamesMap = new Map<Path, SourceFile>();

        // Start with the paths this file was referenced by
        seenFileNamesMap.set(sourceFileWithUpdatedShape.resolvedPath, sourceFileWithUpdatedShape);
        const queue = getReferencedByPaths(state, sourceFileWithUpdatedShape.resolvedPath);
        while (queue.length > 0) {
            const currentPath = queue.pop()!;
            if (!seenFileNamesMap.has(currentPath)) {
                const currentSourceFile = programOfThisState.getSourceFileByPath(currentPath)!;
                seenFileNamesMap.set(currentPath, currentSourceFile);
                if (currentSourceFile && updateShapeSignature(state, programOfThisState, currentSourceFile, cancellationToken, host)) {
                    queue.push(...getReferencedByPaths(state, currentSourceFile.resolvedPath));
                }
            }
        }

        // Return array of values that needs emit
        return arrayFrom(mapDefinedIterator(seenFileNamesMap.values(), value => value));
    }
}
<|MERGE_RESOLUTION|>--- conflicted
+++ resolved
@@ -1,682 +1,673 @@
-import { computeSignatureWithDiagnostics } from "./builder";
-import { HostForComputeHash } from "./builderPublic";
-import {
-    EmitOutput,
-    OutputFile,
-} from "./builderStatePublic";
-import {
-    arrayFrom,
-<<<<<<< HEAD
-    createGetCanonicalFileName,
-=======
-    CancellationToken,
-    computeSignatureWithDiagnostics,
-    CustomTransformers,
-    Debug,
-    EmitOutput,
->>>>>>> b9aa8a40
-    emptyArray,
-    GetCanonicalFileName,
-    mapDefined,
-    mapDefinedIterator,
-    some,
-} from "./core";
-import { Debug } from "./debug";
-import { isStringLiteral } from "./factory/nodeTests";
-import { isDeclarationFileName } from "./parser";
-import {
-    getDirectoryPath,
-    toPath,
-} from "./path";
-import {
-    CancellationToken,
-    CustomTransformers,
-    ExportedModulesFromDeclarationEmit,
-    ModuleDeclaration,
-    ModuleKind,
-    Path,
-    Program,
-    ResolutionMode,
-    SourceFile,
-    StringLiteralLike,
-    Symbol,
-    TypeChecker,
-} from "./types";
-import {
-    getSourceFileOfNode,
-    isExternalOrCommonJsModule,
-    isGlobalScopeAugmentation,
-    isJsonSourceFile,
-    isModuleWithStringLiteralName,
-    outFile,
-} from "./utilities";
-
-/** @internal */
-export function getFileEmitOutput(program: Program, sourceFile: SourceFile, emitOnlyDtsFiles: boolean,
-    cancellationToken?: CancellationToken, customTransformers?: CustomTransformers, forceDtsEmit?: boolean): EmitOutput {
-    const outputFiles: OutputFile[] = [];
-    const { emitSkipped, diagnostics } = program.emit(sourceFile, writeFile, cancellationToken, emitOnlyDtsFiles, customTransformers, forceDtsEmit);
-    return { outputFiles, emitSkipped, diagnostics };
-
-    function writeFile(fileName: string, text: string, writeByteOrderMark: boolean) {
-        outputFiles.push({ name: fileName, writeByteOrderMark, text });
-    }
-}
-/** @internal */
-export interface BuilderState {
-    /**
-     * Information of the file eg. its version, signature etc
-     */
-    fileInfos: Map<Path, BuilderState.FileInfo>;
-    /**
-     * Contains the map of ReferencedSet=Referenced files of the file if module emit is enabled
-     * Otherwise undefined
-     * Thus non undefined value indicates, module emit
-     */
-    readonly referencedMap?: BuilderState.ReadonlyManyToManyPathMap | undefined;
-    /**
-     * Contains the map of exported modules ReferencedSet=exported module files from the file if module emit is enabled
-     * Otherwise undefined
-     *
-     * This is equivalent to referencedMap, but for the emitted .d.ts file.
-     */
-    readonly exportedModulesMap?: BuilderState.ManyToManyPathMap | undefined;
-
-    /**
-     * true if file version is used as signature
-     * This helps in delaying the calculation of the d.ts hash as version for the file till reasonable time
-     */
-    useFileVersionAsSignature?: boolean;
-    /**
-     * Map of files that have already called update signature.
-     * That means hence forth these files are assumed to have
-     * no change in their signature for this version of the program
-     */
-    hasCalledUpdateShapeSignature?: Set<Path>;
-    /**
-     * Stores signatures before before the update till affected file is commited
-     */
-    oldSignatures?: Map<Path, string | false>;
-    /**
-     * Stores exportedModulesMap before the update till affected file is commited
-     */
-    oldExportedModulesMap?: Map<Path, ReadonlySet<Path> | false>;
-    /**
-     * Cache of all files excluding default library file for the current program
-     */
-    allFilesExcludingDefaultLibraryFile?: readonly SourceFile[];
-    /**
-     * Cache of all the file names
-     */
-    allFileNames?: readonly string[];
-}
-/** @internal */
-export namespace BuilderState {
-    /**
-     * Information about the source file: Its version and optional signature from last emit
-     */
-    export interface FileInfo {
-        readonly version: string;
-        signature: string | undefined;
-        affectsGlobalScope: true | undefined;
-        impliedFormat: ResolutionMode;
-    }
-
-    export interface ReadonlyManyToManyPathMap {
-        getKeys(v: Path): ReadonlySet<Path> | undefined;
-        getValues(k: Path): ReadonlySet<Path> | undefined;
-        keys(): Iterator<Path>;
-    }
-
-    export interface ManyToManyPathMap extends ReadonlyManyToManyPathMap {
-        deleteKey(k: Path): boolean;
-        set(k: Path, v: ReadonlySet<Path>): void;
-    }
-
-    export function createManyToManyPathMap(): ManyToManyPathMap {
-        function create(forward: Map<Path, ReadonlySet<Path>>, reverse: Map<Path, Set<Path>>, deleted: Set<Path> | undefined): ManyToManyPathMap {
-            const map: ManyToManyPathMap = {
-                getKeys: v => reverse.get(v),
-                getValues: k => forward.get(k),
-                keys: () => forward.keys(),
-
-                deleteKey: k => {
-                    (deleted ||= new Set<Path>()).add(k);
-
-                    const set = forward.get(k);
-                    if (!set) {
-                        return false;
-                    }
-
-                    set.forEach(v => deleteFromMultimap(reverse, v, k));
-                    forward.delete(k);
-                    return true;
-                },
-                set: (k, vSet) => {
-                    deleted?.delete(k);
-
-                    const existingVSet = forward.get(k);
-                    forward.set(k, vSet);
-
-                    existingVSet?.forEach(v => {
-                        if (!vSet.has(v)) {
-                            deleteFromMultimap(reverse, v, k);
-                        }
-                    });
-
-                    vSet.forEach(v => {
-                        if (!existingVSet?.has(v)) {
-                            addToMultimap(reverse, v, k);
-                        }
-                    });
-
-                    return map;
-                },
-            };
-
-            return map;
-        }
-
-        return create(new Map<Path, Set<Path>>(), new Map<Path, Set<Path>>(), /*deleted*/ undefined);
-    }
-
-    function addToMultimap<K, V>(map: Map<K, Set<V>>, k: K, v: V): void {
-        let set = map.get(k);
-        if (!set) {
-            set = new Set<V>();
-            map.set(k, set);
-        }
-        set.add(v);
-    }
-
-    function deleteFromMultimap<K, V>(map: Map<K, Set<V>>, k: K, v: V): boolean {
-        const set = map.get(k);
-
-        if (set?.delete(v)) {
-            if (!set.size) {
-                map.delete(k);
-            }
-            return true;
-        }
-
-        return false;
-    }
-
-    function getReferencedFilesFromImportedModuleSymbol(symbol: Symbol): Path[] {
-        return mapDefined(symbol.declarations, declaration => getSourceFileOfNode(declaration)?.resolvedPath);
-    }
-
-    /**
-     * Get the module source file and all augmenting files from the import name node from file
-     */
-    function getReferencedFilesFromImportLiteral(checker: TypeChecker, importName: StringLiteralLike): Path[] | undefined {
-        const symbol = checker.getSymbolAtLocation(importName);
-        return symbol && getReferencedFilesFromImportedModuleSymbol(symbol);
-    }
-
-    /**
-     * Gets the path to reference file from file name, it could be resolvedPath if present otherwise path
-     */
-    function getReferencedFileFromFileName(program: Program, fileName: string, sourceFileDirectory: Path, getCanonicalFileName: GetCanonicalFileName): Path {
-        return toPath(program.getProjectReferenceRedirect(fileName) || fileName, sourceFileDirectory, getCanonicalFileName);
-    }
-
-    /**
-     * Gets the referenced files for a file from the program with values for the keys as referenced file's path to be true
-     */
-    function getReferencedFiles(program: Program, sourceFile: SourceFile, getCanonicalFileName: GetCanonicalFileName): Set<Path> | undefined {
-        let referencedFiles: Set<Path> | undefined;
-
-        // We need to use a set here since the code can contain the same import twice,
-        // but that will only be one dependency.
-        // To avoid invernal conversion, the key of the referencedFiles map must be of type Path
-        if (sourceFile.imports && sourceFile.imports.length > 0) {
-            const checker: TypeChecker = program.getTypeChecker();
-            for (const importName of sourceFile.imports) {
-                const declarationSourceFilePaths = getReferencedFilesFromImportLiteral(checker, importName);
-                declarationSourceFilePaths?.forEach(addReferencedFile);
-            }
-        }
-
-        const sourceFileDirectory = getDirectoryPath(sourceFile.resolvedPath);
-        // Handle triple slash references
-        if (sourceFile.referencedFiles && sourceFile.referencedFiles.length > 0) {
-            for (const referencedFile of sourceFile.referencedFiles) {
-                const referencedPath = getReferencedFileFromFileName(program, referencedFile.fileName, sourceFileDirectory, getCanonicalFileName);
-                addReferencedFile(referencedPath);
-            }
-        }
-
-        // Handle type reference directives
-        if (sourceFile.resolvedTypeReferenceDirectiveNames) {
-            sourceFile.resolvedTypeReferenceDirectiveNames.forEach(({ resolvedTypeReferenceDirective }) => {
-                if (!resolvedTypeReferenceDirective) {
-                    return;
-                }
-
-                const fileName = resolvedTypeReferenceDirective.resolvedFileName!; // TODO: GH#18217
-                const typeFilePath = getReferencedFileFromFileName(program, fileName, sourceFileDirectory, getCanonicalFileName);
-                addReferencedFile(typeFilePath);
-            });
-        }
-
-        // Add module augmentation as references
-        if (sourceFile.moduleAugmentations.length) {
-            const checker = program.getTypeChecker();
-            for (const moduleName of sourceFile.moduleAugmentations) {
-                if (!isStringLiteral(moduleName)) continue;
-                const symbol = checker.getSymbolAtLocation(moduleName);
-                if (!symbol) continue;
-
-                // Add any file other than our own as reference
-                addReferenceFromAmbientModule(symbol);
-            }
-        }
-
-        // From ambient modules
-        for (const ambientModule of program.getTypeChecker().getAmbientModules()) {
-            if (ambientModule.declarations && ambientModule.declarations.length > 1) {
-                addReferenceFromAmbientModule(ambientModule);
-            }
-        }
-
-        return referencedFiles;
-
-        function addReferenceFromAmbientModule(symbol: Symbol) {
-            if (!symbol.declarations) {
-                return;
-            }
-            // Add any file other than our own as reference
-            for (const declaration of symbol.declarations) {
-                const declarationSourceFile = getSourceFileOfNode(declaration);
-                if (declarationSourceFile &&
-                    declarationSourceFile !== sourceFile) {
-                    addReferencedFile(declarationSourceFile.resolvedPath);
-                }
-            }
-        }
-
-        function addReferencedFile(referencedPath: Path) {
-            (referencedFiles || (referencedFiles = new Set())).add(referencedPath);
-        }
-    }
-
-    /**
-     * Returns true if oldState is reusable, that is the emitKind = module/non module has not changed
-     */
-    export function canReuseOldState(newReferencedMap: ReadonlyManyToManyPathMap | undefined, oldState: BuilderState | undefined) {
-        return oldState && !oldState.referencedMap === !newReferencedMap;
-    }
-
-    /**
-     * Creates the state of file references and signature for the new program from oldState if it is safe
-     */
-    export function create(newProgram: Program, oldState: Readonly<BuilderState> | undefined, disableUseFileVersionAsSignature: boolean): BuilderState {
-        const fileInfos = new Map<Path, FileInfo>();
-        const options = newProgram.getCompilerOptions();
-        const isOutFile = outFile(options);
-        const referencedMap = options.module !== ModuleKind.None && !isOutFile ?
-            createManyToManyPathMap() : undefined;
-        const exportedModulesMap = referencedMap ? createManyToManyPathMap() : undefined;
-        const useOldState = canReuseOldState(referencedMap, oldState);
-
-        // Ensure source files have parent pointers set
-        newProgram.getTypeChecker();
-
-        // Create the reference map, and set the file infos
-        for (const sourceFile of newProgram.getSourceFiles()) {
-            const version = Debug.checkDefined(sourceFile.version, "Program intended to be used with Builder should have source files with versions set");
-            const oldUncommittedSignature = useOldState ? oldState!.oldSignatures?.get(sourceFile.resolvedPath) : undefined;
-            const signature = oldUncommittedSignature === undefined ?
-                useOldState ? oldState!.fileInfos.get(sourceFile.resolvedPath)?.signature : undefined :
-                oldUncommittedSignature || undefined;
-            if (referencedMap) {
-                const newReferences = getReferencedFiles(newProgram, sourceFile, newProgram.getCanonicalFileName);
-                if (newReferences) {
-                    referencedMap.set(sourceFile.resolvedPath, newReferences);
-                }
-                // Copy old visible to outside files map
-                if (useOldState) {
-                    const oldUncommittedExportedModules = oldState!.oldExportedModulesMap?.get(sourceFile.resolvedPath);
-                    const exportedModules = oldUncommittedExportedModules === undefined ?
-                        oldState!.exportedModulesMap!.getValues(sourceFile.resolvedPath) :
-                        oldUncommittedExportedModules || undefined;
-                    if (exportedModules) {
-                        exportedModulesMap!.set(sourceFile.resolvedPath, exportedModules);
-                    }
-                }
-            }
-            fileInfos.set(sourceFile.resolvedPath, {
-                version,
-                signature,
-                // No need to calculate affectsGlobalScope with --out since its not used at all
-                affectsGlobalScope: !isOutFile ? isFileAffectingGlobalScope(sourceFile) || undefined : undefined,
-                impliedFormat: sourceFile.impliedNodeFormat
-            });
-        }
-
-        return {
-            fileInfos,
-            referencedMap,
-            exportedModulesMap,
-            useFileVersionAsSignature: !disableUseFileVersionAsSignature && !useOldState
-        };
-    }
-
-    /**
-     * Releases needed properties
-     */
-    export function releaseCache(state: BuilderState) {
-        state.allFilesExcludingDefaultLibraryFile = undefined;
-        state.allFileNames = undefined;
-    }
-
-    /**
-     * Gets the files affected by the path from the program
-     */
-    export function getFilesAffectedBy(
-        state: BuilderState,
-        programOfThisState: Program,
-        path: Path,
-        cancellationToken: CancellationToken | undefined,
-        host: HostForComputeHash,
-    ): readonly SourceFile[] {
-        const result = getFilesAffectedByWithOldState(
-            state,
-            programOfThisState,
-            path,
-            cancellationToken,
-            host,
-        );
-        state.oldSignatures?.clear();
-        state.oldExportedModulesMap?.clear();
-        return result;
-    }
-
-    export function getFilesAffectedByWithOldState(
-        state: BuilderState,
-        programOfThisState: Program,
-        path: Path,
-        cancellationToken: CancellationToken | undefined,
-        host: HostForComputeHash,
-    ): readonly SourceFile[] {
-        const sourceFile = programOfThisState.getSourceFileByPath(path);
-        if (!sourceFile) {
-            return emptyArray;
-        }
-
-        if (!updateShapeSignature(state, programOfThisState, sourceFile, cancellationToken, host)) {
-            return [sourceFile];
-        }
-
-        return (state.referencedMap ? getFilesAffectedByUpdatedShapeWhenModuleEmit : getFilesAffectedByUpdatedShapeWhenNonModuleEmit)(state, programOfThisState, sourceFile, cancellationToken, host);
-    }
-
-    export function updateSignatureOfFile(state: BuilderState, signature: string | undefined, path: Path) {
-        state.fileInfos.get(path)!.signature = signature;
-        (state.hasCalledUpdateShapeSignature ||= new Set()).add(path);
-    }
-
-    export function computeDtsSignature(
-        programOfThisState: Program,
-        sourceFile: SourceFile,
-        cancellationToken: CancellationToken | undefined,
-        host: HostForComputeHash,
-        onNewSignature: (signature: string, sourceFiles: readonly SourceFile[]) => void,
-    ) {
-        programOfThisState.emit(
-            sourceFile,
-            (fileName, text, _writeByteOrderMark, _onError, sourceFiles, data) => {
-                Debug.assert(isDeclarationFileName(fileName), `File extension for signature expected to be dts: Got:: ${fileName}`);
-                onNewSignature(computeSignatureWithDiagnostics(
-                    programOfThisState,
-                    sourceFile,
-                    text,
-                    host,
-                    data,
-                ), sourceFiles!);
-            },
-            cancellationToken,
-            /*emitOnlyDtsFiles*/ true,
-            /*customTransformers*/ undefined,
-            /*forceDtsEmit*/ true
-        );
-    }
-
-    /**
-     * Returns if the shape of the signature has changed since last emit
-     */
-    export function updateShapeSignature(
-        state: BuilderState,
-        programOfThisState: Program,
-        sourceFile: SourceFile,
-        cancellationToken: CancellationToken | undefined,
-        host: HostForComputeHash,
-        useFileVersionAsSignature = state.useFileVersionAsSignature,
-    ) {
-        // If we have cached the result for this file, that means hence forth we should assume file shape is uptodate
-        if (state.hasCalledUpdateShapeSignature?.has(sourceFile.resolvedPath)) return false;
-
-        const info = state.fileInfos.get(sourceFile.resolvedPath)!;
-        const prevSignature = info.signature;
-        let latestSignature: string | undefined;
-        if (!sourceFile.isDeclarationFile && !useFileVersionAsSignature) {
-            computeDtsSignature(programOfThisState, sourceFile, cancellationToken, host, (signature, sourceFiles) => {
-                latestSignature = signature;
-                if (latestSignature !== prevSignature) {
-                    updateExportedModules(state, sourceFile, sourceFiles[0].exportedModulesFromDeclarationEmit);
-                }
-            });
-        }
-        // Default is to use file version as signature
-        if (latestSignature === undefined) {
-            latestSignature = sourceFile.version;
-            if (state.exportedModulesMap && latestSignature !== prevSignature) {
-                (state.oldExportedModulesMap ||= new Map()).set(sourceFile.resolvedPath, state.exportedModulesMap.getValues(sourceFile.resolvedPath) || false);
-                // All the references in this file are exported
-                const references = state.referencedMap ? state.referencedMap.getValues(sourceFile.resolvedPath) : undefined;
-                if (references) {
-                    state.exportedModulesMap.set(sourceFile.resolvedPath, references);
-                }
-                else {
-                    state.exportedModulesMap.deleteKey(sourceFile.resolvedPath);
-                }
-            }
-        }
-        (state.oldSignatures ||= new Map()).set(sourceFile.resolvedPath, prevSignature || false);
-        (state.hasCalledUpdateShapeSignature ||= new Set()).add(sourceFile.resolvedPath);
-        info.signature = latestSignature;
-        return latestSignature !== prevSignature;
-    }
-
-    /**
-     * Coverts the declaration emit result into exported modules map
-     */
-    export function updateExportedModules(state: BuilderState, sourceFile: SourceFile, exportedModulesFromDeclarationEmit: ExportedModulesFromDeclarationEmit | undefined) {
-        if (!state.exportedModulesMap) return;
-        (state.oldExportedModulesMap ||= new Map()).set(sourceFile.resolvedPath, state.exportedModulesMap.getValues(sourceFile.resolvedPath) || false);
-        const exportedModules = getExportedModules(exportedModulesFromDeclarationEmit);
-        if (exportedModules) {
-            state.exportedModulesMap.set(sourceFile.resolvedPath, exportedModules);
-        }
-        else {
-            state.exportedModulesMap.deleteKey(sourceFile.resolvedPath);
-        }
-    }
-
-    export function getExportedModules(exportedModulesFromDeclarationEmit: ExportedModulesFromDeclarationEmit | undefined) {
-        let exportedModules: Set<Path> | undefined;
-        exportedModulesFromDeclarationEmit?.forEach(
-            symbol => getReferencedFilesFromImportedModuleSymbol(symbol).forEach(
-                path => (exportedModules ??= new Set()).add(path)
-            )
-        );
-        return exportedModules;
-    }
-
-    /**
-     * Get all the dependencies of the sourceFile
-     */
-    export function getAllDependencies(state: BuilderState, programOfThisState: Program, sourceFile: SourceFile): readonly string[] {
-        const compilerOptions = programOfThisState.getCompilerOptions();
-        // With --out or --outFile all outputs go into single file, all files depend on each other
-        if (outFile(compilerOptions)) {
-            return getAllFileNames(state, programOfThisState);
-        }
-
-        // If this is non module emit, or its a global file, it depends on all the source files
-        if (!state.referencedMap || isFileAffectingGlobalScope(sourceFile)) {
-            return getAllFileNames(state, programOfThisState);
-        }
-
-        // Get the references, traversing deep from the referenceMap
-        const seenMap = new Set<Path>();
-        const queue = [sourceFile.resolvedPath];
-        while (queue.length) {
-            const path = queue.pop()!;
-            if (!seenMap.has(path)) {
-                seenMap.add(path);
-                const references = state.referencedMap.getValues(path);
-                if (references) {
-                    const iterator = references.keys();
-                    for (let iterResult = iterator.next(); !iterResult.done; iterResult = iterator.next()) {
-                        queue.push(iterResult.value);
-                    }
-                }
-            }
-        }
-
-        return arrayFrom(mapDefinedIterator(seenMap.keys(), path => programOfThisState.getSourceFileByPath(path)?.fileName ?? path));
-    }
-
-    /**
-     * Gets the names of all files from the program
-     */
-    function getAllFileNames(state: BuilderState, programOfThisState: Program): readonly string[] {
-        if (!state.allFileNames) {
-            const sourceFiles = programOfThisState.getSourceFiles();
-            state.allFileNames = sourceFiles === emptyArray ? emptyArray : sourceFiles.map(file => file.fileName);
-        }
-        return state.allFileNames;
-    }
-
-    /**
-     * Gets the files referenced by the the file path
-     */
-    export function getReferencedByPaths(state: Readonly<BuilderState>, referencedFilePath: Path) {
-        const keys = state.referencedMap!.getKeys(referencedFilePath);
-        return keys ? arrayFrom(keys.keys()) : [];
-    }
-
-    /**
-     * For script files that contains only ambient external modules, although they are not actually external module files,
-     * they can only be consumed via importing elements from them. Regular script files cannot consume them. Therefore,
-     * there are no point to rebuild all script files if these special files have changed. However, if any statement
-     * in the file is not ambient external module, we treat it as a regular script file.
-     */
-    function containsOnlyAmbientModules(sourceFile: SourceFile) {
-        for (const statement of sourceFile.statements) {
-            if (!isModuleWithStringLiteralName(statement)) {
-                return false;
-            }
-        }
-        return true;
-    }
-
-    /**
-     * Return true if file contains anything that augments to global scope we need to build them as if
-     * they are global files as well as module
-     */
-    function containsGlobalScopeAugmentation(sourceFile: SourceFile) {
-        return some(sourceFile.moduleAugmentations, augmentation => isGlobalScopeAugmentation(augmentation.parent as ModuleDeclaration));
-    }
-
-    /**
-     * Return true if the file will invalidate all files because it affectes global scope
-     */
-    function isFileAffectingGlobalScope(sourceFile: SourceFile) {
-        return containsGlobalScopeAugmentation(sourceFile) ||
-            !isExternalOrCommonJsModule(sourceFile) && !isJsonSourceFile(sourceFile) && !containsOnlyAmbientModules(sourceFile);
-    }
-
-    /**
-     * Gets all files of the program excluding the default library file
-     */
-    export function getAllFilesExcludingDefaultLibraryFile(state: BuilderState, programOfThisState: Program, firstSourceFile: SourceFile | undefined): readonly SourceFile[] {
-        // Use cached result
-        if (state.allFilesExcludingDefaultLibraryFile) {
-            return state.allFilesExcludingDefaultLibraryFile;
-        }
-
-        let result: SourceFile[] | undefined;
-        if (firstSourceFile) addSourceFile(firstSourceFile);
-        for (const sourceFile of programOfThisState.getSourceFiles()) {
-            if (sourceFile !== firstSourceFile) {
-                addSourceFile(sourceFile);
-            }
-        }
-        state.allFilesExcludingDefaultLibraryFile = result || emptyArray;
-        return state.allFilesExcludingDefaultLibraryFile;
-
-        function addSourceFile(sourceFile: SourceFile) {
-            if (!programOfThisState.isSourceFileDefaultLibrary(sourceFile)) {
-                (result || (result = [])).push(sourceFile);
-            }
-        }
-    }
-
-    /**
-     * When program emits non modular code, gets the files affected by the sourceFile whose shape has changed
-     */
-    function getFilesAffectedByUpdatedShapeWhenNonModuleEmit(state: BuilderState, programOfThisState: Program, sourceFileWithUpdatedShape: SourceFile) {
-        const compilerOptions = programOfThisState.getCompilerOptions();
-        // If `--out` or `--outFile` is specified, any new emit will result in re-emitting the entire project,
-        // so returning the file itself is good enough.
-        if (compilerOptions && outFile(compilerOptions)) {
-            return [sourceFileWithUpdatedShape];
-        }
-        return getAllFilesExcludingDefaultLibraryFile(state, programOfThisState, sourceFileWithUpdatedShape);
-    }
-
-    /**
-     * When program emits modular code, gets the files affected by the sourceFile whose shape has changed
-     */
-    function getFilesAffectedByUpdatedShapeWhenModuleEmit(
-        state: BuilderState,
-        programOfThisState: Program,
-        sourceFileWithUpdatedShape: SourceFile,
-        cancellationToken: CancellationToken | undefined,
-        host: HostForComputeHash,
-    ) {
-        if (isFileAffectingGlobalScope(sourceFileWithUpdatedShape)) {
-            return getAllFilesExcludingDefaultLibraryFile(state, programOfThisState, sourceFileWithUpdatedShape);
-        }
-
-        const compilerOptions = programOfThisState.getCompilerOptions();
-        if (compilerOptions && (compilerOptions.isolatedModules || outFile(compilerOptions))) {
-            return [sourceFileWithUpdatedShape];
-        }
-
-        // Now we need to if each file in the referencedBy list has a shape change as well.
-        // Because if so, its own referencedBy files need to be saved as well to make the
-        // emitting result consistent with files on disk.
-        const seenFileNamesMap = new Map<Path, SourceFile>();
-
-        // Start with the paths this file was referenced by
-        seenFileNamesMap.set(sourceFileWithUpdatedShape.resolvedPath, sourceFileWithUpdatedShape);
-        const queue = getReferencedByPaths(state, sourceFileWithUpdatedShape.resolvedPath);
-        while (queue.length > 0) {
-            const currentPath = queue.pop()!;
-            if (!seenFileNamesMap.has(currentPath)) {
-                const currentSourceFile = programOfThisState.getSourceFileByPath(currentPath)!;
-                seenFileNamesMap.set(currentPath, currentSourceFile);
-                if (currentSourceFile && updateShapeSignature(state, programOfThisState, currentSourceFile, cancellationToken, host)) {
-                    queue.push(...getReferencedByPaths(state, currentSourceFile.resolvedPath));
-                }
-            }
-        }
-
-        // Return array of values that needs emit
-        return arrayFrom(mapDefinedIterator(seenFileNamesMap.values(), value => value));
-    }
-}
+import { computeSignatureWithDiagnostics } from "./builder";
+import { HostForComputeHash } from "./builderPublic";
+import {
+    EmitOutput,
+    OutputFile,
+} from "./builderStatePublic";
+import {
+    arrayFrom,
+    emptyArray,
+    GetCanonicalFileName,
+    mapDefined,
+    mapDefinedIterator,
+    some,
+} from "./core";
+import { Debug } from "./debug";
+import { isStringLiteral } from "./factory/nodeTests";
+import { isDeclarationFileName } from "./parser";
+import {
+    getDirectoryPath,
+    toPath,
+} from "./path";
+import {
+    CancellationToken,
+    CustomTransformers,
+    ExportedModulesFromDeclarationEmit,
+    ModuleDeclaration,
+    ModuleKind,
+    Path,
+    Program,
+    ResolutionMode,
+    SourceFile,
+    StringLiteralLike,
+    Symbol,
+    TypeChecker,
+} from "./types";
+import {
+    getSourceFileOfNode,
+    isExternalOrCommonJsModule,
+    isGlobalScopeAugmentation,
+    isJsonSourceFile,
+    isModuleWithStringLiteralName,
+    outFile,
+} from "./utilities";
+
+/** @internal */
+export function getFileEmitOutput(program: Program, sourceFile: SourceFile, emitOnlyDtsFiles: boolean,
+    cancellationToken?: CancellationToken, customTransformers?: CustomTransformers, forceDtsEmit?: boolean): EmitOutput {
+    const outputFiles: OutputFile[] = [];
+    const { emitSkipped, diagnostics } = program.emit(sourceFile, writeFile, cancellationToken, emitOnlyDtsFiles, customTransformers, forceDtsEmit);
+    return { outputFiles, emitSkipped, diagnostics };
+
+    function writeFile(fileName: string, text: string, writeByteOrderMark: boolean) {
+        outputFiles.push({ name: fileName, writeByteOrderMark, text });
+    }
+}
+/** @internal */
+export interface BuilderState {
+    /**
+     * Information of the file eg. its version, signature etc
+     */
+    fileInfos: Map<Path, BuilderState.FileInfo>;
+    /**
+     * Contains the map of ReferencedSet=Referenced files of the file if module emit is enabled
+     * Otherwise undefined
+     * Thus non undefined value indicates, module emit
+     */
+    readonly referencedMap?: BuilderState.ReadonlyManyToManyPathMap | undefined;
+    /**
+     * Contains the map of exported modules ReferencedSet=exported module files from the file if module emit is enabled
+     * Otherwise undefined
+     *
+     * This is equivalent to referencedMap, but for the emitted .d.ts file.
+     */
+    readonly exportedModulesMap?: BuilderState.ManyToManyPathMap | undefined;
+
+    /**
+     * true if file version is used as signature
+     * This helps in delaying the calculation of the d.ts hash as version for the file till reasonable time
+     */
+    useFileVersionAsSignature?: boolean;
+    /**
+     * Map of files that have already called update signature.
+     * That means hence forth these files are assumed to have
+     * no change in their signature for this version of the program
+     */
+    hasCalledUpdateShapeSignature?: Set<Path>;
+    /**
+     * Stores signatures before before the update till affected file is commited
+     */
+    oldSignatures?: Map<Path, string | false>;
+    /**
+     * Stores exportedModulesMap before the update till affected file is commited
+     */
+    oldExportedModulesMap?: Map<Path, ReadonlySet<Path> | false>;
+    /**
+     * Cache of all files excluding default library file for the current program
+     */
+    allFilesExcludingDefaultLibraryFile?: readonly SourceFile[];
+    /**
+     * Cache of all the file names
+     */
+    allFileNames?: readonly string[];
+}
+/** @internal */
+export namespace BuilderState {
+    /**
+     * Information about the source file: Its version and optional signature from last emit
+     */
+    export interface FileInfo {
+        readonly version: string;
+        signature: string | undefined;
+        affectsGlobalScope: true | undefined;
+        impliedFormat: ResolutionMode;
+    }
+
+    export interface ReadonlyManyToManyPathMap {
+        getKeys(v: Path): ReadonlySet<Path> | undefined;
+        getValues(k: Path): ReadonlySet<Path> | undefined;
+        keys(): Iterator<Path>;
+    }
+
+    export interface ManyToManyPathMap extends ReadonlyManyToManyPathMap {
+        deleteKey(k: Path): boolean;
+        set(k: Path, v: ReadonlySet<Path>): void;
+    }
+
+    export function createManyToManyPathMap(): ManyToManyPathMap {
+        function create(forward: Map<Path, ReadonlySet<Path>>, reverse: Map<Path, Set<Path>>, deleted: Set<Path> | undefined): ManyToManyPathMap {
+            const map: ManyToManyPathMap = {
+                getKeys: v => reverse.get(v),
+                getValues: k => forward.get(k),
+                keys: () => forward.keys(),
+
+                deleteKey: k => {
+                    (deleted ||= new Set<Path>()).add(k);
+
+                    const set = forward.get(k);
+                    if (!set) {
+                        return false;
+                    }
+
+                    set.forEach(v => deleteFromMultimap(reverse, v, k));
+                    forward.delete(k);
+                    return true;
+                },
+                set: (k, vSet) => {
+                    deleted?.delete(k);
+
+                    const existingVSet = forward.get(k);
+                    forward.set(k, vSet);
+
+                    existingVSet?.forEach(v => {
+                        if (!vSet.has(v)) {
+                            deleteFromMultimap(reverse, v, k);
+                        }
+                    });
+
+                    vSet.forEach(v => {
+                        if (!existingVSet?.has(v)) {
+                            addToMultimap(reverse, v, k);
+                        }
+                    });
+
+                    return map;
+                },
+            };
+
+            return map;
+        }
+
+        return create(new Map<Path, Set<Path>>(), new Map<Path, Set<Path>>(), /*deleted*/ undefined);
+    }
+
+    function addToMultimap<K, V>(map: Map<K, Set<V>>, k: K, v: V): void {
+        let set = map.get(k);
+        if (!set) {
+            set = new Set<V>();
+            map.set(k, set);
+        }
+        set.add(v);
+    }
+
+    function deleteFromMultimap<K, V>(map: Map<K, Set<V>>, k: K, v: V): boolean {
+        const set = map.get(k);
+
+        if (set?.delete(v)) {
+            if (!set.size) {
+                map.delete(k);
+            }
+            return true;
+        }
+
+        return false;
+    }
+
+    function getReferencedFilesFromImportedModuleSymbol(symbol: Symbol): Path[] {
+        return mapDefined(symbol.declarations, declaration => getSourceFileOfNode(declaration)?.resolvedPath);
+    }
+
+    /**
+     * Get the module source file and all augmenting files from the import name node from file
+     */
+    function getReferencedFilesFromImportLiteral(checker: TypeChecker, importName: StringLiteralLike): Path[] | undefined {
+        const symbol = checker.getSymbolAtLocation(importName);
+        return symbol && getReferencedFilesFromImportedModuleSymbol(symbol);
+    }
+
+    /**
+     * Gets the path to reference file from file name, it could be resolvedPath if present otherwise path
+     */
+    function getReferencedFileFromFileName(program: Program, fileName: string, sourceFileDirectory: Path, getCanonicalFileName: GetCanonicalFileName): Path {
+        return toPath(program.getProjectReferenceRedirect(fileName) || fileName, sourceFileDirectory, getCanonicalFileName);
+    }
+
+    /**
+     * Gets the referenced files for a file from the program with values for the keys as referenced file's path to be true
+     */
+    function getReferencedFiles(program: Program, sourceFile: SourceFile, getCanonicalFileName: GetCanonicalFileName): Set<Path> | undefined {
+        let referencedFiles: Set<Path> | undefined;
+
+        // We need to use a set here since the code can contain the same import twice,
+        // but that will only be one dependency.
+        // To avoid invernal conversion, the key of the referencedFiles map must be of type Path
+        if (sourceFile.imports && sourceFile.imports.length > 0) {
+            const checker: TypeChecker = program.getTypeChecker();
+            for (const importName of sourceFile.imports) {
+                const declarationSourceFilePaths = getReferencedFilesFromImportLiteral(checker, importName);
+                declarationSourceFilePaths?.forEach(addReferencedFile);
+            }
+        }
+
+        const sourceFileDirectory = getDirectoryPath(sourceFile.resolvedPath);
+        // Handle triple slash references
+        if (sourceFile.referencedFiles && sourceFile.referencedFiles.length > 0) {
+            for (const referencedFile of sourceFile.referencedFiles) {
+                const referencedPath = getReferencedFileFromFileName(program, referencedFile.fileName, sourceFileDirectory, getCanonicalFileName);
+                addReferencedFile(referencedPath);
+            }
+        }
+
+        // Handle type reference directives
+        if (sourceFile.resolvedTypeReferenceDirectiveNames) {
+            sourceFile.resolvedTypeReferenceDirectiveNames.forEach(({ resolvedTypeReferenceDirective }) => {
+                if (!resolvedTypeReferenceDirective) {
+                    return;
+                }
+
+                const fileName = resolvedTypeReferenceDirective.resolvedFileName!; // TODO: GH#18217
+                const typeFilePath = getReferencedFileFromFileName(program, fileName, sourceFileDirectory, getCanonicalFileName);
+                addReferencedFile(typeFilePath);
+            });
+        }
+
+        // Add module augmentation as references
+        if (sourceFile.moduleAugmentations.length) {
+            const checker = program.getTypeChecker();
+            for (const moduleName of sourceFile.moduleAugmentations) {
+                if (!isStringLiteral(moduleName)) continue;
+                const symbol = checker.getSymbolAtLocation(moduleName);
+                if (!symbol) continue;
+
+                // Add any file other than our own as reference
+                addReferenceFromAmbientModule(symbol);
+            }
+        }
+
+        // From ambient modules
+        for (const ambientModule of program.getTypeChecker().getAmbientModules()) {
+            if (ambientModule.declarations && ambientModule.declarations.length > 1) {
+                addReferenceFromAmbientModule(ambientModule);
+            }
+        }
+
+        return referencedFiles;
+
+        function addReferenceFromAmbientModule(symbol: Symbol) {
+            if (!symbol.declarations) {
+                return;
+            }
+            // Add any file other than our own as reference
+            for (const declaration of symbol.declarations) {
+                const declarationSourceFile = getSourceFileOfNode(declaration);
+                if (declarationSourceFile &&
+                    declarationSourceFile !== sourceFile) {
+                    addReferencedFile(declarationSourceFile.resolvedPath);
+                }
+            }
+        }
+
+        function addReferencedFile(referencedPath: Path) {
+            (referencedFiles || (referencedFiles = new Set())).add(referencedPath);
+        }
+    }
+
+    /**
+     * Returns true if oldState is reusable, that is the emitKind = module/non module has not changed
+     */
+    export function canReuseOldState(newReferencedMap: ReadonlyManyToManyPathMap | undefined, oldState: BuilderState | undefined) {
+        return oldState && !oldState.referencedMap === !newReferencedMap;
+    }
+
+    /**
+     * Creates the state of file references and signature for the new program from oldState if it is safe
+     */
+    export function create(newProgram: Program, oldState: Readonly<BuilderState> | undefined, disableUseFileVersionAsSignature: boolean): BuilderState {
+        const fileInfos = new Map<Path, FileInfo>();
+        const options = newProgram.getCompilerOptions();
+        const isOutFile = outFile(options);
+        const referencedMap = options.module !== ModuleKind.None && !isOutFile ?
+            createManyToManyPathMap() : undefined;
+        const exportedModulesMap = referencedMap ? createManyToManyPathMap() : undefined;
+        const useOldState = canReuseOldState(referencedMap, oldState);
+
+        // Ensure source files have parent pointers set
+        newProgram.getTypeChecker();
+
+        // Create the reference map, and set the file infos
+        for (const sourceFile of newProgram.getSourceFiles()) {
+            const version = Debug.checkDefined(sourceFile.version, "Program intended to be used with Builder should have source files with versions set");
+            const oldUncommittedSignature = useOldState ? oldState!.oldSignatures?.get(sourceFile.resolvedPath) : undefined;
+            const signature = oldUncommittedSignature === undefined ?
+                useOldState ? oldState!.fileInfos.get(sourceFile.resolvedPath)?.signature : undefined :
+                oldUncommittedSignature || undefined;
+            if (referencedMap) {
+                const newReferences = getReferencedFiles(newProgram, sourceFile, newProgram.getCanonicalFileName);
+                if (newReferences) {
+                    referencedMap.set(sourceFile.resolvedPath, newReferences);
+                }
+                // Copy old visible to outside files map
+                if (useOldState) {
+                    const oldUncommittedExportedModules = oldState!.oldExportedModulesMap?.get(sourceFile.resolvedPath);
+                    const exportedModules = oldUncommittedExportedModules === undefined ?
+                        oldState!.exportedModulesMap!.getValues(sourceFile.resolvedPath) :
+                        oldUncommittedExportedModules || undefined;
+                    if (exportedModules) {
+                        exportedModulesMap!.set(sourceFile.resolvedPath, exportedModules);
+                    }
+                }
+            }
+            fileInfos.set(sourceFile.resolvedPath, {
+                version,
+                signature,
+                // No need to calculate affectsGlobalScope with --out since its not used at all
+                affectsGlobalScope: !isOutFile ? isFileAffectingGlobalScope(sourceFile) || undefined : undefined,
+                impliedFormat: sourceFile.impliedNodeFormat
+            });
+        }
+
+        return {
+            fileInfos,
+            referencedMap,
+            exportedModulesMap,
+            useFileVersionAsSignature: !disableUseFileVersionAsSignature && !useOldState
+        };
+    }
+
+    /**
+     * Releases needed properties
+     */
+    export function releaseCache(state: BuilderState) {
+        state.allFilesExcludingDefaultLibraryFile = undefined;
+        state.allFileNames = undefined;
+    }
+
+    /**
+     * Gets the files affected by the path from the program
+     */
+    export function getFilesAffectedBy(
+        state: BuilderState,
+        programOfThisState: Program,
+        path: Path,
+        cancellationToken: CancellationToken | undefined,
+        host: HostForComputeHash,
+    ): readonly SourceFile[] {
+        const result = getFilesAffectedByWithOldState(
+            state,
+            programOfThisState,
+            path,
+            cancellationToken,
+            host,
+        );
+        state.oldSignatures?.clear();
+        state.oldExportedModulesMap?.clear();
+        return result;
+    }
+
+    export function getFilesAffectedByWithOldState(
+        state: BuilderState,
+        programOfThisState: Program,
+        path: Path,
+        cancellationToken: CancellationToken | undefined,
+        host: HostForComputeHash,
+    ): readonly SourceFile[] {
+        const sourceFile = programOfThisState.getSourceFileByPath(path);
+        if (!sourceFile) {
+            return emptyArray;
+        }
+
+        if (!updateShapeSignature(state, programOfThisState, sourceFile, cancellationToken, host)) {
+            return [sourceFile];
+        }
+
+        return (state.referencedMap ? getFilesAffectedByUpdatedShapeWhenModuleEmit : getFilesAffectedByUpdatedShapeWhenNonModuleEmit)(state, programOfThisState, sourceFile, cancellationToken, host);
+    }
+
+    export function updateSignatureOfFile(state: BuilderState, signature: string | undefined, path: Path) {
+        state.fileInfos.get(path)!.signature = signature;
+        (state.hasCalledUpdateShapeSignature ||= new Set()).add(path);
+    }
+
+    export function computeDtsSignature(
+        programOfThisState: Program,
+        sourceFile: SourceFile,
+        cancellationToken: CancellationToken | undefined,
+        host: HostForComputeHash,
+        onNewSignature: (signature: string, sourceFiles: readonly SourceFile[]) => void,
+    ) {
+        programOfThisState.emit(
+            sourceFile,
+            (fileName, text, _writeByteOrderMark, _onError, sourceFiles, data) => {
+                Debug.assert(isDeclarationFileName(fileName), `File extension for signature expected to be dts: Got:: ${fileName}`);
+                onNewSignature(computeSignatureWithDiagnostics(
+                    programOfThisState,
+                    sourceFile,
+                    text,
+                    host,
+                    data,
+                ), sourceFiles!);
+            },
+            cancellationToken,
+            /*emitOnlyDtsFiles*/ true,
+            /*customTransformers*/ undefined,
+            /*forceDtsEmit*/ true
+        );
+    }
+
+    /**
+     * Returns if the shape of the signature has changed since last emit
+     */
+    export function updateShapeSignature(
+        state: BuilderState,
+        programOfThisState: Program,
+        sourceFile: SourceFile,
+        cancellationToken: CancellationToken | undefined,
+        host: HostForComputeHash,
+        useFileVersionAsSignature = state.useFileVersionAsSignature,
+    ) {
+        // If we have cached the result for this file, that means hence forth we should assume file shape is uptodate
+        if (state.hasCalledUpdateShapeSignature?.has(sourceFile.resolvedPath)) return false;
+
+        const info = state.fileInfos.get(sourceFile.resolvedPath)!;
+        const prevSignature = info.signature;
+        let latestSignature: string | undefined;
+        if (!sourceFile.isDeclarationFile && !useFileVersionAsSignature) {
+            computeDtsSignature(programOfThisState, sourceFile, cancellationToken, host, (signature, sourceFiles) => {
+                latestSignature = signature;
+                if (latestSignature !== prevSignature) {
+                    updateExportedModules(state, sourceFile, sourceFiles[0].exportedModulesFromDeclarationEmit);
+                }
+            });
+        }
+        // Default is to use file version as signature
+        if (latestSignature === undefined) {
+            latestSignature = sourceFile.version;
+            if (state.exportedModulesMap && latestSignature !== prevSignature) {
+                (state.oldExportedModulesMap ||= new Map()).set(sourceFile.resolvedPath, state.exportedModulesMap.getValues(sourceFile.resolvedPath) || false);
+                // All the references in this file are exported
+                const references = state.referencedMap ? state.referencedMap.getValues(sourceFile.resolvedPath) : undefined;
+                if (references) {
+                    state.exportedModulesMap.set(sourceFile.resolvedPath, references);
+                }
+                else {
+                    state.exportedModulesMap.deleteKey(sourceFile.resolvedPath);
+                }
+            }
+        }
+        (state.oldSignatures ||= new Map()).set(sourceFile.resolvedPath, prevSignature || false);
+        (state.hasCalledUpdateShapeSignature ||= new Set()).add(sourceFile.resolvedPath);
+        info.signature = latestSignature;
+        return latestSignature !== prevSignature;
+    }
+
+    /**
+     * Coverts the declaration emit result into exported modules map
+     */
+    export function updateExportedModules(state: BuilderState, sourceFile: SourceFile, exportedModulesFromDeclarationEmit: ExportedModulesFromDeclarationEmit | undefined) {
+        if (!state.exportedModulesMap) return;
+        (state.oldExportedModulesMap ||= new Map()).set(sourceFile.resolvedPath, state.exportedModulesMap.getValues(sourceFile.resolvedPath) || false);
+        const exportedModules = getExportedModules(exportedModulesFromDeclarationEmit);
+        if (exportedModules) {
+            state.exportedModulesMap.set(sourceFile.resolvedPath, exportedModules);
+        }
+        else {
+            state.exportedModulesMap.deleteKey(sourceFile.resolvedPath);
+        }
+    }
+
+    export function getExportedModules(exportedModulesFromDeclarationEmit: ExportedModulesFromDeclarationEmit | undefined) {
+        let exportedModules: Set<Path> | undefined;
+        exportedModulesFromDeclarationEmit?.forEach(
+            symbol => getReferencedFilesFromImportedModuleSymbol(symbol).forEach(
+                path => (exportedModules ??= new Set()).add(path)
+            )
+        );
+        return exportedModules;
+    }
+
+    /**
+     * Get all the dependencies of the sourceFile
+     */
+    export function getAllDependencies(state: BuilderState, programOfThisState: Program, sourceFile: SourceFile): readonly string[] {
+        const compilerOptions = programOfThisState.getCompilerOptions();
+        // With --out or --outFile all outputs go into single file, all files depend on each other
+        if (outFile(compilerOptions)) {
+            return getAllFileNames(state, programOfThisState);
+        }
+
+        // If this is non module emit, or its a global file, it depends on all the source files
+        if (!state.referencedMap || isFileAffectingGlobalScope(sourceFile)) {
+            return getAllFileNames(state, programOfThisState);
+        }
+
+        // Get the references, traversing deep from the referenceMap
+        const seenMap = new Set<Path>();
+        const queue = [sourceFile.resolvedPath];
+        while (queue.length) {
+            const path = queue.pop()!;
+            if (!seenMap.has(path)) {
+                seenMap.add(path);
+                const references = state.referencedMap.getValues(path);
+                if (references) {
+                    const iterator = references.keys();
+                    for (let iterResult = iterator.next(); !iterResult.done; iterResult = iterator.next()) {
+                        queue.push(iterResult.value);
+                    }
+                }
+            }
+        }
+
+        return arrayFrom(mapDefinedIterator(seenMap.keys(), path => programOfThisState.getSourceFileByPath(path)?.fileName ?? path));
+    }
+
+    /**
+     * Gets the names of all files from the program
+     */
+    function getAllFileNames(state: BuilderState, programOfThisState: Program): readonly string[] {
+        if (!state.allFileNames) {
+            const sourceFiles = programOfThisState.getSourceFiles();
+            state.allFileNames = sourceFiles === emptyArray ? emptyArray : sourceFiles.map(file => file.fileName);
+        }
+        return state.allFileNames;
+    }
+
+    /**
+     * Gets the files referenced by the the file path
+     */
+    export function getReferencedByPaths(state: Readonly<BuilderState>, referencedFilePath: Path) {
+        const keys = state.referencedMap!.getKeys(referencedFilePath);
+        return keys ? arrayFrom(keys.keys()) : [];
+    }
+
+    /**
+     * For script files that contains only ambient external modules, although they are not actually external module files,
+     * they can only be consumed via importing elements from them. Regular script files cannot consume them. Therefore,
+     * there are no point to rebuild all script files if these special files have changed. However, if any statement
+     * in the file is not ambient external module, we treat it as a regular script file.
+     */
+    function containsOnlyAmbientModules(sourceFile: SourceFile) {
+        for (const statement of sourceFile.statements) {
+            if (!isModuleWithStringLiteralName(statement)) {
+                return false;
+            }
+        }
+        return true;
+    }
+
+    /**
+     * Return true if file contains anything that augments to global scope we need to build them as if
+     * they are global files as well as module
+     */
+    function containsGlobalScopeAugmentation(sourceFile: SourceFile) {
+        return some(sourceFile.moduleAugmentations, augmentation => isGlobalScopeAugmentation(augmentation.parent as ModuleDeclaration));
+    }
+
+    /**
+     * Return true if the file will invalidate all files because it affectes global scope
+     */
+    function isFileAffectingGlobalScope(sourceFile: SourceFile) {
+        return containsGlobalScopeAugmentation(sourceFile) ||
+            !isExternalOrCommonJsModule(sourceFile) && !isJsonSourceFile(sourceFile) && !containsOnlyAmbientModules(sourceFile);
+    }
+
+    /**
+     * Gets all files of the program excluding the default library file
+     */
+    export function getAllFilesExcludingDefaultLibraryFile(state: BuilderState, programOfThisState: Program, firstSourceFile: SourceFile | undefined): readonly SourceFile[] {
+        // Use cached result
+        if (state.allFilesExcludingDefaultLibraryFile) {
+            return state.allFilesExcludingDefaultLibraryFile;
+        }
+
+        let result: SourceFile[] | undefined;
+        if (firstSourceFile) addSourceFile(firstSourceFile);
+        for (const sourceFile of programOfThisState.getSourceFiles()) {
+            if (sourceFile !== firstSourceFile) {
+                addSourceFile(sourceFile);
+            }
+        }
+        state.allFilesExcludingDefaultLibraryFile = result || emptyArray;
+        return state.allFilesExcludingDefaultLibraryFile;
+
+        function addSourceFile(sourceFile: SourceFile) {
+            if (!programOfThisState.isSourceFileDefaultLibrary(sourceFile)) {
+                (result || (result = [])).push(sourceFile);
+            }
+        }
+    }
+
+    /**
+     * When program emits non modular code, gets the files affected by the sourceFile whose shape has changed
+     */
+    function getFilesAffectedByUpdatedShapeWhenNonModuleEmit(state: BuilderState, programOfThisState: Program, sourceFileWithUpdatedShape: SourceFile) {
+        const compilerOptions = programOfThisState.getCompilerOptions();
+        // If `--out` or `--outFile` is specified, any new emit will result in re-emitting the entire project,
+        // so returning the file itself is good enough.
+        if (compilerOptions && outFile(compilerOptions)) {
+            return [sourceFileWithUpdatedShape];
+        }
+        return getAllFilesExcludingDefaultLibraryFile(state, programOfThisState, sourceFileWithUpdatedShape);
+    }
+
+    /**
+     * When program emits modular code, gets the files affected by the sourceFile whose shape has changed
+     */
+    function getFilesAffectedByUpdatedShapeWhenModuleEmit(
+        state: BuilderState,
+        programOfThisState: Program,
+        sourceFileWithUpdatedShape: SourceFile,
+        cancellationToken: CancellationToken | undefined,
+        host: HostForComputeHash,
+    ) {
+        if (isFileAffectingGlobalScope(sourceFileWithUpdatedShape)) {
+            return getAllFilesExcludingDefaultLibraryFile(state, programOfThisState, sourceFileWithUpdatedShape);
+        }
+
+        const compilerOptions = programOfThisState.getCompilerOptions();
+        if (compilerOptions && (compilerOptions.isolatedModules || outFile(compilerOptions))) {
+            return [sourceFileWithUpdatedShape];
+        }
+
+        // Now we need to if each file in the referencedBy list has a shape change as well.
+        // Because if so, its own referencedBy files need to be saved as well to make the
+        // emitting result consistent with files on disk.
+        const seenFileNamesMap = new Map<Path, SourceFile>();
+
+        // Start with the paths this file was referenced by
+        seenFileNamesMap.set(sourceFileWithUpdatedShape.resolvedPath, sourceFileWithUpdatedShape);
+        const queue = getReferencedByPaths(state, sourceFileWithUpdatedShape.resolvedPath);
+        while (queue.length > 0) {
+            const currentPath = queue.pop()!;
+            if (!seenFileNamesMap.has(currentPath)) {
+                const currentSourceFile = programOfThisState.getSourceFileByPath(currentPath)!;
+                seenFileNamesMap.set(currentPath, currentSourceFile);
+                if (currentSourceFile && updateShapeSignature(state, programOfThisState, currentSourceFile, cancellationToken, host)) {
+                    queue.push(...getReferencedByPaths(state, currentSourceFile.resolvedPath));
+                }
+            }
+        }
+
+        // Return array of values that needs emit
+        return arrayFrom(mapDefinedIterator(seenFileNamesMap.values(), value => value));
+    }
+}