import {
    CharacterCodes,
    Comparer,
    Comparison,
    Debug,
    EqualityComparer,
    MapLike,
    Queue,
    SortedArray,
    SortedReadonlyArray,
    TextSpan,
} from "./_namespaces/ts";

/** @internal */
export const emptyArray: never[] = [] as never[];
/** @internal */
export const emptyMap: ReadonlyMap<never, never> = new Map<never, never>();
/** @internal */
export const emptySet: ReadonlySet<never> = new Set<never>();

/** @internal */
export function length(array: readonly any[] | undefined): number {
    return array ? array.length : 0;
}

/**
 * Iterates through 'array' by index and performs the callback on each element of array until the callback
 * returns a truthy value, then returns that value.
 * If no such value is found, the callback is applied to each element of array and undefined is returned.
 *
 * @internal
 */
export function forEach<T, U>(array: readonly T[] | undefined, callback: (element: T, index: number) => U | undefined): U | undefined {
    if (array) {
        for (let i = 0; i < array.length; i++) {
            const result = callback(array[i], i);
            if (result) {
                return result;
            }
        }
    }
    return undefined;
}

/**
 * Like `forEach`, but iterates in reverse order.
 *
 * @internal
 */
export function forEachRight<T, U>(array: readonly T[] | undefined, callback: (element: T, index: number) => U | undefined): U | undefined {
    if (array) {
        for (let i = array.length - 1; i >= 0; i--) {
            const result = callback(array[i], i);
            if (result) {
                return result;
            }
        }
    }
    return undefined;
}

/**
 * Like `forEach`, but suitable for use with numbers and strings (which may be falsy).
 *
 * @internal
 */
export function firstDefined<T, U>(array: readonly T[] | undefined, callback: (element: T, index: number) => U | undefined): U | undefined {
    if (array === undefined) {
        return undefined;
    }

    for (let i = 0; i < array.length; i++) {
        const result = callback(array[i], i);
        if (result !== undefined) {
            return result;
        }
    }
    return undefined;
}

/** @internal */
export function firstDefinedIterator<T, U>(iter: Iterable<T>, callback: (element: T) => U | undefined): U | undefined {
    for (const value of iter) {
        const result = callback(value);
        if (result !== undefined) {
            return result;
        }
    }
    return undefined;
}

/** @internal */
export function reduceLeftIterator<T, U>(iterator: Iterable<T> | undefined, f: (memo: U, value: T, i: number) => U, initial: U): U {
    let result = initial;
    if (iterator) {
        let pos = 0;
        for (const value of iterator) {
            result = f(result, value, pos);
            pos++;
        }
    }
    return result;
}

/** @internal */
export function zipWith<T, U, V>(arrayA: readonly T[], arrayB: readonly U[], callback: (a: T, b: U, index: number) => V): V[] {
    const result: V[] = [];
    Debug.assertEqual(arrayA.length, arrayB.length);
    for (let i = 0; i < arrayA.length; i++) {
        result.push(callback(arrayA[i], arrayB[i], i));
    }
    return result;
}

/**
 * Creates a new array with `element` interspersed in between each element of `input`
 * if there is more than 1 value in `input`. Otherwise, returns the existing array.
 *
 * @internal
 */
export function intersperse<T>(input: T[], element: T): T[] {
    if (input.length <= 1) {
        return input;
    }
    const result: T[] = [];
    for (let i = 0, n = input.length; i < n; i++) {
        if (i) result.push(element);
        result.push(input[i]);
    }
    return result;
}

/**
 * Iterates through `array` by index and performs the callback on each element of array until the callback
 * returns a falsey value, then returns false.
 * If no such value is found, the callback is applied to each element of array and `true` is returned.
 *
 * @internal
 */
export function every<T, U extends T>(array: readonly T[], callback: (element: T, index: number) => element is U): array is readonly U[];
/** @internal */
export function every<T, U extends T>(array: readonly T[] | undefined, callback: (element: T, index: number) => element is U): array is readonly U[] | undefined;
/** @internal */
export function every<T>(array: readonly T[] | undefined, callback: (element: T, index: number) => boolean): boolean;
export function every<T>(array: readonly T[] | undefined, callback: (element: T, index: number) => boolean): boolean {
    if (array) {
        for (let i = 0; i < array.length; i++) {
            if (!callback(array[i], i)) {
                return false;
            }
        }
    }

    return true;
}

/**
 * Works like Array.prototype.find, returning `undefined` if no element satisfying the predicate is found.
 *
 * @internal
 */
export function find<T, U extends T>(array: readonly T[] | undefined, predicate: (element: T, index: number) => element is U, startIndex?: number): U | undefined;
/** @internal */
export function find<T>(array: readonly T[] | undefined, predicate: (element: T, index: number) => boolean, startIndex?: number): T | undefined;
/** @internal */
export function find<T>(array: readonly T[] | undefined, predicate: (element: T, index: number) => boolean, startIndex?: number): T | undefined {
    if (array === undefined) return undefined;
    for (let i = startIndex ?? 0; i < array.length; i++) {
        const value = array[i];
        if (predicate(value, i)) {
            return value;
        }
    }
    return undefined;
}

/** @internal */
export function findLast<T, U extends T>(array: readonly T[] | undefined, predicate: (element: T, index: number) => element is U, startIndex?: number): U | undefined;
/** @internal */
export function findLast<T>(array: readonly T[] | undefined, predicate: (element: T, index: number) => boolean, startIndex?: number): T | undefined;
/** @internal */
export function findLast<T>(array: readonly T[] | undefined, predicate: (element: T, index: number) => boolean, startIndex?: number): T | undefined {
    if (array === undefined) return undefined;
    for (let i = startIndex ?? array.length - 1; i >= 0; i--) {
        const value = array[i];
        if (predicate(value, i)) {
            return value;
        }
    }
    return undefined;
}

/**
 * Works like Array.prototype.findIndex, returning `-1` if no element satisfying the predicate is found.
 *
 * @internal
 */
export function findIndex<T>(array: readonly T[] | undefined, predicate: (element: T, index: number) => boolean, startIndex?: number): number {
    if (array === undefined) return -1;
    for (let i = startIndex ?? 0; i < array.length; i++) {
        if (predicate(array[i], i)) {
            return i;
        }
    }
    return -1;
}

/** @internal */
export function findLastIndex<T>(array: readonly T[] | undefined, predicate: (element: T, index: number) => boolean, startIndex?: number): number {
    if (array === undefined) return -1;
    for (let i = startIndex ?? array.length - 1; i >= 0; i--) {
        if (predicate(array[i], i)) {
            return i;
        }
    }
    return -1;
}

/**
 * Returns the first truthy result of `callback`, or else fails.
 * This is like `forEach`, but never returns undefined.
 *
 * @internal
 */
export function findMap<T, U>(array: readonly T[], callback: (element: T, index: number) => U | undefined): U {
    for (let i = 0; i < array.length; i++) {
        const result = callback(array[i], i);
        if (result) {
            return result;
        }
    }
    return Debug.fail();
}

/** @internal */
export function contains<T>(array: readonly T[] | undefined, value: T, equalityComparer: EqualityComparer<T> = equateValues): boolean {
    if (array) {
        for (const v of array) {
            if (equalityComparer(v, value)) {
                return true;
            }
        }
    }
    return false;
}

/** @internal */
export function arraysEqual<T>(a: readonly T[], b: readonly T[], equalityComparer: EqualityComparer<T> = equateValues): boolean {
    return a.length === b.length && a.every((x, i) => equalityComparer(x, b[i]));
}

/** @internal */
export function indexOfAnyCharCode(text: string, charCodes: readonly number[], start?: number): number {
    for (let i = start || 0; i < text.length; i++) {
        if (contains(charCodes, text.charCodeAt(i))) {
            return i;
        }
    }
    return -1;
}

/** @internal */
export function countWhere<T>(array: readonly T[] | undefined, predicate: (x: T, i: number) => boolean): number {
    let count = 0;
    if (array) {
        for (let i = 0; i < array.length; i++) {
            const v = array[i];
            if (predicate(v, i)) {
                count++;
            }
        }
    }
    return count;
}

/**
 * Filters an array by a predicate function. Returns the same array instance if the predicate is
 * true for all elements, otherwise returns a new array instance containing the filtered subset.
 *
 * @internal
 */
export function filter<T, U extends T>(array: T[], f: (x: T) => x is U): U[];
/** @internal */
export function filter<T>(array: T[], f: (x: T) => boolean): T[];
/** @internal */
export function filter<T, U extends T>(array: readonly T[], f: (x: T) => x is U): readonly U[];
/** @internal */
export function filter<T>(array: readonly T[], f: (x: T) => boolean): readonly T[];
/** @internal */
export function filter<T, U extends T>(array: T[] | undefined, f: (x: T) => x is U): U[] | undefined;
/** @internal */
export function filter<T>(array: T[] | undefined, f: (x: T) => boolean): T[] | undefined;
/** @internal */
export function filter<T, U extends T>(array: readonly T[] | undefined, f: (x: T) => x is U): readonly U[] | undefined;
/** @internal */
export function filter<T>(array: readonly T[] | undefined, f: (x: T) => boolean): readonly T[] | undefined;
/** @internal */
export function filter<T>(array: readonly T[] | undefined, f: (x: T) => boolean): readonly T[] | undefined {
    if (array) {
        const len = array.length;
        let i = 0;
        while (i < len && f(array[i])) i++;
        if (i < len) {
            const result = array.slice(0, i);
            i++;
            while (i < len) {
                const item = array[i];
                if (f(item)) {
                    result.push(item);
                }
                i++;
            }
            return result;
        }
    }
    return array;
}

/** @internal */
export function filterMutate<T>(array: T[], f: (x: T, i: number, array: T[]) => boolean): void {
    let outIndex = 0;
    for (let i = 0; i < array.length; i++) {
        if (f(array[i], i, array)) {
            array[outIndex] = array[i];
            outIndex++;
        }
    }
    array.length = outIndex;
}

/** @internal */
export function clear(array: unknown[]): void {
    array.length = 0;
}

/** @internal */
export function map<T, U>(array: readonly T[], f: (x: T, i: number) => U): U[];
/** @internal */
export function map<T, U>(array: readonly T[] | undefined, f: (x: T, i: number) => U): U[] | undefined;
/** @internal */
export function map<T, U>(array: readonly T[] | undefined, f: (x: T, i: number) => U): U[] | undefined {
    let result: U[] | undefined;
    if (array) {
        result = [];
        for (let i = 0; i < array.length; i++) {
            result.push(f(array[i], i));
        }
    }
    return result;
}

/** @internal */
export function* mapIterator<T, U>(iter: Iterable<T>, mapFn: (x: T) => U) {
    for (const x of iter) {
        yield mapFn(x);
    }
}

/**
 * Maps from T to T and avoids allocation if all elements map to themselves
 *
 * @internal */
export function sameMap<T, U = T>(array: T[], f: (x: T, i: number) => U): U[];
/** @internal */
export function sameMap<T, U = T>(array: readonly T[], f: (x: T, i: number) => U): readonly U[];
/** @internal */
export function sameMap<T, U = T>(array: T[] | undefined, f: (x: T, i: number) => U): U[] | undefined;
/** @internal */
export function sameMap<T, U = T>(array: readonly T[] | undefined, f: (x: T, i: number) => U): readonly U[] | undefined;
/** @internal */
export function sameMap<T, U = T>(array: readonly T[] | undefined, f: (x: T, i: number) => U): readonly U[] | undefined {
    if (array) {
        for (let i = 0; i < array.length; i++) {
            const item = array[i];
            const mapped = f(item, i);
            if (item as unknown !== mapped) {
                const result: U[] = array.slice(0, i) as unknown[] as U[];
                result.push(mapped);
                for (i++; i < array.length; i++) {
                    result.push(f(array[i], i));
                }
                return result;
            }
        }
    }
    return array as unknown[] as U[];
}

/**
 * Flattens an array containing a mix of array or non-array elements.
 *
 * @param array The array to flatten.
 *
 * @internal
 */
export function flatten<T>(array: T[][] | readonly (T | readonly T[] | undefined)[]): T[] {
    const result = [];
    for (const v of array) {
        if (v) {
            if (isArray(v)) {
                addRange(result, v);
            }
            else {
                result.push(v);
            }
        }
    }
    return result;
}

/**
 * Maps an array. If the mapped value is an array, it is spread into the result.
 *
 * @param array The array to map.
 * @param mapfn The callback used to map the result into one or more values.
 *
 * @internal
 */
export function flatMap<T, U>(array: readonly T[] | undefined, mapfn: (x: T, i: number) => U | readonly U[] | undefined): readonly U[] {
    let result: U[] | undefined;
    if (array) {
        for (let i = 0; i < array.length; i++) {
            const v = mapfn(array[i], i);
            if (v) {
                if (isArray(v)) {
                    result = addRange(result, v);
                }
                else {
                    result = append(result, v);
                }
            }
        }
    }
    return result || emptyArray;
}

/** @internal */
export function flatMapToMutable<T, U>(array: readonly T[] | undefined, mapfn: (x: T, i: number) => U | readonly U[] | undefined): U[] {
    const result: U[] = [];
    if (array) {
        for (let i = 0; i < array.length; i++) {
            const v = mapfn(array[i], i);
            if (v) {
                if (isArray(v)) {
                    addRange(result, v);
                }
                else {
                    result.push(v);
                }
            }
        }
    }
    return result;
}

/** @internal */
export function* flatMapIterator<T, U>(iter: Iterable<T>, mapfn: (x: T) => readonly U[] | Iterable<U> | undefined) {
    for (const x of iter) {
        const iter2 = mapfn(x);
        if (!iter2) continue;
        yield* iter2;
    }
}

/**
 * Maps an array. If the mapped value is an array, it is spread into the result.
 * Avoids allocation if all elements map to themselves.
 *
 * @param array The array to map.
 * @param mapfn The callback used to map the result into one or more values.
 *
 * @internal
 */
export function sameFlatMap<T>(array: T[], mapfn: (x: T, i: number) => T | readonly T[]): T[];
/** @internal */
export function sameFlatMap<T>(array: readonly T[], mapfn: (x: T, i: number) => T | readonly T[]): readonly T[];
/** @internal */
export function sameFlatMap<T>(array: readonly T[], mapfn: (x: T, i: number) => T | readonly T[]): readonly T[] {
    let result: T[] | undefined;
    if (array) {
        for (let i = 0; i < array.length; i++) {
            const item = array[i];
            const mapped = mapfn(item, i);
            if (result || item !== mapped || isArray(mapped)) {
                if (!result) {
                    result = array.slice(0, i);
                }
                if (isArray(mapped)) {
                    addRange(result, mapped);
                }
                else {
                    result.push(mapped);
                }
            }
        }
    }
    return result || array;
}

/** @internal */
export function mapAllOrFail<T, U>(array: readonly T[], mapFn: (x: T, i: number) => U | undefined): U[] | undefined {
    const result: U[] = [];
    for (let i = 0; i < array.length; i++) {
        const mapped = mapFn(array[i], i);
        if (mapped === undefined) {
            return undefined;
        }
        result.push(mapped);
    }
    return result;
}

/** @internal */
export function mapDefined<T, U>(array: readonly T[] | undefined, mapFn: (x: T, i: number) => U | undefined): U[] {
    const result: U[] = [];
    if (array) {
        for (let i = 0; i < array.length; i++) {
            const mapped = mapFn(array[i], i);
            if (mapped !== undefined) {
                result.push(mapped);
            }
        }
    }
    return result;
}

/** @internal */
export function* mapDefinedIterator<T, U>(iter: Iterable<T>, mapFn: (x: T) => U | undefined) {
    for (const x of iter) {
        const value = mapFn(x);
        if (value !== undefined) {
            yield value;
        }
    }
}

/** @internal */
export function mapDefinedEntries<K1, V1, K2, V2>(map: ReadonlyMap<K1, V1>, f: (key: K1, value: V1) => readonly [K2, V2] | undefined): Map<K2, V2>;
/** @internal */
export function mapDefinedEntries<K1, V1, K2, V2>(map: ReadonlyMap<K1, V1> | undefined, f: (key: K1, value: V1) => readonly [K2 | undefined, V2 | undefined] | undefined): Map<K2, V2> | undefined;
/** @internal */
export function mapDefinedEntries<K1, V1, K2, V2>(map: ReadonlyMap<K1, V1> | undefined, f: (key: K1, value: V1) => readonly [K2 | undefined, V2 | undefined] | undefined): Map<K2, V2> | undefined {
    if (!map) {
        return undefined;
    }

    const result = new Map<K2, V2>();
    map.forEach((value, key) => {
        const entry = f(key, value);
        if (entry !== undefined) {
            const [newKey, newValue] = entry;
            if (newKey !== undefined && newValue !== undefined) {
                result.set(newKey, newValue);
            }
        }
    });

    return result;
}

/** @internal */
export function getOrUpdate<K, V>(map: Map<K, V>, key: K, callback: () => V) {
    if (map.has(key)) {
        return map.get(key)!;
    }
    const value = callback();
    map.set(key, value);
    return value;
}

/** @internal */
export function tryAddToSet<T>(set: Set<T>, value: T) {
    if (!set.has(value)) {
        set.add(value);
        return true;
    }
    return false;
}

/** @internal */
export function* singleIterator<T>(value: T) {
    yield value;
}

/**
 * Maps contiguous spans of values with the same key.
 *
 * @param array The array to map.
 * @param keyfn A callback used to select the key for an element.
 * @param mapfn A callback used to map a contiguous chunk of values to a single value.
 *
 * @internal
 */
export function spanMap<T, K, U>(array: readonly T[], keyfn: (x: T, i: number) => K, mapfn: (chunk: T[], key: K, start: number, end: number) => U): U[];
/** @internal */
export function spanMap<T, K, U>(array: readonly T[] | undefined, keyfn: (x: T, i: number) => K, mapfn: (chunk: T[], key: K, start: number, end: number) => U): U[] | undefined;
/** @internal */
export function spanMap<T, K, U>(array: readonly T[] | undefined, keyfn: (x: T, i: number) => K, mapfn: (chunk: T[], key: K, start: number, end: number) => U): U[] | undefined {
    let result: U[] | undefined;
    if (array) {
        result = [];
        const len = array.length;
        let previousKey: K | undefined;
        let key: K | undefined;
        let start = 0;
        let pos = 0;
        while (start < len) {
            while (pos < len) {
                const value = array[pos];
                key = keyfn(value, pos);
                if (pos === 0) {
                    previousKey = key;
                }
                else if (key !== previousKey) {
                    break;
                }

                pos++;
            }

            if (start < pos) {
                const v = mapfn(array.slice(start, pos), previousKey!, start, pos);
                if (v) {
                    result.push(v);
                }

                start = pos;
            }

            previousKey = key;
            pos++;
        }
    }

    return result;
}

/** @internal */
export function mapEntries<K1, V1, K2, V2>(map: ReadonlyMap<K1, V1>, f: (key: K1, value: V1) => readonly [K2, V2]): Map<K2, V2>;
/** @internal */
export function mapEntries<K1, V1, K2, V2>(map: ReadonlyMap<K1, V1> | undefined, f: (key: K1, value: V1) => readonly [K2, V2]): Map<K2, V2> | undefined;
/** @internal */
export function mapEntries<K1, V1, K2, V2>(map: ReadonlyMap<K1, V1> | undefined, f: (key: K1, value: V1) => readonly [K2, V2]): Map<K2, V2> | undefined {
    if (!map) {
        return undefined;
    }

    const result = new Map<K2, V2>();
    map.forEach((value, key) => {
        const [newKey, newValue] = f(key, value);
        result.set(newKey, newValue);
    });
    return result;
}

/** @internal */
export function some<T>(array: readonly T[] | undefined): array is readonly T[];
/** @internal */
export function some<T>(array: readonly T[] | undefined, predicate: (value: T) => boolean): boolean;
/** @internal */
export function some<T>(array: readonly T[] | undefined, predicate?: (value: T) => boolean): boolean {
    if (array) {
        if (predicate) {
            for (const v of array) {
                if (predicate(v)) {
                    return true;
                }
            }
        }
        else {
            return array.length > 0;
        }
    }
    return false;
}

/**
 * Calls the callback with (start, afterEnd) index pairs for each range where 'pred' is true.
 *
 * @internal
 */
export function getRangesWhere<T>(arr: readonly T[], pred: (t: T) => boolean, cb: (start: number, afterEnd: number) => void): void {
    let start: number | undefined;
    for (let i = 0; i < arr.length; i++) {
        if (pred(arr[i])) {
            start = start === undefined ? i : start;
        }
        else {
            if (start !== undefined) {
                cb(start, i);
                start = undefined;
            }
        }
    }
    if (start !== undefined) cb(start, arr.length);
}

/** @internal */
export function concatenate<T>(array1: T[], array2: T[]): T[];
/** @internal */
export function concatenate<T>(array1: readonly T[], array2: readonly T[]): readonly T[];
/** @internal */
export function concatenate<T>(array1: T[], array2: T[] | undefined): T[]; // eslint-disable-line @typescript-eslint/unified-signatures
/** @internal */
export function concatenate<T>(array1: T[] | undefined, array2: T[]): T[]; // eslint-disable-line @typescript-eslint/unified-signatures
/** @internal */
export function concatenate<T>(array1: readonly T[], array2: readonly T[] | undefined): readonly T[]; // eslint-disable-line @typescript-eslint/unified-signatures
/** @internal */
export function concatenate<T>(array1: readonly T[] | undefined, array2: readonly T[]): readonly T[]; // eslint-disable-line @typescript-eslint/unified-signatures
/** @internal */
export function concatenate<T>(array1: T[] | undefined, array2: T[] | undefined): T[] | undefined;
/** @internal */
export function concatenate<T>(array1: readonly T[] | undefined, array2: readonly T[] | undefined): readonly T[] | undefined;
/** @internal */
export function concatenate<T>(array1: readonly T[] | undefined, array2: readonly T[] | undefined): readonly T[] | undefined {
    if (!some(array2)) return array1;
    if (!some(array1)) return array2;
    return [...array1, ...array2];
}

function selectIndex(_: unknown, i: number) {
    return i;
}

/** @internal */
export function indicesOf(array: readonly unknown[]): number[] {
    return array.map(selectIndex);
}

function deduplicateRelational<T>(array: readonly T[], equalityComparer: EqualityComparer<T>, comparer: Comparer<T>) {
    // Perform a stable sort of the array. This ensures the first entry in a list of
    // duplicates remains the first entry in the result.
    const indices = indicesOf(array);
    stableSortIndices(array, indices, comparer);

    let last = array[indices[0]];
    const deduplicated: number[] = [indices[0]];
    for (let i = 1; i < indices.length; i++) {
        const index = indices[i];
        const item = array[index];
        if (!equalityComparer(last, item)) {
            deduplicated.push(index);
            last = item;
        }
    }

    // restore original order
    deduplicated.sort();
    return deduplicated.map(i => array[i]);
}

function deduplicateEquality<T>(array: readonly T[], equalityComparer: EqualityComparer<T>) {
    const result: T[] = [];
    for (const item of array) {
        pushIfUnique(result, item, equalityComparer);
    }
    return result;
}

/**
 * Deduplicates an unsorted array.
 * @param equalityComparer An `EqualityComparer` used to determine if two values are duplicates.
 * @param comparer An optional `Comparer` used to sort entries before comparison, though the
 * result will remain in the original order in `array`.
 *
 * @internal
 */
export function deduplicate<T>(array: readonly T[], equalityComparer: EqualityComparer<T>, comparer?: Comparer<T>): T[] {
    return array.length === 0 ? [] :
        array.length === 1 ? array.slice() :
        comparer ? deduplicateRelational(array, equalityComparer, comparer) :
        deduplicateEquality(array, equalityComparer);
}

/**
 * Deduplicates an array that has already been sorted.
 */
function deduplicateSorted<T>(array: SortedReadonlyArray<T>, comparer: EqualityComparer<T> | Comparer<T>): SortedReadonlyArray<T> {
    if (array.length === 0) return emptyArray as any as SortedReadonlyArray<T>;

    let last = array[0];
    const deduplicated: T[] = [last];
    for (let i = 1; i < array.length; i++) {
        const next = array[i];
        switch (comparer(next, last)) {
            // equality comparison
            case true:

            // relational comparison
            // falls through
            case Comparison.EqualTo:
                continue;

            case Comparison.LessThan:
                // If `array` is sorted, `next` should **never** be less than `last`.
                return Debug.fail("Array is unsorted.");
        }

        deduplicated.push(last = next);
    }

    return deduplicated as any as SortedReadonlyArray<T>;
}

/** @internal */
export function createSortedArray<T>(): SortedArray<T> {
    return [] as any as SortedArray<T>; // TODO: GH#19873
}

/** @internal */
export function insertSorted<T>(array: SortedArray<T>, insert: T, compare: Comparer<T>, allowDuplicates?: boolean): boolean {
    if (array.length === 0) {
        array.push(insert);
        return true;
    }

    const insertIndex = binarySearch(array, insert, identity, compare);
    if (insertIndex < 0) {
        array.splice(~insertIndex, 0, insert);
        return true;
    }

    if (allowDuplicates) {
        array.splice(insertIndex, 0, insert);
        return true;
    }

    return false;
}

/** @internal */
export function sortAndDeduplicate(array: readonly string[]): SortedReadonlyArray<string>;
/** @internal */
export function sortAndDeduplicate<T>(array: readonly T[], comparer: Comparer<T>, equalityComparer?: EqualityComparer<T>): SortedReadonlyArray<T>;
/** @internal */
export function sortAndDeduplicate<T>(array: readonly T[], comparer?: Comparer<T>, equalityComparer?: EqualityComparer<T>): SortedReadonlyArray<T> {
    return deduplicateSorted(sort(array, comparer), equalityComparer || comparer || compareStringsCaseSensitive as any as Comparer<T>);
}

/** @internal */
export function arrayIsSorted<T>(array: readonly T[], comparer: Comparer<T>) {
    if (array.length < 2) return true;
    for (let i = 1, len = array.length; i < len; i++) {
        if (comparer(array[i - 1], array[i]) === Comparison.GreaterThan) {
            return false;
        }
    }
    return true;
}

/** @internal */
export function arrayIsEqualTo<T>(array1: readonly T[] | undefined, array2: readonly T[] | undefined, equalityComparer: (a: T, b: T, index: number) => boolean = equateValues): boolean {
    if (!array1 || !array2) {
        return array1 === array2;
    }

    if (array1.length !== array2.length) {
        return false;
    }

    for (let i = 0; i < array1.length; i++) {
        if (!equalityComparer(array1[i], array2[i], i)) {
            return false;
        }
    }

    return true;
}

/**
 * Compacts an array, removing any falsey elements.
 *
 * @internal
 */
export function compact<T>(array: (T | undefined | null | false | 0 | "")[]): T[];
/** @internal */
export function compact<T>(array: readonly (T | undefined | null | false | 0 | "")[]): readonly T[];
// ESLint thinks these can be combined with the above - they cannot; they'd produce higher-priority inferences and prevent the falsey types from being stripped
/** @internal */
export function compact<T>(array: T[]): T[]; // eslint-disable-line @typescript-eslint/unified-signatures
/** @internal */
export function compact<T>(array: readonly T[]): readonly T[]; // eslint-disable-line @typescript-eslint/unified-signatures
/** @internal */
export function compact<T>(array: readonly T[]): readonly T[] {
    let result: T[] | undefined;
    if (array) {
        for (let i = 0; i < array.length; i++) {
            const v = array[i];
            if (result || !v) {
                if (!result) {
                    result = array.slice(0, i);
                }
                if (v) {
                    result.push(v);
                }
            }
        }
    }
    return result || array;
}

/**
 * Gets the relative complement of `arrayA` with respect to `arrayB`, returning the elements that
 * are not present in `arrayA` but are present in `arrayB`. Assumes both arrays are sorted
 * based on the provided comparer.
 *
 * @internal
 */
export function relativeComplement<T>(arrayA: T[] | undefined, arrayB: T[] | undefined, comparer: Comparer<T>): T[] | undefined {
    if (!arrayB || !arrayA || arrayB.length === 0 || arrayA.length === 0) return arrayB;
    const result: T[] = [];
    loopB:
    for (let offsetA = 0, offsetB = 0; offsetB < arrayB.length; offsetB++) {
        if (offsetB > 0) {
            // Ensure `arrayB` is properly sorted.
            Debug.assertGreaterThanOrEqual(comparer(arrayB[offsetB], arrayB[offsetB - 1]), Comparison.EqualTo);
        }

        loopA:
        for (const startA = offsetA; offsetA < arrayA.length; offsetA++) {
            if (offsetA > startA) {
                // Ensure `arrayA` is properly sorted. We only need to perform this check if
                // `offsetA` has changed since we entered the loop.
                Debug.assertGreaterThanOrEqual(comparer(arrayA[offsetA], arrayA[offsetA - 1]), Comparison.EqualTo);
            }

            switch (comparer(arrayB[offsetB], arrayA[offsetA])) {
                case Comparison.LessThan:
                    // If B is less than A, B does not exist in arrayA. Add B to the result and
                    // move to the next element in arrayB without changing the current position
                    // in arrayA.
                    result.push(arrayB[offsetB]);
                    continue loopB;
                case Comparison.EqualTo:
                    // If B is equal to A, B exists in arrayA. Move to the next element in
                    // arrayB without adding B to the result or changing the current position
                    // in arrayA.
                    continue loopB;
                case Comparison.GreaterThan:
                    // If B is greater than A, we need to keep looking for B in arrayA. Move to
                    // the next element in arrayA and recheck.
                    continue loopA;
            }
        }
    }
    return result;
}

/**
 * Appends a value to an array, returning the array.
 *
 * @param to The array to which `value` is to be appended. If `to` is `undefined`, a new array
 * is created if `value` was appended.
 * @param value The value to append to the array. If `value` is `undefined`, nothing is
 * appended.
 *
 * @internal
 */
export function append<TArray extends any[] | undefined, TValue extends NonNullable<TArray>[number] | undefined>(to: TArray, value: TValue): [undefined, undefined] extends [TArray, TValue] ? TArray : NonNullable<TArray>[number][];
/** @internal */
export function append<T>(to: T[], value: T | undefined): T[];
/** @internal */
export function append<T>(to: T[] | undefined, value: T): T[];
/** @internal */
export function append<T>(to: T[] | undefined, value: T | undefined): T[] | undefined;
/** @internal */
export function append<T>(to: T[], value: T | undefined): void;
/** @internal */
export function append<T>(to: T[] | undefined, value: T | undefined): T[] | undefined {
    if (value === undefined) return to as T[];
    if (to === undefined) return [value];
    to.push(value);
    return to;
}

/**
 * Combines two arrays, values, or undefineds into the smallest container that can accommodate the resulting set:
 *
 * ```
 * undefined -> undefined -> undefined
 * T -> undefined -> T
 * T -> T -> T[]
 * T[] -> undefined -> T[] (no-op)
 * T[] -> T -> T[]         (append)
 * T[] -> T[] -> T[]       (concatenate)
 * ```
 *
 * @internal
 */
export function combine<T>(xs: T[] | undefined, ys: T[] | undefined): T[] | undefined;
/** @internal */
export function combine<T>(xs: T | readonly T[] | undefined, ys: T | readonly T[] | undefined): T | readonly T[] | undefined;
/** @internal */
export function combine<T>(xs: T | T[] | undefined, ys: T | T[] | undefined): T | T[] | undefined;
/** @internal */
export function combine<T>(xs: T | T[] | undefined, ys: T | T[] | undefined) {
    if (xs === undefined) return ys;
    if (ys === undefined) return xs;
    if (isArray(xs)) return isArray(ys) ? concatenate(xs, ys) : append(xs, ys);
    if (isArray(ys)) return append(ys, xs);
    return [xs, ys];
}

/**
 * Gets the actual offset into an array for a relative offset. Negative offsets indicate a
 * position offset from the end of the array.
 */
function toOffset(array: readonly any[], offset: number) {
    return offset < 0 ? array.length + offset : offset;
}

/**
 * Appends a range of value to an array, returning the array.
 *
 * @param to The array to which `value` is to be appended. If `to` is `undefined`, a new array
 * is created if `value` was appended.
 * @param from The values to append to the array. If `from` is `undefined`, nothing is
 * appended. If an element of `from` is `undefined`, that element is not appended.
 * @param start The offset in `from` at which to start copying values.
 * @param end The offset in `from` at which to stop copying values (non-inclusive).
 *
 * @internal
 */
export function addRange<T>(to: T[], from: readonly T[] | undefined, start?: number, end?: number): T[];
/** @internal */
export function addRange<T>(to: T[] | undefined, from: readonly T[] | undefined, start?: number, end?: number): T[] | undefined;
/** @internal */
export function addRange<T>(to: T[] | undefined, from: readonly T[] | undefined, start?: number, end?: number): T[] | undefined {
    if (from === undefined || from.length === 0) return to;
    if (to === undefined) return from.slice(start, end);
    start = start === undefined ? 0 : toOffset(from, start);
    end = end === undefined ? from.length : toOffset(from, end);
    for (let i = start; i < end && i < from.length; i++) {
        if (from[i] !== undefined) {
            to.push(from[i]);
        }
    }
    return to;
}

/**
 * @return Whether the value was added.
 *
 * @internal
 */
export function pushIfUnique<T>(array: T[], toAdd: T, equalityComparer?: EqualityComparer<T>): boolean {
    if (contains(array, toAdd, equalityComparer)) {
        return false;
    }
    else {
        array.push(toAdd);
        return true;
    }
}

/**
 * Unlike `pushIfUnique`, this can take `undefined` as an input, and returns a new array.
 *
 * @internal
 */
export function appendIfUnique<T>(array: T[] | undefined, toAdd: T, equalityComparer?: EqualityComparer<T>): T[] {
    if (array) {
        pushIfUnique(array, toAdd, equalityComparer);
        return array;
    }
    else {
        return [toAdd];
    }
}

function stableSortIndices<T>(array: readonly T[], indices: number[], comparer: Comparer<T>) {
    // sort indices by value then position
    indices.sort((x, y) => comparer(array[x], array[y]) || compareValues(x, y));
}

/**
 * Returns a new sorted array.
 *
 * @internal
 */
export function sort<T>(array: readonly T[], comparer?: Comparer<T>): SortedReadonlyArray<T> {
    return (array.length === 0 ? array : array.slice().sort(comparer)) as SortedReadonlyArray<T>;
}

/** @internal */
export function* arrayReverseIterator<T>(array: readonly T[]) {
    for (let i = array.length - 1; i >= 0; i--) {
        yield array[i];
    }
}

/**
 * Stable sort of an array. Elements equal to each other maintain their relative position in the array.
 *
 * @internal
 */
export function stableSort<T>(array: readonly T[], comparer: Comparer<T>): SortedReadonlyArray<T> {
    const indices = indicesOf(array);
    stableSortIndices(array, indices, comparer);
    return indices.map(i => array[i]) as SortedArray<T> as SortedReadonlyArray<T>;
}

/** @internal */
export function rangeEquals<T>(array1: readonly T[], array2: readonly T[], pos: number, end: number) {
    while (pos < end) {
        if (array1[pos] !== array2[pos]) {
            return false;
        }
        pos++;
    }
    return true;
}

/**
 * Returns the element at a specific offset in an array if non-empty, `undefined` otherwise.
 * A negative offset indicates the element should be retrieved from the end of the array.
 *
 * @internal
 */
export const elementAt: <T>(array: readonly T[] | undefined, offset: number) => T | undefined = !!Array.prototype.at
    ? (array, offset) => array?.at(offset)
    : (array, offset) => {
        if (array) {
            offset = toOffset(array, offset);
            if (offset < array.length) {
                return array[offset];
            }
        }
        return undefined;
    };

/**
 * Returns the first element of an array if non-empty, `undefined` otherwise.
 *
 * @internal
 */
export function firstOrUndefined<T>(array: readonly T[] | undefined): T | undefined {
    return array === undefined || array.length === 0 ? undefined : array[0];
}

/** @internal */
export function firstOrUndefinedIterator<T>(iter: Iterable<T> | undefined): T | undefined {
    if (iter) {
        for (const value of iter) {
            return value;
        }
    }
    return undefined;
}

/** @internal */
export function first<T>(array: readonly T[]): T {
    Debug.assert(array.length !== 0);
    return array[0];
}

/** @internal */
export function firstIterator<T>(iter: Iterable<T>): T {
    for (const value of iter) {
        return value;
    }
    Debug.fail("iterator is empty");
}

/**
 * Returns the last element of an array if non-empty, `undefined` otherwise.
 *
 * @internal
 */
export function lastOrUndefined<T>(array: readonly T[] | undefined): T | undefined {
    return array === undefined || array.length === 0 ? undefined : array[array.length - 1];
}

/** @internal */
export function last<T>(array: readonly T[]): T {
    Debug.assert(array.length !== 0);
    return array[array.length - 1];
}

/**
 * Returns the only element of an array if it contains only one element, `undefined` otherwise.
 *
 * @internal
 */
export function singleOrUndefined<T>(array: readonly T[] | undefined): T | undefined {
    return array && array.length === 1
        ? array[0]
        : undefined;
}

/**
 * Returns the only element of an array if it contains only one element; throws otherwise.
 *
 * @internal
 */
export function single<T>(array: readonly T[]): T {
    return Debug.checkDefined(singleOrUndefined(array));
}

/**
 * Returns the only element of an array if it contains only one element; otherwise, returns the
 * array.
 *
 * @internal
 */
export function singleOrMany<T>(array: T[]): T | T[];
/** @internal */
export function singleOrMany<T>(array: readonly T[]): T | readonly T[];
/** @internal */
export function singleOrMany<T>(array: T[] | undefined): T | T[] | undefined;
/** @internal */
export function singleOrMany<T>(array: readonly T[] | undefined): T | readonly T[] | undefined;
/** @internal */
export function singleOrMany<T>(array: readonly T[] | undefined): T | readonly T[] | undefined {
    return array && array.length === 1
        ? array[0]
        : array;
}

/** @internal */
export function replaceElement<T>(array: readonly T[], index: number, value: T): T[] {
    const result = array.slice(0);
    result[index] = value;
    return result;
}

/**
 * Performs a binary search, finding the index at which `value` occurs in `array`.
 * If no such index is found, returns the 2's-complement of first index at which
 * `array[index]` exceeds `value`.
 * @param array A sorted array whose first element must be no larger than number
 * @param value The value to be searched for in the array.
 * @param keySelector A callback used to select the search key from `value` and each element of
 * `array`.
 * @param keyComparer A callback used to compare two keys in a sorted array.
 * @param offset An offset into `array` at which to start the search.
 *
 * @internal
 */
export function binarySearch<T, U>(array: readonly T[], value: T, keySelector: (v: T) => U, keyComparer: Comparer<U>, offset?: number): number {
    return binarySearchKey(array, keySelector(value), keySelector, keyComparer, offset);
}

/**
 * Performs a binary search, finding the index at which an object with `key` occurs in `array`.
 * If no such index is found, returns the 2's-complement of first index at which
 * `array[index]` exceeds `key`.
 * @param array A sorted array whose first element must be no larger than number
 * @param key The key to be searched for in the array.
 * @param keySelector A callback used to select the search key from each element of `array`.
 * @param keyComparer A callback used to compare two keys in a sorted array.
 * @param offset An offset into `array` at which to start the search.
 *
 * @internal
 */
export function binarySearchKey<T, U>(array: readonly T[], key: U, keySelector: (v: T, i: number) => U, keyComparer: Comparer<U>, offset?: number): number {
    if (!some(array)) {
        return -1;
    }

    let low = offset || 0;
    let high = array.length - 1;
    while (low <= high) {
        const middle = low + ((high - low) >> 1);
        const midKey = keySelector(array[middle], middle);
        switch (keyComparer(midKey, key)) {
            case Comparison.LessThan:
                low = middle + 1;
                break;
            case Comparison.EqualTo:
                return middle;
            case Comparison.GreaterThan:
                high = middle - 1;
                break;
        }
    }

    return ~low;
}

/** @internal */
export function reduceLeft<T, U>(array: readonly T[] | undefined, f: (memo: U, value: T, i: number) => U, initial: U, start?: number, count?: number): U;
/** @internal */
export function reduceLeft<T>(array: readonly T[], f: (memo: T, value: T, i: number) => T): T | undefined;
/** @internal */
export function reduceLeft<T>(array: readonly T[] | undefined, f: (memo: T, value: T, i: number) => T, initial?: T, start?: number, count?: number): T | undefined {
    if (array && array.length > 0) {
        const size = array.length;
        if (size > 0) {
            let pos = start === undefined || start < 0 ? 0 : start;
            const end = count === undefined || pos + count > size - 1 ? size - 1 : pos + count;
            let result: T;
            if (arguments.length <= 2) {
                result = array[pos];
                pos++;
            }
            else {
                result = initial!;
            }
            while (pos <= end) {
                result = f(result, array[pos], pos);
                pos++;
            }
            return result;
        }
    }
    return initial;
}

const hasOwnProperty = Object.prototype.hasOwnProperty;

/**
 * Indicates whether a map-like contains an own property with the specified key.
 *
 * @param map A map-like.
 * @param key A property key.
 *
 * @internal
 */
export function hasProperty(map: MapLike<any>, key: string): boolean {
    return hasOwnProperty.call(map, key);
}

/**
 * Gets the value of an owned property in a map-like.
 *
 * @param map A map-like.
 * @param key A property key.
 *
 * @internal
 */
export function getProperty<T>(map: MapLike<T>, key: string): T | undefined {
    return hasOwnProperty.call(map, key) ? map[key] : undefined;
}

/**
 * Gets the owned, enumerable property keys of a map-like.
 *
 * @internal
 */
export function getOwnKeys<T>(map: MapLike<T>): string[] {
    const keys: string[] = [];
    for (const key in map) {
        if (hasOwnProperty.call(map, key)) {
            keys.push(key);
        }
    }

    return keys;
}

/** @internal */
export function getAllKeys(obj: object): string[] {
    const result: string[] = [];
    do {
        const names = Object.getOwnPropertyNames(obj);
        for (const name of names) {
            pushIfUnique(result, name);
        }
    }
    while (obj = Object.getPrototypeOf(obj));
    return result;
}

/** @internal */
export function getOwnValues<T>(collection: MapLike<T> | T[]): T[] {
    const values: T[] = [];
    for (const key in collection) {
        if (hasOwnProperty.call(collection, key)) {
            values.push((collection as MapLike<T>)[key]);
        }
    }

    return values;
}

/** @internal */
export function arrayOf<T>(count: number, f: (index: number) => T): T[] {
    const result = new Array(count);
    for (let i = 0; i < count; i++) {
        result[i] = f(i);
    }
    return result;
}

/**
 * Shims `Array.from`.
 *
 * @internal
 */
export function arrayFrom<T, U>(iterator: Iterable<T>, map: (t: T) => U): U[];
/** @internal */
export function arrayFrom<T>(iterator: Iterable<T>): T[];
/** @internal */
export function arrayFrom<T, U>(iterator: Iterable<T>, map?: (t: T) => U): (T | U)[] {
    const result: (T | U)[] = [];
    for (const value of iterator) {
        result.push(map ? map(value) : value);
    }
    return result;
}

/** @internal */
export function assign<T extends object>(t: T, ...args: (T | undefined)[]) {
    for (const arg of args) {
        if (arg === undefined) continue;
        for (const p in arg) {
            if (hasProperty(arg, p)) {
                t[p] = arg[p];
            }
        }
    }
    return t;
}

/**
 * Performs a shallow equality comparison of the contents of two map-likes.
 *
 * @param left A map-like whose properties should be compared.
 * @param right A map-like whose properties should be compared.
 *
 * @internal
 */
export function equalOwnProperties<T>(left: MapLike<T> | undefined, right: MapLike<T> | undefined, equalityComparer: EqualityComparer<T> = equateValues) {
    if (left === right) return true;
    if (!left || !right) return false;
    for (const key in left) {
        if (hasOwnProperty.call(left, key)) {
            if (!hasOwnProperty.call(right, key)) return false;
            if (!equalityComparer(left[key], right[key])) return false;
        }
    }

    for (const key in right) {
        if (hasOwnProperty.call(right, key)) {
            if (!hasOwnProperty.call(left, key)) return false;
        }
    }

    return true;
}

/**
 * Creates a map from the elements of an array.
 *
 * @param array the array of input elements.
 * @param makeKey a function that produces a key for a given element.
 *
 * This function makes no effort to avoid collisions; if any two elements produce
 * the same key with the given 'makeKey' function, then the element with the higher
 * index in the array will be the one associated with the produced key.
 *
 * @internal
 */
export function arrayToMap<K, V>(array: readonly V[], makeKey: (value: V) => K | undefined): Map<K, V>;
/** @internal */
export function arrayToMap<K, V1, V2>(array: readonly V1[], makeKey: (value: V1) => K | undefined, makeValue: (value: V1) => V2): Map<K, V2>;
/** @internal */
export function arrayToMap<T>(array: readonly T[], makeKey: (value: T) => string | undefined): Map<string, T>;
/** @internal */
export function arrayToMap<T, U>(array: readonly T[], makeKey: (value: T) => string | undefined, makeValue: (value: T) => U): Map<string, U>;
/** @internal */
export function arrayToMap<K, V1, V2>(array: readonly V1[], makeKey: (value: V1) => K | undefined, makeValue: (value: V1) => V1 | V2 = identity): Map<K, V1 | V2> {
    const result = new Map<K, V1 | V2>();
    for (const value of array) {
        const key = makeKey(value);
        if (key !== undefined) result.set(key, makeValue(value));
    }
    return result;
}

/** @internal */
export function arrayToNumericMap<T>(array: readonly T[], makeKey: (value: T) => number): T[];
/** @internal */
export function arrayToNumericMap<T, U>(array: readonly T[], makeKey: (value: T) => number, makeValue: (value: T) => U): U[];
/** @internal */
export function arrayToNumericMap<T, U>(array: readonly T[], makeKey: (value: T) => number, makeValue: (value: T) => T | U = identity): (T | U)[] {
    const result: (T | U)[] = [];
    for (const value of array) {
        result[makeKey(value)] = makeValue(value);
    }
    return result;
}

/** @internal */
export function arrayToMultiMap<K, V>(values: readonly V[], makeKey: (value: V) => K): MultiMap<K, V>;
/** @internal */
export function arrayToMultiMap<K, V, U>(values: readonly V[], makeKey: (value: V) => K, makeValue: (value: V) => U): MultiMap<K, U>;
/** @internal */
export function arrayToMultiMap<K, V, U>(values: readonly V[], makeKey: (value: V) => K, makeValue: (value: V) => V | U = identity): MultiMap<K, V | U> {
    const result = createMultiMap<K, V | U>();
    for (const value of values) {
        result.add(makeKey(value), makeValue(value));
    }
    return result;
}

/** @internal */
export function group<T, K>(values: readonly T[], getGroupId: (value: T) => K): readonly (readonly T[])[];
/** @internal */
export function group<T, K, R>(values: readonly T[], getGroupId: (value: T) => K, resultSelector: (values: readonly T[]) => R): R[];
/** @internal */
export function group<T>(values: readonly T[], getGroupId: (value: T) => string): readonly (readonly T[])[];
/** @internal */
export function group<T, R>(values: readonly T[], getGroupId: (value: T) => string, resultSelector: (values: readonly T[]) => R): R[];
/** @internal */
export function group<T, K>(values: readonly T[], getGroupId: (value: T) => K, resultSelector: (values: readonly T[]) => readonly T[] = identity): readonly (readonly T[])[] {
    return arrayFrom(arrayToMultiMap(values, getGroupId).values(), resultSelector);
}

/** @internal */
export function groupBy<T, U extends T>(values: readonly T[] | undefined, keySelector: (value: T) => value is U): { true?: U[]; false?: Exclude<T, U>[]; };
/** @internal */
export function groupBy<T, K extends string | number | boolean | null | undefined>(values: readonly T[] | undefined, keySelector: (value: T) => K): { [P in K as `${P}`]?: T[]; };
export function groupBy<T, K extends string | number | boolean | null | undefined>(values: readonly T[] | undefined, keySelector: (value: T) => K): { [P in K as `${P}`]?: T[]; } {
    const result: Record<string, T[]> = {};
    if (values) {
        for (const value of values) {
            const key = `${keySelector(value)}`;
            const array = result[key] ??= [];
            array.push(value);
        }
    }
    return result as { [P in K as `${P}`]?: T[]; };
}

/** @internal */
export function clone<T>(object: T): T {
    const result: any = {};
    for (const id in object) {
        if (hasOwnProperty.call(object, id)) {
            result[id] = (object as any)[id];
        }
    }
    return result;
}

/**
 * Creates a new object by adding the own properties of `second`, then the own properties of `first`.
 *
 * NOTE: This means that if a property exists in both `first` and `second`, the property in `first` will be chosen.
 *
 * @internal
 */
export function extend<T1, T2>(first: T1, second: T2): T1 & T2 {
    const result: T1 & T2 = {} as any;
    for (const id in second) {
        if (hasOwnProperty.call(second, id)) {
            (result as any)[id] = (second as any)[id];
        }
    }

    for (const id in first) {
        if (hasOwnProperty.call(first, id)) {
            (result as any)[id] = (first as any)[id];
        }
    }

    return result;
}

/** @internal */
export function copyProperties<T1 extends T2, T2>(first: T1, second: T2) {
    for (const id in second) {
        if (hasOwnProperty.call(second, id)) {
            (first as any)[id] = second[id];
        }
    }
}

/** @internal */
export function maybeBind<T, A extends any[], R>(obj: T, fn: ((this: T, ...args: A) => R) | undefined): ((...args: A) => R) | undefined {
    return fn ? fn.bind(obj) : undefined;
}

/** @internal */
export interface MultiMap<K, V> extends Map<K, V[]> {
    /**
     * Adds the value to an array of values associated with the key, and returns the array.
     * Creates the array if it does not already exist.
     */
    add(key: K, value: V): V[];
    /**
     * Removes a value from an array of values associated with the key.
     * Does not preserve the order of those values.
     * Does nothing if `key` is not in `map`, or `value` is not in `map[key]`.
     */
    remove(key: K, value: V): void;
}

/** @internal */
export function createMultiMap<K, V>(): MultiMap<K, V> {
    const map = new Map<K, V[]>() as MultiMap<K, V>;
    map.add = multiMapAdd;
    map.remove = multiMapRemove;
    return map;
}
function multiMapAdd<K, V>(this: MultiMap<K, V>, key: K, value: V) {
    let values = this.get(key);
    if (values) {
        values.push(value);
    }
    else {
        this.set(key, values = [value]);
    }
    return values;
}
function multiMapRemove<K, V>(this: MultiMap<K, V>, key: K, value: V) {
    const values = this.get(key);
    if (values) {
        unorderedRemoveItem(values, value);
        if (!values.length) {
            this.delete(key);
        }
    }
}

/** @internal */
export function createQueue<T>(items?: readonly T[]): Queue<T> {
    const elements: (T | undefined)[] = items?.slice() || [];
    let headIndex = 0;

    function isEmpty() {
        return headIndex === elements.length;
    }

    function enqueue(...items: T[]) {
        elements.push(...items);
    }

    function dequeue(): T {
        if (isEmpty()) {
            throw new Error("Queue is empty");
        }

        const result = elements[headIndex] as T;
        elements[headIndex] = undefined; // Don't keep referencing dequeued item
        headIndex++;

        // If more than half of the queue is empty, copy the remaining elements to the
        // front and shrink the array (unless we'd be saving fewer than 100 slots)
        if (headIndex > 100 && headIndex > (elements.length >> 1)) {
            const newLength = elements.length - headIndex;
            elements.copyWithin(/*target*/ 0, /*start*/ headIndex);

            elements.length = newLength;
            headIndex = 0;
        }

        return result;
    }

    return {
        enqueue,
        dequeue,
        isEmpty,
    };
}

/**
 * Creates a Set with custom equality and hash code functionality.  This is useful when you
 * want to use something looser than object identity - e.g. "has the same span".
 *
 * If `equals(a, b)`, it must be the case that `getHashCode(a) === getHashCode(b)`.
 * The converse is not required.
 *
 * To facilitate a perf optimization (lazy allocation of bucket arrays), `TElement` is
 * assumed not to be an array type.
 *
 * @internal
 */
export function createSet<TElement, THash = number>(getHashCode: (element: TElement) => THash, equals: EqualityComparer<TElement>): Set<TElement> {
    const multiMap = new Map<THash, TElement | TElement[]>();
    let size = 0;

    function* getElementIterator(): IterableIterator<TElement> {
        for (const value of multiMap.values()) {
            if (isArray(value)) {
                yield* value;
            }
            else {
                yield value;
            }
        }
    }

    const set: Set<TElement> = {
        has(element: TElement): boolean {
            const hash = getHashCode(element);
            if (!multiMap.has(hash)) return false;
            const candidates = multiMap.get(hash)!;
            if (!isArray(candidates)) return equals(candidates, element);

            for (const candidate of candidates) {
                if (equals(candidate, element)) {
                    return true;
                }
            }
            return false;
        },
        add(element: TElement): Set<TElement> {
            const hash = getHashCode(element);
            if (multiMap.has(hash)) {
                const values = multiMap.get(hash)!;
                if (isArray(values)) {
                    if (!contains(values, element, equals)) {
                        values.push(element);
                        size++;
                    }
                }
                else {
                    const value = values;
                    if (!equals(value, element)) {
                        multiMap.set(hash, [value, element]);
                        size++;
                    }
                }
            }
            else {
                multiMap.set(hash, element);
                size++;
            }

            return this;
        },
        delete(element: TElement): boolean {
            const hash = getHashCode(element);
            if (!multiMap.has(hash)) return false;
            const candidates = multiMap.get(hash)!;
            if (isArray(candidates)) {
                for (let i = 0; i < candidates.length; i++) {
                    if (equals(candidates[i], element)) {
                        if (candidates.length === 1) {
                            multiMap.delete(hash);
                        }
                        else if (candidates.length === 2) {
                            multiMap.set(hash, candidates[1 - i]);
                        }
                        else {
                            unorderedRemoveItemAt(candidates, i);
                        }
                        size--;
                        return true;
                    }
                }
            }
            else {
                const candidate = candidates;
                if (equals(candidate, element)) {
                    multiMap.delete(hash);
                    size--;
                    return true;
                }
            }

            return false;
        },
        clear(): void {
            multiMap.clear();
            size = 0;
        },
        get size() {
            return size;
        },
        forEach(action: (value: TElement, key: TElement, set: Set<TElement>) => void): void {
            for (const elements of arrayFrom(multiMap.values())) {
                if (isArray(elements)) {
                    for (const element of elements) {
                        action(element, element, set);
                    }
                }
                else {
                    const element = elements;
                    action(element, element, set);
                }
            }
        },
        keys(): IterableIterator<TElement> {
            return getElementIterator();
        },
        values(): IterableIterator<TElement> {
            return getElementIterator();
        },
        *entries(): IterableIterator<[TElement, TElement]> {
            for (const value of getElementIterator()) {
                yield [value, value];
            }
        },
        [Symbol.iterator]: () => {
            return getElementIterator();
        },
        [Symbol.toStringTag]: multiMap[Symbol.toStringTag],
    };

    return set;
}

/**
 * Tests whether a value is an array.
 *
 * @internal
 */
export function isArray(value: any): value is readonly unknown[] {
    // See: https://github.com/microsoft/TypeScript/issues/17002
    return Array.isArray(value);
}

/** @internal */
export function toArray<T>(value: T | T[]): T[];
/** @internal */
export function toArray<T>(value: T | readonly T[]): readonly T[];
/** @internal */
export function toArray<T>(value: T | T[]): T[] {
    return isArray(value) ? value : [value];
}

/**
 * Tests whether a value is string
 *
 * @internal
 */
export function isString(text: unknown): text is string {
    return typeof text === "string";
}
/** @internal */
export function isNumber(x: unknown): x is number {
    return typeof x === "number";
}

/** @internal */
export function tryCast<TOut extends TIn, TIn = any>(value: TIn | undefined, test: (value: TIn) => value is TOut): TOut | undefined {
    return value !== undefined && test(value) ? value : undefined;
}

/** @internal */
export function cast<TOut extends TIn, TIn = any>(value: TIn | undefined, test: (value: TIn) => value is TOut): TOut {
    if (value !== undefined && test(value)) return value;

    return Debug.fail(`Invalid cast. The supplied value ${value} did not pass the test '${Debug.getFunctionName(test)}'.`);
}

/**
 * Does nothing.
 *
 * @internal
 */
export function noop(_?: unknown): void {}

/**
 * Do nothing and return false
 *
 * @internal
 */
export function returnFalse(): false {
    return false;
}

/**
 * Do nothing and return true
 *
 * @internal
 */
export function returnTrue(): true {
    return true;
}

/**
 * Do nothing and return undefined
 *
 * @internal
 */
export function returnUndefined(): undefined {
    return undefined;
}

/**
 * Returns its argument.
 *
 * @internal
 */
export function identity<T>(x: T) {
    return x;
}

/**
 * Returns lower case string
 *
 * @internal
 */
export function toLowerCase(x: string) {
    return x.toLowerCase();
}

// We convert the file names to lower case as key for file name on case insensitive file system
// While doing so we need to handle special characters (eg \u0130) to ensure that we dont convert
// it to lower case, fileName with its lowercase form can exist along side it.
// Handle special characters and make those case sensitive instead
//
// |-#--|-Unicode--|-Char code-|-Desc-------------------------------------------------------------------|
// | 1. | i        | 105       | Ascii i                                                                |
// | 2. | I        | 73        | Ascii I                                                                |
// |-------- Special characters ------------------------------------------------------------------------|
// | 3. | \u0130   | 304       | Upper case I with dot above                                            |
// | 4. | i,\u0307 | 105,775   | i, followed by 775: Lower case of (3rd item)                           |
// | 5. | I,\u0307 | 73,775    | I, followed by 775: Upper case of (4th item), lower case is (4th item) |
// | 6. | \u0131   | 305       | Lower case i without dot, upper case is I (2nd item)                   |
// | 7. | \u00DF   | 223       | Lower case sharp s                                                     |
//
// Because item 3 is special where in its lowercase character has its own
// upper case form we cant convert its case.
// Rest special characters are either already in lower case format or
// they have corresponding upper case character so they dont need special handling
//
// But to avoid having to do string building for most common cases, also ignore
// a-z, 0-9, \u0131, \u00DF, \, /, ., : and space
const fileNameLowerCaseRegExp = /[^\u0130\u0131\u00DFa-z0-9\\/:\-_. ]+/g;
/**
 * Case insensitive file systems have descripencies in how they handle some characters (eg. turkish Upper case I with dot on top - \u0130)
 * This function is used in places where we want to make file name as a key on these systems
 * It is possible on mac to be able to refer to file name with I with dot on top as a fileName with its lower case form
 * But on windows we cannot. Windows can have fileName with I with dot on top next to its lower case and they can not each be referred with the lowercase forms
 * Technically we would want this function to be platform sepcific as well but
 * our api has till now only taken caseSensitive as the only input and just for some characters we dont want to update API and ensure all customers use those api
 * We could use upper case and we would still need to deal with the descripencies but
 * we want to continue using lower case since in most cases filenames are lowercasewe and wont need any case changes and avoid having to store another string for the key
 * So for this function purpose, we go ahead and assume character I with dot on top it as case sensitive since its very unlikely to use lower case form of that special character
 *
 * @internal
 */
export function toFileNameLowerCase(x: string) {
    return fileNameLowerCaseRegExp.test(x) ?
        x.replace(fileNameLowerCaseRegExp, toLowerCase) :
        x;
}

/**
 * Throws an error because a function is not implemented.
 *
 * @internal
 */
export function notImplemented(): never {
    throw new Error("Not implemented");
}

/** @internal */
export function memoize<T>(callback: () => T): () => T {
    let value: T;
    return () => {
        if (callback) {
            value = callback();
            callback = undefined!;
        }
        return value;
    };
}

/**
 * A version of `memoize` that supports a single primitive argument
 *
 * @internal
 */
export function memoizeOne<A extends string | number | boolean | undefined, T>(callback: (arg: A) => T): (arg: A) => T {
    const map = new Map<string, T>();
    return (arg: A) => {
        const key = `${typeof arg}:${arg}`;
        let value = map.get(key);
        if (value === undefined && !map.has(key)) {
            value = callback(arg);
            map.set(key, value);
        }
        return value!;
    };
}

/**
 * A version of `memoize` that supports a single non-primitive argument, stored as keys of a WeakMap.
 *
 * @internal
 */
export function memoizeWeak<A extends object, T>(callback: (arg: A) => T): (arg: A) => T {
    const map = new WeakMap<A, T>();
    return (arg: A) => {
        let value = map.get(arg);
        if (value === undefined && !map.has(arg)) {
            value = callback(arg);
            map.set(arg, value);
        }
        return value!;
    };
}

/** @internal */
export interface MemoizeCache<A extends any[], T> {
    has(args: A): boolean;
    get(args: A): T | undefined;
    set(args: A, value: T): void;
}

/**
 * A version of `memoize` that supports multiple arguments, backed by a provided cache.
 *
 * @internal
 */
export function memoizeCached<A extends any[], T>(callback: (...args: A) => T, cache: MemoizeCache<A, T>): (...args: A) => T {
    return (...args: A) => {
        let value = cache.get(args);
        if (value === undefined && !cache.has(args)) {
            value = callback(...args);
            cache.set(args, value);
        }
        return value!;
    };
}

/**
 * High-order function, composes functions. Note that functions are composed inside-out;
 * for example, `compose(a, b)` is the equivalent of `x => b(a(x))`.
 *
 * @param args The functions to compose.
 *
 * @internal
 */
export function compose<T>(...args: ((t: T) => T)[]): (t: T) => T;
/** @internal */
export function compose<T>(a: (t: T) => T, b: (t: T) => T, c: (t: T) => T, d: (t: T) => T, e: (t: T) => T): (t: T) => T {
    if (!!e) {
        const args: ((t: T) => T)[] = [];
        for (let i = 0; i < arguments.length; i++) {
            // eslint-disable-next-line prefer-rest-params
            args[i] = arguments[i];
        }

        return t => reduceLeft(args, (u, f) => f(u), t);
    }
    else if (d) {
        return t => d(c(b(a(t))));
    }
    else if (c) {
        return t => c(b(a(t)));
    }
    else if (b) {
        return t => b(a(t));
    }
    else if (a) {
        return t => a(t);
    }
    else {
        return t => t;
    }
}
/** @internal */
export const enum AssertionLevel {
    None = 0,
    Normal = 1,
    Aggressive = 2,
    VeryAggressive = 3,
}

/**
 * Safer version of `Function` which should not be called.
 * Every function should be assignable to this, but this should not be assignable to every function.
 *
 * @internal
 */
export type AnyFunction = (...args: never[]) => void;
/** @internal */
export type AnyConstructor = new (...args: unknown[]) => unknown;

/** @internal */
export function equateValues<T>(a: T, b: T) {
    return a === b;
}

/**
 * Compare the equality of two strings using a case-sensitive ordinal comparison.
 *
 * Case-sensitive comparisons compare both strings one code-point at a time using the integer
 * value of each code-point after applying `toUpperCase` to each string. We always map both
 * strings to their upper-case form as some unicode characters do not properly round-trip to
 * lowercase (such as `ẞ` (German sharp capital s)).
 *
 * @internal
 */
export function equateStringsCaseInsensitive(a: string, b: string) {
    return a === b
        || a !== undefined
            && b !== undefined
            && a.toUpperCase() === b.toUpperCase();
}

/**
 * Compare the equality of two strings using a case-sensitive ordinal comparison.
 *
 * Case-sensitive comparisons compare both strings one code-point at a time using the
 * integer value of each code-point.
 *
 * @internal
 */
export function equateStringsCaseSensitive(a: string, b: string) {
    return equateValues(a, b);
}

function compareComparableValues(a: string | undefined, b: string | undefined): Comparison;
function compareComparableValues(a: number | undefined, b: number | undefined): Comparison;
function compareComparableValues(a: string | number | undefined, b: string | number | undefined) {
    return a === b ? Comparison.EqualTo :
        a === undefined ? Comparison.LessThan :
        b === undefined ? Comparison.GreaterThan :
        a < b ? Comparison.LessThan :
        Comparison.GreaterThan;
}

/**
 * Compare two numeric values for their order relative to each other.
 * To compare strings, use any of the `compareStrings` functions.
 *
 * @internal
 */
export function compareValues(a: number | undefined, b: number | undefined): Comparison {
    return compareComparableValues(a, b);
}

/**
 * Compare two TextSpans, first by `start`, then by `length`.
 *
 * @internal
 */
export function compareTextSpans(a: Partial<TextSpan> | undefined, b: Partial<TextSpan> | undefined): Comparison {
    return compareValues(a?.start, b?.start) || compareValues(a?.length, b?.length);
}

/** @internal */
export function min<T>(items: readonly [T, ...T[]], compare: Comparer<T>): T;
/** @internal */
export function min<T>(items: readonly T[], compare: Comparer<T>): T | undefined;
/** @internal */
export function min<T>(items: readonly T[], compare: Comparer<T>): T | undefined {
    return reduceLeft(items, (x, y) => compare(x, y) === Comparison.LessThan ? x : y);
}

/**
 * Compare two strings using a case-insensitive ordinal comparison.
 *
 * Ordinal comparisons are based on the difference between the unicode code points of both
 * strings. Characters with multiple unicode representations are considered unequal. Ordinal
 * comparisons provide predictable ordering, but place "a" after "B".
 *
 * Case-insensitive comparisons compare both strings one code-point at a time using the integer
 * value of each code-point after applying `toUpperCase` to each string. We always map both
 * strings to their upper-case form as some unicode characters do not properly round-trip to
 * lowercase (such as `ẞ` (German sharp capital s)).
 *
 * @internal
 */
export function compareStringsCaseInsensitive(a: string, b: string) {
    if (a === b) return Comparison.EqualTo;
    if (a === undefined) return Comparison.LessThan;
    if (b === undefined) return Comparison.GreaterThan;
    a = a.toUpperCase();
    b = b.toUpperCase();
    return a < b ? Comparison.LessThan : a > b ? Comparison.GreaterThan : Comparison.EqualTo;
}

/**
 * `compareStringsCaseInsensitive` transforms letters to uppercase for unicode reasons,
 * while eslint's `sort-imports` rule transforms letters to lowercase. Which one you choose
 * affects the relative order of letters and ASCII characters 91-96, of which `_` is a
 * valid character in an identifier. So if we used `compareStringsCaseInsensitive` for
 * import sorting, TypeScript and eslint would disagree about the correct case-insensitive
 * sort order for `__String` and `Foo`. Since eslint's whole job is to create consistency
 * by enforcing nitpicky details like this, it makes way more sense for us to just adopt
 * their convention so users can have auto-imports without making eslint angry.
 *
 * @internal
 */
export function compareStringsCaseInsensitiveEslintCompatible(a: string, b: string) {
    if (a === b) return Comparison.EqualTo;
    if (a === undefined) return Comparison.LessThan;
    if (b === undefined) return Comparison.GreaterThan;
    a = a.toLowerCase();
    b = b.toLowerCase();
    return a < b ? Comparison.LessThan : a > b ? Comparison.GreaterThan : Comparison.EqualTo;
}

/**
 * Compare two strings using a case-sensitive ordinal comparison.
 *
 * Ordinal comparisons are based on the difference between the unicode code points of both
 * strings. Characters with multiple unicode representations are considered unequal. Ordinal
 * comparisons provide predictable ordering, but place "a" after "B".
 *
 * Case-sensitive comparisons compare both strings one code-point at a time using the integer
 * value of each code-point.
 *
 * @internal
 */
export function compareStringsCaseSensitive(a: string | undefined, b: string | undefined): Comparison {
    return compareComparableValues(a, b);
}

/** @internal */
export function getStringComparer(ignoreCase?: boolean) {
    return ignoreCase ? compareStringsCaseInsensitive : compareStringsCaseSensitive;
}

/**
 * Creates a string comparer for use with string collation in the UI.
 */
const createUIStringComparer = (() => {
    return createIntlCollatorStringComparer;

    function compareWithCallback(a: string | undefined, b: string | undefined, comparer: (a: string, b: string) => number) {
        if (a === b) return Comparison.EqualTo;
        if (a === undefined) return Comparison.LessThan;
        if (b === undefined) return Comparison.GreaterThan;
        const value = comparer(a, b);
        return value < 0 ? Comparison.LessThan : value > 0 ? Comparison.GreaterThan : Comparison.EqualTo;
    }

    function createIntlCollatorStringComparer(locale: string | undefined): Comparer<string> {
        // Intl.Collator.prototype.compare is bound to the collator. See NOTE in
        // http://www.ecma-international.org/ecma-402/2.0/#sec-Intl.Collator.prototype.compare
        const comparer = new Intl.Collator(locale, { usage: "sort", sensitivity: "variant", numeric: true }).compare;
        return (a, b) => compareWithCallback(a, b, comparer);
    }
})();

let uiComparerCaseSensitive: Comparer<string> | undefined;
let uiLocale: string | undefined;

/** @internal */
export function getUILocale() {
    return uiLocale;
}

/** @internal */
export function setUILocale(value: string | undefined) {
    if (uiLocale !== value) {
        uiLocale = value;
        uiComparerCaseSensitive = undefined;
    }
}

/**
 * Compare two strings in a using the case-sensitive sort behavior of the UI locale.
 *
 * Ordering is not predictable between different host locales, but is best for displaying
 * ordered data for UI presentation. Characters with multiple unicode representations may
 * be considered equal.
 *
 * Case-sensitive comparisons compare strings that differ in base characters, or
 * accents/diacritic marks, or case as unequal.
 *
 * @internal
 */
export function compareStringsCaseSensitiveUI(a: string, b: string) {
    const comparer = uiComparerCaseSensitive || (uiComparerCaseSensitive = createUIStringComparer(uiLocale));
    return comparer(a, b);
}

/** @internal */
export function compareProperties<T extends object, K extends keyof T>(a: T | undefined, b: T | undefined, key: K, comparer: Comparer<T[K]>): Comparison {
    return a === b ? Comparison.EqualTo :
        a === undefined ? Comparison.LessThan :
        b === undefined ? Comparison.GreaterThan :
        comparer(a[key], b[key]);
}

/**
 * True is greater than false.
 *
 * @internal
 */
export function compareBooleans(a: boolean, b: boolean): Comparison {
    return compareValues(a ? 1 : 0, b ? 1 : 0);
}

/**
 * Given a name and a list of names that are *not* equal to the name, return a spelling suggestion if there is one that is close enough.
 * Names less than length 3 only check for case-insensitive equality.
 *
 * find the candidate with the smallest Levenshtein distance,
 *    except for candidates:
 *      * With no name
 *      * Whose length differs from the target name by more than 0.34 of the length of the name.
 *      * Whose levenshtein distance is more than 0.4 of the length of the name
 *        (0.4 allows 1 substitution/transposition for every 5 characters,
 *         and 1 insertion/deletion at 3 characters)
 *
 * @internal
 */
export function getSpellingSuggestion<T>(name: string, candidates: T[], getName: (candidate: T) => string | undefined): T | undefined {
    const maximumLengthDifference = Math.max(2, Math.floor(name.length * 0.34));
    let bestDistance = Math.floor(name.length * 0.4) + 1; // If the best result is worse than this, don't bother.
    let bestCandidate: T | undefined;
    for (const candidate of candidates) {
        const candidateName = getName(candidate);
        if (candidateName !== undefined && Math.abs(candidateName.length - name.length) <= maximumLengthDifference) {
            if (candidateName === name) {
                continue;
            }
            // Only consider candidates less than 3 characters long when they differ by case.
            // Otherwise, don't bother, since a user would usually notice differences of a 2-character name.
            if (candidateName.length < 3 && candidateName.toLowerCase() !== name.toLowerCase()) {
                continue;
            }

            const distance = levenshteinWithMax(name, candidateName, bestDistance - 0.1);
            if (distance === undefined) {
                continue;
            }

            Debug.assert(distance < bestDistance); // Else `levenshteinWithMax` should return undefined
            bestDistance = distance;
            bestCandidate = candidate;
        }
    }
    return bestCandidate;
}

function levenshteinWithMax(s1: string, s2: string, max: number): number | undefined {
    let previous = new Array(s2.length + 1);
    let current = new Array(s2.length + 1);
    /** Represents any value > max. We don't care about the particular value. */
    const big = max + 0.01;

    for (let i = 0; i <= s2.length; i++) {
        previous[i] = i;
    }

    for (let i = 1; i <= s1.length; i++) {
        const c1 = s1.charCodeAt(i - 1);
        const minJ = Math.ceil(i > max ? i - max : 1);
        const maxJ = Math.floor(s2.length > max + i ? max + i : s2.length);
        current[0] = i;
        /** Smallest value of the matrix in the ith column. */
        let colMin = i;
        for (let j = 1; j < minJ; j++) {
            current[j] = big;
        }
        for (let j = minJ; j <= maxJ; j++) {
            // case difference should be significantly cheaper than other differences
            const substitutionDistance = s1[i - 1].toLowerCase() === s2[j - 1].toLowerCase()
                ? (previous[j - 1] + 0.1)
                : (previous[j - 1] + 2);
            const dist = c1 === s2.charCodeAt(j - 1)
                ? previous[j - 1]
                : Math.min(/*delete*/ previous[j] + 1, /*insert*/ current[j - 1] + 1, /*substitute*/ substitutionDistance);
            current[j] = dist;
            colMin = Math.min(colMin, dist);
        }
        for (let j = maxJ + 1; j <= s2.length; j++) {
            current[j] = big;
        }
        if (colMin > max) {
            // Give up -- everything in this column is > max and it can't get better in future columns.
            return undefined;
        }

        const temp = previous;
        previous = current;
        current = temp;
    }

    const res = previous[s2.length];
    return res > max ? undefined : res;
}

/** @internal */
export function endsWith(str: string, suffix: string, ignoreCase?: boolean): boolean {
    const expectedPos = str.length - suffix.length;
    return expectedPos >= 0 && (
        ignoreCase
            ? equateStringsCaseInsensitive(str.slice(expectedPos), suffix)
            : str.indexOf(suffix, expectedPos) === expectedPos
    );
}

/** @internal */
export function removeSuffix(str: string, suffix: string): string {
    return endsWith(str, suffix) ? str.slice(0, str.length - suffix.length) : str;
}

/** @internal */
export function tryRemoveSuffix(str: string, suffix: string): string | undefined {
    return endsWith(str, suffix) ? str.slice(0, str.length - suffix.length) : undefined;
}

/**
 * Takes a string like "jquery-min.4.2.3" and returns "jquery"
 *
 * @internal
 */
export function removeMinAndVersionNumbers(fileName: string) {
    // We used to use the regex /[.-]((min)|(\d+(\.\d+)*))$/ and would just .replace it twice.
    // Unfortunately, that regex has O(n^2) performance because v8 doesn't match from the end of the string.
    // Instead, we now essentially scan the filename (backwards) ourselves.

    let end: number = fileName.length;

    for (let pos = end - 1; pos > 0; pos--) {
        let ch: number = fileName.charCodeAt(pos);
        if (ch >= CharacterCodes._0 && ch <= CharacterCodes._9) {
            // Match a \d+ segment
            do {
                --pos;
                ch = fileName.charCodeAt(pos);
            }
            while (pos > 0 && ch >= CharacterCodes._0 && ch <= CharacterCodes._9);
        }
        else if (pos > 4 && (ch === CharacterCodes.n || ch === CharacterCodes.N)) {
            // Looking for "min" or "min"
            // Already matched the 'n'
            --pos;
            ch = fileName.charCodeAt(pos);
            if (ch !== CharacterCodes.i && ch !== CharacterCodes.I) {
                break;
            }
            --pos;
            ch = fileName.charCodeAt(pos);
            if (ch !== CharacterCodes.m && ch !== CharacterCodes.M) {
                break;
            }
            --pos;
            ch = fileName.charCodeAt(pos);
        }
        else {
            // This character is not part of either suffix pattern
            break;
        }

        if (ch !== CharacterCodes.minus && ch !== CharacterCodes.dot) {
            break;
        }

        end = pos;
    }

    // end might be fileName.length, in which case this should internally no-op
    return end === fileName.length ? fileName : fileName.slice(0, end);
}

/**
 * Remove an item from an array, moving everything to its right one space left.
 *
 * @internal
 */
export function orderedRemoveItem<T>(array: T[], item: T): boolean {
    for (let i = 0; i < array.length; i++) {
        if (array[i] === item) {
            orderedRemoveItemAt(array, i);
            return true;
        }
    }
    return false;
}

/**
 * Remove an item by index from an array, moving everything to its right one space left.
 *
 * @internal
 */
export function orderedRemoveItemAt<T>(array: T[], index: number): void {
    // This seems to be faster than either `array.splice(i, 1)` or `array.copyWithin(i, i+ 1)`.
    for (let i = index; i < array.length - 1; i++) {
        array[i] = array[i + 1];
    }
    array.pop();
}

/** @internal */
export function unorderedRemoveItemAt<T>(array: T[], index: number): void {
    // Fill in the "hole" left at `index`.
    array[index] = array[array.length - 1];
    array.pop();
}

/**
 * Remove the *first* occurrence of `item` from the array.
 *
 * @internal
 */
export function unorderedRemoveItem<T>(array: T[], item: T) {
    return unorderedRemoveFirstItemWhere(array, element => element === item);
}

/** Remove the *first* element satisfying `predicate`. */
function unorderedRemoveFirstItemWhere<T>(array: T[], predicate: (element: T) => boolean) {
    for (let i = 0; i < array.length; i++) {
        if (predicate(array[i])) {
            unorderedRemoveItemAt(array, i);
            return true;
        }
    }
    return false;
}

/** @internal */
export type GetCanonicalFileName = (fileName: string) => string;
/** @internal */
export function createGetCanonicalFileName(useCaseSensitiveFileNames: boolean): GetCanonicalFileName {
    return useCaseSensitiveFileNames ? identity : toFileNameLowerCase;
}

/**
 * Represents a "prefix*suffix" pattern.
 *
 * @internal
 */
export interface Pattern {
    prefix: string;
    suffix: string;
}

/** @internal */
export function patternText({ prefix, suffix }: Pattern): string {
    return `${prefix}*${suffix}`;
}

/**
 * Given that candidate matches pattern, returns the text matching the '*'.
 * E.g.: matchedText(tryParsePattern("foo*baz"), "foobarbaz") === "bar"
 *
 * @internal
 */
export function matchedText(pattern: Pattern, candidate: string): string {
    Debug.assert(isPatternMatch(pattern, candidate));
    return candidate.substring(pattern.prefix.length, candidate.length - pattern.suffix.length);
}

/**
 * Return the object corresponding to the best pattern to match `candidate`.
 *
 * @internal
 */
export function findBestPatternMatch<T>(values: readonly T[], getPattern: (value: T) => Pattern, candidate: string): T | undefined {
    let matchedValue: T | undefined;
    // use length of prefix as betterness criteria
    let longestMatchPrefixLength = -1;

    for (const v of values) {
        const pattern = getPattern(v);
        if (isPatternMatch(pattern, candidate) && pattern.prefix.length > longestMatchPrefixLength) {
            longestMatchPrefixLength = pattern.prefix.length;
            matchedValue = v;
        }
    }

    return matchedValue;
}

/** @internal */
export function startsWith(str: string, prefix: string, ignoreCase?: boolean): boolean {
    return ignoreCase
        ? equateStringsCaseInsensitive(str.slice(0, prefix.length), prefix)
        : str.lastIndexOf(prefix, 0) === 0;
}

/** @internal */
export function removePrefix(str: string, prefix: string): string {
    return startsWith(str, prefix) ? str.substr(prefix.length) : str;
}

/** @internal */
export function tryRemovePrefix(str: string, prefix: string, getCanonicalFileName: GetCanonicalFileName = identity): string | undefined {
    return startsWith(getCanonicalFileName(str), getCanonicalFileName(prefix)) ? str.substring(prefix.length) : undefined;
}

/** @internal */
export function isPatternMatch({ prefix, suffix }: Pattern, candidate: string) {
    return candidate.length >= prefix.length + suffix.length &&
        startsWith(candidate, prefix) &&
        endsWith(candidate, suffix);
}

/** @internal */
export function and<T>(f: (arg: T) => boolean, g: (arg: T) => boolean) {
    return (arg: T) => f(arg) && g(arg);
}

/** @internal */
export function or<P, R1 extends P, R2 extends P>(f1: (p1: P) => p1 is R1, f2: (p2: P) => p2 is R2): (p: P) => p is R1 | R2;
/** @internal */
export function or<P, R1 extends P, R2 extends P, R3 extends P>(f1: (p1: P) => p1 is R1, f2: (p2: P) => p2 is R2, f3: (p3: P) => p3 is R3): (p: P) => p is R1 | R2 | R3;
/** @internal */
export function or<T extends unknown[], U>(...fs: ((...args: T) => U)[]): (...args: T) => U;
/** @internal */
export function or<T extends unknown[], U>(...fs: ((...args: T) => U)[]): (...args: T) => U {
    return (...args) => {
        let lastResult: U;
        for (const f of fs) {
            lastResult = f(...args);
            if (lastResult) {
                return lastResult;
            }
        }
        return lastResult!;
    };
}

/** @internal */
export function not<T extends unknown[]>(fn: (...args: T) => boolean): (...args: T) => boolean {
    return (...args) => !fn(...args);
}

/** @internal */
export function assertType<T>(_: T): void {}

/** @internal */
export function singleElementArray<T>(t: T | undefined): T[] | undefined {
    return t === undefined ? undefined : [t];
}

/** @internal */
export function enumerateInsertsAndDeletes<T, U>(newItems: readonly T[], oldItems: readonly U[], comparer: (a: T, b: U) => Comparison, inserted: (newItem: T) => void, deleted: (oldItem: U) => void, unchanged?: (oldItem: U, newItem: T) => void) {
    unchanged = unchanged || noop;
    let newIndex = 0;
    let oldIndex = 0;
    const newLen = newItems.length;
    const oldLen = oldItems.length;
    let hasChanges = false;
    while (newIndex < newLen && oldIndex < oldLen) {
        const newItem = newItems[newIndex];
        const oldItem = oldItems[oldIndex];
        const compareResult = comparer(newItem, oldItem);
        if (compareResult === Comparison.LessThan) {
            inserted(newItem);
            newIndex++;
            hasChanges = true;
        }
        else if (compareResult === Comparison.GreaterThan) {
            deleted(oldItem);
            oldIndex++;
            hasChanges = true;
        }
        else {
            unchanged(oldItem, newItem);
            newIndex++;
            oldIndex++;
        }
    }
    while (newIndex < newLen) {
        inserted(newItems[newIndex++]);
        hasChanges = true;
    }
    while (oldIndex < oldLen) {
        deleted(oldItems[oldIndex++]);
        hasChanges = true;
    }
    return hasChanges;
}

/** @internal */
export function cartesianProduct<T>(arrays: readonly T[][]) {
    const result: T[][] = [];
    cartesianProductWorker(arrays, result, /*outer*/ undefined, 0);
    return result;
}

function cartesianProductWorker<T>(arrays: readonly (readonly T[])[], result: (readonly T[])[], outer: readonly T[] | undefined, index: number) {
    for (const element of arrays[index]) {
        let inner: T[];
        if (outer) {
            inner = outer.slice();
            inner.push(element);
        }
        else {
            inner = [element];
        }
        if (index === arrays.length - 1) {
            result.push(inner);
        }
        else {
            cartesianProductWorker(arrays, result, inner, index + 1);
        }
    }
}

/** @internal */
export function takeWhile<T, U extends T>(array: readonly T[], predicate: (element: T) => element is U): U[];
/** @internal */
export function takeWhile<T, U extends T>(array: readonly T[] | undefined, predicate: (element: T) => element is U): U[] | undefined;
export function takeWhile<T, U extends T>(array: readonly T[] | undefined, predicate: (element: T) => element is U): U[] | undefined {
    if (array) {
        const len = array.length;
        let index = 0;
        while (index < len && predicate(array[index])) {
            index++;
        }
        return array.slice(0, index) as U[];
    }
}

/** @internal */
export function skipWhile<T, U extends T>(array: readonly T[], predicate: (element: T) => element is U): Exclude<T, U>[];
/** @internal */
export function skipWhile<T, U extends T>(array: readonly T[] | undefined, predicate: (element: T) => element is U): Exclude<T, U>[] | undefined;
/** @internal */
export function skipWhile<T, U extends T>(array: readonly T[] | undefined, predicate: (element: T) => element is U): Exclude<T, U>[] | undefined {
    if (array) {
        const len = array.length;
        let index = 0;
        while (index < len && predicate(array[index])) {
            index++;
        }
        return array.slice(index) as Exclude<T, U>[];
    }
}

/** @internal */
export function isNodeLikeSystem(): boolean {
    // This is defined here rather than in sys.ts to prevent a cycle from its
    // use in performanceCore.ts.
    return typeof process !== "undefined"
        && !!process.nextTick
<<<<<<< HEAD
        && !(process as any).browser; // TODO(jakebailey): figure out a better "is node" check
=======
        && !(process as any).browser
        && typeof require !== "undefined";
>>>>>>> 8fa18b21
}
<|MERGE_RESOLUTION|>--- conflicted
+++ resolved
@@ -1,2722 +1,2718 @@
-import {
-    CharacterCodes,
-    Comparer,
-    Comparison,
-    Debug,
-    EqualityComparer,
-    MapLike,
-    Queue,
-    SortedArray,
-    SortedReadonlyArray,
-    TextSpan,
-} from "./_namespaces/ts";
-
-/** @internal */
-export const emptyArray: never[] = [] as never[];
-/** @internal */
-export const emptyMap: ReadonlyMap<never, never> = new Map<never, never>();
-/** @internal */
-export const emptySet: ReadonlySet<never> = new Set<never>();
-
-/** @internal */
-export function length(array: readonly any[] | undefined): number {
-    return array ? array.length : 0;
-}
-
-/**
- * Iterates through 'array' by index and performs the callback on each element of array until the callback
- * returns a truthy value, then returns that value.
- * If no such value is found, the callback is applied to each element of array and undefined is returned.
- *
- * @internal
- */
-export function forEach<T, U>(array: readonly T[] | undefined, callback: (element: T, index: number) => U | undefined): U | undefined {
-    if (array) {
-        for (let i = 0; i < array.length; i++) {
-            const result = callback(array[i], i);
-            if (result) {
-                return result;
-            }
-        }
-    }
-    return undefined;
-}
-
-/**
- * Like `forEach`, but iterates in reverse order.
- *
- * @internal
- */
-export function forEachRight<T, U>(array: readonly T[] | undefined, callback: (element: T, index: number) => U | undefined): U | undefined {
-    if (array) {
-        for (let i = array.length - 1; i >= 0; i--) {
-            const result = callback(array[i], i);
-            if (result) {
-                return result;
-            }
-        }
-    }
-    return undefined;
-}
-
-/**
- * Like `forEach`, but suitable for use with numbers and strings (which may be falsy).
- *
- * @internal
- */
-export function firstDefined<T, U>(array: readonly T[] | undefined, callback: (element: T, index: number) => U | undefined): U | undefined {
-    if (array === undefined) {
-        return undefined;
-    }
-
-    for (let i = 0; i < array.length; i++) {
-        const result = callback(array[i], i);
-        if (result !== undefined) {
-            return result;
-        }
-    }
-    return undefined;
-}
-
-/** @internal */
-export function firstDefinedIterator<T, U>(iter: Iterable<T>, callback: (element: T) => U | undefined): U | undefined {
-    for (const value of iter) {
-        const result = callback(value);
-        if (result !== undefined) {
-            return result;
-        }
-    }
-    return undefined;
-}
-
-/** @internal */
-export function reduceLeftIterator<T, U>(iterator: Iterable<T> | undefined, f: (memo: U, value: T, i: number) => U, initial: U): U {
-    let result = initial;
-    if (iterator) {
-        let pos = 0;
-        for (const value of iterator) {
-            result = f(result, value, pos);
-            pos++;
-        }
-    }
-    return result;
-}
-
-/** @internal */
-export function zipWith<T, U, V>(arrayA: readonly T[], arrayB: readonly U[], callback: (a: T, b: U, index: number) => V): V[] {
-    const result: V[] = [];
-    Debug.assertEqual(arrayA.length, arrayB.length);
-    for (let i = 0; i < arrayA.length; i++) {
-        result.push(callback(arrayA[i], arrayB[i], i));
-    }
-    return result;
-}
-
-/**
- * Creates a new array with `element` interspersed in between each element of `input`
- * if there is more than 1 value in `input`. Otherwise, returns the existing array.
- *
- * @internal
- */
-export function intersperse<T>(input: T[], element: T): T[] {
-    if (input.length <= 1) {
-        return input;
-    }
-    const result: T[] = [];
-    for (let i = 0, n = input.length; i < n; i++) {
-        if (i) result.push(element);
-        result.push(input[i]);
-    }
-    return result;
-}
-
-/**
- * Iterates through `array` by index and performs the callback on each element of array until the callback
- * returns a falsey value, then returns false.
- * If no such value is found, the callback is applied to each element of array and `true` is returned.
- *
- * @internal
- */
-export function every<T, U extends T>(array: readonly T[], callback: (element: T, index: number) => element is U): array is readonly U[];
-/** @internal */
-export function every<T, U extends T>(array: readonly T[] | undefined, callback: (element: T, index: number) => element is U): array is readonly U[] | undefined;
-/** @internal */
-export function every<T>(array: readonly T[] | undefined, callback: (element: T, index: number) => boolean): boolean;
-export function every<T>(array: readonly T[] | undefined, callback: (element: T, index: number) => boolean): boolean {
-    if (array) {
-        for (let i = 0; i < array.length; i++) {
-            if (!callback(array[i], i)) {
-                return false;
-            }
-        }
-    }
-
-    return true;
-}
-
-/**
- * Works like Array.prototype.find, returning `undefined` if no element satisfying the predicate is found.
- *
- * @internal
- */
-export function find<T, U extends T>(array: readonly T[] | undefined, predicate: (element: T, index: number) => element is U, startIndex?: number): U | undefined;
-/** @internal */
-export function find<T>(array: readonly T[] | undefined, predicate: (element: T, index: number) => boolean, startIndex?: number): T | undefined;
-/** @internal */
-export function find<T>(array: readonly T[] | undefined, predicate: (element: T, index: number) => boolean, startIndex?: number): T | undefined {
-    if (array === undefined) return undefined;
-    for (let i = startIndex ?? 0; i < array.length; i++) {
-        const value = array[i];
-        if (predicate(value, i)) {
-            return value;
-        }
-    }
-    return undefined;
-}
-
-/** @internal */
-export function findLast<T, U extends T>(array: readonly T[] | undefined, predicate: (element: T, index: number) => element is U, startIndex?: number): U | undefined;
-/** @internal */
-export function findLast<T>(array: readonly T[] | undefined, predicate: (element: T, index: number) => boolean, startIndex?: number): T | undefined;
-/** @internal */
-export function findLast<T>(array: readonly T[] | undefined, predicate: (element: T, index: number) => boolean, startIndex?: number): T | undefined {
-    if (array === undefined) return undefined;
-    for (let i = startIndex ?? array.length - 1; i >= 0; i--) {
-        const value = array[i];
-        if (predicate(value, i)) {
-            return value;
-        }
-    }
-    return undefined;
-}
-
-/**
- * Works like Array.prototype.findIndex, returning `-1` if no element satisfying the predicate is found.
- *
- * @internal
- */
-export function findIndex<T>(array: readonly T[] | undefined, predicate: (element: T, index: number) => boolean, startIndex?: number): number {
-    if (array === undefined) return -1;
-    for (let i = startIndex ?? 0; i < array.length; i++) {
-        if (predicate(array[i], i)) {
-            return i;
-        }
-    }
-    return -1;
-}
-
-/** @internal */
-export function findLastIndex<T>(array: readonly T[] | undefined, predicate: (element: T, index: number) => boolean, startIndex?: number): number {
-    if (array === undefined) return -1;
-    for (let i = startIndex ?? array.length - 1; i >= 0; i--) {
-        if (predicate(array[i], i)) {
-            return i;
-        }
-    }
-    return -1;
-}
-
-/**
- * Returns the first truthy result of `callback`, or else fails.
- * This is like `forEach`, but never returns undefined.
- *
- * @internal
- */
-export function findMap<T, U>(array: readonly T[], callback: (element: T, index: number) => U | undefined): U {
-    for (let i = 0; i < array.length; i++) {
-        const result = callback(array[i], i);
-        if (result) {
-            return result;
-        }
-    }
-    return Debug.fail();
-}
-
-/** @internal */
-export function contains<T>(array: readonly T[] | undefined, value: T, equalityComparer: EqualityComparer<T> = equateValues): boolean {
-    if (array) {
-        for (const v of array) {
-            if (equalityComparer(v, value)) {
-                return true;
-            }
-        }
-    }
-    return false;
-}
-
-/** @internal */
-export function arraysEqual<T>(a: readonly T[], b: readonly T[], equalityComparer: EqualityComparer<T> = equateValues): boolean {
-    return a.length === b.length && a.every((x, i) => equalityComparer(x, b[i]));
-}
-
-/** @internal */
-export function indexOfAnyCharCode(text: string, charCodes: readonly number[], start?: number): number {
-    for (let i = start || 0; i < text.length; i++) {
-        if (contains(charCodes, text.charCodeAt(i))) {
-            return i;
-        }
-    }
-    return -1;
-}
-
-/** @internal */
-export function countWhere<T>(array: readonly T[] | undefined, predicate: (x: T, i: number) => boolean): number {
-    let count = 0;
-    if (array) {
-        for (let i = 0; i < array.length; i++) {
-            const v = array[i];
-            if (predicate(v, i)) {
-                count++;
-            }
-        }
-    }
-    return count;
-}
-
-/**
- * Filters an array by a predicate function. Returns the same array instance if the predicate is
- * true for all elements, otherwise returns a new array instance containing the filtered subset.
- *
- * @internal
- */
-export function filter<T, U extends T>(array: T[], f: (x: T) => x is U): U[];
-/** @internal */
-export function filter<T>(array: T[], f: (x: T) => boolean): T[];
-/** @internal */
-export function filter<T, U extends T>(array: readonly T[], f: (x: T) => x is U): readonly U[];
-/** @internal */
-export function filter<T>(array: readonly T[], f: (x: T) => boolean): readonly T[];
-/** @internal */
-export function filter<T, U extends T>(array: T[] | undefined, f: (x: T) => x is U): U[] | undefined;
-/** @internal */
-export function filter<T>(array: T[] | undefined, f: (x: T) => boolean): T[] | undefined;
-/** @internal */
-export function filter<T, U extends T>(array: readonly T[] | undefined, f: (x: T) => x is U): readonly U[] | undefined;
-/** @internal */
-export function filter<T>(array: readonly T[] | undefined, f: (x: T) => boolean): readonly T[] | undefined;
-/** @internal */
-export function filter<T>(array: readonly T[] | undefined, f: (x: T) => boolean): readonly T[] | undefined {
-    if (array) {
-        const len = array.length;
-        let i = 0;
-        while (i < len && f(array[i])) i++;
-        if (i < len) {
-            const result = array.slice(0, i);
-            i++;
-            while (i < len) {
-                const item = array[i];
-                if (f(item)) {
-                    result.push(item);
-                }
-                i++;
-            }
-            return result;
-        }
-    }
-    return array;
-}
-
-/** @internal */
-export function filterMutate<T>(array: T[], f: (x: T, i: number, array: T[]) => boolean): void {
-    let outIndex = 0;
-    for (let i = 0; i < array.length; i++) {
-        if (f(array[i], i, array)) {
-            array[outIndex] = array[i];
-            outIndex++;
-        }
-    }
-    array.length = outIndex;
-}
-
-/** @internal */
-export function clear(array: unknown[]): void {
-    array.length = 0;
-}
-
-/** @internal */
-export function map<T, U>(array: readonly T[], f: (x: T, i: number) => U): U[];
-/** @internal */
-export function map<T, U>(array: readonly T[] | undefined, f: (x: T, i: number) => U): U[] | undefined;
-/** @internal */
-export function map<T, U>(array: readonly T[] | undefined, f: (x: T, i: number) => U): U[] | undefined {
-    let result: U[] | undefined;
-    if (array) {
-        result = [];
-        for (let i = 0; i < array.length; i++) {
-            result.push(f(array[i], i));
-        }
-    }
-    return result;
-}
-
-/** @internal */
-export function* mapIterator<T, U>(iter: Iterable<T>, mapFn: (x: T) => U) {
-    for (const x of iter) {
-        yield mapFn(x);
-    }
-}
-
-/**
- * Maps from T to T and avoids allocation if all elements map to themselves
- *
- * @internal */
-export function sameMap<T, U = T>(array: T[], f: (x: T, i: number) => U): U[];
-/** @internal */
-export function sameMap<T, U = T>(array: readonly T[], f: (x: T, i: number) => U): readonly U[];
-/** @internal */
-export function sameMap<T, U = T>(array: T[] | undefined, f: (x: T, i: number) => U): U[] | undefined;
-/** @internal */
-export function sameMap<T, U = T>(array: readonly T[] | undefined, f: (x: T, i: number) => U): readonly U[] | undefined;
-/** @internal */
-export function sameMap<T, U = T>(array: readonly T[] | undefined, f: (x: T, i: number) => U): readonly U[] | undefined {
-    if (array) {
-        for (let i = 0; i < array.length; i++) {
-            const item = array[i];
-            const mapped = f(item, i);
-            if (item as unknown !== mapped) {
-                const result: U[] = array.slice(0, i) as unknown[] as U[];
-                result.push(mapped);
-                for (i++; i < array.length; i++) {
-                    result.push(f(array[i], i));
-                }
-                return result;
-            }
-        }
-    }
-    return array as unknown[] as U[];
-}
-
-/**
- * Flattens an array containing a mix of array or non-array elements.
- *
- * @param array The array to flatten.
- *
- * @internal
- */
-export function flatten<T>(array: T[][] | readonly (T | readonly T[] | undefined)[]): T[] {
-    const result = [];
-    for (const v of array) {
-        if (v) {
-            if (isArray(v)) {
-                addRange(result, v);
-            }
-            else {
-                result.push(v);
-            }
-        }
-    }
-    return result;
-}
-
-/**
- * Maps an array. If the mapped value is an array, it is spread into the result.
- *
- * @param array The array to map.
- * @param mapfn The callback used to map the result into one or more values.
- *
- * @internal
- */
-export function flatMap<T, U>(array: readonly T[] | undefined, mapfn: (x: T, i: number) => U | readonly U[] | undefined): readonly U[] {
-    let result: U[] | undefined;
-    if (array) {
-        for (let i = 0; i < array.length; i++) {
-            const v = mapfn(array[i], i);
-            if (v) {
-                if (isArray(v)) {
-                    result = addRange(result, v);
-                }
-                else {
-                    result = append(result, v);
-                }
-            }
-        }
-    }
-    return result || emptyArray;
-}
-
-/** @internal */
-export function flatMapToMutable<T, U>(array: readonly T[] | undefined, mapfn: (x: T, i: number) => U | readonly U[] | undefined): U[] {
-    const result: U[] = [];
-    if (array) {
-        for (let i = 0; i < array.length; i++) {
-            const v = mapfn(array[i], i);
-            if (v) {
-                if (isArray(v)) {
-                    addRange(result, v);
-                }
-                else {
-                    result.push(v);
-                }
-            }
-        }
-    }
-    return result;
-}
-
-/** @internal */
-export function* flatMapIterator<T, U>(iter: Iterable<T>, mapfn: (x: T) => readonly U[] | Iterable<U> | undefined) {
-    for (const x of iter) {
-        const iter2 = mapfn(x);
-        if (!iter2) continue;
-        yield* iter2;
-    }
-}
-
-/**
- * Maps an array. If the mapped value is an array, it is spread into the result.
- * Avoids allocation if all elements map to themselves.
- *
- * @param array The array to map.
- * @param mapfn The callback used to map the result into one or more values.
- *
- * @internal
- */
-export function sameFlatMap<T>(array: T[], mapfn: (x: T, i: number) => T | readonly T[]): T[];
-/** @internal */
-export function sameFlatMap<T>(array: readonly T[], mapfn: (x: T, i: number) => T | readonly T[]): readonly T[];
-/** @internal */
-export function sameFlatMap<T>(array: readonly T[], mapfn: (x: T, i: number) => T | readonly T[]): readonly T[] {
-    let result: T[] | undefined;
-    if (array) {
-        for (let i = 0; i < array.length; i++) {
-            const item = array[i];
-            const mapped = mapfn(item, i);
-            if (result || item !== mapped || isArray(mapped)) {
-                if (!result) {
-                    result = array.slice(0, i);
-                }
-                if (isArray(mapped)) {
-                    addRange(result, mapped);
-                }
-                else {
-                    result.push(mapped);
-                }
-            }
-        }
-    }
-    return result || array;
-}
-
-/** @internal */
-export function mapAllOrFail<T, U>(array: readonly T[], mapFn: (x: T, i: number) => U | undefined): U[] | undefined {
-    const result: U[] = [];
-    for (let i = 0; i < array.length; i++) {
-        const mapped = mapFn(array[i], i);
-        if (mapped === undefined) {
-            return undefined;
-        }
-        result.push(mapped);
-    }
-    return result;
-}
-
-/** @internal */
-export function mapDefined<T, U>(array: readonly T[] | undefined, mapFn: (x: T, i: number) => U | undefined): U[] {
-    const result: U[] = [];
-    if (array) {
-        for (let i = 0; i < array.length; i++) {
-            const mapped = mapFn(array[i], i);
-            if (mapped !== undefined) {
-                result.push(mapped);
-            }
-        }
-    }
-    return result;
-}
-
-/** @internal */
-export function* mapDefinedIterator<T, U>(iter: Iterable<T>, mapFn: (x: T) => U | undefined) {
-    for (const x of iter) {
-        const value = mapFn(x);
-        if (value !== undefined) {
-            yield value;
-        }
-    }
-}
-
-/** @internal */
-export function mapDefinedEntries<K1, V1, K2, V2>(map: ReadonlyMap<K1, V1>, f: (key: K1, value: V1) => readonly [K2, V2] | undefined): Map<K2, V2>;
-/** @internal */
-export function mapDefinedEntries<K1, V1, K2, V2>(map: ReadonlyMap<K1, V1> | undefined, f: (key: K1, value: V1) => readonly [K2 | undefined, V2 | undefined] | undefined): Map<K2, V2> | undefined;
-/** @internal */
-export function mapDefinedEntries<K1, V1, K2, V2>(map: ReadonlyMap<K1, V1> | undefined, f: (key: K1, value: V1) => readonly [K2 | undefined, V2 | undefined] | undefined): Map<K2, V2> | undefined {
-    if (!map) {
-        return undefined;
-    }
-
-    const result = new Map<K2, V2>();
-    map.forEach((value, key) => {
-        const entry = f(key, value);
-        if (entry !== undefined) {
-            const [newKey, newValue] = entry;
-            if (newKey !== undefined && newValue !== undefined) {
-                result.set(newKey, newValue);
-            }
-        }
-    });
-
-    return result;
-}
-
-/** @internal */
-export function getOrUpdate<K, V>(map: Map<K, V>, key: K, callback: () => V) {
-    if (map.has(key)) {
-        return map.get(key)!;
-    }
-    const value = callback();
-    map.set(key, value);
-    return value;
-}
-
-/** @internal */
-export function tryAddToSet<T>(set: Set<T>, value: T) {
-    if (!set.has(value)) {
-        set.add(value);
-        return true;
-    }
-    return false;
-}
-
-/** @internal */
-export function* singleIterator<T>(value: T) {
-    yield value;
-}
-
-/**
- * Maps contiguous spans of values with the same key.
- *
- * @param array The array to map.
- * @param keyfn A callback used to select the key for an element.
- * @param mapfn A callback used to map a contiguous chunk of values to a single value.
- *
- * @internal
- */
-export function spanMap<T, K, U>(array: readonly T[], keyfn: (x: T, i: number) => K, mapfn: (chunk: T[], key: K, start: number, end: number) => U): U[];
-/** @internal */
-export function spanMap<T, K, U>(array: readonly T[] | undefined, keyfn: (x: T, i: number) => K, mapfn: (chunk: T[], key: K, start: number, end: number) => U): U[] | undefined;
-/** @internal */
-export function spanMap<T, K, U>(array: readonly T[] | undefined, keyfn: (x: T, i: number) => K, mapfn: (chunk: T[], key: K, start: number, end: number) => U): U[] | undefined {
-    let result: U[] | undefined;
-    if (array) {
-        result = [];
-        const len = array.length;
-        let previousKey: K | undefined;
-        let key: K | undefined;
-        let start = 0;
-        let pos = 0;
-        while (start < len) {
-            while (pos < len) {
-                const value = array[pos];
-                key = keyfn(value, pos);
-                if (pos === 0) {
-                    previousKey = key;
-                }
-                else if (key !== previousKey) {
-                    break;
-                }
-
-                pos++;
-            }
-
-            if (start < pos) {
-                const v = mapfn(array.slice(start, pos), previousKey!, start, pos);
-                if (v) {
-                    result.push(v);
-                }
-
-                start = pos;
-            }
-
-            previousKey = key;
-            pos++;
-        }
-    }
-
-    return result;
-}
-
-/** @internal */
-export function mapEntries<K1, V1, K2, V2>(map: ReadonlyMap<K1, V1>, f: (key: K1, value: V1) => readonly [K2, V2]): Map<K2, V2>;
-/** @internal */
-export function mapEntries<K1, V1, K2, V2>(map: ReadonlyMap<K1, V1> | undefined, f: (key: K1, value: V1) => readonly [K2, V2]): Map<K2, V2> | undefined;
-/** @internal */
-export function mapEntries<K1, V1, K2, V2>(map: ReadonlyMap<K1, V1> | undefined, f: (key: K1, value: V1) => readonly [K2, V2]): Map<K2, V2> | undefined {
-    if (!map) {
-        return undefined;
-    }
-
-    const result = new Map<K2, V2>();
-    map.forEach((value, key) => {
-        const [newKey, newValue] = f(key, value);
-        result.set(newKey, newValue);
-    });
-    return result;
-}
-
-/** @internal */
-export function some<T>(array: readonly T[] | undefined): array is readonly T[];
-/** @internal */
-export function some<T>(array: readonly T[] | undefined, predicate: (value: T) => boolean): boolean;
-/** @internal */
-export function some<T>(array: readonly T[] | undefined, predicate?: (value: T) => boolean): boolean {
-    if (array) {
-        if (predicate) {
-            for (const v of array) {
-                if (predicate(v)) {
-                    return true;
-                }
-            }
-        }
-        else {
-            return array.length > 0;
-        }
-    }
-    return false;
-}
-
-/**
- * Calls the callback with (start, afterEnd) index pairs for each range where 'pred' is true.
- *
- * @internal
- */
-export function getRangesWhere<T>(arr: readonly T[], pred: (t: T) => boolean, cb: (start: number, afterEnd: number) => void): void {
-    let start: number | undefined;
-    for (let i = 0; i < arr.length; i++) {
-        if (pred(arr[i])) {
-            start = start === undefined ? i : start;
-        }
-        else {
-            if (start !== undefined) {
-                cb(start, i);
-                start = undefined;
-            }
-        }
-    }
-    if (start !== undefined) cb(start, arr.length);
-}
-
-/** @internal */
-export function concatenate<T>(array1: T[], array2: T[]): T[];
-/** @internal */
-export function concatenate<T>(array1: readonly T[], array2: readonly T[]): readonly T[];
-/** @internal */
-export function concatenate<T>(array1: T[], array2: T[] | undefined): T[]; // eslint-disable-line @typescript-eslint/unified-signatures
-/** @internal */
-export function concatenate<T>(array1: T[] | undefined, array2: T[]): T[]; // eslint-disable-line @typescript-eslint/unified-signatures
-/** @internal */
-export function concatenate<T>(array1: readonly T[], array2: readonly T[] | undefined): readonly T[]; // eslint-disable-line @typescript-eslint/unified-signatures
-/** @internal */
-export function concatenate<T>(array1: readonly T[] | undefined, array2: readonly T[]): readonly T[]; // eslint-disable-line @typescript-eslint/unified-signatures
-/** @internal */
-export function concatenate<T>(array1: T[] | undefined, array2: T[] | undefined): T[] | undefined;
-/** @internal */
-export function concatenate<T>(array1: readonly T[] | undefined, array2: readonly T[] | undefined): readonly T[] | undefined;
-/** @internal */
-export function concatenate<T>(array1: readonly T[] | undefined, array2: readonly T[] | undefined): readonly T[] | undefined {
-    if (!some(array2)) return array1;
-    if (!some(array1)) return array2;
-    return [...array1, ...array2];
-}
-
-function selectIndex(_: unknown, i: number) {
-    return i;
-}
-
-/** @internal */
-export function indicesOf(array: readonly unknown[]): number[] {
-    return array.map(selectIndex);
-}
-
-function deduplicateRelational<T>(array: readonly T[], equalityComparer: EqualityComparer<T>, comparer: Comparer<T>) {
-    // Perform a stable sort of the array. This ensures the first entry in a list of
-    // duplicates remains the first entry in the result.
-    const indices = indicesOf(array);
-    stableSortIndices(array, indices, comparer);
-
-    let last = array[indices[0]];
-    const deduplicated: number[] = [indices[0]];
-    for (let i = 1; i < indices.length; i++) {
-        const index = indices[i];
-        const item = array[index];
-        if (!equalityComparer(last, item)) {
-            deduplicated.push(index);
-            last = item;
-        }
-    }
-
-    // restore original order
-    deduplicated.sort();
-    return deduplicated.map(i => array[i]);
-}
-
-function deduplicateEquality<T>(array: readonly T[], equalityComparer: EqualityComparer<T>) {
-    const result: T[] = [];
-    for (const item of array) {
-        pushIfUnique(result, item, equalityComparer);
-    }
-    return result;
-}
-
-/**
- * Deduplicates an unsorted array.
- * @param equalityComparer An `EqualityComparer` used to determine if two values are duplicates.
- * @param comparer An optional `Comparer` used to sort entries before comparison, though the
- * result will remain in the original order in `array`.
- *
- * @internal
- */
-export function deduplicate<T>(array: readonly T[], equalityComparer: EqualityComparer<T>, comparer?: Comparer<T>): T[] {
-    return array.length === 0 ? [] :
-        array.length === 1 ? array.slice() :
-        comparer ? deduplicateRelational(array, equalityComparer, comparer) :
-        deduplicateEquality(array, equalityComparer);
-}
-
-/**
- * Deduplicates an array that has already been sorted.
- */
-function deduplicateSorted<T>(array: SortedReadonlyArray<T>, comparer: EqualityComparer<T> | Comparer<T>): SortedReadonlyArray<T> {
-    if (array.length === 0) return emptyArray as any as SortedReadonlyArray<T>;
-
-    let last = array[0];
-    const deduplicated: T[] = [last];
-    for (let i = 1; i < array.length; i++) {
-        const next = array[i];
-        switch (comparer(next, last)) {
-            // equality comparison
-            case true:
-
-            // relational comparison
-            // falls through
-            case Comparison.EqualTo:
-                continue;
-
-            case Comparison.LessThan:
-                // If `array` is sorted, `next` should **never** be less than `last`.
-                return Debug.fail("Array is unsorted.");
-        }
-
-        deduplicated.push(last = next);
-    }
-
-    return deduplicated as any as SortedReadonlyArray<T>;
-}
-
-/** @internal */
-export function createSortedArray<T>(): SortedArray<T> {
-    return [] as any as SortedArray<T>; // TODO: GH#19873
-}
-
-/** @internal */
-export function insertSorted<T>(array: SortedArray<T>, insert: T, compare: Comparer<T>, allowDuplicates?: boolean): boolean {
-    if (array.length === 0) {
-        array.push(insert);
-        return true;
-    }
-
-    const insertIndex = binarySearch(array, insert, identity, compare);
-    if (insertIndex < 0) {
-        array.splice(~insertIndex, 0, insert);
-        return true;
-    }
-
-    if (allowDuplicates) {
-        array.splice(insertIndex, 0, insert);
-        return true;
-    }
-
-    return false;
-}
-
-/** @internal */
-export function sortAndDeduplicate(array: readonly string[]): SortedReadonlyArray<string>;
-/** @internal */
-export function sortAndDeduplicate<T>(array: readonly T[], comparer: Comparer<T>, equalityComparer?: EqualityComparer<T>): SortedReadonlyArray<T>;
-/** @internal */
-export function sortAndDeduplicate<T>(array: readonly T[], comparer?: Comparer<T>, equalityComparer?: EqualityComparer<T>): SortedReadonlyArray<T> {
-    return deduplicateSorted(sort(array, comparer), equalityComparer || comparer || compareStringsCaseSensitive as any as Comparer<T>);
-}
-
-/** @internal */
-export function arrayIsSorted<T>(array: readonly T[], comparer: Comparer<T>) {
-    if (array.length < 2) return true;
-    for (let i = 1, len = array.length; i < len; i++) {
-        if (comparer(array[i - 1], array[i]) === Comparison.GreaterThan) {
-            return false;
-        }
-    }
-    return true;
-}
-
-/** @internal */
-export function arrayIsEqualTo<T>(array1: readonly T[] | undefined, array2: readonly T[] | undefined, equalityComparer: (a: T, b: T, index: number) => boolean = equateValues): boolean {
-    if (!array1 || !array2) {
-        return array1 === array2;
-    }
-
-    if (array1.length !== array2.length) {
-        return false;
-    }
-
-    for (let i = 0; i < array1.length; i++) {
-        if (!equalityComparer(array1[i], array2[i], i)) {
-            return false;
-        }
-    }
-
-    return true;
-}
-
-/**
- * Compacts an array, removing any falsey elements.
- *
- * @internal
- */
-export function compact<T>(array: (T | undefined | null | false | 0 | "")[]): T[];
-/** @internal */
-export function compact<T>(array: readonly (T | undefined | null | false | 0 | "")[]): readonly T[];
-// ESLint thinks these can be combined with the above - they cannot; they'd produce higher-priority inferences and prevent the falsey types from being stripped
-/** @internal */
-export function compact<T>(array: T[]): T[]; // eslint-disable-line @typescript-eslint/unified-signatures
-/** @internal */
-export function compact<T>(array: readonly T[]): readonly T[]; // eslint-disable-line @typescript-eslint/unified-signatures
-/** @internal */
-export function compact<T>(array: readonly T[]): readonly T[] {
-    let result: T[] | undefined;
-    if (array) {
-        for (let i = 0; i < array.length; i++) {
-            const v = array[i];
-            if (result || !v) {
-                if (!result) {
-                    result = array.slice(0, i);
-                }
-                if (v) {
-                    result.push(v);
-                }
-            }
-        }
-    }
-    return result || array;
-}
-
-/**
- * Gets the relative complement of `arrayA` with respect to `arrayB`, returning the elements that
- * are not present in `arrayA` but are present in `arrayB`. Assumes both arrays are sorted
- * based on the provided comparer.
- *
- * @internal
- */
-export function relativeComplement<T>(arrayA: T[] | undefined, arrayB: T[] | undefined, comparer: Comparer<T>): T[] | undefined {
-    if (!arrayB || !arrayA || arrayB.length === 0 || arrayA.length === 0) return arrayB;
-    const result: T[] = [];
-    loopB:
-    for (let offsetA = 0, offsetB = 0; offsetB < arrayB.length; offsetB++) {
-        if (offsetB > 0) {
-            // Ensure `arrayB` is properly sorted.
-            Debug.assertGreaterThanOrEqual(comparer(arrayB[offsetB], arrayB[offsetB - 1]), Comparison.EqualTo);
-        }
-
-        loopA:
-        for (const startA = offsetA; offsetA < arrayA.length; offsetA++) {
-            if (offsetA > startA) {
-                // Ensure `arrayA` is properly sorted. We only need to perform this check if
-                // `offsetA` has changed since we entered the loop.
-                Debug.assertGreaterThanOrEqual(comparer(arrayA[offsetA], arrayA[offsetA - 1]), Comparison.EqualTo);
-            }
-
-            switch (comparer(arrayB[offsetB], arrayA[offsetA])) {
-                case Comparison.LessThan:
-                    // If B is less than A, B does not exist in arrayA. Add B to the result and
-                    // move to the next element in arrayB without changing the current position
-                    // in arrayA.
-                    result.push(arrayB[offsetB]);
-                    continue loopB;
-                case Comparison.EqualTo:
-                    // If B is equal to A, B exists in arrayA. Move to the next element in
-                    // arrayB without adding B to the result or changing the current position
-                    // in arrayA.
-                    continue loopB;
-                case Comparison.GreaterThan:
-                    // If B is greater than A, we need to keep looking for B in arrayA. Move to
-                    // the next element in arrayA and recheck.
-                    continue loopA;
-            }
-        }
-    }
-    return result;
-}
-
-/**
- * Appends a value to an array, returning the array.
- *
- * @param to The array to which `value` is to be appended. If `to` is `undefined`, a new array
- * is created if `value` was appended.
- * @param value The value to append to the array. If `value` is `undefined`, nothing is
- * appended.
- *
- * @internal
- */
-export function append<TArray extends any[] | undefined, TValue extends NonNullable<TArray>[number] | undefined>(to: TArray, value: TValue): [undefined, undefined] extends [TArray, TValue] ? TArray : NonNullable<TArray>[number][];
-/** @internal */
-export function append<T>(to: T[], value: T | undefined): T[];
-/** @internal */
-export function append<T>(to: T[] | undefined, value: T): T[];
-/** @internal */
-export function append<T>(to: T[] | undefined, value: T | undefined): T[] | undefined;
-/** @internal */
-export function append<T>(to: T[], value: T | undefined): void;
-/** @internal */
-export function append<T>(to: T[] | undefined, value: T | undefined): T[] | undefined {
-    if (value === undefined) return to as T[];
-    if (to === undefined) return [value];
-    to.push(value);
-    return to;
-}
-
-/**
- * Combines two arrays, values, or undefineds into the smallest container that can accommodate the resulting set:
- *
- * ```
- * undefined -> undefined -> undefined
- * T -> undefined -> T
- * T -> T -> T[]
- * T[] -> undefined -> T[] (no-op)
- * T[] -> T -> T[]         (append)
- * T[] -> T[] -> T[]       (concatenate)
- * ```
- *
- * @internal
- */
-export function combine<T>(xs: T[] | undefined, ys: T[] | undefined): T[] | undefined;
-/** @internal */
-export function combine<T>(xs: T | readonly T[] | undefined, ys: T | readonly T[] | undefined): T | readonly T[] | undefined;
-/** @internal */
-export function combine<T>(xs: T | T[] | undefined, ys: T | T[] | undefined): T | T[] | undefined;
-/** @internal */
-export function combine<T>(xs: T | T[] | undefined, ys: T | T[] | undefined) {
-    if (xs === undefined) return ys;
-    if (ys === undefined) return xs;
-    if (isArray(xs)) return isArray(ys) ? concatenate(xs, ys) : append(xs, ys);
-    if (isArray(ys)) return append(ys, xs);
-    return [xs, ys];
-}
-
-/**
- * Gets the actual offset into an array for a relative offset. Negative offsets indicate a
- * position offset from the end of the array.
- */
-function toOffset(array: readonly any[], offset: number) {
-    return offset < 0 ? array.length + offset : offset;
-}
-
-/**
- * Appends a range of value to an array, returning the array.
- *
- * @param to The array to which `value` is to be appended. If `to` is `undefined`, a new array
- * is created if `value` was appended.
- * @param from The values to append to the array. If `from` is `undefined`, nothing is
- * appended. If an element of `from` is `undefined`, that element is not appended.
- * @param start The offset in `from` at which to start copying values.
- * @param end The offset in `from` at which to stop copying values (non-inclusive).
- *
- * @internal
- */
-export function addRange<T>(to: T[], from: readonly T[] | undefined, start?: number, end?: number): T[];
-/** @internal */
-export function addRange<T>(to: T[] | undefined, from: readonly T[] | undefined, start?: number, end?: number): T[] | undefined;
-/** @internal */
-export function addRange<T>(to: T[] | undefined, from: readonly T[] | undefined, start?: number, end?: number): T[] | undefined {
-    if (from === undefined || from.length === 0) return to;
-    if (to === undefined) return from.slice(start, end);
-    start = start === undefined ? 0 : toOffset(from, start);
-    end = end === undefined ? from.length : toOffset(from, end);
-    for (let i = start; i < end && i < from.length; i++) {
-        if (from[i] !== undefined) {
-            to.push(from[i]);
-        }
-    }
-    return to;
-}
-
-/**
- * @return Whether the value was added.
- *
- * @internal
- */
-export function pushIfUnique<T>(array: T[], toAdd: T, equalityComparer?: EqualityComparer<T>): boolean {
-    if (contains(array, toAdd, equalityComparer)) {
-        return false;
-    }
-    else {
-        array.push(toAdd);
-        return true;
-    }
-}
-
-/**
- * Unlike `pushIfUnique`, this can take `undefined` as an input, and returns a new array.
- *
- * @internal
- */
-export function appendIfUnique<T>(array: T[] | undefined, toAdd: T, equalityComparer?: EqualityComparer<T>): T[] {
-    if (array) {
-        pushIfUnique(array, toAdd, equalityComparer);
-        return array;
-    }
-    else {
-        return [toAdd];
-    }
-}
-
-function stableSortIndices<T>(array: readonly T[], indices: number[], comparer: Comparer<T>) {
-    // sort indices by value then position
-    indices.sort((x, y) => comparer(array[x], array[y]) || compareValues(x, y));
-}
-
-/**
- * Returns a new sorted array.
- *
- * @internal
- */
-export function sort<T>(array: readonly T[], comparer?: Comparer<T>): SortedReadonlyArray<T> {
-    return (array.length === 0 ? array : array.slice().sort(comparer)) as SortedReadonlyArray<T>;
-}
-
-/** @internal */
-export function* arrayReverseIterator<T>(array: readonly T[]) {
-    for (let i = array.length - 1; i >= 0; i--) {
-        yield array[i];
-    }
-}
-
-/**
- * Stable sort of an array. Elements equal to each other maintain their relative position in the array.
- *
- * @internal
- */
-export function stableSort<T>(array: readonly T[], comparer: Comparer<T>): SortedReadonlyArray<T> {
-    const indices = indicesOf(array);
-    stableSortIndices(array, indices, comparer);
-    return indices.map(i => array[i]) as SortedArray<T> as SortedReadonlyArray<T>;
-}
-
-/** @internal */
-export function rangeEquals<T>(array1: readonly T[], array2: readonly T[], pos: number, end: number) {
-    while (pos < end) {
-        if (array1[pos] !== array2[pos]) {
-            return false;
-        }
-        pos++;
-    }
-    return true;
-}
-
-/**
- * Returns the element at a specific offset in an array if non-empty, `undefined` otherwise.
- * A negative offset indicates the element should be retrieved from the end of the array.
- *
- * @internal
- */
-export const elementAt: <T>(array: readonly T[] | undefined, offset: number) => T | undefined = !!Array.prototype.at
-    ? (array, offset) => array?.at(offset)
-    : (array, offset) => {
-        if (array) {
-            offset = toOffset(array, offset);
-            if (offset < array.length) {
-                return array[offset];
-            }
-        }
-        return undefined;
-    };
-
-/**
- * Returns the first element of an array if non-empty, `undefined` otherwise.
- *
- * @internal
- */
-export function firstOrUndefined<T>(array: readonly T[] | undefined): T | undefined {
-    return array === undefined || array.length === 0 ? undefined : array[0];
-}
-
-/** @internal */
-export function firstOrUndefinedIterator<T>(iter: Iterable<T> | undefined): T | undefined {
-    if (iter) {
-        for (const value of iter) {
-            return value;
-        }
-    }
-    return undefined;
-}
-
-/** @internal */
-export function first<T>(array: readonly T[]): T {
-    Debug.assert(array.length !== 0);
-    return array[0];
-}
-
-/** @internal */
-export function firstIterator<T>(iter: Iterable<T>): T {
-    for (const value of iter) {
-        return value;
-    }
-    Debug.fail("iterator is empty");
-}
-
-/**
- * Returns the last element of an array if non-empty, `undefined` otherwise.
- *
- * @internal
- */
-export function lastOrUndefined<T>(array: readonly T[] | undefined): T | undefined {
-    return array === undefined || array.length === 0 ? undefined : array[array.length - 1];
-}
-
-/** @internal */
-export function last<T>(array: readonly T[]): T {
-    Debug.assert(array.length !== 0);
-    return array[array.length - 1];
-}
-
-/**
- * Returns the only element of an array if it contains only one element, `undefined` otherwise.
- *
- * @internal
- */
-export function singleOrUndefined<T>(array: readonly T[] | undefined): T | undefined {
-    return array && array.length === 1
-        ? array[0]
-        : undefined;
-}
-
-/**
- * Returns the only element of an array if it contains only one element; throws otherwise.
- *
- * @internal
- */
-export function single<T>(array: readonly T[]): T {
-    return Debug.checkDefined(singleOrUndefined(array));
-}
-
-/**
- * Returns the only element of an array if it contains only one element; otherwise, returns the
- * array.
- *
- * @internal
- */
-export function singleOrMany<T>(array: T[]): T | T[];
-/** @internal */
-export function singleOrMany<T>(array: readonly T[]): T | readonly T[];
-/** @internal */
-export function singleOrMany<T>(array: T[] | undefined): T | T[] | undefined;
-/** @internal */
-export function singleOrMany<T>(array: readonly T[] | undefined): T | readonly T[] | undefined;
-/** @internal */
-export function singleOrMany<T>(array: readonly T[] | undefined): T | readonly T[] | undefined {
-    return array && array.length === 1
-        ? array[0]
-        : array;
-}
-
-/** @internal */
-export function replaceElement<T>(array: readonly T[], index: number, value: T): T[] {
-    const result = array.slice(0);
-    result[index] = value;
-    return result;
-}
-
-/**
- * Performs a binary search, finding the index at which `value` occurs in `array`.
- * If no such index is found, returns the 2's-complement of first index at which
- * `array[index]` exceeds `value`.
- * @param array A sorted array whose first element must be no larger than number
- * @param value The value to be searched for in the array.
- * @param keySelector A callback used to select the search key from `value` and each element of
- * `array`.
- * @param keyComparer A callback used to compare two keys in a sorted array.
- * @param offset An offset into `array` at which to start the search.
- *
- * @internal
- */
-export function binarySearch<T, U>(array: readonly T[], value: T, keySelector: (v: T) => U, keyComparer: Comparer<U>, offset?: number): number {
-    return binarySearchKey(array, keySelector(value), keySelector, keyComparer, offset);
-}
-
-/**
- * Performs a binary search, finding the index at which an object with `key` occurs in `array`.
- * If no such index is found, returns the 2's-complement of first index at which
- * `array[index]` exceeds `key`.
- * @param array A sorted array whose first element must be no larger than number
- * @param key The key to be searched for in the array.
- * @param keySelector A callback used to select the search key from each element of `array`.
- * @param keyComparer A callback used to compare two keys in a sorted array.
- * @param offset An offset into `array` at which to start the search.
- *
- * @internal
- */
-export function binarySearchKey<T, U>(array: readonly T[], key: U, keySelector: (v: T, i: number) => U, keyComparer: Comparer<U>, offset?: number): number {
-    if (!some(array)) {
-        return -1;
-    }
-
-    let low = offset || 0;
-    let high = array.length - 1;
-    while (low <= high) {
-        const middle = low + ((high - low) >> 1);
-        const midKey = keySelector(array[middle], middle);
-        switch (keyComparer(midKey, key)) {
-            case Comparison.LessThan:
-                low = middle + 1;
-                break;
-            case Comparison.EqualTo:
-                return middle;
-            case Comparison.GreaterThan:
-                high = middle - 1;
-                break;
-        }
-    }
-
-    return ~low;
-}
-
-/** @internal */
-export function reduceLeft<T, U>(array: readonly T[] | undefined, f: (memo: U, value: T, i: number) => U, initial: U, start?: number, count?: number): U;
-/** @internal */
-export function reduceLeft<T>(array: readonly T[], f: (memo: T, value: T, i: number) => T): T | undefined;
-/** @internal */
-export function reduceLeft<T>(array: readonly T[] | undefined, f: (memo: T, value: T, i: number) => T, initial?: T, start?: number, count?: number): T | undefined {
-    if (array && array.length > 0) {
-        const size = array.length;
-        if (size > 0) {
-            let pos = start === undefined || start < 0 ? 0 : start;
-            const end = count === undefined || pos + count > size - 1 ? size - 1 : pos + count;
-            let result: T;
-            if (arguments.length <= 2) {
-                result = array[pos];
-                pos++;
-            }
-            else {
-                result = initial!;
-            }
-            while (pos <= end) {
-                result = f(result, array[pos], pos);
-                pos++;
-            }
-            return result;
-        }
-    }
-    return initial;
-}
-
-const hasOwnProperty = Object.prototype.hasOwnProperty;
-
-/**
- * Indicates whether a map-like contains an own property with the specified key.
- *
- * @param map A map-like.
- * @param key A property key.
- *
- * @internal
- */
-export function hasProperty(map: MapLike<any>, key: string): boolean {
-    return hasOwnProperty.call(map, key);
-}
-
-/**
- * Gets the value of an owned property in a map-like.
- *
- * @param map A map-like.
- * @param key A property key.
- *
- * @internal
- */
-export function getProperty<T>(map: MapLike<T>, key: string): T | undefined {
-    return hasOwnProperty.call(map, key) ? map[key] : undefined;
-}
-
-/**
- * Gets the owned, enumerable property keys of a map-like.
- *
- * @internal
- */
-export function getOwnKeys<T>(map: MapLike<T>): string[] {
-    const keys: string[] = [];
-    for (const key in map) {
-        if (hasOwnProperty.call(map, key)) {
-            keys.push(key);
-        }
-    }
-
-    return keys;
-}
-
-/** @internal */
-export function getAllKeys(obj: object): string[] {
-    const result: string[] = [];
-    do {
-        const names = Object.getOwnPropertyNames(obj);
-        for (const name of names) {
-            pushIfUnique(result, name);
-        }
-    }
-    while (obj = Object.getPrototypeOf(obj));
-    return result;
-}
-
-/** @internal */
-export function getOwnValues<T>(collection: MapLike<T> | T[]): T[] {
-    const values: T[] = [];
-    for (const key in collection) {
-        if (hasOwnProperty.call(collection, key)) {
-            values.push((collection as MapLike<T>)[key]);
-        }
-    }
-
-    return values;
-}
-
-/** @internal */
-export function arrayOf<T>(count: number, f: (index: number) => T): T[] {
-    const result = new Array(count);
-    for (let i = 0; i < count; i++) {
-        result[i] = f(i);
-    }
-    return result;
-}
-
-/**
- * Shims `Array.from`.
- *
- * @internal
- */
-export function arrayFrom<T, U>(iterator: Iterable<T>, map: (t: T) => U): U[];
-/** @internal */
-export function arrayFrom<T>(iterator: Iterable<T>): T[];
-/** @internal */
-export function arrayFrom<T, U>(iterator: Iterable<T>, map?: (t: T) => U): (T | U)[] {
-    const result: (T | U)[] = [];
-    for (const value of iterator) {
-        result.push(map ? map(value) : value);
-    }
-    return result;
-}
-
-/** @internal */
-export function assign<T extends object>(t: T, ...args: (T | undefined)[]) {
-    for (const arg of args) {
-        if (arg === undefined) continue;
-        for (const p in arg) {
-            if (hasProperty(arg, p)) {
-                t[p] = arg[p];
-            }
-        }
-    }
-    return t;
-}
-
-/**
- * Performs a shallow equality comparison of the contents of two map-likes.
- *
- * @param left A map-like whose properties should be compared.
- * @param right A map-like whose properties should be compared.
- *
- * @internal
- */
-export function equalOwnProperties<T>(left: MapLike<T> | undefined, right: MapLike<T> | undefined, equalityComparer: EqualityComparer<T> = equateValues) {
-    if (left === right) return true;
-    if (!left || !right) return false;
-    for (const key in left) {
-        if (hasOwnProperty.call(left, key)) {
-            if (!hasOwnProperty.call(right, key)) return false;
-            if (!equalityComparer(left[key], right[key])) return false;
-        }
-    }
-
-    for (const key in right) {
-        if (hasOwnProperty.call(right, key)) {
-            if (!hasOwnProperty.call(left, key)) return false;
-        }
-    }
-
-    return true;
-}
-
-/**
- * Creates a map from the elements of an array.
- *
- * @param array the array of input elements.
- * @param makeKey a function that produces a key for a given element.
- *
- * This function makes no effort to avoid collisions; if any two elements produce
- * the same key with the given 'makeKey' function, then the element with the higher
- * index in the array will be the one associated with the produced key.
- *
- * @internal
- */
-export function arrayToMap<K, V>(array: readonly V[], makeKey: (value: V) => K | undefined): Map<K, V>;
-/** @internal */
-export function arrayToMap<K, V1, V2>(array: readonly V1[], makeKey: (value: V1) => K | undefined, makeValue: (value: V1) => V2): Map<K, V2>;
-/** @internal */
-export function arrayToMap<T>(array: readonly T[], makeKey: (value: T) => string | undefined): Map<string, T>;
-/** @internal */
-export function arrayToMap<T, U>(array: readonly T[], makeKey: (value: T) => string | undefined, makeValue: (value: T) => U): Map<string, U>;
-/** @internal */
-export function arrayToMap<K, V1, V2>(array: readonly V1[], makeKey: (value: V1) => K | undefined, makeValue: (value: V1) => V1 | V2 = identity): Map<K, V1 | V2> {
-    const result = new Map<K, V1 | V2>();
-    for (const value of array) {
-        const key = makeKey(value);
-        if (key !== undefined) result.set(key, makeValue(value));
-    }
-    return result;
-}
-
-/** @internal */
-export function arrayToNumericMap<T>(array: readonly T[], makeKey: (value: T) => number): T[];
-/** @internal */
-export function arrayToNumericMap<T, U>(array: readonly T[], makeKey: (value: T) => number, makeValue: (value: T) => U): U[];
-/** @internal */
-export function arrayToNumericMap<T, U>(array: readonly T[], makeKey: (value: T) => number, makeValue: (value: T) => T | U = identity): (T | U)[] {
-    const result: (T | U)[] = [];
-    for (const value of array) {
-        result[makeKey(value)] = makeValue(value);
-    }
-    return result;
-}
-
-/** @internal */
-export function arrayToMultiMap<K, V>(values: readonly V[], makeKey: (value: V) => K): MultiMap<K, V>;
-/** @internal */
-export function arrayToMultiMap<K, V, U>(values: readonly V[], makeKey: (value: V) => K, makeValue: (value: V) => U): MultiMap<K, U>;
-/** @internal */
-export function arrayToMultiMap<K, V, U>(values: readonly V[], makeKey: (value: V) => K, makeValue: (value: V) => V | U = identity): MultiMap<K, V | U> {
-    const result = createMultiMap<K, V | U>();
-    for (const value of values) {
-        result.add(makeKey(value), makeValue(value));
-    }
-    return result;
-}
-
-/** @internal */
-export function group<T, K>(values: readonly T[], getGroupId: (value: T) => K): readonly (readonly T[])[];
-/** @internal */
-export function group<T, K, R>(values: readonly T[], getGroupId: (value: T) => K, resultSelector: (values: readonly T[]) => R): R[];
-/** @internal */
-export function group<T>(values: readonly T[], getGroupId: (value: T) => string): readonly (readonly T[])[];
-/** @internal */
-export function group<T, R>(values: readonly T[], getGroupId: (value: T) => string, resultSelector: (values: readonly T[]) => R): R[];
-/** @internal */
-export function group<T, K>(values: readonly T[], getGroupId: (value: T) => K, resultSelector: (values: readonly T[]) => readonly T[] = identity): readonly (readonly T[])[] {
-    return arrayFrom(arrayToMultiMap(values, getGroupId).values(), resultSelector);
-}
-
-/** @internal */
-export function groupBy<T, U extends T>(values: readonly T[] | undefined, keySelector: (value: T) => value is U): { true?: U[]; false?: Exclude<T, U>[]; };
-/** @internal */
-export function groupBy<T, K extends string | number | boolean | null | undefined>(values: readonly T[] | undefined, keySelector: (value: T) => K): { [P in K as `${P}`]?: T[]; };
-export function groupBy<T, K extends string | number | boolean | null | undefined>(values: readonly T[] | undefined, keySelector: (value: T) => K): { [P in K as `${P}`]?: T[]; } {
-    const result: Record<string, T[]> = {};
-    if (values) {
-        for (const value of values) {
-            const key = `${keySelector(value)}`;
-            const array = result[key] ??= [];
-            array.push(value);
-        }
-    }
-    return result as { [P in K as `${P}`]?: T[]; };
-}
-
-/** @internal */
-export function clone<T>(object: T): T {
-    const result: any = {};
-    for (const id in object) {
-        if (hasOwnProperty.call(object, id)) {
-            result[id] = (object as any)[id];
-        }
-    }
-    return result;
-}
-
-/**
- * Creates a new object by adding the own properties of `second`, then the own properties of `first`.
- *
- * NOTE: This means that if a property exists in both `first` and `second`, the property in `first` will be chosen.
- *
- * @internal
- */
-export function extend<T1, T2>(first: T1, second: T2): T1 & T2 {
-    const result: T1 & T2 = {} as any;
-    for (const id in second) {
-        if (hasOwnProperty.call(second, id)) {
-            (result as any)[id] = (second as any)[id];
-        }
-    }
-
-    for (const id in first) {
-        if (hasOwnProperty.call(first, id)) {
-            (result as any)[id] = (first as any)[id];
-        }
-    }
-
-    return result;
-}
-
-/** @internal */
-export function copyProperties<T1 extends T2, T2>(first: T1, second: T2) {
-    for (const id in second) {
-        if (hasOwnProperty.call(second, id)) {
-            (first as any)[id] = second[id];
-        }
-    }
-}
-
-/** @internal */
-export function maybeBind<T, A extends any[], R>(obj: T, fn: ((this: T, ...args: A) => R) | undefined): ((...args: A) => R) | undefined {
-    return fn ? fn.bind(obj) : undefined;
-}
-
-/** @internal */
-export interface MultiMap<K, V> extends Map<K, V[]> {
-    /**
-     * Adds the value to an array of values associated with the key, and returns the array.
-     * Creates the array if it does not already exist.
-     */
-    add(key: K, value: V): V[];
-    /**
-     * Removes a value from an array of values associated with the key.
-     * Does not preserve the order of those values.
-     * Does nothing if `key` is not in `map`, or `value` is not in `map[key]`.
-     */
-    remove(key: K, value: V): void;
-}
-
-/** @internal */
-export function createMultiMap<K, V>(): MultiMap<K, V> {
-    const map = new Map<K, V[]>() as MultiMap<K, V>;
-    map.add = multiMapAdd;
-    map.remove = multiMapRemove;
-    return map;
-}
-function multiMapAdd<K, V>(this: MultiMap<K, V>, key: K, value: V) {
-    let values = this.get(key);
-    if (values) {
-        values.push(value);
-    }
-    else {
-        this.set(key, values = [value]);
-    }
-    return values;
-}
-function multiMapRemove<K, V>(this: MultiMap<K, V>, key: K, value: V) {
-    const values = this.get(key);
-    if (values) {
-        unorderedRemoveItem(values, value);
-        if (!values.length) {
-            this.delete(key);
-        }
-    }
-}
-
-/** @internal */
-export function createQueue<T>(items?: readonly T[]): Queue<T> {
-    const elements: (T | undefined)[] = items?.slice() || [];
-    let headIndex = 0;
-
-    function isEmpty() {
-        return headIndex === elements.length;
-    }
-
-    function enqueue(...items: T[]) {
-        elements.push(...items);
-    }
-
-    function dequeue(): T {
-        if (isEmpty()) {
-            throw new Error("Queue is empty");
-        }
-
-        const result = elements[headIndex] as T;
-        elements[headIndex] = undefined; // Don't keep referencing dequeued item
-        headIndex++;
-
-        // If more than half of the queue is empty, copy the remaining elements to the
-        // front and shrink the array (unless we'd be saving fewer than 100 slots)
-        if (headIndex > 100 && headIndex > (elements.length >> 1)) {
-            const newLength = elements.length - headIndex;
-            elements.copyWithin(/*target*/ 0, /*start*/ headIndex);
-
-            elements.length = newLength;
-            headIndex = 0;
-        }
-
-        return result;
-    }
-
-    return {
-        enqueue,
-        dequeue,
-        isEmpty,
-    };
-}
-
-/**
- * Creates a Set with custom equality and hash code functionality.  This is useful when you
- * want to use something looser than object identity - e.g. "has the same span".
- *
- * If `equals(a, b)`, it must be the case that `getHashCode(a) === getHashCode(b)`.
- * The converse is not required.
- *
- * To facilitate a perf optimization (lazy allocation of bucket arrays), `TElement` is
- * assumed not to be an array type.
- *
- * @internal
- */
-export function createSet<TElement, THash = number>(getHashCode: (element: TElement) => THash, equals: EqualityComparer<TElement>): Set<TElement> {
-    const multiMap = new Map<THash, TElement | TElement[]>();
-    let size = 0;
-
-    function* getElementIterator(): IterableIterator<TElement> {
-        for (const value of multiMap.values()) {
-            if (isArray(value)) {
-                yield* value;
-            }
-            else {
-                yield value;
-            }
-        }
-    }
-
-    const set: Set<TElement> = {
-        has(element: TElement): boolean {
-            const hash = getHashCode(element);
-            if (!multiMap.has(hash)) return false;
-            const candidates = multiMap.get(hash)!;
-            if (!isArray(candidates)) return equals(candidates, element);
-
-            for (const candidate of candidates) {
-                if (equals(candidate, element)) {
-                    return true;
-                }
-            }
-            return false;
-        },
-        add(element: TElement): Set<TElement> {
-            const hash = getHashCode(element);
-            if (multiMap.has(hash)) {
-                const values = multiMap.get(hash)!;
-                if (isArray(values)) {
-                    if (!contains(values, element, equals)) {
-                        values.push(element);
-                        size++;
-                    }
-                }
-                else {
-                    const value = values;
-                    if (!equals(value, element)) {
-                        multiMap.set(hash, [value, element]);
-                        size++;
-                    }
-                }
-            }
-            else {
-                multiMap.set(hash, element);
-                size++;
-            }
-
-            return this;
-        },
-        delete(element: TElement): boolean {
-            const hash = getHashCode(element);
-            if (!multiMap.has(hash)) return false;
-            const candidates = multiMap.get(hash)!;
-            if (isArray(candidates)) {
-                for (let i = 0; i < candidates.length; i++) {
-                    if (equals(candidates[i], element)) {
-                        if (candidates.length === 1) {
-                            multiMap.delete(hash);
-                        }
-                        else if (candidates.length === 2) {
-                            multiMap.set(hash, candidates[1 - i]);
-                        }
-                        else {
-                            unorderedRemoveItemAt(candidates, i);
-                        }
-                        size--;
-                        return true;
-                    }
-                }
-            }
-            else {
-                const candidate = candidates;
-                if (equals(candidate, element)) {
-                    multiMap.delete(hash);
-                    size--;
-                    return true;
-                }
-            }
-
-            return false;
-        },
-        clear(): void {
-            multiMap.clear();
-            size = 0;
-        },
-        get size() {
-            return size;
-        },
-        forEach(action: (value: TElement, key: TElement, set: Set<TElement>) => void): void {
-            for (const elements of arrayFrom(multiMap.values())) {
-                if (isArray(elements)) {
-                    for (const element of elements) {
-                        action(element, element, set);
-                    }
-                }
-                else {
-                    const element = elements;
-                    action(element, element, set);
-                }
-            }
-        },
-        keys(): IterableIterator<TElement> {
-            return getElementIterator();
-        },
-        values(): IterableIterator<TElement> {
-            return getElementIterator();
-        },
-        *entries(): IterableIterator<[TElement, TElement]> {
-            for (const value of getElementIterator()) {
-                yield [value, value];
-            }
-        },
-        [Symbol.iterator]: () => {
-            return getElementIterator();
-        },
-        [Symbol.toStringTag]: multiMap[Symbol.toStringTag],
-    };
-
-    return set;
-}
-
-/**
- * Tests whether a value is an array.
- *
- * @internal
- */
-export function isArray(value: any): value is readonly unknown[] {
-    // See: https://github.com/microsoft/TypeScript/issues/17002
-    return Array.isArray(value);
-}
-
-/** @internal */
-export function toArray<T>(value: T | T[]): T[];
-/** @internal */
-export function toArray<T>(value: T | readonly T[]): readonly T[];
-/** @internal */
-export function toArray<T>(value: T | T[]): T[] {
-    return isArray(value) ? value : [value];
-}
-
-/**
- * Tests whether a value is string
- *
- * @internal
- */
-export function isString(text: unknown): text is string {
-    return typeof text === "string";
-}
-/** @internal */
-export function isNumber(x: unknown): x is number {
-    return typeof x === "number";
-}
-
-/** @internal */
-export function tryCast<TOut extends TIn, TIn = any>(value: TIn | undefined, test: (value: TIn) => value is TOut): TOut | undefined {
-    return value !== undefined && test(value) ? value : undefined;
-}
-
-/** @internal */
-export function cast<TOut extends TIn, TIn = any>(value: TIn | undefined, test: (value: TIn) => value is TOut): TOut {
-    if (value !== undefined && test(value)) return value;
-
-    return Debug.fail(`Invalid cast. The supplied value ${value} did not pass the test '${Debug.getFunctionName(test)}'.`);
-}
-
-/**
- * Does nothing.
- *
- * @internal
- */
-export function noop(_?: unknown): void {}
-
-/**
- * Do nothing and return false
- *
- * @internal
- */
-export function returnFalse(): false {
-    return false;
-}
-
-/**
- * Do nothing and return true
- *
- * @internal
- */
-export function returnTrue(): true {
-    return true;
-}
-
-/**
- * Do nothing and return undefined
- *
- * @internal
- */
-export function returnUndefined(): undefined {
-    return undefined;
-}
-
-/**
- * Returns its argument.
- *
- * @internal
- */
-export function identity<T>(x: T) {
-    return x;
-}
-
-/**
- * Returns lower case string
- *
- * @internal
- */
-export function toLowerCase(x: string) {
-    return x.toLowerCase();
-}
-
-// We convert the file names to lower case as key for file name on case insensitive file system
-// While doing so we need to handle special characters (eg \u0130) to ensure that we dont convert
-// it to lower case, fileName with its lowercase form can exist along side it.
-// Handle special characters and make those case sensitive instead
-//
-// |-#--|-Unicode--|-Char code-|-Desc-------------------------------------------------------------------|
-// | 1. | i        | 105       | Ascii i                                                                |
-// | 2. | I        | 73        | Ascii I                                                                |
-// |-------- Special characters ------------------------------------------------------------------------|
-// | 3. | \u0130   | 304       | Upper case I with dot above                                            |
-// | 4. | i,\u0307 | 105,775   | i, followed by 775: Lower case of (3rd item)                           |
-// | 5. | I,\u0307 | 73,775    | I, followed by 775: Upper case of (4th item), lower case is (4th item) |
-// | 6. | \u0131   | 305       | Lower case i without dot, upper case is I (2nd item)                   |
-// | 7. | \u00DF   | 223       | Lower case sharp s                                                     |
-//
-// Because item 3 is special where in its lowercase character has its own
-// upper case form we cant convert its case.
-// Rest special characters are either already in lower case format or
-// they have corresponding upper case character so they dont need special handling
-//
-// But to avoid having to do string building for most common cases, also ignore
-// a-z, 0-9, \u0131, \u00DF, \, /, ., : and space
-const fileNameLowerCaseRegExp = /[^\u0130\u0131\u00DFa-z0-9\\/:\-_. ]+/g;
-/**
- * Case insensitive file systems have descripencies in how they handle some characters (eg. turkish Upper case I with dot on top - \u0130)
- * This function is used in places where we want to make file name as a key on these systems
- * It is possible on mac to be able to refer to file name with I with dot on top as a fileName with its lower case form
- * But on windows we cannot. Windows can have fileName with I with dot on top next to its lower case and they can not each be referred with the lowercase forms
- * Technically we would want this function to be platform sepcific as well but
- * our api has till now only taken caseSensitive as the only input and just for some characters we dont want to update API and ensure all customers use those api
- * We could use upper case and we would still need to deal with the descripencies but
- * we want to continue using lower case since in most cases filenames are lowercasewe and wont need any case changes and avoid having to store another string for the key
- * So for this function purpose, we go ahead and assume character I with dot on top it as case sensitive since its very unlikely to use lower case form of that special character
- *
- * @internal
- */
-export function toFileNameLowerCase(x: string) {
-    return fileNameLowerCaseRegExp.test(x) ?
-        x.replace(fileNameLowerCaseRegExp, toLowerCase) :
-        x;
-}
-
-/**
- * Throws an error because a function is not implemented.
- *
- * @internal
- */
-export function notImplemented(): never {
-    throw new Error("Not implemented");
-}
-
-/** @internal */
-export function memoize<T>(callback: () => T): () => T {
-    let value: T;
-    return () => {
-        if (callback) {
-            value = callback();
-            callback = undefined!;
-        }
-        return value;
-    };
-}
-
-/**
- * A version of `memoize` that supports a single primitive argument
- *
- * @internal
- */
-export function memoizeOne<A extends string | number | boolean | undefined, T>(callback: (arg: A) => T): (arg: A) => T {
-    const map = new Map<string, T>();
-    return (arg: A) => {
-        const key = `${typeof arg}:${arg}`;
-        let value = map.get(key);
-        if (value === undefined && !map.has(key)) {
-            value = callback(arg);
-            map.set(key, value);
-        }
-        return value!;
-    };
-}
-
-/**
- * A version of `memoize` that supports a single non-primitive argument, stored as keys of a WeakMap.
- *
- * @internal
- */
-export function memoizeWeak<A extends object, T>(callback: (arg: A) => T): (arg: A) => T {
-    const map = new WeakMap<A, T>();
-    return (arg: A) => {
-        let value = map.get(arg);
-        if (value === undefined && !map.has(arg)) {
-            value = callback(arg);
-            map.set(arg, value);
-        }
-        return value!;
-    };
-}
-
-/** @internal */
-export interface MemoizeCache<A extends any[], T> {
-    has(args: A): boolean;
-    get(args: A): T | undefined;
-    set(args: A, value: T): void;
-}
-
-/**
- * A version of `memoize` that supports multiple arguments, backed by a provided cache.
- *
- * @internal
- */
-export function memoizeCached<A extends any[], T>(callback: (...args: A) => T, cache: MemoizeCache<A, T>): (...args: A) => T {
-    return (...args: A) => {
-        let value = cache.get(args);
-        if (value === undefined && !cache.has(args)) {
-            value = callback(...args);
-            cache.set(args, value);
-        }
-        return value!;
-    };
-}
-
-/**
- * High-order function, composes functions. Note that functions are composed inside-out;
- * for example, `compose(a, b)` is the equivalent of `x => b(a(x))`.
- *
- * @param args The functions to compose.
- *
- * @internal
- */
-export function compose<T>(...args: ((t: T) => T)[]): (t: T) => T;
-/** @internal */
-export function compose<T>(a: (t: T) => T, b: (t: T) => T, c: (t: T) => T, d: (t: T) => T, e: (t: T) => T): (t: T) => T {
-    if (!!e) {
-        const args: ((t: T) => T)[] = [];
-        for (let i = 0; i < arguments.length; i++) {
-            // eslint-disable-next-line prefer-rest-params
-            args[i] = arguments[i];
-        }
-
-        return t => reduceLeft(args, (u, f) => f(u), t);
-    }
-    else if (d) {
-        return t => d(c(b(a(t))));
-    }
-    else if (c) {
-        return t => c(b(a(t)));
-    }
-    else if (b) {
-        return t => b(a(t));
-    }
-    else if (a) {
-        return t => a(t);
-    }
-    else {
-        return t => t;
-    }
-}
-/** @internal */
-export const enum AssertionLevel {
-    None = 0,
-    Normal = 1,
-    Aggressive = 2,
-    VeryAggressive = 3,
-}
-
-/**
- * Safer version of `Function` which should not be called.
- * Every function should be assignable to this, but this should not be assignable to every function.
- *
- * @internal
- */
-export type AnyFunction = (...args: never[]) => void;
-/** @internal */
-export type AnyConstructor = new (...args: unknown[]) => unknown;
-
-/** @internal */
-export function equateValues<T>(a: T, b: T) {
-    return a === b;
-}
-
-/**
- * Compare the equality of two strings using a case-sensitive ordinal comparison.
- *
- * Case-sensitive comparisons compare both strings one code-point at a time using the integer
- * value of each code-point after applying `toUpperCase` to each string. We always map both
- * strings to their upper-case form as some unicode characters do not properly round-trip to
- * lowercase (such as `ẞ` (German sharp capital s)).
- *
- * @internal
- */
-export function equateStringsCaseInsensitive(a: string, b: string) {
-    return a === b
-        || a !== undefined
-            && b !== undefined
-            && a.toUpperCase() === b.toUpperCase();
-}
-
-/**
- * Compare the equality of two strings using a case-sensitive ordinal comparison.
- *
- * Case-sensitive comparisons compare both strings one code-point at a time using the
- * integer value of each code-point.
- *
- * @internal
- */
-export function equateStringsCaseSensitive(a: string, b: string) {
-    return equateValues(a, b);
-}
-
-function compareComparableValues(a: string | undefined, b: string | undefined): Comparison;
-function compareComparableValues(a: number | undefined, b: number | undefined): Comparison;
-function compareComparableValues(a: string | number | undefined, b: string | number | undefined) {
-    return a === b ? Comparison.EqualTo :
-        a === undefined ? Comparison.LessThan :
-        b === undefined ? Comparison.GreaterThan :
-        a < b ? Comparison.LessThan :
-        Comparison.GreaterThan;
-}
-
-/**
- * Compare two numeric values for their order relative to each other.
- * To compare strings, use any of the `compareStrings` functions.
- *
- * @internal
- */
-export function compareValues(a: number | undefined, b: number | undefined): Comparison {
-    return compareComparableValues(a, b);
-}
-
-/**
- * Compare two TextSpans, first by `start`, then by `length`.
- *
- * @internal
- */
-export function compareTextSpans(a: Partial<TextSpan> | undefined, b: Partial<TextSpan> | undefined): Comparison {
-    return compareValues(a?.start, b?.start) || compareValues(a?.length, b?.length);
-}
-
-/** @internal */
-export function min<T>(items: readonly [T, ...T[]], compare: Comparer<T>): T;
-/** @internal */
-export function min<T>(items: readonly T[], compare: Comparer<T>): T | undefined;
-/** @internal */
-export function min<T>(items: readonly T[], compare: Comparer<T>): T | undefined {
-    return reduceLeft(items, (x, y) => compare(x, y) === Comparison.LessThan ? x : y);
-}
-
-/**
- * Compare two strings using a case-insensitive ordinal comparison.
- *
- * Ordinal comparisons are based on the difference between the unicode code points of both
- * strings. Characters with multiple unicode representations are considered unequal. Ordinal
- * comparisons provide predictable ordering, but place "a" after "B".
- *
- * Case-insensitive comparisons compare both strings one code-point at a time using the integer
- * value of each code-point after applying `toUpperCase` to each string. We always map both
- * strings to their upper-case form as some unicode characters do not properly round-trip to
- * lowercase (such as `ẞ` (German sharp capital s)).
- *
- * @internal
- */
-export function compareStringsCaseInsensitive(a: string, b: string) {
-    if (a === b) return Comparison.EqualTo;
-    if (a === undefined) return Comparison.LessThan;
-    if (b === undefined) return Comparison.GreaterThan;
-    a = a.toUpperCase();
-    b = b.toUpperCase();
-    return a < b ? Comparison.LessThan : a > b ? Comparison.GreaterThan : Comparison.EqualTo;
-}
-
-/**
- * `compareStringsCaseInsensitive` transforms letters to uppercase for unicode reasons,
- * while eslint's `sort-imports` rule transforms letters to lowercase. Which one you choose
- * affects the relative order of letters and ASCII characters 91-96, of which `_` is a
- * valid character in an identifier. So if we used `compareStringsCaseInsensitive` for
- * import sorting, TypeScript and eslint would disagree about the correct case-insensitive
- * sort order for `__String` and `Foo`. Since eslint's whole job is to create consistency
- * by enforcing nitpicky details like this, it makes way more sense for us to just adopt
- * their convention so users can have auto-imports without making eslint angry.
- *
- * @internal
- */
-export function compareStringsCaseInsensitiveEslintCompatible(a: string, b: string) {
-    if (a === b) return Comparison.EqualTo;
-    if (a === undefined) return Comparison.LessThan;
-    if (b === undefined) return Comparison.GreaterThan;
-    a = a.toLowerCase();
-    b = b.toLowerCase();
-    return a < b ? Comparison.LessThan : a > b ? Comparison.GreaterThan : Comparison.EqualTo;
-}
-
-/**
- * Compare two strings using a case-sensitive ordinal comparison.
- *
- * Ordinal comparisons are based on the difference between the unicode code points of both
- * strings. Characters with multiple unicode representations are considered unequal. Ordinal
- * comparisons provide predictable ordering, but place "a" after "B".
- *
- * Case-sensitive comparisons compare both strings one code-point at a time using the integer
- * value of each code-point.
- *
- * @internal
- */
-export function compareStringsCaseSensitive(a: string | undefined, b: string | undefined): Comparison {
-    return compareComparableValues(a, b);
-}
-
-/** @internal */
-export function getStringComparer(ignoreCase?: boolean) {
-    return ignoreCase ? compareStringsCaseInsensitive : compareStringsCaseSensitive;
-}
-
-/**
- * Creates a string comparer for use with string collation in the UI.
- */
-const createUIStringComparer = (() => {
-    return createIntlCollatorStringComparer;
-
-    function compareWithCallback(a: string | undefined, b: string | undefined, comparer: (a: string, b: string) => number) {
-        if (a === b) return Comparison.EqualTo;
-        if (a === undefined) return Comparison.LessThan;
-        if (b === undefined) return Comparison.GreaterThan;
-        const value = comparer(a, b);
-        return value < 0 ? Comparison.LessThan : value > 0 ? Comparison.GreaterThan : Comparison.EqualTo;
-    }
-
-    function createIntlCollatorStringComparer(locale: string | undefined): Comparer<string> {
-        // Intl.Collator.prototype.compare is bound to the collator. See NOTE in
-        // http://www.ecma-international.org/ecma-402/2.0/#sec-Intl.Collator.prototype.compare
-        const comparer = new Intl.Collator(locale, { usage: "sort", sensitivity: "variant", numeric: true }).compare;
-        return (a, b) => compareWithCallback(a, b, comparer);
-    }
-})();
-
-let uiComparerCaseSensitive: Comparer<string> | undefined;
-let uiLocale: string | undefined;
-
-/** @internal */
-export function getUILocale() {
-    return uiLocale;
-}
-
-/** @internal */
-export function setUILocale(value: string | undefined) {
-    if (uiLocale !== value) {
-        uiLocale = value;
-        uiComparerCaseSensitive = undefined;
-    }
-}
-
-/**
- * Compare two strings in a using the case-sensitive sort behavior of the UI locale.
- *
- * Ordering is not predictable between different host locales, but is best for displaying
- * ordered data for UI presentation. Characters with multiple unicode representations may
- * be considered equal.
- *
- * Case-sensitive comparisons compare strings that differ in base characters, or
- * accents/diacritic marks, or case as unequal.
- *
- * @internal
- */
-export function compareStringsCaseSensitiveUI(a: string, b: string) {
-    const comparer = uiComparerCaseSensitive || (uiComparerCaseSensitive = createUIStringComparer(uiLocale));
-    return comparer(a, b);
-}
-
-/** @internal */
-export function compareProperties<T extends object, K extends keyof T>(a: T | undefined, b: T | undefined, key: K, comparer: Comparer<T[K]>): Comparison {
-    return a === b ? Comparison.EqualTo :
-        a === undefined ? Comparison.LessThan :
-        b === undefined ? Comparison.GreaterThan :
-        comparer(a[key], b[key]);
-}
-
-/**
- * True is greater than false.
- *
- * @internal
- */
-export function compareBooleans(a: boolean, b: boolean): Comparison {
-    return compareValues(a ? 1 : 0, b ? 1 : 0);
-}
-
-/**
- * Given a name and a list of names that are *not* equal to the name, return a spelling suggestion if there is one that is close enough.
- * Names less than length 3 only check for case-insensitive equality.
- *
- * find the candidate with the smallest Levenshtein distance,
- *    except for candidates:
- *      * With no name
- *      * Whose length differs from the target name by more than 0.34 of the length of the name.
- *      * Whose levenshtein distance is more than 0.4 of the length of the name
- *        (0.4 allows 1 substitution/transposition for every 5 characters,
- *         and 1 insertion/deletion at 3 characters)
- *
- * @internal
- */
-export function getSpellingSuggestion<T>(name: string, candidates: T[], getName: (candidate: T) => string | undefined): T | undefined {
-    const maximumLengthDifference = Math.max(2, Math.floor(name.length * 0.34));
-    let bestDistance = Math.floor(name.length * 0.4) + 1; // If the best result is worse than this, don't bother.
-    let bestCandidate: T | undefined;
-    for (const candidate of candidates) {
-        const candidateName = getName(candidate);
-        if (candidateName !== undefined && Math.abs(candidateName.length - name.length) <= maximumLengthDifference) {
-            if (candidateName === name) {
-                continue;
-            }
-            // Only consider candidates less than 3 characters long when they differ by case.
-            // Otherwise, don't bother, since a user would usually notice differences of a 2-character name.
-            if (candidateName.length < 3 && candidateName.toLowerCase() !== name.toLowerCase()) {
-                continue;
-            }
-
-            const distance = levenshteinWithMax(name, candidateName, bestDistance - 0.1);
-            if (distance === undefined) {
-                continue;
-            }
-
-            Debug.assert(distance < bestDistance); // Else `levenshteinWithMax` should return undefined
-            bestDistance = distance;
-            bestCandidate = candidate;
-        }
-    }
-    return bestCandidate;
-}
-
-function levenshteinWithMax(s1: string, s2: string, max: number): number | undefined {
-    let previous = new Array(s2.length + 1);
-    let current = new Array(s2.length + 1);
-    /** Represents any value > max. We don't care about the particular value. */
-    const big = max + 0.01;
-
-    for (let i = 0; i <= s2.length; i++) {
-        previous[i] = i;
-    }
-
-    for (let i = 1; i <= s1.length; i++) {
-        const c1 = s1.charCodeAt(i - 1);
-        const minJ = Math.ceil(i > max ? i - max : 1);
-        const maxJ = Math.floor(s2.length > max + i ? max + i : s2.length);
-        current[0] = i;
-        /** Smallest value of the matrix in the ith column. */
-        let colMin = i;
-        for (let j = 1; j < minJ; j++) {
-            current[j] = big;
-        }
-        for (let j = minJ; j <= maxJ; j++) {
-            // case difference should be significantly cheaper than other differences
-            const substitutionDistance = s1[i - 1].toLowerCase() === s2[j - 1].toLowerCase()
-                ? (previous[j - 1] + 0.1)
-                : (previous[j - 1] + 2);
-            const dist = c1 === s2.charCodeAt(j - 1)
-                ? previous[j - 1]
-                : Math.min(/*delete*/ previous[j] + 1, /*insert*/ current[j - 1] + 1, /*substitute*/ substitutionDistance);
-            current[j] = dist;
-            colMin = Math.min(colMin, dist);
-        }
-        for (let j = maxJ + 1; j <= s2.length; j++) {
-            current[j] = big;
-        }
-        if (colMin > max) {
-            // Give up -- everything in this column is > max and it can't get better in future columns.
-            return undefined;
-        }
-
-        const temp = previous;
-        previous = current;
-        current = temp;
-    }
-
-    const res = previous[s2.length];
-    return res > max ? undefined : res;
-}
-
-/** @internal */
-export function endsWith(str: string, suffix: string, ignoreCase?: boolean): boolean {
-    const expectedPos = str.length - suffix.length;
-    return expectedPos >= 0 && (
-        ignoreCase
-            ? equateStringsCaseInsensitive(str.slice(expectedPos), suffix)
-            : str.indexOf(suffix, expectedPos) === expectedPos
-    );
-}
-
-/** @internal */
-export function removeSuffix(str: string, suffix: string): string {
-    return endsWith(str, suffix) ? str.slice(0, str.length - suffix.length) : str;
-}
-
-/** @internal */
-export function tryRemoveSuffix(str: string, suffix: string): string | undefined {
-    return endsWith(str, suffix) ? str.slice(0, str.length - suffix.length) : undefined;
-}
-
-/**
- * Takes a string like "jquery-min.4.2.3" and returns "jquery"
- *
- * @internal
- */
-export function removeMinAndVersionNumbers(fileName: string) {
-    // We used to use the regex /[.-]((min)|(\d+(\.\d+)*))$/ and would just .replace it twice.
-    // Unfortunately, that regex has O(n^2) performance because v8 doesn't match from the end of the string.
-    // Instead, we now essentially scan the filename (backwards) ourselves.
-
-    let end: number = fileName.length;
-
-    for (let pos = end - 1; pos > 0; pos--) {
-        let ch: number = fileName.charCodeAt(pos);
-        if (ch >= CharacterCodes._0 && ch <= CharacterCodes._9) {
-            // Match a \d+ segment
-            do {
-                --pos;
-                ch = fileName.charCodeAt(pos);
-            }
-            while (pos > 0 && ch >= CharacterCodes._0 && ch <= CharacterCodes._9);
-        }
-        else if (pos > 4 && (ch === CharacterCodes.n || ch === CharacterCodes.N)) {
-            // Looking for "min" or "min"
-            // Already matched the 'n'
-            --pos;
-            ch = fileName.charCodeAt(pos);
-            if (ch !== CharacterCodes.i && ch !== CharacterCodes.I) {
-                break;
-            }
-            --pos;
-            ch = fileName.charCodeAt(pos);
-            if (ch !== CharacterCodes.m && ch !== CharacterCodes.M) {
-                break;
-            }
-            --pos;
-            ch = fileName.charCodeAt(pos);
-        }
-        else {
-            // This character is not part of either suffix pattern
-            break;
-        }
-
-        if (ch !== CharacterCodes.minus && ch !== CharacterCodes.dot) {
-            break;
-        }
-
-        end = pos;
-    }
-
-    // end might be fileName.length, in which case this should internally no-op
-    return end === fileName.length ? fileName : fileName.slice(0, end);
-}
-
-/**
- * Remove an item from an array, moving everything to its right one space left.
- *
- * @internal
- */
-export function orderedRemoveItem<T>(array: T[], item: T): boolean {
-    for (let i = 0; i < array.length; i++) {
-        if (array[i] === item) {
-            orderedRemoveItemAt(array, i);
-            return true;
-        }
-    }
-    return false;
-}
-
-/**
- * Remove an item by index from an array, moving everything to its right one space left.
- *
- * @internal
- */
-export function orderedRemoveItemAt<T>(array: T[], index: number): void {
-    // This seems to be faster than either `array.splice(i, 1)` or `array.copyWithin(i, i+ 1)`.
-    for (let i = index; i < array.length - 1; i++) {
-        array[i] = array[i + 1];
-    }
-    array.pop();
-}
-
-/** @internal */
-export function unorderedRemoveItemAt<T>(array: T[], index: number): void {
-    // Fill in the "hole" left at `index`.
-    array[index] = array[array.length - 1];
-    array.pop();
-}
-
-/**
- * Remove the *first* occurrence of `item` from the array.
- *
- * @internal
- */
-export function unorderedRemoveItem<T>(array: T[], item: T) {
-    return unorderedRemoveFirstItemWhere(array, element => element === item);
-}
-
-/** Remove the *first* element satisfying `predicate`. */
-function unorderedRemoveFirstItemWhere<T>(array: T[], predicate: (element: T) => boolean) {
-    for (let i = 0; i < array.length; i++) {
-        if (predicate(array[i])) {
-            unorderedRemoveItemAt(array, i);
-            return true;
-        }
-    }
-    return false;
-}
-
-/** @internal */
-export type GetCanonicalFileName = (fileName: string) => string;
-/** @internal */
-export function createGetCanonicalFileName(useCaseSensitiveFileNames: boolean): GetCanonicalFileName {
-    return useCaseSensitiveFileNames ? identity : toFileNameLowerCase;
-}
-
-/**
- * Represents a "prefix*suffix" pattern.
- *
- * @internal
- */
-export interface Pattern {
-    prefix: string;
-    suffix: string;
-}
-
-/** @internal */
-export function patternText({ prefix, suffix }: Pattern): string {
-    return `${prefix}*${suffix}`;
-}
-
-/**
- * Given that candidate matches pattern, returns the text matching the '*'.
- * E.g.: matchedText(tryParsePattern("foo*baz"), "foobarbaz") === "bar"
- *
- * @internal
- */
-export function matchedText(pattern: Pattern, candidate: string): string {
-    Debug.assert(isPatternMatch(pattern, candidate));
-    return candidate.substring(pattern.prefix.length, candidate.length - pattern.suffix.length);
-}
-
-/**
- * Return the object corresponding to the best pattern to match `candidate`.
- *
- * @internal
- */
-export function findBestPatternMatch<T>(values: readonly T[], getPattern: (value: T) => Pattern, candidate: string): T | undefined {
-    let matchedValue: T | undefined;
-    // use length of prefix as betterness criteria
-    let longestMatchPrefixLength = -1;
-
-    for (const v of values) {
-        const pattern = getPattern(v);
-        if (isPatternMatch(pattern, candidate) && pattern.prefix.length > longestMatchPrefixLength) {
-            longestMatchPrefixLength = pattern.prefix.length;
-            matchedValue = v;
-        }
-    }
-
-    return matchedValue;
-}
-
-/** @internal */
-export function startsWith(str: string, prefix: string, ignoreCase?: boolean): boolean {
-    return ignoreCase
-        ? equateStringsCaseInsensitive(str.slice(0, prefix.length), prefix)
-        : str.lastIndexOf(prefix, 0) === 0;
-}
-
-/** @internal */
-export function removePrefix(str: string, prefix: string): string {
-    return startsWith(str, prefix) ? str.substr(prefix.length) : str;
-}
-
-/** @internal */
-export function tryRemovePrefix(str: string, prefix: string, getCanonicalFileName: GetCanonicalFileName = identity): string | undefined {
-    return startsWith(getCanonicalFileName(str), getCanonicalFileName(prefix)) ? str.substring(prefix.length) : undefined;
-}
-
-/** @internal */
-export function isPatternMatch({ prefix, suffix }: Pattern, candidate: string) {
-    return candidate.length >= prefix.length + suffix.length &&
-        startsWith(candidate, prefix) &&
-        endsWith(candidate, suffix);
-}
-
-/** @internal */
-export function and<T>(f: (arg: T) => boolean, g: (arg: T) => boolean) {
-    return (arg: T) => f(arg) && g(arg);
-}
-
-/** @internal */
-export function or<P, R1 extends P, R2 extends P>(f1: (p1: P) => p1 is R1, f2: (p2: P) => p2 is R2): (p: P) => p is R1 | R2;
-/** @internal */
-export function or<P, R1 extends P, R2 extends P, R3 extends P>(f1: (p1: P) => p1 is R1, f2: (p2: P) => p2 is R2, f3: (p3: P) => p3 is R3): (p: P) => p is R1 | R2 | R3;
-/** @internal */
-export function or<T extends unknown[], U>(...fs: ((...args: T) => U)[]): (...args: T) => U;
-/** @internal */
-export function or<T extends unknown[], U>(...fs: ((...args: T) => U)[]): (...args: T) => U {
-    return (...args) => {
-        let lastResult: U;
-        for (const f of fs) {
-            lastResult = f(...args);
-            if (lastResult) {
-                return lastResult;
-            }
-        }
-        return lastResult!;
-    };
-}
-
-/** @internal */
-export function not<T extends unknown[]>(fn: (...args: T) => boolean): (...args: T) => boolean {
-    return (...args) => !fn(...args);
-}
-
-/** @internal */
-export function assertType<T>(_: T): void {}
-
-/** @internal */
-export function singleElementArray<T>(t: T | undefined): T[] | undefined {
-    return t === undefined ? undefined : [t];
-}
-
-/** @internal */
-export function enumerateInsertsAndDeletes<T, U>(newItems: readonly T[], oldItems: readonly U[], comparer: (a: T, b: U) => Comparison, inserted: (newItem: T) => void, deleted: (oldItem: U) => void, unchanged?: (oldItem: U, newItem: T) => void) {
-    unchanged = unchanged || noop;
-    let newIndex = 0;
-    let oldIndex = 0;
-    const newLen = newItems.length;
-    const oldLen = oldItems.length;
-    let hasChanges = false;
-    while (newIndex < newLen && oldIndex < oldLen) {
-        const newItem = newItems[newIndex];
-        const oldItem = oldItems[oldIndex];
-        const compareResult = comparer(newItem, oldItem);
-        if (compareResult === Comparison.LessThan) {
-            inserted(newItem);
-            newIndex++;
-            hasChanges = true;
-        }
-        else if (compareResult === Comparison.GreaterThan) {
-            deleted(oldItem);
-            oldIndex++;
-            hasChanges = true;
-        }
-        else {
-            unchanged(oldItem, newItem);
-            newIndex++;
-            oldIndex++;
-        }
-    }
-    while (newIndex < newLen) {
-        inserted(newItems[newIndex++]);
-        hasChanges = true;
-    }
-    while (oldIndex < oldLen) {
-        deleted(oldItems[oldIndex++]);
-        hasChanges = true;
-    }
-    return hasChanges;
-}
-
-/** @internal */
-export function cartesianProduct<T>(arrays: readonly T[][]) {
-    const result: T[][] = [];
-    cartesianProductWorker(arrays, result, /*outer*/ undefined, 0);
-    return result;
-}
-
-function cartesianProductWorker<T>(arrays: readonly (readonly T[])[], result: (readonly T[])[], outer: readonly T[] | undefined, index: number) {
-    for (const element of arrays[index]) {
-        let inner: T[];
-        if (outer) {
-            inner = outer.slice();
-            inner.push(element);
-        }
-        else {
-            inner = [element];
-        }
-        if (index === arrays.length - 1) {
-            result.push(inner);
-        }
-        else {
-            cartesianProductWorker(arrays, result, inner, index + 1);
-        }
-    }
-}
-
-/** @internal */
-export function takeWhile<T, U extends T>(array: readonly T[], predicate: (element: T) => element is U): U[];
-/** @internal */
-export function takeWhile<T, U extends T>(array: readonly T[] | undefined, predicate: (element: T) => element is U): U[] | undefined;
-export function takeWhile<T, U extends T>(array: readonly T[] | undefined, predicate: (element: T) => element is U): U[] | undefined {
-    if (array) {
-        const len = array.length;
-        let index = 0;
-        while (index < len && predicate(array[index])) {
-            index++;
-        }
-        return array.slice(0, index) as U[];
-    }
-}
-
-/** @internal */
-export function skipWhile<T, U extends T>(array: readonly T[], predicate: (element: T) => element is U): Exclude<T, U>[];
-/** @internal */
-export function skipWhile<T, U extends T>(array: readonly T[] | undefined, predicate: (element: T) => element is U): Exclude<T, U>[] | undefined;
-/** @internal */
-export function skipWhile<T, U extends T>(array: readonly T[] | undefined, predicate: (element: T) => element is U): Exclude<T, U>[] | undefined {
-    if (array) {
-        const len = array.length;
-        let index = 0;
-        while (index < len && predicate(array[index])) {
-            index++;
-        }
-        return array.slice(index) as Exclude<T, U>[];
-    }
-}
-
-/** @internal */
-export function isNodeLikeSystem(): boolean {
-    // This is defined here rather than in sys.ts to prevent a cycle from its
-    // use in performanceCore.ts.
-    return typeof process !== "undefined"
-        && !!process.nextTick
-<<<<<<< HEAD
-        && !(process as any).browser; // TODO(jakebailey): figure out a better "is node" check
-=======
-        && !(process as any).browser
-        && typeof require !== "undefined";
->>>>>>> 8fa18b21
-}
+import {
+    CharacterCodes,
+    Comparer,
+    Comparison,
+    Debug,
+    EqualityComparer,
+    MapLike,
+    Queue,
+    SortedArray,
+    SortedReadonlyArray,
+    TextSpan,
+} from "./_namespaces/ts";
+
+/** @internal */
+export const emptyArray: never[] = [] as never[];
+/** @internal */
+export const emptyMap: ReadonlyMap<never, never> = new Map<never, never>();
+/** @internal */
+export const emptySet: ReadonlySet<never> = new Set<never>();
+
+/** @internal */
+export function length(array: readonly any[] | undefined): number {
+    return array ? array.length : 0;
+}
+
+/**
+ * Iterates through 'array' by index and performs the callback on each element of array until the callback
+ * returns a truthy value, then returns that value.
+ * If no such value is found, the callback is applied to each element of array and undefined is returned.
+ *
+ * @internal
+ */
+export function forEach<T, U>(array: readonly T[] | undefined, callback: (element: T, index: number) => U | undefined): U | undefined {
+    if (array) {
+        for (let i = 0; i < array.length; i++) {
+            const result = callback(array[i], i);
+            if (result) {
+                return result;
+            }
+        }
+    }
+    return undefined;
+}
+
+/**
+ * Like `forEach`, but iterates in reverse order.
+ *
+ * @internal
+ */
+export function forEachRight<T, U>(array: readonly T[] | undefined, callback: (element: T, index: number) => U | undefined): U | undefined {
+    if (array) {
+        for (let i = array.length - 1; i >= 0; i--) {
+            const result = callback(array[i], i);
+            if (result) {
+                return result;
+            }
+        }
+    }
+    return undefined;
+}
+
+/**
+ * Like `forEach`, but suitable for use with numbers and strings (which may be falsy).
+ *
+ * @internal
+ */
+export function firstDefined<T, U>(array: readonly T[] | undefined, callback: (element: T, index: number) => U | undefined): U | undefined {
+    if (array === undefined) {
+        return undefined;
+    }
+
+    for (let i = 0; i < array.length; i++) {
+        const result = callback(array[i], i);
+        if (result !== undefined) {
+            return result;
+        }
+    }
+    return undefined;
+}
+
+/** @internal */
+export function firstDefinedIterator<T, U>(iter: Iterable<T>, callback: (element: T) => U | undefined): U | undefined {
+    for (const value of iter) {
+        const result = callback(value);
+        if (result !== undefined) {
+            return result;
+        }
+    }
+    return undefined;
+}
+
+/** @internal */
+export function reduceLeftIterator<T, U>(iterator: Iterable<T> | undefined, f: (memo: U, value: T, i: number) => U, initial: U): U {
+    let result = initial;
+    if (iterator) {
+        let pos = 0;
+        for (const value of iterator) {
+            result = f(result, value, pos);
+            pos++;
+        }
+    }
+    return result;
+}
+
+/** @internal */
+export function zipWith<T, U, V>(arrayA: readonly T[], arrayB: readonly U[], callback: (a: T, b: U, index: number) => V): V[] {
+    const result: V[] = [];
+    Debug.assertEqual(arrayA.length, arrayB.length);
+    for (let i = 0; i < arrayA.length; i++) {
+        result.push(callback(arrayA[i], arrayB[i], i));
+    }
+    return result;
+}
+
+/**
+ * Creates a new array with `element` interspersed in between each element of `input`
+ * if there is more than 1 value in `input`. Otherwise, returns the existing array.
+ *
+ * @internal
+ */
+export function intersperse<T>(input: T[], element: T): T[] {
+    if (input.length <= 1) {
+        return input;
+    }
+    const result: T[] = [];
+    for (let i = 0, n = input.length; i < n; i++) {
+        if (i) result.push(element);
+        result.push(input[i]);
+    }
+    return result;
+}
+
+/**
+ * Iterates through `array` by index and performs the callback on each element of array until the callback
+ * returns a falsey value, then returns false.
+ * If no such value is found, the callback is applied to each element of array and `true` is returned.
+ *
+ * @internal
+ */
+export function every<T, U extends T>(array: readonly T[], callback: (element: T, index: number) => element is U): array is readonly U[];
+/** @internal */
+export function every<T, U extends T>(array: readonly T[] | undefined, callback: (element: T, index: number) => element is U): array is readonly U[] | undefined;
+/** @internal */
+export function every<T>(array: readonly T[] | undefined, callback: (element: T, index: number) => boolean): boolean;
+export function every<T>(array: readonly T[] | undefined, callback: (element: T, index: number) => boolean): boolean {
+    if (array) {
+        for (let i = 0; i < array.length; i++) {
+            if (!callback(array[i], i)) {
+                return false;
+            }
+        }
+    }
+
+    return true;
+}
+
+/**
+ * Works like Array.prototype.find, returning `undefined` if no element satisfying the predicate is found.
+ *
+ * @internal
+ */
+export function find<T, U extends T>(array: readonly T[] | undefined, predicate: (element: T, index: number) => element is U, startIndex?: number): U | undefined;
+/** @internal */
+export function find<T>(array: readonly T[] | undefined, predicate: (element: T, index: number) => boolean, startIndex?: number): T | undefined;
+/** @internal */
+export function find<T>(array: readonly T[] | undefined, predicate: (element: T, index: number) => boolean, startIndex?: number): T | undefined {
+    if (array === undefined) return undefined;
+    for (let i = startIndex ?? 0; i < array.length; i++) {
+        const value = array[i];
+        if (predicate(value, i)) {
+            return value;
+        }
+    }
+    return undefined;
+}
+
+/** @internal */
+export function findLast<T, U extends T>(array: readonly T[] | undefined, predicate: (element: T, index: number) => element is U, startIndex?: number): U | undefined;
+/** @internal */
+export function findLast<T>(array: readonly T[] | undefined, predicate: (element: T, index: number) => boolean, startIndex?: number): T | undefined;
+/** @internal */
+export function findLast<T>(array: readonly T[] | undefined, predicate: (element: T, index: number) => boolean, startIndex?: number): T | undefined {
+    if (array === undefined) return undefined;
+    for (let i = startIndex ?? array.length - 1; i >= 0; i--) {
+        const value = array[i];
+        if (predicate(value, i)) {
+            return value;
+        }
+    }
+    return undefined;
+}
+
+/**
+ * Works like Array.prototype.findIndex, returning `-1` if no element satisfying the predicate is found.
+ *
+ * @internal
+ */
+export function findIndex<T>(array: readonly T[] | undefined, predicate: (element: T, index: number) => boolean, startIndex?: number): number {
+    if (array === undefined) return -1;
+    for (let i = startIndex ?? 0; i < array.length; i++) {
+        if (predicate(array[i], i)) {
+            return i;
+        }
+    }
+    return -1;
+}
+
+/** @internal */
+export function findLastIndex<T>(array: readonly T[] | undefined, predicate: (element: T, index: number) => boolean, startIndex?: number): number {
+    if (array === undefined) return -1;
+    for (let i = startIndex ?? array.length - 1; i >= 0; i--) {
+        if (predicate(array[i], i)) {
+            return i;
+        }
+    }
+    return -1;
+}
+
+/**
+ * Returns the first truthy result of `callback`, or else fails.
+ * This is like `forEach`, but never returns undefined.
+ *
+ * @internal
+ */
+export function findMap<T, U>(array: readonly T[], callback: (element: T, index: number) => U | undefined): U {
+    for (let i = 0; i < array.length; i++) {
+        const result = callback(array[i], i);
+        if (result) {
+            return result;
+        }
+    }
+    return Debug.fail();
+}
+
+/** @internal */
+export function contains<T>(array: readonly T[] | undefined, value: T, equalityComparer: EqualityComparer<T> = equateValues): boolean {
+    if (array) {
+        for (const v of array) {
+            if (equalityComparer(v, value)) {
+                return true;
+            }
+        }
+    }
+    return false;
+}
+
+/** @internal */
+export function arraysEqual<T>(a: readonly T[], b: readonly T[], equalityComparer: EqualityComparer<T> = equateValues): boolean {
+    return a.length === b.length && a.every((x, i) => equalityComparer(x, b[i]));
+}
+
+/** @internal */
+export function indexOfAnyCharCode(text: string, charCodes: readonly number[], start?: number): number {
+    for (let i = start || 0; i < text.length; i++) {
+        if (contains(charCodes, text.charCodeAt(i))) {
+            return i;
+        }
+    }
+    return -1;
+}
+
+/** @internal */
+export function countWhere<T>(array: readonly T[] | undefined, predicate: (x: T, i: number) => boolean): number {
+    let count = 0;
+    if (array) {
+        for (let i = 0; i < array.length; i++) {
+            const v = array[i];
+            if (predicate(v, i)) {
+                count++;
+            }
+        }
+    }
+    return count;
+}
+
+/**
+ * Filters an array by a predicate function. Returns the same array instance if the predicate is
+ * true for all elements, otherwise returns a new array instance containing the filtered subset.
+ *
+ * @internal
+ */
+export function filter<T, U extends T>(array: T[], f: (x: T) => x is U): U[];
+/** @internal */
+export function filter<T>(array: T[], f: (x: T) => boolean): T[];
+/** @internal */
+export function filter<T, U extends T>(array: readonly T[], f: (x: T) => x is U): readonly U[];
+/** @internal */
+export function filter<T>(array: readonly T[], f: (x: T) => boolean): readonly T[];
+/** @internal */
+export function filter<T, U extends T>(array: T[] | undefined, f: (x: T) => x is U): U[] | undefined;
+/** @internal */
+export function filter<T>(array: T[] | undefined, f: (x: T) => boolean): T[] | undefined;
+/** @internal */
+export function filter<T, U extends T>(array: readonly T[] | undefined, f: (x: T) => x is U): readonly U[] | undefined;
+/** @internal */
+export function filter<T>(array: readonly T[] | undefined, f: (x: T) => boolean): readonly T[] | undefined;
+/** @internal */
+export function filter<T>(array: readonly T[] | undefined, f: (x: T) => boolean): readonly T[] | undefined {
+    if (array) {
+        const len = array.length;
+        let i = 0;
+        while (i < len && f(array[i])) i++;
+        if (i < len) {
+            const result = array.slice(0, i);
+            i++;
+            while (i < len) {
+                const item = array[i];
+                if (f(item)) {
+                    result.push(item);
+                }
+                i++;
+            }
+            return result;
+        }
+    }
+    return array;
+}
+
+/** @internal */
+export function filterMutate<T>(array: T[], f: (x: T, i: number, array: T[]) => boolean): void {
+    let outIndex = 0;
+    for (let i = 0; i < array.length; i++) {
+        if (f(array[i], i, array)) {
+            array[outIndex] = array[i];
+            outIndex++;
+        }
+    }
+    array.length = outIndex;
+}
+
+/** @internal */
+export function clear(array: unknown[]): void {
+    array.length = 0;
+}
+
+/** @internal */
+export function map<T, U>(array: readonly T[], f: (x: T, i: number) => U): U[];
+/** @internal */
+export function map<T, U>(array: readonly T[] | undefined, f: (x: T, i: number) => U): U[] | undefined;
+/** @internal */
+export function map<T, U>(array: readonly T[] | undefined, f: (x: T, i: number) => U): U[] | undefined {
+    let result: U[] | undefined;
+    if (array) {
+        result = [];
+        for (let i = 0; i < array.length; i++) {
+            result.push(f(array[i], i));
+        }
+    }
+    return result;
+}
+
+/** @internal */
+export function* mapIterator<T, U>(iter: Iterable<T>, mapFn: (x: T) => U) {
+    for (const x of iter) {
+        yield mapFn(x);
+    }
+}
+
+/**
+ * Maps from T to T and avoids allocation if all elements map to themselves
+ *
+ * @internal */
+export function sameMap<T, U = T>(array: T[], f: (x: T, i: number) => U): U[];
+/** @internal */
+export function sameMap<T, U = T>(array: readonly T[], f: (x: T, i: number) => U): readonly U[];
+/** @internal */
+export function sameMap<T, U = T>(array: T[] | undefined, f: (x: T, i: number) => U): U[] | undefined;
+/** @internal */
+export function sameMap<T, U = T>(array: readonly T[] | undefined, f: (x: T, i: number) => U): readonly U[] | undefined;
+/** @internal */
+export function sameMap<T, U = T>(array: readonly T[] | undefined, f: (x: T, i: number) => U): readonly U[] | undefined {
+    if (array) {
+        for (let i = 0; i < array.length; i++) {
+            const item = array[i];
+            const mapped = f(item, i);
+            if (item as unknown !== mapped) {
+                const result: U[] = array.slice(0, i) as unknown[] as U[];
+                result.push(mapped);
+                for (i++; i < array.length; i++) {
+                    result.push(f(array[i], i));
+                }
+                return result;
+            }
+        }
+    }
+    return array as unknown[] as U[];
+}
+
+/**
+ * Flattens an array containing a mix of array or non-array elements.
+ *
+ * @param array The array to flatten.
+ *
+ * @internal
+ */
+export function flatten<T>(array: T[][] | readonly (T | readonly T[] | undefined)[]): T[] {
+    const result = [];
+    for (const v of array) {
+        if (v) {
+            if (isArray(v)) {
+                addRange(result, v);
+            }
+            else {
+                result.push(v);
+            }
+        }
+    }
+    return result;
+}
+
+/**
+ * Maps an array. If the mapped value is an array, it is spread into the result.
+ *
+ * @param array The array to map.
+ * @param mapfn The callback used to map the result into one or more values.
+ *
+ * @internal
+ */
+export function flatMap<T, U>(array: readonly T[] | undefined, mapfn: (x: T, i: number) => U | readonly U[] | undefined): readonly U[] {
+    let result: U[] | undefined;
+    if (array) {
+        for (let i = 0; i < array.length; i++) {
+            const v = mapfn(array[i], i);
+            if (v) {
+                if (isArray(v)) {
+                    result = addRange(result, v);
+                }
+                else {
+                    result = append(result, v);
+                }
+            }
+        }
+    }
+    return result || emptyArray;
+}
+
+/** @internal */
+export function flatMapToMutable<T, U>(array: readonly T[] | undefined, mapfn: (x: T, i: number) => U | readonly U[] | undefined): U[] {
+    const result: U[] = [];
+    if (array) {
+        for (let i = 0; i < array.length; i++) {
+            const v = mapfn(array[i], i);
+            if (v) {
+                if (isArray(v)) {
+                    addRange(result, v);
+                }
+                else {
+                    result.push(v);
+                }
+            }
+        }
+    }
+    return result;
+}
+
+/** @internal */
+export function* flatMapIterator<T, U>(iter: Iterable<T>, mapfn: (x: T) => readonly U[] | Iterable<U> | undefined) {
+    for (const x of iter) {
+        const iter2 = mapfn(x);
+        if (!iter2) continue;
+        yield* iter2;
+    }
+}
+
+/**
+ * Maps an array. If the mapped value is an array, it is spread into the result.
+ * Avoids allocation if all elements map to themselves.
+ *
+ * @param array The array to map.
+ * @param mapfn The callback used to map the result into one or more values.
+ *
+ * @internal
+ */
+export function sameFlatMap<T>(array: T[], mapfn: (x: T, i: number) => T | readonly T[]): T[];
+/** @internal */
+export function sameFlatMap<T>(array: readonly T[], mapfn: (x: T, i: number) => T | readonly T[]): readonly T[];
+/** @internal */
+export function sameFlatMap<T>(array: readonly T[], mapfn: (x: T, i: number) => T | readonly T[]): readonly T[] {
+    let result: T[] | undefined;
+    if (array) {
+        for (let i = 0; i < array.length; i++) {
+            const item = array[i];
+            const mapped = mapfn(item, i);
+            if (result || item !== mapped || isArray(mapped)) {
+                if (!result) {
+                    result = array.slice(0, i);
+                }
+                if (isArray(mapped)) {
+                    addRange(result, mapped);
+                }
+                else {
+                    result.push(mapped);
+                }
+            }
+        }
+    }
+    return result || array;
+}
+
+/** @internal */
+export function mapAllOrFail<T, U>(array: readonly T[], mapFn: (x: T, i: number) => U | undefined): U[] | undefined {
+    const result: U[] = [];
+    for (let i = 0; i < array.length; i++) {
+        const mapped = mapFn(array[i], i);
+        if (mapped === undefined) {
+            return undefined;
+        }
+        result.push(mapped);
+    }
+    return result;
+}
+
+/** @internal */
+export function mapDefined<T, U>(array: readonly T[] | undefined, mapFn: (x: T, i: number) => U | undefined): U[] {
+    const result: U[] = [];
+    if (array) {
+        for (let i = 0; i < array.length; i++) {
+            const mapped = mapFn(array[i], i);
+            if (mapped !== undefined) {
+                result.push(mapped);
+            }
+        }
+    }
+    return result;
+}
+
+/** @internal */
+export function* mapDefinedIterator<T, U>(iter: Iterable<T>, mapFn: (x: T) => U | undefined) {
+    for (const x of iter) {
+        const value = mapFn(x);
+        if (value !== undefined) {
+            yield value;
+        }
+    }
+}
+
+/** @internal */
+export function mapDefinedEntries<K1, V1, K2, V2>(map: ReadonlyMap<K1, V1>, f: (key: K1, value: V1) => readonly [K2, V2] | undefined): Map<K2, V2>;
+/** @internal */
+export function mapDefinedEntries<K1, V1, K2, V2>(map: ReadonlyMap<K1, V1> | undefined, f: (key: K1, value: V1) => readonly [K2 | undefined, V2 | undefined] | undefined): Map<K2, V2> | undefined;
+/** @internal */
+export function mapDefinedEntries<K1, V1, K2, V2>(map: ReadonlyMap<K1, V1> | undefined, f: (key: K1, value: V1) => readonly [K2 | undefined, V2 | undefined] | undefined): Map<K2, V2> | undefined {
+    if (!map) {
+        return undefined;
+    }
+
+    const result = new Map<K2, V2>();
+    map.forEach((value, key) => {
+        const entry = f(key, value);
+        if (entry !== undefined) {
+            const [newKey, newValue] = entry;
+            if (newKey !== undefined && newValue !== undefined) {
+                result.set(newKey, newValue);
+            }
+        }
+    });
+
+    return result;
+}
+
+/** @internal */
+export function getOrUpdate<K, V>(map: Map<K, V>, key: K, callback: () => V) {
+    if (map.has(key)) {
+        return map.get(key)!;
+    }
+    const value = callback();
+    map.set(key, value);
+    return value;
+}
+
+/** @internal */
+export function tryAddToSet<T>(set: Set<T>, value: T) {
+    if (!set.has(value)) {
+        set.add(value);
+        return true;
+    }
+    return false;
+}
+
+/** @internal */
+export function* singleIterator<T>(value: T) {
+    yield value;
+}
+
+/**
+ * Maps contiguous spans of values with the same key.
+ *
+ * @param array The array to map.
+ * @param keyfn A callback used to select the key for an element.
+ * @param mapfn A callback used to map a contiguous chunk of values to a single value.
+ *
+ * @internal
+ */
+export function spanMap<T, K, U>(array: readonly T[], keyfn: (x: T, i: number) => K, mapfn: (chunk: T[], key: K, start: number, end: number) => U): U[];
+/** @internal */
+export function spanMap<T, K, U>(array: readonly T[] | undefined, keyfn: (x: T, i: number) => K, mapfn: (chunk: T[], key: K, start: number, end: number) => U): U[] | undefined;
+/** @internal */
+export function spanMap<T, K, U>(array: readonly T[] | undefined, keyfn: (x: T, i: number) => K, mapfn: (chunk: T[], key: K, start: number, end: number) => U): U[] | undefined {
+    let result: U[] | undefined;
+    if (array) {
+        result = [];
+        const len = array.length;
+        let previousKey: K | undefined;
+        let key: K | undefined;
+        let start = 0;
+        let pos = 0;
+        while (start < len) {
+            while (pos < len) {
+                const value = array[pos];
+                key = keyfn(value, pos);
+                if (pos === 0) {
+                    previousKey = key;
+                }
+                else if (key !== previousKey) {
+                    break;
+                }
+
+                pos++;
+            }
+
+            if (start < pos) {
+                const v = mapfn(array.slice(start, pos), previousKey!, start, pos);
+                if (v) {
+                    result.push(v);
+                }
+
+                start = pos;
+            }
+
+            previousKey = key;
+            pos++;
+        }
+    }
+
+    return result;
+}
+
+/** @internal */
+export function mapEntries<K1, V1, K2, V2>(map: ReadonlyMap<K1, V1>, f: (key: K1, value: V1) => readonly [K2, V2]): Map<K2, V2>;
+/** @internal */
+export function mapEntries<K1, V1, K2, V2>(map: ReadonlyMap<K1, V1> | undefined, f: (key: K1, value: V1) => readonly [K2, V2]): Map<K2, V2> | undefined;
+/** @internal */
+export function mapEntries<K1, V1, K2, V2>(map: ReadonlyMap<K1, V1> | undefined, f: (key: K1, value: V1) => readonly [K2, V2]): Map<K2, V2> | undefined {
+    if (!map) {
+        return undefined;
+    }
+
+    const result = new Map<K2, V2>();
+    map.forEach((value, key) => {
+        const [newKey, newValue] = f(key, value);
+        result.set(newKey, newValue);
+    });
+    return result;
+}
+
+/** @internal */
+export function some<T>(array: readonly T[] | undefined): array is readonly T[];
+/** @internal */
+export function some<T>(array: readonly T[] | undefined, predicate: (value: T) => boolean): boolean;
+/** @internal */
+export function some<T>(array: readonly T[] | undefined, predicate?: (value: T) => boolean): boolean {
+    if (array) {
+        if (predicate) {
+            for (const v of array) {
+                if (predicate(v)) {
+                    return true;
+                }
+            }
+        }
+        else {
+            return array.length > 0;
+        }
+    }
+    return false;
+}
+
+/**
+ * Calls the callback with (start, afterEnd) index pairs for each range where 'pred' is true.
+ *
+ * @internal
+ */
+export function getRangesWhere<T>(arr: readonly T[], pred: (t: T) => boolean, cb: (start: number, afterEnd: number) => void): void {
+    let start: number | undefined;
+    for (let i = 0; i < arr.length; i++) {
+        if (pred(arr[i])) {
+            start = start === undefined ? i : start;
+        }
+        else {
+            if (start !== undefined) {
+                cb(start, i);
+                start = undefined;
+            }
+        }
+    }
+    if (start !== undefined) cb(start, arr.length);
+}
+
+/** @internal */
+export function concatenate<T>(array1: T[], array2: T[]): T[];
+/** @internal */
+export function concatenate<T>(array1: readonly T[], array2: readonly T[]): readonly T[];
+/** @internal */
+export function concatenate<T>(array1: T[], array2: T[] | undefined): T[]; // eslint-disable-line @typescript-eslint/unified-signatures
+/** @internal */
+export function concatenate<T>(array1: T[] | undefined, array2: T[]): T[]; // eslint-disable-line @typescript-eslint/unified-signatures
+/** @internal */
+export function concatenate<T>(array1: readonly T[], array2: readonly T[] | undefined): readonly T[]; // eslint-disable-line @typescript-eslint/unified-signatures
+/** @internal */
+export function concatenate<T>(array1: readonly T[] | undefined, array2: readonly T[]): readonly T[]; // eslint-disable-line @typescript-eslint/unified-signatures
+/** @internal */
+export function concatenate<T>(array1: T[] | undefined, array2: T[] | undefined): T[] | undefined;
+/** @internal */
+export function concatenate<T>(array1: readonly T[] | undefined, array2: readonly T[] | undefined): readonly T[] | undefined;
+/** @internal */
+export function concatenate<T>(array1: readonly T[] | undefined, array2: readonly T[] | undefined): readonly T[] | undefined {
+    if (!some(array2)) return array1;
+    if (!some(array1)) return array2;
+    return [...array1, ...array2];
+}
+
+function selectIndex(_: unknown, i: number) {
+    return i;
+}
+
+/** @internal */
+export function indicesOf(array: readonly unknown[]): number[] {
+    return array.map(selectIndex);
+}
+
+function deduplicateRelational<T>(array: readonly T[], equalityComparer: EqualityComparer<T>, comparer: Comparer<T>) {
+    // Perform a stable sort of the array. This ensures the first entry in a list of
+    // duplicates remains the first entry in the result.
+    const indices = indicesOf(array);
+    stableSortIndices(array, indices, comparer);
+
+    let last = array[indices[0]];
+    const deduplicated: number[] = [indices[0]];
+    for (let i = 1; i < indices.length; i++) {
+        const index = indices[i];
+        const item = array[index];
+        if (!equalityComparer(last, item)) {
+            deduplicated.push(index);
+            last = item;
+        }
+    }
+
+    // restore original order
+    deduplicated.sort();
+    return deduplicated.map(i => array[i]);
+}
+
+function deduplicateEquality<T>(array: readonly T[], equalityComparer: EqualityComparer<T>) {
+    const result: T[] = [];
+    for (const item of array) {
+        pushIfUnique(result, item, equalityComparer);
+    }
+    return result;
+}
+
+/**
+ * Deduplicates an unsorted array.
+ * @param equalityComparer An `EqualityComparer` used to determine if two values are duplicates.
+ * @param comparer An optional `Comparer` used to sort entries before comparison, though the
+ * result will remain in the original order in `array`.
+ *
+ * @internal
+ */
+export function deduplicate<T>(array: readonly T[], equalityComparer: EqualityComparer<T>, comparer?: Comparer<T>): T[] {
+    return array.length === 0 ? [] :
+        array.length === 1 ? array.slice() :
+        comparer ? deduplicateRelational(array, equalityComparer, comparer) :
+        deduplicateEquality(array, equalityComparer);
+}
+
+/**
+ * Deduplicates an array that has already been sorted.
+ */
+function deduplicateSorted<T>(array: SortedReadonlyArray<T>, comparer: EqualityComparer<T> | Comparer<T>): SortedReadonlyArray<T> {
+    if (array.length === 0) return emptyArray as any as SortedReadonlyArray<T>;
+
+    let last = array[0];
+    const deduplicated: T[] = [last];
+    for (let i = 1; i < array.length; i++) {
+        const next = array[i];
+        switch (comparer(next, last)) {
+            // equality comparison
+            case true:
+
+            // relational comparison
+            // falls through
+            case Comparison.EqualTo:
+                continue;
+
+            case Comparison.LessThan:
+                // If `array` is sorted, `next` should **never** be less than `last`.
+                return Debug.fail("Array is unsorted.");
+        }
+
+        deduplicated.push(last = next);
+    }
+
+    return deduplicated as any as SortedReadonlyArray<T>;
+}
+
+/** @internal */
+export function createSortedArray<T>(): SortedArray<T> {
+    return [] as any as SortedArray<T>; // TODO: GH#19873
+}
+
+/** @internal */
+export function insertSorted<T>(array: SortedArray<T>, insert: T, compare: Comparer<T>, allowDuplicates?: boolean): boolean {
+    if (array.length === 0) {
+        array.push(insert);
+        return true;
+    }
+
+    const insertIndex = binarySearch(array, insert, identity, compare);
+    if (insertIndex < 0) {
+        array.splice(~insertIndex, 0, insert);
+        return true;
+    }
+
+    if (allowDuplicates) {
+        array.splice(insertIndex, 0, insert);
+        return true;
+    }
+
+    return false;
+}
+
+/** @internal */
+export function sortAndDeduplicate(array: readonly string[]): SortedReadonlyArray<string>;
+/** @internal */
+export function sortAndDeduplicate<T>(array: readonly T[], comparer: Comparer<T>, equalityComparer?: EqualityComparer<T>): SortedReadonlyArray<T>;
+/** @internal */
+export function sortAndDeduplicate<T>(array: readonly T[], comparer?: Comparer<T>, equalityComparer?: EqualityComparer<T>): SortedReadonlyArray<T> {
+    return deduplicateSorted(sort(array, comparer), equalityComparer || comparer || compareStringsCaseSensitive as any as Comparer<T>);
+}
+
+/** @internal */
+export function arrayIsSorted<T>(array: readonly T[], comparer: Comparer<T>) {
+    if (array.length < 2) return true;
+    for (let i = 1, len = array.length; i < len; i++) {
+        if (comparer(array[i - 1], array[i]) === Comparison.GreaterThan) {
+            return false;
+        }
+    }
+    return true;
+}
+
+/** @internal */
+export function arrayIsEqualTo<T>(array1: readonly T[] | undefined, array2: readonly T[] | undefined, equalityComparer: (a: T, b: T, index: number) => boolean = equateValues): boolean {
+    if (!array1 || !array2) {
+        return array1 === array2;
+    }
+
+    if (array1.length !== array2.length) {
+        return false;
+    }
+
+    for (let i = 0; i < array1.length; i++) {
+        if (!equalityComparer(array1[i], array2[i], i)) {
+            return false;
+        }
+    }
+
+    return true;
+}
+
+/**
+ * Compacts an array, removing any falsey elements.
+ *
+ * @internal
+ */
+export function compact<T>(array: (T | undefined | null | false | 0 | "")[]): T[];
+/** @internal */
+export function compact<T>(array: readonly (T | undefined | null | false | 0 | "")[]): readonly T[];
+// ESLint thinks these can be combined with the above - they cannot; they'd produce higher-priority inferences and prevent the falsey types from being stripped
+/** @internal */
+export function compact<T>(array: T[]): T[]; // eslint-disable-line @typescript-eslint/unified-signatures
+/** @internal */
+export function compact<T>(array: readonly T[]): readonly T[]; // eslint-disable-line @typescript-eslint/unified-signatures
+/** @internal */
+export function compact<T>(array: readonly T[]): readonly T[] {
+    let result: T[] | undefined;
+    if (array) {
+        for (let i = 0; i < array.length; i++) {
+            const v = array[i];
+            if (result || !v) {
+                if (!result) {
+                    result = array.slice(0, i);
+                }
+                if (v) {
+                    result.push(v);
+                }
+            }
+        }
+    }
+    return result || array;
+}
+
+/**
+ * Gets the relative complement of `arrayA` with respect to `arrayB`, returning the elements that
+ * are not present in `arrayA` but are present in `arrayB`. Assumes both arrays are sorted
+ * based on the provided comparer.
+ *
+ * @internal
+ */
+export function relativeComplement<T>(arrayA: T[] | undefined, arrayB: T[] | undefined, comparer: Comparer<T>): T[] | undefined {
+    if (!arrayB || !arrayA || arrayB.length === 0 || arrayA.length === 0) return arrayB;
+    const result: T[] = [];
+    loopB:
+    for (let offsetA = 0, offsetB = 0; offsetB < arrayB.length; offsetB++) {
+        if (offsetB > 0) {
+            // Ensure `arrayB` is properly sorted.
+            Debug.assertGreaterThanOrEqual(comparer(arrayB[offsetB], arrayB[offsetB - 1]), Comparison.EqualTo);
+        }
+
+        loopA:
+        for (const startA = offsetA; offsetA < arrayA.length; offsetA++) {
+            if (offsetA > startA) {
+                // Ensure `arrayA` is properly sorted. We only need to perform this check if
+                // `offsetA` has changed since we entered the loop.
+                Debug.assertGreaterThanOrEqual(comparer(arrayA[offsetA], arrayA[offsetA - 1]), Comparison.EqualTo);
+            }
+
+            switch (comparer(arrayB[offsetB], arrayA[offsetA])) {
+                case Comparison.LessThan:
+                    // If B is less than A, B does not exist in arrayA. Add B to the result and
+                    // move to the next element in arrayB without changing the current position
+                    // in arrayA.
+                    result.push(arrayB[offsetB]);
+                    continue loopB;
+                case Comparison.EqualTo:
+                    // If B is equal to A, B exists in arrayA. Move to the next element in
+                    // arrayB without adding B to the result or changing the current position
+                    // in arrayA.
+                    continue loopB;
+                case Comparison.GreaterThan:
+                    // If B is greater than A, we need to keep looking for B in arrayA. Move to
+                    // the next element in arrayA and recheck.
+                    continue loopA;
+            }
+        }
+    }
+    return result;
+}
+
+/**
+ * Appends a value to an array, returning the array.
+ *
+ * @param to The array to which `value` is to be appended. If `to` is `undefined`, a new array
+ * is created if `value` was appended.
+ * @param value The value to append to the array. If `value` is `undefined`, nothing is
+ * appended.
+ *
+ * @internal
+ */
+export function append<TArray extends any[] | undefined, TValue extends NonNullable<TArray>[number] | undefined>(to: TArray, value: TValue): [undefined, undefined] extends [TArray, TValue] ? TArray : NonNullable<TArray>[number][];
+/** @internal */
+export function append<T>(to: T[], value: T | undefined): T[];
+/** @internal */
+export function append<T>(to: T[] | undefined, value: T): T[];
+/** @internal */
+export function append<T>(to: T[] | undefined, value: T | undefined): T[] | undefined;
+/** @internal */
+export function append<T>(to: T[], value: T | undefined): void;
+/** @internal */
+export function append<T>(to: T[] | undefined, value: T | undefined): T[] | undefined {
+    if (value === undefined) return to as T[];
+    if (to === undefined) return [value];
+    to.push(value);
+    return to;
+}
+
+/**
+ * Combines two arrays, values, or undefineds into the smallest container that can accommodate the resulting set:
+ *
+ * ```
+ * undefined -> undefined -> undefined
+ * T -> undefined -> T
+ * T -> T -> T[]
+ * T[] -> undefined -> T[] (no-op)
+ * T[] -> T -> T[]         (append)
+ * T[] -> T[] -> T[]       (concatenate)
+ * ```
+ *
+ * @internal
+ */
+export function combine<T>(xs: T[] | undefined, ys: T[] | undefined): T[] | undefined;
+/** @internal */
+export function combine<T>(xs: T | readonly T[] | undefined, ys: T | readonly T[] | undefined): T | readonly T[] | undefined;
+/** @internal */
+export function combine<T>(xs: T | T[] | undefined, ys: T | T[] | undefined): T | T[] | undefined;
+/** @internal */
+export function combine<T>(xs: T | T[] | undefined, ys: T | T[] | undefined) {
+    if (xs === undefined) return ys;
+    if (ys === undefined) return xs;
+    if (isArray(xs)) return isArray(ys) ? concatenate(xs, ys) : append(xs, ys);
+    if (isArray(ys)) return append(ys, xs);
+    return [xs, ys];
+}
+
+/**
+ * Gets the actual offset into an array for a relative offset. Negative offsets indicate a
+ * position offset from the end of the array.
+ */
+function toOffset(array: readonly any[], offset: number) {
+    return offset < 0 ? array.length + offset : offset;
+}
+
+/**
+ * Appends a range of value to an array, returning the array.
+ *
+ * @param to The array to which `value` is to be appended. If `to` is `undefined`, a new array
+ * is created if `value` was appended.
+ * @param from The values to append to the array. If `from` is `undefined`, nothing is
+ * appended. If an element of `from` is `undefined`, that element is not appended.
+ * @param start The offset in `from` at which to start copying values.
+ * @param end The offset in `from` at which to stop copying values (non-inclusive).
+ *
+ * @internal
+ */
+export function addRange<T>(to: T[], from: readonly T[] | undefined, start?: number, end?: number): T[];
+/** @internal */
+export function addRange<T>(to: T[] | undefined, from: readonly T[] | undefined, start?: number, end?: number): T[] | undefined;
+/** @internal */
+export function addRange<T>(to: T[] | undefined, from: readonly T[] | undefined, start?: number, end?: number): T[] | undefined {
+    if (from === undefined || from.length === 0) return to;
+    if (to === undefined) return from.slice(start, end);
+    start = start === undefined ? 0 : toOffset(from, start);
+    end = end === undefined ? from.length : toOffset(from, end);
+    for (let i = start; i < end && i < from.length; i++) {
+        if (from[i] !== undefined) {
+            to.push(from[i]);
+        }
+    }
+    return to;
+}
+
+/**
+ * @return Whether the value was added.
+ *
+ * @internal
+ */
+export function pushIfUnique<T>(array: T[], toAdd: T, equalityComparer?: EqualityComparer<T>): boolean {
+    if (contains(array, toAdd, equalityComparer)) {
+        return false;
+    }
+    else {
+        array.push(toAdd);
+        return true;
+    }
+}
+
+/**
+ * Unlike `pushIfUnique`, this can take `undefined` as an input, and returns a new array.
+ *
+ * @internal
+ */
+export function appendIfUnique<T>(array: T[] | undefined, toAdd: T, equalityComparer?: EqualityComparer<T>): T[] {
+    if (array) {
+        pushIfUnique(array, toAdd, equalityComparer);
+        return array;
+    }
+    else {
+        return [toAdd];
+    }
+}
+
+function stableSortIndices<T>(array: readonly T[], indices: number[], comparer: Comparer<T>) {
+    // sort indices by value then position
+    indices.sort((x, y) => comparer(array[x], array[y]) || compareValues(x, y));
+}
+
+/**
+ * Returns a new sorted array.
+ *
+ * @internal
+ */
+export function sort<T>(array: readonly T[], comparer?: Comparer<T>): SortedReadonlyArray<T> {
+    return (array.length === 0 ? array : array.slice().sort(comparer)) as SortedReadonlyArray<T>;
+}
+
+/** @internal */
+export function* arrayReverseIterator<T>(array: readonly T[]) {
+    for (let i = array.length - 1; i >= 0; i--) {
+        yield array[i];
+    }
+}
+
+/**
+ * Stable sort of an array. Elements equal to each other maintain their relative position in the array.
+ *
+ * @internal
+ */
+export function stableSort<T>(array: readonly T[], comparer: Comparer<T>): SortedReadonlyArray<T> {
+    const indices = indicesOf(array);
+    stableSortIndices(array, indices, comparer);
+    return indices.map(i => array[i]) as SortedArray<T> as SortedReadonlyArray<T>;
+}
+
+/** @internal */
+export function rangeEquals<T>(array1: readonly T[], array2: readonly T[], pos: number, end: number) {
+    while (pos < end) {
+        if (array1[pos] !== array2[pos]) {
+            return false;
+        }
+        pos++;
+    }
+    return true;
+}
+
+/**
+ * Returns the element at a specific offset in an array if non-empty, `undefined` otherwise.
+ * A negative offset indicates the element should be retrieved from the end of the array.
+ *
+ * @internal
+ */
+export const elementAt: <T>(array: readonly T[] | undefined, offset: number) => T | undefined = !!Array.prototype.at
+    ? (array, offset) => array?.at(offset)
+    : (array, offset) => {
+        if (array) {
+            offset = toOffset(array, offset);
+            if (offset < array.length) {
+                return array[offset];
+            }
+        }
+        return undefined;
+    };
+
+/**
+ * Returns the first element of an array if non-empty, `undefined` otherwise.
+ *
+ * @internal
+ */
+export function firstOrUndefined<T>(array: readonly T[] | undefined): T | undefined {
+    return array === undefined || array.length === 0 ? undefined : array[0];
+}
+
+/** @internal */
+export function firstOrUndefinedIterator<T>(iter: Iterable<T> | undefined): T | undefined {
+    if (iter) {
+        for (const value of iter) {
+            return value;
+        }
+    }
+    return undefined;
+}
+
+/** @internal */
+export function first<T>(array: readonly T[]): T {
+    Debug.assert(array.length !== 0);
+    return array[0];
+}
+
+/** @internal */
+export function firstIterator<T>(iter: Iterable<T>): T {
+    for (const value of iter) {
+        return value;
+    }
+    Debug.fail("iterator is empty");
+}
+
+/**
+ * Returns the last element of an array if non-empty, `undefined` otherwise.
+ *
+ * @internal
+ */
+export function lastOrUndefined<T>(array: readonly T[] | undefined): T | undefined {
+    return array === undefined || array.length === 0 ? undefined : array[array.length - 1];
+}
+
+/** @internal */
+export function last<T>(array: readonly T[]): T {
+    Debug.assert(array.length !== 0);
+    return array[array.length - 1];
+}
+
+/**
+ * Returns the only element of an array if it contains only one element, `undefined` otherwise.
+ *
+ * @internal
+ */
+export function singleOrUndefined<T>(array: readonly T[] | undefined): T | undefined {
+    return array && array.length === 1
+        ? array[0]
+        : undefined;
+}
+
+/**
+ * Returns the only element of an array if it contains only one element; throws otherwise.
+ *
+ * @internal
+ */
+export function single<T>(array: readonly T[]): T {
+    return Debug.checkDefined(singleOrUndefined(array));
+}
+
+/**
+ * Returns the only element of an array if it contains only one element; otherwise, returns the
+ * array.
+ *
+ * @internal
+ */
+export function singleOrMany<T>(array: T[]): T | T[];
+/** @internal */
+export function singleOrMany<T>(array: readonly T[]): T | readonly T[];
+/** @internal */
+export function singleOrMany<T>(array: T[] | undefined): T | T[] | undefined;
+/** @internal */
+export function singleOrMany<T>(array: readonly T[] | undefined): T | readonly T[] | undefined;
+/** @internal */
+export function singleOrMany<T>(array: readonly T[] | undefined): T | readonly T[] | undefined {
+    return array && array.length === 1
+        ? array[0]
+        : array;
+}
+
+/** @internal */
+export function replaceElement<T>(array: readonly T[], index: number, value: T): T[] {
+    const result = array.slice(0);
+    result[index] = value;
+    return result;
+}
+
+/**
+ * Performs a binary search, finding the index at which `value` occurs in `array`.
+ * If no such index is found, returns the 2's-complement of first index at which
+ * `array[index]` exceeds `value`.
+ * @param array A sorted array whose first element must be no larger than number
+ * @param value The value to be searched for in the array.
+ * @param keySelector A callback used to select the search key from `value` and each element of
+ * `array`.
+ * @param keyComparer A callback used to compare two keys in a sorted array.
+ * @param offset An offset into `array` at which to start the search.
+ *
+ * @internal
+ */
+export function binarySearch<T, U>(array: readonly T[], value: T, keySelector: (v: T) => U, keyComparer: Comparer<U>, offset?: number): number {
+    return binarySearchKey(array, keySelector(value), keySelector, keyComparer, offset);
+}
+
+/**
+ * Performs a binary search, finding the index at which an object with `key` occurs in `array`.
+ * If no such index is found, returns the 2's-complement of first index at which
+ * `array[index]` exceeds `key`.
+ * @param array A sorted array whose first element must be no larger than number
+ * @param key The key to be searched for in the array.
+ * @param keySelector A callback used to select the search key from each element of `array`.
+ * @param keyComparer A callback used to compare two keys in a sorted array.
+ * @param offset An offset into `array` at which to start the search.
+ *
+ * @internal
+ */
+export function binarySearchKey<T, U>(array: readonly T[], key: U, keySelector: (v: T, i: number) => U, keyComparer: Comparer<U>, offset?: number): number {
+    if (!some(array)) {
+        return -1;
+    }
+
+    let low = offset || 0;
+    let high = array.length - 1;
+    while (low <= high) {
+        const middle = low + ((high - low) >> 1);
+        const midKey = keySelector(array[middle], middle);
+        switch (keyComparer(midKey, key)) {
+            case Comparison.LessThan:
+                low = middle + 1;
+                break;
+            case Comparison.EqualTo:
+                return middle;
+            case Comparison.GreaterThan:
+                high = middle - 1;
+                break;
+        }
+    }
+
+    return ~low;
+}
+
+/** @internal */
+export function reduceLeft<T, U>(array: readonly T[] | undefined, f: (memo: U, value: T, i: number) => U, initial: U, start?: number, count?: number): U;
+/** @internal */
+export function reduceLeft<T>(array: readonly T[], f: (memo: T, value: T, i: number) => T): T | undefined;
+/** @internal */
+export function reduceLeft<T>(array: readonly T[] | undefined, f: (memo: T, value: T, i: number) => T, initial?: T, start?: number, count?: number): T | undefined {
+    if (array && array.length > 0) {
+        const size = array.length;
+        if (size > 0) {
+            let pos = start === undefined || start < 0 ? 0 : start;
+            const end = count === undefined || pos + count > size - 1 ? size - 1 : pos + count;
+            let result: T;
+            if (arguments.length <= 2) {
+                result = array[pos];
+                pos++;
+            }
+            else {
+                result = initial!;
+            }
+            while (pos <= end) {
+                result = f(result, array[pos], pos);
+                pos++;
+            }
+            return result;
+        }
+    }
+    return initial;
+}
+
+const hasOwnProperty = Object.prototype.hasOwnProperty;
+
+/**
+ * Indicates whether a map-like contains an own property with the specified key.
+ *
+ * @param map A map-like.
+ * @param key A property key.
+ *
+ * @internal
+ */
+export function hasProperty(map: MapLike<any>, key: string): boolean {
+    return hasOwnProperty.call(map, key);
+}
+
+/**
+ * Gets the value of an owned property in a map-like.
+ *
+ * @param map A map-like.
+ * @param key A property key.
+ *
+ * @internal
+ */
+export function getProperty<T>(map: MapLike<T>, key: string): T | undefined {
+    return hasOwnProperty.call(map, key) ? map[key] : undefined;
+}
+
+/**
+ * Gets the owned, enumerable property keys of a map-like.
+ *
+ * @internal
+ */
+export function getOwnKeys<T>(map: MapLike<T>): string[] {
+    const keys: string[] = [];
+    for (const key in map) {
+        if (hasOwnProperty.call(map, key)) {
+            keys.push(key);
+        }
+    }
+
+    return keys;
+}
+
+/** @internal */
+export function getAllKeys(obj: object): string[] {
+    const result: string[] = [];
+    do {
+        const names = Object.getOwnPropertyNames(obj);
+        for (const name of names) {
+            pushIfUnique(result, name);
+        }
+    }
+    while (obj = Object.getPrototypeOf(obj));
+    return result;
+}
+
+/** @internal */
+export function getOwnValues<T>(collection: MapLike<T> | T[]): T[] {
+    const values: T[] = [];
+    for (const key in collection) {
+        if (hasOwnProperty.call(collection, key)) {
+            values.push((collection as MapLike<T>)[key]);
+        }
+    }
+
+    return values;
+}
+
+/** @internal */
+export function arrayOf<T>(count: number, f: (index: number) => T): T[] {
+    const result = new Array(count);
+    for (let i = 0; i < count; i++) {
+        result[i] = f(i);
+    }
+    return result;
+}
+
+/**
+ * Shims `Array.from`.
+ *
+ * @internal
+ */
+export function arrayFrom<T, U>(iterator: Iterable<T>, map: (t: T) => U): U[];
+/** @internal */
+export function arrayFrom<T>(iterator: Iterable<T>): T[];
+/** @internal */
+export function arrayFrom<T, U>(iterator: Iterable<T>, map?: (t: T) => U): (T | U)[] {
+    const result: (T | U)[] = [];
+    for (const value of iterator) {
+        result.push(map ? map(value) : value);
+    }
+    return result;
+}
+
+/** @internal */
+export function assign<T extends object>(t: T, ...args: (T | undefined)[]) {
+    for (const arg of args) {
+        if (arg === undefined) continue;
+        for (const p in arg) {
+            if (hasProperty(arg, p)) {
+                t[p] = arg[p];
+            }
+        }
+    }
+    return t;
+}
+
+/**
+ * Performs a shallow equality comparison of the contents of two map-likes.
+ *
+ * @param left A map-like whose properties should be compared.
+ * @param right A map-like whose properties should be compared.
+ *
+ * @internal
+ */
+export function equalOwnProperties<T>(left: MapLike<T> | undefined, right: MapLike<T> | undefined, equalityComparer: EqualityComparer<T> = equateValues) {
+    if (left === right) return true;
+    if (!left || !right) return false;
+    for (const key in left) {
+        if (hasOwnProperty.call(left, key)) {
+            if (!hasOwnProperty.call(right, key)) return false;
+            if (!equalityComparer(left[key], right[key])) return false;
+        }
+    }
+
+    for (const key in right) {
+        if (hasOwnProperty.call(right, key)) {
+            if (!hasOwnProperty.call(left, key)) return false;
+        }
+    }
+
+    return true;
+}
+
+/**
+ * Creates a map from the elements of an array.
+ *
+ * @param array the array of input elements.
+ * @param makeKey a function that produces a key for a given element.
+ *
+ * This function makes no effort to avoid collisions; if any two elements produce
+ * the same key with the given 'makeKey' function, then the element with the higher
+ * index in the array will be the one associated with the produced key.
+ *
+ * @internal
+ */
+export function arrayToMap<K, V>(array: readonly V[], makeKey: (value: V) => K | undefined): Map<K, V>;
+/** @internal */
+export function arrayToMap<K, V1, V2>(array: readonly V1[], makeKey: (value: V1) => K | undefined, makeValue: (value: V1) => V2): Map<K, V2>;
+/** @internal */
+export function arrayToMap<T>(array: readonly T[], makeKey: (value: T) => string | undefined): Map<string, T>;
+/** @internal */
+export function arrayToMap<T, U>(array: readonly T[], makeKey: (value: T) => string | undefined, makeValue: (value: T) => U): Map<string, U>;
+/** @internal */
+export function arrayToMap<K, V1, V2>(array: readonly V1[], makeKey: (value: V1) => K | undefined, makeValue: (value: V1) => V1 | V2 = identity): Map<K, V1 | V2> {
+    const result = new Map<K, V1 | V2>();
+    for (const value of array) {
+        const key = makeKey(value);
+        if (key !== undefined) result.set(key, makeValue(value));
+    }
+    return result;
+}
+
+/** @internal */
+export function arrayToNumericMap<T>(array: readonly T[], makeKey: (value: T) => number): T[];
+/** @internal */
+export function arrayToNumericMap<T, U>(array: readonly T[], makeKey: (value: T) => number, makeValue: (value: T) => U): U[];
+/** @internal */
+export function arrayToNumericMap<T, U>(array: readonly T[], makeKey: (value: T) => number, makeValue: (value: T) => T | U = identity): (T | U)[] {
+    const result: (T | U)[] = [];
+    for (const value of array) {
+        result[makeKey(value)] = makeValue(value);
+    }
+    return result;
+}
+
+/** @internal */
+export function arrayToMultiMap<K, V>(values: readonly V[], makeKey: (value: V) => K): MultiMap<K, V>;
+/** @internal */
+export function arrayToMultiMap<K, V, U>(values: readonly V[], makeKey: (value: V) => K, makeValue: (value: V) => U): MultiMap<K, U>;
+/** @internal */
+export function arrayToMultiMap<K, V, U>(values: readonly V[], makeKey: (value: V) => K, makeValue: (value: V) => V | U = identity): MultiMap<K, V | U> {
+    const result = createMultiMap<K, V | U>();
+    for (const value of values) {
+        result.add(makeKey(value), makeValue(value));
+    }
+    return result;
+}
+
+/** @internal */
+export function group<T, K>(values: readonly T[], getGroupId: (value: T) => K): readonly (readonly T[])[];
+/** @internal */
+export function group<T, K, R>(values: readonly T[], getGroupId: (value: T) => K, resultSelector: (values: readonly T[]) => R): R[];
+/** @internal */
+export function group<T>(values: readonly T[], getGroupId: (value: T) => string): readonly (readonly T[])[];
+/** @internal */
+export function group<T, R>(values: readonly T[], getGroupId: (value: T) => string, resultSelector: (values: readonly T[]) => R): R[];
+/** @internal */
+export function group<T, K>(values: readonly T[], getGroupId: (value: T) => K, resultSelector: (values: readonly T[]) => readonly T[] = identity): readonly (readonly T[])[] {
+    return arrayFrom(arrayToMultiMap(values, getGroupId).values(), resultSelector);
+}
+
+/** @internal */
+export function groupBy<T, U extends T>(values: readonly T[] | undefined, keySelector: (value: T) => value is U): { true?: U[]; false?: Exclude<T, U>[]; };
+/** @internal */
+export function groupBy<T, K extends string | number | boolean | null | undefined>(values: readonly T[] | undefined, keySelector: (value: T) => K): { [P in K as `${P}`]?: T[]; };
+export function groupBy<T, K extends string | number | boolean | null | undefined>(values: readonly T[] | undefined, keySelector: (value: T) => K): { [P in K as `${P}`]?: T[]; } {
+    const result: Record<string, T[]> = {};
+    if (values) {
+        for (const value of values) {
+            const key = `${keySelector(value)}`;
+            const array = result[key] ??= [];
+            array.push(value);
+        }
+    }
+    return result as { [P in K as `${P}`]?: T[]; };
+}
+
+/** @internal */
+export function clone<T>(object: T): T {
+    const result: any = {};
+    for (const id in object) {
+        if (hasOwnProperty.call(object, id)) {
+            result[id] = (object as any)[id];
+        }
+    }
+    return result;
+}
+
+/**
+ * Creates a new object by adding the own properties of `second`, then the own properties of `first`.
+ *
+ * NOTE: This means that if a property exists in both `first` and `second`, the property in `first` will be chosen.
+ *
+ * @internal
+ */
+export function extend<T1, T2>(first: T1, second: T2): T1 & T2 {
+    const result: T1 & T2 = {} as any;
+    for (const id in second) {
+        if (hasOwnProperty.call(second, id)) {
+            (result as any)[id] = (second as any)[id];
+        }
+    }
+
+    for (const id in first) {
+        if (hasOwnProperty.call(first, id)) {
+            (result as any)[id] = (first as any)[id];
+        }
+    }
+
+    return result;
+}
+
+/** @internal */
+export function copyProperties<T1 extends T2, T2>(first: T1, second: T2) {
+    for (const id in second) {
+        if (hasOwnProperty.call(second, id)) {
+            (first as any)[id] = second[id];
+        }
+    }
+}
+
+/** @internal */
+export function maybeBind<T, A extends any[], R>(obj: T, fn: ((this: T, ...args: A) => R) | undefined): ((...args: A) => R) | undefined {
+    return fn ? fn.bind(obj) : undefined;
+}
+
+/** @internal */
+export interface MultiMap<K, V> extends Map<K, V[]> {
+    /**
+     * Adds the value to an array of values associated with the key, and returns the array.
+     * Creates the array if it does not already exist.
+     */
+    add(key: K, value: V): V[];
+    /**
+     * Removes a value from an array of values associated with the key.
+     * Does not preserve the order of those values.
+     * Does nothing if `key` is not in `map`, or `value` is not in `map[key]`.
+     */
+    remove(key: K, value: V): void;
+}
+
+/** @internal */
+export function createMultiMap<K, V>(): MultiMap<K, V> {
+    const map = new Map<K, V[]>() as MultiMap<K, V>;
+    map.add = multiMapAdd;
+    map.remove = multiMapRemove;
+    return map;
+}
+function multiMapAdd<K, V>(this: MultiMap<K, V>, key: K, value: V) {
+    let values = this.get(key);
+    if (values) {
+        values.push(value);
+    }
+    else {
+        this.set(key, values = [value]);
+    }
+    return values;
+}
+function multiMapRemove<K, V>(this: MultiMap<K, V>, key: K, value: V) {
+    const values = this.get(key);
+    if (values) {
+        unorderedRemoveItem(values, value);
+        if (!values.length) {
+            this.delete(key);
+        }
+    }
+}
+
+/** @internal */
+export function createQueue<T>(items?: readonly T[]): Queue<T> {
+    const elements: (T | undefined)[] = items?.slice() || [];
+    let headIndex = 0;
+
+    function isEmpty() {
+        return headIndex === elements.length;
+    }
+
+    function enqueue(...items: T[]) {
+        elements.push(...items);
+    }
+
+    function dequeue(): T {
+        if (isEmpty()) {
+            throw new Error("Queue is empty");
+        }
+
+        const result = elements[headIndex] as T;
+        elements[headIndex] = undefined; // Don't keep referencing dequeued item
+        headIndex++;
+
+        // If more than half of the queue is empty, copy the remaining elements to the
+        // front and shrink the array (unless we'd be saving fewer than 100 slots)
+        if (headIndex > 100 && headIndex > (elements.length >> 1)) {
+            const newLength = elements.length - headIndex;
+            elements.copyWithin(/*target*/ 0, /*start*/ headIndex);
+
+            elements.length = newLength;
+            headIndex = 0;
+        }
+
+        return result;
+    }
+
+    return {
+        enqueue,
+        dequeue,
+        isEmpty,
+    };
+}
+
+/**
+ * Creates a Set with custom equality and hash code functionality.  This is useful when you
+ * want to use something looser than object identity - e.g. "has the same span".
+ *
+ * If `equals(a, b)`, it must be the case that `getHashCode(a) === getHashCode(b)`.
+ * The converse is not required.
+ *
+ * To facilitate a perf optimization (lazy allocation of bucket arrays), `TElement` is
+ * assumed not to be an array type.
+ *
+ * @internal
+ */
+export function createSet<TElement, THash = number>(getHashCode: (element: TElement) => THash, equals: EqualityComparer<TElement>): Set<TElement> {
+    const multiMap = new Map<THash, TElement | TElement[]>();
+    let size = 0;
+
+    function* getElementIterator(): IterableIterator<TElement> {
+        for (const value of multiMap.values()) {
+            if (isArray(value)) {
+                yield* value;
+            }
+            else {
+                yield value;
+            }
+        }
+    }
+
+    const set: Set<TElement> = {
+        has(element: TElement): boolean {
+            const hash = getHashCode(element);
+            if (!multiMap.has(hash)) return false;
+            const candidates = multiMap.get(hash)!;
+            if (!isArray(candidates)) return equals(candidates, element);
+
+            for (const candidate of candidates) {
+                if (equals(candidate, element)) {
+                    return true;
+                }
+            }
+            return false;
+        },
+        add(element: TElement): Set<TElement> {
+            const hash = getHashCode(element);
+            if (multiMap.has(hash)) {
+                const values = multiMap.get(hash)!;
+                if (isArray(values)) {
+                    if (!contains(values, element, equals)) {
+                        values.push(element);
+                        size++;
+                    }
+                }
+                else {
+                    const value = values;
+                    if (!equals(value, element)) {
+                        multiMap.set(hash, [value, element]);
+                        size++;
+                    }
+                }
+            }
+            else {
+                multiMap.set(hash, element);
+                size++;
+            }
+
+            return this;
+        },
+        delete(element: TElement): boolean {
+            const hash = getHashCode(element);
+            if (!multiMap.has(hash)) return false;
+            const candidates = multiMap.get(hash)!;
+            if (isArray(candidates)) {
+                for (let i = 0; i < candidates.length; i++) {
+                    if (equals(candidates[i], element)) {
+                        if (candidates.length === 1) {
+                            multiMap.delete(hash);
+                        }
+                        else if (candidates.length === 2) {
+                            multiMap.set(hash, candidates[1 - i]);
+                        }
+                        else {
+                            unorderedRemoveItemAt(candidates, i);
+                        }
+                        size--;
+                        return true;
+                    }
+                }
+            }
+            else {
+                const candidate = candidates;
+                if (equals(candidate, element)) {
+                    multiMap.delete(hash);
+                    size--;
+                    return true;
+                }
+            }
+
+            return false;
+        },
+        clear(): void {
+            multiMap.clear();
+            size = 0;
+        },
+        get size() {
+            return size;
+        },
+        forEach(action: (value: TElement, key: TElement, set: Set<TElement>) => void): void {
+            for (const elements of arrayFrom(multiMap.values())) {
+                if (isArray(elements)) {
+                    for (const element of elements) {
+                        action(element, element, set);
+                    }
+                }
+                else {
+                    const element = elements;
+                    action(element, element, set);
+                }
+            }
+        },
+        keys(): IterableIterator<TElement> {
+            return getElementIterator();
+        },
+        values(): IterableIterator<TElement> {
+            return getElementIterator();
+        },
+        *entries(): IterableIterator<[TElement, TElement]> {
+            for (const value of getElementIterator()) {
+                yield [value, value];
+            }
+        },
+        [Symbol.iterator]: () => {
+            return getElementIterator();
+        },
+        [Symbol.toStringTag]: multiMap[Symbol.toStringTag],
+    };
+
+    return set;
+}
+
+/**
+ * Tests whether a value is an array.
+ *
+ * @internal
+ */
+export function isArray(value: any): value is readonly unknown[] {
+    // See: https://github.com/microsoft/TypeScript/issues/17002
+    return Array.isArray(value);
+}
+
+/** @internal */
+export function toArray<T>(value: T | T[]): T[];
+/** @internal */
+export function toArray<T>(value: T | readonly T[]): readonly T[];
+/** @internal */
+export function toArray<T>(value: T | T[]): T[] {
+    return isArray(value) ? value : [value];
+}
+
+/**
+ * Tests whether a value is string
+ *
+ * @internal
+ */
+export function isString(text: unknown): text is string {
+    return typeof text === "string";
+}
+/** @internal */
+export function isNumber(x: unknown): x is number {
+    return typeof x === "number";
+}
+
+/** @internal */
+export function tryCast<TOut extends TIn, TIn = any>(value: TIn | undefined, test: (value: TIn) => value is TOut): TOut | undefined {
+    return value !== undefined && test(value) ? value : undefined;
+}
+
+/** @internal */
+export function cast<TOut extends TIn, TIn = any>(value: TIn | undefined, test: (value: TIn) => value is TOut): TOut {
+    if (value !== undefined && test(value)) return value;
+
+    return Debug.fail(`Invalid cast. The supplied value ${value} did not pass the test '${Debug.getFunctionName(test)}'.`);
+}
+
+/**
+ * Does nothing.
+ *
+ * @internal
+ */
+export function noop(_?: unknown): void {}
+
+/**
+ * Do nothing and return false
+ *
+ * @internal
+ */
+export function returnFalse(): false {
+    return false;
+}
+
+/**
+ * Do nothing and return true
+ *
+ * @internal
+ */
+export function returnTrue(): true {
+    return true;
+}
+
+/**
+ * Do nothing and return undefined
+ *
+ * @internal
+ */
+export function returnUndefined(): undefined {
+    return undefined;
+}
+
+/**
+ * Returns its argument.
+ *
+ * @internal
+ */
+export function identity<T>(x: T) {
+    return x;
+}
+
+/**
+ * Returns lower case string
+ *
+ * @internal
+ */
+export function toLowerCase(x: string) {
+    return x.toLowerCase();
+}
+
+// We convert the file names to lower case as key for file name on case insensitive file system
+// While doing so we need to handle special characters (eg \u0130) to ensure that we dont convert
+// it to lower case, fileName with its lowercase form can exist along side it.
+// Handle special characters and make those case sensitive instead
+//
+// |-#--|-Unicode--|-Char code-|-Desc-------------------------------------------------------------------|
+// | 1. | i        | 105       | Ascii i                                                                |
+// | 2. | I        | 73        | Ascii I                                                                |
+// |-------- Special characters ------------------------------------------------------------------------|
+// | 3. | \u0130   | 304       | Upper case I with dot above                                            |
+// | 4. | i,\u0307 | 105,775   | i, followed by 775: Lower case of (3rd item)                           |
+// | 5. | I,\u0307 | 73,775    | I, followed by 775: Upper case of (4th item), lower case is (4th item) |
+// | 6. | \u0131   | 305       | Lower case i without dot, upper case is I (2nd item)                   |
+// | 7. | \u00DF   | 223       | Lower case sharp s                                                     |
+//
+// Because item 3 is special where in its lowercase character has its own
+// upper case form we cant convert its case.
+// Rest special characters are either already in lower case format or
+// they have corresponding upper case character so they dont need special handling
+//
+// But to avoid having to do string building for most common cases, also ignore
+// a-z, 0-9, \u0131, \u00DF, \, /, ., : and space
+const fileNameLowerCaseRegExp = /[^\u0130\u0131\u00DFa-z0-9\\/:\-_. ]+/g;
+/**
+ * Case insensitive file systems have descripencies in how they handle some characters (eg. turkish Upper case I with dot on top - \u0130)
+ * This function is used in places where we want to make file name as a key on these systems
+ * It is possible on mac to be able to refer to file name with I with dot on top as a fileName with its lower case form
+ * But on windows we cannot. Windows can have fileName with I with dot on top next to its lower case and they can not each be referred with the lowercase forms
+ * Technically we would want this function to be platform sepcific as well but
+ * our api has till now only taken caseSensitive as the only input and just for some characters we dont want to update API and ensure all customers use those api
+ * We could use upper case and we would still need to deal with the descripencies but
+ * we want to continue using lower case since in most cases filenames are lowercasewe and wont need any case changes and avoid having to store another string for the key
+ * So for this function purpose, we go ahead and assume character I with dot on top it as case sensitive since its very unlikely to use lower case form of that special character
+ *
+ * @internal
+ */
+export function toFileNameLowerCase(x: string) {
+    return fileNameLowerCaseRegExp.test(x) ?
+        x.replace(fileNameLowerCaseRegExp, toLowerCase) :
+        x;
+}
+
+/**
+ * Throws an error because a function is not implemented.
+ *
+ * @internal
+ */
+export function notImplemented(): never {
+    throw new Error("Not implemented");
+}
+
+/** @internal */
+export function memoize<T>(callback: () => T): () => T {
+    let value: T;
+    return () => {
+        if (callback) {
+            value = callback();
+            callback = undefined!;
+        }
+        return value;
+    };
+}
+
+/**
+ * A version of `memoize` that supports a single primitive argument
+ *
+ * @internal
+ */
+export function memoizeOne<A extends string | number | boolean | undefined, T>(callback: (arg: A) => T): (arg: A) => T {
+    const map = new Map<string, T>();
+    return (arg: A) => {
+        const key = `${typeof arg}:${arg}`;
+        let value = map.get(key);
+        if (value === undefined && !map.has(key)) {
+            value = callback(arg);
+            map.set(key, value);
+        }
+        return value!;
+    };
+}
+
+/**
+ * A version of `memoize` that supports a single non-primitive argument, stored as keys of a WeakMap.
+ *
+ * @internal
+ */
+export function memoizeWeak<A extends object, T>(callback: (arg: A) => T): (arg: A) => T {
+    const map = new WeakMap<A, T>();
+    return (arg: A) => {
+        let value = map.get(arg);
+        if (value === undefined && !map.has(arg)) {
+            value = callback(arg);
+            map.set(arg, value);
+        }
+        return value!;
+    };
+}
+
+/** @internal */
+export interface MemoizeCache<A extends any[], T> {
+    has(args: A): boolean;
+    get(args: A): T | undefined;
+    set(args: A, value: T): void;
+}
+
+/**
+ * A version of `memoize` that supports multiple arguments, backed by a provided cache.
+ *
+ * @internal
+ */
+export function memoizeCached<A extends any[], T>(callback: (...args: A) => T, cache: MemoizeCache<A, T>): (...args: A) => T {
+    return (...args: A) => {
+        let value = cache.get(args);
+        if (value === undefined && !cache.has(args)) {
+            value = callback(...args);
+            cache.set(args, value);
+        }
+        return value!;
+    };
+}
+
+/**
+ * High-order function, composes functions. Note that functions are composed inside-out;
+ * for example, `compose(a, b)` is the equivalent of `x => b(a(x))`.
+ *
+ * @param args The functions to compose.
+ *
+ * @internal
+ */
+export function compose<T>(...args: ((t: T) => T)[]): (t: T) => T;
+/** @internal */
+export function compose<T>(a: (t: T) => T, b: (t: T) => T, c: (t: T) => T, d: (t: T) => T, e: (t: T) => T): (t: T) => T {
+    if (!!e) {
+        const args: ((t: T) => T)[] = [];
+        for (let i = 0; i < arguments.length; i++) {
+            // eslint-disable-next-line prefer-rest-params
+            args[i] = arguments[i];
+        }
+
+        return t => reduceLeft(args, (u, f) => f(u), t);
+    }
+    else if (d) {
+        return t => d(c(b(a(t))));
+    }
+    else if (c) {
+        return t => c(b(a(t)));
+    }
+    else if (b) {
+        return t => b(a(t));
+    }
+    else if (a) {
+        return t => a(t);
+    }
+    else {
+        return t => t;
+    }
+}
+/** @internal */
+export const enum AssertionLevel {
+    None = 0,
+    Normal = 1,
+    Aggressive = 2,
+    VeryAggressive = 3,
+}
+
+/**
+ * Safer version of `Function` which should not be called.
+ * Every function should be assignable to this, but this should not be assignable to every function.
+ *
+ * @internal
+ */
+export type AnyFunction = (...args: never[]) => void;
+/** @internal */
+export type AnyConstructor = new (...args: unknown[]) => unknown;
+
+/** @internal */
+export function equateValues<T>(a: T, b: T) {
+    return a === b;
+}
+
+/**
+ * Compare the equality of two strings using a case-sensitive ordinal comparison.
+ *
+ * Case-sensitive comparisons compare both strings one code-point at a time using the integer
+ * value of each code-point after applying `toUpperCase` to each string. We always map both
+ * strings to their upper-case form as some unicode characters do not properly round-trip to
+ * lowercase (such as `ẞ` (German sharp capital s)).
+ *
+ * @internal
+ */
+export function equateStringsCaseInsensitive(a: string, b: string) {
+    return a === b
+        || a !== undefined
+            && b !== undefined
+            && a.toUpperCase() === b.toUpperCase();
+}
+
+/**
+ * Compare the equality of two strings using a case-sensitive ordinal comparison.
+ *
+ * Case-sensitive comparisons compare both strings one code-point at a time using the
+ * integer value of each code-point.
+ *
+ * @internal
+ */
+export function equateStringsCaseSensitive(a: string, b: string) {
+    return equateValues(a, b);
+}
+
+function compareComparableValues(a: string | undefined, b: string | undefined): Comparison;
+function compareComparableValues(a: number | undefined, b: number | undefined): Comparison;
+function compareComparableValues(a: string | number | undefined, b: string | number | undefined) {
+    return a === b ? Comparison.EqualTo :
+        a === undefined ? Comparison.LessThan :
+        b === undefined ? Comparison.GreaterThan :
+        a < b ? Comparison.LessThan :
+        Comparison.GreaterThan;
+}
+
+/**
+ * Compare two numeric values for their order relative to each other.
+ * To compare strings, use any of the `compareStrings` functions.
+ *
+ * @internal
+ */
+export function compareValues(a: number | undefined, b: number | undefined): Comparison {
+    return compareComparableValues(a, b);
+}
+
+/**
+ * Compare two TextSpans, first by `start`, then by `length`.
+ *
+ * @internal
+ */
+export function compareTextSpans(a: Partial<TextSpan> | undefined, b: Partial<TextSpan> | undefined): Comparison {
+    return compareValues(a?.start, b?.start) || compareValues(a?.length, b?.length);
+}
+
+/** @internal */
+export function min<T>(items: readonly [T, ...T[]], compare: Comparer<T>): T;
+/** @internal */
+export function min<T>(items: readonly T[], compare: Comparer<T>): T | undefined;
+/** @internal */
+export function min<T>(items: readonly T[], compare: Comparer<T>): T | undefined {
+    return reduceLeft(items, (x, y) => compare(x, y) === Comparison.LessThan ? x : y);
+}
+
+/**
+ * Compare two strings using a case-insensitive ordinal comparison.
+ *
+ * Ordinal comparisons are based on the difference between the unicode code points of both
+ * strings. Characters with multiple unicode representations are considered unequal. Ordinal
+ * comparisons provide predictable ordering, but place "a" after "B".
+ *
+ * Case-insensitive comparisons compare both strings one code-point at a time using the integer
+ * value of each code-point after applying `toUpperCase` to each string. We always map both
+ * strings to their upper-case form as some unicode characters do not properly round-trip to
+ * lowercase (such as `ẞ` (German sharp capital s)).
+ *
+ * @internal
+ */
+export function compareStringsCaseInsensitive(a: string, b: string) {
+    if (a === b) return Comparison.EqualTo;
+    if (a === undefined) return Comparison.LessThan;
+    if (b === undefined) return Comparison.GreaterThan;
+    a = a.toUpperCase();
+    b = b.toUpperCase();
+    return a < b ? Comparison.LessThan : a > b ? Comparison.GreaterThan : Comparison.EqualTo;
+}
+
+/**
+ * `compareStringsCaseInsensitive` transforms letters to uppercase for unicode reasons,
+ * while eslint's `sort-imports` rule transforms letters to lowercase. Which one you choose
+ * affects the relative order of letters and ASCII characters 91-96, of which `_` is a
+ * valid character in an identifier. So if we used `compareStringsCaseInsensitive` for
+ * import sorting, TypeScript and eslint would disagree about the correct case-insensitive
+ * sort order for `__String` and `Foo`. Since eslint's whole job is to create consistency
+ * by enforcing nitpicky details like this, it makes way more sense for us to just adopt
+ * their convention so users can have auto-imports without making eslint angry.
+ *
+ * @internal
+ */
+export function compareStringsCaseInsensitiveEslintCompatible(a: string, b: string) {
+    if (a === b) return Comparison.EqualTo;
+    if (a === undefined) return Comparison.LessThan;
+    if (b === undefined) return Comparison.GreaterThan;
+    a = a.toLowerCase();
+    b = b.toLowerCase();
+    return a < b ? Comparison.LessThan : a > b ? Comparison.GreaterThan : Comparison.EqualTo;
+}
+
+/**
+ * Compare two strings using a case-sensitive ordinal comparison.
+ *
+ * Ordinal comparisons are based on the difference between the unicode code points of both
+ * strings. Characters with multiple unicode representations are considered unequal. Ordinal
+ * comparisons provide predictable ordering, but place "a" after "B".
+ *
+ * Case-sensitive comparisons compare both strings one code-point at a time using the integer
+ * value of each code-point.
+ *
+ * @internal
+ */
+export function compareStringsCaseSensitive(a: string | undefined, b: string | undefined): Comparison {
+    return compareComparableValues(a, b);
+}
+
+/** @internal */
+export function getStringComparer(ignoreCase?: boolean) {
+    return ignoreCase ? compareStringsCaseInsensitive : compareStringsCaseSensitive;
+}
+
+/**
+ * Creates a string comparer for use with string collation in the UI.
+ */
+const createUIStringComparer = (() => {
+    return createIntlCollatorStringComparer;
+
+    function compareWithCallback(a: string | undefined, b: string | undefined, comparer: (a: string, b: string) => number) {
+        if (a === b) return Comparison.EqualTo;
+        if (a === undefined) return Comparison.LessThan;
+        if (b === undefined) return Comparison.GreaterThan;
+        const value = comparer(a, b);
+        return value < 0 ? Comparison.LessThan : value > 0 ? Comparison.GreaterThan : Comparison.EqualTo;
+    }
+
+    function createIntlCollatorStringComparer(locale: string | undefined): Comparer<string> {
+        // Intl.Collator.prototype.compare is bound to the collator. See NOTE in
+        // http://www.ecma-international.org/ecma-402/2.0/#sec-Intl.Collator.prototype.compare
+        const comparer = new Intl.Collator(locale, { usage: "sort", sensitivity: "variant", numeric: true }).compare;
+        return (a, b) => compareWithCallback(a, b, comparer);
+    }
+})();
+
+let uiComparerCaseSensitive: Comparer<string> | undefined;
+let uiLocale: string | undefined;
+
+/** @internal */
+export function getUILocale() {
+    return uiLocale;
+}
+
+/** @internal */
+export function setUILocale(value: string | undefined) {
+    if (uiLocale !== value) {
+        uiLocale = value;
+        uiComparerCaseSensitive = undefined;
+    }
+}
+
+/**
+ * Compare two strings in a using the case-sensitive sort behavior of the UI locale.
+ *
+ * Ordering is not predictable between different host locales, but is best for displaying
+ * ordered data for UI presentation. Characters with multiple unicode representations may
+ * be considered equal.
+ *
+ * Case-sensitive comparisons compare strings that differ in base characters, or
+ * accents/diacritic marks, or case as unequal.
+ *
+ * @internal
+ */
+export function compareStringsCaseSensitiveUI(a: string, b: string) {
+    const comparer = uiComparerCaseSensitive || (uiComparerCaseSensitive = createUIStringComparer(uiLocale));
+    return comparer(a, b);
+}
+
+/** @internal */
+export function compareProperties<T extends object, K extends keyof T>(a: T | undefined, b: T | undefined, key: K, comparer: Comparer<T[K]>): Comparison {
+    return a === b ? Comparison.EqualTo :
+        a === undefined ? Comparison.LessThan :
+        b === undefined ? Comparison.GreaterThan :
+        comparer(a[key], b[key]);
+}
+
+/**
+ * True is greater than false.
+ *
+ * @internal
+ */
+export function compareBooleans(a: boolean, b: boolean): Comparison {
+    return compareValues(a ? 1 : 0, b ? 1 : 0);
+}
+
+/**
+ * Given a name and a list of names that are *not* equal to the name, return a spelling suggestion if there is one that is close enough.
+ * Names less than length 3 only check for case-insensitive equality.
+ *
+ * find the candidate with the smallest Levenshtein distance,
+ *    except for candidates:
+ *      * With no name
+ *      * Whose length differs from the target name by more than 0.34 of the length of the name.
+ *      * Whose levenshtein distance is more than 0.4 of the length of the name
+ *        (0.4 allows 1 substitution/transposition for every 5 characters,
+ *         and 1 insertion/deletion at 3 characters)
+ *
+ * @internal
+ */
+export function getSpellingSuggestion<T>(name: string, candidates: T[], getName: (candidate: T) => string | undefined): T | undefined {
+    const maximumLengthDifference = Math.max(2, Math.floor(name.length * 0.34));
+    let bestDistance = Math.floor(name.length * 0.4) + 1; // If the best result is worse than this, don't bother.
+    let bestCandidate: T | undefined;
+    for (const candidate of candidates) {
+        const candidateName = getName(candidate);
+        if (candidateName !== undefined && Math.abs(candidateName.length - name.length) <= maximumLengthDifference) {
+            if (candidateName === name) {
+                continue;
+            }
+            // Only consider candidates less than 3 characters long when they differ by case.
+            // Otherwise, don't bother, since a user would usually notice differences of a 2-character name.
+            if (candidateName.length < 3 && candidateName.toLowerCase() !== name.toLowerCase()) {
+                continue;
+            }
+
+            const distance = levenshteinWithMax(name, candidateName, bestDistance - 0.1);
+            if (distance === undefined) {
+                continue;
+            }
+
+            Debug.assert(distance < bestDistance); // Else `levenshteinWithMax` should return undefined
+            bestDistance = distance;
+            bestCandidate = candidate;
+        }
+    }
+    return bestCandidate;
+}
+
+function levenshteinWithMax(s1: string, s2: string, max: number): number | undefined {
+    let previous = new Array(s2.length + 1);
+    let current = new Array(s2.length + 1);
+    /** Represents any value > max. We don't care about the particular value. */
+    const big = max + 0.01;
+
+    for (let i = 0; i <= s2.length; i++) {
+        previous[i] = i;
+    }
+
+    for (let i = 1; i <= s1.length; i++) {
+        const c1 = s1.charCodeAt(i - 1);
+        const minJ = Math.ceil(i > max ? i - max : 1);
+        const maxJ = Math.floor(s2.length > max + i ? max + i : s2.length);
+        current[0] = i;
+        /** Smallest value of the matrix in the ith column. */
+        let colMin = i;
+        for (let j = 1; j < minJ; j++) {
+            current[j] = big;
+        }
+        for (let j = minJ; j <= maxJ; j++) {
+            // case difference should be significantly cheaper than other differences
+            const substitutionDistance = s1[i - 1].toLowerCase() === s2[j - 1].toLowerCase()
+                ? (previous[j - 1] + 0.1)
+                : (previous[j - 1] + 2);
+            const dist = c1 === s2.charCodeAt(j - 1)
+                ? previous[j - 1]
+                : Math.min(/*delete*/ previous[j] + 1, /*insert*/ current[j - 1] + 1, /*substitute*/ substitutionDistance);
+            current[j] = dist;
+            colMin = Math.min(colMin, dist);
+        }
+        for (let j = maxJ + 1; j <= s2.length; j++) {
+            current[j] = big;
+        }
+        if (colMin > max) {
+            // Give up -- everything in this column is > max and it can't get better in future columns.
+            return undefined;
+        }
+
+        const temp = previous;
+        previous = current;
+        current = temp;
+    }
+
+    const res = previous[s2.length];
+    return res > max ? undefined : res;
+}
+
+/** @internal */
+export function endsWith(str: string, suffix: string, ignoreCase?: boolean): boolean {
+    const expectedPos = str.length - suffix.length;
+    return expectedPos >= 0 && (
+        ignoreCase
+            ? equateStringsCaseInsensitive(str.slice(expectedPos), suffix)
+            : str.indexOf(suffix, expectedPos) === expectedPos
+    );
+}
+
+/** @internal */
+export function removeSuffix(str: string, suffix: string): string {
+    return endsWith(str, suffix) ? str.slice(0, str.length - suffix.length) : str;
+}
+
+/** @internal */
+export function tryRemoveSuffix(str: string, suffix: string): string | undefined {
+    return endsWith(str, suffix) ? str.slice(0, str.length - suffix.length) : undefined;
+}
+
+/**
+ * Takes a string like "jquery-min.4.2.3" and returns "jquery"
+ *
+ * @internal
+ */
+export function removeMinAndVersionNumbers(fileName: string) {
+    // We used to use the regex /[.-]((min)|(\d+(\.\d+)*))$/ and would just .replace it twice.
+    // Unfortunately, that regex has O(n^2) performance because v8 doesn't match from the end of the string.
+    // Instead, we now essentially scan the filename (backwards) ourselves.
+
+    let end: number = fileName.length;
+
+    for (let pos = end - 1; pos > 0; pos--) {
+        let ch: number = fileName.charCodeAt(pos);
+        if (ch >= CharacterCodes._0 && ch <= CharacterCodes._9) {
+            // Match a \d+ segment
+            do {
+                --pos;
+                ch = fileName.charCodeAt(pos);
+            }
+            while (pos > 0 && ch >= CharacterCodes._0 && ch <= CharacterCodes._9);
+        }
+        else if (pos > 4 && (ch === CharacterCodes.n || ch === CharacterCodes.N)) {
+            // Looking for "min" or "min"
+            // Already matched the 'n'
+            --pos;
+            ch = fileName.charCodeAt(pos);
+            if (ch !== CharacterCodes.i && ch !== CharacterCodes.I) {
+                break;
+            }
+            --pos;
+            ch = fileName.charCodeAt(pos);
+            if (ch !== CharacterCodes.m && ch !== CharacterCodes.M) {
+                break;
+            }
+            --pos;
+            ch = fileName.charCodeAt(pos);
+        }
+        else {
+            // This character is not part of either suffix pattern
+            break;
+        }
+
+        if (ch !== CharacterCodes.minus && ch !== CharacterCodes.dot) {
+            break;
+        }
+
+        end = pos;
+    }
+
+    // end might be fileName.length, in which case this should internally no-op
+    return end === fileName.length ? fileName : fileName.slice(0, end);
+}
+
+/**
+ * Remove an item from an array, moving everything to its right one space left.
+ *
+ * @internal
+ */
+export function orderedRemoveItem<T>(array: T[], item: T): boolean {
+    for (let i = 0; i < array.length; i++) {
+        if (array[i] === item) {
+            orderedRemoveItemAt(array, i);
+            return true;
+        }
+    }
+    return false;
+}
+
+/**
+ * Remove an item by index from an array, moving everything to its right one space left.
+ *
+ * @internal
+ */
+export function orderedRemoveItemAt<T>(array: T[], index: number): void {
+    // This seems to be faster than either `array.splice(i, 1)` or `array.copyWithin(i, i+ 1)`.
+    for (let i = index; i < array.length - 1; i++) {
+        array[i] = array[i + 1];
+    }
+    array.pop();
+}
+
+/** @internal */
+export function unorderedRemoveItemAt<T>(array: T[], index: number): void {
+    // Fill in the "hole" left at `index`.
+    array[index] = array[array.length - 1];
+    array.pop();
+}
+
+/**
+ * Remove the *first* occurrence of `item` from the array.
+ *
+ * @internal
+ */
+export function unorderedRemoveItem<T>(array: T[], item: T) {
+    return unorderedRemoveFirstItemWhere(array, element => element === item);
+}
+
+/** Remove the *first* element satisfying `predicate`. */
+function unorderedRemoveFirstItemWhere<T>(array: T[], predicate: (element: T) => boolean) {
+    for (let i = 0; i < array.length; i++) {
+        if (predicate(array[i])) {
+            unorderedRemoveItemAt(array, i);
+            return true;
+        }
+    }
+    return false;
+}
+
+/** @internal */
+export type GetCanonicalFileName = (fileName: string) => string;
+/** @internal */
+export function createGetCanonicalFileName(useCaseSensitiveFileNames: boolean): GetCanonicalFileName {
+    return useCaseSensitiveFileNames ? identity : toFileNameLowerCase;
+}
+
+/**
+ * Represents a "prefix*suffix" pattern.
+ *
+ * @internal
+ */
+export interface Pattern {
+    prefix: string;
+    suffix: string;
+}
+
+/** @internal */
+export function patternText({ prefix, suffix }: Pattern): string {
+    return `${prefix}*${suffix}`;
+}
+
+/**
+ * Given that candidate matches pattern, returns the text matching the '*'.
+ * E.g.: matchedText(tryParsePattern("foo*baz"), "foobarbaz") === "bar"
+ *
+ * @internal
+ */
+export function matchedText(pattern: Pattern, candidate: string): string {
+    Debug.assert(isPatternMatch(pattern, candidate));
+    return candidate.substring(pattern.prefix.length, candidate.length - pattern.suffix.length);
+}
+
+/**
+ * Return the object corresponding to the best pattern to match `candidate`.
+ *
+ * @internal
+ */
+export function findBestPatternMatch<T>(values: readonly T[], getPattern: (value: T) => Pattern, candidate: string): T | undefined {
+    let matchedValue: T | undefined;
+    // use length of prefix as betterness criteria
+    let longestMatchPrefixLength = -1;
+
+    for (const v of values) {
+        const pattern = getPattern(v);
+        if (isPatternMatch(pattern, candidate) && pattern.prefix.length > longestMatchPrefixLength) {
+            longestMatchPrefixLength = pattern.prefix.length;
+            matchedValue = v;
+        }
+    }
+
+    return matchedValue;
+}
+
+/** @internal */
+export function startsWith(str: string, prefix: string, ignoreCase?: boolean): boolean {
+    return ignoreCase
+        ? equateStringsCaseInsensitive(str.slice(0, prefix.length), prefix)
+        : str.lastIndexOf(prefix, 0) === 0;
+}
+
+/** @internal */
+export function removePrefix(str: string, prefix: string): string {
+    return startsWith(str, prefix) ? str.substr(prefix.length) : str;
+}
+
+/** @internal */
+export function tryRemovePrefix(str: string, prefix: string, getCanonicalFileName: GetCanonicalFileName = identity): string | undefined {
+    return startsWith(getCanonicalFileName(str), getCanonicalFileName(prefix)) ? str.substring(prefix.length) : undefined;
+}
+
+/** @internal */
+export function isPatternMatch({ prefix, suffix }: Pattern, candidate: string) {
+    return candidate.length >= prefix.length + suffix.length &&
+        startsWith(candidate, prefix) &&
+        endsWith(candidate, suffix);
+}
+
+/** @internal */
+export function and<T>(f: (arg: T) => boolean, g: (arg: T) => boolean) {
+    return (arg: T) => f(arg) && g(arg);
+}
+
+/** @internal */
+export function or<P, R1 extends P, R2 extends P>(f1: (p1: P) => p1 is R1, f2: (p2: P) => p2 is R2): (p: P) => p is R1 | R2;
+/** @internal */
+export function or<P, R1 extends P, R2 extends P, R3 extends P>(f1: (p1: P) => p1 is R1, f2: (p2: P) => p2 is R2, f3: (p3: P) => p3 is R3): (p: P) => p is R1 | R2 | R3;
+/** @internal */
+export function or<T extends unknown[], U>(...fs: ((...args: T) => U)[]): (...args: T) => U;
+/** @internal */
+export function or<T extends unknown[], U>(...fs: ((...args: T) => U)[]): (...args: T) => U {
+    return (...args) => {
+        let lastResult: U;
+        for (const f of fs) {
+            lastResult = f(...args);
+            if (lastResult) {
+                return lastResult;
+            }
+        }
+        return lastResult!;
+    };
+}
+
+/** @internal */
+export function not<T extends unknown[]>(fn: (...args: T) => boolean): (...args: T) => boolean {
+    return (...args) => !fn(...args);
+}
+
+/** @internal */
+export function assertType<T>(_: T): void {}
+
+/** @internal */
+export function singleElementArray<T>(t: T | undefined): T[] | undefined {
+    return t === undefined ? undefined : [t];
+}
+
+/** @internal */
+export function enumerateInsertsAndDeletes<T, U>(newItems: readonly T[], oldItems: readonly U[], comparer: (a: T, b: U) => Comparison, inserted: (newItem: T) => void, deleted: (oldItem: U) => void, unchanged?: (oldItem: U, newItem: T) => void) {
+    unchanged = unchanged || noop;
+    let newIndex = 0;
+    let oldIndex = 0;
+    const newLen = newItems.length;
+    const oldLen = oldItems.length;
+    let hasChanges = false;
+    while (newIndex < newLen && oldIndex < oldLen) {
+        const newItem = newItems[newIndex];
+        const oldItem = oldItems[oldIndex];
+        const compareResult = comparer(newItem, oldItem);
+        if (compareResult === Comparison.LessThan) {
+            inserted(newItem);
+            newIndex++;
+            hasChanges = true;
+        }
+        else if (compareResult === Comparison.GreaterThan) {
+            deleted(oldItem);
+            oldIndex++;
+            hasChanges = true;
+        }
+        else {
+            unchanged(oldItem, newItem);
+            newIndex++;
+            oldIndex++;
+        }
+    }
+    while (newIndex < newLen) {
+        inserted(newItems[newIndex++]);
+        hasChanges = true;
+    }
+    while (oldIndex < oldLen) {
+        deleted(oldItems[oldIndex++]);
+        hasChanges = true;
+    }
+    return hasChanges;
+}
+
+/** @internal */
+export function cartesianProduct<T>(arrays: readonly T[][]) {
+    const result: T[][] = [];
+    cartesianProductWorker(arrays, result, /*outer*/ undefined, 0);
+    return result;
+}
+
+function cartesianProductWorker<T>(arrays: readonly (readonly T[])[], result: (readonly T[])[], outer: readonly T[] | undefined, index: number) {
+    for (const element of arrays[index]) {
+        let inner: T[];
+        if (outer) {
+            inner = outer.slice();
+            inner.push(element);
+        }
+        else {
+            inner = [element];
+        }
+        if (index === arrays.length - 1) {
+            result.push(inner);
+        }
+        else {
+            cartesianProductWorker(arrays, result, inner, index + 1);
+        }
+    }
+}
+
+/** @internal */
+export function takeWhile<T, U extends T>(array: readonly T[], predicate: (element: T) => element is U): U[];
+/** @internal */
+export function takeWhile<T, U extends T>(array: readonly T[] | undefined, predicate: (element: T) => element is U): U[] | undefined;
+export function takeWhile<T, U extends T>(array: readonly T[] | undefined, predicate: (element: T) => element is U): U[] | undefined {
+    if (array) {
+        const len = array.length;
+        let index = 0;
+        while (index < len && predicate(array[index])) {
+            index++;
+        }
+        return array.slice(0, index) as U[];
+    }
+}
+
+/** @internal */
+export function skipWhile<T, U extends T>(array: readonly T[], predicate: (element: T) => element is U): Exclude<T, U>[];
+/** @internal */
+export function skipWhile<T, U extends T>(array: readonly T[] | undefined, predicate: (element: T) => element is U): Exclude<T, U>[] | undefined;
+/** @internal */
+export function skipWhile<T, U extends T>(array: readonly T[] | undefined, predicate: (element: T) => element is U): Exclude<T, U>[] | undefined {
+    if (array) {
+        const len = array.length;
+        let index = 0;
+        while (index < len && predicate(array[index])) {
+            index++;
+        }
+        return array.slice(index) as Exclude<T, U>[];
+    }
+}
+
+/** @internal */
+export function isNodeLikeSystem(): boolean {
+    // This is defined here rather than in sys.ts to prevent a cycle from its
+    // use in performanceCore.ts.
+    return typeof process !== "undefined"
+        && !!process.nextTick
+        && !(process as any).browser
+        && typeof require !== "undefined";
+}