--- conflicted
+++ resolved
@@ -1,50 +1,36 @@
-// WARNING: The script `configurePrerelease.ts` uses a regexp to parse out these values.
-// If changing the text in this section, be sure to test `configurePrerelease` too.
-export const versionMajorMinor = "5.6";
-// The following is baselined as a literal template type without intervention
-/** The version of the TypeScript compiler release */
-export const version: string = `${versionMajorMinor}.0-dev`;
-
-/**
- * Type of objects whose values are all of the same type.
- * The `in` and `for-in` operators can *not* be safely used,
- * since `Object.prototype` may be modified by outside code.
- */
-export interface MapLike<T> {
-    [index: string]: T;
-}
-
-export interface SortedReadonlyArray<T> extends ReadonlyArray<T> {
-    " __sortedArrayBrand": any;
-}
-
-export interface SortedArray<T> extends Array<T> {
-    " __sortedArrayBrand": any;
-}
-
-<<<<<<< HEAD
-=======
-/**
- * Common read methods for ES6 Map/Set.
- *
- * @internal
- */
-export interface ReadonlyCollection<K> {
-    readonly size: number;
-    has(key: K): boolean;
-    keys(): IterableIterator<K>;
-}
-
->>>>>>> cb98634f
-/** @internal */
-export type EqualityComparer<T> = (a: T, b: T) => boolean;
-
-/** @internal */
-export type Comparer<T> = (a: T, b: T) => Comparison;
-
-/** @internal */
-export const enum Comparison {
-    LessThan = -1,
-    EqualTo = 0,
-    GreaterThan = 1,
-}
+// WARNING: The script `configurePrerelease.ts` uses a regexp to parse out these values.
+// If changing the text in this section, be sure to test `configurePrerelease` too.
+export const versionMajorMinor = "5.6";
+// The following is baselined as a literal template type without intervention
+/** The version of the TypeScript compiler release */
+export const version: string = `${versionMajorMinor}.0-dev`;
+
+/**
+ * Type of objects whose values are all of the same type.
+ * The `in` and `for-in` operators can *not* be safely used,
+ * since `Object.prototype` may be modified by outside code.
+ */
+export interface MapLike<T> {
+    [index: string]: T;
+}
+
+export interface SortedReadonlyArray<T> extends ReadonlyArray<T> {
+    " __sortedArrayBrand": any;
+}
+
+export interface SortedArray<T> extends Array<T> {
+    " __sortedArrayBrand": any;
+}
+
+/** @internal */
+export type EqualityComparer<T> = (a: T, b: T) => boolean;
+
+/** @internal */
+export type Comparer<T> = (a: T, b: T) => Comparison;
+
+/** @internal */
+export const enum Comparison {
+    LessThan = -1,
+    EqualTo = 0,
+    GreaterThan = 1,
+}