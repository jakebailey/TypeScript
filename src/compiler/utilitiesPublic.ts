import {
    contains,
    emptyArray,
    every,
    filter,
    find,
    flatMap,
    hasProperty,
    isWhiteSpaceLike,
    lastOrUndefined,
    setUILocale,
    some,
    sortAndDeduplicate,
} from "./core";
import {
    Push,
    SortedReadonlyArray,
} from "./corePublic";
import { Debug } from "./debug";
import { Diagnostics } from "./diagnosticInformationMap.generated";
import {
    isArrowFunction,
    isBinaryExpression,
    isBindingElement,
    isBlock,
    isCallExpression,
    isCallSignatureDeclaration,
    isClassExpression,
    isClassStaticBlockDeclaration,
    isDecorator,
    isElementAccessExpression,
    isExportAssignment,
    isExportDeclaration,
    isExportSpecifier,
    isFunctionExpression,
    isFunctionTypeNode,
    isIdentifier,
    isImportSpecifier,
    isJSDoc,
    isJSDocAugmentsTag,
    isJSDocClassTag,
    isJSDocDeprecatedTag,
    isJSDocEnumTag,
    isJSDocFunctionType,
    isJSDocImplementsTag,
    isJSDocOverloadTag,
    isJSDocOverrideTag,
    isJSDocParameterTag,
    isJSDocPrivateTag,
    isJSDocProtectedTag,
    isJSDocPublicTag,
    isJSDocReadonlyTag,
    isJSDocReturnTag,
    isJSDocSignature,
    isJSDocTemplateTag,
    isJSDocThisTag,
    isJSDocTypeLiteral,
    isJSDocTypeTag,
    isModuleBlock,
    isNonNullExpression,
    isNotEmittedStatement,
    isOmittedExpression,
    isParameter,
    isPartiallyEmittedExpression,
    isPrivateIdentifier,
    isPropertyAccessExpression,
    isPropertyAssignment,
    isPropertyDeclaration,
    isSourceFile,
    isStringLiteral,
    isTypeLiteralNode,
    isTypeReferenceNode,
    isVariableDeclaration,
    isVariableDeclarationList,
    isVariableStatement,
} from "./factory/nodeTests";
import {
    combinePaths,
    getDirectoryPath,
    isRootedDiskPath,
    normalizePath,
    pathIsRelative,
} from "./path";
import {
    __String,
    AccessExpression,
    AccessorDeclaration,
    ArrayBindingElement,
    ArrayBindingOrAssignmentPattern,
    AssertionExpression,
    AssertionKey,
    AssignmentDeclarationKind,
    AssignmentPattern,
    AutoAccessorPropertyDeclaration,
    BinaryExpression,
    BindableObjectDefinePropertyCall,
    BindingElement,
    BindingName,
    BindingOrAssignmentElement,
    BindingOrAssignmentElementTarget,
    BindingOrAssignmentPattern,
    BindingPattern,
    Block,
    BooleanLiteral,
    BreakOrContinueStatement,
    CallChain,
    CallExpression,
    CallLikeExpression,
    CaseOrDefaultClause,
    CharacterCodes,
    ClassElement,
    ClassLikeDeclaration,
    ClassStaticBlockDeclaration,
    CompilerOptions,
    ConciseBody,
    ConstructorDeclaration,
    ConstructorTypeNode,
    Declaration,
    DeclarationName,
    DeclarationStatement,
    DeclarationWithTypeParameters,
    Decorator,
    Diagnostic,
    ElementAccessChain,
    ElementAccessExpression,
    EntityName,
    EnumDeclaration,
    ExportAssignment,
    ExportSpecifier,
    Expression,
    FileReference,
    ForInitializer,
    ForInOrOfStatement,
    FunctionBody,
    FunctionLikeDeclaration,
    FunctionTypeNode,
    GeneratedIdentifier,
    GeneratedPrivateIdentifier,
    GetAccessorDeclaration,
<<<<<<< HEAD
=======
    getAssignmentDeclarationKind,
    getDirectoryPath,
    getEffectiveModifierFlags,
    getEffectiveModifierFlagsAlwaysIncludeJSDoc,
    getElementOrPropertyAccessArgumentExpressionOrName,
    getEmitScriptTarget,
    getJSDocCommentsAndTags,
    getJSDocRoot,
    getJSDocTypeParameterDeclarations,
    hasAccessorModifier,
    hasDecorators,
>>>>>>> 20f3060d
    HasDecorators,
    HasExpressionInitializer,
    HasInitializer,
    HasJSDoc,
    HasLocals,
    HasModifiers,
    HasType,
    Identifier,
    ImportClause,
    ImportEqualsDeclaration,
    ImportOrExportSpecifier,
    ImportSpecifier,
    ImportTypeNode,
    IterationStatement,
    JSDocAugmentsTag,
    JSDocClassTag,
    JSDocComment,
    JSDocContainer,
    JSDocDeprecatedTag,
    JSDocEnumTag,
    JSDocImplementsTag,
    JSDocLink,
    JSDocLinkCode,
    JSDocLinkPlain,
    JSDocNamespaceBody,
    JSDocOverrideTag,
    JSDocParameterTag,
    JSDocPrivateTag,
    JSDocPropertyLikeTag,
    JSDocProtectedTag,
    JSDocPublicTag,
    JSDocReadonlyTag,
    JSDocReturnTag,
    JSDocSignature,
    JSDocTag,
    JSDocTemplateTag,
    JSDocThisTag,
    JSDocTypedefTag,
    JSDocTypeTag,
    JsxAttributeLike,
    JsxChild,
    JsxExpression,
    JsxOpeningLikeElement,
    JsxTagNameExpression,
    LabeledStatement,
    LeftHandSideExpression,
    length,
    LiteralExpression,
    LiteralToken,
    MemberName,
    MethodDeclaration,
    Modifier,
    ModifierFlags,
    ModifierLike,
    ModuleBody,
    ModuleDeclaration,
    ModuleReference,
    NamedDeclaration,
    NamedExportBindings,
    NamedImportBindings,
    NamespaceBody,
    NamespaceImport,
    NewExpression,
    Node,
    NodeArray,
    NodeFlags,
    NonNullChain,
    NotEmittedStatement,
    ObjectBindingOrAssignmentElement,
    ObjectBindingOrAssignmentPattern,
    ObjectLiteralElement,
    ObjectLiteralElementLike,
    OptionalChain,
    OptionalChainRoot,
    OuterExpressionKinds,
    ParameterDeclaration,
    PartiallyEmittedExpression,
    PostfixUnaryExpression,
    PrefixUnaryExpression,
    PrivateClassElementDeclaration,
    PrivateIdentifier,
    PrivateIdentifierPropertyAccessExpression,
    PropertyAccessChain,
    PropertyAccessExpression,
    PropertyDeclaration,
    PropertyName,
    QualifiedName,
    ScriptTarget,
    SetAccessorDeclaration,
    SignatureDeclaration,
    Statement,
    StringLiteral,
    StringLiteralLike,
    Symbol,
    SyntaxKind,
    TemplateLiteral,
    TemplateLiteralToken,
    TemplateMiddle,
    TemplateTail,
    TextChangeRange,
    TextRange,
    TextSpan,
    TypeElement,
    TypeNode,
    TypeOnlyAliasDeclaration,
    TypeParameterDeclaration,
    TypeReferenceType,
    UnaryExpression,
    UnparsedNode,
    UnparsedTextLike,
    VariableDeclaration,
} from "./types";
import {
    canHaveIllegalTypeParameters,
    canHaveJSDoc,
    compareDiagnostics,
    createCompilerDiagnostic,
    entityNameToString,
    getAssignmentDeclarationKind,
    getEffectiveModifierFlags,
    getEffectiveModifierFlagsAlwaysIncludeJSDoc,
    getElementOrPropertyAccessArgumentExpressionOrName,
    getEmitScriptTarget,
    getJSDocCommentsAndTags,
    getJSDocTypeParameterDeclarations,
    hasAccessorModifier,
    hasDecorators,
    hasSyntacticModifier,
    isAccessExpression,
    isAmbientModule,
    isAnyImportOrReExport,
    isBindableStaticElementAccessExpression,
    isFunctionBlock,
    isInJSFile,
    isJSDocTypeAlias,
    isTypeNodeKind,
    modifierToFlag,
    setLocalizedDiagnosticMessages,
    skipOuterExpressions,
} from "./utilities";

export function isExternalModuleNameRelative(moduleName: string): boolean {
    // TypeScript 1.0 spec (April 2014): 11.2.1
    // An external module name is "relative" if the first term is "." or "..".
    // Update: We also consider a path like `C:\foo.ts` "relative" because we do not search for it in `node_modules` or treat it as an ambient module.
    return pathIsRelative(moduleName) || isRootedDiskPath(moduleName);
}

export function sortAndDeduplicateDiagnostics<T extends Diagnostic>(diagnostics: readonly T[]): SortedReadonlyArray<T> {
    return sortAndDeduplicate<T>(diagnostics, compareDiagnostics);
}

export function getDefaultLibFileName(options: CompilerOptions): string {
    switch (getEmitScriptTarget(options)) {
        case ScriptTarget.ESNext:
            return "lib.esnext.full.d.ts";
        case ScriptTarget.ES2022:
            return "lib.es2022.full.d.ts";
        case ScriptTarget.ES2021:
            return "lib.es2021.full.d.ts";
        case ScriptTarget.ES2020:
            return "lib.es2020.full.d.ts";
        case ScriptTarget.ES2019:
            return "lib.es2019.full.d.ts";
        case ScriptTarget.ES2018:
            return "lib.es2018.full.d.ts";
        case ScriptTarget.ES2017:
            return "lib.es2017.full.d.ts";
        case ScriptTarget.ES2016:
            return "lib.es2016.full.d.ts";
        case ScriptTarget.ES2015:
            return "lib.es6.d.ts";  // We don't use lib.es2015.full.d.ts due to breaking change.
        default:
            return "lib.d.ts";
    }
}

export function textSpanEnd(span: TextSpan) {
    return span.start + span.length;
}

export function textSpanIsEmpty(span: TextSpan) {
    return span.length === 0;
}

export function textSpanContainsPosition(span: TextSpan, position: number) {
    return position >= span.start && position < textSpanEnd(span);
}

/** @internal */
export function textRangeContainsPositionInclusive(span: TextRange, position: number): boolean {
    return position >= span.pos && position <= span.end;
}

// Returns true if 'span' contains 'other'.
export function textSpanContainsTextSpan(span: TextSpan, other: TextSpan) {
    return other.start >= span.start && textSpanEnd(other) <= textSpanEnd(span);
}

export function textSpanOverlapsWith(span: TextSpan, other: TextSpan) {
    return textSpanOverlap(span, other) !== undefined;
}

export function textSpanOverlap(span1: TextSpan, span2: TextSpan): TextSpan | undefined {
    const overlap = textSpanIntersection(span1, span2);
    return overlap && overlap.length === 0 ? undefined : overlap;
}

export function textSpanIntersectsWithTextSpan(span: TextSpan, other: TextSpan) {
    return decodedTextSpanIntersectsWith(span.start, span.length, other.start, other.length);
}

export function textSpanIntersectsWith(span: TextSpan, start: number, length: number) {
    return decodedTextSpanIntersectsWith(span.start, span.length, start, length);
}

export function decodedTextSpanIntersectsWith(start1: number, length1: number, start2: number, length2: number) {
    const end1 = start1 + length1;
    const end2 = start2 + length2;
    return start2 <= end1 && end2 >= start1;
}

export function textSpanIntersectsWithPosition(span: TextSpan, position: number) {
    return position <= textSpanEnd(span) && position >= span.start;
}

export function textSpanIntersection(span1: TextSpan, span2: TextSpan): TextSpan | undefined {
    const start = Math.max(span1.start, span2.start);
    const end = Math.min(textSpanEnd(span1), textSpanEnd(span2));
    return start <= end ? createTextSpanFromBounds(start, end) : undefined;
}

export function createTextSpan(start: number, length: number): TextSpan {
    if (start < 0) {
        throw new Error("start < 0");
    }
    if (length < 0) {
        throw new Error("length < 0");
    }

    return { start, length };
}

export function createTextSpanFromBounds(start: number, end: number) {
    return createTextSpan(start, end - start);
}

export function textChangeRangeNewSpan(range: TextChangeRange) {
    return createTextSpan(range.span.start, range.newLength);
}

export function textChangeRangeIsUnchanged(range: TextChangeRange) {
    return textSpanIsEmpty(range.span) && range.newLength === 0;
}

export function createTextChangeRange(span: TextSpan, newLength: number): TextChangeRange {
    if (newLength < 0) {
        throw new Error("newLength < 0");
    }

    return { span, newLength };
}

export let unchangedTextChangeRange = createTextChangeRange(createTextSpan(0, 0), 0); // eslint-disable-line prefer-const

/**
 * Called to merge all the changes that occurred across several versions of a script snapshot
 * into a single change.  i.e. if a user keeps making successive edits to a script we will
 * have a text change from V1 to V2, V2 to V3, ..., Vn.
 *
 * This function will then merge those changes into a single change range valid between V1 and
 * Vn.
 */
export function collapseTextChangeRangesAcrossMultipleVersions(changes: readonly TextChangeRange[]): TextChangeRange {
    if (changes.length === 0) {
        return unchangedTextChangeRange;
    }

    if (changes.length === 1) {
        return changes[0];
    }

    // We change from talking about { { oldStart, oldLength }, newLength } to { oldStart, oldEnd, newEnd }
    // as it makes things much easier to reason about.
    const change0 = changes[0];

    let oldStartN = change0.span.start;
    let oldEndN = textSpanEnd(change0.span);
    let newEndN = oldStartN + change0.newLength;

    for (let i = 1; i < changes.length; i++) {
        const nextChange = changes[i];

        // Consider the following case:
        // i.e. two edits.  The first represents the text change range { { 10, 50 }, 30 }.  i.e. The span starting
        // at 10, with length 50 is reduced to length 30.  The second represents the text change range { { 30, 30 }, 40 }.
        // i.e. the span starting at 30 with length 30 is increased to length 40.
        //
        //      0         10        20        30        40        50        60        70        80        90        100
        //      -------------------------------------------------------------------------------------------------------
        //                |                                                 /
        //                |                                            /----
        //  T1            |                                       /----
        //                |                                  /----
        //                |                             /----
        //      -------------------------------------------------------------------------------------------------------
        //                                     |                            \
        //                                     |                               \
        //   T2                                |                                 \
        //                                     |                                   \
        //                                     |                                      \
        //      -------------------------------------------------------------------------------------------------------
        //
        // Merging these turns out to not be too difficult.  First, determining the new start of the change is trivial
        // it's just the min of the old and new starts.  i.e.:
        //
        //      0         10        20        30        40        50        60        70        80        90        100
        //      ------------------------------------------------------------*------------------------------------------
        //                |                                                 /
        //                |                                            /----
        //  T1            |                                       /----
        //                |                                  /----
        //                |                             /----
        //      ----------------------------------------$-------------------$------------------------------------------
        //                .                    |                            \
        //                .                    |                               \
        //   T2           .                    |                                 \
        //                .                    |                                   \
        //                .                    |                                      \
        //      ----------------------------------------------------------------------*--------------------------------
        //
        // (Note the dots represent the newly inferred start.
        // Determining the new and old end is also pretty simple.  Basically it boils down to paying attention to the
        // absolute positions at the asterisks, and the relative change between the dollar signs. Basically, we see
        // which if the two $'s precedes the other, and we move that one forward until they line up.  in this case that
        // means:
        //
        //      0         10        20        30        40        50        60        70        80        90        100
        //      --------------------------------------------------------------------------------*----------------------
        //                |                                                                     /
        //                |                                                                /----
        //  T1            |                                                           /----
        //                |                                                      /----
        //                |                                                 /----
        //      ------------------------------------------------------------$------------------------------------------
        //                .                    |                            \
        //                .                    |                               \
        //   T2           .                    |                                 \
        //                .                    |                                   \
        //                .                    |                                      \
        //      ----------------------------------------------------------------------*--------------------------------
        //
        // In other words (in this case), we're recognizing that the second edit happened after where the first edit
        // ended with a delta of 20 characters (60 - 40).  Thus, if we go back in time to where the first edit started
        // that's the same as if we started at char 80 instead of 60.
        //
        // As it so happens, the same logic applies if the second edit precedes the first edit.  In that case rather
        // than pushing the first edit forward to match the second, we'll push the second edit forward to match the
        // first.
        //
        // In this case that means we have { oldStart: 10, oldEnd: 80, newEnd: 70 } or, in TextChangeRange
        // semantics: { { start: 10, length: 70 }, newLength: 60 }
        //
        // The math then works out as follows.
        // If we have { oldStart1, oldEnd1, newEnd1 } and { oldStart2, oldEnd2, newEnd2 } then we can compute the
        // final result like so:
        //
        // {
        //      oldStart3: Min(oldStart1, oldStart2),
        //      oldEnd3: Max(oldEnd1, oldEnd1 + (oldEnd2 - newEnd1)),
        //      newEnd3: Max(newEnd2, newEnd2 + (newEnd1 - oldEnd2))
        // }

        const oldStart1 = oldStartN;
        const oldEnd1 = oldEndN;
        const newEnd1 = newEndN;

        const oldStart2 = nextChange.span.start;
        const oldEnd2 = textSpanEnd(nextChange.span);
        const newEnd2 = oldStart2 + nextChange.newLength;

        oldStartN = Math.min(oldStart1, oldStart2);
        oldEndN = Math.max(oldEnd1, oldEnd1 + (oldEnd2 - newEnd1));
        newEndN = Math.max(newEnd2, newEnd2 + (newEnd1 - oldEnd2));
    }

    return createTextChangeRange(createTextSpanFromBounds(oldStartN, oldEndN), /*newLength*/ newEndN - oldStartN);
}

export function getTypeParameterOwner(d: Declaration): Declaration | undefined {
    if (d && d.kind === SyntaxKind.TypeParameter) {
        for (let current: Node = d; current; current = current.parent) {
            if (isFunctionLike(current) || isClassLike(current) || current.kind === SyntaxKind.InterfaceDeclaration) {
                return current as Declaration;
            }
        }
    }
}

export type ParameterPropertyDeclaration = ParameterDeclaration & { parent: ConstructorDeclaration, name: Identifier };
export function isParameterPropertyDeclaration(node: Node, parent: Node): node is ParameterPropertyDeclaration {
    return hasSyntacticModifier(node, ModifierFlags.ParameterPropertyModifier) && parent.kind === SyntaxKind.Constructor;
}

export function isEmptyBindingPattern(node: BindingName): node is BindingPattern {
    if (isBindingPattern(node)) {
        return every(node.elements, isEmptyBindingElement);
    }
    return false;
}

export function isEmptyBindingElement(node: BindingElement): boolean {
    if (isOmittedExpression(node)) {
        return true;
    }
    return isEmptyBindingPattern(node.name);
}

export function walkUpBindingElementsAndPatterns(binding: BindingElement): VariableDeclaration | ParameterDeclaration {
    let node = binding.parent;
    while (isBindingElement(node.parent)) {
        node = node.parent.parent;
    }
    return node.parent;
}

function getCombinedFlags(node: Node, getFlags: (n: Node) => number): number {
    if (isBindingElement(node)) {
        node = walkUpBindingElementsAndPatterns(node);
    }
    let flags = getFlags(node);
    if (node.kind === SyntaxKind.VariableDeclaration) {
        node = node.parent;
    }
    if (node && node.kind === SyntaxKind.VariableDeclarationList) {
        flags |= getFlags(node);
        node = node.parent;
    }
    if (node && node.kind === SyntaxKind.VariableStatement) {
        flags |= getFlags(node);
    }
    return flags;
}

export function getCombinedModifierFlags(node: Declaration): ModifierFlags {
    return getCombinedFlags(node, getEffectiveModifierFlags);
}

/** @internal */
export function getCombinedNodeFlagsAlwaysIncludeJSDoc(node: Declaration): ModifierFlags {
    return getCombinedFlags(node, getEffectiveModifierFlagsAlwaysIncludeJSDoc);
}

// Returns the node flags for this node and all relevant parent nodes.  This is done so that
// nodes like variable declarations and binding elements can returned a view of their flags
// that includes the modifiers from their container.  i.e. flags like export/declare aren't
// stored on the variable declaration directly, but on the containing variable statement
// (if it has one).  Similarly, flags for let/const are stored on the variable declaration
// list.  By calling this function, all those flags are combined so that the client can treat
// the node as if it actually had those flags.
export function getCombinedNodeFlags(node: Node): NodeFlags {
    return getCombinedFlags(node, n => n.flags);
}

/** @internal */
export const supportedLocaleDirectories = ["cs", "de", "es", "fr", "it", "ja", "ko", "pl", "pt-br", "ru", "tr", "zh-cn", "zh-tw"];

/**
 * Checks to see if the locale is in the appropriate format,
 * and if it is, attempts to set the appropriate language.
 */
export function validateLocaleAndSetLanguage(
    locale: string,
    sys: { getExecutingFilePath(): string, resolvePath(path: string): string, fileExists(fileName: string): boolean, readFile(fileName: string): string | undefined },
    errors?: Push<Diagnostic>) {
    const lowerCaseLocale = locale.toLowerCase();
    const matchResult = /^([a-z]+)([_\-]([a-z]+))?$/.exec(lowerCaseLocale);

    if (!matchResult) {
        if (errors) {
            errors.push(createCompilerDiagnostic(Diagnostics.Locale_must_be_of_the_form_language_or_language_territory_For_example_0_or_1, "en", "ja-jp"));
        }
        return;
    }

    const language = matchResult[1];
    const territory = matchResult[3];

    // First try the entire locale, then fall back to just language if that's all we have.
    // Either ways do not fail, and fallback to the English diagnostic strings.
    if (contains(supportedLocaleDirectories, lowerCaseLocale) && !trySetLanguageAndTerritory(language, territory, errors)) {
        trySetLanguageAndTerritory(language, /*territory*/ undefined, errors);
    }

    // Set the UI locale for string collation
    setUILocale(locale);

    function trySetLanguageAndTerritory(language: string, territory: string | undefined, errors?: Push<Diagnostic>): boolean {
        const compilerFilePath = normalizePath(sys.getExecutingFilePath());
        const containingDirectoryPath = getDirectoryPath(compilerFilePath);

        let filePath = combinePaths(containingDirectoryPath, language);

        if (territory) {
            filePath = filePath + "-" + territory;
        }

        filePath = sys.resolvePath(combinePaths(filePath, "diagnosticMessages.generated.json"));

        if (!sys.fileExists(filePath)) {
            return false;
        }

        // TODO: Add codePage support for readFile?
        let fileContents: string | undefined = "";
        try {
            fileContents = sys.readFile(filePath);
        }
        catch (e) {
            if (errors) {
                errors.push(createCompilerDiagnostic(Diagnostics.Unable_to_open_file_0, filePath));
            }
            return false;
        }
        try {
            // this is a global mutation (or live binding update)!
            setLocalizedDiagnosticMessages(JSON.parse(fileContents!));
        }
        catch {
            if (errors) {
                errors.push(createCompilerDiagnostic(Diagnostics.Corrupted_locale_file_0, filePath));
            }
            return false;
        }

        return true;
    }
}

export function getOriginalNode(node: Node): Node;
export function getOriginalNode<T extends Node>(node: Node, nodeTest: (node: Node) => node is T): T;
export function getOriginalNode(node: Node | undefined): Node | undefined;
export function getOriginalNode<T extends Node>(node: Node | undefined, nodeTest: (node: Node | undefined) => node is T): T | undefined;
export function getOriginalNode(node: Node | undefined, nodeTest?: (node: Node | undefined) => boolean): Node | undefined {
    if (node) {
        while (node.original !== undefined) {
            node = node.original;
        }
    }

    return !nodeTest || nodeTest(node) ? node : undefined;
}

/**
 * Iterates through the parent chain of a node and performs the callback on each parent until the callback
 * returns a truthy value, then returns that value.
 * If no such value is found, it applies the callback until the parent pointer is undefined or the callback returns "quit"
 * At that point findAncestor returns undefined.
 */
export function findAncestor<T extends Node>(node: Node | undefined, callback: (element: Node) => element is T): T | undefined;
export function findAncestor(node: Node | undefined, callback: (element: Node) => boolean | "quit"): Node | undefined;
export function findAncestor(node: Node, callback: (element: Node) => boolean | "quit"): Node | undefined {
    while (node) {
        const result = callback(node);
        if (result === "quit") {
            return undefined;
        }
        else if (result) {
            return node;
        }
        node = node.parent;
    }
    return undefined;
}

/**
 * Gets a value indicating whether a node originated in the parse tree.
 *
 * @param node The node to test.
 */
export function isParseTreeNode(node: Node): boolean {
    return (node.flags & NodeFlags.Synthesized) === 0;
}

/**
 * Gets the original parse tree node for a node.
 *
 * @param node The original node.
 * @returns The original parse tree node if found; otherwise, undefined.
 */
export function getParseTreeNode(node: Node | undefined): Node | undefined;

/**
 * Gets the original parse tree node for a node.
 *
 * @param node The original node.
 * @param nodeTest A callback used to ensure the correct type of parse tree node is returned.
 * @returns The original parse tree node if found; otherwise, undefined.
 */
export function getParseTreeNode<T extends Node>(node: T | undefined, nodeTest?: (node: Node) => node is T): T | undefined;
export function getParseTreeNode(node: Node | undefined, nodeTest?: (node: Node) => boolean): Node | undefined {
    if (node === undefined || isParseTreeNode(node)) {
        return node;
    }

    node = node.original;
    while (node) {
        if (isParseTreeNode(node)) {
            return !nodeTest || nodeTest(node) ? node : undefined;
        }
        node = node.original;
    }
}

/** Add an extra underscore to identifiers that start with two underscores to avoid issues with magic names like '__proto__' */
export function escapeLeadingUnderscores(identifier: string): __String {
    return (identifier.length >= 2 && identifier.charCodeAt(0) === CharacterCodes._ && identifier.charCodeAt(1) === CharacterCodes._ ? "_" + identifier : identifier) as __String;
}

/**
 * Remove extra underscore from escaped identifier text content.
 *
 * @param identifier The escaped identifier text.
 * @returns The unescaped identifier text.
 */
export function unescapeLeadingUnderscores(identifier: __String): string {
    const id = identifier as string;
    return id.length >= 3 && id.charCodeAt(0) === CharacterCodes._ && id.charCodeAt(1) === CharacterCodes._ && id.charCodeAt(2) === CharacterCodes._ ? id.substr(1) : id;
}

export function idText(identifierOrPrivateName: Identifier | PrivateIdentifier): string {
    return unescapeLeadingUnderscores(identifierOrPrivateName.escapedText);
}
export function symbolName(symbol: Symbol): string {
    if (symbol.valueDeclaration && isPrivateIdentifierClassElementDeclaration(symbol.valueDeclaration)) {
        return idText(symbol.valueDeclaration.name);
    }
    return unescapeLeadingUnderscores(symbol.escapedName);
}

/**
 * A JSDocTypedef tag has an _optional_ name field - if a name is not directly present, we should
 * attempt to draw the name from the node the declaration is on (as that declaration is what its' symbol
 * will be merged with)
 */
function nameForNamelessJSDocTypedef(declaration: JSDocTypedefTag | JSDocEnumTag): Identifier | PrivateIdentifier | undefined {
    const hostNode = declaration.parent.parent;
    if (!hostNode) {
        return undefined;
    }
    // Covers classes, functions - any named declaration host node
    if (isDeclaration(hostNode)) {
        return getDeclarationIdentifier(hostNode);
    }
    // Covers remaining cases (returning undefined if none match).
    switch (hostNode.kind) {
        case SyntaxKind.VariableStatement:
            if (hostNode.declarationList && hostNode.declarationList.declarations[0]) {
                return getDeclarationIdentifier(hostNode.declarationList.declarations[0]);
            }
            break;
        case SyntaxKind.ExpressionStatement:
            let expr = hostNode.expression;
            if (expr.kind === SyntaxKind.BinaryExpression && (expr as BinaryExpression).operatorToken.kind === SyntaxKind.EqualsToken) {
                expr = (expr as BinaryExpression).left;
            }
            switch (expr.kind) {
                case SyntaxKind.PropertyAccessExpression:
                    return (expr as PropertyAccessExpression).name;
                case SyntaxKind.ElementAccessExpression:
                    const arg = (expr as ElementAccessExpression).argumentExpression;
                    if (isIdentifier(arg)) {
                        return arg;
                    }
            }
            break;
        case SyntaxKind.ParenthesizedExpression: {
            return getDeclarationIdentifier(hostNode.expression);
        }
        case SyntaxKind.LabeledStatement: {
            if (isDeclaration(hostNode.statement) || isExpression(hostNode.statement)) {
                return getDeclarationIdentifier(hostNode.statement);
            }
            break;
        }
    }
}

function getDeclarationIdentifier(node: Declaration | Expression): Identifier | undefined {
    const name = getNameOfDeclaration(node);
    return name && isIdentifier(name) ? name : undefined;
}

/** @internal */
export function nodeHasName(statement: Node, name: Identifier) {
    if (isNamedDeclaration(statement) && isIdentifier(statement.name) && idText(statement.name as Identifier) === idText(name)) {
        return true;
    }
    if (isVariableStatement(statement) && some(statement.declarationList.declarations, d => nodeHasName(d, name))) {
        return true;
    }
    return false;
}

export function getNameOfJSDocTypedef(declaration: JSDocTypedefTag): Identifier | PrivateIdentifier | undefined {
    return declaration.name || nameForNamelessJSDocTypedef(declaration);
}

/** @internal */
export function isNamedDeclaration(node: Node): node is NamedDeclaration & { name: DeclarationName } {
    return !!(node as NamedDeclaration).name; // A 'name' property should always be a DeclarationName.
}

/** @internal */
export function getNonAssignedNameOfDeclaration(declaration: Declaration | Expression): DeclarationName | undefined {
    switch (declaration.kind) {
        case SyntaxKind.Identifier:
            return declaration as Identifier;
        case SyntaxKind.JSDocPropertyTag:
        case SyntaxKind.JSDocParameterTag: {
            const { name } = declaration as JSDocPropertyLikeTag;
            if (name.kind === SyntaxKind.QualifiedName) {
                return name.right;
            }
            break;
        }
        case SyntaxKind.CallExpression:
        case SyntaxKind.BinaryExpression: {
            const expr = declaration as BinaryExpression | CallExpression;
            switch (getAssignmentDeclarationKind(expr)) {
                case AssignmentDeclarationKind.ExportsProperty:
                case AssignmentDeclarationKind.ThisProperty:
                case AssignmentDeclarationKind.Property:
                case AssignmentDeclarationKind.PrototypeProperty:
                    return getElementOrPropertyAccessArgumentExpressionOrName((expr as BinaryExpression).left as AccessExpression);
                case AssignmentDeclarationKind.ObjectDefinePropertyValue:
                case AssignmentDeclarationKind.ObjectDefinePropertyExports:
                case AssignmentDeclarationKind.ObjectDefinePrototypeProperty:
                    return (expr as BindableObjectDefinePropertyCall).arguments[1];
                default:
                    return undefined;
            }
        }
        case SyntaxKind.JSDocTypedefTag:
            return getNameOfJSDocTypedef(declaration as JSDocTypedefTag);
        case SyntaxKind.JSDocEnumTag:
            return nameForNamelessJSDocTypedef(declaration as JSDocEnumTag);
        case SyntaxKind.ExportAssignment: {
            const { expression } = declaration as ExportAssignment;
            return isIdentifier(expression) ? expression : undefined;
        }
        case SyntaxKind.ElementAccessExpression:
            const expr = declaration as ElementAccessExpression;
            if (isBindableStaticElementAccessExpression(expr)) {
                return expr.argumentExpression;
            }
    }
    return (declaration as NamedDeclaration).name;
}

export function getNameOfDeclaration(declaration: Declaration | Expression | undefined): DeclarationName | undefined {
    if (declaration === undefined) return undefined;
    return getNonAssignedNameOfDeclaration(declaration) ||
        (isFunctionExpression(declaration) || isArrowFunction(declaration) || isClassExpression(declaration) ? getAssignedName(declaration) : undefined);
}

/** @internal */
export function getAssignedName(node: Node): DeclarationName | undefined {
    if (!node.parent) {
        return undefined;
    }
    else if (isPropertyAssignment(node.parent) || isBindingElement(node.parent)) {
        return node.parent.name;
    }
    else if (isBinaryExpression(node.parent) && node === node.parent.right) {
        if (isIdentifier(node.parent.left)) {
            return node.parent.left;
        }
        else if (isAccessExpression(node.parent.left)) {
            return getElementOrPropertyAccessArgumentExpressionOrName(node.parent.left);
        }
    }
    else if (isVariableDeclaration(node.parent) && isIdentifier(node.parent.name)) {
        return node.parent.name;
    }
}

export function getDecorators(node: HasDecorators): readonly Decorator[] | undefined {
    if (hasDecorators(node)) {
        return filter(node.modifiers, isDecorator);
    }
}

export function getModifiers(node: HasModifiers): readonly Modifier[] | undefined {
    if (hasSyntacticModifier(node, ModifierFlags.Modifier)) {
        return filter(node.modifiers, isModifier);
    }
}

function getJSDocParameterTagsWorker(param: ParameterDeclaration, noCache?: boolean): readonly JSDocParameterTag[] {
    if (param.name) {
        if (isIdentifier(param.name)) {
            const name = param.name.escapedText;
            return getJSDocTagsWorker(param.parent, noCache).filter((tag): tag is JSDocParameterTag => isJSDocParameterTag(tag) && isIdentifier(tag.name) && tag.name.escapedText === name);
        }
        else {
            const i = param.parent.parameters.indexOf(param);
            Debug.assert(i > -1, "Parameters should always be in their parents' parameter list");
            const paramTags = getJSDocTagsWorker(param.parent, noCache).filter(isJSDocParameterTag);
            if (i < paramTags.length) {
                return [paramTags[i]];
            }
        }
    }
    // return empty array for: out-of-order binding patterns and JSDoc function syntax, which has un-named parameters
    return emptyArray;
}

/**
 * Gets the JSDoc parameter tags for the node if present.
 *
 * @remarks Returns any JSDoc param tag whose name matches the provided
 * parameter, whether a param tag on a containing function
 * expression, or a param tag on a variable declaration whose
 * initializer is the containing function. The tags closest to the
 * node are returned first, so in the previous example, the param
 * tag on the containing function expression would be first.
 *
 * For binding patterns, parameter tags are matched by position.
 */
export function getJSDocParameterTags(param: ParameterDeclaration): readonly JSDocParameterTag[] {
    return getJSDocParameterTagsWorker(param, /*noCache*/ false);
}

/** @internal */
export function getJSDocParameterTagsNoCache(param: ParameterDeclaration): readonly JSDocParameterTag[] {
    return getJSDocParameterTagsWorker(param, /*noCache*/ true);
}

function getJSDocTypeParameterTagsWorker(param: TypeParameterDeclaration, noCache?: boolean): readonly JSDocTemplateTag[] {
    const name = param.name.escapedText;
    return getJSDocTagsWorker(param.parent, noCache).filter((tag): tag is JSDocTemplateTag =>
        isJSDocTemplateTag(tag) && tag.typeParameters.some(tp => tp.name.escapedText === name));
}

/**
 * Gets the JSDoc type parameter tags for the node if present.
 *
 * @remarks Returns any JSDoc template tag whose names match the provided
 * parameter, whether a template tag on a containing function
 * expression, or a template tag on a variable declaration whose
 * initializer is the containing function. The tags closest to the
 * node are returned first, so in the previous example, the template
 * tag on the containing function expression would be first.
 */
export function getJSDocTypeParameterTags(param: TypeParameterDeclaration): readonly JSDocTemplateTag[] {
    return getJSDocTypeParameterTagsWorker(param, /*noCache*/ false);
}

/** @internal */
export function getJSDocTypeParameterTagsNoCache(param: TypeParameterDeclaration): readonly JSDocTemplateTag[] {
    return getJSDocTypeParameterTagsWorker(param, /*noCache*/ true);
}

/**
 * Return true if the node has JSDoc parameter tags.
 *
 * @remarks Includes parameter tags that are not directly on the node,
 * for example on a variable declaration whose initializer is a function expression.
 */
export function hasJSDocParameterTags(node: FunctionLikeDeclaration | SignatureDeclaration): boolean {
    return !!getFirstJSDocTag(node, isJSDocParameterTag);
}

/** Gets the JSDoc augments tag for the node if present */
export function getJSDocAugmentsTag(node: Node): JSDocAugmentsTag | undefined {
    return getFirstJSDocTag(node, isJSDocAugmentsTag);
}

/** Gets the JSDoc implements tags for the node if present */
export function getJSDocImplementsTags(node: Node): readonly JSDocImplementsTag[] {
    return getAllJSDocTags(node, isJSDocImplementsTag);
}

/** Gets the JSDoc class tag for the node if present */
export function getJSDocClassTag(node: Node): JSDocClassTag | undefined {
    return getFirstJSDocTag(node, isJSDocClassTag);
}

/** Gets the JSDoc public tag for the node if present */
export function getJSDocPublicTag(node: Node): JSDocPublicTag | undefined {
    return getFirstJSDocTag(node, isJSDocPublicTag);
}

/** @internal */
export function getJSDocPublicTagNoCache(node: Node): JSDocPublicTag | undefined {
    return getFirstJSDocTag(node, isJSDocPublicTag, /*noCache*/ true);
}

/** Gets the JSDoc private tag for the node if present */
export function getJSDocPrivateTag(node: Node): JSDocPrivateTag | undefined {
    return getFirstJSDocTag(node, isJSDocPrivateTag);
}

/** @internal */
export function getJSDocPrivateTagNoCache(node: Node): JSDocPrivateTag | undefined {
    return getFirstJSDocTag(node, isJSDocPrivateTag, /*noCache*/ true);
}

/** Gets the JSDoc protected tag for the node if present */
export function getJSDocProtectedTag(node: Node): JSDocProtectedTag | undefined {
    return getFirstJSDocTag(node, isJSDocProtectedTag);
}

/** @internal */
export function getJSDocProtectedTagNoCache(node: Node): JSDocProtectedTag | undefined {
    return getFirstJSDocTag(node, isJSDocProtectedTag, /*noCache*/ true);
}

/** Gets the JSDoc protected tag for the node if present */
export function getJSDocReadonlyTag(node: Node): JSDocReadonlyTag | undefined {
    return getFirstJSDocTag(node, isJSDocReadonlyTag);
}

/** @internal */
export function getJSDocReadonlyTagNoCache(node: Node): JSDocReadonlyTag | undefined {
    return getFirstJSDocTag(node, isJSDocReadonlyTag, /*noCache*/ true);
}

export function getJSDocOverrideTagNoCache(node: Node): JSDocOverrideTag | undefined {
    return getFirstJSDocTag(node, isJSDocOverrideTag, /*noCache*/ true);
}

/** Gets the JSDoc deprecated tag for the node if present */
export function getJSDocDeprecatedTag(node: Node): JSDocDeprecatedTag | undefined {
    return getFirstJSDocTag(node, isJSDocDeprecatedTag);
}

/** @internal */
export function getJSDocDeprecatedTagNoCache(node: Node): JSDocDeprecatedTag | undefined {
    return getFirstJSDocTag(node, isJSDocDeprecatedTag, /*noCache*/ true);
}

/** Gets the JSDoc enum tag for the node if present */
export function getJSDocEnumTag(node: Node): JSDocEnumTag | undefined {
    return getFirstJSDocTag(node, isJSDocEnumTag);
}

/** Gets the JSDoc this tag for the node if present */
export function getJSDocThisTag(node: Node): JSDocThisTag | undefined {
    return getFirstJSDocTag(node, isJSDocThisTag);
}

/** Gets the JSDoc return tag for the node if present */
export function getJSDocReturnTag(node: Node): JSDocReturnTag | undefined {
    return getFirstJSDocTag(node, isJSDocReturnTag);
}

/** Gets the JSDoc template tag for the node if present */
export function getJSDocTemplateTag(node: Node): JSDocTemplateTag | undefined {
    return getFirstJSDocTag(node, isJSDocTemplateTag);
}

/** Gets the JSDoc type tag for the node if present and valid */
export function getJSDocTypeTag(node: Node): JSDocTypeTag | undefined {
    // We should have already issued an error if there were multiple type jsdocs, so just use the first one.
    const tag = getFirstJSDocTag(node, isJSDocTypeTag);
    if (tag && tag.typeExpression && tag.typeExpression.type) {
        return tag;
    }
    return undefined;
}

/**
 * Gets the type node for the node if provided via JSDoc.
 *
 * @remarks The search includes any JSDoc param tag that relates
 * to the provided parameter, for example a type tag on the
 * parameter itself, or a param tag on a containing function
 * expression, or a param tag on a variable declaration whose
 * initializer is the containing function. The tags closest to the
 * node are examined first, so in the previous example, the type
 * tag directly on the node would be returned.
 */
export function getJSDocType(node: Node): TypeNode | undefined {
    let tag: JSDocTypeTag | JSDocParameterTag | undefined = getFirstJSDocTag(node, isJSDocTypeTag);
    if (!tag && isParameter(node)) {
        tag = find(getJSDocParameterTags(node), tag => !!tag.typeExpression);
    }

    return tag && tag.typeExpression && tag.typeExpression.type;
}

/**
 * Gets the return type node for the node if provided via JSDoc return tag or type tag.
 *
 * @remarks `getJSDocReturnTag` just gets the whole JSDoc tag. This function
 * gets the type from inside the braces, after the fat arrow, etc.
 */
export function getJSDocReturnType(node: Node): TypeNode | undefined {
    const returnTag = getJSDocReturnTag(node);
    if (returnTag && returnTag.typeExpression) {
        return returnTag.typeExpression.type;
    }
    const typeTag = getJSDocTypeTag(node);
    if (typeTag && typeTag.typeExpression) {
        const type = typeTag.typeExpression.type;
        if (isTypeLiteralNode(type)) {
            const sig = find(type.members, isCallSignatureDeclaration);
            return sig && sig.type;
        }
        if (isFunctionTypeNode(type) || isJSDocFunctionType(type)) {
            return type.type;
        }
    }
}

function getJSDocTagsWorker(node: Node, noCache?: boolean): readonly JSDocTag[] {
    if (!canHaveJSDoc(node)) return emptyArray;
    let tags = node.jsDocCache;
    // If cache is 'null', that means we did the work of searching for JSDoc tags and came up with nothing.
    if (tags === undefined || noCache) {
        const comments = getJSDocCommentsAndTags(node, noCache);
        Debug.assert(comments.length < 2 || comments[0] !== comments[1]);
        tags = flatMap(comments, j => isJSDoc(j) ? j.tags : j);
        if (!noCache) {
            node.jsDocCache = tags;
        }
    }
    return tags;
}

/** Get all JSDoc tags related to a node, including those on parent nodes. */
export function getJSDocTags(node: Node): readonly JSDocTag[] {
    return getJSDocTagsWorker(node, /*noCache*/ false);
}

/** @internal */
export function getJSDocTagsNoCache(node: Node): readonly JSDocTag[] {
    return getJSDocTagsWorker(node, /*noCache*/ true);
}

/** Get the first JSDoc tag of a specified kind, or undefined if not present. */
function getFirstJSDocTag<T extends JSDocTag>(node: Node, predicate: (tag: JSDocTag) => tag is T, noCache?: boolean): T | undefined {
    return find(getJSDocTagsWorker(node, noCache), predicate);
}

/** Gets all JSDoc tags that match a specified predicate */
export function getAllJSDocTags<T extends JSDocTag>(node: Node, predicate: (tag: JSDocTag) => tag is T): readonly T[] {
    return getJSDocTags(node).filter(predicate);
}

/** Gets all JSDoc tags of a specified kind */
export function getAllJSDocTagsOfKind(node: Node, kind: SyntaxKind): readonly JSDocTag[] {
    return getJSDocTags(node).filter(doc => doc.kind === kind);
}

/** Gets the text of a jsdoc comment, flattening links to their text. */
export function getTextOfJSDocComment(comment?: string | NodeArray<JSDocComment>) {
    return typeof comment === "string" ? comment
        : comment?.map(c => c.kind === SyntaxKind.JSDocText ? c.text : formatJSDocLink(c)).join("");
}

function formatJSDocLink(link: JSDocLink | JSDocLinkCode | JSDocLinkPlain) {
    const kind = link.kind === SyntaxKind.JSDocLink ? "link"
        : link.kind === SyntaxKind.JSDocLinkCode ? "linkcode"
        : "linkplain";
    const name = link.name ? entityNameToString(link.name) : "";
    const space = link.name && link.text.startsWith("://") ? "" : " ";
    return `{@${kind} ${name}${space}${link.text}}`;
}

/**
 * Gets the effective type parameters. If the node was parsed in a
 * JavaScript file, gets the type parameters from the `@template` tag from JSDoc.
 *
 * This does *not* return type parameters from a jsdoc reference to a generic type, eg
 *
 * type Id = <T>(x: T) => T
 * /** @type {Id} /
 * function id(x) { return x }
 */
export function getEffectiveTypeParameterDeclarations(node: DeclarationWithTypeParameters): readonly TypeParameterDeclaration[] {
    if (isJSDocSignature(node)) {
        if (isJSDocOverloadTag(node.parent)) {
            const jsDoc = getJSDocRoot(node.parent);
            if (jsDoc && length(jsDoc.tags)) {
                return flatMap(jsDoc.tags, tag => isJSDocTemplateTag(tag) ? tag.typeParameters : undefined);
            }
        }
        return emptyArray;
    }
    if (isJSDocTypeAlias(node)) {
        Debug.assert(node.parent.kind === SyntaxKind.JSDoc);
        return flatMap(node.parent.tags, tag => isJSDocTemplateTag(tag) ? tag.typeParameters : undefined);
    }
    if (node.typeParameters) {
        return node.typeParameters;
    }
    if (canHaveIllegalTypeParameters(node) && node.typeParameters) {
        return node.typeParameters;
    }
    if (isInJSFile(node)) {
        const decls = getJSDocTypeParameterDeclarations(node);
        if (decls.length) {
            return decls;
        }
        const typeTag = getJSDocType(node);
        if (typeTag && isFunctionTypeNode(typeTag) && typeTag.typeParameters) {
            return typeTag.typeParameters;
        }
    }
    return emptyArray;
}

export function getEffectiveConstraintOfTypeParameter(node: TypeParameterDeclaration): TypeNode | undefined {
    return node.constraint ? node.constraint :
        isJSDocTemplateTag(node.parent) && node === node.parent.typeParameters[0] ? node.parent.constraint :
        undefined;
}

// #region

export function isMemberName(node: Node): node is MemberName {
    return node.kind === SyntaxKind.Identifier || node.kind === SyntaxKind.PrivateIdentifier;
}

/** @internal */
export function isGetOrSetAccessorDeclaration(node: Node): node is AccessorDeclaration {
    return node.kind === SyntaxKind.SetAccessor || node.kind === SyntaxKind.GetAccessor;
}

export function isPropertyAccessChain(node: Node): node is PropertyAccessChain {
    return isPropertyAccessExpression(node) && !!(node.flags & NodeFlags.OptionalChain);
}

export function isElementAccessChain(node: Node): node is ElementAccessChain {
    return isElementAccessExpression(node) && !!(node.flags & NodeFlags.OptionalChain);
}

export function isCallChain(node: Node): node is CallChain {
    return isCallExpression(node) && !!(node.flags & NodeFlags.OptionalChain);
}

export function isOptionalChain(node: Node): node is PropertyAccessChain | ElementAccessChain | CallChain | NonNullChain {
    const kind = node.kind;
    return !!(node.flags & NodeFlags.OptionalChain) &&
        (kind === SyntaxKind.PropertyAccessExpression
            || kind === SyntaxKind.ElementAccessExpression
            || kind === SyntaxKind.CallExpression
            || kind === SyntaxKind.NonNullExpression);
}

/** @internal */
export function isOptionalChainRoot(node: Node): node is OptionalChainRoot {
    return isOptionalChain(node) && !isNonNullExpression(node) && !!node.questionDotToken;
}

/**
 * Determines whether a node is the expression preceding an optional chain (i.e. `a` in `a?.b`).
 *
 * @internal
 */
export function isExpressionOfOptionalChainRoot(node: Node): node is Expression & { parent: OptionalChainRoot } {
    return isOptionalChainRoot(node.parent) && node.parent.expression === node;
}

/**
 * Determines whether a node is the outermost `OptionalChain` in an ECMAScript `OptionalExpression`:
 *
 * 1. For `a?.b.c`, the outermost chain is `a?.b.c` (`c` is the end of the chain starting at `a?.`)
 * 2. For `a?.b!`, the outermost chain is `a?.b` (`b` is the end of the chain starting at `a?.`)
 * 3. For `(a?.b.c).d`, the outermost chain is `a?.b.c` (`c` is the end of the chain starting at `a?.` since parens end the chain)
 * 4. For `a?.b.c?.d`, both `a?.b.c` and `a?.b.c?.d` are outermost (`c` is the end of the chain starting at `a?.`, and `d` is
 *   the end of the chain starting at `c?.`)
 * 5. For `a?.(b?.c).d`, both `b?.c` and `a?.(b?.c)d` are outermost (`c` is the end of the chain starting at `b`, and `d` is
 *   the end of the chain starting at `a?.`)
 *
 * @internal
 */
export function isOutermostOptionalChain(node: OptionalChain) {
    return !isOptionalChain(node.parent) // cases 1, 2, and 3
        || isOptionalChainRoot(node.parent) // case 4
        || node !== node.parent.expression; // case 5
}

export function isNullishCoalesce(node: Node) {
    return node.kind === SyntaxKind.BinaryExpression && (node as BinaryExpression).operatorToken.kind === SyntaxKind.QuestionQuestionToken;
}

export function isConstTypeReference(node: Node) {
    return isTypeReferenceNode(node) && isIdentifier(node.typeName) &&
        node.typeName.escapedText === "const" && !node.typeArguments;
}

export function skipPartiallyEmittedExpressions(node: Expression): Expression;
export function skipPartiallyEmittedExpressions(node: Node): Node;
export function skipPartiallyEmittedExpressions(node: Node) {
    return skipOuterExpressions(node, OuterExpressionKinds.PartiallyEmittedExpressions);
}

export function isNonNullChain(node: Node): node is NonNullChain {
    return isNonNullExpression(node) && !!(node.flags & NodeFlags.OptionalChain);
}

export function isBreakOrContinueStatement(node: Node): node is BreakOrContinueStatement {
    return node.kind === SyntaxKind.BreakStatement || node.kind === SyntaxKind.ContinueStatement;
}

export function isNamedExportBindings(node: Node): node is NamedExportBindings {
    return node.kind === SyntaxKind.NamespaceExport || node.kind === SyntaxKind.NamedExports;
}

export function isUnparsedTextLike(node: Node): node is UnparsedTextLike {
    switch (node.kind) {
        case SyntaxKind.UnparsedText:
        case SyntaxKind.UnparsedInternalText:
            return true;
        default:
            return false;
    }
}

export function isUnparsedNode(node: Node): node is UnparsedNode {
    return isUnparsedTextLike(node) ||
        node.kind === SyntaxKind.UnparsedPrologue ||
        node.kind === SyntaxKind.UnparsedSyntheticReference;
}

export function isJSDocPropertyLikeTag(node: Node): node is JSDocPropertyLikeTag {
    return node.kind === SyntaxKind.JSDocPropertyTag || node.kind === SyntaxKind.JSDocParameterTag;
}

// #endregion

// #region
// Node tests
//
// All node tests in the following list should *not* reference parent pointers so that
// they may be used with transformations.
/** @internal */
export function isNode(node: Node) {
    return isNodeKind(node.kind);
}

/** @internal */
export function isNodeKind(kind: SyntaxKind) {
    return kind >= SyntaxKind.FirstNode;
}

/**
 * True if kind is of some token syntax kind.
 * For example, this is true for an IfKeyword but not for an IfStatement.
 * Literals are considered tokens, except TemplateLiteral, but does include TemplateHead/Middle/Tail.
 */
export function isTokenKind(kind: SyntaxKind): boolean {
    return kind >= SyntaxKind.FirstToken && kind <= SyntaxKind.LastToken;
}

/**
 * True if node is of some token syntax kind.
 * For example, this is true for an IfKeyword but not for an IfStatement.
 * Literals are considered tokens, except TemplateLiteral, but does include TemplateHead/Middle/Tail.
 */
export function isToken(n: Node): boolean {
    return isTokenKind(n.kind);
}

// Node Arrays

/** @internal */
export function isNodeArray<T extends Node>(array: readonly T[]): array is NodeArray<T> {
    return hasProperty(array, "pos") && hasProperty(array, "end");
}

// Literals

/** @internal */
export function isLiteralKind(kind: SyntaxKind): kind is LiteralToken["kind"] {
    return SyntaxKind.FirstLiteralToken <= kind && kind <= SyntaxKind.LastLiteralToken;
}

export function isLiteralExpression(node: Node): node is LiteralExpression {
    return isLiteralKind(node.kind);
}

/** @internal */
export function isLiteralExpressionOfObject(node: Node) {
    switch (node.kind) {
        case SyntaxKind.ObjectLiteralExpression:
        case SyntaxKind.ArrayLiteralExpression:
        case SyntaxKind.RegularExpressionLiteral:
        case SyntaxKind.FunctionExpression:
        case SyntaxKind.ClassExpression:
            return true;
    }
    return false;
}

// Pseudo-literals

/** @internal */
export function isTemplateLiteralKind(kind: SyntaxKind): kind is TemplateLiteralToken["kind"] {
    return SyntaxKind.FirstTemplateToken <= kind && kind <= SyntaxKind.LastTemplateToken;
}

export function isTemplateLiteralToken(node: Node): node is TemplateLiteralToken {
    return isTemplateLiteralKind(node.kind);
}

export function isTemplateMiddleOrTemplateTail(node: Node): node is TemplateMiddle | TemplateTail {
    const kind = node.kind;
    return kind === SyntaxKind.TemplateMiddle
        || kind === SyntaxKind.TemplateTail;
}

export function isImportOrExportSpecifier(node: Node): node is ImportSpecifier | ExportSpecifier {
    return isImportSpecifier(node) || isExportSpecifier(node);
}

export function isTypeOnlyImportOrExportDeclaration(node: Node): node is TypeOnlyAliasDeclaration {
    switch (node.kind) {
        case SyntaxKind.ImportSpecifier:
        case SyntaxKind.ExportSpecifier:
            return (node as ImportOrExportSpecifier).isTypeOnly || (node as ImportOrExportSpecifier).parent.parent.isTypeOnly;
        case SyntaxKind.NamespaceImport:
            return (node as NamespaceImport).parent.isTypeOnly;
        case SyntaxKind.ImportClause:
        case SyntaxKind.ImportEqualsDeclaration:
            return (node as ImportClause | ImportEqualsDeclaration).isTypeOnly;
        default:
            return false;
    }
}

export function isAssertionKey(node: Node): node is AssertionKey {
    return isStringLiteral(node) || isIdentifier(node);
}

export function isStringTextContainingNode(node: Node): node is StringLiteral | TemplateLiteralToken {
    return node.kind === SyntaxKind.StringLiteral || isTemplateLiteralKind(node.kind);
}

// Identifiers

/** @internal */
export function isGeneratedIdentifier(node: Node): node is GeneratedIdentifier {
    return isIdentifier(node) && node.autoGenerate !== undefined;
}

/** @internal */
export function isGeneratedPrivateIdentifier(node: Node): node is GeneratedPrivateIdentifier {
    return isPrivateIdentifier(node) && node.autoGenerate !== undefined;
}

// Private Identifiers
/** @internal */
export function isPrivateIdentifierClassElementDeclaration(node: Node): node is PrivateClassElementDeclaration {
    return (isPropertyDeclaration(node) || isMethodOrAccessor(node)) && isPrivateIdentifier(node.name);
}

/** @internal */
export function isPrivateIdentifierPropertyAccessExpression(node: Node): node is PrivateIdentifierPropertyAccessExpression {
    return isPropertyAccessExpression(node) && isPrivateIdentifier(node.name);
}

// Keywords

/** @internal */
export function isModifierKind(token: SyntaxKind): token is Modifier["kind"] {
    switch (token) {
        case SyntaxKind.AbstractKeyword:
        case SyntaxKind.AccessorKeyword:
        case SyntaxKind.AsyncKeyword:
        case SyntaxKind.ConstKeyword:
        case SyntaxKind.DeclareKeyword:
        case SyntaxKind.DefaultKeyword:
        case SyntaxKind.ExportKeyword:
        case SyntaxKind.InKeyword:
        case SyntaxKind.PublicKeyword:
        case SyntaxKind.PrivateKeyword:
        case SyntaxKind.ProtectedKeyword:
        case SyntaxKind.ReadonlyKeyword:
        case SyntaxKind.StaticKeyword:
        case SyntaxKind.OutKeyword:
        case SyntaxKind.OverrideKeyword:
            return true;
    }
    return false;
}

/** @internal */
export function isParameterPropertyModifier(kind: SyntaxKind): boolean {
    return !!(modifierToFlag(kind) & ModifierFlags.ParameterPropertyModifier);
}

/** @internal */
export function isClassMemberModifier(idToken: SyntaxKind): boolean {
    return isParameterPropertyModifier(idToken) ||
        idToken === SyntaxKind.StaticKeyword ||
        idToken === SyntaxKind.OverrideKeyword ||
        idToken === SyntaxKind.AccessorKeyword;
}

export function isModifier(node: Node): node is Modifier {
    return isModifierKind(node.kind);
}

export function isEntityName(node: Node): node is EntityName {
    const kind = node.kind;
    return kind === SyntaxKind.QualifiedName
        || kind === SyntaxKind.Identifier;
}

export function isPropertyName(node: Node): node is PropertyName {
    const kind = node.kind;
    return kind === SyntaxKind.Identifier
        || kind === SyntaxKind.PrivateIdentifier
        || kind === SyntaxKind.StringLiteral
        || kind === SyntaxKind.NumericLiteral
        || kind === SyntaxKind.ComputedPropertyName;
}

export function isBindingName(node: Node): node is BindingName {
    const kind = node.kind;
    return kind === SyntaxKind.Identifier
        || kind === SyntaxKind.ObjectBindingPattern
        || kind === SyntaxKind.ArrayBindingPattern;
}

// Functions

export function isFunctionLike(node: Node | undefined): node is SignatureDeclaration {
    return !!node && isFunctionLikeKind(node.kind);
}

/** @internal */
export function isFunctionLikeOrClassStaticBlockDeclaration(node: Node | undefined): node is SignatureDeclaration | ClassStaticBlockDeclaration {
    return !!node && (isFunctionLikeKind(node.kind) || isClassStaticBlockDeclaration(node));
}

/** @internal */
export function isFunctionLikeDeclaration(node: Node): node is FunctionLikeDeclaration {
    return node && isFunctionLikeDeclarationKind(node.kind);
}

/** @internal */
export function isBooleanLiteral(node: Node): node is BooleanLiteral {
    return node.kind === SyntaxKind.TrueKeyword || node.kind === SyntaxKind.FalseKeyword;
}

function isFunctionLikeDeclarationKind(kind: SyntaxKind): boolean {
    switch (kind) {
        case SyntaxKind.FunctionDeclaration:
        case SyntaxKind.MethodDeclaration:
        case SyntaxKind.Constructor:
        case SyntaxKind.GetAccessor:
        case SyntaxKind.SetAccessor:
        case SyntaxKind.FunctionExpression:
        case SyntaxKind.ArrowFunction:
            return true;
        default:
            return false;
    }
}

/** @internal */
export function isFunctionLikeKind(kind: SyntaxKind): boolean {
    switch (kind) {
        case SyntaxKind.MethodSignature:
        case SyntaxKind.CallSignature:
        case SyntaxKind.JSDocSignature:
        case SyntaxKind.ConstructSignature:
        case SyntaxKind.IndexSignature:
        case SyntaxKind.FunctionType:
        case SyntaxKind.JSDocFunctionType:
        case SyntaxKind.ConstructorType:
            return true;
        default:
            return isFunctionLikeDeclarationKind(kind);
    }
}

/** @internal */
export function isFunctionOrModuleBlock(node: Node): boolean {
    return isSourceFile(node) || isModuleBlock(node) || isBlock(node) && isFunctionLike(node.parent);
}

// Classes
export function isClassElement(node: Node): node is ClassElement {
    const kind = node.kind;
    return kind === SyntaxKind.Constructor
        || kind === SyntaxKind.PropertyDeclaration
        || kind === SyntaxKind.MethodDeclaration
        || kind === SyntaxKind.GetAccessor
        || kind === SyntaxKind.SetAccessor
        || kind === SyntaxKind.IndexSignature
        || kind === SyntaxKind.ClassStaticBlockDeclaration
        || kind === SyntaxKind.SemicolonClassElement;
}

export function isClassLike(node: Node): node is ClassLikeDeclaration {
    return node && (node.kind === SyntaxKind.ClassDeclaration || node.kind === SyntaxKind.ClassExpression);
}

export function isAccessor(node: Node): node is AccessorDeclaration {
    return node && (node.kind === SyntaxKind.GetAccessor || node.kind === SyntaxKind.SetAccessor);
}

export function isAutoAccessorPropertyDeclaration(node: Node): node is AutoAccessorPropertyDeclaration {
    return isPropertyDeclaration(node) && hasAccessorModifier(node);
}

/** @internal */
export function isMethodOrAccessor(node: Node): node is MethodDeclaration | AccessorDeclaration {
    switch (node.kind) {
        case SyntaxKind.MethodDeclaration:
        case SyntaxKind.GetAccessor:
        case SyntaxKind.SetAccessor:
            return true;
        default:
            return false;
    }
}

/** @internal */
export function isNamedClassElement(node: Node): node is MethodDeclaration | AccessorDeclaration | PropertyDeclaration {
    switch (node.kind) {
        case SyntaxKind.MethodDeclaration:
        case SyntaxKind.GetAccessor:
        case SyntaxKind.SetAccessor:
        case SyntaxKind.PropertyDeclaration:
            return true;
        default:
            return false;
    }
}

// Type members

export function isModifierLike(node: Node): node is ModifierLike {
    return isModifier(node) || isDecorator(node);
}

export function isTypeElement(node: Node): node is TypeElement {
    const kind = node.kind;
    return kind === SyntaxKind.ConstructSignature
        || kind === SyntaxKind.CallSignature
        || kind === SyntaxKind.PropertySignature
        || kind === SyntaxKind.MethodSignature
        || kind === SyntaxKind.IndexSignature
        || kind === SyntaxKind.GetAccessor
        || kind === SyntaxKind.SetAccessor;
}

export function isClassOrTypeElement(node: Node): node is ClassElement | TypeElement {
    return isTypeElement(node) || isClassElement(node);
}

export function isObjectLiteralElementLike(node: Node): node is ObjectLiteralElementLike {
    const kind = node.kind;
    return kind === SyntaxKind.PropertyAssignment
        || kind === SyntaxKind.ShorthandPropertyAssignment
        || kind === SyntaxKind.SpreadAssignment
        || kind === SyntaxKind.MethodDeclaration
        || kind === SyntaxKind.GetAccessor
        || kind === SyntaxKind.SetAccessor;
}

// Type

/**
 * Node test that determines whether a node is a valid type node.
 * This differs from the `isPartOfTypeNode` function which determines whether a node is *part*
 * of a TypeNode.
 */
export function isTypeNode(node: Node): node is TypeNode {
    return isTypeNodeKind(node.kind);
}

export function isFunctionOrConstructorTypeNode(node: Node): node is FunctionTypeNode | ConstructorTypeNode {
    switch (node.kind) {
        case SyntaxKind.FunctionType:
        case SyntaxKind.ConstructorType:
            return true;
    }

    return false;
}

// Binding patterns

/** @internal */
export function isBindingPattern(node: Node | undefined): node is BindingPattern {
    if (node) {
        const kind = node.kind;
        return kind === SyntaxKind.ArrayBindingPattern
            || kind === SyntaxKind.ObjectBindingPattern;
    }

    return false;
}

/** @internal */
export function isAssignmentPattern(node: Node): node is AssignmentPattern {
    const kind = node.kind;
    return kind === SyntaxKind.ArrayLiteralExpression
        || kind === SyntaxKind.ObjectLiteralExpression;
}


/** @internal */
export function isArrayBindingElement(node: Node): node is ArrayBindingElement {
    const kind = node.kind;
    return kind === SyntaxKind.BindingElement
        || kind === SyntaxKind.OmittedExpression;
}


/**
 * Determines whether the BindingOrAssignmentElement is a BindingElement-like declaration
 *
 * @internal
 */
export function isDeclarationBindingElement(bindingElement: BindingOrAssignmentElement): bindingElement is VariableDeclaration | ParameterDeclaration | BindingElement {
    switch (bindingElement.kind) {
        case SyntaxKind.VariableDeclaration:
        case SyntaxKind.Parameter:
        case SyntaxKind.BindingElement:
            return true;
    }

    return false;
}

/**
 * Determines whether a node is a BindingOrAssignmentPattern
 *
 * @internal
 */
export function isBindingOrAssignmentPattern(node: BindingOrAssignmentElementTarget): node is BindingOrAssignmentPattern {
    return isObjectBindingOrAssignmentPattern(node)
        || isArrayBindingOrAssignmentPattern(node);
}

/**
 * Determines whether a node is an ObjectBindingOrAssignmentPattern
 *
 * @internal
 */
export function isObjectBindingOrAssignmentPattern(node: BindingOrAssignmentElementTarget): node is ObjectBindingOrAssignmentPattern {
    switch (node.kind) {
        case SyntaxKind.ObjectBindingPattern:
        case SyntaxKind.ObjectLiteralExpression:
            return true;
    }

    return false;
}

/** @internal */
export function isObjectBindingOrAssignmentElement(node: Node): node is ObjectBindingOrAssignmentElement {
    switch (node.kind) {
        case SyntaxKind.BindingElement:
        case SyntaxKind.PropertyAssignment: // AssignmentProperty
        case SyntaxKind.ShorthandPropertyAssignment: // AssignmentProperty
        case SyntaxKind.SpreadAssignment: // AssignmentRestProperty
            return true;
    }
    return false;
}

/**
 * Determines whether a node is an ArrayBindingOrAssignmentPattern
 *
 * @internal
 */
export function isArrayBindingOrAssignmentPattern(node: BindingOrAssignmentElementTarget): node is ArrayBindingOrAssignmentPattern {
    switch (node.kind) {
        case SyntaxKind.ArrayBindingPattern:
        case SyntaxKind.ArrayLiteralExpression:
            return true;
    }

    return false;
}

/** @internal */
export function isPropertyAccessOrQualifiedNameOrImportTypeNode(node: Node): node is PropertyAccessExpression | QualifiedName | ImportTypeNode {
    const kind = node.kind;
    return kind === SyntaxKind.PropertyAccessExpression
        || kind === SyntaxKind.QualifiedName
        || kind === SyntaxKind.ImportType;
}

// Expression

export function isPropertyAccessOrQualifiedName(node: Node): node is PropertyAccessExpression | QualifiedName {
    const kind = node.kind;
    return kind === SyntaxKind.PropertyAccessExpression
        || kind === SyntaxKind.QualifiedName;
}

export function isCallLikeExpression(node: Node): node is CallLikeExpression {
    switch (node.kind) {
        case SyntaxKind.JsxOpeningElement:
        case SyntaxKind.JsxSelfClosingElement:
        case SyntaxKind.CallExpression:
        case SyntaxKind.NewExpression:
        case SyntaxKind.TaggedTemplateExpression:
        case SyntaxKind.Decorator:
            return true;
        default:
            return false;
    }
}

export function isCallOrNewExpression(node: Node): node is CallExpression | NewExpression {
    return node.kind === SyntaxKind.CallExpression || node.kind === SyntaxKind.NewExpression;
}

export function isTemplateLiteral(node: Node): node is TemplateLiteral {
    const kind = node.kind;
    return kind === SyntaxKind.TemplateExpression
        || kind === SyntaxKind.NoSubstitutionTemplateLiteral;
}

/** @internal */
export function isLeftHandSideExpression(node: Node): node is LeftHandSideExpression {
    return isLeftHandSideExpressionKind(skipPartiallyEmittedExpressions(node).kind);
}

function isLeftHandSideExpressionKind(kind: SyntaxKind): boolean {
    switch (kind) {
        case SyntaxKind.PropertyAccessExpression:
        case SyntaxKind.ElementAccessExpression:
        case SyntaxKind.NewExpression:
        case SyntaxKind.CallExpression:
        case SyntaxKind.JsxElement:
        case SyntaxKind.JsxSelfClosingElement:
        case SyntaxKind.JsxFragment:
        case SyntaxKind.TaggedTemplateExpression:
        case SyntaxKind.ArrayLiteralExpression:
        case SyntaxKind.ParenthesizedExpression:
        case SyntaxKind.ObjectLiteralExpression:
        case SyntaxKind.ClassExpression:
        case SyntaxKind.FunctionExpression:
        case SyntaxKind.Identifier:
        case SyntaxKind.PrivateIdentifier: // technically this is only an Expression if it's in a `#field in expr` BinaryExpression
        case SyntaxKind.RegularExpressionLiteral:
        case SyntaxKind.NumericLiteral:
        case SyntaxKind.BigIntLiteral:
        case SyntaxKind.StringLiteral:
        case SyntaxKind.NoSubstitutionTemplateLiteral:
        case SyntaxKind.TemplateExpression:
        case SyntaxKind.FalseKeyword:
        case SyntaxKind.NullKeyword:
        case SyntaxKind.ThisKeyword:
        case SyntaxKind.TrueKeyword:
        case SyntaxKind.SuperKeyword:
        case SyntaxKind.NonNullExpression:
        case SyntaxKind.ExpressionWithTypeArguments:
        case SyntaxKind.MetaProperty:
        case SyntaxKind.ImportKeyword: // technically this is only an Expression if it's in a CallExpression
            return true;
        default:
            return false;
    }
}

/** @internal */
export function isUnaryExpression(node: Node): node is UnaryExpression {
    return isUnaryExpressionKind(skipPartiallyEmittedExpressions(node).kind);
}

function isUnaryExpressionKind(kind: SyntaxKind): boolean {
    switch (kind) {
        case SyntaxKind.PrefixUnaryExpression:
        case SyntaxKind.PostfixUnaryExpression:
        case SyntaxKind.DeleteExpression:
        case SyntaxKind.TypeOfExpression:
        case SyntaxKind.VoidExpression:
        case SyntaxKind.AwaitExpression:
        case SyntaxKind.TypeAssertionExpression:
            return true;
        default:
            return isLeftHandSideExpressionKind(kind);
    }
}

/** @internal */
export function isUnaryExpressionWithWrite(expr: Node): expr is PrefixUnaryExpression | PostfixUnaryExpression {
    switch (expr.kind) {
        case SyntaxKind.PostfixUnaryExpression:
            return true;
        case SyntaxKind.PrefixUnaryExpression:
            return (expr as PrefixUnaryExpression).operator === SyntaxKind.PlusPlusToken ||
                (expr as PrefixUnaryExpression).operator === SyntaxKind.MinusMinusToken;
        default:
            return false;
    }
}

/**
 * Determines whether a node is an expression based only on its kind.
 * Use `isExpressionNode` if not in transforms.
 *
 * @internal
 */
export function isExpression(node: Node): node is Expression {
    return isExpressionKind(skipPartiallyEmittedExpressions(node).kind);
}

function isExpressionKind(kind: SyntaxKind): boolean {
    switch (kind) {
        case SyntaxKind.ConditionalExpression:
        case SyntaxKind.YieldExpression:
        case SyntaxKind.ArrowFunction:
        case SyntaxKind.BinaryExpression:
        case SyntaxKind.SpreadElement:
        case SyntaxKind.AsExpression:
        case SyntaxKind.OmittedExpression:
        case SyntaxKind.CommaListExpression:
        case SyntaxKind.PartiallyEmittedExpression:
        case SyntaxKind.SatisfiesExpression:
            return true;
        default:
            return isUnaryExpressionKind(kind);
    }
}

export function isAssertionExpression(node: Node): node is AssertionExpression {
    const kind = node.kind;
    return kind === SyntaxKind.TypeAssertionExpression
        || kind === SyntaxKind.AsExpression;
}

/** @internal */
export function isNotEmittedOrPartiallyEmittedNode(node: Node): node is NotEmittedStatement | PartiallyEmittedExpression {
    return isNotEmittedStatement(node)
        || isPartiallyEmittedExpression(node);
}

// Statement

export function isIterationStatement(node: Node, lookInLabeledStatements: false): node is IterationStatement;
export function isIterationStatement(node: Node, lookInLabeledStatements: boolean): node is IterationStatement | LabeledStatement;
export function isIterationStatement(node: Node, lookInLabeledStatements: boolean): node is IterationStatement {
    switch (node.kind) {
        case SyntaxKind.ForStatement:
        case SyntaxKind.ForInStatement:
        case SyntaxKind.ForOfStatement:
        case SyntaxKind.DoStatement:
        case SyntaxKind.WhileStatement:
            return true;
        case SyntaxKind.LabeledStatement:
            return lookInLabeledStatements && isIterationStatement((node as LabeledStatement).statement, lookInLabeledStatements);
    }

    return false;
}

/** @internal */
export function isScopeMarker(node: Node) {
    return isExportAssignment(node) || isExportDeclaration(node);
}

/** @internal */
export function hasScopeMarker(statements: readonly Statement[]) {
    return some(statements, isScopeMarker);
}

/** @internal */
export function needsScopeMarker(result: Statement) {
    return !isAnyImportOrReExport(result) && !isExportAssignment(result) && !hasSyntacticModifier(result, ModifierFlags.Export) && !isAmbientModule(result);
}

/** @internal */
export function isExternalModuleIndicator(result: Statement) {
    // Exported top-level member indicates moduleness
    return isAnyImportOrReExport(result) || isExportAssignment(result) || hasSyntacticModifier(result, ModifierFlags.Export);
}

/** @internal */
export function isForInOrOfStatement(node: Node): node is ForInOrOfStatement {
    return node.kind === SyntaxKind.ForInStatement || node.kind === SyntaxKind.ForOfStatement;
}

// Element

/** @internal */
export function isConciseBody(node: Node): node is ConciseBody {
    return isBlock(node)
        || isExpression(node);
}

/** @internal */
export function isFunctionBody(node: Node): node is FunctionBody {
    return isBlock(node);
}

/** @internal */
export function isForInitializer(node: Node): node is ForInitializer {
    return isVariableDeclarationList(node)
        || isExpression(node);
}

/** @internal */
export function isModuleBody(node: Node): node is ModuleBody {
    const kind = node.kind;
    return kind === SyntaxKind.ModuleBlock
        || kind === SyntaxKind.ModuleDeclaration
        || kind === SyntaxKind.Identifier;
}

/** @internal */
export function isNamespaceBody(node: Node): node is NamespaceBody {
    const kind = node.kind;
    return kind === SyntaxKind.ModuleBlock
        || kind === SyntaxKind.ModuleDeclaration;
}

/** @internal */
export function isJSDocNamespaceBody(node: Node): node is JSDocNamespaceBody {
    const kind = node.kind;
    return kind === SyntaxKind.Identifier
        || kind === SyntaxKind.ModuleDeclaration;
}

/** @internal */
export function isNamedImportBindings(node: Node): node is NamedImportBindings {
    const kind = node.kind;
    return kind === SyntaxKind.NamedImports
        || kind === SyntaxKind.NamespaceImport;
}

/** @internal */
export function isModuleOrEnumDeclaration(node: Node): node is ModuleDeclaration | EnumDeclaration {
    return node.kind === SyntaxKind.ModuleDeclaration || node.kind === SyntaxKind.EnumDeclaration;
}

/** @internal */
export function canHaveSymbol(node: Node): node is Declaration {
    // NOTE: This should cover all possible declarations except MissingDeclaration and SemicolonClassElement
    //       since they aren't actually declarations and can't have a symbol.
    switch (node.kind) {
        case SyntaxKind.ArrowFunction:
        case SyntaxKind.BinaryExpression:
        case SyntaxKind.BindingElement:
        case SyntaxKind.CallExpression:
        case SyntaxKind.CallSignature:
        case SyntaxKind.ClassDeclaration:
        case SyntaxKind.ClassExpression:
        case SyntaxKind.ClassStaticBlockDeclaration:
        case SyntaxKind.Constructor:
        case SyntaxKind.ConstructorType:
        case SyntaxKind.ConstructSignature:
        case SyntaxKind.ElementAccessExpression:
        case SyntaxKind.EnumDeclaration:
        case SyntaxKind.EnumMember:
        case SyntaxKind.ExportAssignment:
        case SyntaxKind.ExportDeclaration:
        case SyntaxKind.ExportSpecifier:
        case SyntaxKind.FunctionDeclaration:
        case SyntaxKind.FunctionExpression:
        case SyntaxKind.FunctionType:
        case SyntaxKind.GetAccessor:
        case SyntaxKind.Identifier:
        case SyntaxKind.ImportClause:
        case SyntaxKind.ImportEqualsDeclaration:
        case SyntaxKind.ImportSpecifier:
        case SyntaxKind.IndexSignature:
        case SyntaxKind.InterfaceDeclaration:
        case SyntaxKind.JSDocCallbackTag:
        case SyntaxKind.JSDocEnumTag:
        case SyntaxKind.JSDocFunctionType:
        case SyntaxKind.JSDocParameterTag:
        case SyntaxKind.JSDocPropertyTag:
        case SyntaxKind.JSDocSignature:
        case SyntaxKind.JSDocTypedefTag:
        case SyntaxKind.JSDocTypeLiteral:
        case SyntaxKind.JsxAttribute:
        case SyntaxKind.JsxAttributes:
        case SyntaxKind.JsxSpreadAttribute:
        case SyntaxKind.MappedType:
        case SyntaxKind.MethodDeclaration:
        case SyntaxKind.MethodSignature:
        case SyntaxKind.ModuleDeclaration:
        case SyntaxKind.NamedTupleMember:
        case SyntaxKind.NamespaceExport:
        case SyntaxKind.NamespaceExportDeclaration:
        case SyntaxKind.NamespaceImport:
        case SyntaxKind.NewExpression:
        case SyntaxKind.NoSubstitutionTemplateLiteral:
        case SyntaxKind.NumericLiteral:
        case SyntaxKind.ObjectLiteralExpression:
        case SyntaxKind.Parameter:
        case SyntaxKind.PropertyAccessExpression:
        case SyntaxKind.PropertyAssignment:
        case SyntaxKind.PropertyDeclaration:
        case SyntaxKind.PropertySignature:
        case SyntaxKind.SetAccessor:
        case SyntaxKind.ShorthandPropertyAssignment:
        case SyntaxKind.SourceFile:
        case SyntaxKind.SpreadAssignment:
        case SyntaxKind.StringLiteral:
        case SyntaxKind.TypeAliasDeclaration:
        case SyntaxKind.TypeLiteral:
        case SyntaxKind.TypeParameter:
        case SyntaxKind.VariableDeclaration:
            return true;
        default:
            return false;
    }
}

/** @internal */
export function canHaveLocals(node: Node): node is HasLocals {
    switch (node.kind) {
        case SyntaxKind.ArrowFunction:
        case SyntaxKind.Block:
        case SyntaxKind.CallSignature:
        case SyntaxKind.CaseBlock:
        case SyntaxKind.CatchClause:
        case SyntaxKind.ClassStaticBlockDeclaration:
        case SyntaxKind.ConditionalType:
        case SyntaxKind.Constructor:
        case SyntaxKind.ConstructorType:
        case SyntaxKind.ConstructSignature:
        case SyntaxKind.ForStatement:
        case SyntaxKind.ForInStatement:
        case SyntaxKind.ForOfStatement:
        case SyntaxKind.FunctionDeclaration:
        case SyntaxKind.FunctionExpression:
        case SyntaxKind.FunctionType:
        case SyntaxKind.GetAccessor:
        case SyntaxKind.IndexSignature:
        case SyntaxKind.JSDocCallbackTag:
        case SyntaxKind.JSDocEnumTag:
        case SyntaxKind.JSDocFunctionType:
        case SyntaxKind.JSDocSignature:
        case SyntaxKind.JSDocTypedefTag:
        case SyntaxKind.MappedType:
        case SyntaxKind.MethodDeclaration:
        case SyntaxKind.MethodSignature:
        case SyntaxKind.ModuleDeclaration:
        case SyntaxKind.SetAccessor:
        case SyntaxKind.SourceFile:
        case SyntaxKind.TypeAliasDeclaration:
            return true;
        default:
            return false;
    }
}

function isDeclarationKind(kind: SyntaxKind) {
    return kind === SyntaxKind.ArrowFunction
        || kind === SyntaxKind.BindingElement
        || kind === SyntaxKind.ClassDeclaration
        || kind === SyntaxKind.ClassExpression
        || kind === SyntaxKind.ClassStaticBlockDeclaration
        || kind === SyntaxKind.Constructor
        || kind === SyntaxKind.EnumDeclaration
        || kind === SyntaxKind.EnumMember
        || kind === SyntaxKind.ExportSpecifier
        || kind === SyntaxKind.FunctionDeclaration
        || kind === SyntaxKind.FunctionExpression
        || kind === SyntaxKind.GetAccessor
        || kind === SyntaxKind.ImportClause
        || kind === SyntaxKind.ImportEqualsDeclaration
        || kind === SyntaxKind.ImportSpecifier
        || kind === SyntaxKind.InterfaceDeclaration
        || kind === SyntaxKind.JsxAttribute
        || kind === SyntaxKind.MethodDeclaration
        || kind === SyntaxKind.MethodSignature
        || kind === SyntaxKind.ModuleDeclaration
        || kind === SyntaxKind.NamespaceExportDeclaration
        || kind === SyntaxKind.NamespaceImport
        || kind === SyntaxKind.NamespaceExport
        || kind === SyntaxKind.Parameter
        || kind === SyntaxKind.PropertyAssignment
        || kind === SyntaxKind.PropertyDeclaration
        || kind === SyntaxKind.PropertySignature
        || kind === SyntaxKind.SetAccessor
        || kind === SyntaxKind.ShorthandPropertyAssignment
        || kind === SyntaxKind.TypeAliasDeclaration
        || kind === SyntaxKind.TypeParameter
        || kind === SyntaxKind.VariableDeclaration
        || kind === SyntaxKind.JSDocTypedefTag
        || kind === SyntaxKind.JSDocCallbackTag
        || kind === SyntaxKind.JSDocPropertyTag;
}

function isDeclarationStatementKind(kind: SyntaxKind) {
    return kind === SyntaxKind.FunctionDeclaration
        || kind === SyntaxKind.MissingDeclaration
        || kind === SyntaxKind.ClassDeclaration
        || kind === SyntaxKind.InterfaceDeclaration
        || kind === SyntaxKind.TypeAliasDeclaration
        || kind === SyntaxKind.EnumDeclaration
        || kind === SyntaxKind.ModuleDeclaration
        || kind === SyntaxKind.ImportDeclaration
        || kind === SyntaxKind.ImportEqualsDeclaration
        || kind === SyntaxKind.ExportDeclaration
        || kind === SyntaxKind.ExportAssignment
        || kind === SyntaxKind.NamespaceExportDeclaration;
}

function isStatementKindButNotDeclarationKind(kind: SyntaxKind) {
    return kind === SyntaxKind.BreakStatement
        || kind === SyntaxKind.ContinueStatement
        || kind === SyntaxKind.DebuggerStatement
        || kind === SyntaxKind.DoStatement
        || kind === SyntaxKind.ExpressionStatement
        || kind === SyntaxKind.EmptyStatement
        || kind === SyntaxKind.ForInStatement
        || kind === SyntaxKind.ForOfStatement
        || kind === SyntaxKind.ForStatement
        || kind === SyntaxKind.IfStatement
        || kind === SyntaxKind.LabeledStatement
        || kind === SyntaxKind.ReturnStatement
        || kind === SyntaxKind.SwitchStatement
        || kind === SyntaxKind.ThrowStatement
        || kind === SyntaxKind.TryStatement
        || kind === SyntaxKind.VariableStatement
        || kind === SyntaxKind.WhileStatement
        || kind === SyntaxKind.WithStatement
        || kind === SyntaxKind.NotEmittedStatement
        || kind === SyntaxKind.EndOfDeclarationMarker
        || kind === SyntaxKind.MergeDeclarationMarker;
}

/** @internal */
export function isDeclaration(node: Node): node is NamedDeclaration {
    if (node.kind === SyntaxKind.TypeParameter) {
        return (node.parent && node.parent.kind !== SyntaxKind.JSDocTemplateTag) || isInJSFile(node);
    }

    return isDeclarationKind(node.kind);
}

/** @internal */
export function isDeclarationStatement(node: Node): node is DeclarationStatement {
    return isDeclarationStatementKind(node.kind);
}

/**
 * Determines whether the node is a statement that is not also a declaration
 *
 * @internal
 */
export function isStatementButNotDeclaration(node: Node): node is Statement {
    return isStatementKindButNotDeclarationKind(node.kind);
}

/** @internal */
export function isStatement(node: Node): node is Statement {
    const kind = node.kind;
    return isStatementKindButNotDeclarationKind(kind)
        || isDeclarationStatementKind(kind)
        || isBlockStatement(node);
}

function isBlockStatement(node: Node): node is Block {
    if (node.kind !== SyntaxKind.Block) return false;
    if (node.parent !== undefined) {
        if (node.parent.kind === SyntaxKind.TryStatement || node.parent.kind === SyntaxKind.CatchClause) {
            return false;
        }
    }
    return !isFunctionBlock(node);
}

/**
 * NOTE: This is similar to `isStatement` but does not access parent pointers.
 *
 * @internal
 */
export function isStatementOrBlock(node: Node): node is Statement | Block {
    const kind = node.kind;
    return isStatementKindButNotDeclarationKind(kind)
        || isDeclarationStatementKind(kind)
        || kind === SyntaxKind.Block;
}

// Module references

/** @internal */
export function isModuleReference(node: Node): node is ModuleReference {
    const kind = node.kind;
    return kind === SyntaxKind.ExternalModuleReference
        || kind === SyntaxKind.QualifiedName
        || kind === SyntaxKind.Identifier;
}

// JSX

/** @internal */
export function isJsxTagNameExpression(node: Node): node is JsxTagNameExpression {
    const kind = node.kind;
    return kind === SyntaxKind.ThisKeyword
        || kind === SyntaxKind.Identifier
        || kind === SyntaxKind.PropertyAccessExpression;
}

/** @internal */
export function isJsxChild(node: Node): node is JsxChild {
    const kind = node.kind;
    return kind === SyntaxKind.JsxElement
        || kind === SyntaxKind.JsxExpression
        || kind === SyntaxKind.JsxSelfClosingElement
        || kind === SyntaxKind.JsxText
        || kind === SyntaxKind.JsxFragment;
}

/** @internal */
export function isJsxAttributeLike(node: Node): node is JsxAttributeLike {
    const kind = node.kind;
    return kind === SyntaxKind.JsxAttribute
        || kind === SyntaxKind.JsxSpreadAttribute;
}

/** @internal */
export function isStringLiteralOrJsxExpression(node: Node): node is StringLiteral | JsxExpression {
    const kind = node.kind;
    return kind === SyntaxKind.StringLiteral
        || kind === SyntaxKind.JsxExpression;
}

export function isJsxOpeningLikeElement(node: Node): node is JsxOpeningLikeElement {
    const kind = node.kind;
    return kind === SyntaxKind.JsxOpeningElement
        || kind === SyntaxKind.JsxSelfClosingElement;
}

// Clauses

export function isCaseOrDefaultClause(node: Node): node is CaseOrDefaultClause {
    const kind = node.kind;
    return kind === SyntaxKind.CaseClause
        || kind === SyntaxKind.DefaultClause;
}

// JSDoc

/**
 * True if node is of some JSDoc syntax kind.
 *
 * @internal
 */
export function isJSDocNode(node: Node): boolean {
    return node.kind >= SyntaxKind.FirstJSDocNode && node.kind <= SyntaxKind.LastJSDocNode;
}

/** True if node is of a kind that may contain comment text. */
export function isJSDocCommentContainingNode(node: Node): boolean {
    return node.kind === SyntaxKind.JSDoc
        || node.kind === SyntaxKind.JSDocNamepathType
        || node.kind === SyntaxKind.JSDocText
        || isJSDocLinkLike(node)
        || isJSDocTag(node)
        || isJSDocTypeLiteral(node)
        || isJSDocSignature(node);
}

// TODO: determine what this does before making it public.
/** @internal */
export function isJSDocTag(node: Node): node is JSDocTag {
    return node.kind >= SyntaxKind.FirstJSDocTagNode && node.kind <= SyntaxKind.LastJSDocTagNode;
}

export function isSetAccessor(node: Node): node is SetAccessorDeclaration {
    return node.kind === SyntaxKind.SetAccessor;
}

export function isGetAccessor(node: Node): node is GetAccessorDeclaration {
    return node.kind === SyntaxKind.GetAccessor;
}

/**
 * True if has jsdoc nodes attached to it.
 *
 * @internal
 */
// TODO: GH#19856 Would like to return `node is Node & { jsDoc: JSDoc[] }` but it causes long compile times
export function hasJSDocNodes(node: Node): node is HasJSDoc {
    if (!canHaveJSDoc(node)) return false;

    const { jsDoc } = node as JSDocContainer;
    return !!jsDoc && jsDoc.length > 0;
}

/**
 * True if has type node attached to it.
 *
 * @internal
 */
export function hasType(node: Node): node is HasType {
    return !!(node as HasType).type;
}

/**
 * True if has initializer node attached to it.
 *
 * @internal
 */
export function hasInitializer(node: Node): node is HasInitializer {
    return !!(node as HasInitializer).initializer;
}

/** True if has initializer node attached to it. */
export function hasOnlyExpressionInitializer(node: Node): node is HasExpressionInitializer {
    switch (node.kind) {
        case SyntaxKind.VariableDeclaration:
        case SyntaxKind.Parameter:
        case SyntaxKind.BindingElement:
        case SyntaxKind.PropertyDeclaration:
        case SyntaxKind.PropertyAssignment:
        case SyntaxKind.EnumMember:
            return true;
        default:
            return false;
    }
}

export function isObjectLiteralElement(node: Node): node is ObjectLiteralElement {
    return node.kind === SyntaxKind.JsxAttribute || node.kind === SyntaxKind.JsxSpreadAttribute || isObjectLiteralElementLike(node);
}

/** @internal */
export function isTypeReferenceType(node: Node): node is TypeReferenceType {
    return node.kind === SyntaxKind.TypeReference || node.kind === SyntaxKind.ExpressionWithTypeArguments;
}

const MAX_SMI_X86 = 0x3fff_ffff;
/** @internal */
export function guessIndentation(lines: string[]) {
    let indentation = MAX_SMI_X86;
    for (const line of lines) {
        if (!line.length) {
            continue;
        }
        let i = 0;
        for (; i < line.length && i < indentation; i++) {
            if (!isWhiteSpaceLike(line.charCodeAt(i))) {
                break;
            }
        }
        if (i < indentation) {
            indentation = i;
        }
        if (indentation === 0) {
            return 0;
        }
    }
    return indentation === MAX_SMI_X86 ? undefined : indentation;
}

export function isStringLiteralLike(node: Node | FileReference): node is StringLiteralLike {
    return (node as Node).kind === SyntaxKind.StringLiteral || (node as Node).kind === SyntaxKind.NoSubstitutionTemplateLiteral;
}

export function isJSDocLinkLike(node: Node): node is JSDocLink | JSDocLinkCode | JSDocLinkPlain {
    return node.kind === SyntaxKind.JSDocLink || node.kind === SyntaxKind.JSDocLinkCode || node.kind === SyntaxKind.JSDocLinkPlain;
}

export function hasRestParameter(s: SignatureDeclaration | JSDocSignature): boolean {
    const last = lastOrUndefined<ParameterDeclaration | JSDocParameterTag>(s.parameters);
    return !!last && isRestParameter(last);
}

export function isRestParameter(node: ParameterDeclaration | JSDocParameterTag): boolean {
    const type = isJSDocParameterTag(node) ? (node.typeExpression && node.typeExpression.type) : node.type;
    return (node as ParameterDeclaration).dotDotDotToken !== undefined || !!type && type.kind === SyntaxKind.JSDocVariadicType;
}
<|MERGE_RESOLUTION|>--- conflicted
+++ resolved
@@ -1,2528 +1,2515 @@
-import {
-    contains,
-    emptyArray,
-    every,
-    filter,
-    find,
-    flatMap,
-    hasProperty,
-    isWhiteSpaceLike,
-    lastOrUndefined,
-    setUILocale,
-    some,
-    sortAndDeduplicate,
-} from "./core";
-import {
-    Push,
-    SortedReadonlyArray,
-} from "./corePublic";
-import { Debug } from "./debug";
-import { Diagnostics } from "./diagnosticInformationMap.generated";
-import {
-    isArrowFunction,
-    isBinaryExpression,
-    isBindingElement,
-    isBlock,
-    isCallExpression,
-    isCallSignatureDeclaration,
-    isClassExpression,
-    isClassStaticBlockDeclaration,
-    isDecorator,
-    isElementAccessExpression,
-    isExportAssignment,
-    isExportDeclaration,
-    isExportSpecifier,
-    isFunctionExpression,
-    isFunctionTypeNode,
-    isIdentifier,
-    isImportSpecifier,
-    isJSDoc,
-    isJSDocAugmentsTag,
-    isJSDocClassTag,
-    isJSDocDeprecatedTag,
-    isJSDocEnumTag,
-    isJSDocFunctionType,
-    isJSDocImplementsTag,
-    isJSDocOverloadTag,
-    isJSDocOverrideTag,
-    isJSDocParameterTag,
-    isJSDocPrivateTag,
-    isJSDocProtectedTag,
-    isJSDocPublicTag,
-    isJSDocReadonlyTag,
-    isJSDocReturnTag,
-    isJSDocSignature,
-    isJSDocTemplateTag,
-    isJSDocThisTag,
-    isJSDocTypeLiteral,
-    isJSDocTypeTag,
-    isModuleBlock,
-    isNonNullExpression,
-    isNotEmittedStatement,
-    isOmittedExpression,
-    isParameter,
-    isPartiallyEmittedExpression,
-    isPrivateIdentifier,
-    isPropertyAccessExpression,
-    isPropertyAssignment,
-    isPropertyDeclaration,
-    isSourceFile,
-    isStringLiteral,
-    isTypeLiteralNode,
-    isTypeReferenceNode,
-    isVariableDeclaration,
-    isVariableDeclarationList,
-    isVariableStatement,
-} from "./factory/nodeTests";
-import {
-    combinePaths,
-    getDirectoryPath,
-    isRootedDiskPath,
-    normalizePath,
-    pathIsRelative,
-} from "./path";
-import {
-    __String,
-    AccessExpression,
-    AccessorDeclaration,
-    ArrayBindingElement,
-    ArrayBindingOrAssignmentPattern,
-    AssertionExpression,
-    AssertionKey,
-    AssignmentDeclarationKind,
-    AssignmentPattern,
-    AutoAccessorPropertyDeclaration,
-    BinaryExpression,
-    BindableObjectDefinePropertyCall,
-    BindingElement,
-    BindingName,
-    BindingOrAssignmentElement,
-    BindingOrAssignmentElementTarget,
-    BindingOrAssignmentPattern,
-    BindingPattern,
-    Block,
-    BooleanLiteral,
-    BreakOrContinueStatement,
-    CallChain,
-    CallExpression,
-    CallLikeExpression,
-    CaseOrDefaultClause,
-    CharacterCodes,
-    ClassElement,
-    ClassLikeDeclaration,
-    ClassStaticBlockDeclaration,
-    CompilerOptions,
-    ConciseBody,
-    ConstructorDeclaration,
-    ConstructorTypeNode,
-    Declaration,
-    DeclarationName,
-    DeclarationStatement,
-    DeclarationWithTypeParameters,
-    Decorator,
-    Diagnostic,
-    ElementAccessChain,
-    ElementAccessExpression,
-    EntityName,
-    EnumDeclaration,
-    ExportAssignment,
-    ExportSpecifier,
-    Expression,
-    FileReference,
-    ForInitializer,
-    ForInOrOfStatement,
-    FunctionBody,
-    FunctionLikeDeclaration,
-    FunctionTypeNode,
-    GeneratedIdentifier,
-    GeneratedPrivateIdentifier,
-    GetAccessorDeclaration,
-<<<<<<< HEAD
-=======
-    getAssignmentDeclarationKind,
-    getDirectoryPath,
-    getEffectiveModifierFlags,
-    getEffectiveModifierFlagsAlwaysIncludeJSDoc,
-    getElementOrPropertyAccessArgumentExpressionOrName,
-    getEmitScriptTarget,
-    getJSDocCommentsAndTags,
-    getJSDocRoot,
-    getJSDocTypeParameterDeclarations,
-    hasAccessorModifier,
-    hasDecorators,
->>>>>>> 20f3060d
-    HasDecorators,
-    HasExpressionInitializer,
-    HasInitializer,
-    HasJSDoc,
-    HasLocals,
-    HasModifiers,
-    HasType,
-    Identifier,
-    ImportClause,
-    ImportEqualsDeclaration,
-    ImportOrExportSpecifier,
-    ImportSpecifier,
-    ImportTypeNode,
-    IterationStatement,
-    JSDocAugmentsTag,
-    JSDocClassTag,
-    JSDocComment,
-    JSDocContainer,
-    JSDocDeprecatedTag,
-    JSDocEnumTag,
-    JSDocImplementsTag,
-    JSDocLink,
-    JSDocLinkCode,
-    JSDocLinkPlain,
-    JSDocNamespaceBody,
-    JSDocOverrideTag,
-    JSDocParameterTag,
-    JSDocPrivateTag,
-    JSDocPropertyLikeTag,
-    JSDocProtectedTag,
-    JSDocPublicTag,
-    JSDocReadonlyTag,
-    JSDocReturnTag,
-    JSDocSignature,
-    JSDocTag,
-    JSDocTemplateTag,
-    JSDocThisTag,
-    JSDocTypedefTag,
-    JSDocTypeTag,
-    JsxAttributeLike,
-    JsxChild,
-    JsxExpression,
-    JsxOpeningLikeElement,
-    JsxTagNameExpression,
-    LabeledStatement,
-    LeftHandSideExpression,
-    length,
-    LiteralExpression,
-    LiteralToken,
-    MemberName,
-    MethodDeclaration,
-    Modifier,
-    ModifierFlags,
-    ModifierLike,
-    ModuleBody,
-    ModuleDeclaration,
-    ModuleReference,
-    NamedDeclaration,
-    NamedExportBindings,
-    NamedImportBindings,
-    NamespaceBody,
-    NamespaceImport,
-    NewExpression,
-    Node,
-    NodeArray,
-    NodeFlags,
-    NonNullChain,
-    NotEmittedStatement,
-    ObjectBindingOrAssignmentElement,
-    ObjectBindingOrAssignmentPattern,
-    ObjectLiteralElement,
-    ObjectLiteralElementLike,
-    OptionalChain,
-    OptionalChainRoot,
-    OuterExpressionKinds,
-    ParameterDeclaration,
-    PartiallyEmittedExpression,
-    PostfixUnaryExpression,
-    PrefixUnaryExpression,
-    PrivateClassElementDeclaration,
-    PrivateIdentifier,
-    PrivateIdentifierPropertyAccessExpression,
-    PropertyAccessChain,
-    PropertyAccessExpression,
-    PropertyDeclaration,
-    PropertyName,
-    QualifiedName,
-    ScriptTarget,
-    SetAccessorDeclaration,
-    SignatureDeclaration,
-    Statement,
-    StringLiteral,
-    StringLiteralLike,
-    Symbol,
-    SyntaxKind,
-    TemplateLiteral,
-    TemplateLiteralToken,
-    TemplateMiddle,
-    TemplateTail,
-    TextChangeRange,
-    TextRange,
-    TextSpan,
-    TypeElement,
-    TypeNode,
-    TypeOnlyAliasDeclaration,
-    TypeParameterDeclaration,
-    TypeReferenceType,
-    UnaryExpression,
-    UnparsedNode,
-    UnparsedTextLike,
-    VariableDeclaration,
-} from "./types";
-import {
-    canHaveIllegalTypeParameters,
-    canHaveJSDoc,
-    compareDiagnostics,
-    createCompilerDiagnostic,
-    entityNameToString,
-    getAssignmentDeclarationKind,
-    getEffectiveModifierFlags,
-    getEffectiveModifierFlagsAlwaysIncludeJSDoc,
-    getElementOrPropertyAccessArgumentExpressionOrName,
-    getEmitScriptTarget,
-    getJSDocCommentsAndTags,
-    getJSDocTypeParameterDeclarations,
-    hasAccessorModifier,
-    hasDecorators,
-    hasSyntacticModifier,
-    isAccessExpression,
-    isAmbientModule,
-    isAnyImportOrReExport,
-    isBindableStaticElementAccessExpression,
-    isFunctionBlock,
-    isInJSFile,
-    isJSDocTypeAlias,
-    isTypeNodeKind,
-    modifierToFlag,
-    setLocalizedDiagnosticMessages,
-    skipOuterExpressions,
-} from "./utilities";
-
-export function isExternalModuleNameRelative(moduleName: string): boolean {
-    // TypeScript 1.0 spec (April 2014): 11.2.1
-    // An external module name is "relative" if the first term is "." or "..".
-    // Update: We also consider a path like `C:\foo.ts` "relative" because we do not search for it in `node_modules` or treat it as an ambient module.
-    return pathIsRelative(moduleName) || isRootedDiskPath(moduleName);
-}
-
-export function sortAndDeduplicateDiagnostics<T extends Diagnostic>(diagnostics: readonly T[]): SortedReadonlyArray<T> {
-    return sortAndDeduplicate<T>(diagnostics, compareDiagnostics);
-}
-
-export function getDefaultLibFileName(options: CompilerOptions): string {
-    switch (getEmitScriptTarget(options)) {
-        case ScriptTarget.ESNext:
-            return "lib.esnext.full.d.ts";
-        case ScriptTarget.ES2022:
-            return "lib.es2022.full.d.ts";
-        case ScriptTarget.ES2021:
-            return "lib.es2021.full.d.ts";
-        case ScriptTarget.ES2020:
-            return "lib.es2020.full.d.ts";
-        case ScriptTarget.ES2019:
-            return "lib.es2019.full.d.ts";
-        case ScriptTarget.ES2018:
-            return "lib.es2018.full.d.ts";
-        case ScriptTarget.ES2017:
-            return "lib.es2017.full.d.ts";
-        case ScriptTarget.ES2016:
-            return "lib.es2016.full.d.ts";
-        case ScriptTarget.ES2015:
-            return "lib.es6.d.ts";  // We don't use lib.es2015.full.d.ts due to breaking change.
-        default:
-            return "lib.d.ts";
-    }
-}
-
-export function textSpanEnd(span: TextSpan) {
-    return span.start + span.length;
-}
-
-export function textSpanIsEmpty(span: TextSpan) {
-    return span.length === 0;
-}
-
-export function textSpanContainsPosition(span: TextSpan, position: number) {
-    return position >= span.start && position < textSpanEnd(span);
-}
-
-/** @internal */
-export function textRangeContainsPositionInclusive(span: TextRange, position: number): boolean {
-    return position >= span.pos && position <= span.end;
-}
-
-// Returns true if 'span' contains 'other'.
-export function textSpanContainsTextSpan(span: TextSpan, other: TextSpan) {
-    return other.start >= span.start && textSpanEnd(other) <= textSpanEnd(span);
-}
-
-export function textSpanOverlapsWith(span: TextSpan, other: TextSpan) {
-    return textSpanOverlap(span, other) !== undefined;
-}
-
-export function textSpanOverlap(span1: TextSpan, span2: TextSpan): TextSpan | undefined {
-    const overlap = textSpanIntersection(span1, span2);
-    return overlap && overlap.length === 0 ? undefined : overlap;
-}
-
-export function textSpanIntersectsWithTextSpan(span: TextSpan, other: TextSpan) {
-    return decodedTextSpanIntersectsWith(span.start, span.length, other.start, other.length);
-}
-
-export function textSpanIntersectsWith(span: TextSpan, start: number, length: number) {
-    return decodedTextSpanIntersectsWith(span.start, span.length, start, length);
-}
-
-export function decodedTextSpanIntersectsWith(start1: number, length1: number, start2: number, length2: number) {
-    const end1 = start1 + length1;
-    const end2 = start2 + length2;
-    return start2 <= end1 && end2 >= start1;
-}
-
-export function textSpanIntersectsWithPosition(span: TextSpan, position: number) {
-    return position <= textSpanEnd(span) && position >= span.start;
-}
-
-export function textSpanIntersection(span1: TextSpan, span2: TextSpan): TextSpan | undefined {
-    const start = Math.max(span1.start, span2.start);
-    const end = Math.min(textSpanEnd(span1), textSpanEnd(span2));
-    return start <= end ? createTextSpanFromBounds(start, end) : undefined;
-}
-
-export function createTextSpan(start: number, length: number): TextSpan {
-    if (start < 0) {
-        throw new Error("start < 0");
-    }
-    if (length < 0) {
-        throw new Error("length < 0");
-    }
-
-    return { start, length };
-}
-
-export function createTextSpanFromBounds(start: number, end: number) {
-    return createTextSpan(start, end - start);
-}
-
-export function textChangeRangeNewSpan(range: TextChangeRange) {
-    return createTextSpan(range.span.start, range.newLength);
-}
-
-export function textChangeRangeIsUnchanged(range: TextChangeRange) {
-    return textSpanIsEmpty(range.span) && range.newLength === 0;
-}
-
-export function createTextChangeRange(span: TextSpan, newLength: number): TextChangeRange {
-    if (newLength < 0) {
-        throw new Error("newLength < 0");
-    }
-
-    return { span, newLength };
-}
-
-export let unchangedTextChangeRange = createTextChangeRange(createTextSpan(0, 0), 0); // eslint-disable-line prefer-const
-
-/**
- * Called to merge all the changes that occurred across several versions of a script snapshot
- * into a single change.  i.e. if a user keeps making successive edits to a script we will
- * have a text change from V1 to V2, V2 to V3, ..., Vn.
- *
- * This function will then merge those changes into a single change range valid between V1 and
- * Vn.
- */
-export function collapseTextChangeRangesAcrossMultipleVersions(changes: readonly TextChangeRange[]): TextChangeRange {
-    if (changes.length === 0) {
-        return unchangedTextChangeRange;
-    }
-
-    if (changes.length === 1) {
-        return changes[0];
-    }
-
-    // We change from talking about { { oldStart, oldLength }, newLength } to { oldStart, oldEnd, newEnd }
-    // as it makes things much easier to reason about.
-    const change0 = changes[0];
-
-    let oldStartN = change0.span.start;
-    let oldEndN = textSpanEnd(change0.span);
-    let newEndN = oldStartN + change0.newLength;
-
-    for (let i = 1; i < changes.length; i++) {
-        const nextChange = changes[i];
-
-        // Consider the following case:
-        // i.e. two edits.  The first represents the text change range { { 10, 50 }, 30 }.  i.e. The span starting
-        // at 10, with length 50 is reduced to length 30.  The second represents the text change range { { 30, 30 }, 40 }.
-        // i.e. the span starting at 30 with length 30 is increased to length 40.
-        //
-        //      0         10        20        30        40        50        60        70        80        90        100
-        //      -------------------------------------------------------------------------------------------------------
-        //                |                                                 /
-        //                |                                            /----
-        //  T1            |                                       /----
-        //                |                                  /----
-        //                |                             /----
-        //      -------------------------------------------------------------------------------------------------------
-        //                                     |                            \
-        //                                     |                               \
-        //   T2                                |                                 \
-        //                                     |                                   \
-        //                                     |                                      \
-        //      -------------------------------------------------------------------------------------------------------
-        //
-        // Merging these turns out to not be too difficult.  First, determining the new start of the change is trivial
-        // it's just the min of the old and new starts.  i.e.:
-        //
-        //      0         10        20        30        40        50        60        70        80        90        100
-        //      ------------------------------------------------------------*------------------------------------------
-        //                |                                                 /
-        //                |                                            /----
-        //  T1            |                                       /----
-        //                |                                  /----
-        //                |                             /----
-        //      ----------------------------------------$-------------------$------------------------------------------
-        //                .                    |                            \
-        //                .                    |                               \
-        //   T2           .                    |                                 \
-        //                .                    |                                   \
-        //                .                    |                                      \
-        //      ----------------------------------------------------------------------*--------------------------------
-        //
-        // (Note the dots represent the newly inferred start.
-        // Determining the new and old end is also pretty simple.  Basically it boils down to paying attention to the
-        // absolute positions at the asterisks, and the relative change between the dollar signs. Basically, we see
-        // which if the two $'s precedes the other, and we move that one forward until they line up.  in this case that
-        // means:
-        //
-        //      0         10        20        30        40        50        60        70        80        90        100
-        //      --------------------------------------------------------------------------------*----------------------
-        //                |                                                                     /
-        //                |                                                                /----
-        //  T1            |                                                           /----
-        //                |                                                      /----
-        //                |                                                 /----
-        //      ------------------------------------------------------------$------------------------------------------
-        //                .                    |                            \
-        //                .                    |                               \
-        //   T2           .                    |                                 \
-        //                .                    |                                   \
-        //                .                    |                                      \
-        //      ----------------------------------------------------------------------*--------------------------------
-        //
-        // In other words (in this case), we're recognizing that the second edit happened after where the first edit
-        // ended with a delta of 20 characters (60 - 40).  Thus, if we go back in time to where the first edit started
-        // that's the same as if we started at char 80 instead of 60.
-        //
-        // As it so happens, the same logic applies if the second edit precedes the first edit.  In that case rather
-        // than pushing the first edit forward to match the second, we'll push the second edit forward to match the
-        // first.
-        //
-        // In this case that means we have { oldStart: 10, oldEnd: 80, newEnd: 70 } or, in TextChangeRange
-        // semantics: { { start: 10, length: 70 }, newLength: 60 }
-        //
-        // The math then works out as follows.
-        // If we have { oldStart1, oldEnd1, newEnd1 } and { oldStart2, oldEnd2, newEnd2 } then we can compute the
-        // final result like so:
-        //
-        // {
-        //      oldStart3: Min(oldStart1, oldStart2),
-        //      oldEnd3: Max(oldEnd1, oldEnd1 + (oldEnd2 - newEnd1)),
-        //      newEnd3: Max(newEnd2, newEnd2 + (newEnd1 - oldEnd2))
-        // }
-
-        const oldStart1 = oldStartN;
-        const oldEnd1 = oldEndN;
-        const newEnd1 = newEndN;
-
-        const oldStart2 = nextChange.span.start;
-        const oldEnd2 = textSpanEnd(nextChange.span);
-        const newEnd2 = oldStart2 + nextChange.newLength;
-
-        oldStartN = Math.min(oldStart1, oldStart2);
-        oldEndN = Math.max(oldEnd1, oldEnd1 + (oldEnd2 - newEnd1));
-        newEndN = Math.max(newEnd2, newEnd2 + (newEnd1 - oldEnd2));
-    }
-
-    return createTextChangeRange(createTextSpanFromBounds(oldStartN, oldEndN), /*newLength*/ newEndN - oldStartN);
-}
-
-export function getTypeParameterOwner(d: Declaration): Declaration | undefined {
-    if (d && d.kind === SyntaxKind.TypeParameter) {
-        for (let current: Node = d; current; current = current.parent) {
-            if (isFunctionLike(current) || isClassLike(current) || current.kind === SyntaxKind.InterfaceDeclaration) {
-                return current as Declaration;
-            }
-        }
-    }
-}
-
-export type ParameterPropertyDeclaration = ParameterDeclaration & { parent: ConstructorDeclaration, name: Identifier };
-export function isParameterPropertyDeclaration(node: Node, parent: Node): node is ParameterPropertyDeclaration {
-    return hasSyntacticModifier(node, ModifierFlags.ParameterPropertyModifier) && parent.kind === SyntaxKind.Constructor;
-}
-
-export function isEmptyBindingPattern(node: BindingName): node is BindingPattern {
-    if (isBindingPattern(node)) {
-        return every(node.elements, isEmptyBindingElement);
-    }
-    return false;
-}
-
-export function isEmptyBindingElement(node: BindingElement): boolean {
-    if (isOmittedExpression(node)) {
-        return true;
-    }
-    return isEmptyBindingPattern(node.name);
-}
-
-export function walkUpBindingElementsAndPatterns(binding: BindingElement): VariableDeclaration | ParameterDeclaration {
-    let node = binding.parent;
-    while (isBindingElement(node.parent)) {
-        node = node.parent.parent;
-    }
-    return node.parent;
-}
-
-function getCombinedFlags(node: Node, getFlags: (n: Node) => number): number {
-    if (isBindingElement(node)) {
-        node = walkUpBindingElementsAndPatterns(node);
-    }
-    let flags = getFlags(node);
-    if (node.kind === SyntaxKind.VariableDeclaration) {
-        node = node.parent;
-    }
-    if (node && node.kind === SyntaxKind.VariableDeclarationList) {
-        flags |= getFlags(node);
-        node = node.parent;
-    }
-    if (node && node.kind === SyntaxKind.VariableStatement) {
-        flags |= getFlags(node);
-    }
-    return flags;
-}
-
-export function getCombinedModifierFlags(node: Declaration): ModifierFlags {
-    return getCombinedFlags(node, getEffectiveModifierFlags);
-}
-
-/** @internal */
-export function getCombinedNodeFlagsAlwaysIncludeJSDoc(node: Declaration): ModifierFlags {
-    return getCombinedFlags(node, getEffectiveModifierFlagsAlwaysIncludeJSDoc);
-}
-
-// Returns the node flags for this node and all relevant parent nodes.  This is done so that
-// nodes like variable declarations and binding elements can returned a view of their flags
-// that includes the modifiers from their container.  i.e. flags like export/declare aren't
-// stored on the variable declaration directly, but on the containing variable statement
-// (if it has one).  Similarly, flags for let/const are stored on the variable declaration
-// list.  By calling this function, all those flags are combined so that the client can treat
-// the node as if it actually had those flags.
-export function getCombinedNodeFlags(node: Node): NodeFlags {
-    return getCombinedFlags(node, n => n.flags);
-}
-
-/** @internal */
-export const supportedLocaleDirectories = ["cs", "de", "es", "fr", "it", "ja", "ko", "pl", "pt-br", "ru", "tr", "zh-cn", "zh-tw"];
-
-/**
- * Checks to see if the locale is in the appropriate format,
- * and if it is, attempts to set the appropriate language.
- */
-export function validateLocaleAndSetLanguage(
-    locale: string,
-    sys: { getExecutingFilePath(): string, resolvePath(path: string): string, fileExists(fileName: string): boolean, readFile(fileName: string): string | undefined },
-    errors?: Push<Diagnostic>) {
-    const lowerCaseLocale = locale.toLowerCase();
-    const matchResult = /^([a-z]+)([_\-]([a-z]+))?$/.exec(lowerCaseLocale);
-
-    if (!matchResult) {
-        if (errors) {
-            errors.push(createCompilerDiagnostic(Diagnostics.Locale_must_be_of_the_form_language_or_language_territory_For_example_0_or_1, "en", "ja-jp"));
-        }
-        return;
-    }
-
-    const language = matchResult[1];
-    const territory = matchResult[3];
-
-    // First try the entire locale, then fall back to just language if that's all we have.
-    // Either ways do not fail, and fallback to the English diagnostic strings.
-    if (contains(supportedLocaleDirectories, lowerCaseLocale) && !trySetLanguageAndTerritory(language, territory, errors)) {
-        trySetLanguageAndTerritory(language, /*territory*/ undefined, errors);
-    }
-
-    // Set the UI locale for string collation
-    setUILocale(locale);
-
-    function trySetLanguageAndTerritory(language: string, territory: string | undefined, errors?: Push<Diagnostic>): boolean {
-        const compilerFilePath = normalizePath(sys.getExecutingFilePath());
-        const containingDirectoryPath = getDirectoryPath(compilerFilePath);
-
-        let filePath = combinePaths(containingDirectoryPath, language);
-
-        if (territory) {
-            filePath = filePath + "-" + territory;
-        }
-
-        filePath = sys.resolvePath(combinePaths(filePath, "diagnosticMessages.generated.json"));
-
-        if (!sys.fileExists(filePath)) {
-            return false;
-        }
-
-        // TODO: Add codePage support for readFile?
-        let fileContents: string | undefined = "";
-        try {
-            fileContents = sys.readFile(filePath);
-        }
-        catch (e) {
-            if (errors) {
-                errors.push(createCompilerDiagnostic(Diagnostics.Unable_to_open_file_0, filePath));
-            }
-            return false;
-        }
-        try {
-            // this is a global mutation (or live binding update)!
-            setLocalizedDiagnosticMessages(JSON.parse(fileContents!));
-        }
-        catch {
-            if (errors) {
-                errors.push(createCompilerDiagnostic(Diagnostics.Corrupted_locale_file_0, filePath));
-            }
-            return false;
-        }
-
-        return true;
-    }
-}
-
-export function getOriginalNode(node: Node): Node;
-export function getOriginalNode<T extends Node>(node: Node, nodeTest: (node: Node) => node is T): T;
-export function getOriginalNode(node: Node | undefined): Node | undefined;
-export function getOriginalNode<T extends Node>(node: Node | undefined, nodeTest: (node: Node | undefined) => node is T): T | undefined;
-export function getOriginalNode(node: Node | undefined, nodeTest?: (node: Node | undefined) => boolean): Node | undefined {
-    if (node) {
-        while (node.original !== undefined) {
-            node = node.original;
-        }
-    }
-
-    return !nodeTest || nodeTest(node) ? node : undefined;
-}
-
-/**
- * Iterates through the parent chain of a node and performs the callback on each parent until the callback
- * returns a truthy value, then returns that value.
- * If no such value is found, it applies the callback until the parent pointer is undefined or the callback returns "quit"
- * At that point findAncestor returns undefined.
- */
-export function findAncestor<T extends Node>(node: Node | undefined, callback: (element: Node) => element is T): T | undefined;
-export function findAncestor(node: Node | undefined, callback: (element: Node) => boolean | "quit"): Node | undefined;
-export function findAncestor(node: Node, callback: (element: Node) => boolean | "quit"): Node | undefined {
-    while (node) {
-        const result = callback(node);
-        if (result === "quit") {
-            return undefined;
-        }
-        else if (result) {
-            return node;
-        }
-        node = node.parent;
-    }
-    return undefined;
-}
-
-/**
- * Gets a value indicating whether a node originated in the parse tree.
- *
- * @param node The node to test.
- */
-export function isParseTreeNode(node: Node): boolean {
-    return (node.flags & NodeFlags.Synthesized) === 0;
-}
-
-/**
- * Gets the original parse tree node for a node.
- *
- * @param node The original node.
- * @returns The original parse tree node if found; otherwise, undefined.
- */
-export function getParseTreeNode(node: Node | undefined): Node | undefined;
-
-/**
- * Gets the original parse tree node for a node.
- *
- * @param node The original node.
- * @param nodeTest A callback used to ensure the correct type of parse tree node is returned.
- * @returns The original parse tree node if found; otherwise, undefined.
- */
-export function getParseTreeNode<T extends Node>(node: T | undefined, nodeTest?: (node: Node) => node is T): T | undefined;
-export function getParseTreeNode(node: Node | undefined, nodeTest?: (node: Node) => boolean): Node | undefined {
-    if (node === undefined || isParseTreeNode(node)) {
-        return node;
-    }
-
-    node = node.original;
-    while (node) {
-        if (isParseTreeNode(node)) {
-            return !nodeTest || nodeTest(node) ? node : undefined;
-        }
-        node = node.original;
-    }
-}
-
-/** Add an extra underscore to identifiers that start with two underscores to avoid issues with magic names like '__proto__' */
-export function escapeLeadingUnderscores(identifier: string): __String {
-    return (identifier.length >= 2 && identifier.charCodeAt(0) === CharacterCodes._ && identifier.charCodeAt(1) === CharacterCodes._ ? "_" + identifier : identifier) as __String;
-}
-
-/**
- * Remove extra underscore from escaped identifier text content.
- *
- * @param identifier The escaped identifier text.
- * @returns The unescaped identifier text.
- */
-export function unescapeLeadingUnderscores(identifier: __String): string {
-    const id = identifier as string;
-    return id.length >= 3 && id.charCodeAt(0) === CharacterCodes._ && id.charCodeAt(1) === CharacterCodes._ && id.charCodeAt(2) === CharacterCodes._ ? id.substr(1) : id;
-}
-
-export function idText(identifierOrPrivateName: Identifier | PrivateIdentifier): string {
-    return unescapeLeadingUnderscores(identifierOrPrivateName.escapedText);
-}
-export function symbolName(symbol: Symbol): string {
-    if (symbol.valueDeclaration && isPrivateIdentifierClassElementDeclaration(symbol.valueDeclaration)) {
-        return idText(symbol.valueDeclaration.name);
-    }
-    return unescapeLeadingUnderscores(symbol.escapedName);
-}
-
-/**
- * A JSDocTypedef tag has an _optional_ name field - if a name is not directly present, we should
- * attempt to draw the name from the node the declaration is on (as that declaration is what its' symbol
- * will be merged with)
- */
-function nameForNamelessJSDocTypedef(declaration: JSDocTypedefTag | JSDocEnumTag): Identifier | PrivateIdentifier | undefined {
-    const hostNode = declaration.parent.parent;
-    if (!hostNode) {
-        return undefined;
-    }
-    // Covers classes, functions - any named declaration host node
-    if (isDeclaration(hostNode)) {
-        return getDeclarationIdentifier(hostNode);
-    }
-    // Covers remaining cases (returning undefined if none match).
-    switch (hostNode.kind) {
-        case SyntaxKind.VariableStatement:
-            if (hostNode.declarationList && hostNode.declarationList.declarations[0]) {
-                return getDeclarationIdentifier(hostNode.declarationList.declarations[0]);
-            }
-            break;
-        case SyntaxKind.ExpressionStatement:
-            let expr = hostNode.expression;
-            if (expr.kind === SyntaxKind.BinaryExpression && (expr as BinaryExpression).operatorToken.kind === SyntaxKind.EqualsToken) {
-                expr = (expr as BinaryExpression).left;
-            }
-            switch (expr.kind) {
-                case SyntaxKind.PropertyAccessExpression:
-                    return (expr as PropertyAccessExpression).name;
-                case SyntaxKind.ElementAccessExpression:
-                    const arg = (expr as ElementAccessExpression).argumentExpression;
-                    if (isIdentifier(arg)) {
-                        return arg;
-                    }
-            }
-            break;
-        case SyntaxKind.ParenthesizedExpression: {
-            return getDeclarationIdentifier(hostNode.expression);
-        }
-        case SyntaxKind.LabeledStatement: {
-            if (isDeclaration(hostNode.statement) || isExpression(hostNode.statement)) {
-                return getDeclarationIdentifier(hostNode.statement);
-            }
-            break;
-        }
-    }
-}
-
-function getDeclarationIdentifier(node: Declaration | Expression): Identifier | undefined {
-    const name = getNameOfDeclaration(node);
-    return name && isIdentifier(name) ? name : undefined;
-}
-
-/** @internal */
-export function nodeHasName(statement: Node, name: Identifier) {
-    if (isNamedDeclaration(statement) && isIdentifier(statement.name) && idText(statement.name as Identifier) === idText(name)) {
-        return true;
-    }
-    if (isVariableStatement(statement) && some(statement.declarationList.declarations, d => nodeHasName(d, name))) {
-        return true;
-    }
-    return false;
-}
-
-export function getNameOfJSDocTypedef(declaration: JSDocTypedefTag): Identifier | PrivateIdentifier | undefined {
-    return declaration.name || nameForNamelessJSDocTypedef(declaration);
-}
-
-/** @internal */
-export function isNamedDeclaration(node: Node): node is NamedDeclaration & { name: DeclarationName } {
-    return !!(node as NamedDeclaration).name; // A 'name' property should always be a DeclarationName.
-}
-
-/** @internal */
-export function getNonAssignedNameOfDeclaration(declaration: Declaration | Expression): DeclarationName | undefined {
-    switch (declaration.kind) {
-        case SyntaxKind.Identifier:
-            return declaration as Identifier;
-        case SyntaxKind.JSDocPropertyTag:
-        case SyntaxKind.JSDocParameterTag: {
-            const { name } = declaration as JSDocPropertyLikeTag;
-            if (name.kind === SyntaxKind.QualifiedName) {
-                return name.right;
-            }
-            break;
-        }
-        case SyntaxKind.CallExpression:
-        case SyntaxKind.BinaryExpression: {
-            const expr = declaration as BinaryExpression | CallExpression;
-            switch (getAssignmentDeclarationKind(expr)) {
-                case AssignmentDeclarationKind.ExportsProperty:
-                case AssignmentDeclarationKind.ThisProperty:
-                case AssignmentDeclarationKind.Property:
-                case AssignmentDeclarationKind.PrototypeProperty:
-                    return getElementOrPropertyAccessArgumentExpressionOrName((expr as BinaryExpression).left as AccessExpression);
-                case AssignmentDeclarationKind.ObjectDefinePropertyValue:
-                case AssignmentDeclarationKind.ObjectDefinePropertyExports:
-                case AssignmentDeclarationKind.ObjectDefinePrototypeProperty:
-                    return (expr as BindableObjectDefinePropertyCall).arguments[1];
-                default:
-                    return undefined;
-            }
-        }
-        case SyntaxKind.JSDocTypedefTag:
-            return getNameOfJSDocTypedef(declaration as JSDocTypedefTag);
-        case SyntaxKind.JSDocEnumTag:
-            return nameForNamelessJSDocTypedef(declaration as JSDocEnumTag);
-        case SyntaxKind.ExportAssignment: {
-            const { expression } = declaration as ExportAssignment;
-            return isIdentifier(expression) ? expression : undefined;
-        }
-        case SyntaxKind.ElementAccessExpression:
-            const expr = declaration as ElementAccessExpression;
-            if (isBindableStaticElementAccessExpression(expr)) {
-                return expr.argumentExpression;
-            }
-    }
-    return (declaration as NamedDeclaration).name;
-}
-
-export function getNameOfDeclaration(declaration: Declaration | Expression | undefined): DeclarationName | undefined {
-    if (declaration === undefined) return undefined;
-    return getNonAssignedNameOfDeclaration(declaration) ||
-        (isFunctionExpression(declaration) || isArrowFunction(declaration) || isClassExpression(declaration) ? getAssignedName(declaration) : undefined);
-}
-
-/** @internal */
-export function getAssignedName(node: Node): DeclarationName | undefined {
-    if (!node.parent) {
-        return undefined;
-    }
-    else if (isPropertyAssignment(node.parent) || isBindingElement(node.parent)) {
-        return node.parent.name;
-    }
-    else if (isBinaryExpression(node.parent) && node === node.parent.right) {
-        if (isIdentifier(node.parent.left)) {
-            return node.parent.left;
-        }
-        else if (isAccessExpression(node.parent.left)) {
-            return getElementOrPropertyAccessArgumentExpressionOrName(node.parent.left);
-        }
-    }
-    else if (isVariableDeclaration(node.parent) && isIdentifier(node.parent.name)) {
-        return node.parent.name;
-    }
-}
-
-export function getDecorators(node: HasDecorators): readonly Decorator[] | undefined {
-    if (hasDecorators(node)) {
-        return filter(node.modifiers, isDecorator);
-    }
-}
-
-export function getModifiers(node: HasModifiers): readonly Modifier[] | undefined {
-    if (hasSyntacticModifier(node, ModifierFlags.Modifier)) {
-        return filter(node.modifiers, isModifier);
-    }
-}
-
-function getJSDocParameterTagsWorker(param: ParameterDeclaration, noCache?: boolean): readonly JSDocParameterTag[] {
-    if (param.name) {
-        if (isIdentifier(param.name)) {
-            const name = param.name.escapedText;
-            return getJSDocTagsWorker(param.parent, noCache).filter((tag): tag is JSDocParameterTag => isJSDocParameterTag(tag) && isIdentifier(tag.name) && tag.name.escapedText === name);
-        }
-        else {
-            const i = param.parent.parameters.indexOf(param);
-            Debug.assert(i > -1, "Parameters should always be in their parents' parameter list");
-            const paramTags = getJSDocTagsWorker(param.parent, noCache).filter(isJSDocParameterTag);
-            if (i < paramTags.length) {
-                return [paramTags[i]];
-            }
-        }
-    }
-    // return empty array for: out-of-order binding patterns and JSDoc function syntax, which has un-named parameters
-    return emptyArray;
-}
-
-/**
- * Gets the JSDoc parameter tags for the node if present.
- *
- * @remarks Returns any JSDoc param tag whose name matches the provided
- * parameter, whether a param tag on a containing function
- * expression, or a param tag on a variable declaration whose
- * initializer is the containing function. The tags closest to the
- * node are returned first, so in the previous example, the param
- * tag on the containing function expression would be first.
- *
- * For binding patterns, parameter tags are matched by position.
- */
-export function getJSDocParameterTags(param: ParameterDeclaration): readonly JSDocParameterTag[] {
-    return getJSDocParameterTagsWorker(param, /*noCache*/ false);
-}
-
-/** @internal */
-export function getJSDocParameterTagsNoCache(param: ParameterDeclaration): readonly JSDocParameterTag[] {
-    return getJSDocParameterTagsWorker(param, /*noCache*/ true);
-}
-
-function getJSDocTypeParameterTagsWorker(param: TypeParameterDeclaration, noCache?: boolean): readonly JSDocTemplateTag[] {
-    const name = param.name.escapedText;
-    return getJSDocTagsWorker(param.parent, noCache).filter((tag): tag is JSDocTemplateTag =>
-        isJSDocTemplateTag(tag) && tag.typeParameters.some(tp => tp.name.escapedText === name));
-}
-
-/**
- * Gets the JSDoc type parameter tags for the node if present.
- *
- * @remarks Returns any JSDoc template tag whose names match the provided
- * parameter, whether a template tag on a containing function
- * expression, or a template tag on a variable declaration whose
- * initializer is the containing function. The tags closest to the
- * node are returned first, so in the previous example, the template
- * tag on the containing function expression would be first.
- */
-export function getJSDocTypeParameterTags(param: TypeParameterDeclaration): readonly JSDocTemplateTag[] {
-    return getJSDocTypeParameterTagsWorker(param, /*noCache*/ false);
-}
-
-/** @internal */
-export function getJSDocTypeParameterTagsNoCache(param: TypeParameterDeclaration): readonly JSDocTemplateTag[] {
-    return getJSDocTypeParameterTagsWorker(param, /*noCache*/ true);
-}
-
-/**
- * Return true if the node has JSDoc parameter tags.
- *
- * @remarks Includes parameter tags that are not directly on the node,
- * for example on a variable declaration whose initializer is a function expression.
- */
-export function hasJSDocParameterTags(node: FunctionLikeDeclaration | SignatureDeclaration): boolean {
-    return !!getFirstJSDocTag(node, isJSDocParameterTag);
-}
-
-/** Gets the JSDoc augments tag for the node if present */
-export function getJSDocAugmentsTag(node: Node): JSDocAugmentsTag | undefined {
-    return getFirstJSDocTag(node, isJSDocAugmentsTag);
-}
-
-/** Gets the JSDoc implements tags for the node if present */
-export function getJSDocImplementsTags(node: Node): readonly JSDocImplementsTag[] {
-    return getAllJSDocTags(node, isJSDocImplementsTag);
-}
-
-/** Gets the JSDoc class tag for the node if present */
-export function getJSDocClassTag(node: Node): JSDocClassTag | undefined {
-    return getFirstJSDocTag(node, isJSDocClassTag);
-}
-
-/** Gets the JSDoc public tag for the node if present */
-export function getJSDocPublicTag(node: Node): JSDocPublicTag | undefined {
-    return getFirstJSDocTag(node, isJSDocPublicTag);
-}
-
-/** @internal */
-export function getJSDocPublicTagNoCache(node: Node): JSDocPublicTag | undefined {
-    return getFirstJSDocTag(node, isJSDocPublicTag, /*noCache*/ true);
-}
-
-/** Gets the JSDoc private tag for the node if present */
-export function getJSDocPrivateTag(node: Node): JSDocPrivateTag | undefined {
-    return getFirstJSDocTag(node, isJSDocPrivateTag);
-}
-
-/** @internal */
-export function getJSDocPrivateTagNoCache(node: Node): JSDocPrivateTag | undefined {
-    return getFirstJSDocTag(node, isJSDocPrivateTag, /*noCache*/ true);
-}
-
-/** Gets the JSDoc protected tag for the node if present */
-export function getJSDocProtectedTag(node: Node): JSDocProtectedTag | undefined {
-    return getFirstJSDocTag(node, isJSDocProtectedTag);
-}
-
-/** @internal */
-export function getJSDocProtectedTagNoCache(node: Node): JSDocProtectedTag | undefined {
-    return getFirstJSDocTag(node, isJSDocProtectedTag, /*noCache*/ true);
-}
-
-/** Gets the JSDoc protected tag for the node if present */
-export function getJSDocReadonlyTag(node: Node): JSDocReadonlyTag | undefined {
-    return getFirstJSDocTag(node, isJSDocReadonlyTag);
-}
-
-/** @internal */
-export function getJSDocReadonlyTagNoCache(node: Node): JSDocReadonlyTag | undefined {
-    return getFirstJSDocTag(node, isJSDocReadonlyTag, /*noCache*/ true);
-}
-
-export function getJSDocOverrideTagNoCache(node: Node): JSDocOverrideTag | undefined {
-    return getFirstJSDocTag(node, isJSDocOverrideTag, /*noCache*/ true);
-}
-
-/** Gets the JSDoc deprecated tag for the node if present */
-export function getJSDocDeprecatedTag(node: Node): JSDocDeprecatedTag | undefined {
-    return getFirstJSDocTag(node, isJSDocDeprecatedTag);
-}
-
-/** @internal */
-export function getJSDocDeprecatedTagNoCache(node: Node): JSDocDeprecatedTag | undefined {
-    return getFirstJSDocTag(node, isJSDocDeprecatedTag, /*noCache*/ true);
-}
-
-/** Gets the JSDoc enum tag for the node if present */
-export function getJSDocEnumTag(node: Node): JSDocEnumTag | undefined {
-    return getFirstJSDocTag(node, isJSDocEnumTag);
-}
-
-/** Gets the JSDoc this tag for the node if present */
-export function getJSDocThisTag(node: Node): JSDocThisTag | undefined {
-    return getFirstJSDocTag(node, isJSDocThisTag);
-}
-
-/** Gets the JSDoc return tag for the node if present */
-export function getJSDocReturnTag(node: Node): JSDocReturnTag | undefined {
-    return getFirstJSDocTag(node, isJSDocReturnTag);
-}
-
-/** Gets the JSDoc template tag for the node if present */
-export function getJSDocTemplateTag(node: Node): JSDocTemplateTag | undefined {
-    return getFirstJSDocTag(node, isJSDocTemplateTag);
-}
-
-/** Gets the JSDoc type tag for the node if present and valid */
-export function getJSDocTypeTag(node: Node): JSDocTypeTag | undefined {
-    // We should have already issued an error if there were multiple type jsdocs, so just use the first one.
-    const tag = getFirstJSDocTag(node, isJSDocTypeTag);
-    if (tag && tag.typeExpression && tag.typeExpression.type) {
-        return tag;
-    }
-    return undefined;
-}
-
-/**
- * Gets the type node for the node if provided via JSDoc.
- *
- * @remarks The search includes any JSDoc param tag that relates
- * to the provided parameter, for example a type tag on the
- * parameter itself, or a param tag on a containing function
- * expression, or a param tag on a variable declaration whose
- * initializer is the containing function. The tags closest to the
- * node are examined first, so in the previous example, the type
- * tag directly on the node would be returned.
- */
-export function getJSDocType(node: Node): TypeNode | undefined {
-    let tag: JSDocTypeTag | JSDocParameterTag | undefined = getFirstJSDocTag(node, isJSDocTypeTag);
-    if (!tag && isParameter(node)) {
-        tag = find(getJSDocParameterTags(node), tag => !!tag.typeExpression);
-    }
-
-    return tag && tag.typeExpression && tag.typeExpression.type;
-}
-
-/**
- * Gets the return type node for the node if provided via JSDoc return tag or type tag.
- *
- * @remarks `getJSDocReturnTag` just gets the whole JSDoc tag. This function
- * gets the type from inside the braces, after the fat arrow, etc.
- */
-export function getJSDocReturnType(node: Node): TypeNode | undefined {
-    const returnTag = getJSDocReturnTag(node);
-    if (returnTag && returnTag.typeExpression) {
-        return returnTag.typeExpression.type;
-    }
-    const typeTag = getJSDocTypeTag(node);
-    if (typeTag && typeTag.typeExpression) {
-        const type = typeTag.typeExpression.type;
-        if (isTypeLiteralNode(type)) {
-            const sig = find(type.members, isCallSignatureDeclaration);
-            return sig && sig.type;
-        }
-        if (isFunctionTypeNode(type) || isJSDocFunctionType(type)) {
-            return type.type;
-        }
-    }
-}
-
-function getJSDocTagsWorker(node: Node, noCache?: boolean): readonly JSDocTag[] {
-    if (!canHaveJSDoc(node)) return emptyArray;
-    let tags = node.jsDocCache;
-    // If cache is 'null', that means we did the work of searching for JSDoc tags and came up with nothing.
-    if (tags === undefined || noCache) {
-        const comments = getJSDocCommentsAndTags(node, noCache);
-        Debug.assert(comments.length < 2 || comments[0] !== comments[1]);
-        tags = flatMap(comments, j => isJSDoc(j) ? j.tags : j);
-        if (!noCache) {
-            node.jsDocCache = tags;
-        }
-    }
-    return tags;
-}
-
-/** Get all JSDoc tags related to a node, including those on parent nodes. */
-export function getJSDocTags(node: Node): readonly JSDocTag[] {
-    return getJSDocTagsWorker(node, /*noCache*/ false);
-}
-
-/** @internal */
-export function getJSDocTagsNoCache(node: Node): readonly JSDocTag[] {
-    return getJSDocTagsWorker(node, /*noCache*/ true);
-}
-
-/** Get the first JSDoc tag of a specified kind, or undefined if not present. */
-function getFirstJSDocTag<T extends JSDocTag>(node: Node, predicate: (tag: JSDocTag) => tag is T, noCache?: boolean): T | undefined {
-    return find(getJSDocTagsWorker(node, noCache), predicate);
-}
-
-/** Gets all JSDoc tags that match a specified predicate */
-export function getAllJSDocTags<T extends JSDocTag>(node: Node, predicate: (tag: JSDocTag) => tag is T): readonly T[] {
-    return getJSDocTags(node).filter(predicate);
-}
-
-/** Gets all JSDoc tags of a specified kind */
-export function getAllJSDocTagsOfKind(node: Node, kind: SyntaxKind): readonly JSDocTag[] {
-    return getJSDocTags(node).filter(doc => doc.kind === kind);
-}
-
-/** Gets the text of a jsdoc comment, flattening links to their text. */
-export function getTextOfJSDocComment(comment?: string | NodeArray<JSDocComment>) {
-    return typeof comment === "string" ? comment
-        : comment?.map(c => c.kind === SyntaxKind.JSDocText ? c.text : formatJSDocLink(c)).join("");
-}
-
-function formatJSDocLink(link: JSDocLink | JSDocLinkCode | JSDocLinkPlain) {
-    const kind = link.kind === SyntaxKind.JSDocLink ? "link"
-        : link.kind === SyntaxKind.JSDocLinkCode ? "linkcode"
-        : "linkplain";
-    const name = link.name ? entityNameToString(link.name) : "";
-    const space = link.name && link.text.startsWith("://") ? "" : " ";
-    return `{@${kind} ${name}${space}${link.text}}`;
-}
-
-/**
- * Gets the effective type parameters. If the node was parsed in a
- * JavaScript file, gets the type parameters from the `@template` tag from JSDoc.
- *
- * This does *not* return type parameters from a jsdoc reference to a generic type, eg
- *
- * type Id = <T>(x: T) => T
- * /** @type {Id} /
- * function id(x) { return x }
- */
-export function getEffectiveTypeParameterDeclarations(node: DeclarationWithTypeParameters): readonly TypeParameterDeclaration[] {
-    if (isJSDocSignature(node)) {
-        if (isJSDocOverloadTag(node.parent)) {
-            const jsDoc = getJSDocRoot(node.parent);
-            if (jsDoc && length(jsDoc.tags)) {
-                return flatMap(jsDoc.tags, tag => isJSDocTemplateTag(tag) ? tag.typeParameters : undefined);
-            }
-        }
-        return emptyArray;
-    }
-    if (isJSDocTypeAlias(node)) {
-        Debug.assert(node.parent.kind === SyntaxKind.JSDoc);
-        return flatMap(node.parent.tags, tag => isJSDocTemplateTag(tag) ? tag.typeParameters : undefined);
-    }
-    if (node.typeParameters) {
-        return node.typeParameters;
-    }
-    if (canHaveIllegalTypeParameters(node) && node.typeParameters) {
-        return node.typeParameters;
-    }
-    if (isInJSFile(node)) {
-        const decls = getJSDocTypeParameterDeclarations(node);
-        if (decls.length) {
-            return decls;
-        }
-        const typeTag = getJSDocType(node);
-        if (typeTag && isFunctionTypeNode(typeTag) && typeTag.typeParameters) {
-            return typeTag.typeParameters;
-        }
-    }
-    return emptyArray;
-}
-
-export function getEffectiveConstraintOfTypeParameter(node: TypeParameterDeclaration): TypeNode | undefined {
-    return node.constraint ? node.constraint :
-        isJSDocTemplateTag(node.parent) && node === node.parent.typeParameters[0] ? node.parent.constraint :
-        undefined;
-}
-
-// #region
-
-export function isMemberName(node: Node): node is MemberName {
-    return node.kind === SyntaxKind.Identifier || node.kind === SyntaxKind.PrivateIdentifier;
-}
-
-/** @internal */
-export function isGetOrSetAccessorDeclaration(node: Node): node is AccessorDeclaration {
-    return node.kind === SyntaxKind.SetAccessor || node.kind === SyntaxKind.GetAccessor;
-}
-
-export function isPropertyAccessChain(node: Node): node is PropertyAccessChain {
-    return isPropertyAccessExpression(node) && !!(node.flags & NodeFlags.OptionalChain);
-}
-
-export function isElementAccessChain(node: Node): node is ElementAccessChain {
-    return isElementAccessExpression(node) && !!(node.flags & NodeFlags.OptionalChain);
-}
-
-export function isCallChain(node: Node): node is CallChain {
-    return isCallExpression(node) && !!(node.flags & NodeFlags.OptionalChain);
-}
-
-export function isOptionalChain(node: Node): node is PropertyAccessChain | ElementAccessChain | CallChain | NonNullChain {
-    const kind = node.kind;
-    return !!(node.flags & NodeFlags.OptionalChain) &&
-        (kind === SyntaxKind.PropertyAccessExpression
-            || kind === SyntaxKind.ElementAccessExpression
-            || kind === SyntaxKind.CallExpression
-            || kind === SyntaxKind.NonNullExpression);
-}
-
-/** @internal */
-export function isOptionalChainRoot(node: Node): node is OptionalChainRoot {
-    return isOptionalChain(node) && !isNonNullExpression(node) && !!node.questionDotToken;
-}
-
-/**
- * Determines whether a node is the expression preceding an optional chain (i.e. `a` in `a?.b`).
- *
- * @internal
- */
-export function isExpressionOfOptionalChainRoot(node: Node): node is Expression & { parent: OptionalChainRoot } {
-    return isOptionalChainRoot(node.parent) && node.parent.expression === node;
-}
-
-/**
- * Determines whether a node is the outermost `OptionalChain` in an ECMAScript `OptionalExpression`:
- *
- * 1. For `a?.b.c`, the outermost chain is `a?.b.c` (`c` is the end of the chain starting at `a?.`)
- * 2. For `a?.b!`, the outermost chain is `a?.b` (`b` is the end of the chain starting at `a?.`)
- * 3. For `(a?.b.c).d`, the outermost chain is `a?.b.c` (`c` is the end of the chain starting at `a?.` since parens end the chain)
- * 4. For `a?.b.c?.d`, both `a?.b.c` and `a?.b.c?.d` are outermost (`c` is the end of the chain starting at `a?.`, and `d` is
- *   the end of the chain starting at `c?.`)
- * 5. For `a?.(b?.c).d`, both `b?.c` and `a?.(b?.c)d` are outermost (`c` is the end of the chain starting at `b`, and `d` is
- *   the end of the chain starting at `a?.`)
- *
- * @internal
- */
-export function isOutermostOptionalChain(node: OptionalChain) {
-    return !isOptionalChain(node.parent) // cases 1, 2, and 3
-        || isOptionalChainRoot(node.parent) // case 4
-        || node !== node.parent.expression; // case 5
-}
-
-export function isNullishCoalesce(node: Node) {
-    return node.kind === SyntaxKind.BinaryExpression && (node as BinaryExpression).operatorToken.kind === SyntaxKind.QuestionQuestionToken;
-}
-
-export function isConstTypeReference(node: Node) {
-    return isTypeReferenceNode(node) && isIdentifier(node.typeName) &&
-        node.typeName.escapedText === "const" && !node.typeArguments;
-}
-
-export function skipPartiallyEmittedExpressions(node: Expression): Expression;
-export function skipPartiallyEmittedExpressions(node: Node): Node;
-export function skipPartiallyEmittedExpressions(node: Node) {
-    return skipOuterExpressions(node, OuterExpressionKinds.PartiallyEmittedExpressions);
-}
-
-export function isNonNullChain(node: Node): node is NonNullChain {
-    return isNonNullExpression(node) && !!(node.flags & NodeFlags.OptionalChain);
-}
-
-export function isBreakOrContinueStatement(node: Node): node is BreakOrContinueStatement {
-    return node.kind === SyntaxKind.BreakStatement || node.kind === SyntaxKind.ContinueStatement;
-}
-
-export function isNamedExportBindings(node: Node): node is NamedExportBindings {
-    return node.kind === SyntaxKind.NamespaceExport || node.kind === SyntaxKind.NamedExports;
-}
-
-export function isUnparsedTextLike(node: Node): node is UnparsedTextLike {
-    switch (node.kind) {
-        case SyntaxKind.UnparsedText:
-        case SyntaxKind.UnparsedInternalText:
-            return true;
-        default:
-            return false;
-    }
-}
-
-export function isUnparsedNode(node: Node): node is UnparsedNode {
-    return isUnparsedTextLike(node) ||
-        node.kind === SyntaxKind.UnparsedPrologue ||
-        node.kind === SyntaxKind.UnparsedSyntheticReference;
-}
-
-export function isJSDocPropertyLikeTag(node: Node): node is JSDocPropertyLikeTag {
-    return node.kind === SyntaxKind.JSDocPropertyTag || node.kind === SyntaxKind.JSDocParameterTag;
-}
-
-// #endregion
-
-// #region
-// Node tests
-//
-// All node tests in the following list should *not* reference parent pointers so that
-// they may be used with transformations.
-/** @internal */
-export function isNode(node: Node) {
-    return isNodeKind(node.kind);
-}
-
-/** @internal */
-export function isNodeKind(kind: SyntaxKind) {
-    return kind >= SyntaxKind.FirstNode;
-}
-
-/**
- * True if kind is of some token syntax kind.
- * For example, this is true for an IfKeyword but not for an IfStatement.
- * Literals are considered tokens, except TemplateLiteral, but does include TemplateHead/Middle/Tail.
- */
-export function isTokenKind(kind: SyntaxKind): boolean {
-    return kind >= SyntaxKind.FirstToken && kind <= SyntaxKind.LastToken;
-}
-
-/**
- * True if node is of some token syntax kind.
- * For example, this is true for an IfKeyword but not for an IfStatement.
- * Literals are considered tokens, except TemplateLiteral, but does include TemplateHead/Middle/Tail.
- */
-export function isToken(n: Node): boolean {
-    return isTokenKind(n.kind);
-}
-
-// Node Arrays
-
-/** @internal */
-export function isNodeArray<T extends Node>(array: readonly T[]): array is NodeArray<T> {
-    return hasProperty(array, "pos") && hasProperty(array, "end");
-}
-
-// Literals
-
-/** @internal */
-export function isLiteralKind(kind: SyntaxKind): kind is LiteralToken["kind"] {
-    return SyntaxKind.FirstLiteralToken <= kind && kind <= SyntaxKind.LastLiteralToken;
-}
-
-export function isLiteralExpression(node: Node): node is LiteralExpression {
-    return isLiteralKind(node.kind);
-}
-
-/** @internal */
-export function isLiteralExpressionOfObject(node: Node) {
-    switch (node.kind) {
-        case SyntaxKind.ObjectLiteralExpression:
-        case SyntaxKind.ArrayLiteralExpression:
-        case SyntaxKind.RegularExpressionLiteral:
-        case SyntaxKind.FunctionExpression:
-        case SyntaxKind.ClassExpression:
-            return true;
-    }
-    return false;
-}
-
-// Pseudo-literals
-
-/** @internal */
-export function isTemplateLiteralKind(kind: SyntaxKind): kind is TemplateLiteralToken["kind"] {
-    return SyntaxKind.FirstTemplateToken <= kind && kind <= SyntaxKind.LastTemplateToken;
-}
-
-export function isTemplateLiteralToken(node: Node): node is TemplateLiteralToken {
-    return isTemplateLiteralKind(node.kind);
-}
-
-export function isTemplateMiddleOrTemplateTail(node: Node): node is TemplateMiddle | TemplateTail {
-    const kind = node.kind;
-    return kind === SyntaxKind.TemplateMiddle
-        || kind === SyntaxKind.TemplateTail;
-}
-
-export function isImportOrExportSpecifier(node: Node): node is ImportSpecifier | ExportSpecifier {
-    return isImportSpecifier(node) || isExportSpecifier(node);
-}
-
-export function isTypeOnlyImportOrExportDeclaration(node: Node): node is TypeOnlyAliasDeclaration {
-    switch (node.kind) {
-        case SyntaxKind.ImportSpecifier:
-        case SyntaxKind.ExportSpecifier:
-            return (node as ImportOrExportSpecifier).isTypeOnly || (node as ImportOrExportSpecifier).parent.parent.isTypeOnly;
-        case SyntaxKind.NamespaceImport:
-            return (node as NamespaceImport).parent.isTypeOnly;
-        case SyntaxKind.ImportClause:
-        case SyntaxKind.ImportEqualsDeclaration:
-            return (node as ImportClause | ImportEqualsDeclaration).isTypeOnly;
-        default:
-            return false;
-    }
-}
-
-export function isAssertionKey(node: Node): node is AssertionKey {
-    return isStringLiteral(node) || isIdentifier(node);
-}
-
-export function isStringTextContainingNode(node: Node): node is StringLiteral | TemplateLiteralToken {
-    return node.kind === SyntaxKind.StringLiteral || isTemplateLiteralKind(node.kind);
-}
-
-// Identifiers
-
-/** @internal */
-export function isGeneratedIdentifier(node: Node): node is GeneratedIdentifier {
-    return isIdentifier(node) && node.autoGenerate !== undefined;
-}
-
-/** @internal */
-export function isGeneratedPrivateIdentifier(node: Node): node is GeneratedPrivateIdentifier {
-    return isPrivateIdentifier(node) && node.autoGenerate !== undefined;
-}
-
-// Private Identifiers
-/** @internal */
-export function isPrivateIdentifierClassElementDeclaration(node: Node): node is PrivateClassElementDeclaration {
-    return (isPropertyDeclaration(node) || isMethodOrAccessor(node)) && isPrivateIdentifier(node.name);
-}
-
-/** @internal */
-export function isPrivateIdentifierPropertyAccessExpression(node: Node): node is PrivateIdentifierPropertyAccessExpression {
-    return isPropertyAccessExpression(node) && isPrivateIdentifier(node.name);
-}
-
-// Keywords
-
-/** @internal */
-export function isModifierKind(token: SyntaxKind): token is Modifier["kind"] {
-    switch (token) {
-        case SyntaxKind.AbstractKeyword:
-        case SyntaxKind.AccessorKeyword:
-        case SyntaxKind.AsyncKeyword:
-        case SyntaxKind.ConstKeyword:
-        case SyntaxKind.DeclareKeyword:
-        case SyntaxKind.DefaultKeyword:
-        case SyntaxKind.ExportKeyword:
-        case SyntaxKind.InKeyword:
-        case SyntaxKind.PublicKeyword:
-        case SyntaxKind.PrivateKeyword:
-        case SyntaxKind.ProtectedKeyword:
-        case SyntaxKind.ReadonlyKeyword:
-        case SyntaxKind.StaticKeyword:
-        case SyntaxKind.OutKeyword:
-        case SyntaxKind.OverrideKeyword:
-            return true;
-    }
-    return false;
-}
-
-/** @internal */
-export function isParameterPropertyModifier(kind: SyntaxKind): boolean {
-    return !!(modifierToFlag(kind) & ModifierFlags.ParameterPropertyModifier);
-}
-
-/** @internal */
-export function isClassMemberModifier(idToken: SyntaxKind): boolean {
-    return isParameterPropertyModifier(idToken) ||
-        idToken === SyntaxKind.StaticKeyword ||
-        idToken === SyntaxKind.OverrideKeyword ||
-        idToken === SyntaxKind.AccessorKeyword;
-}
-
-export function isModifier(node: Node): node is Modifier {
-    return isModifierKind(node.kind);
-}
-
-export function isEntityName(node: Node): node is EntityName {
-    const kind = node.kind;
-    return kind === SyntaxKind.QualifiedName
-        || kind === SyntaxKind.Identifier;
-}
-
-export function isPropertyName(node: Node): node is PropertyName {
-    const kind = node.kind;
-    return kind === SyntaxKind.Identifier
-        || kind === SyntaxKind.PrivateIdentifier
-        || kind === SyntaxKind.StringLiteral
-        || kind === SyntaxKind.NumericLiteral
-        || kind === SyntaxKind.ComputedPropertyName;
-}
-
-export function isBindingName(node: Node): node is BindingName {
-    const kind = node.kind;
-    return kind === SyntaxKind.Identifier
-        || kind === SyntaxKind.ObjectBindingPattern
-        || kind === SyntaxKind.ArrayBindingPattern;
-}
-
-// Functions
-
-export function isFunctionLike(node: Node | undefined): node is SignatureDeclaration {
-    return !!node && isFunctionLikeKind(node.kind);
-}
-
-/** @internal */
-export function isFunctionLikeOrClassStaticBlockDeclaration(node: Node | undefined): node is SignatureDeclaration | ClassStaticBlockDeclaration {
-    return !!node && (isFunctionLikeKind(node.kind) || isClassStaticBlockDeclaration(node));
-}
-
-/** @internal */
-export function isFunctionLikeDeclaration(node: Node): node is FunctionLikeDeclaration {
-    return node && isFunctionLikeDeclarationKind(node.kind);
-}
-
-/** @internal */
-export function isBooleanLiteral(node: Node): node is BooleanLiteral {
-    return node.kind === SyntaxKind.TrueKeyword || node.kind === SyntaxKind.FalseKeyword;
-}
-
-function isFunctionLikeDeclarationKind(kind: SyntaxKind): boolean {
-    switch (kind) {
-        case SyntaxKind.FunctionDeclaration:
-        case SyntaxKind.MethodDeclaration:
-        case SyntaxKind.Constructor:
-        case SyntaxKind.GetAccessor:
-        case SyntaxKind.SetAccessor:
-        case SyntaxKind.FunctionExpression:
-        case SyntaxKind.ArrowFunction:
-            return true;
-        default:
-            return false;
-    }
-}
-
-/** @internal */
-export function isFunctionLikeKind(kind: SyntaxKind): boolean {
-    switch (kind) {
-        case SyntaxKind.MethodSignature:
-        case SyntaxKind.CallSignature:
-        case SyntaxKind.JSDocSignature:
-        case SyntaxKind.ConstructSignature:
-        case SyntaxKind.IndexSignature:
-        case SyntaxKind.FunctionType:
-        case SyntaxKind.JSDocFunctionType:
-        case SyntaxKind.ConstructorType:
-            return true;
-        default:
-            return isFunctionLikeDeclarationKind(kind);
-    }
-}
-
-/** @internal */
-export function isFunctionOrModuleBlock(node: Node): boolean {
-    return isSourceFile(node) || isModuleBlock(node) || isBlock(node) && isFunctionLike(node.parent);
-}
-
-// Classes
-export function isClassElement(node: Node): node is ClassElement {
-    const kind = node.kind;
-    return kind === SyntaxKind.Constructor
-        || kind === SyntaxKind.PropertyDeclaration
-        || kind === SyntaxKind.MethodDeclaration
-        || kind === SyntaxKind.GetAccessor
-        || kind === SyntaxKind.SetAccessor
-        || kind === SyntaxKind.IndexSignature
-        || kind === SyntaxKind.ClassStaticBlockDeclaration
-        || kind === SyntaxKind.SemicolonClassElement;
-}
-
-export function isClassLike(node: Node): node is ClassLikeDeclaration {
-    return node && (node.kind === SyntaxKind.ClassDeclaration || node.kind === SyntaxKind.ClassExpression);
-}
-
-export function isAccessor(node: Node): node is AccessorDeclaration {
-    return node && (node.kind === SyntaxKind.GetAccessor || node.kind === SyntaxKind.SetAccessor);
-}
-
-export function isAutoAccessorPropertyDeclaration(node: Node): node is AutoAccessorPropertyDeclaration {
-    return isPropertyDeclaration(node) && hasAccessorModifier(node);
-}
-
-/** @internal */
-export function isMethodOrAccessor(node: Node): node is MethodDeclaration | AccessorDeclaration {
-    switch (node.kind) {
-        case SyntaxKind.MethodDeclaration:
-        case SyntaxKind.GetAccessor:
-        case SyntaxKind.SetAccessor:
-            return true;
-        default:
-            return false;
-    }
-}
-
-/** @internal */
-export function isNamedClassElement(node: Node): node is MethodDeclaration | AccessorDeclaration | PropertyDeclaration {
-    switch (node.kind) {
-        case SyntaxKind.MethodDeclaration:
-        case SyntaxKind.GetAccessor:
-        case SyntaxKind.SetAccessor:
-        case SyntaxKind.PropertyDeclaration:
-            return true;
-        default:
-            return false;
-    }
-}
-
-// Type members
-
-export function isModifierLike(node: Node): node is ModifierLike {
-    return isModifier(node) || isDecorator(node);
-}
-
-export function isTypeElement(node: Node): node is TypeElement {
-    const kind = node.kind;
-    return kind === SyntaxKind.ConstructSignature
-        || kind === SyntaxKind.CallSignature
-        || kind === SyntaxKind.PropertySignature
-        || kind === SyntaxKind.MethodSignature
-        || kind === SyntaxKind.IndexSignature
-        || kind === SyntaxKind.GetAccessor
-        || kind === SyntaxKind.SetAccessor;
-}
-
-export function isClassOrTypeElement(node: Node): node is ClassElement | TypeElement {
-    return isTypeElement(node) || isClassElement(node);
-}
-
-export function isObjectLiteralElementLike(node: Node): node is ObjectLiteralElementLike {
-    const kind = node.kind;
-    return kind === SyntaxKind.PropertyAssignment
-        || kind === SyntaxKind.ShorthandPropertyAssignment
-        || kind === SyntaxKind.SpreadAssignment
-        || kind === SyntaxKind.MethodDeclaration
-        || kind === SyntaxKind.GetAccessor
-        || kind === SyntaxKind.SetAccessor;
-}
-
-// Type
-
-/**
- * Node test that determines whether a node is a valid type node.
- * This differs from the `isPartOfTypeNode` function which determines whether a node is *part*
- * of a TypeNode.
- */
-export function isTypeNode(node: Node): node is TypeNode {
-    return isTypeNodeKind(node.kind);
-}
-
-export function isFunctionOrConstructorTypeNode(node: Node): node is FunctionTypeNode | ConstructorTypeNode {
-    switch (node.kind) {
-        case SyntaxKind.FunctionType:
-        case SyntaxKind.ConstructorType:
-            return true;
-    }
-
-    return false;
-}
-
-// Binding patterns
-
-/** @internal */
-export function isBindingPattern(node: Node | undefined): node is BindingPattern {
-    if (node) {
-        const kind = node.kind;
-        return kind === SyntaxKind.ArrayBindingPattern
-            || kind === SyntaxKind.ObjectBindingPattern;
-    }
-
-    return false;
-}
-
-/** @internal */
-export function isAssignmentPattern(node: Node): node is AssignmentPattern {
-    const kind = node.kind;
-    return kind === SyntaxKind.ArrayLiteralExpression
-        || kind === SyntaxKind.ObjectLiteralExpression;
-}
-
-
-/** @internal */
-export function isArrayBindingElement(node: Node): node is ArrayBindingElement {
-    const kind = node.kind;
-    return kind === SyntaxKind.BindingElement
-        || kind === SyntaxKind.OmittedExpression;
-}
-
-
-/**
- * Determines whether the BindingOrAssignmentElement is a BindingElement-like declaration
- *
- * @internal
- */
-export function isDeclarationBindingElement(bindingElement: BindingOrAssignmentElement): bindingElement is VariableDeclaration | ParameterDeclaration | BindingElement {
-    switch (bindingElement.kind) {
-        case SyntaxKind.VariableDeclaration:
-        case SyntaxKind.Parameter:
-        case SyntaxKind.BindingElement:
-            return true;
-    }
-
-    return false;
-}
-
-/**
- * Determines whether a node is a BindingOrAssignmentPattern
- *
- * @internal
- */
-export function isBindingOrAssignmentPattern(node: BindingOrAssignmentElementTarget): node is BindingOrAssignmentPattern {
-    return isObjectBindingOrAssignmentPattern(node)
-        || isArrayBindingOrAssignmentPattern(node);
-}
-
-/**
- * Determines whether a node is an ObjectBindingOrAssignmentPattern
- *
- * @internal
- */
-export function isObjectBindingOrAssignmentPattern(node: BindingOrAssignmentElementTarget): node is ObjectBindingOrAssignmentPattern {
-    switch (node.kind) {
-        case SyntaxKind.ObjectBindingPattern:
-        case SyntaxKind.ObjectLiteralExpression:
-            return true;
-    }
-
-    return false;
-}
-
-/** @internal */
-export function isObjectBindingOrAssignmentElement(node: Node): node is ObjectBindingOrAssignmentElement {
-    switch (node.kind) {
-        case SyntaxKind.BindingElement:
-        case SyntaxKind.PropertyAssignment: // AssignmentProperty
-        case SyntaxKind.ShorthandPropertyAssignment: // AssignmentProperty
-        case SyntaxKind.SpreadAssignment: // AssignmentRestProperty
-            return true;
-    }
-    return false;
-}
-
-/**
- * Determines whether a node is an ArrayBindingOrAssignmentPattern
- *
- * @internal
- */
-export function isArrayBindingOrAssignmentPattern(node: BindingOrAssignmentElementTarget): node is ArrayBindingOrAssignmentPattern {
-    switch (node.kind) {
-        case SyntaxKind.ArrayBindingPattern:
-        case SyntaxKind.ArrayLiteralExpression:
-            return true;
-    }
-
-    return false;
-}
-
-/** @internal */
-export function isPropertyAccessOrQualifiedNameOrImportTypeNode(node: Node): node is PropertyAccessExpression | QualifiedName | ImportTypeNode {
-    const kind = node.kind;
-    return kind === SyntaxKind.PropertyAccessExpression
-        || kind === SyntaxKind.QualifiedName
-        || kind === SyntaxKind.ImportType;
-}
-
-// Expression
-
-export function isPropertyAccessOrQualifiedName(node: Node): node is PropertyAccessExpression | QualifiedName {
-    const kind = node.kind;
-    return kind === SyntaxKind.PropertyAccessExpression
-        || kind === SyntaxKind.QualifiedName;
-}
-
-export function isCallLikeExpression(node: Node): node is CallLikeExpression {
-    switch (node.kind) {
-        case SyntaxKind.JsxOpeningElement:
-        case SyntaxKind.JsxSelfClosingElement:
-        case SyntaxKind.CallExpression:
-        case SyntaxKind.NewExpression:
-        case SyntaxKind.TaggedTemplateExpression:
-        case SyntaxKind.Decorator:
-            return true;
-        default:
-            return false;
-    }
-}
-
-export function isCallOrNewExpression(node: Node): node is CallExpression | NewExpression {
-    return node.kind === SyntaxKind.CallExpression || node.kind === SyntaxKind.NewExpression;
-}
-
-export function isTemplateLiteral(node: Node): node is TemplateLiteral {
-    const kind = node.kind;
-    return kind === SyntaxKind.TemplateExpression
-        || kind === SyntaxKind.NoSubstitutionTemplateLiteral;
-}
-
-/** @internal */
-export function isLeftHandSideExpression(node: Node): node is LeftHandSideExpression {
-    return isLeftHandSideExpressionKind(skipPartiallyEmittedExpressions(node).kind);
-}
-
-function isLeftHandSideExpressionKind(kind: SyntaxKind): boolean {
-    switch (kind) {
-        case SyntaxKind.PropertyAccessExpression:
-        case SyntaxKind.ElementAccessExpression:
-        case SyntaxKind.NewExpression:
-        case SyntaxKind.CallExpression:
-        case SyntaxKind.JsxElement:
-        case SyntaxKind.JsxSelfClosingElement:
-        case SyntaxKind.JsxFragment:
-        case SyntaxKind.TaggedTemplateExpression:
-        case SyntaxKind.ArrayLiteralExpression:
-        case SyntaxKind.ParenthesizedExpression:
-        case SyntaxKind.ObjectLiteralExpression:
-        case SyntaxKind.ClassExpression:
-        case SyntaxKind.FunctionExpression:
-        case SyntaxKind.Identifier:
-        case SyntaxKind.PrivateIdentifier: // technically this is only an Expression if it's in a `#field in expr` BinaryExpression
-        case SyntaxKind.RegularExpressionLiteral:
-        case SyntaxKind.NumericLiteral:
-        case SyntaxKind.BigIntLiteral:
-        case SyntaxKind.StringLiteral:
-        case SyntaxKind.NoSubstitutionTemplateLiteral:
-        case SyntaxKind.TemplateExpression:
-        case SyntaxKind.FalseKeyword:
-        case SyntaxKind.NullKeyword:
-        case SyntaxKind.ThisKeyword:
-        case SyntaxKind.TrueKeyword:
-        case SyntaxKind.SuperKeyword:
-        case SyntaxKind.NonNullExpression:
-        case SyntaxKind.ExpressionWithTypeArguments:
-        case SyntaxKind.MetaProperty:
-        case SyntaxKind.ImportKeyword: // technically this is only an Expression if it's in a CallExpression
-            return true;
-        default:
-            return false;
-    }
-}
-
-/** @internal */
-export function isUnaryExpression(node: Node): node is UnaryExpression {
-    return isUnaryExpressionKind(skipPartiallyEmittedExpressions(node).kind);
-}
-
-function isUnaryExpressionKind(kind: SyntaxKind): boolean {
-    switch (kind) {
-        case SyntaxKind.PrefixUnaryExpression:
-        case SyntaxKind.PostfixUnaryExpression:
-        case SyntaxKind.DeleteExpression:
-        case SyntaxKind.TypeOfExpression:
-        case SyntaxKind.VoidExpression:
-        case SyntaxKind.AwaitExpression:
-        case SyntaxKind.TypeAssertionExpression:
-            return true;
-        default:
-            return isLeftHandSideExpressionKind(kind);
-    }
-}
-
-/** @internal */
-export function isUnaryExpressionWithWrite(expr: Node): expr is PrefixUnaryExpression | PostfixUnaryExpression {
-    switch (expr.kind) {
-        case SyntaxKind.PostfixUnaryExpression:
-            return true;
-        case SyntaxKind.PrefixUnaryExpression:
-            return (expr as PrefixUnaryExpression).operator === SyntaxKind.PlusPlusToken ||
-                (expr as PrefixUnaryExpression).operator === SyntaxKind.MinusMinusToken;
-        default:
-            return false;
-    }
-}
-
-/**
- * Determines whether a node is an expression based only on its kind.
- * Use `isExpressionNode` if not in transforms.
- *
- * @internal
- */
-export function isExpression(node: Node): node is Expression {
-    return isExpressionKind(skipPartiallyEmittedExpressions(node).kind);
-}
-
-function isExpressionKind(kind: SyntaxKind): boolean {
-    switch (kind) {
-        case SyntaxKind.ConditionalExpression:
-        case SyntaxKind.YieldExpression:
-        case SyntaxKind.ArrowFunction:
-        case SyntaxKind.BinaryExpression:
-        case SyntaxKind.SpreadElement:
-        case SyntaxKind.AsExpression:
-        case SyntaxKind.OmittedExpression:
-        case SyntaxKind.CommaListExpression:
-        case SyntaxKind.PartiallyEmittedExpression:
-        case SyntaxKind.SatisfiesExpression:
-            return true;
-        default:
-            return isUnaryExpressionKind(kind);
-    }
-}
-
-export function isAssertionExpression(node: Node): node is AssertionExpression {
-    const kind = node.kind;
-    return kind === SyntaxKind.TypeAssertionExpression
-        || kind === SyntaxKind.AsExpression;
-}
-
-/** @internal */
-export function isNotEmittedOrPartiallyEmittedNode(node: Node): node is NotEmittedStatement | PartiallyEmittedExpression {
-    return isNotEmittedStatement(node)
-        || isPartiallyEmittedExpression(node);
-}
-
-// Statement
-
-export function isIterationStatement(node: Node, lookInLabeledStatements: false): node is IterationStatement;
-export function isIterationStatement(node: Node, lookInLabeledStatements: boolean): node is IterationStatement | LabeledStatement;
-export function isIterationStatement(node: Node, lookInLabeledStatements: boolean): node is IterationStatement {
-    switch (node.kind) {
-        case SyntaxKind.ForStatement:
-        case SyntaxKind.ForInStatement:
-        case SyntaxKind.ForOfStatement:
-        case SyntaxKind.DoStatement:
-        case SyntaxKind.WhileStatement:
-            return true;
-        case SyntaxKind.LabeledStatement:
-            return lookInLabeledStatements && isIterationStatement((node as LabeledStatement).statement, lookInLabeledStatements);
-    }
-
-    return false;
-}
-
-/** @internal */
-export function isScopeMarker(node: Node) {
-    return isExportAssignment(node) || isExportDeclaration(node);
-}
-
-/** @internal */
-export function hasScopeMarker(statements: readonly Statement[]) {
-    return some(statements, isScopeMarker);
-}
-
-/** @internal */
-export function needsScopeMarker(result: Statement) {
-    return !isAnyImportOrReExport(result) && !isExportAssignment(result) && !hasSyntacticModifier(result, ModifierFlags.Export) && !isAmbientModule(result);
-}
-
-/** @internal */
-export function isExternalModuleIndicator(result: Statement) {
-    // Exported top-level member indicates moduleness
-    return isAnyImportOrReExport(result) || isExportAssignment(result) || hasSyntacticModifier(result, ModifierFlags.Export);
-}
-
-/** @internal */
-export function isForInOrOfStatement(node: Node): node is ForInOrOfStatement {
-    return node.kind === SyntaxKind.ForInStatement || node.kind === SyntaxKind.ForOfStatement;
-}
-
-// Element
-
-/** @internal */
-export function isConciseBody(node: Node): node is ConciseBody {
-    return isBlock(node)
-        || isExpression(node);
-}
-
-/** @internal */
-export function isFunctionBody(node: Node): node is FunctionBody {
-    return isBlock(node);
-}
-
-/** @internal */
-export function isForInitializer(node: Node): node is ForInitializer {
-    return isVariableDeclarationList(node)
-        || isExpression(node);
-}
-
-/** @internal */
-export function isModuleBody(node: Node): node is ModuleBody {
-    const kind = node.kind;
-    return kind === SyntaxKind.ModuleBlock
-        || kind === SyntaxKind.ModuleDeclaration
-        || kind === SyntaxKind.Identifier;
-}
-
-/** @internal */
-export function isNamespaceBody(node: Node): node is NamespaceBody {
-    const kind = node.kind;
-    return kind === SyntaxKind.ModuleBlock
-        || kind === SyntaxKind.ModuleDeclaration;
-}
-
-/** @internal */
-export function isJSDocNamespaceBody(node: Node): node is JSDocNamespaceBody {
-    const kind = node.kind;
-    return kind === SyntaxKind.Identifier
-        || kind === SyntaxKind.ModuleDeclaration;
-}
-
-/** @internal */
-export function isNamedImportBindings(node: Node): node is NamedImportBindings {
-    const kind = node.kind;
-    return kind === SyntaxKind.NamedImports
-        || kind === SyntaxKind.NamespaceImport;
-}
-
-/** @internal */
-export function isModuleOrEnumDeclaration(node: Node): node is ModuleDeclaration | EnumDeclaration {
-    return node.kind === SyntaxKind.ModuleDeclaration || node.kind === SyntaxKind.EnumDeclaration;
-}
-
-/** @internal */
-export function canHaveSymbol(node: Node): node is Declaration {
-    // NOTE: This should cover all possible declarations except MissingDeclaration and SemicolonClassElement
-    //       since they aren't actually declarations and can't have a symbol.
-    switch (node.kind) {
-        case SyntaxKind.ArrowFunction:
-        case SyntaxKind.BinaryExpression:
-        case SyntaxKind.BindingElement:
-        case SyntaxKind.CallExpression:
-        case SyntaxKind.CallSignature:
-        case SyntaxKind.ClassDeclaration:
-        case SyntaxKind.ClassExpression:
-        case SyntaxKind.ClassStaticBlockDeclaration:
-        case SyntaxKind.Constructor:
-        case SyntaxKind.ConstructorType:
-        case SyntaxKind.ConstructSignature:
-        case SyntaxKind.ElementAccessExpression:
-        case SyntaxKind.EnumDeclaration:
-        case SyntaxKind.EnumMember:
-        case SyntaxKind.ExportAssignment:
-        case SyntaxKind.ExportDeclaration:
-        case SyntaxKind.ExportSpecifier:
-        case SyntaxKind.FunctionDeclaration:
-        case SyntaxKind.FunctionExpression:
-        case SyntaxKind.FunctionType:
-        case SyntaxKind.GetAccessor:
-        case SyntaxKind.Identifier:
-        case SyntaxKind.ImportClause:
-        case SyntaxKind.ImportEqualsDeclaration:
-        case SyntaxKind.ImportSpecifier:
-        case SyntaxKind.IndexSignature:
-        case SyntaxKind.InterfaceDeclaration:
-        case SyntaxKind.JSDocCallbackTag:
-        case SyntaxKind.JSDocEnumTag:
-        case SyntaxKind.JSDocFunctionType:
-        case SyntaxKind.JSDocParameterTag:
-        case SyntaxKind.JSDocPropertyTag:
-        case SyntaxKind.JSDocSignature:
-        case SyntaxKind.JSDocTypedefTag:
-        case SyntaxKind.JSDocTypeLiteral:
-        case SyntaxKind.JsxAttribute:
-        case SyntaxKind.JsxAttributes:
-        case SyntaxKind.JsxSpreadAttribute:
-        case SyntaxKind.MappedType:
-        case SyntaxKind.MethodDeclaration:
-        case SyntaxKind.MethodSignature:
-        case SyntaxKind.ModuleDeclaration:
-        case SyntaxKind.NamedTupleMember:
-        case SyntaxKind.NamespaceExport:
-        case SyntaxKind.NamespaceExportDeclaration:
-        case SyntaxKind.NamespaceImport:
-        case SyntaxKind.NewExpression:
-        case SyntaxKind.NoSubstitutionTemplateLiteral:
-        case SyntaxKind.NumericLiteral:
-        case SyntaxKind.ObjectLiteralExpression:
-        case SyntaxKind.Parameter:
-        case SyntaxKind.PropertyAccessExpression:
-        case SyntaxKind.PropertyAssignment:
-        case SyntaxKind.PropertyDeclaration:
-        case SyntaxKind.PropertySignature:
-        case SyntaxKind.SetAccessor:
-        case SyntaxKind.ShorthandPropertyAssignment:
-        case SyntaxKind.SourceFile:
-        case SyntaxKind.SpreadAssignment:
-        case SyntaxKind.StringLiteral:
-        case SyntaxKind.TypeAliasDeclaration:
-        case SyntaxKind.TypeLiteral:
-        case SyntaxKind.TypeParameter:
-        case SyntaxKind.VariableDeclaration:
-            return true;
-        default:
-            return false;
-    }
-}
-
-/** @internal */
-export function canHaveLocals(node: Node): node is HasLocals {
-    switch (node.kind) {
-        case SyntaxKind.ArrowFunction:
-        case SyntaxKind.Block:
-        case SyntaxKind.CallSignature:
-        case SyntaxKind.CaseBlock:
-        case SyntaxKind.CatchClause:
-        case SyntaxKind.ClassStaticBlockDeclaration:
-        case SyntaxKind.ConditionalType:
-        case SyntaxKind.Constructor:
-        case SyntaxKind.ConstructorType:
-        case SyntaxKind.ConstructSignature:
-        case SyntaxKind.ForStatement:
-        case SyntaxKind.ForInStatement:
-        case SyntaxKind.ForOfStatement:
-        case SyntaxKind.FunctionDeclaration:
-        case SyntaxKind.FunctionExpression:
-        case SyntaxKind.FunctionType:
-        case SyntaxKind.GetAccessor:
-        case SyntaxKind.IndexSignature:
-        case SyntaxKind.JSDocCallbackTag:
-        case SyntaxKind.JSDocEnumTag:
-        case SyntaxKind.JSDocFunctionType:
-        case SyntaxKind.JSDocSignature:
-        case SyntaxKind.JSDocTypedefTag:
-        case SyntaxKind.MappedType:
-        case SyntaxKind.MethodDeclaration:
-        case SyntaxKind.MethodSignature:
-        case SyntaxKind.ModuleDeclaration:
-        case SyntaxKind.SetAccessor:
-        case SyntaxKind.SourceFile:
-        case SyntaxKind.TypeAliasDeclaration:
-            return true;
-        default:
-            return false;
-    }
-}
-
-function isDeclarationKind(kind: SyntaxKind) {
-    return kind === SyntaxKind.ArrowFunction
-        || kind === SyntaxKind.BindingElement
-        || kind === SyntaxKind.ClassDeclaration
-        || kind === SyntaxKind.ClassExpression
-        || kind === SyntaxKind.ClassStaticBlockDeclaration
-        || kind === SyntaxKind.Constructor
-        || kind === SyntaxKind.EnumDeclaration
-        || kind === SyntaxKind.EnumMember
-        || kind === SyntaxKind.ExportSpecifier
-        || kind === SyntaxKind.FunctionDeclaration
-        || kind === SyntaxKind.FunctionExpression
-        || kind === SyntaxKind.GetAccessor
-        || kind === SyntaxKind.ImportClause
-        || kind === SyntaxKind.ImportEqualsDeclaration
-        || kind === SyntaxKind.ImportSpecifier
-        || kind === SyntaxKind.InterfaceDeclaration
-        || kind === SyntaxKind.JsxAttribute
-        || kind === SyntaxKind.MethodDeclaration
-        || kind === SyntaxKind.MethodSignature
-        || kind === SyntaxKind.ModuleDeclaration
-        || kind === SyntaxKind.NamespaceExportDeclaration
-        || kind === SyntaxKind.NamespaceImport
-        || kind === SyntaxKind.NamespaceExport
-        || kind === SyntaxKind.Parameter
-        || kind === SyntaxKind.PropertyAssignment
-        || kind === SyntaxKind.PropertyDeclaration
-        || kind === SyntaxKind.PropertySignature
-        || kind === SyntaxKind.SetAccessor
-        || kind === SyntaxKind.ShorthandPropertyAssignment
-        || kind === SyntaxKind.TypeAliasDeclaration
-        || kind === SyntaxKind.TypeParameter
-        || kind === SyntaxKind.VariableDeclaration
-        || kind === SyntaxKind.JSDocTypedefTag
-        || kind === SyntaxKind.JSDocCallbackTag
-        || kind === SyntaxKind.JSDocPropertyTag;
-}
-
-function isDeclarationStatementKind(kind: SyntaxKind) {
-    return kind === SyntaxKind.FunctionDeclaration
-        || kind === SyntaxKind.MissingDeclaration
-        || kind === SyntaxKind.ClassDeclaration
-        || kind === SyntaxKind.InterfaceDeclaration
-        || kind === SyntaxKind.TypeAliasDeclaration
-        || kind === SyntaxKind.EnumDeclaration
-        || kind === SyntaxKind.ModuleDeclaration
-        || kind === SyntaxKind.ImportDeclaration
-        || kind === SyntaxKind.ImportEqualsDeclaration
-        || kind === SyntaxKind.ExportDeclaration
-        || kind === SyntaxKind.ExportAssignment
-        || kind === SyntaxKind.NamespaceExportDeclaration;
-}
-
-function isStatementKindButNotDeclarationKind(kind: SyntaxKind) {
-    return kind === SyntaxKind.BreakStatement
-        || kind === SyntaxKind.ContinueStatement
-        || kind === SyntaxKind.DebuggerStatement
-        || kind === SyntaxKind.DoStatement
-        || kind === SyntaxKind.ExpressionStatement
-        || kind === SyntaxKind.EmptyStatement
-        || kind === SyntaxKind.ForInStatement
-        || kind === SyntaxKind.ForOfStatement
-        || kind === SyntaxKind.ForStatement
-        || kind === SyntaxKind.IfStatement
-        || kind === SyntaxKind.LabeledStatement
-        || kind === SyntaxKind.ReturnStatement
-        || kind === SyntaxKind.SwitchStatement
-        || kind === SyntaxKind.ThrowStatement
-        || kind === SyntaxKind.TryStatement
-        || kind === SyntaxKind.VariableStatement
-        || kind === SyntaxKind.WhileStatement
-        || kind === SyntaxKind.WithStatement
-        || kind === SyntaxKind.NotEmittedStatement
-        || kind === SyntaxKind.EndOfDeclarationMarker
-        || kind === SyntaxKind.MergeDeclarationMarker;
-}
-
-/** @internal */
-export function isDeclaration(node: Node): node is NamedDeclaration {
-    if (node.kind === SyntaxKind.TypeParameter) {
-        return (node.parent && node.parent.kind !== SyntaxKind.JSDocTemplateTag) || isInJSFile(node);
-    }
-
-    return isDeclarationKind(node.kind);
-}
-
-/** @internal */
-export function isDeclarationStatement(node: Node): node is DeclarationStatement {
-    return isDeclarationStatementKind(node.kind);
-}
-
-/**
- * Determines whether the node is a statement that is not also a declaration
- *
- * @internal
- */
-export function isStatementButNotDeclaration(node: Node): node is Statement {
-    return isStatementKindButNotDeclarationKind(node.kind);
-}
-
-/** @internal */
-export function isStatement(node: Node): node is Statement {
-    const kind = node.kind;
-    return isStatementKindButNotDeclarationKind(kind)
-        || isDeclarationStatementKind(kind)
-        || isBlockStatement(node);
-}
-
-function isBlockStatement(node: Node): node is Block {
-    if (node.kind !== SyntaxKind.Block) return false;
-    if (node.parent !== undefined) {
-        if (node.parent.kind === SyntaxKind.TryStatement || node.parent.kind === SyntaxKind.CatchClause) {
-            return false;
-        }
-    }
-    return !isFunctionBlock(node);
-}
-
-/**
- * NOTE: This is similar to `isStatement` but does not access parent pointers.
- *
- * @internal
- */
-export function isStatementOrBlock(node: Node): node is Statement | Block {
-    const kind = node.kind;
-    return isStatementKindButNotDeclarationKind(kind)
-        || isDeclarationStatementKind(kind)
-        || kind === SyntaxKind.Block;
-}
-
-// Module references
-
-/** @internal */
-export function isModuleReference(node: Node): node is ModuleReference {
-    const kind = node.kind;
-    return kind === SyntaxKind.ExternalModuleReference
-        || kind === SyntaxKind.QualifiedName
-        || kind === SyntaxKind.Identifier;
-}
-
-// JSX
-
-/** @internal */
-export function isJsxTagNameExpression(node: Node): node is JsxTagNameExpression {
-    const kind = node.kind;
-    return kind === SyntaxKind.ThisKeyword
-        || kind === SyntaxKind.Identifier
-        || kind === SyntaxKind.PropertyAccessExpression;
-}
-
-/** @internal */
-export function isJsxChild(node: Node): node is JsxChild {
-    const kind = node.kind;
-    return kind === SyntaxKind.JsxElement
-        || kind === SyntaxKind.JsxExpression
-        || kind === SyntaxKind.JsxSelfClosingElement
-        || kind === SyntaxKind.JsxText
-        || kind === SyntaxKind.JsxFragment;
-}
-
-/** @internal */
-export function isJsxAttributeLike(node: Node): node is JsxAttributeLike {
-    const kind = node.kind;
-    return kind === SyntaxKind.JsxAttribute
-        || kind === SyntaxKind.JsxSpreadAttribute;
-}
-
-/** @internal */
-export function isStringLiteralOrJsxExpression(node: Node): node is StringLiteral | JsxExpression {
-    const kind = node.kind;
-    return kind === SyntaxKind.StringLiteral
-        || kind === SyntaxKind.JsxExpression;
-}
-
-export function isJsxOpeningLikeElement(node: Node): node is JsxOpeningLikeElement {
-    const kind = node.kind;
-    return kind === SyntaxKind.JsxOpeningElement
-        || kind === SyntaxKind.JsxSelfClosingElement;
-}
-
-// Clauses
-
-export function isCaseOrDefaultClause(node: Node): node is CaseOrDefaultClause {
-    const kind = node.kind;
-    return kind === SyntaxKind.CaseClause
-        || kind === SyntaxKind.DefaultClause;
-}
-
-// JSDoc
-
-/**
- * True if node is of some JSDoc syntax kind.
- *
- * @internal
- */
-export function isJSDocNode(node: Node): boolean {
-    return node.kind >= SyntaxKind.FirstJSDocNode && node.kind <= SyntaxKind.LastJSDocNode;
-}
-
-/** True if node is of a kind that may contain comment text. */
-export function isJSDocCommentContainingNode(node: Node): boolean {
-    return node.kind === SyntaxKind.JSDoc
-        || node.kind === SyntaxKind.JSDocNamepathType
-        || node.kind === SyntaxKind.JSDocText
-        || isJSDocLinkLike(node)
-        || isJSDocTag(node)
-        || isJSDocTypeLiteral(node)
-        || isJSDocSignature(node);
-}
-
-// TODO: determine what this does before making it public.
-/** @internal */
-export function isJSDocTag(node: Node): node is JSDocTag {
-    return node.kind >= SyntaxKind.FirstJSDocTagNode && node.kind <= SyntaxKind.LastJSDocTagNode;
-}
-
-export function isSetAccessor(node: Node): node is SetAccessorDeclaration {
-    return node.kind === SyntaxKind.SetAccessor;
-}
-
-export function isGetAccessor(node: Node): node is GetAccessorDeclaration {
-    return node.kind === SyntaxKind.GetAccessor;
-}
-
-/**
- * True if has jsdoc nodes attached to it.
- *
- * @internal
- */
-// TODO: GH#19856 Would like to return `node is Node & { jsDoc: JSDoc[] }` but it causes long compile times
-export function hasJSDocNodes(node: Node): node is HasJSDoc {
-    if (!canHaveJSDoc(node)) return false;
-
-    const { jsDoc } = node as JSDocContainer;
-    return !!jsDoc && jsDoc.length > 0;
-}
-
-/**
- * True if has type node attached to it.
- *
- * @internal
- */
-export function hasType(node: Node): node is HasType {
-    return !!(node as HasType).type;
-}
-
-/**
- * True if has initializer node attached to it.
- *
- * @internal
- */
-export function hasInitializer(node: Node): node is HasInitializer {
-    return !!(node as HasInitializer).initializer;
-}
-
-/** True if has initializer node attached to it. */
-export function hasOnlyExpressionInitializer(node: Node): node is HasExpressionInitializer {
-    switch (node.kind) {
-        case SyntaxKind.VariableDeclaration:
-        case SyntaxKind.Parameter:
-        case SyntaxKind.BindingElement:
-        case SyntaxKind.PropertyDeclaration:
-        case SyntaxKind.PropertyAssignment:
-        case SyntaxKind.EnumMember:
-            return true;
-        default:
-            return false;
-    }
-}
-
-export function isObjectLiteralElement(node: Node): node is ObjectLiteralElement {
-    return node.kind === SyntaxKind.JsxAttribute || node.kind === SyntaxKind.JsxSpreadAttribute || isObjectLiteralElementLike(node);
-}
-
-/** @internal */
-export function isTypeReferenceType(node: Node): node is TypeReferenceType {
-    return node.kind === SyntaxKind.TypeReference || node.kind === SyntaxKind.ExpressionWithTypeArguments;
-}
-
-const MAX_SMI_X86 = 0x3fff_ffff;
-/** @internal */
-export function guessIndentation(lines: string[]) {
-    let indentation = MAX_SMI_X86;
-    for (const line of lines) {
-        if (!line.length) {
-            continue;
-        }
-        let i = 0;
-        for (; i < line.length && i < indentation; i++) {
-            if (!isWhiteSpaceLike(line.charCodeAt(i))) {
-                break;
-            }
-        }
-        if (i < indentation) {
-            indentation = i;
-        }
-        if (indentation === 0) {
-            return 0;
-        }
-    }
-    return indentation === MAX_SMI_X86 ? undefined : indentation;
-}
-
-export function isStringLiteralLike(node: Node | FileReference): node is StringLiteralLike {
-    return (node as Node).kind === SyntaxKind.StringLiteral || (node as Node).kind === SyntaxKind.NoSubstitutionTemplateLiteral;
-}
-
-export function isJSDocLinkLike(node: Node): node is JSDocLink | JSDocLinkCode | JSDocLinkPlain {
-    return node.kind === SyntaxKind.JSDocLink || node.kind === SyntaxKind.JSDocLinkCode || node.kind === SyntaxKind.JSDocLinkPlain;
-}
-
-export function hasRestParameter(s: SignatureDeclaration | JSDocSignature): boolean {
-    const last = lastOrUndefined<ParameterDeclaration | JSDocParameterTag>(s.parameters);
-    return !!last && isRestParameter(last);
-}
-
-export function isRestParameter(node: ParameterDeclaration | JSDocParameterTag): boolean {
-    const type = isJSDocParameterTag(node) ? (node.typeExpression && node.typeExpression.type) : node.type;
-    return (node as ParameterDeclaration).dotDotDotToken !== undefined || !!type && type.kind === SyntaxKind.JSDocVariadicType;
-}
+import {
+    contains,
+    emptyArray,
+    every,
+    filter,
+    find,
+    flatMap,
+    hasProperty,
+    isWhiteSpaceLike,
+    lastOrUndefined,
+    length,
+    setUILocale,
+    some,
+    sortAndDeduplicate,
+} from "./core";
+import {
+    Push,
+    SortedReadonlyArray,
+} from "./corePublic";
+import { Debug } from "./debug";
+import { Diagnostics } from "./diagnosticInformationMap.generated";
+import {
+    isArrowFunction,
+    isBinaryExpression,
+    isBindingElement,
+    isBlock,
+    isCallExpression,
+    isCallSignatureDeclaration,
+    isClassExpression,
+    isClassStaticBlockDeclaration,
+    isDecorator,
+    isElementAccessExpression,
+    isExportAssignment,
+    isExportDeclaration,
+    isExportSpecifier,
+    isFunctionExpression,
+    isFunctionTypeNode,
+    isIdentifier,
+    isImportSpecifier,
+    isJSDoc,
+    isJSDocAugmentsTag,
+    isJSDocClassTag,
+    isJSDocDeprecatedTag,
+    isJSDocEnumTag,
+    isJSDocFunctionType,
+    isJSDocImplementsTag,
+    isJSDocOverloadTag,
+    isJSDocOverrideTag,
+    isJSDocParameterTag,
+    isJSDocPrivateTag,
+    isJSDocProtectedTag,
+    isJSDocPublicTag,
+    isJSDocReadonlyTag,
+    isJSDocReturnTag,
+    isJSDocSignature,
+    isJSDocTemplateTag,
+    isJSDocThisTag,
+    isJSDocTypeLiteral,
+    isJSDocTypeTag,
+    isModuleBlock,
+    isNonNullExpression,
+    isNotEmittedStatement,
+    isOmittedExpression,
+    isParameter,
+    isPartiallyEmittedExpression,
+    isPrivateIdentifier,
+    isPropertyAccessExpression,
+    isPropertyAssignment,
+    isPropertyDeclaration,
+    isSourceFile,
+    isStringLiteral,
+    isTypeLiteralNode,
+    isTypeReferenceNode,
+    isVariableDeclaration,
+    isVariableDeclarationList,
+    isVariableStatement,
+} from "./factory/nodeTests";
+import {
+    combinePaths,
+    getDirectoryPath,
+    isRootedDiskPath,
+    normalizePath,
+    pathIsRelative,
+} from "./path";
+import {
+    __String,
+    AccessExpression,
+    AccessorDeclaration,
+    ArrayBindingElement,
+    ArrayBindingOrAssignmentPattern,
+    AssertionExpression,
+    AssertionKey,
+    AssignmentDeclarationKind,
+    AssignmentPattern,
+    AutoAccessorPropertyDeclaration,
+    BinaryExpression,
+    BindableObjectDefinePropertyCall,
+    BindingElement,
+    BindingName,
+    BindingOrAssignmentElement,
+    BindingOrAssignmentElementTarget,
+    BindingOrAssignmentPattern,
+    BindingPattern,
+    Block,
+    BooleanLiteral,
+    BreakOrContinueStatement,
+    CallChain,
+    CallExpression,
+    CallLikeExpression,
+    CaseOrDefaultClause,
+    CharacterCodes,
+    ClassElement,
+    ClassLikeDeclaration,
+    ClassStaticBlockDeclaration,
+    CompilerOptions,
+    ConciseBody,
+    ConstructorDeclaration,
+    ConstructorTypeNode,
+    Declaration,
+    DeclarationName,
+    DeclarationStatement,
+    DeclarationWithTypeParameters,
+    Decorator,
+    Diagnostic,
+    ElementAccessChain,
+    ElementAccessExpression,
+    EntityName,
+    EnumDeclaration,
+    ExportAssignment,
+    ExportSpecifier,
+    Expression,
+    FileReference,
+    ForInitializer,
+    ForInOrOfStatement,
+    FunctionBody,
+    FunctionLikeDeclaration,
+    FunctionTypeNode,
+    GeneratedIdentifier,
+    GeneratedPrivateIdentifier,
+    GetAccessorDeclaration,
+    HasDecorators,
+    HasExpressionInitializer,
+    HasInitializer,
+    HasJSDoc,
+    HasLocals,
+    HasModifiers,
+    HasType,
+    Identifier,
+    ImportClause,
+    ImportEqualsDeclaration,
+    ImportOrExportSpecifier,
+    ImportSpecifier,
+    ImportTypeNode,
+    IterationStatement,
+    JSDocAugmentsTag,
+    JSDocClassTag,
+    JSDocComment,
+    JSDocContainer,
+    JSDocDeprecatedTag,
+    JSDocEnumTag,
+    JSDocImplementsTag,
+    JSDocLink,
+    JSDocLinkCode,
+    JSDocLinkPlain,
+    JSDocNamespaceBody,
+    JSDocOverrideTag,
+    JSDocParameterTag,
+    JSDocPrivateTag,
+    JSDocPropertyLikeTag,
+    JSDocProtectedTag,
+    JSDocPublicTag,
+    JSDocReadonlyTag,
+    JSDocReturnTag,
+    JSDocSignature,
+    JSDocTag,
+    JSDocTemplateTag,
+    JSDocThisTag,
+    JSDocTypedefTag,
+    JSDocTypeTag,
+    JsxAttributeLike,
+    JsxChild,
+    JsxExpression,
+    JsxOpeningLikeElement,
+    JsxTagNameExpression,
+    LabeledStatement,
+    LeftHandSideExpression,
+    LiteralExpression,
+    LiteralToken,
+    MemberName,
+    MethodDeclaration,
+    Modifier,
+    ModifierFlags,
+    ModifierLike,
+    ModuleBody,
+    ModuleDeclaration,
+    ModuleReference,
+    NamedDeclaration,
+    NamedExportBindings,
+    NamedImportBindings,
+    NamespaceBody,
+    NamespaceImport,
+    NewExpression,
+    Node,
+    NodeArray,
+    NodeFlags,
+    NonNullChain,
+    NotEmittedStatement,
+    ObjectBindingOrAssignmentElement,
+    ObjectBindingOrAssignmentPattern,
+    ObjectLiteralElement,
+    ObjectLiteralElementLike,
+    OptionalChain,
+    OptionalChainRoot,
+    OuterExpressionKinds,
+    ParameterDeclaration,
+    PartiallyEmittedExpression,
+    PostfixUnaryExpression,
+    PrefixUnaryExpression,
+    PrivateClassElementDeclaration,
+    PrivateIdentifier,
+    PrivateIdentifierPropertyAccessExpression,
+    PropertyAccessChain,
+    PropertyAccessExpression,
+    PropertyDeclaration,
+    PropertyName,
+    QualifiedName,
+    ScriptTarget,
+    SetAccessorDeclaration,
+    SignatureDeclaration,
+    Statement,
+    StringLiteral,
+    StringLiteralLike,
+    Symbol,
+    SyntaxKind,
+    TemplateLiteral,
+    TemplateLiteralToken,
+    TemplateMiddle,
+    TemplateTail,
+    TextChangeRange,
+    TextRange,
+    TextSpan,
+    TypeElement,
+    TypeNode,
+    TypeOnlyAliasDeclaration,
+    TypeParameterDeclaration,
+    TypeReferenceType,
+    UnaryExpression,
+    UnparsedNode,
+    UnparsedTextLike,
+    VariableDeclaration,
+} from "./types";
+import {
+    canHaveIllegalTypeParameters,
+    canHaveJSDoc,
+    compareDiagnostics,
+    createCompilerDiagnostic,
+    entityNameToString,
+    getAssignmentDeclarationKind,
+    getEffectiveModifierFlags,
+    getEffectiveModifierFlagsAlwaysIncludeJSDoc,
+    getElementOrPropertyAccessArgumentExpressionOrName,
+    getEmitScriptTarget,
+    getJSDocCommentsAndTags,
+    getJSDocRoot,
+    getJSDocTypeParameterDeclarations,
+    hasAccessorModifier,
+    hasDecorators,
+    hasSyntacticModifier,
+    isAccessExpression,
+    isAmbientModule,
+    isAnyImportOrReExport,
+    isBindableStaticElementAccessExpression,
+    isFunctionBlock,
+    isInJSFile,
+    isJSDocTypeAlias,
+    isTypeNodeKind,
+    modifierToFlag,
+    setLocalizedDiagnosticMessages,
+    skipOuterExpressions,
+} from "./utilities";
+
+export function isExternalModuleNameRelative(moduleName: string): boolean {
+    // TypeScript 1.0 spec (April 2014): 11.2.1
+    // An external module name is "relative" if the first term is "." or "..".
+    // Update: We also consider a path like `C:\foo.ts` "relative" because we do not search for it in `node_modules` or treat it as an ambient module.
+    return pathIsRelative(moduleName) || isRootedDiskPath(moduleName);
+}
+
+export function sortAndDeduplicateDiagnostics<T extends Diagnostic>(diagnostics: readonly T[]): SortedReadonlyArray<T> {
+    return sortAndDeduplicate<T>(diagnostics, compareDiagnostics);
+}
+
+export function getDefaultLibFileName(options: CompilerOptions): string {
+    switch (getEmitScriptTarget(options)) {
+        case ScriptTarget.ESNext:
+            return "lib.esnext.full.d.ts";
+        case ScriptTarget.ES2022:
+            return "lib.es2022.full.d.ts";
+        case ScriptTarget.ES2021:
+            return "lib.es2021.full.d.ts";
+        case ScriptTarget.ES2020:
+            return "lib.es2020.full.d.ts";
+        case ScriptTarget.ES2019:
+            return "lib.es2019.full.d.ts";
+        case ScriptTarget.ES2018:
+            return "lib.es2018.full.d.ts";
+        case ScriptTarget.ES2017:
+            return "lib.es2017.full.d.ts";
+        case ScriptTarget.ES2016:
+            return "lib.es2016.full.d.ts";
+        case ScriptTarget.ES2015:
+            return "lib.es6.d.ts";  // We don't use lib.es2015.full.d.ts due to breaking change.
+        default:
+            return "lib.d.ts";
+    }
+}
+
+export function textSpanEnd(span: TextSpan) {
+    return span.start + span.length;
+}
+
+export function textSpanIsEmpty(span: TextSpan) {
+    return span.length === 0;
+}
+
+export function textSpanContainsPosition(span: TextSpan, position: number) {
+    return position >= span.start && position < textSpanEnd(span);
+}
+
+/** @internal */
+export function textRangeContainsPositionInclusive(span: TextRange, position: number): boolean {
+    return position >= span.pos && position <= span.end;
+}
+
+// Returns true if 'span' contains 'other'.
+export function textSpanContainsTextSpan(span: TextSpan, other: TextSpan) {
+    return other.start >= span.start && textSpanEnd(other) <= textSpanEnd(span);
+}
+
+export function textSpanOverlapsWith(span: TextSpan, other: TextSpan) {
+    return textSpanOverlap(span, other) !== undefined;
+}
+
+export function textSpanOverlap(span1: TextSpan, span2: TextSpan): TextSpan | undefined {
+    const overlap = textSpanIntersection(span1, span2);
+    return overlap && overlap.length === 0 ? undefined : overlap;
+}
+
+export function textSpanIntersectsWithTextSpan(span: TextSpan, other: TextSpan) {
+    return decodedTextSpanIntersectsWith(span.start, span.length, other.start, other.length);
+}
+
+export function textSpanIntersectsWith(span: TextSpan, start: number, length: number) {
+    return decodedTextSpanIntersectsWith(span.start, span.length, start, length);
+}
+
+export function decodedTextSpanIntersectsWith(start1: number, length1: number, start2: number, length2: number) {
+    const end1 = start1 + length1;
+    const end2 = start2 + length2;
+    return start2 <= end1 && end2 >= start1;
+}
+
+export function textSpanIntersectsWithPosition(span: TextSpan, position: number) {
+    return position <= textSpanEnd(span) && position >= span.start;
+}
+
+export function textSpanIntersection(span1: TextSpan, span2: TextSpan): TextSpan | undefined {
+    const start = Math.max(span1.start, span2.start);
+    const end = Math.min(textSpanEnd(span1), textSpanEnd(span2));
+    return start <= end ? createTextSpanFromBounds(start, end) : undefined;
+}
+
+export function createTextSpan(start: number, length: number): TextSpan {
+    if (start < 0) {
+        throw new Error("start < 0");
+    }
+    if (length < 0) {
+        throw new Error("length < 0");
+    }
+
+    return { start, length };
+}
+
+export function createTextSpanFromBounds(start: number, end: number) {
+    return createTextSpan(start, end - start);
+}
+
+export function textChangeRangeNewSpan(range: TextChangeRange) {
+    return createTextSpan(range.span.start, range.newLength);
+}
+
+export function textChangeRangeIsUnchanged(range: TextChangeRange) {
+    return textSpanIsEmpty(range.span) && range.newLength === 0;
+}
+
+export function createTextChangeRange(span: TextSpan, newLength: number): TextChangeRange {
+    if (newLength < 0) {
+        throw new Error("newLength < 0");
+    }
+
+    return { span, newLength };
+}
+
+export let unchangedTextChangeRange = createTextChangeRange(createTextSpan(0, 0), 0); // eslint-disable-line prefer-const
+
+/**
+ * Called to merge all the changes that occurred across several versions of a script snapshot
+ * into a single change.  i.e. if a user keeps making successive edits to a script we will
+ * have a text change from V1 to V2, V2 to V3, ..., Vn.
+ *
+ * This function will then merge those changes into a single change range valid between V1 and
+ * Vn.
+ */
+export function collapseTextChangeRangesAcrossMultipleVersions(changes: readonly TextChangeRange[]): TextChangeRange {
+    if (changes.length === 0) {
+        return unchangedTextChangeRange;
+    }
+
+    if (changes.length === 1) {
+        return changes[0];
+    }
+
+    // We change from talking about { { oldStart, oldLength }, newLength } to { oldStart, oldEnd, newEnd }
+    // as it makes things much easier to reason about.
+    const change0 = changes[0];
+
+    let oldStartN = change0.span.start;
+    let oldEndN = textSpanEnd(change0.span);
+    let newEndN = oldStartN + change0.newLength;
+
+    for (let i = 1; i < changes.length; i++) {
+        const nextChange = changes[i];
+
+        // Consider the following case:
+        // i.e. two edits.  The first represents the text change range { { 10, 50 }, 30 }.  i.e. The span starting
+        // at 10, with length 50 is reduced to length 30.  The second represents the text change range { { 30, 30 }, 40 }.
+        // i.e. the span starting at 30 with length 30 is increased to length 40.
+        //
+        //      0         10        20        30        40        50        60        70        80        90        100
+        //      -------------------------------------------------------------------------------------------------------
+        //                |                                                 /
+        //                |                                            /----
+        //  T1            |                                       /----
+        //                |                                  /----
+        //                |                             /----
+        //      -------------------------------------------------------------------------------------------------------
+        //                                     |                            \
+        //                                     |                               \
+        //   T2                                |                                 \
+        //                                     |                                   \
+        //                                     |                                      \
+        //      -------------------------------------------------------------------------------------------------------
+        //
+        // Merging these turns out to not be too difficult.  First, determining the new start of the change is trivial
+        // it's just the min of the old and new starts.  i.e.:
+        //
+        //      0         10        20        30        40        50        60        70        80        90        100
+        //      ------------------------------------------------------------*------------------------------------------
+        //                |                                                 /
+        //                |                                            /----
+        //  T1            |                                       /----
+        //                |                                  /----
+        //                |                             /----
+        //      ----------------------------------------$-------------------$------------------------------------------
+        //                .                    |                            \
+        //                .                    |                               \
+        //   T2           .                    |                                 \
+        //                .                    |                                   \
+        //                .                    |                                      \
+        //      ----------------------------------------------------------------------*--------------------------------
+        //
+        // (Note the dots represent the newly inferred start.
+        // Determining the new and old end is also pretty simple.  Basically it boils down to paying attention to the
+        // absolute positions at the asterisks, and the relative change between the dollar signs. Basically, we see
+        // which if the two $'s precedes the other, and we move that one forward until they line up.  in this case that
+        // means:
+        //
+        //      0         10        20        30        40        50        60        70        80        90        100
+        //      --------------------------------------------------------------------------------*----------------------
+        //                |                                                                     /
+        //                |                                                                /----
+        //  T1            |                                                           /----
+        //                |                                                      /----
+        //                |                                                 /----
+        //      ------------------------------------------------------------$------------------------------------------
+        //                .                    |                            \
+        //                .                    |                               \
+        //   T2           .                    |                                 \
+        //                .                    |                                   \
+        //                .                    |                                      \
+        //      ----------------------------------------------------------------------*--------------------------------
+        //
+        // In other words (in this case), we're recognizing that the second edit happened after where the first edit
+        // ended with a delta of 20 characters (60 - 40).  Thus, if we go back in time to where the first edit started
+        // that's the same as if we started at char 80 instead of 60.
+        //
+        // As it so happens, the same logic applies if the second edit precedes the first edit.  In that case rather
+        // than pushing the first edit forward to match the second, we'll push the second edit forward to match the
+        // first.
+        //
+        // In this case that means we have { oldStart: 10, oldEnd: 80, newEnd: 70 } or, in TextChangeRange
+        // semantics: { { start: 10, length: 70 }, newLength: 60 }
+        //
+        // The math then works out as follows.
+        // If we have { oldStart1, oldEnd1, newEnd1 } and { oldStart2, oldEnd2, newEnd2 } then we can compute the
+        // final result like so:
+        //
+        // {
+        //      oldStart3: Min(oldStart1, oldStart2),
+        //      oldEnd3: Max(oldEnd1, oldEnd1 + (oldEnd2 - newEnd1)),
+        //      newEnd3: Max(newEnd2, newEnd2 + (newEnd1 - oldEnd2))
+        // }
+
+        const oldStart1 = oldStartN;
+        const oldEnd1 = oldEndN;
+        const newEnd1 = newEndN;
+
+        const oldStart2 = nextChange.span.start;
+        const oldEnd2 = textSpanEnd(nextChange.span);
+        const newEnd2 = oldStart2 + nextChange.newLength;
+
+        oldStartN = Math.min(oldStart1, oldStart2);
+        oldEndN = Math.max(oldEnd1, oldEnd1 + (oldEnd2 - newEnd1));
+        newEndN = Math.max(newEnd2, newEnd2 + (newEnd1 - oldEnd2));
+    }
+
+    return createTextChangeRange(createTextSpanFromBounds(oldStartN, oldEndN), /*newLength*/ newEndN - oldStartN);
+}
+
+export function getTypeParameterOwner(d: Declaration): Declaration | undefined {
+    if (d && d.kind === SyntaxKind.TypeParameter) {
+        for (let current: Node = d; current; current = current.parent) {
+            if (isFunctionLike(current) || isClassLike(current) || current.kind === SyntaxKind.InterfaceDeclaration) {
+                return current as Declaration;
+            }
+        }
+    }
+}
+
+export type ParameterPropertyDeclaration = ParameterDeclaration & { parent: ConstructorDeclaration, name: Identifier };
+export function isParameterPropertyDeclaration(node: Node, parent: Node): node is ParameterPropertyDeclaration {
+    return hasSyntacticModifier(node, ModifierFlags.ParameterPropertyModifier) && parent.kind === SyntaxKind.Constructor;
+}
+
+export function isEmptyBindingPattern(node: BindingName): node is BindingPattern {
+    if (isBindingPattern(node)) {
+        return every(node.elements, isEmptyBindingElement);
+    }
+    return false;
+}
+
+export function isEmptyBindingElement(node: BindingElement): boolean {
+    if (isOmittedExpression(node)) {
+        return true;
+    }
+    return isEmptyBindingPattern(node.name);
+}
+
+export function walkUpBindingElementsAndPatterns(binding: BindingElement): VariableDeclaration | ParameterDeclaration {
+    let node = binding.parent;
+    while (isBindingElement(node.parent)) {
+        node = node.parent.parent;
+    }
+    return node.parent;
+}
+
+function getCombinedFlags(node: Node, getFlags: (n: Node) => number): number {
+    if (isBindingElement(node)) {
+        node = walkUpBindingElementsAndPatterns(node);
+    }
+    let flags = getFlags(node);
+    if (node.kind === SyntaxKind.VariableDeclaration) {
+        node = node.parent;
+    }
+    if (node && node.kind === SyntaxKind.VariableDeclarationList) {
+        flags |= getFlags(node);
+        node = node.parent;
+    }
+    if (node && node.kind === SyntaxKind.VariableStatement) {
+        flags |= getFlags(node);
+    }
+    return flags;
+}
+
+export function getCombinedModifierFlags(node: Declaration): ModifierFlags {
+    return getCombinedFlags(node, getEffectiveModifierFlags);
+}
+
+/** @internal */
+export function getCombinedNodeFlagsAlwaysIncludeJSDoc(node: Declaration): ModifierFlags {
+    return getCombinedFlags(node, getEffectiveModifierFlagsAlwaysIncludeJSDoc);
+}
+
+// Returns the node flags for this node and all relevant parent nodes.  This is done so that
+// nodes like variable declarations and binding elements can returned a view of their flags
+// that includes the modifiers from their container.  i.e. flags like export/declare aren't
+// stored on the variable declaration directly, but on the containing variable statement
+// (if it has one).  Similarly, flags for let/const are stored on the variable declaration
+// list.  By calling this function, all those flags are combined so that the client can treat
+// the node as if it actually had those flags.
+export function getCombinedNodeFlags(node: Node): NodeFlags {
+    return getCombinedFlags(node, n => n.flags);
+}
+
+/** @internal */
+export const supportedLocaleDirectories = ["cs", "de", "es", "fr", "it", "ja", "ko", "pl", "pt-br", "ru", "tr", "zh-cn", "zh-tw"];
+
+/**
+ * Checks to see if the locale is in the appropriate format,
+ * and if it is, attempts to set the appropriate language.
+ */
+export function validateLocaleAndSetLanguage(
+    locale: string,
+    sys: { getExecutingFilePath(): string, resolvePath(path: string): string, fileExists(fileName: string): boolean, readFile(fileName: string): string | undefined },
+    errors?: Push<Diagnostic>) {
+    const lowerCaseLocale = locale.toLowerCase();
+    const matchResult = /^([a-z]+)([_\-]([a-z]+))?$/.exec(lowerCaseLocale);
+
+    if (!matchResult) {
+        if (errors) {
+            errors.push(createCompilerDiagnostic(Diagnostics.Locale_must_be_of_the_form_language_or_language_territory_For_example_0_or_1, "en", "ja-jp"));
+        }
+        return;
+    }
+
+    const language = matchResult[1];
+    const territory = matchResult[3];
+
+    // First try the entire locale, then fall back to just language if that's all we have.
+    // Either ways do not fail, and fallback to the English diagnostic strings.
+    if (contains(supportedLocaleDirectories, lowerCaseLocale) && !trySetLanguageAndTerritory(language, territory, errors)) {
+        trySetLanguageAndTerritory(language, /*territory*/ undefined, errors);
+    }
+
+    // Set the UI locale for string collation
+    setUILocale(locale);
+
+    function trySetLanguageAndTerritory(language: string, territory: string | undefined, errors?: Push<Diagnostic>): boolean {
+        const compilerFilePath = normalizePath(sys.getExecutingFilePath());
+        const containingDirectoryPath = getDirectoryPath(compilerFilePath);
+
+        let filePath = combinePaths(containingDirectoryPath, language);
+
+        if (territory) {
+            filePath = filePath + "-" + territory;
+        }
+
+        filePath = sys.resolvePath(combinePaths(filePath, "diagnosticMessages.generated.json"));
+
+        if (!sys.fileExists(filePath)) {
+            return false;
+        }
+
+        // TODO: Add codePage support for readFile?
+        let fileContents: string | undefined = "";
+        try {
+            fileContents = sys.readFile(filePath);
+        }
+        catch (e) {
+            if (errors) {
+                errors.push(createCompilerDiagnostic(Diagnostics.Unable_to_open_file_0, filePath));
+            }
+            return false;
+        }
+        try {
+            // this is a global mutation (or live binding update)!
+            setLocalizedDiagnosticMessages(JSON.parse(fileContents!));
+        }
+        catch {
+            if (errors) {
+                errors.push(createCompilerDiagnostic(Diagnostics.Corrupted_locale_file_0, filePath));
+            }
+            return false;
+        }
+
+        return true;
+    }
+}
+
+export function getOriginalNode(node: Node): Node;
+export function getOriginalNode<T extends Node>(node: Node, nodeTest: (node: Node) => node is T): T;
+export function getOriginalNode(node: Node | undefined): Node | undefined;
+export function getOriginalNode<T extends Node>(node: Node | undefined, nodeTest: (node: Node | undefined) => node is T): T | undefined;
+export function getOriginalNode(node: Node | undefined, nodeTest?: (node: Node | undefined) => boolean): Node | undefined {
+    if (node) {
+        while (node.original !== undefined) {
+            node = node.original;
+        }
+    }
+
+    return !nodeTest || nodeTest(node) ? node : undefined;
+}
+
+/**
+ * Iterates through the parent chain of a node and performs the callback on each parent until the callback
+ * returns a truthy value, then returns that value.
+ * If no such value is found, it applies the callback until the parent pointer is undefined or the callback returns "quit"
+ * At that point findAncestor returns undefined.
+ */
+export function findAncestor<T extends Node>(node: Node | undefined, callback: (element: Node) => element is T): T | undefined;
+export function findAncestor(node: Node | undefined, callback: (element: Node) => boolean | "quit"): Node | undefined;
+export function findAncestor(node: Node, callback: (element: Node) => boolean | "quit"): Node | undefined {
+    while (node) {
+        const result = callback(node);
+        if (result === "quit") {
+            return undefined;
+        }
+        else if (result) {
+            return node;
+        }
+        node = node.parent;
+    }
+    return undefined;
+}
+
+/**
+ * Gets a value indicating whether a node originated in the parse tree.
+ *
+ * @param node The node to test.
+ */
+export function isParseTreeNode(node: Node): boolean {
+    return (node.flags & NodeFlags.Synthesized) === 0;
+}
+
+/**
+ * Gets the original parse tree node for a node.
+ *
+ * @param node The original node.
+ * @returns The original parse tree node if found; otherwise, undefined.
+ */
+export function getParseTreeNode(node: Node | undefined): Node | undefined;
+
+/**
+ * Gets the original parse tree node for a node.
+ *
+ * @param node The original node.
+ * @param nodeTest A callback used to ensure the correct type of parse tree node is returned.
+ * @returns The original parse tree node if found; otherwise, undefined.
+ */
+export function getParseTreeNode<T extends Node>(node: T | undefined, nodeTest?: (node: Node) => node is T): T | undefined;
+export function getParseTreeNode(node: Node | undefined, nodeTest?: (node: Node) => boolean): Node | undefined {
+    if (node === undefined || isParseTreeNode(node)) {
+        return node;
+    }
+
+    node = node.original;
+    while (node) {
+        if (isParseTreeNode(node)) {
+            return !nodeTest || nodeTest(node) ? node : undefined;
+        }
+        node = node.original;
+    }
+}
+
+/** Add an extra underscore to identifiers that start with two underscores to avoid issues with magic names like '__proto__' */
+export function escapeLeadingUnderscores(identifier: string): __String {
+    return (identifier.length >= 2 && identifier.charCodeAt(0) === CharacterCodes._ && identifier.charCodeAt(1) === CharacterCodes._ ? "_" + identifier : identifier) as __String;
+}
+
+/**
+ * Remove extra underscore from escaped identifier text content.
+ *
+ * @param identifier The escaped identifier text.
+ * @returns The unescaped identifier text.
+ */
+export function unescapeLeadingUnderscores(identifier: __String): string {
+    const id = identifier as string;
+    return id.length >= 3 && id.charCodeAt(0) === CharacterCodes._ && id.charCodeAt(1) === CharacterCodes._ && id.charCodeAt(2) === CharacterCodes._ ? id.substr(1) : id;
+}
+
+export function idText(identifierOrPrivateName: Identifier | PrivateIdentifier): string {
+    return unescapeLeadingUnderscores(identifierOrPrivateName.escapedText);
+}
+export function symbolName(symbol: Symbol): string {
+    if (symbol.valueDeclaration && isPrivateIdentifierClassElementDeclaration(symbol.valueDeclaration)) {
+        return idText(symbol.valueDeclaration.name);
+    }
+    return unescapeLeadingUnderscores(symbol.escapedName);
+}
+
+/**
+ * A JSDocTypedef tag has an _optional_ name field - if a name is not directly present, we should
+ * attempt to draw the name from the node the declaration is on (as that declaration is what its' symbol
+ * will be merged with)
+ */
+function nameForNamelessJSDocTypedef(declaration: JSDocTypedefTag | JSDocEnumTag): Identifier | PrivateIdentifier | undefined {
+    const hostNode = declaration.parent.parent;
+    if (!hostNode) {
+        return undefined;
+    }
+    // Covers classes, functions - any named declaration host node
+    if (isDeclaration(hostNode)) {
+        return getDeclarationIdentifier(hostNode);
+    }
+    // Covers remaining cases (returning undefined if none match).
+    switch (hostNode.kind) {
+        case SyntaxKind.VariableStatement:
+            if (hostNode.declarationList && hostNode.declarationList.declarations[0]) {
+                return getDeclarationIdentifier(hostNode.declarationList.declarations[0]);
+            }
+            break;
+        case SyntaxKind.ExpressionStatement:
+            let expr = hostNode.expression;
+            if (expr.kind === SyntaxKind.BinaryExpression && (expr as BinaryExpression).operatorToken.kind === SyntaxKind.EqualsToken) {
+                expr = (expr as BinaryExpression).left;
+            }
+            switch (expr.kind) {
+                case SyntaxKind.PropertyAccessExpression:
+                    return (expr as PropertyAccessExpression).name;
+                case SyntaxKind.ElementAccessExpression:
+                    const arg = (expr as ElementAccessExpression).argumentExpression;
+                    if (isIdentifier(arg)) {
+                        return arg;
+                    }
+            }
+            break;
+        case SyntaxKind.ParenthesizedExpression: {
+            return getDeclarationIdentifier(hostNode.expression);
+        }
+        case SyntaxKind.LabeledStatement: {
+            if (isDeclaration(hostNode.statement) || isExpression(hostNode.statement)) {
+                return getDeclarationIdentifier(hostNode.statement);
+            }
+            break;
+        }
+    }
+}
+
+function getDeclarationIdentifier(node: Declaration | Expression): Identifier | undefined {
+    const name = getNameOfDeclaration(node);
+    return name && isIdentifier(name) ? name : undefined;
+}
+
+/** @internal */
+export function nodeHasName(statement: Node, name: Identifier) {
+    if (isNamedDeclaration(statement) && isIdentifier(statement.name) && idText(statement.name as Identifier) === idText(name)) {
+        return true;
+    }
+    if (isVariableStatement(statement) && some(statement.declarationList.declarations, d => nodeHasName(d, name))) {
+        return true;
+    }
+    return false;
+}
+
+export function getNameOfJSDocTypedef(declaration: JSDocTypedefTag): Identifier | PrivateIdentifier | undefined {
+    return declaration.name || nameForNamelessJSDocTypedef(declaration);
+}
+
+/** @internal */
+export function isNamedDeclaration(node: Node): node is NamedDeclaration & { name: DeclarationName } {
+    return !!(node as NamedDeclaration).name; // A 'name' property should always be a DeclarationName.
+}
+
+/** @internal */
+export function getNonAssignedNameOfDeclaration(declaration: Declaration | Expression): DeclarationName | undefined {
+    switch (declaration.kind) {
+        case SyntaxKind.Identifier:
+            return declaration as Identifier;
+        case SyntaxKind.JSDocPropertyTag:
+        case SyntaxKind.JSDocParameterTag: {
+            const { name } = declaration as JSDocPropertyLikeTag;
+            if (name.kind === SyntaxKind.QualifiedName) {
+                return name.right;
+            }
+            break;
+        }
+        case SyntaxKind.CallExpression:
+        case SyntaxKind.BinaryExpression: {
+            const expr = declaration as BinaryExpression | CallExpression;
+            switch (getAssignmentDeclarationKind(expr)) {
+                case AssignmentDeclarationKind.ExportsProperty:
+                case AssignmentDeclarationKind.ThisProperty:
+                case AssignmentDeclarationKind.Property:
+                case AssignmentDeclarationKind.PrototypeProperty:
+                    return getElementOrPropertyAccessArgumentExpressionOrName((expr as BinaryExpression).left as AccessExpression);
+                case AssignmentDeclarationKind.ObjectDefinePropertyValue:
+                case AssignmentDeclarationKind.ObjectDefinePropertyExports:
+                case AssignmentDeclarationKind.ObjectDefinePrototypeProperty:
+                    return (expr as BindableObjectDefinePropertyCall).arguments[1];
+                default:
+                    return undefined;
+            }
+        }
+        case SyntaxKind.JSDocTypedefTag:
+            return getNameOfJSDocTypedef(declaration as JSDocTypedefTag);
+        case SyntaxKind.JSDocEnumTag:
+            return nameForNamelessJSDocTypedef(declaration as JSDocEnumTag);
+        case SyntaxKind.ExportAssignment: {
+            const { expression } = declaration as ExportAssignment;
+            return isIdentifier(expression) ? expression : undefined;
+        }
+        case SyntaxKind.ElementAccessExpression:
+            const expr = declaration as ElementAccessExpression;
+            if (isBindableStaticElementAccessExpression(expr)) {
+                return expr.argumentExpression;
+            }
+    }
+    return (declaration as NamedDeclaration).name;
+}
+
+export function getNameOfDeclaration(declaration: Declaration | Expression | undefined): DeclarationName | undefined {
+    if (declaration === undefined) return undefined;
+    return getNonAssignedNameOfDeclaration(declaration) ||
+        (isFunctionExpression(declaration) || isArrowFunction(declaration) || isClassExpression(declaration) ? getAssignedName(declaration) : undefined);
+}
+
+/** @internal */
+export function getAssignedName(node: Node): DeclarationName | undefined {
+    if (!node.parent) {
+        return undefined;
+    }
+    else if (isPropertyAssignment(node.parent) || isBindingElement(node.parent)) {
+        return node.parent.name;
+    }
+    else if (isBinaryExpression(node.parent) && node === node.parent.right) {
+        if (isIdentifier(node.parent.left)) {
+            return node.parent.left;
+        }
+        else if (isAccessExpression(node.parent.left)) {
+            return getElementOrPropertyAccessArgumentExpressionOrName(node.parent.left);
+        }
+    }
+    else if (isVariableDeclaration(node.parent) && isIdentifier(node.parent.name)) {
+        return node.parent.name;
+    }
+}
+
+export function getDecorators(node: HasDecorators): readonly Decorator[] | undefined {
+    if (hasDecorators(node)) {
+        return filter(node.modifiers, isDecorator);
+    }
+}
+
+export function getModifiers(node: HasModifiers): readonly Modifier[] | undefined {
+    if (hasSyntacticModifier(node, ModifierFlags.Modifier)) {
+        return filter(node.modifiers, isModifier);
+    }
+}
+
+function getJSDocParameterTagsWorker(param: ParameterDeclaration, noCache?: boolean): readonly JSDocParameterTag[] {
+    if (param.name) {
+        if (isIdentifier(param.name)) {
+            const name = param.name.escapedText;
+            return getJSDocTagsWorker(param.parent, noCache).filter((tag): tag is JSDocParameterTag => isJSDocParameterTag(tag) && isIdentifier(tag.name) && tag.name.escapedText === name);
+        }
+        else {
+            const i = param.parent.parameters.indexOf(param);
+            Debug.assert(i > -1, "Parameters should always be in their parents' parameter list");
+            const paramTags = getJSDocTagsWorker(param.parent, noCache).filter(isJSDocParameterTag);
+            if (i < paramTags.length) {
+                return [paramTags[i]];
+            }
+        }
+    }
+    // return empty array for: out-of-order binding patterns and JSDoc function syntax, which has un-named parameters
+    return emptyArray;
+}
+
+/**
+ * Gets the JSDoc parameter tags for the node if present.
+ *
+ * @remarks Returns any JSDoc param tag whose name matches the provided
+ * parameter, whether a param tag on a containing function
+ * expression, or a param tag on a variable declaration whose
+ * initializer is the containing function. The tags closest to the
+ * node are returned first, so in the previous example, the param
+ * tag on the containing function expression would be first.
+ *
+ * For binding patterns, parameter tags are matched by position.
+ */
+export function getJSDocParameterTags(param: ParameterDeclaration): readonly JSDocParameterTag[] {
+    return getJSDocParameterTagsWorker(param, /*noCache*/ false);
+}
+
+/** @internal */
+export function getJSDocParameterTagsNoCache(param: ParameterDeclaration): readonly JSDocParameterTag[] {
+    return getJSDocParameterTagsWorker(param, /*noCache*/ true);
+}
+
+function getJSDocTypeParameterTagsWorker(param: TypeParameterDeclaration, noCache?: boolean): readonly JSDocTemplateTag[] {
+    const name = param.name.escapedText;
+    return getJSDocTagsWorker(param.parent, noCache).filter((tag): tag is JSDocTemplateTag =>
+        isJSDocTemplateTag(tag) && tag.typeParameters.some(tp => tp.name.escapedText === name));
+}
+
+/**
+ * Gets the JSDoc type parameter tags for the node if present.
+ *
+ * @remarks Returns any JSDoc template tag whose names match the provided
+ * parameter, whether a template tag on a containing function
+ * expression, or a template tag on a variable declaration whose
+ * initializer is the containing function. The tags closest to the
+ * node are returned first, so in the previous example, the template
+ * tag on the containing function expression would be first.
+ */
+export function getJSDocTypeParameterTags(param: TypeParameterDeclaration): readonly JSDocTemplateTag[] {
+    return getJSDocTypeParameterTagsWorker(param, /*noCache*/ false);
+}
+
+/** @internal */
+export function getJSDocTypeParameterTagsNoCache(param: TypeParameterDeclaration): readonly JSDocTemplateTag[] {
+    return getJSDocTypeParameterTagsWorker(param, /*noCache*/ true);
+}
+
+/**
+ * Return true if the node has JSDoc parameter tags.
+ *
+ * @remarks Includes parameter tags that are not directly on the node,
+ * for example on a variable declaration whose initializer is a function expression.
+ */
+export function hasJSDocParameterTags(node: FunctionLikeDeclaration | SignatureDeclaration): boolean {
+    return !!getFirstJSDocTag(node, isJSDocParameterTag);
+}
+
+/** Gets the JSDoc augments tag for the node if present */
+export function getJSDocAugmentsTag(node: Node): JSDocAugmentsTag | undefined {
+    return getFirstJSDocTag(node, isJSDocAugmentsTag);
+}
+
+/** Gets the JSDoc implements tags for the node if present */
+export function getJSDocImplementsTags(node: Node): readonly JSDocImplementsTag[] {
+    return getAllJSDocTags(node, isJSDocImplementsTag);
+}
+
+/** Gets the JSDoc class tag for the node if present */
+export function getJSDocClassTag(node: Node): JSDocClassTag | undefined {
+    return getFirstJSDocTag(node, isJSDocClassTag);
+}
+
+/** Gets the JSDoc public tag for the node if present */
+export function getJSDocPublicTag(node: Node): JSDocPublicTag | undefined {
+    return getFirstJSDocTag(node, isJSDocPublicTag);
+}
+
+/** @internal */
+export function getJSDocPublicTagNoCache(node: Node): JSDocPublicTag | undefined {
+    return getFirstJSDocTag(node, isJSDocPublicTag, /*noCache*/ true);
+}
+
+/** Gets the JSDoc private tag for the node if present */
+export function getJSDocPrivateTag(node: Node): JSDocPrivateTag | undefined {
+    return getFirstJSDocTag(node, isJSDocPrivateTag);
+}
+
+/** @internal */
+export function getJSDocPrivateTagNoCache(node: Node): JSDocPrivateTag | undefined {
+    return getFirstJSDocTag(node, isJSDocPrivateTag, /*noCache*/ true);
+}
+
+/** Gets the JSDoc protected tag for the node if present */
+export function getJSDocProtectedTag(node: Node): JSDocProtectedTag | undefined {
+    return getFirstJSDocTag(node, isJSDocProtectedTag);
+}
+
+/** @internal */
+export function getJSDocProtectedTagNoCache(node: Node): JSDocProtectedTag | undefined {
+    return getFirstJSDocTag(node, isJSDocProtectedTag, /*noCache*/ true);
+}
+
+/** Gets the JSDoc protected tag for the node if present */
+export function getJSDocReadonlyTag(node: Node): JSDocReadonlyTag | undefined {
+    return getFirstJSDocTag(node, isJSDocReadonlyTag);
+}
+
+/** @internal */
+export function getJSDocReadonlyTagNoCache(node: Node): JSDocReadonlyTag | undefined {
+    return getFirstJSDocTag(node, isJSDocReadonlyTag, /*noCache*/ true);
+}
+
+export function getJSDocOverrideTagNoCache(node: Node): JSDocOverrideTag | undefined {
+    return getFirstJSDocTag(node, isJSDocOverrideTag, /*noCache*/ true);
+}
+
+/** Gets the JSDoc deprecated tag for the node if present */
+export function getJSDocDeprecatedTag(node: Node): JSDocDeprecatedTag | undefined {
+    return getFirstJSDocTag(node, isJSDocDeprecatedTag);
+}
+
+/** @internal */
+export function getJSDocDeprecatedTagNoCache(node: Node): JSDocDeprecatedTag | undefined {
+    return getFirstJSDocTag(node, isJSDocDeprecatedTag, /*noCache*/ true);
+}
+
+/** Gets the JSDoc enum tag for the node if present */
+export function getJSDocEnumTag(node: Node): JSDocEnumTag | undefined {
+    return getFirstJSDocTag(node, isJSDocEnumTag);
+}
+
+/** Gets the JSDoc this tag for the node if present */
+export function getJSDocThisTag(node: Node): JSDocThisTag | undefined {
+    return getFirstJSDocTag(node, isJSDocThisTag);
+}
+
+/** Gets the JSDoc return tag for the node if present */
+export function getJSDocReturnTag(node: Node): JSDocReturnTag | undefined {
+    return getFirstJSDocTag(node, isJSDocReturnTag);
+}
+
+/** Gets the JSDoc template tag for the node if present */
+export function getJSDocTemplateTag(node: Node): JSDocTemplateTag | undefined {
+    return getFirstJSDocTag(node, isJSDocTemplateTag);
+}
+
+/** Gets the JSDoc type tag for the node if present and valid */
+export function getJSDocTypeTag(node: Node): JSDocTypeTag | undefined {
+    // We should have already issued an error if there were multiple type jsdocs, so just use the first one.
+    const tag = getFirstJSDocTag(node, isJSDocTypeTag);
+    if (tag && tag.typeExpression && tag.typeExpression.type) {
+        return tag;
+    }
+    return undefined;
+}
+
+/**
+ * Gets the type node for the node if provided via JSDoc.
+ *
+ * @remarks The search includes any JSDoc param tag that relates
+ * to the provided parameter, for example a type tag on the
+ * parameter itself, or a param tag on a containing function
+ * expression, or a param tag on a variable declaration whose
+ * initializer is the containing function. The tags closest to the
+ * node are examined first, so in the previous example, the type
+ * tag directly on the node would be returned.
+ */
+export function getJSDocType(node: Node): TypeNode | undefined {
+    let tag: JSDocTypeTag | JSDocParameterTag | undefined = getFirstJSDocTag(node, isJSDocTypeTag);
+    if (!tag && isParameter(node)) {
+        tag = find(getJSDocParameterTags(node), tag => !!tag.typeExpression);
+    }
+
+    return tag && tag.typeExpression && tag.typeExpression.type;
+}
+
+/**
+ * Gets the return type node for the node if provided via JSDoc return tag or type tag.
+ *
+ * @remarks `getJSDocReturnTag` just gets the whole JSDoc tag. This function
+ * gets the type from inside the braces, after the fat arrow, etc.
+ */
+export function getJSDocReturnType(node: Node): TypeNode | undefined {
+    const returnTag = getJSDocReturnTag(node);
+    if (returnTag && returnTag.typeExpression) {
+        return returnTag.typeExpression.type;
+    }
+    const typeTag = getJSDocTypeTag(node);
+    if (typeTag && typeTag.typeExpression) {
+        const type = typeTag.typeExpression.type;
+        if (isTypeLiteralNode(type)) {
+            const sig = find(type.members, isCallSignatureDeclaration);
+            return sig && sig.type;
+        }
+        if (isFunctionTypeNode(type) || isJSDocFunctionType(type)) {
+            return type.type;
+        }
+    }
+}
+
+function getJSDocTagsWorker(node: Node, noCache?: boolean): readonly JSDocTag[] {
+    if (!canHaveJSDoc(node)) return emptyArray;
+    let tags = node.jsDocCache;
+    // If cache is 'null', that means we did the work of searching for JSDoc tags and came up with nothing.
+    if (tags === undefined || noCache) {
+        const comments = getJSDocCommentsAndTags(node, noCache);
+        Debug.assert(comments.length < 2 || comments[0] !== comments[1]);
+        tags = flatMap(comments, j => isJSDoc(j) ? j.tags : j);
+        if (!noCache) {
+            node.jsDocCache = tags;
+        }
+    }
+    return tags;
+}
+
+/** Get all JSDoc tags related to a node, including those on parent nodes. */
+export function getJSDocTags(node: Node): readonly JSDocTag[] {
+    return getJSDocTagsWorker(node, /*noCache*/ false);
+}
+
+/** @internal */
+export function getJSDocTagsNoCache(node: Node): readonly JSDocTag[] {
+    return getJSDocTagsWorker(node, /*noCache*/ true);
+}
+
+/** Get the first JSDoc tag of a specified kind, or undefined if not present. */
+function getFirstJSDocTag<T extends JSDocTag>(node: Node, predicate: (tag: JSDocTag) => tag is T, noCache?: boolean): T | undefined {
+    return find(getJSDocTagsWorker(node, noCache), predicate);
+}
+
+/** Gets all JSDoc tags that match a specified predicate */
+export function getAllJSDocTags<T extends JSDocTag>(node: Node, predicate: (tag: JSDocTag) => tag is T): readonly T[] {
+    return getJSDocTags(node).filter(predicate);
+}
+
+/** Gets all JSDoc tags of a specified kind */
+export function getAllJSDocTagsOfKind(node: Node, kind: SyntaxKind): readonly JSDocTag[] {
+    return getJSDocTags(node).filter(doc => doc.kind === kind);
+}
+
+/** Gets the text of a jsdoc comment, flattening links to their text. */
+export function getTextOfJSDocComment(comment?: string | NodeArray<JSDocComment>) {
+    return typeof comment === "string" ? comment
+        : comment?.map(c => c.kind === SyntaxKind.JSDocText ? c.text : formatJSDocLink(c)).join("");
+}
+
+function formatJSDocLink(link: JSDocLink | JSDocLinkCode | JSDocLinkPlain) {
+    const kind = link.kind === SyntaxKind.JSDocLink ? "link"
+        : link.kind === SyntaxKind.JSDocLinkCode ? "linkcode"
+        : "linkplain";
+    const name = link.name ? entityNameToString(link.name) : "";
+    const space = link.name && link.text.startsWith("://") ? "" : " ";
+    return `{@${kind} ${name}${space}${link.text}}`;
+}
+
+/**
+ * Gets the effective type parameters. If the node was parsed in a
+ * JavaScript file, gets the type parameters from the `@template` tag from JSDoc.
+ *
+ * This does *not* return type parameters from a jsdoc reference to a generic type, eg
+ *
+ * type Id = <T>(x: T) => T
+ * /** @type {Id} /
+ * function id(x) { return x }
+ */
+export function getEffectiveTypeParameterDeclarations(node: DeclarationWithTypeParameters): readonly TypeParameterDeclaration[] {
+    if (isJSDocSignature(node)) {
+        if (isJSDocOverloadTag(node.parent)) {
+            const jsDoc = getJSDocRoot(node.parent);
+            if (jsDoc && length(jsDoc.tags)) {
+                return flatMap(jsDoc.tags, tag => isJSDocTemplateTag(tag) ? tag.typeParameters : undefined);
+            }
+        }
+        return emptyArray;
+    }
+    if (isJSDocTypeAlias(node)) {
+        Debug.assert(node.parent.kind === SyntaxKind.JSDoc);
+        return flatMap(node.parent.tags, tag => isJSDocTemplateTag(tag) ? tag.typeParameters : undefined);
+    }
+    if (node.typeParameters) {
+        return node.typeParameters;
+    }
+    if (canHaveIllegalTypeParameters(node) && node.typeParameters) {
+        return node.typeParameters;
+    }
+    if (isInJSFile(node)) {
+        const decls = getJSDocTypeParameterDeclarations(node);
+        if (decls.length) {
+            return decls;
+        }
+        const typeTag = getJSDocType(node);
+        if (typeTag && isFunctionTypeNode(typeTag) && typeTag.typeParameters) {
+            return typeTag.typeParameters;
+        }
+    }
+    return emptyArray;
+}
+
+export function getEffectiveConstraintOfTypeParameter(node: TypeParameterDeclaration): TypeNode | undefined {
+    return node.constraint ? node.constraint :
+        isJSDocTemplateTag(node.parent) && node === node.parent.typeParameters[0] ? node.parent.constraint :
+        undefined;
+}
+
+// #region
+
+export function isMemberName(node: Node): node is MemberName {
+    return node.kind === SyntaxKind.Identifier || node.kind === SyntaxKind.PrivateIdentifier;
+}
+
+/** @internal */
+export function isGetOrSetAccessorDeclaration(node: Node): node is AccessorDeclaration {
+    return node.kind === SyntaxKind.SetAccessor || node.kind === SyntaxKind.GetAccessor;
+}
+
+export function isPropertyAccessChain(node: Node): node is PropertyAccessChain {
+    return isPropertyAccessExpression(node) && !!(node.flags & NodeFlags.OptionalChain);
+}
+
+export function isElementAccessChain(node: Node): node is ElementAccessChain {
+    return isElementAccessExpression(node) && !!(node.flags & NodeFlags.OptionalChain);
+}
+
+export function isCallChain(node: Node): node is CallChain {
+    return isCallExpression(node) && !!(node.flags & NodeFlags.OptionalChain);
+}
+
+export function isOptionalChain(node: Node): node is PropertyAccessChain | ElementAccessChain | CallChain | NonNullChain {
+    const kind = node.kind;
+    return !!(node.flags & NodeFlags.OptionalChain) &&
+        (kind === SyntaxKind.PropertyAccessExpression
+            || kind === SyntaxKind.ElementAccessExpression
+            || kind === SyntaxKind.CallExpression
+            || kind === SyntaxKind.NonNullExpression);
+}
+
+/** @internal */
+export function isOptionalChainRoot(node: Node): node is OptionalChainRoot {
+    return isOptionalChain(node) && !isNonNullExpression(node) && !!node.questionDotToken;
+}
+
+/**
+ * Determines whether a node is the expression preceding an optional chain (i.e. `a` in `a?.b`).
+ *
+ * @internal
+ */
+export function isExpressionOfOptionalChainRoot(node: Node): node is Expression & { parent: OptionalChainRoot } {
+    return isOptionalChainRoot(node.parent) && node.parent.expression === node;
+}
+
+/**
+ * Determines whether a node is the outermost `OptionalChain` in an ECMAScript `OptionalExpression`:
+ *
+ * 1. For `a?.b.c`, the outermost chain is `a?.b.c` (`c` is the end of the chain starting at `a?.`)
+ * 2. For `a?.b!`, the outermost chain is `a?.b` (`b` is the end of the chain starting at `a?.`)
+ * 3. For `(a?.b.c).d`, the outermost chain is `a?.b.c` (`c` is the end of the chain starting at `a?.` since parens end the chain)
+ * 4. For `a?.b.c?.d`, both `a?.b.c` and `a?.b.c?.d` are outermost (`c` is the end of the chain starting at `a?.`, and `d` is
+ *   the end of the chain starting at `c?.`)
+ * 5. For `a?.(b?.c).d`, both `b?.c` and `a?.(b?.c)d` are outermost (`c` is the end of the chain starting at `b`, and `d` is
+ *   the end of the chain starting at `a?.`)
+ *
+ * @internal
+ */
+export function isOutermostOptionalChain(node: OptionalChain) {
+    return !isOptionalChain(node.parent) // cases 1, 2, and 3
+        || isOptionalChainRoot(node.parent) // case 4
+        || node !== node.parent.expression; // case 5
+}
+
+export function isNullishCoalesce(node: Node) {
+    return node.kind === SyntaxKind.BinaryExpression && (node as BinaryExpression).operatorToken.kind === SyntaxKind.QuestionQuestionToken;
+}
+
+export function isConstTypeReference(node: Node) {
+    return isTypeReferenceNode(node) && isIdentifier(node.typeName) &&
+        node.typeName.escapedText === "const" && !node.typeArguments;
+}
+
+export function skipPartiallyEmittedExpressions(node: Expression): Expression;
+export function skipPartiallyEmittedExpressions(node: Node): Node;
+export function skipPartiallyEmittedExpressions(node: Node) {
+    return skipOuterExpressions(node, OuterExpressionKinds.PartiallyEmittedExpressions);
+}
+
+export function isNonNullChain(node: Node): node is NonNullChain {
+    return isNonNullExpression(node) && !!(node.flags & NodeFlags.OptionalChain);
+}
+
+export function isBreakOrContinueStatement(node: Node): node is BreakOrContinueStatement {
+    return node.kind === SyntaxKind.BreakStatement || node.kind === SyntaxKind.ContinueStatement;
+}
+
+export function isNamedExportBindings(node: Node): node is NamedExportBindings {
+    return node.kind === SyntaxKind.NamespaceExport || node.kind === SyntaxKind.NamedExports;
+}
+
+export function isUnparsedTextLike(node: Node): node is UnparsedTextLike {
+    switch (node.kind) {
+        case SyntaxKind.UnparsedText:
+        case SyntaxKind.UnparsedInternalText:
+            return true;
+        default:
+            return false;
+    }
+}
+
+export function isUnparsedNode(node: Node): node is UnparsedNode {
+    return isUnparsedTextLike(node) ||
+        node.kind === SyntaxKind.UnparsedPrologue ||
+        node.kind === SyntaxKind.UnparsedSyntheticReference;
+}
+
+export function isJSDocPropertyLikeTag(node: Node): node is JSDocPropertyLikeTag {
+    return node.kind === SyntaxKind.JSDocPropertyTag || node.kind === SyntaxKind.JSDocParameterTag;
+}
+
+// #endregion
+
+// #region
+// Node tests
+//
+// All node tests in the following list should *not* reference parent pointers so that
+// they may be used with transformations.
+/** @internal */
+export function isNode(node: Node) {
+    return isNodeKind(node.kind);
+}
+
+/** @internal */
+export function isNodeKind(kind: SyntaxKind) {
+    return kind >= SyntaxKind.FirstNode;
+}
+
+/**
+ * True if kind is of some token syntax kind.
+ * For example, this is true for an IfKeyword but not for an IfStatement.
+ * Literals are considered tokens, except TemplateLiteral, but does include TemplateHead/Middle/Tail.
+ */
+export function isTokenKind(kind: SyntaxKind): boolean {
+    return kind >= SyntaxKind.FirstToken && kind <= SyntaxKind.LastToken;
+}
+
+/**
+ * True if node is of some token syntax kind.
+ * For example, this is true for an IfKeyword but not for an IfStatement.
+ * Literals are considered tokens, except TemplateLiteral, but does include TemplateHead/Middle/Tail.
+ */
+export function isToken(n: Node): boolean {
+    return isTokenKind(n.kind);
+}
+
+// Node Arrays
+
+/** @internal */
+export function isNodeArray<T extends Node>(array: readonly T[]): array is NodeArray<T> {
+    return hasProperty(array, "pos") && hasProperty(array, "end");
+}
+
+// Literals
+
+/** @internal */
+export function isLiteralKind(kind: SyntaxKind): kind is LiteralToken["kind"] {
+    return SyntaxKind.FirstLiteralToken <= kind && kind <= SyntaxKind.LastLiteralToken;
+}
+
+export function isLiteralExpression(node: Node): node is LiteralExpression {
+    return isLiteralKind(node.kind);
+}
+
+/** @internal */
+export function isLiteralExpressionOfObject(node: Node) {
+    switch (node.kind) {
+        case SyntaxKind.ObjectLiteralExpression:
+        case SyntaxKind.ArrayLiteralExpression:
+        case SyntaxKind.RegularExpressionLiteral:
+        case SyntaxKind.FunctionExpression:
+        case SyntaxKind.ClassExpression:
+            return true;
+    }
+    return false;
+}
+
+// Pseudo-literals
+
+/** @internal */
+export function isTemplateLiteralKind(kind: SyntaxKind): kind is TemplateLiteralToken["kind"] {
+    return SyntaxKind.FirstTemplateToken <= kind && kind <= SyntaxKind.LastTemplateToken;
+}
+
+export function isTemplateLiteralToken(node: Node): node is TemplateLiteralToken {
+    return isTemplateLiteralKind(node.kind);
+}
+
+export function isTemplateMiddleOrTemplateTail(node: Node): node is TemplateMiddle | TemplateTail {
+    const kind = node.kind;
+    return kind === SyntaxKind.TemplateMiddle
+        || kind === SyntaxKind.TemplateTail;
+}
+
+export function isImportOrExportSpecifier(node: Node): node is ImportSpecifier | ExportSpecifier {
+    return isImportSpecifier(node) || isExportSpecifier(node);
+}
+
+export function isTypeOnlyImportOrExportDeclaration(node: Node): node is TypeOnlyAliasDeclaration {
+    switch (node.kind) {
+        case SyntaxKind.ImportSpecifier:
+        case SyntaxKind.ExportSpecifier:
+            return (node as ImportOrExportSpecifier).isTypeOnly || (node as ImportOrExportSpecifier).parent.parent.isTypeOnly;
+        case SyntaxKind.NamespaceImport:
+            return (node as NamespaceImport).parent.isTypeOnly;
+        case SyntaxKind.ImportClause:
+        case SyntaxKind.ImportEqualsDeclaration:
+            return (node as ImportClause | ImportEqualsDeclaration).isTypeOnly;
+        default:
+            return false;
+    }
+}
+
+export function isAssertionKey(node: Node): node is AssertionKey {
+    return isStringLiteral(node) || isIdentifier(node);
+}
+
+export function isStringTextContainingNode(node: Node): node is StringLiteral | TemplateLiteralToken {
+    return node.kind === SyntaxKind.StringLiteral || isTemplateLiteralKind(node.kind);
+}
+
+// Identifiers
+
+/** @internal */
+export function isGeneratedIdentifier(node: Node): node is GeneratedIdentifier {
+    return isIdentifier(node) && node.autoGenerate !== undefined;
+}
+
+/** @internal */
+export function isGeneratedPrivateIdentifier(node: Node): node is GeneratedPrivateIdentifier {
+    return isPrivateIdentifier(node) && node.autoGenerate !== undefined;
+}
+
+// Private Identifiers
+/** @internal */
+export function isPrivateIdentifierClassElementDeclaration(node: Node): node is PrivateClassElementDeclaration {
+    return (isPropertyDeclaration(node) || isMethodOrAccessor(node)) && isPrivateIdentifier(node.name);
+}
+
+/** @internal */
+export function isPrivateIdentifierPropertyAccessExpression(node: Node): node is PrivateIdentifierPropertyAccessExpression {
+    return isPropertyAccessExpression(node) && isPrivateIdentifier(node.name);
+}
+
+// Keywords
+
+/** @internal */
+export function isModifierKind(token: SyntaxKind): token is Modifier["kind"] {
+    switch (token) {
+        case SyntaxKind.AbstractKeyword:
+        case SyntaxKind.AccessorKeyword:
+        case SyntaxKind.AsyncKeyword:
+        case SyntaxKind.ConstKeyword:
+        case SyntaxKind.DeclareKeyword:
+        case SyntaxKind.DefaultKeyword:
+        case SyntaxKind.ExportKeyword:
+        case SyntaxKind.InKeyword:
+        case SyntaxKind.PublicKeyword:
+        case SyntaxKind.PrivateKeyword:
+        case SyntaxKind.ProtectedKeyword:
+        case SyntaxKind.ReadonlyKeyword:
+        case SyntaxKind.StaticKeyword:
+        case SyntaxKind.OutKeyword:
+        case SyntaxKind.OverrideKeyword:
+            return true;
+    }
+    return false;
+}
+
+/** @internal */
+export function isParameterPropertyModifier(kind: SyntaxKind): boolean {
+    return !!(modifierToFlag(kind) & ModifierFlags.ParameterPropertyModifier);
+}
+
+/** @internal */
+export function isClassMemberModifier(idToken: SyntaxKind): boolean {
+    return isParameterPropertyModifier(idToken) ||
+        idToken === SyntaxKind.StaticKeyword ||
+        idToken === SyntaxKind.OverrideKeyword ||
+        idToken === SyntaxKind.AccessorKeyword;
+}
+
+export function isModifier(node: Node): node is Modifier {
+    return isModifierKind(node.kind);
+}
+
+export function isEntityName(node: Node): node is EntityName {
+    const kind = node.kind;
+    return kind === SyntaxKind.QualifiedName
+        || kind === SyntaxKind.Identifier;
+}
+
+export function isPropertyName(node: Node): node is PropertyName {
+    const kind = node.kind;
+    return kind === SyntaxKind.Identifier
+        || kind === SyntaxKind.PrivateIdentifier
+        || kind === SyntaxKind.StringLiteral
+        || kind === SyntaxKind.NumericLiteral
+        || kind === SyntaxKind.ComputedPropertyName;
+}
+
+export function isBindingName(node: Node): node is BindingName {
+    const kind = node.kind;
+    return kind === SyntaxKind.Identifier
+        || kind === SyntaxKind.ObjectBindingPattern
+        || kind === SyntaxKind.ArrayBindingPattern;
+}
+
+// Functions
+
+export function isFunctionLike(node: Node | undefined): node is SignatureDeclaration {
+    return !!node && isFunctionLikeKind(node.kind);
+}
+
+/** @internal */
+export function isFunctionLikeOrClassStaticBlockDeclaration(node: Node | undefined): node is SignatureDeclaration | ClassStaticBlockDeclaration {
+    return !!node && (isFunctionLikeKind(node.kind) || isClassStaticBlockDeclaration(node));
+}
+
+/** @internal */
+export function isFunctionLikeDeclaration(node: Node): node is FunctionLikeDeclaration {
+    return node && isFunctionLikeDeclarationKind(node.kind);
+}
+
+/** @internal */
+export function isBooleanLiteral(node: Node): node is BooleanLiteral {
+    return node.kind === SyntaxKind.TrueKeyword || node.kind === SyntaxKind.FalseKeyword;
+}
+
+function isFunctionLikeDeclarationKind(kind: SyntaxKind): boolean {
+    switch (kind) {
+        case SyntaxKind.FunctionDeclaration:
+        case SyntaxKind.MethodDeclaration:
+        case SyntaxKind.Constructor:
+        case SyntaxKind.GetAccessor:
+        case SyntaxKind.SetAccessor:
+        case SyntaxKind.FunctionExpression:
+        case SyntaxKind.ArrowFunction:
+            return true;
+        default:
+            return false;
+    }
+}
+
+/** @internal */
+export function isFunctionLikeKind(kind: SyntaxKind): boolean {
+    switch (kind) {
+        case SyntaxKind.MethodSignature:
+        case SyntaxKind.CallSignature:
+        case SyntaxKind.JSDocSignature:
+        case SyntaxKind.ConstructSignature:
+        case SyntaxKind.IndexSignature:
+        case SyntaxKind.FunctionType:
+        case SyntaxKind.JSDocFunctionType:
+        case SyntaxKind.ConstructorType:
+            return true;
+        default:
+            return isFunctionLikeDeclarationKind(kind);
+    }
+}
+
+/** @internal */
+export function isFunctionOrModuleBlock(node: Node): boolean {
+    return isSourceFile(node) || isModuleBlock(node) || isBlock(node) && isFunctionLike(node.parent);
+}
+
+// Classes
+export function isClassElement(node: Node): node is ClassElement {
+    const kind = node.kind;
+    return kind === SyntaxKind.Constructor
+        || kind === SyntaxKind.PropertyDeclaration
+        || kind === SyntaxKind.MethodDeclaration
+        || kind === SyntaxKind.GetAccessor
+        || kind === SyntaxKind.SetAccessor
+        || kind === SyntaxKind.IndexSignature
+        || kind === SyntaxKind.ClassStaticBlockDeclaration
+        || kind === SyntaxKind.SemicolonClassElement;
+}
+
+export function isClassLike(node: Node): node is ClassLikeDeclaration {
+    return node && (node.kind === SyntaxKind.ClassDeclaration || node.kind === SyntaxKind.ClassExpression);
+}
+
+export function isAccessor(node: Node): node is AccessorDeclaration {
+    return node && (node.kind === SyntaxKind.GetAccessor || node.kind === SyntaxKind.SetAccessor);
+}
+
+export function isAutoAccessorPropertyDeclaration(node: Node): node is AutoAccessorPropertyDeclaration {
+    return isPropertyDeclaration(node) && hasAccessorModifier(node);
+}
+
+/** @internal */
+export function isMethodOrAccessor(node: Node): node is MethodDeclaration | AccessorDeclaration {
+    switch (node.kind) {
+        case SyntaxKind.MethodDeclaration:
+        case SyntaxKind.GetAccessor:
+        case SyntaxKind.SetAccessor:
+            return true;
+        default:
+            return false;
+    }
+}
+
+/** @internal */
+export function isNamedClassElement(node: Node): node is MethodDeclaration | AccessorDeclaration | PropertyDeclaration {
+    switch (node.kind) {
+        case SyntaxKind.MethodDeclaration:
+        case SyntaxKind.GetAccessor:
+        case SyntaxKind.SetAccessor:
+        case SyntaxKind.PropertyDeclaration:
+            return true;
+        default:
+            return false;
+    }
+}
+
+// Type members
+
+export function isModifierLike(node: Node): node is ModifierLike {
+    return isModifier(node) || isDecorator(node);
+}
+
+export function isTypeElement(node: Node): node is TypeElement {
+    const kind = node.kind;
+    return kind === SyntaxKind.ConstructSignature
+        || kind === SyntaxKind.CallSignature
+        || kind === SyntaxKind.PropertySignature
+        || kind === SyntaxKind.MethodSignature
+        || kind === SyntaxKind.IndexSignature
+        || kind === SyntaxKind.GetAccessor
+        || kind === SyntaxKind.SetAccessor;
+}
+
+export function isClassOrTypeElement(node: Node): node is ClassElement | TypeElement {
+    return isTypeElement(node) || isClassElement(node);
+}
+
+export function isObjectLiteralElementLike(node: Node): node is ObjectLiteralElementLike {
+    const kind = node.kind;
+    return kind === SyntaxKind.PropertyAssignment
+        || kind === SyntaxKind.ShorthandPropertyAssignment
+        || kind === SyntaxKind.SpreadAssignment
+        || kind === SyntaxKind.MethodDeclaration
+        || kind === SyntaxKind.GetAccessor
+        || kind === SyntaxKind.SetAccessor;
+}
+
+// Type
+
+/**
+ * Node test that determines whether a node is a valid type node.
+ * This differs from the `isPartOfTypeNode` function which determines whether a node is *part*
+ * of a TypeNode.
+ */
+export function isTypeNode(node: Node): node is TypeNode {
+    return isTypeNodeKind(node.kind);
+}
+
+export function isFunctionOrConstructorTypeNode(node: Node): node is FunctionTypeNode | ConstructorTypeNode {
+    switch (node.kind) {
+        case SyntaxKind.FunctionType:
+        case SyntaxKind.ConstructorType:
+            return true;
+    }
+
+    return false;
+}
+
+// Binding patterns
+
+/** @internal */
+export function isBindingPattern(node: Node | undefined): node is BindingPattern {
+    if (node) {
+        const kind = node.kind;
+        return kind === SyntaxKind.ArrayBindingPattern
+            || kind === SyntaxKind.ObjectBindingPattern;
+    }
+
+    return false;
+}
+
+/** @internal */
+export function isAssignmentPattern(node: Node): node is AssignmentPattern {
+    const kind = node.kind;
+    return kind === SyntaxKind.ArrayLiteralExpression
+        || kind === SyntaxKind.ObjectLiteralExpression;
+}
+
+
+/** @internal */
+export function isArrayBindingElement(node: Node): node is ArrayBindingElement {
+    const kind = node.kind;
+    return kind === SyntaxKind.BindingElement
+        || kind === SyntaxKind.OmittedExpression;
+}
+
+
+/**
+ * Determines whether the BindingOrAssignmentElement is a BindingElement-like declaration
+ *
+ * @internal
+ */
+export function isDeclarationBindingElement(bindingElement: BindingOrAssignmentElement): bindingElement is VariableDeclaration | ParameterDeclaration | BindingElement {
+    switch (bindingElement.kind) {
+        case SyntaxKind.VariableDeclaration:
+        case SyntaxKind.Parameter:
+        case SyntaxKind.BindingElement:
+            return true;
+    }
+
+    return false;
+}
+
+/**
+ * Determines whether a node is a BindingOrAssignmentPattern
+ *
+ * @internal
+ */
+export function isBindingOrAssignmentPattern(node: BindingOrAssignmentElementTarget): node is BindingOrAssignmentPattern {
+    return isObjectBindingOrAssignmentPattern(node)
+        || isArrayBindingOrAssignmentPattern(node);
+}
+
+/**
+ * Determines whether a node is an ObjectBindingOrAssignmentPattern
+ *
+ * @internal
+ */
+export function isObjectBindingOrAssignmentPattern(node: BindingOrAssignmentElementTarget): node is ObjectBindingOrAssignmentPattern {
+    switch (node.kind) {
+        case SyntaxKind.ObjectBindingPattern:
+        case SyntaxKind.ObjectLiteralExpression:
+            return true;
+    }
+
+    return false;
+}
+
+/** @internal */
+export function isObjectBindingOrAssignmentElement(node: Node): node is ObjectBindingOrAssignmentElement {
+    switch (node.kind) {
+        case SyntaxKind.BindingElement:
+        case SyntaxKind.PropertyAssignment: // AssignmentProperty
+        case SyntaxKind.ShorthandPropertyAssignment: // AssignmentProperty
+        case SyntaxKind.SpreadAssignment: // AssignmentRestProperty
+            return true;
+    }
+    return false;
+}
+
+/**
+ * Determines whether a node is an ArrayBindingOrAssignmentPattern
+ *
+ * @internal
+ */
+export function isArrayBindingOrAssignmentPattern(node: BindingOrAssignmentElementTarget): node is ArrayBindingOrAssignmentPattern {
+    switch (node.kind) {
+        case SyntaxKind.ArrayBindingPattern:
+        case SyntaxKind.ArrayLiteralExpression:
+            return true;
+    }
+
+    return false;
+}
+
+/** @internal */
+export function isPropertyAccessOrQualifiedNameOrImportTypeNode(node: Node): node is PropertyAccessExpression | QualifiedName | ImportTypeNode {
+    const kind = node.kind;
+    return kind === SyntaxKind.PropertyAccessExpression
+        || kind === SyntaxKind.QualifiedName
+        || kind === SyntaxKind.ImportType;
+}
+
+// Expression
+
+export function isPropertyAccessOrQualifiedName(node: Node): node is PropertyAccessExpression | QualifiedName {
+    const kind = node.kind;
+    return kind === SyntaxKind.PropertyAccessExpression
+        || kind === SyntaxKind.QualifiedName;
+}
+
+export function isCallLikeExpression(node: Node): node is CallLikeExpression {
+    switch (node.kind) {
+        case SyntaxKind.JsxOpeningElement:
+        case SyntaxKind.JsxSelfClosingElement:
+        case SyntaxKind.CallExpression:
+        case SyntaxKind.NewExpression:
+        case SyntaxKind.TaggedTemplateExpression:
+        case SyntaxKind.Decorator:
+            return true;
+        default:
+            return false;
+    }
+}
+
+export function isCallOrNewExpression(node: Node): node is CallExpression | NewExpression {
+    return node.kind === SyntaxKind.CallExpression || node.kind === SyntaxKind.NewExpression;
+}
+
+export function isTemplateLiteral(node: Node): node is TemplateLiteral {
+    const kind = node.kind;
+    return kind === SyntaxKind.TemplateExpression
+        || kind === SyntaxKind.NoSubstitutionTemplateLiteral;
+}
+
+/** @internal */
+export function isLeftHandSideExpression(node: Node): node is LeftHandSideExpression {
+    return isLeftHandSideExpressionKind(skipPartiallyEmittedExpressions(node).kind);
+}
+
+function isLeftHandSideExpressionKind(kind: SyntaxKind): boolean {
+    switch (kind) {
+        case SyntaxKind.PropertyAccessExpression:
+        case SyntaxKind.ElementAccessExpression:
+        case SyntaxKind.NewExpression:
+        case SyntaxKind.CallExpression:
+        case SyntaxKind.JsxElement:
+        case SyntaxKind.JsxSelfClosingElement:
+        case SyntaxKind.JsxFragment:
+        case SyntaxKind.TaggedTemplateExpression:
+        case SyntaxKind.ArrayLiteralExpression:
+        case SyntaxKind.ParenthesizedExpression:
+        case SyntaxKind.ObjectLiteralExpression:
+        case SyntaxKind.ClassExpression:
+        case SyntaxKind.FunctionExpression:
+        case SyntaxKind.Identifier:
+        case SyntaxKind.PrivateIdentifier: // technically this is only an Expression if it's in a `#field in expr` BinaryExpression
+        case SyntaxKind.RegularExpressionLiteral:
+        case SyntaxKind.NumericLiteral:
+        case SyntaxKind.BigIntLiteral:
+        case SyntaxKind.StringLiteral:
+        case SyntaxKind.NoSubstitutionTemplateLiteral:
+        case SyntaxKind.TemplateExpression:
+        case SyntaxKind.FalseKeyword:
+        case SyntaxKind.NullKeyword:
+        case SyntaxKind.ThisKeyword:
+        case SyntaxKind.TrueKeyword:
+        case SyntaxKind.SuperKeyword:
+        case SyntaxKind.NonNullExpression:
+        case SyntaxKind.ExpressionWithTypeArguments:
+        case SyntaxKind.MetaProperty:
+        case SyntaxKind.ImportKeyword: // technically this is only an Expression if it's in a CallExpression
+            return true;
+        default:
+            return false;
+    }
+}
+
+/** @internal */
+export function isUnaryExpression(node: Node): node is UnaryExpression {
+    return isUnaryExpressionKind(skipPartiallyEmittedExpressions(node).kind);
+}
+
+function isUnaryExpressionKind(kind: SyntaxKind): boolean {
+    switch (kind) {
+        case SyntaxKind.PrefixUnaryExpression:
+        case SyntaxKind.PostfixUnaryExpression:
+        case SyntaxKind.DeleteExpression:
+        case SyntaxKind.TypeOfExpression:
+        case SyntaxKind.VoidExpression:
+        case SyntaxKind.AwaitExpression:
+        case SyntaxKind.TypeAssertionExpression:
+            return true;
+        default:
+            return isLeftHandSideExpressionKind(kind);
+    }
+}
+
+/** @internal */
+export function isUnaryExpressionWithWrite(expr: Node): expr is PrefixUnaryExpression | PostfixUnaryExpression {
+    switch (expr.kind) {
+        case SyntaxKind.PostfixUnaryExpression:
+            return true;
+        case SyntaxKind.PrefixUnaryExpression:
+            return (expr as PrefixUnaryExpression).operator === SyntaxKind.PlusPlusToken ||
+                (expr as PrefixUnaryExpression).operator === SyntaxKind.MinusMinusToken;
+        default:
+            return false;
+    }
+}
+
+/**
+ * Determines whether a node is an expression based only on its kind.
+ * Use `isExpressionNode` if not in transforms.
+ *
+ * @internal
+ */
+export function isExpression(node: Node): node is Expression {
+    return isExpressionKind(skipPartiallyEmittedExpressions(node).kind);
+}
+
+function isExpressionKind(kind: SyntaxKind): boolean {
+    switch (kind) {
+        case SyntaxKind.ConditionalExpression:
+        case SyntaxKind.YieldExpression:
+        case SyntaxKind.ArrowFunction:
+        case SyntaxKind.BinaryExpression:
+        case SyntaxKind.SpreadElement:
+        case SyntaxKind.AsExpression:
+        case SyntaxKind.OmittedExpression:
+        case SyntaxKind.CommaListExpression:
+        case SyntaxKind.PartiallyEmittedExpression:
+        case SyntaxKind.SatisfiesExpression:
+            return true;
+        default:
+            return isUnaryExpressionKind(kind);
+    }
+}
+
+export function isAssertionExpression(node: Node): node is AssertionExpression {
+    const kind = node.kind;
+    return kind === SyntaxKind.TypeAssertionExpression
+        || kind === SyntaxKind.AsExpression;
+}
+
+/** @internal */
+export function isNotEmittedOrPartiallyEmittedNode(node: Node): node is NotEmittedStatement | PartiallyEmittedExpression {
+    return isNotEmittedStatement(node)
+        || isPartiallyEmittedExpression(node);
+}
+
+// Statement
+
+export function isIterationStatement(node: Node, lookInLabeledStatements: false): node is IterationStatement;
+export function isIterationStatement(node: Node, lookInLabeledStatements: boolean): node is IterationStatement | LabeledStatement;
+export function isIterationStatement(node: Node, lookInLabeledStatements: boolean): node is IterationStatement {
+    switch (node.kind) {
+        case SyntaxKind.ForStatement:
+        case SyntaxKind.ForInStatement:
+        case SyntaxKind.ForOfStatement:
+        case SyntaxKind.DoStatement:
+        case SyntaxKind.WhileStatement:
+            return true;
+        case SyntaxKind.LabeledStatement:
+            return lookInLabeledStatements && isIterationStatement((node as LabeledStatement).statement, lookInLabeledStatements);
+    }
+
+    return false;
+}
+
+/** @internal */
+export function isScopeMarker(node: Node) {
+    return isExportAssignment(node) || isExportDeclaration(node);
+}
+
+/** @internal */
+export function hasScopeMarker(statements: readonly Statement[]) {
+    return some(statements, isScopeMarker);
+}
+
+/** @internal */
+export function needsScopeMarker(result: Statement) {
+    return !isAnyImportOrReExport(result) && !isExportAssignment(result) && !hasSyntacticModifier(result, ModifierFlags.Export) && !isAmbientModule(result);
+}
+
+/** @internal */
+export function isExternalModuleIndicator(result: Statement) {
+    // Exported top-level member indicates moduleness
+    return isAnyImportOrReExport(result) || isExportAssignment(result) || hasSyntacticModifier(result, ModifierFlags.Export);
+}
+
+/** @internal */
+export function isForInOrOfStatement(node: Node): node is ForInOrOfStatement {
+    return node.kind === SyntaxKind.ForInStatement || node.kind === SyntaxKind.ForOfStatement;
+}
+
+// Element
+
+/** @internal */
+export function isConciseBody(node: Node): node is ConciseBody {
+    return isBlock(node)
+        || isExpression(node);
+}
+
+/** @internal */
+export function isFunctionBody(node: Node): node is FunctionBody {
+    return isBlock(node);
+}
+
+/** @internal */
+export function isForInitializer(node: Node): node is ForInitializer {
+    return isVariableDeclarationList(node)
+        || isExpression(node);
+}
+
+/** @internal */
+export function isModuleBody(node: Node): node is ModuleBody {
+    const kind = node.kind;
+    return kind === SyntaxKind.ModuleBlock
+        || kind === SyntaxKind.ModuleDeclaration
+        || kind === SyntaxKind.Identifier;
+}
+
+/** @internal */
+export function isNamespaceBody(node: Node): node is NamespaceBody {
+    const kind = node.kind;
+    return kind === SyntaxKind.ModuleBlock
+        || kind === SyntaxKind.ModuleDeclaration;
+}
+
+/** @internal */
+export function isJSDocNamespaceBody(node: Node): node is JSDocNamespaceBody {
+    const kind = node.kind;
+    return kind === SyntaxKind.Identifier
+        || kind === SyntaxKind.ModuleDeclaration;
+}
+
+/** @internal */
+export function isNamedImportBindings(node: Node): node is NamedImportBindings {
+    const kind = node.kind;
+    return kind === SyntaxKind.NamedImports
+        || kind === SyntaxKind.NamespaceImport;
+}
+
+/** @internal */
+export function isModuleOrEnumDeclaration(node: Node): node is ModuleDeclaration | EnumDeclaration {
+    return node.kind === SyntaxKind.ModuleDeclaration || node.kind === SyntaxKind.EnumDeclaration;
+}
+
+/** @internal */
+export function canHaveSymbol(node: Node): node is Declaration {
+    // NOTE: This should cover all possible declarations except MissingDeclaration and SemicolonClassElement
+    //       since they aren't actually declarations and can't have a symbol.
+    switch (node.kind) {
+        case SyntaxKind.ArrowFunction:
+        case SyntaxKind.BinaryExpression:
+        case SyntaxKind.BindingElement:
+        case SyntaxKind.CallExpression:
+        case SyntaxKind.CallSignature:
+        case SyntaxKind.ClassDeclaration:
+        case SyntaxKind.ClassExpression:
+        case SyntaxKind.ClassStaticBlockDeclaration:
+        case SyntaxKind.Constructor:
+        case SyntaxKind.ConstructorType:
+        case SyntaxKind.ConstructSignature:
+        case SyntaxKind.ElementAccessExpression:
+        case SyntaxKind.EnumDeclaration:
+        case SyntaxKind.EnumMember:
+        case SyntaxKind.ExportAssignment:
+        case SyntaxKind.ExportDeclaration:
+        case SyntaxKind.ExportSpecifier:
+        case SyntaxKind.FunctionDeclaration:
+        case SyntaxKind.FunctionExpression:
+        case SyntaxKind.FunctionType:
+        case SyntaxKind.GetAccessor:
+        case SyntaxKind.Identifier:
+        case SyntaxKind.ImportClause:
+        case SyntaxKind.ImportEqualsDeclaration:
+        case SyntaxKind.ImportSpecifier:
+        case SyntaxKind.IndexSignature:
+        case SyntaxKind.InterfaceDeclaration:
+        case SyntaxKind.JSDocCallbackTag:
+        case SyntaxKind.JSDocEnumTag:
+        case SyntaxKind.JSDocFunctionType:
+        case SyntaxKind.JSDocParameterTag:
+        case SyntaxKind.JSDocPropertyTag:
+        case SyntaxKind.JSDocSignature:
+        case SyntaxKind.JSDocTypedefTag:
+        case SyntaxKind.JSDocTypeLiteral:
+        case SyntaxKind.JsxAttribute:
+        case SyntaxKind.JsxAttributes:
+        case SyntaxKind.JsxSpreadAttribute:
+        case SyntaxKind.MappedType:
+        case SyntaxKind.MethodDeclaration:
+        case SyntaxKind.MethodSignature:
+        case SyntaxKind.ModuleDeclaration:
+        case SyntaxKind.NamedTupleMember:
+        case SyntaxKind.NamespaceExport:
+        case SyntaxKind.NamespaceExportDeclaration:
+        case SyntaxKind.NamespaceImport:
+        case SyntaxKind.NewExpression:
+        case SyntaxKind.NoSubstitutionTemplateLiteral:
+        case SyntaxKind.NumericLiteral:
+        case SyntaxKind.ObjectLiteralExpression:
+        case SyntaxKind.Parameter:
+        case SyntaxKind.PropertyAccessExpression:
+        case SyntaxKind.PropertyAssignment:
+        case SyntaxKind.PropertyDeclaration:
+        case SyntaxKind.PropertySignature:
+        case SyntaxKind.SetAccessor:
+        case SyntaxKind.ShorthandPropertyAssignment:
+        case SyntaxKind.SourceFile:
+        case SyntaxKind.SpreadAssignment:
+        case SyntaxKind.StringLiteral:
+        case SyntaxKind.TypeAliasDeclaration:
+        case SyntaxKind.TypeLiteral:
+        case SyntaxKind.TypeParameter:
+        case SyntaxKind.VariableDeclaration:
+            return true;
+        default:
+            return false;
+    }
+}
+
+/** @internal */
+export function canHaveLocals(node: Node): node is HasLocals {
+    switch (node.kind) {
+        case SyntaxKind.ArrowFunction:
+        case SyntaxKind.Block:
+        case SyntaxKind.CallSignature:
+        case SyntaxKind.CaseBlock:
+        case SyntaxKind.CatchClause:
+        case SyntaxKind.ClassStaticBlockDeclaration:
+        case SyntaxKind.ConditionalType:
+        case SyntaxKind.Constructor:
+        case SyntaxKind.ConstructorType:
+        case SyntaxKind.ConstructSignature:
+        case SyntaxKind.ForStatement:
+        case SyntaxKind.ForInStatement:
+        case SyntaxKind.ForOfStatement:
+        case SyntaxKind.FunctionDeclaration:
+        case SyntaxKind.FunctionExpression:
+        case SyntaxKind.FunctionType:
+        case SyntaxKind.GetAccessor:
+        case SyntaxKind.IndexSignature:
+        case SyntaxKind.JSDocCallbackTag:
+        case SyntaxKind.JSDocEnumTag:
+        case SyntaxKind.JSDocFunctionType:
+        case SyntaxKind.JSDocSignature:
+        case SyntaxKind.JSDocTypedefTag:
+        case SyntaxKind.MappedType:
+        case SyntaxKind.MethodDeclaration:
+        case SyntaxKind.MethodSignature:
+        case SyntaxKind.ModuleDeclaration:
+        case SyntaxKind.SetAccessor:
+        case SyntaxKind.SourceFile:
+        case SyntaxKind.TypeAliasDeclaration:
+            return true;
+        default:
+            return false;
+    }
+}
+
+function isDeclarationKind(kind: SyntaxKind) {
+    return kind === SyntaxKind.ArrowFunction
+        || kind === SyntaxKind.BindingElement
+        || kind === SyntaxKind.ClassDeclaration
+        || kind === SyntaxKind.ClassExpression
+        || kind === SyntaxKind.ClassStaticBlockDeclaration
+        || kind === SyntaxKind.Constructor
+        || kind === SyntaxKind.EnumDeclaration
+        || kind === SyntaxKind.EnumMember
+        || kind === SyntaxKind.ExportSpecifier
+        || kind === SyntaxKind.FunctionDeclaration
+        || kind === SyntaxKind.FunctionExpression
+        || kind === SyntaxKind.GetAccessor
+        || kind === SyntaxKind.ImportClause
+        || kind === SyntaxKind.ImportEqualsDeclaration
+        || kind === SyntaxKind.ImportSpecifier
+        || kind === SyntaxKind.InterfaceDeclaration
+        || kind === SyntaxKind.JsxAttribute
+        || kind === SyntaxKind.MethodDeclaration
+        || kind === SyntaxKind.MethodSignature
+        || kind === SyntaxKind.ModuleDeclaration
+        || kind === SyntaxKind.NamespaceExportDeclaration
+        || kind === SyntaxKind.NamespaceImport
+        || kind === SyntaxKind.NamespaceExport
+        || kind === SyntaxKind.Parameter
+        || kind === SyntaxKind.PropertyAssignment
+        || kind === SyntaxKind.PropertyDeclaration
+        || kind === SyntaxKind.PropertySignature
+        || kind === SyntaxKind.SetAccessor
+        || kind === SyntaxKind.ShorthandPropertyAssignment
+        || kind === SyntaxKind.TypeAliasDeclaration
+        || kind === SyntaxKind.TypeParameter
+        || kind === SyntaxKind.VariableDeclaration
+        || kind === SyntaxKind.JSDocTypedefTag
+        || kind === SyntaxKind.JSDocCallbackTag
+        || kind === SyntaxKind.JSDocPropertyTag;
+}
+
+function isDeclarationStatementKind(kind: SyntaxKind) {
+    return kind === SyntaxKind.FunctionDeclaration
+        || kind === SyntaxKind.MissingDeclaration
+        || kind === SyntaxKind.ClassDeclaration
+        || kind === SyntaxKind.InterfaceDeclaration
+        || kind === SyntaxKind.TypeAliasDeclaration
+        || kind === SyntaxKind.EnumDeclaration
+        || kind === SyntaxKind.ModuleDeclaration
+        || kind === SyntaxKind.ImportDeclaration
+        || kind === SyntaxKind.ImportEqualsDeclaration
+        || kind === SyntaxKind.ExportDeclaration
+        || kind === SyntaxKind.ExportAssignment
+        || kind === SyntaxKind.NamespaceExportDeclaration;
+}
+
+function isStatementKindButNotDeclarationKind(kind: SyntaxKind) {
+    return kind === SyntaxKind.BreakStatement
+        || kind === SyntaxKind.ContinueStatement
+        || kind === SyntaxKind.DebuggerStatement
+        || kind === SyntaxKind.DoStatement
+        || kind === SyntaxKind.ExpressionStatement
+        || kind === SyntaxKind.EmptyStatement
+        || kind === SyntaxKind.ForInStatement
+        || kind === SyntaxKind.ForOfStatement
+        || kind === SyntaxKind.ForStatement
+        || kind === SyntaxKind.IfStatement
+        || kind === SyntaxKind.LabeledStatement
+        || kind === SyntaxKind.ReturnStatement
+        || kind === SyntaxKind.SwitchStatement
+        || kind === SyntaxKind.ThrowStatement
+        || kind === SyntaxKind.TryStatement
+        || kind === SyntaxKind.VariableStatement
+        || kind === SyntaxKind.WhileStatement
+        || kind === SyntaxKind.WithStatement
+        || kind === SyntaxKind.NotEmittedStatement
+        || kind === SyntaxKind.EndOfDeclarationMarker
+        || kind === SyntaxKind.MergeDeclarationMarker;
+}
+
+/** @internal */
+export function isDeclaration(node: Node): node is NamedDeclaration {
+    if (node.kind === SyntaxKind.TypeParameter) {
+        return (node.parent && node.parent.kind !== SyntaxKind.JSDocTemplateTag) || isInJSFile(node);
+    }
+
+    return isDeclarationKind(node.kind);
+}
+
+/** @internal */
+export function isDeclarationStatement(node: Node): node is DeclarationStatement {
+    return isDeclarationStatementKind(node.kind);
+}
+
+/**
+ * Determines whether the node is a statement that is not also a declaration
+ *
+ * @internal
+ */
+export function isStatementButNotDeclaration(node: Node): node is Statement {
+    return isStatementKindButNotDeclarationKind(node.kind);
+}
+
+/** @internal */
+export function isStatement(node: Node): node is Statement {
+    const kind = node.kind;
+    return isStatementKindButNotDeclarationKind(kind)
+        || isDeclarationStatementKind(kind)
+        || isBlockStatement(node);
+}
+
+function isBlockStatement(node: Node): node is Block {
+    if (node.kind !== SyntaxKind.Block) return false;
+    if (node.parent !== undefined) {
+        if (node.parent.kind === SyntaxKind.TryStatement || node.parent.kind === SyntaxKind.CatchClause) {
+            return false;
+        }
+    }
+    return !isFunctionBlock(node);
+}
+
+/**
+ * NOTE: This is similar to `isStatement` but does not access parent pointers.
+ *
+ * @internal
+ */
+export function isStatementOrBlock(node: Node): node is Statement | Block {
+    const kind = node.kind;
+    return isStatementKindButNotDeclarationKind(kind)
+        || isDeclarationStatementKind(kind)
+        || kind === SyntaxKind.Block;
+}
+
+// Module references
+
+/** @internal */
+export function isModuleReference(node: Node): node is ModuleReference {
+    const kind = node.kind;
+    return kind === SyntaxKind.ExternalModuleReference
+        || kind === SyntaxKind.QualifiedName
+        || kind === SyntaxKind.Identifier;
+}
+
+// JSX
+
+/** @internal */
+export function isJsxTagNameExpression(node: Node): node is JsxTagNameExpression {
+    const kind = node.kind;
+    return kind === SyntaxKind.ThisKeyword
+        || kind === SyntaxKind.Identifier
+        || kind === SyntaxKind.PropertyAccessExpression;
+}
+
+/** @internal */
+export function isJsxChild(node: Node): node is JsxChild {
+    const kind = node.kind;
+    return kind === SyntaxKind.JsxElement
+        || kind === SyntaxKind.JsxExpression
+        || kind === SyntaxKind.JsxSelfClosingElement
+        || kind === SyntaxKind.JsxText
+        || kind === SyntaxKind.JsxFragment;
+}
+
+/** @internal */
+export function isJsxAttributeLike(node: Node): node is JsxAttributeLike {
+    const kind = node.kind;
+    return kind === SyntaxKind.JsxAttribute
+        || kind === SyntaxKind.JsxSpreadAttribute;
+}
+
+/** @internal */
+export function isStringLiteralOrJsxExpression(node: Node): node is StringLiteral | JsxExpression {
+    const kind = node.kind;
+    return kind === SyntaxKind.StringLiteral
+        || kind === SyntaxKind.JsxExpression;
+}
+
+export function isJsxOpeningLikeElement(node: Node): node is JsxOpeningLikeElement {
+    const kind = node.kind;
+    return kind === SyntaxKind.JsxOpeningElement
+        || kind === SyntaxKind.JsxSelfClosingElement;
+}
+
+// Clauses
+
+export function isCaseOrDefaultClause(node: Node): node is CaseOrDefaultClause {
+    const kind = node.kind;
+    return kind === SyntaxKind.CaseClause
+        || kind === SyntaxKind.DefaultClause;
+}
+
+// JSDoc
+
+/**
+ * True if node is of some JSDoc syntax kind.
+ *
+ * @internal
+ */
+export function isJSDocNode(node: Node): boolean {
+    return node.kind >= SyntaxKind.FirstJSDocNode && node.kind <= SyntaxKind.LastJSDocNode;
+}
+
+/** True if node is of a kind that may contain comment text. */
+export function isJSDocCommentContainingNode(node: Node): boolean {
+    return node.kind === SyntaxKind.JSDoc
+        || node.kind === SyntaxKind.JSDocNamepathType
+        || node.kind === SyntaxKind.JSDocText
+        || isJSDocLinkLike(node)
+        || isJSDocTag(node)
+        || isJSDocTypeLiteral(node)
+        || isJSDocSignature(node);
+}
+
+// TODO: determine what this does before making it public.
+/** @internal */
+export function isJSDocTag(node: Node): node is JSDocTag {
+    return node.kind >= SyntaxKind.FirstJSDocTagNode && node.kind <= SyntaxKind.LastJSDocTagNode;
+}
+
+export function isSetAccessor(node: Node): node is SetAccessorDeclaration {
+    return node.kind === SyntaxKind.SetAccessor;
+}
+
+export function isGetAccessor(node: Node): node is GetAccessorDeclaration {
+    return node.kind === SyntaxKind.GetAccessor;
+}
+
+/**
+ * True if has jsdoc nodes attached to it.
+ *
+ * @internal
+ */
+// TODO: GH#19856 Would like to return `node is Node & { jsDoc: JSDoc[] }` but it causes long compile times
+export function hasJSDocNodes(node: Node): node is HasJSDoc {
+    if (!canHaveJSDoc(node)) return false;
+
+    const { jsDoc } = node as JSDocContainer;
+    return !!jsDoc && jsDoc.length > 0;
+}
+
+/**
+ * True if has type node attached to it.
+ *
+ * @internal
+ */
+export function hasType(node: Node): node is HasType {
+    return !!(node as HasType).type;
+}
+
+/**
+ * True if has initializer node attached to it.
+ *
+ * @internal
+ */
+export function hasInitializer(node: Node): node is HasInitializer {
+    return !!(node as HasInitializer).initializer;
+}
+
+/** True if has initializer node attached to it. */
+export function hasOnlyExpressionInitializer(node: Node): node is HasExpressionInitializer {
+    switch (node.kind) {
+        case SyntaxKind.VariableDeclaration:
+        case SyntaxKind.Parameter:
+        case SyntaxKind.BindingElement:
+        case SyntaxKind.PropertyDeclaration:
+        case SyntaxKind.PropertyAssignment:
+        case SyntaxKind.EnumMember:
+            return true;
+        default:
+            return false;
+    }
+}
+
+export function isObjectLiteralElement(node: Node): node is ObjectLiteralElement {
+    return node.kind === SyntaxKind.JsxAttribute || node.kind === SyntaxKind.JsxSpreadAttribute || isObjectLiteralElementLike(node);
+}
+
+/** @internal */
+export function isTypeReferenceType(node: Node): node is TypeReferenceType {
+    return node.kind === SyntaxKind.TypeReference || node.kind === SyntaxKind.ExpressionWithTypeArguments;
+}
+
+const MAX_SMI_X86 = 0x3fff_ffff;
+/** @internal */
+export function guessIndentation(lines: string[]) {
+    let indentation = MAX_SMI_X86;
+    for (const line of lines) {
+        if (!line.length) {
+            continue;
+        }
+        let i = 0;
+        for (; i < line.length && i < indentation; i++) {
+            if (!isWhiteSpaceLike(line.charCodeAt(i))) {
+                break;
+            }
+        }
+        if (i < indentation) {
+            indentation = i;
+        }
+        if (indentation === 0) {
+            return 0;
+        }
+    }
+    return indentation === MAX_SMI_X86 ? undefined : indentation;
+}
+
+export function isStringLiteralLike(node: Node | FileReference): node is StringLiteralLike {
+    return (node as Node).kind === SyntaxKind.StringLiteral || (node as Node).kind === SyntaxKind.NoSubstitutionTemplateLiteral;
+}
+
+export function isJSDocLinkLike(node: Node): node is JSDocLink | JSDocLinkCode | JSDocLinkPlain {
+    return node.kind === SyntaxKind.JSDocLink || node.kind === SyntaxKind.JSDocLinkCode || node.kind === SyntaxKind.JSDocLinkPlain;
+}
+
+export function hasRestParameter(s: SignatureDeclaration | JSDocSignature): boolean {
+    const last = lastOrUndefined<ParameterDeclaration | JSDocParameterTag>(s.parameters);
+    return !!last && isRestParameter(last);
+}
+
+export function isRestParameter(node: ParameterDeclaration | JSDocParameterTag): boolean {
+    const type = isJSDocParameterTag(node) ? (node.typeExpression && node.typeExpression.type) : node.type;
+    return (node as ParameterDeclaration).dotDotDotToken !== undefined || !!type && type.kind === SyntaxKind.JSDocVariadicType;
+}