import chalk from "chalk";
import {
    readFileSync,
} from "fs";
import {
    join,
} from "path";
<<<<<<< HEAD

let playwright;
try {
    // @ts-ignore-error
    playwright = await import("playwright");
}
catch {
    throw new Error("Playwright is expected to be installed manually before running this script");
}
=======
import playwright from "playwright";
>>>>>>> 0c2dea58

// Turning this on will leave the Chromium browser open, giving you the
// chance to open up the web inspector.
const debugging = false;

/** @type {["chromium", "firefox"]} */
const browsers = ["chromium", "firefox"];

for (const browserType of browsers) {
    const browser = await playwright[browserType].launch({ headless: !debugging });
    const context = await browser.newContext();
    const page = await context.newPage();

    /** @type {(err: Error) => void} */
    const errorCaught = err => {
        console.error(chalk.red("There was an error running built/typescript.js in " + browserType));
        console.log(err.toString());
        process.exitCode = 1;
    };

    // @ts-ignore-error
    page.on("error", errorCaught);
    page.on("pageerror", errorCaught);

    await page.setContent(`
    <html>
    <script>${readFileSync(join("built", "local", "typescript.js"), "utf8")}</script>
    </html>
    `);

    if (!debugging) {
        await browser.close();
    }
    else {
        console.log("Not closing the browser, you'll need to exit the process in your terminal manually");
    }
    console.log(`${browserType} :+1:`);
}
<|MERGE_RESOLUTION|>--- conflicted
+++ resolved
@@ -1,58 +1,46 @@
-import chalk from "chalk";
-import {
-    readFileSync,
-} from "fs";
-import {
-    join,
-} from "path";
-<<<<<<< HEAD
-
-let playwright;
-try {
-    // @ts-ignore-error
-    playwright = await import("playwright");
-}
-catch {
-    throw new Error("Playwright is expected to be installed manually before running this script");
-}
-=======
-import playwright from "playwright";
->>>>>>> 0c2dea58
-
-// Turning this on will leave the Chromium browser open, giving you the
-// chance to open up the web inspector.
-const debugging = false;
-
-/** @type {["chromium", "firefox"]} */
-const browsers = ["chromium", "firefox"];
-
-for (const browserType of browsers) {
-    const browser = await playwright[browserType].launch({ headless: !debugging });
-    const context = await browser.newContext();
-    const page = await context.newPage();
-
-    /** @type {(err: Error) => void} */
-    const errorCaught = err => {
-        console.error(chalk.red("There was an error running built/typescript.js in " + browserType));
-        console.log(err.toString());
-        process.exitCode = 1;
-    };
-
-    // @ts-ignore-error
-    page.on("error", errorCaught);
-    page.on("pageerror", errorCaught);
-
-    await page.setContent(`
-    <html>
-    <script>${readFileSync(join("built", "local", "typescript.js"), "utf8")}</script>
-    </html>
-    `);
-
-    if (!debugging) {
-        await browser.close();
-    }
-    else {
-        console.log("Not closing the browser, you'll need to exit the process in your terminal manually");
-    }
-    console.log(`${browserType} :+1:`);
-}
+import chalk from "chalk";
+import {
+    readFileSync,
+} from "fs";
+import {
+    join,
+} from "path";
+import playwright from "playwright";
+
+// Turning this on will leave the Chromium browser open, giving you the
+// chance to open up the web inspector.
+const debugging = false;
+
+/** @type {["chromium", "firefox"]} */
+const browsers = ["chromium", "firefox"];
+
+for (const browserType of browsers) {
+    const browser = await playwright[browserType].launch({ headless: !debugging });
+    const context = await browser.newContext();
+    const page = await context.newPage();
+
+    /** @type {(err: Error) => void} */
+    const errorCaught = err => {
+        console.error(chalk.red("There was an error running built/typescript.js in " + browserType));
+        console.log(err.toString());
+        process.exitCode = 1;
+    };
+
+    // @ts-ignore-error
+    page.on("error", errorCaught);
+    page.on("pageerror", errorCaught);
+
+    await page.setContent(`
+    <html>
+    <script>${readFileSync(join("built", "local", "typescript.js"), "utf8")}</script>
+    </html>
+    `);
+
+    if (!debugging) {
+        await browser.close();
+    }
+    else {
+        console.log("Not closing the browser, you'll need to exit the process in your terminal manually");
+    }
+    console.log(`${browserType} :+1:`);
+}