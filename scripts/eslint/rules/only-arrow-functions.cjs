--- conflicted
+++ resolved
@@ -1,92 +1,87 @@
-const { AST_NODE_TYPES } = require("@typescript-eslint/utils");
-const { createRule } = require("./utils.cjs");
-
-/** @typedef {import("@typescript-eslint/utils").TSESTree.FunctionDeclaration | import("@typescript-eslint/utils").TSESTree.FunctionExpression} FunctionDeclarationOrExpression */
-
-module.exports = createRule({
-    name: "only-arrow-functions",
-    meta: {
-        docs: {
-            description: `Disallows traditional (non-arrow) function expressions.`,
-        },
-        messages: {
-            onlyArrowFunctionsError: "non-arrow functions are forbidden",
-        },
-        schema: [{
-            additionalProperties: false,
-            properties: {
-                allowNamedFunctions: { type: "boolean" },
-                allowDeclarations: { type: "boolean" },
-            },
-            type: "object",
-        }],
-        type: "suggestion",
-    },
-    /** @type {[{ allowNamedFunctions?: boolean; allowDeclarations?: boolean }]} */
-    defaultOptions: [{
-        allowNamedFunctions: false,
-        allowDeclarations: false,
-    }],
-
-    create(context, [{ allowNamedFunctions, allowDeclarations }]) {
-<<<<<<< HEAD
-        /** @type {(node: TSESTree.FunctionDeclaration | TSESTree.FunctionExpression) => boolean} */
-        const isThisParameter = node => node.params.some(param => param.type === AST_NODE_TYPES.Identifier && param.name === "this");
-=======
-        /** @type {(node: FunctionDeclarationOrExpression) => boolean} */
-        const isThisParameter = node => !!node.params.length && !!node.params.find(param => param.type === AST_NODE_TYPES.Identifier && param.name === "this");
->>>>>>> a9460c8c
-
-        /** @type {(node: import("@typescript-eslint/utils").TSESTree.Node) => boolean} */
-        const isMethodType = node => {
-            const types = [
-                AST_NODE_TYPES.MethodDefinition,
-                AST_NODE_TYPES.Property,
-            ];
-
-            const parent = node.parent;
-            if (!parent) {
-                return false;
-            }
-
-            return node.type === AST_NODE_TYPES.FunctionExpression && types.includes(parent.type);
-        };
-
-        /** @type {boolean[]} */
-        const stack = [];
-        const enterFunction = () => {
-            stack.push(false);
-        };
-
-        const markThisUsed = () => {
-            if (stack.length) {
-                stack[stack.length - 1] = true;
-            }
-        };
-
-        /** @type {(node: FunctionDeclarationOrExpression) => void} */
-        const exitFunction = node => {
-            const methodUsesThis = stack.pop();
-
-            if (node.type === AST_NODE_TYPES.FunctionDeclaration && allowDeclarations) {
-                return;
-            }
-
-            if ((allowNamedFunctions && node.id !== null) || isMethodType(node)) { // eslint-disable-line no-null/no-null
-                return;
-            }
-
-            if (!(node.generator || methodUsesThis || isThisParameter(node))) {
-                context.report({ messageId: "onlyArrowFunctionsError", node });
-            }
-        };
-
-        return {
-            "FunctionDeclaration": enterFunction,
-            "FunctionDeclaration:exit": exitFunction,
-            "FunctionExpression": enterFunction,
-            "FunctionExpression:exit": exitFunction,
-            "ThisExpression": markThisUsed,
-        };
-    },
-});
+const { AST_NODE_TYPES } = require("@typescript-eslint/utils");
+const { createRule } = require("./utils.cjs");
+
+/** @typedef {import("@typescript-eslint/utils").TSESTree.FunctionDeclaration | import("@typescript-eslint/utils").TSESTree.FunctionExpression} FunctionDeclarationOrExpression */
+
+module.exports = createRule({
+    name: "only-arrow-functions",
+    meta: {
+        docs: {
+            description: `Disallows traditional (non-arrow) function expressions.`,
+        },
+        messages: {
+            onlyArrowFunctionsError: "non-arrow functions are forbidden",
+        },
+        schema: [{
+            additionalProperties: false,
+            properties: {
+                allowNamedFunctions: { type: "boolean" },
+                allowDeclarations: { type: "boolean" },
+            },
+            type: "object",
+        }],
+        type: "suggestion",
+    },
+    /** @type {[{ allowNamedFunctions?: boolean; allowDeclarations?: boolean }]} */
+    defaultOptions: [{
+        allowNamedFunctions: false,
+        allowDeclarations: false,
+    }],
+
+    create(context, [{ allowNamedFunctions, allowDeclarations }]) {
+        /** @type {(node: FunctionDeclarationOrExpression) => boolean} */
+        const isThisParameter = node => node.params.some(param => param.type === AST_NODE_TYPES.Identifier && param.name === "this");
+
+        /** @type {(node: import("@typescript-eslint/utils").TSESTree.Node) => boolean} */
+        const isMethodType = node => {
+            const types = [
+                AST_NODE_TYPES.MethodDefinition,
+                AST_NODE_TYPES.Property,
+            ];
+
+            const parent = node.parent;
+            if (!parent) {
+                return false;
+            }
+
+            return node.type === AST_NODE_TYPES.FunctionExpression && types.includes(parent.type);
+        };
+
+        /** @type {boolean[]} */
+        const stack = [];
+        const enterFunction = () => {
+            stack.push(false);
+        };
+
+        const markThisUsed = () => {
+            if (stack.length) {
+                stack[stack.length - 1] = true;
+            }
+        };
+
+        /** @type {(node: FunctionDeclarationOrExpression) => void} */
+        const exitFunction = node => {
+            const methodUsesThis = stack.pop();
+
+            if (node.type === AST_NODE_TYPES.FunctionDeclaration && allowDeclarations) {
+                return;
+            }
+
+            if ((allowNamedFunctions && node.id !== null) || isMethodType(node)) { // eslint-disable-line no-null/no-null
+                return;
+            }
+
+            if (!(node.generator || methodUsesThis || isThisParameter(node))) {
+                context.report({ messageId: "onlyArrowFunctionsError", node });
+            }
+        };
+
+        return {
+            "FunctionDeclaration": enterFunction,
+            "FunctionDeclaration:exit": exitFunction,
+            "FunctionExpression": enterFunction,
+            "FunctionExpression:exit": exitFunction,
+            "ThisExpression": markThisUsed,
+        };
+    },
+});