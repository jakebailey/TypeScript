--- conflicted
+++ resolved
@@ -1,98 +1,60 @@
-name: Set branch version
-
-on:
-  repository_dispatch:
-    types: set-version
-
-permissions:
-  contents: read
-
-# Ensure scripts are run with pipefail. See:
-# https://docs.github.com/en/actions/using-workflows/workflow-syntax-for-github-actions#exit-codes-and-error-action-preference
-defaults:
-  run:
-    shell: bash
-
-jobs:
-  build:
-    runs-on: ubuntu-latest
-
-    permissions:
-      contents: write
-
-    steps:
-<<<<<<< HEAD
-    - uses: actions/setup-node@v3
-    - uses: actions/checkout@v3
-      with:
-        ref: ${{ github.event.client_payload.branch_name }}
-    - run: |
-        corepack enable npm
-        npm --version
-    # notably, this is essentially the same script as `new-release-branch.yaml` (with fewer inputs), but it assumes the branch already exists
-    # do note that executing the transform below will prevent the `configurePrerelease` script from running on the source, as it makes the
-    # `version` identifier no longer match the regex it uses
-    # required client_payload members:
-    # branch_name - the target branch
-    # package_version - the full version string (eg, `3.9.1-rc` or `3.9.2`)
-    # core_major_minor - the major.minor pair associated with the desired package_version (eg, `3.9` for `3.9.3`)
-    - run: |
-        sed -i -e 's/"version": ".*"/"version": "${{ github.event.client_payload.package_version }}"/g' package.json
-        sed -i -e 's/const versionMajorMinor = ".*"/const versionMajorMinor = "${{ github.event.client_payload.core_major_minor }}"/g' src/compiler/corePublic.ts
-        sed -i -e 's/const versionMajorMinor = ".*"/const versionMajorMinor = "${{ github.event.client_payload.core_major_minor }}"/g' tests/baselines/reference/api/typescript.d.ts
-        sed -i -e 's/const versionMajorMinor = ".*"/const versionMajorMinor = "${{ github.event.client_payload.core_major_minor }}"/g' tests/baselines/reference/api/tsserverlibrary.d.ts
-        sed -i -e 's/const versionMajorMinor = ".*"/const versionMajorMinor = "${{ github.event.client_payload.core_major_minor }}"/g' tests/baselines/reference/api/tsclibrary.d.ts
-        sed -i -e 's/const version\(: string\)\{0,1\} = .*;/const version = "${{ github.event.client_payload.package_version }}" as string;/g' src/compiler/corePublic.ts
-        npm ci
-        npx hereby LKG
-        npm test
-        git diff
-        git add package.json
-        git add src/compiler/corePublic.ts
-        git add tests/baselines/reference/api/typescript.d.ts
-        git add tests/baselines/reference/api/tsserverlibrary.d.ts
-        git add tests/baselines/reference/api/tsclibrary.d.ts
-        git add --force ./lib
-        git config user.email "typescriptbot@microsoft.com"
-        git config user.name "TypeScript Bot"
-        git commit -m 'Bump version to ${{ github.event.client_payload.package_version }} and LKG'
-        git push
-
-=======
-      - uses: actions/setup-node@v3
-      - uses: actions/checkout@v3
-        with:
-          ref: ${{ github.event.client_payload.branch_name }}
-      - run: |
-          npm --version
-          # corepack enable npm
-          npm install -g $(jq -r '.packageManager' < package.json)
-          npm --version
-      # notably, this is essentially the same script as `new-release-branch.yaml` (with fewer inputs), but it assumes the branch already exists
-      # do note that executing the transform below will prevent the `configurePrerelease` script from running on the source, as it makes the
-      # `version` identifier no longer match the regex it uses
-      # required client_payload members:
-      # branch_name - the target branch
-      # package_version - the full version string (eg, `3.9.1-rc` or `3.9.2`)
-      # core_major_minor - the major.minor pair associated with the desired package_version (eg, `3.9` for `3.9.3`)
-      - run: |
-          sed -i -e 's/"version": ".*"/"version": "${{ github.event.client_payload.package_version }}"/g' package.json
-          sed -i -e 's/const versionMajorMinor = ".*"/const versionMajorMinor = "${{ github.event.client_payload.core_major_minor }}"/g' src/compiler/corePublic.ts
-          sed -i -e 's/const versionMajorMinor = ".*"/const versionMajorMinor = "${{ github.event.client_payload.core_major_minor }}"/g' tests/baselines/reference/api/typescript.d.ts
-          sed -i -e 's/const versionMajorMinor = ".*"/const versionMajorMinor = "${{ github.event.client_payload.core_major_minor }}"/g' tests/baselines/reference/api/tsserverlibrary.d.ts
-          sed -i -e 's/const version\(: string\)\{0,1\} = .*;/const version = "${{ github.event.client_payload.package_version }}" as string;/g' src/compiler/corePublic.ts
-          npm ci
-          npx hereby LKG
-          npm test
-          git diff
-          git add package.json
-          git add src/compiler/corePublic.ts
-          git add tests/baselines/reference/api/typescript.d.ts
-          git add tests/baselines/reference/api/tsserverlibrary.d.ts
-          git add --force ./lib
-          git config user.email "typescriptbot@microsoft.com"
-          git config user.name "TypeScript Bot"
-          git commit -m 'Bump version to ${{ github.event.client_payload.package_version }} and LKG'
-          git push
-
->>>>>>> 08e0eb74
+name: Set branch version
+
+on:
+  repository_dispatch:
+    types: set-version
+
+permissions:
+  contents: read
+
+# Ensure scripts are run with pipefail. See:
+# https://docs.github.com/en/actions/using-workflows/workflow-syntax-for-github-actions#exit-codes-and-error-action-preference
+defaults:
+  run:
+    shell: bash
+
+jobs:
+  build:
+    runs-on: ubuntu-latest
+
+    permissions:
+      contents: write
+
+    steps:
+      - uses: actions/setup-node@v3
+      - uses: actions/checkout@v3
+        with:
+          ref: ${{ github.event.client_payload.branch_name }}
+      - run: |
+          npm --version
+          # corepack enable npm
+          npm install -g $(jq -r '.packageManager' < package.json)
+          npm --version
+      # notably, this is essentially the same script as `new-release-branch.yaml` (with fewer inputs), but it assumes the branch already exists
+      # do note that executing the transform below will prevent the `configurePrerelease` script from running on the source, as it makes the
+      # `version` identifier no longer match the regex it uses
+      # required client_payload members:
+      # branch_name - the target branch
+      # package_version - the full version string (eg, `3.9.1-rc` or `3.9.2`)
+      # core_major_minor - the major.minor pair associated with the desired package_version (eg, `3.9` for `3.9.3`)
+      - run: |
+          sed -i -e 's/"version": ".*"/"version": "${{ github.event.client_payload.package_version }}"/g' package.json
+          sed -i -e 's/const versionMajorMinor = ".*"/const versionMajorMinor = "${{ github.event.client_payload.core_major_minor }}"/g' src/compiler/corePublic.ts
+          sed -i -e 's/const versionMajorMinor = ".*"/const versionMajorMinor = "${{ github.event.client_payload.core_major_minor }}"/g' tests/baselines/reference/api/typescript.d.ts
+          sed -i -e 's/const versionMajorMinor = ".*"/const versionMajorMinor = "${{ github.event.client_payload.core_major_minor }}"/g' tests/baselines/reference/api/tsserverlibrary.d.ts
+          sed -i -e 's/const versionMajorMinor = ".*"/const versionMajorMinor = "${{ github.event.client_payload.core_major_minor }}"/g' tests/baselines/reference/api/tsclibrary.d.ts
+          sed -i -e 's/const version\(: string\)\{0,1\} = .*;/const version = "${{ github.event.client_payload.package_version }}" as string;/g' src/compiler/corePublic.ts
+          npm ci
+          npx hereby LKG
+          npm test
+          git diff
+          git add package.json
+          git add src/compiler/corePublic.ts
+          git add tests/baselines/reference/api/typescript.d.ts
+          git add tests/baselines/reference/api/tsserverlibrary.d.ts
+          git add tests/baselines/reference/api/tsclibrary.d.ts
+          git add --force ./lib
+          git config user.email "typescriptbot@microsoft.com"
+          git config user.name "TypeScript Bot"
+          git commit -m 'Bump version to ${{ github.event.client_payload.package_version }} and LKG'
+          git push