--- conflicted
+++ resolved
@@ -35,12 +35,8 @@
           sed -i -e 's/const versionMajorMinor = ".*"/const versionMajorMinor = "${{ github.event.client_payload.core_major_minor }}"/g' src/compiler/corePublic.ts
           sed -i -e 's/const versionMajorMinor = ".*"/const versionMajorMinor = "${{ github.event.client_payload.core_major_minor }}"/g' tests/baselines/reference/api/typescript.d.ts
           sed -i -e 's/const versionMajorMinor = ".*"/const versionMajorMinor = "${{ github.event.client_payload.core_major_minor }}"/g' tests/baselines/reference/api/tsserverlibrary.d.ts
-<<<<<<< HEAD
           sed -i -e 's/const versionMajorMinor = ".*"/const versionMajorMinor = "${{ github.event.client_payload.core_major_minor }}"/g' tests/baselines/reference/api/tsclibrary.d.ts
-          sed -i -e 's/const version\(: string\)\{0,1\} = `${versionMajorMinor}.0-.*`/const version = `${versionMajorMinor}.0-${{ github.event.client_payload.core_tag || 'dev' }}`/g' src/compiler/corePublic.ts
-=======
           sed -i -e 's/const version\(: string\)\{0,1\} = .*;/const version = "${{ github.event.client_payload.package_version }}" as string;/g' src/compiler/corePublic.ts
->>>>>>> 2e3b8af8
           npm ci
           npm install # update package-lock.json to ensure the version bump is included
           npx hereby LKG
