name: New Release Branch

on:
  repository_dispatch:
    types: new-release-branch

permissions:
  contents: read

# Ensure scripts are run with pipefail. See:
# https://docs.github.com/en/actions/using-workflows/workflow-syntax-for-github-actions#exit-codes-and-error-action-preference
defaults:
  run:
    shell: bash

jobs:
  build:
    runs-on: ubuntu-latest

    permissions:
      contents: write

    steps:
<<<<<<< HEAD
    - uses: actions/setup-node@v3
    - run: |
        corepack enable npm
        npm --version
    - uses: actions/checkout@v3
      with:
        fetch-depth: 5
    - run: |
        git checkout -b ${{ github.event.client_payload.branch_name }}
        sed -i -e 's/"version": ".*"/"version": "${{ github.event.client_payload.package_version }}"/g' package.json
        sed -i -e 's/const versionMajorMinor = ".*"/const versionMajorMinor = "${{ github.event.client_payload.core_major_minor }}"/g' src/compiler/corePublic.ts
        sed -i -e 's/const versionMajorMinor = ".*"/const versionMajorMinor = "${{ github.event.client_payload.core_major_minor }}"/g' tests/baselines/reference/api/typescript.d.ts
        sed -i -e 's/const versionMajorMinor = ".*"/const versionMajorMinor = "${{ github.event.client_payload.core_major_minor }}"/g' tests/baselines/reference/api/tsserverlibrary.d.ts
        sed -i -e 's/const versionMajorMinor = ".*"/const versionMajorMinor = "${{ github.event.client_payload.core_major_minor }}"/g' tests/baselines/reference/api/tsclibrary.d.ts
        sed -i -e 's/const version\(: string\)\{0,1\} = `${versionMajorMinor}.0-.*`/const version = `${versionMajorMinor}.0-${{ github.event.client_payload.core_tag || 'dev' }}`/g' src/compiler/corePublic.ts
        npm ci
        npx hereby LKG
        npm test
        git diff
        git add package.json
        git add src/compiler/corePublic.ts
        git add tests/baselines/reference/api/typescript.d.ts
        git add tests/baselines/reference/api/tsserverlibrary.d.ts
        git add tests/baselines/reference/api/tsclibrary.d.ts
        git add --force ./lib
        git config user.email "typescriptbot@microsoft.com"
        git config user.name "TypeScript Bot"
        git commit -m 'Bump version to ${{ github.event.client_payload.package_version }} and LKG'
        git push --set-upstream origin ${{ github.event.client_payload.branch_name }}

=======
      - uses: actions/setup-node@v3
      - run: |
          npm --version
          # corepack enable npm
          npm install -g $(jq -r '.packageManager' < package.json)
          npm --version
      - uses: actions/checkout@v3
        with:
          fetch-depth: 5
      - run: |
          git checkout -b ${{ github.event.client_payload.branch_name }}
          sed -i -e 's/"version": ".*"/"version": "${{ github.event.client_payload.package_version }}"/g' package.json
          sed -i -e 's/const versionMajorMinor = ".*"/const versionMajorMinor = "${{ github.event.client_payload.core_major_minor }}"/g' src/compiler/corePublic.ts
          sed -i -e 's/const versionMajorMinor = ".*"/const versionMajorMinor = "${{ github.event.client_payload.core_major_minor }}"/g' tests/baselines/reference/api/typescript.d.ts
          sed -i -e 's/const versionMajorMinor = ".*"/const versionMajorMinor = "${{ github.event.client_payload.core_major_minor }}"/g' tests/baselines/reference/api/tsserverlibrary.d.ts
          sed -i -e 's/const version\(: string\)\{0,1\} = `${versionMajorMinor}.0-.*`/const version = `${versionMajorMinor}.0-${{ github.event.client_payload.core_tag || 'dev' }}`/g' src/compiler/corePublic.ts
          npm ci
          npx hereby LKG
          npm test
          git diff
          git add package.json
          git add src/compiler/corePublic.ts
          git add tests/baselines/reference/api/typescript.d.ts
          git add tests/baselines/reference/api/tsserverlibrary.d.ts
          git add --force ./lib
          git config user.email "typescriptbot@microsoft.com"
          git config user.name "TypeScript Bot"
          git commit -m 'Bump version to ${{ github.event.client_payload.package_version }} and LKG'
          git push --set-upstream origin ${{ github.event.client_payload.branch_name }}

>>>>>>> 08e0eb74
<|MERGE_RESOLUTION|>--- conflicted
+++ resolved
@@ -1,86 +1,54 @@
-name: New Release Branch
-
-on:
-  repository_dispatch:
-    types: new-release-branch
-
-permissions:
-  contents: read
-
-# Ensure scripts are run with pipefail. See:
-# https://docs.github.com/en/actions/using-workflows/workflow-syntax-for-github-actions#exit-codes-and-error-action-preference
-defaults:
-  run:
-    shell: bash
-
-jobs:
-  build:
-    runs-on: ubuntu-latest
-
-    permissions:
-      contents: write
-
-    steps:
-<<<<<<< HEAD
-    - uses: actions/setup-node@v3
-    - run: |
-        corepack enable npm
-        npm --version
-    - uses: actions/checkout@v3
-      with:
-        fetch-depth: 5
-    - run: |
-        git checkout -b ${{ github.event.client_payload.branch_name }}
-        sed -i -e 's/"version": ".*"/"version": "${{ github.event.client_payload.package_version }}"/g' package.json
-        sed -i -e 's/const versionMajorMinor = ".*"/const versionMajorMinor = "${{ github.event.client_payload.core_major_minor }}"/g' src/compiler/corePublic.ts
-        sed -i -e 's/const versionMajorMinor = ".*"/const versionMajorMinor = "${{ github.event.client_payload.core_major_minor }}"/g' tests/baselines/reference/api/typescript.d.ts
-        sed -i -e 's/const versionMajorMinor = ".*"/const versionMajorMinor = "${{ github.event.client_payload.core_major_minor }}"/g' tests/baselines/reference/api/tsserverlibrary.d.ts
-        sed -i -e 's/const versionMajorMinor = ".*"/const versionMajorMinor = "${{ github.event.client_payload.core_major_minor }}"/g' tests/baselines/reference/api/tsclibrary.d.ts
-        sed -i -e 's/const version\(: string\)\{0,1\} = `${versionMajorMinor}.0-.*`/const version = `${versionMajorMinor}.0-${{ github.event.client_payload.core_tag || 'dev' }}`/g' src/compiler/corePublic.ts
-        npm ci
-        npx hereby LKG
-        npm test
-        git diff
-        git add package.json
-        git add src/compiler/corePublic.ts
-        git add tests/baselines/reference/api/typescript.d.ts
-        git add tests/baselines/reference/api/tsserverlibrary.d.ts
-        git add tests/baselines/reference/api/tsclibrary.d.ts
-        git add --force ./lib
-        git config user.email "typescriptbot@microsoft.com"
-        git config user.name "TypeScript Bot"
-        git commit -m 'Bump version to ${{ github.event.client_payload.package_version }} and LKG'
-        git push --set-upstream origin ${{ github.event.client_payload.branch_name }}
-
-=======
-      - uses: actions/setup-node@v3
-      - run: |
-          npm --version
-          # corepack enable npm
-          npm install -g $(jq -r '.packageManager' < package.json)
-          npm --version
-      - uses: actions/checkout@v3
-        with:
-          fetch-depth: 5
-      - run: |
-          git checkout -b ${{ github.event.client_payload.branch_name }}
-          sed -i -e 's/"version": ".*"/"version": "${{ github.event.client_payload.package_version }}"/g' package.json
-          sed -i -e 's/const versionMajorMinor = ".*"/const versionMajorMinor = "${{ github.event.client_payload.core_major_minor }}"/g' src/compiler/corePublic.ts
-          sed -i -e 's/const versionMajorMinor = ".*"/const versionMajorMinor = "${{ github.event.client_payload.core_major_minor }}"/g' tests/baselines/reference/api/typescript.d.ts
-          sed -i -e 's/const versionMajorMinor = ".*"/const versionMajorMinor = "${{ github.event.client_payload.core_major_minor }}"/g' tests/baselines/reference/api/tsserverlibrary.d.ts
-          sed -i -e 's/const version\(: string\)\{0,1\} = `${versionMajorMinor}.0-.*`/const version = `${versionMajorMinor}.0-${{ github.event.client_payload.core_tag || 'dev' }}`/g' src/compiler/corePublic.ts
-          npm ci
-          npx hereby LKG
-          npm test
-          git diff
-          git add package.json
-          git add src/compiler/corePublic.ts
-          git add tests/baselines/reference/api/typescript.d.ts
-          git add tests/baselines/reference/api/tsserverlibrary.d.ts
-          git add --force ./lib
-          git config user.email "typescriptbot@microsoft.com"
-          git config user.name "TypeScript Bot"
-          git commit -m 'Bump version to ${{ github.event.client_payload.package_version }} and LKG'
-          git push --set-upstream origin ${{ github.event.client_payload.branch_name }}
-
->>>>>>> 08e0eb74
+name: New Release Branch
+
+on:
+  repository_dispatch:
+    types: new-release-branch
+
+permissions:
+  contents: read
+
+# Ensure scripts are run with pipefail. See:
+# https://docs.github.com/en/actions/using-workflows/workflow-syntax-for-github-actions#exit-codes-and-error-action-preference
+defaults:
+  run:
+    shell: bash
+
+jobs:
+  build:
+    runs-on: ubuntu-latest
+
+    permissions:
+      contents: write
+
+    steps:
+      - uses: actions/setup-node@v3
+      - run: |
+          npm --version
+          # corepack enable npm
+          npm install -g $(jq -r '.packageManager' < package.json)
+          npm --version
+      - uses: actions/checkout@v3
+        with:
+          fetch-depth: 5
+      - run: |
+          git checkout -b ${{ github.event.client_payload.branch_name }}
+          sed -i -e 's/"version": ".*"/"version": "${{ github.event.client_payload.package_version }}"/g' package.json
+          sed -i -e 's/const versionMajorMinor = ".*"/const versionMajorMinor = "${{ github.event.client_payload.core_major_minor }}"/g' src/compiler/corePublic.ts
+          sed -i -e 's/const versionMajorMinor = ".*"/const versionMajorMinor = "${{ github.event.client_payload.core_major_minor }}"/g' tests/baselines/reference/api/typescript.d.ts
+          sed -i -e 's/const versionMajorMinor = ".*"/const versionMajorMinor = "${{ github.event.client_payload.core_major_minor }}"/g' tests/baselines/reference/api/tsserverlibrary.d.ts
+          sed -i -e 's/const versionMajorMinor = ".*"/const versionMajorMinor = "${{ github.event.client_payload.core_major_minor }}"/g' tests/baselines/reference/api/tsclibrary.d.ts
+          sed -i -e 's/const version\(: string\)\{0,1\} = `${versionMajorMinor}.0-.*`/const version = `${versionMajorMinor}.0-${{ github.event.client_payload.core_tag || 'dev' }}`/g' src/compiler/corePublic.ts
+          npm ci
+          npx hereby LKG
+          npm test
+          git diff
+          git add package.json
+          git add src/compiler/corePublic.ts
+          git add tests/baselines/reference/api/typescript.d.ts
+          git add tests/baselines/reference/api/tsserverlibrary.d.ts
+          git add tests/baselines/reference/api/tsclibrary.d.ts
+          git add --force ./lib
+          git config user.email "typescriptbot@microsoft.com"
+          git config user.name "TypeScript Bot"
+          git commit -m 'Bump version to ${{ github.event.client_payload.package_version }} and LKG'
+          git push --set-upstream origin ${{ github.event.client_payload.branch_name }}