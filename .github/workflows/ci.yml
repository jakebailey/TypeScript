--- conflicted
+++ resolved
@@ -72,16 +72,11 @@
         if: matrix.runtime.name == 'bun'
 
       - name: Print baseline diff on failure
-<<<<<<< HEAD
         if: ${{ failure() && (steps.test-node.conclusion == 'failure' || steps.test-bun.conclusion == 'failure') }}
-        run: git diff --diff-filter=AM --no-index -- ./tests/baselines/reference ./tests/baselines/local
-=======
-        if: ${{ failure() && steps.test.conclusion == 'failure' }}
         run: |
           npx hereby baseline-accept
           git add tests/baselines/reference
           git diff --staged --exit-code
->>>>>>> 8e114483
 
   lint:
     runs-on: ubuntu-latest
