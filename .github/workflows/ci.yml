name: CI

on:
  push:
    branches:
      - main
      - release-*
  pull_request:
    branches:
      - main
      - release-*

permissions:
  contents: read

# Ensure scripts are run with pipefail. See:
# https://docs.github.com/en/actions/using-workflows/workflow-syntax-for-github-actions#exit-codes-and-error-action-preference
defaults:
  run:
    shell: bash

jobs:
  test:
    strategy:
      fail-fast: false
      matrix:
        os:
          - ubuntu-latest
          - windows-latest
          - macos-14
        runtime:
          - { name: node, version: 20 }
          - { name: node, version: 18 }
          - { name: node, version: 16 }
          - { name: node, version: 14 }
          - { name: bun, version: 'latest' }
        bundle:
          - true
        include:
          - { os: linux, runtime: { name: node, version: 20 }, bundle: false }
        exclude:
          # No Node 14 on ARM macOS
          - { os: macos-14, runtime: { name: node, version: 14 }, bundle: true }
          # No bun on Windows
          - { os: windows-latest, runtime: { name: bun, version: 'latest' }, bundle: true }

    runs-on: ${{ matrix.os }}
    name: Test ${{ matrix.runtime.name }} ${{ matrix.runtime.version }} on ${{ matrix.os }}${{ (!matrix.bundle && ' with --no-bundle') || '' }}

    steps:
      - uses: actions/checkout@b4ffde65f46336ab88eb53be808477a3936bae11 # v4.1.1

      - name: Use node version ${{ matrix.runtime.version }}
        uses: actions/setup-node@60edb5dd545a775178f52524783378180af0d1f8 # v4.0.2
        with:
          node-version: ${{ matrix.runtime.version }}
          check-latest: true
        if: matrix.runtime.name == 'node'

      - name: Use bun version ${{ matrix.runtime.version }}
        uses: oven-sh/setup-bun@9b21598af8d4dfc302e5a30250007de0fda92acc # v1.1.1
        with:
          bun-version: ${{ matrix.runtime.version }}
        if: matrix.runtime.name == 'bun'

      - run: npm ci

<<<<<<< HEAD
      - run: npm run test -- --no-lint --bundle=${{ matrix.bundle }}
        if: matrix.runtime.name == 'node'

      - run: bun run --bun test --no-lint --bundle=${{ matrix.bundle }}
        if: matrix.runtime.name == 'bun'
=======
      - name: Tests
        id: test
        # run tests, but lint separately
        run: npm run test -- --no-lint --bundle=${{ matrix.bundle }}
>>>>>>> 8fa18b21

      - name: Print baseline diff on failure
        if: ${{ failure() && steps.test.conclusion == 'failure' }}
        run: git diff --diff-filter=AM --no-index -- ./tests/baselines/reference ./tests/baselines/local

  lint:
    runs-on: ubuntu-latest

    steps:
      - uses: actions/checkout@b4ffde65f46336ab88eb53be808477a3936bae11 # v4.1.1
      - uses: actions/setup-node@60edb5dd545a775178f52524783378180af0d1f8 # v4.0.2
        with:
          node-version: '*'
          check-latest: true
      - run: npm ci

      - name: Linter
        run: npm run lint

  format:
    runs-on: ubuntu-latest

    steps:
      - uses: actions/checkout@b4ffde65f46336ab88eb53be808477a3936bae11 # v4.1.1
      - uses: actions/setup-node@60edb5dd545a775178f52524783378180af0d1f8 # v4.0.2
        with:
          node-version: '*'
          check-latest: true
      - run: npm ci

      - uses: actions/cache@ab5e6d0c87105b4c9c2047343972218f562e4319 # v4.0.1
        with:
          path: ~/.cache/dprint
          key: ${{ runner.os }}-dprint-${{ hashFiles('package-lock.json', '.dprint.jsonc') }}
          restore-keys: |
            ${{ runner.os }}-dprint-

      - name: Check formatting
        run: npx dprint check

  browser-integration:
    runs-on: ubuntu-latest

    steps:
      - uses: actions/checkout@b4ffde65f46336ab88eb53be808477a3936bae11 # v4.1.1
      - uses: actions/setup-node@60edb5dd545a775178f52524783378180af0d1f8 # v4.0.2
        with:
          node-version: '*'
          check-latest: true
      - run: npm ci

      - name: Installing browsers
        run: npx playwright install --with-deps

      - name: Validate the browser can import TypeScript
        run: npx hereby test-browser-integration

  typecheck:
    runs-on: ubuntu-latest

    steps:
      - uses: actions/checkout@b4ffde65f46336ab88eb53be808477a3936bae11 # v4.1.1
      - uses: actions/setup-node@60edb5dd545a775178f52524783378180af0d1f8 # v4.0.2
        with:
          node-version: '*'
          check-latest: true
      - run: npm ci

      - name: Build src
        run: npx hereby build-src

  smoke:
    runs-on: ubuntu-latest

    steps:
      - uses: actions/checkout@b4ffde65f46336ab88eb53be808477a3936bae11 # v4.1.1

      - uses: actions/setup-node@60edb5dd545a775178f52524783378180af0d1f8 # v4.0.2
        with:
          node-version: '*'
          check-latest: true
      - run: |
          npm --version
          # corepack enable npm
          npm install -g $(jq -r '.packageManager' < package.json)
          npm --version

      - run: npm ci

      - run: npx hereby lkg
      - run: |
          npm pack
          mv typescript*.tgz typescript.tgz
          echo "package=$PWD/typescript.tgz" >> "$GITHUB_OUTPUT"
        id: pack

      - name: Smoke test
        run: |
          cd "$(mktemp -d)"
          npm init --yes
          npm install ${{ steps.pack.outputs.package }}

          echo "Testing tsc..."
          npx tsc --version

          echo "Testing tsserver..."
          echo '{"seq": 1, "command": "status"}' | npx tsserver

          node $GITHUB_WORKSPACE/scripts/checkModuleFormat.mjs typescript
          node $GITHUB_WORKSPACE/scripts/checkModuleFormat.mjs typescript/lib/tsserverlibrary

  package-size:
    runs-on: ubuntu-latest
    if: github.event_name == 'pull_request'

    steps:
      - uses: actions/checkout@b4ffde65f46336ab88eb53be808477a3936bae11 # v4.1.1
        with:
          path: pr

      - uses: actions/checkout@b4ffde65f46336ab88eb53be808477a3936bae11 # v4.1.1
        with:
          path: base
          ref: ${{ github.base_ref }}

      - uses: actions/setup-node@60edb5dd545a775178f52524783378180af0d1f8 # v4.0.2
        with:
          node-version: '*'
          check-latest: true
      - run: |
          npm --version
          # corepack enable npm

      - run: |
          npm install -g $(jq -r '.packageManager' < package.json)
          npm --version
        working-directory: ./pr

      - run: npm ci
        working-directory: ./pr

      - run: npm ci
        working-directory: ./base

      - run: npx hereby lkg
        working-directory: ./pr

      - run: npx hereby lkg
        working-directory: ./base

      - run: |
          echo "See $GITHUB_SERVER_URL/$GITHUB_REPOSITORY/actions/runs/$GITHUB_RUN_ID for more info."
          node ./pr/scripts/checkPackageSize.mjs ./base ./pr >> $GITHUB_STEP_SUMMARY

  misc:
    runs-on: ubuntu-latest

    steps:
      - uses: actions/checkout@b4ffde65f46336ab88eb53be808477a3936bae11 # v4.1.1
      - uses: actions/setup-node@60edb5dd545a775178f52524783378180af0d1f8 # v4.0.2
        with:
          node-version: '*'
          check-latest: true
      - run: npm ci

      - name: Build scripts
        run: npx hereby scripts

      - name: ESLint tests
        run: npx hereby run-eslint-rules-tests

  self-check:
    runs-on: ubuntu-latest

    steps:
      - uses: actions/checkout@b4ffde65f46336ab88eb53be808477a3936bae11 # v4.1.1
      - uses: actions/setup-node@60edb5dd545a775178f52524783378180af0d1f8 # v4.0.2
        with:
          node-version: '*'
          check-latest: true
      - run: npm ci

      - name: Build tsc
        run: npx hereby tsc

      - name: Clean
        run: npx hereby clean-src

      - name: Self build
        run: npx hereby build-src --built

  baselines:
    runs-on: ubuntu-latest

    steps:
      - uses: actions/checkout@b4ffde65f46336ab88eb53be808477a3936bae11 # v4.1.1
      - uses: actions/setup-node@60edb5dd545a775178f52524783378180af0d1f8 # v4.0.2
        with:
          node-version: '*'
          check-latest: true
      - run: npm ci

      - name: Remove all baselines
        run: rm -rf tests/baselines/reference

      - name: Run tests
        run: npm test &> /dev/null || exit 0

      - name: Accept baselines
        run: |
          npx hereby baseline-accept
          git add tests/baselines/reference

      - name: Check baselines
        run: |
          function print_diff() {
            if ! git diff --staged --exit-code --quiet --diff-filter=$1; then
              echo "$2:"
              git diff --staged --name-only --diff-filter=$1
            fi
          }

          if ! git diff --staged --exit-code --quiet; then
            print_diff ACR "Missing baselines"
            print_diff MTUXB "Modified baselines"
            print_diff D "Unused baselines"
            exit 1
          fi<|MERGE_RESOLUTION|>--- conflicted
+++ resolved
@@ -65,21 +65,16 @@
 
       - run: npm ci
 
-<<<<<<< HEAD
       - run: npm run test -- --no-lint --bundle=${{ matrix.bundle }}
+        id: test-node
         if: matrix.runtime.name == 'node'
 
       - run: bun run --bun test --no-lint --bundle=${{ matrix.bundle }}
+        id: test-bun
         if: matrix.runtime.name == 'bun'
-=======
-      - name: Tests
-        id: test
-        # run tests, but lint separately
-        run: npm run test -- --no-lint --bundle=${{ matrix.bundle }}
->>>>>>> 8fa18b21
 
       - name: Print baseline diff on failure
-        if: ${{ failure() && steps.test.conclusion == 'failure' }}
+        if: ${{ failure() && (steps.test-node.conclusion == 'failure' || steps.test-bun.conclusion == 'failure') }}
         run: git diff --diff-filter=AM --no-index -- ./tests/baselines/reference ./tests/baselines/local
 
   lint:
