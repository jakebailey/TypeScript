--- conflicted
+++ resolved
@@ -47,14 +47,9 @@
     name: Test ${{ matrix.runtime.name }} ${{ matrix.runtime.version }} on ${{ matrix.os }}${{ (!matrix.bundle && ' with --no-bundle') || '' }}
 
     steps:
-<<<<<<< HEAD
-      - uses: actions/checkout@a5ac7e51b41094c92402da3b24376905380afc29 # v4.1.6
+      - uses: actions/checkout@692973e3d937129bcbf40652eb9f2f61becf3332 # v4.1.7
 
       - name: Use node version ${{ matrix.runtime.version }}
-=======
-      - uses: actions/checkout@692973e3d937129bcbf40652eb9f2f61becf3332 # v4.1.7
-      - name: Use node version ${{ matrix.node-version }}
->>>>>>> 7bd7dfc0
         uses: actions/setup-node@60edb5dd545a775178f52524783378180af0d1f8 # v4.0.2
         with:
           node-version: ${{ matrix.runtime.version }}
