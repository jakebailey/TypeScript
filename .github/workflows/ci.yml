name: CI

on:
  push:
    branches:
      - main
      - release-*
  pull_request:
    branches:
      - main
      - release-*

permissions:
  contents: read

# Ensure scripts are run with pipefail. See:
# https://docs.github.com/en/actions/using-workflows/workflow-syntax-for-github-actions#exit-codes-and-error-action-preference
defaults:
  run:
    shell: bash

jobs:
  test:
    runs-on: ubuntu-latest

    strategy:
      matrix:
        runtime:
          - { name: node, version: 20 }
          - { name: node, version: 18 }
          - { name: node, version: 16 }
          - { name: node, version: 14 }
        bundle:
          - true
        include:
          - { runtime: { name: node, version: 20 }, bundle: false }
          - { runtime: { name: bun, version: latest }, bundle: true }

    name: Test ${{ matrix.runtime.name }} ${{ matrix.runtime.version }} with --bundle=${{ matrix.bundle }}

    steps:
<<<<<<< HEAD
      - uses: actions/checkout@v3

      - name: Use node version ${{ matrix.runtime.version }}
        uses: actions/setup-node@v3
=======
      - uses: actions/checkout@b4ffde65f46336ab88eb53be808477a3936bae11 # v4.1.1
      - name: Use node version ${{ matrix.node-version }}
        uses: actions/setup-node@8f152de45cc393bb48ce5d89d36b731f54556e65 # v4.0.0
>>>>>>> b527b905
        with:
          node-version: ${{ matrix.runtime.version }}
          check-latest: true
        if: matrix.runtime.name == 'node'

      - name: Use bun version ${{ matrix.runtime.version }}
        uses: oven-sh/setup-bun@v1
        with:
          bun-version: ${{ matrix.runtime.version }}
        if: matrix.runtime.name == 'bun'

      - run: npm ci

      - run: npm run test -- --no-lint --bundle=${{ matrix.bundle }}
        if: matrix.runtime.name == 'node'

      - run: bun run --bun test --no-lint --bundle=${{ matrix.bundle }}
        if: matrix.runtime.name == 'bun'

  lint:
    runs-on: ubuntu-latest

    steps:
      - uses: actions/checkout@b4ffde65f46336ab88eb53be808477a3936bae11 # v4.1.1
      - uses: actions/setup-node@8f152de45cc393bb48ce5d89d36b731f54556e65 # v4.0.0
        with:
          node-version: '*'
          check-latest: true
      - run: npm ci

      - name: Linter
        run: npm run lint

  format:
    runs-on: ubuntu-latest

    steps:
      - uses: actions/checkout@b4ffde65f46336ab88eb53be808477a3936bae11 # v4.1.1
      - uses: actions/setup-node@8f152de45cc393bb48ce5d89d36b731f54556e65 # v4.0.0
        with:
          node-version: '*'
          check-latest: true
      - run: npm ci

      - uses: actions/cache@704facf57e6136b1bc63b828d79edcd491f0ee84 # v3.3.2
        with:
          path: ~/.cache/dprint
          key: ${{ runner.os }}-dprint-${{ hashFiles('package-lock.json', '.dprint.jsonc') }}
          restore-keys: |
            ${{ runner.os }}-dprint-

      - name: Check formatting
        run: npx dprint check

  browser-integration:
    runs-on: ubuntu-latest

    steps:
      - uses: actions/checkout@b4ffde65f46336ab88eb53be808477a3936bae11 # v4.1.1
      - uses: actions/setup-node@8f152de45cc393bb48ce5d89d36b731f54556e65 # v4.0.0
        with:
          node-version: '*'
          check-latest: true
      - run: npm ci

      - name: Installing browsers
        run: npx playwright install --with-deps

      - name: Validate the browser can import TypeScript
        run: npx hereby test-browser-integration

  typecheck:
    runs-on: ubuntu-latest

    steps:
      - uses: actions/checkout@b4ffde65f46336ab88eb53be808477a3936bae11 # v4.1.1
      - uses: actions/setup-node@8f152de45cc393bb48ce5d89d36b731f54556e65 # v4.0.0
        with:
          node-version: '*'
          check-latest: true
      - run: npm ci

      - name: Build src
        run: npx hereby build-src

  smoke:
    runs-on: ubuntu-latest

    steps:
      - uses: actions/checkout@b4ffde65f46336ab88eb53be808477a3936bae11 # v4.1.1

      - uses: actions/setup-node@8f152de45cc393bb48ce5d89d36b731f54556e65 # v4.0.0
        with:
          node-version: '*'
          check-latest: true
      - run: |
          npm --version
          # corepack enable npm
          npm install -g $(jq -r '.packageManager' < package.json)
          npm --version

      - run: npm ci

      - run: npx hereby lkg
      - run: |
          npm pack
          mv typescript*.tgz typescript.tgz
          echo "package=$PWD/typescript.tgz" >> "$GITHUB_OUTPUT"
        id: pack

      - name: Smoke test
        run: |
          cd "$(mktemp -d)"
          npm init --yes
          npm install ${{ steps.pack.outputs.package }}

          echo "Testing tsc..."
          npx tsc --version

          echo "Testing tsserver..."
          echo '{"seq": 1, "command": "status"}' | npx tsserver

          node $GITHUB_WORKSPACE/scripts/checkModuleFormat.mjs typescript
          node $GITHUB_WORKSPACE/scripts/checkModuleFormat.mjs typescript/lib/tsserverlibrary

  package-size:
    runs-on: ubuntu-latest
    if: github.event_name == 'pull_request'

    steps:
      - uses: actions/checkout@b4ffde65f46336ab88eb53be808477a3936bae11 # v4.1.1
        with:
          path: pr

      - uses: actions/checkout@b4ffde65f46336ab88eb53be808477a3936bae11 # v4.1.1
        with:
          path: base
          ref: ${{ github.base_ref }}

      - uses: actions/setup-node@8f152de45cc393bb48ce5d89d36b731f54556e65 # v4.0.0
        with:
          node-version: '*'
          check-latest: true
      - run: |
          npm --version
          # corepack enable npm

      - run: |
          npm install -g $(jq -r '.packageManager' < package.json)
          npm --version
        working-directory: ./pr

      - run: npm ci
        working-directory: ./pr

      - run: npm ci
        working-directory: ./base

      - run: npx hereby lkg
        working-directory: ./pr

      - run: npx hereby lkg
        working-directory: ./base

      - run: |
          echo "See $GITHUB_SERVER_URL/$GITHUB_REPOSITORY/actions/runs/$GITHUB_RUN_ID for more info."
          node ./pr/scripts/checkPackageSize.mjs ./base ./pr >> $GITHUB_STEP_SUMMARY

  misc:
    runs-on: ubuntu-latest

    steps:
      - uses: actions/checkout@b4ffde65f46336ab88eb53be808477a3936bae11 # v4.1.1
      - uses: actions/setup-node@8f152de45cc393bb48ce5d89d36b731f54556e65 # v4.0.0
        with:
          node-version: '*'
          check-latest: true
      - run: npm ci

      - name: Build scripts
        run: npx hereby scripts

      - name: ESLint tests
        run: npx hereby run-eslint-rules-tests

  self-check:
    runs-on: ubuntu-latest

    steps:
      - uses: actions/checkout@b4ffde65f46336ab88eb53be808477a3936bae11 # v4.1.1
      - uses: actions/setup-node@8f152de45cc393bb48ce5d89d36b731f54556e65 # v4.0.0
        with:
          node-version: '*'
          check-latest: true
      - run: npm ci

      - name: Build tsc
        run: npx hereby tsc

      - name: Clean
        run: npx hereby clean-src

      - name: Self build
        run: npx hereby build-src --built

  baselines:
    runs-on: ubuntu-latest

    steps:
      - uses: actions/checkout@b4ffde65f46336ab88eb53be808477a3936bae11 # v4.1.1
      - uses: actions/setup-node@8f152de45cc393bb48ce5d89d36b731f54556e65 # v4.0.0
        with:
          node-version: '*'
          check-latest: true
      - run: npm ci

      - name: Remove all baselines
        run: rm -rf tests/baselines/reference

      - name: Run tests
        run: npm test &> /dev/null || exit 0

      - name: Accept baselines
        run: |
          npx hereby baseline-accept
          git add tests/baselines/reference

      - name: Check baselines
        run: |
          function print_diff() {
            if ! git diff --staged --exit-code --quiet --diff-filter=$1; then
              echo "$2:"
              git diff --staged --name-only --diff-filter=$1
            fi
          }

          if ! git diff --staged --exit-code --quiet; then
            print_diff ACR "Missing baselines"
            print_diff MTUXB "Modified baselines"
            print_diff D "Unused baselines"
            exit 1
          fi<|MERGE_RESOLUTION|>--- conflicted
+++ resolved
@@ -39,16 +39,10 @@
     name: Test ${{ matrix.runtime.name }} ${{ matrix.runtime.version }} with --bundle=${{ matrix.bundle }}
 
     steps:
-<<<<<<< HEAD
-      - uses: actions/checkout@v3
+      - uses: actions/checkout@b4ffde65f46336ab88eb53be808477a3936bae11 # v4.1.1
 
       - name: Use node version ${{ matrix.runtime.version }}
-        uses: actions/setup-node@v3
-=======
-      - uses: actions/checkout@b4ffde65f46336ab88eb53be808477a3936bae11 # v4.1.1
-      - name: Use node version ${{ matrix.node-version }}
         uses: actions/setup-node@8f152de45cc393bb48ce5d89d36b731f54556e65 # v4.0.0
->>>>>>> b527b905
         with:
           node-version: ${{ matrix.runtime.version }}
           check-latest: true
