--- conflicted
+++ resolved
@@ -41,14 +41,9 @@
 
     steps:
       - uses: actions/checkout@b4ffde65f46336ab88eb53be808477a3936bae11 # v4.1.1
-<<<<<<< HEAD
 
       - name: Use node version ${{ matrix.runtime.version }}
-        uses: actions/setup-node@b39b52d1213e96004bfcb1c61a8a6fa8ab84f3e8 # v4.0.1
-=======
-      - name: Use node version ${{ matrix.node-version }}
         uses: actions/setup-node@60edb5dd545a775178f52524783378180af0d1f8 # v4.0.2
->>>>>>> 1162564a
         with:
           node-version: ${{ matrix.runtime.version }}
           check-latest: true
