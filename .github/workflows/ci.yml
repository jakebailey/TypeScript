--- conflicted
+++ resolved
@@ -10,14 +10,11 @@
     branches:
       - main
       - release-*
-<<<<<<< HEAD
       - tsgo-port
-=======
   merge_group:
     branches:
       - main
       # - release-*
->>>>>>> c63de15a
 
 permissions:
   contents: read
@@ -143,11 +140,7 @@
           git diff --staged --exit-code
 
   coverage:
-<<<<<<< HEAD
-    if: ${{ github.ref != 'refs/heads/tsgo-port' }}
-=======
-    if: ${{ github.event_name != 'merge_group' }}
->>>>>>> c63de15a
+    if: ${{ github.event_name != 'merge_group' && github.ref != 'refs/heads/tsgo-port' }}
 
     runs-on:
       - 'self-hosted'
@@ -169,20 +162,12 @@
         run: npm test -- --no-lint --coverage
 
       - name: Upload coverage artifact
-<<<<<<< HEAD
-        uses: actions/upload-artifact@4cec3d8aa04e39d1a68397de0c4cd6fb9dce8ec1 # v4.6.1
-=======
         uses: actions/upload-artifact@ea165f8d65b6e75b540449e92b4886f43607fa02 # v4.6.2
->>>>>>> c63de15a
         with:
           name: coverage
           path: coverage
 
-<<<<<<< HEAD
-      - uses: codecov/codecov-action@0565863a31f2c772f9f0395002a31e3f06189574 # v5.4.0
-=======
       - uses: codecov/codecov-action@18283e04ce6e62d37312384ff67231eb8fd56d24 # v5.4.3
->>>>>>> c63de15a
         with:
           use_oidc: ${{ !(github.event_name == 'pull_request' && github.event.pull_request.head.repo.fork) }}
           disable_search: true
@@ -224,11 +209,7 @@
           node-version: 'lts/*'
       - run: npm ci
 
-<<<<<<< HEAD
-      - uses: actions/cache@d4323d4df104b026a6aa633fdb11d772146be0bf # v4.2.2
-=======
       - uses: actions/cache@5a3ec84eff668545956fd18022155c47e93e2684 # v4.2.3
->>>>>>> c63de15a
         with:
           path: ~/.cache/dprint
           key: ${{ runner.os }}-dprint-${{ hashFiles('package-lock.json', '.dprint.jsonc') }}
@@ -427,11 +408,7 @@
 
       - name: Upload baseline diff artifact
         if: ${{ failure() && steps.check-baselines.conclusion == 'failure' }}
-<<<<<<< HEAD
-        uses: actions/upload-artifact@4cec3d8aa04e39d1a68397de0c4cd6fb9dce8ec1 # v4.6.1
-=======
         uses: actions/upload-artifact@ea165f8d65b6e75b540449e92b4886f43607fa02 # v4.6.2
->>>>>>> c63de15a
         with:
           name: fix_baselines.patch
           path: fix_baselines.patch
