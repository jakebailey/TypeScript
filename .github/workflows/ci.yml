name: CI

on:
  push:
    branches:
      - main
      - release-*
  pull_request:
    branches:
      - main
      - release-*

permissions:
  contents: read

# Ensure scripts are run with pipefail. See:
# https://docs.github.com/en/actions/using-workflows/workflow-syntax-for-github-actions#exit-codes-and-error-action-preference
defaults:
  run:
    shell: bash

jobs:
  test:
    strategy:
      fail-fast: false
      matrix:
        os:
          - ubuntu-latest
          - windows-latest
          - macos-14
<<<<<<< HEAD
        runtime:
          - { name: node, version: '22.4.x' }
          - { name: node, version: 20 }
          - { name: node, version: 18 }
          - { name: node, version: 16 }
          - { name: node, version: 14 }
          - { name: bun, version: 'latest' }
=======
        node-version:
          - '22'
          - '20'
          - '18'
          - '16'
          - '14'
>>>>>>> 195203e9
        bundle:
          - true
        include:
          - { os: ubuntu-latest, runtime: { name: node, version: 'lts/*' }, bundle: false }
        exclude:
          # No Node 14 on ARM macOS
          - { os: macos-14, runtime: { name: node, version: 14 }, bundle: true }

    runs-on: ${{ matrix.os }}
    name: Test ${{ matrix.runtime.name }} ${{ matrix.runtime.version }} on ${{ matrix.os }}${{ (!matrix.bundle && ' with --no-bundle') || '' }}

    steps:
      - uses: actions/checkout@692973e3d937129bcbf40652eb9f2f61becf3332 # v4.1.7

      - name: Use node version ${{ matrix.runtime.version }}
        uses: actions/setup-node@1e60f620b9541d16bece96c5465dc8ee9832be0b # v4.0.3
        with:
          node-version: ${{ matrix.runtime.version }}
          check-latest: true
        if: matrix.runtime.name == 'node'

      - name: Use bun version ${{ matrix.runtime.version }}
        uses: oven-sh/setup-bun@9b21598af8d4dfc302e5a30250007de0fda92acc # v1.1.1
        with:
          bun-version: ${{ matrix.runtime.version }}
        if: matrix.runtime.name == 'bun'

      - run: npm ci

      - run: npm run test -- --no-lint --bundle=${{ matrix.bundle }}
        id: test-node
        if: matrix.runtime.name == 'node'

      - run: bun run --bun test --no-lint --bundle=${{ matrix.bundle }}
        id: test-bun
        if: matrix.runtime.name == 'bun'

      - name: Print baseline diff on failure
        if: ${{ failure() && (steps.test-node.conclusion == 'failure' || steps.test-bun.conclusion == 'failure') }}
        run: |
          npx hereby baseline-accept
          git add tests/baselines/reference
          git diff --staged --exit-code

  coverage:
    runs-on:
      - 'self-hosted'
      - '1ES.Pool=TypeScript-1ES-GitHub-Large'
      - '1ES.ImageOverride=ubuntu-22.04'

    permissions:
      id-token: write
      contents: read

    steps:
      - uses: actions/checkout@692973e3d937129bcbf40652eb9f2f61becf3332 # v4.1.7
      - uses: actions/setup-node@1e60f620b9541d16bece96c5465dc8ee9832be0b # v4.0.3
        with:
          node-version: 'lts/*'
      - run: npm ci

      - name: Run tests with coverage
        run: npm test -- --no-lint --coverage

      - name: Upload coverage artifact
        uses: actions/upload-artifact@834a144ee995460fba8ed112a2fc961b36a5ec5a # v4.3.6
        with:
          name: coverage
          path: coverage

      - uses: codecov/codecov-action@e28ff129e5465c2c0dcc6f003fc735cb6ae0c673 # v4.5.0
        with:
          use_oidc: true
          disable_search: true
          files: ./coverage/codecov.json

  lint:
    runs-on: ubuntu-latest

    steps:
      - uses: actions/checkout@692973e3d937129bcbf40652eb9f2f61becf3332 # v4.1.7
      - uses: actions/setup-node@1e60f620b9541d16bece96c5465dc8ee9832be0b # v4.0.3
        with:
          node-version: 'lts/*'
      - run: npm ci

      - name: Linter
        run: npm run lint

  knip:
    runs-on: ubuntu-latest

    steps:
      - uses: actions/checkout@692973e3d937129bcbf40652eb9f2f61becf3332 # v4.1.7
      - uses: actions/setup-node@1e60f620b9541d16bece96c5465dc8ee9832be0b # v4.0.3
        with:
          node-version: 'lts/*'
      - run: npm ci

      - name: Unused exports
        run: npm run knip

  format:
    runs-on: ubuntu-latest

    steps:
      - uses: actions/checkout@692973e3d937129bcbf40652eb9f2f61becf3332 # v4.1.7
      - uses: actions/setup-node@1e60f620b9541d16bece96c5465dc8ee9832be0b # v4.0.3
        with:
          node-version: 'lts/*'
      - run: npm ci

      - uses: actions/cache@0c45773b623bea8c8e75f6c82b208c3cf94ea4f9 # v4.0.2
        with:
          path: ~/.cache/dprint
          key: ${{ runner.os }}-dprint-${{ hashFiles('package-lock.json', '.dprint.jsonc') }}
          restore-keys: |
            ${{ runner.os }}-dprint-

      - name: Check formatting
        run: npx dprint check

  browser-integration:
    runs-on: ubuntu-latest

    steps:
      - uses: actions/checkout@692973e3d937129bcbf40652eb9f2f61becf3332 # v4.1.7
      - uses: actions/setup-node@1e60f620b9541d16bece96c5465dc8ee9832be0b # v4.0.3
        with:
          node-version: 'lts/*'
      - run: npm ci

      - name: Installing browsers
        run: npx playwright install --with-deps

      - name: Validate the browser can import TypeScript
        run: npx hereby test-browser-integration

  typecheck:
    runs-on: ubuntu-latest

    steps:
      - uses: actions/checkout@692973e3d937129bcbf40652eb9f2f61becf3332 # v4.1.7
      - uses: actions/setup-node@1e60f620b9541d16bece96c5465dc8ee9832be0b # v4.0.3
        with:
          node-version: 'lts/*'
      - run: npm ci

      - name: Build src
        run: npx hereby build-src

  smoke:
    runs-on: ubuntu-latest

    steps:
      - uses: actions/checkout@692973e3d937129bcbf40652eb9f2f61becf3332 # v4.1.7

      - uses: actions/setup-node@1e60f620b9541d16bece96c5465dc8ee9832be0b # v4.0.3
        with:
          node-version: 'lts/*'
      - run: |
          npm --version
          # corepack enable npm
          npm install -g $(jq -r '.packageManager' < package.json)
          npm --version

      - run: npm ci

      - run: npx hereby lkg
      - run: |
          node ./scripts/addPackageJsonGitHead.mjs package.json
          npm pack
          mv typescript*.tgz typescript.tgz
          echo "package=$PWD/typescript.tgz" >> "$GITHUB_OUTPUT"
        id: pack

      - name: Smoke test
        run: |
          cd "$(mktemp -d)"
          npm init --yes
          npm install ${{ steps.pack.outputs.package }}

          echo "Testing tsc..."
          npx tsc --version

          echo "Testing tsserver..."
          echo '{"seq": 1, "command": "status"}' | npx tsserver

          node $GITHUB_WORKSPACE/scripts/checkModuleFormat.mjs typescript
          node $GITHUB_WORKSPACE/scripts/checkModuleFormat.mjs typescript/lib/tsserverlibrary

  package-size:
    runs-on: ubuntu-latest
    if: github.event_name == 'pull_request'

    steps:
      - uses: actions/checkout@692973e3d937129bcbf40652eb9f2f61becf3332 # v4.1.7
        with:
          path: pr

      - uses: actions/checkout@692973e3d937129bcbf40652eb9f2f61becf3332 # v4.1.7
        with:
          path: base
          ref: ${{ github.base_ref }}

      - uses: actions/setup-node@1e60f620b9541d16bece96c5465dc8ee9832be0b # v4.0.3
        with:
          node-version: 'lts/*'
      - run: |
          npm --version
          # corepack enable npm

      - run: |
          npm install -g $(jq -r '.packageManager' < package.json)
          npm --version
        working-directory: ./pr

      - run: npm ci
        working-directory: ./pr

      - run: npm ci
        working-directory: ./base

      - run: npx hereby lkg
        working-directory: ./pr

      - run: npx hereby lkg
        working-directory: ./base

      - run: |
          echo "See $GITHUB_SERVER_URL/$GITHUB_REPOSITORY/actions/runs/$GITHUB_RUN_ID for more info."
          node ./pr/scripts/checkPackageSize.mjs ./base ./pr >> $GITHUB_STEP_SUMMARY

  misc:
    runs-on: ubuntu-latest

    steps:
      - uses: actions/checkout@692973e3d937129bcbf40652eb9f2f61becf3332 # v4.1.7
      - uses: actions/setup-node@1e60f620b9541d16bece96c5465dc8ee9832be0b # v4.0.3
        with:
          node-version: 'lts/*'
      - run: npm ci

      - name: Build scripts
        run: npx hereby scripts

      - name: ESLint tests
        run: npx hereby run-eslint-rules-tests

  self-check:
    runs-on: ubuntu-latest

    steps:
      - uses: actions/checkout@692973e3d937129bcbf40652eb9f2f61becf3332 # v4.1.7
      - uses: actions/setup-node@1e60f620b9541d16bece96c5465dc8ee9832be0b # v4.0.3
        with:
          node-version: 'lts/*'
      - run: npm ci

      - name: Build tsc
        run: npx hereby tsc

      - name: Clean
        run: npx hereby clean-src

      - name: Self build
        run: npx hereby build-src --built

  baselines:
    runs-on: ubuntu-latest

    steps:
      - uses: actions/checkout@692973e3d937129bcbf40652eb9f2f61becf3332 # v4.1.7
      - uses: actions/setup-node@1e60f620b9541d16bece96c5465dc8ee9832be0b # v4.0.3
        with:
          node-version: 'lts/*'
      - run: npm ci

      - name: Remove all baselines
        run: rm -rf tests/baselines/reference

      - name: Run tests
        run: npm test &> /dev/null || exit 0

      - name: Accept baselines
        run: |
          npx hereby baseline-accept
          git add tests/baselines/reference

      - name: Check baselines
        id: check-baselines
        run: |
          function print_diff() {
            if ! git diff --staged --exit-code --quiet --diff-filter=$1; then
              echo "$2:"
              git diff --staged --name-only --diff-filter=$1
            fi
          }

          if ! git diff --staged --exit-code --quiet; then
            print_diff ACR "Missing baselines"
            print_diff MTUXB "Modified baselines"
            print_diff D "Unused baselines"
            git diff --staged > fix_baselines.patch
            exit 1
          fi

      - name: Upload baseline diff artifact
        if: ${{ failure() && steps.check-baselines.conclusion == 'failure' }}
        uses: actions/upload-artifact@834a144ee995460fba8ed112a2fc961b36a5ec5a # v4.3.6
        with:
          name: fix_baselines.patch
          path: fix_baselines.patch<|MERGE_RESOLUTION|>--- conflicted
+++ resolved
@@ -28,22 +28,13 @@
           - ubuntu-latest
           - windows-latest
           - macos-14
-<<<<<<< HEAD
         runtime:
-          - { name: node, version: '22.4.x' }
+          - { name: node, version: '22' }
           - { name: node, version: 20 }
           - { name: node, version: 18 }
           - { name: node, version: 16 }
           - { name: node, version: 14 }
           - { name: bun, version: 'latest' }
-=======
-        node-version:
-          - '22'
-          - '20'
-          - '18'
-          - '16'
-          - '14'
->>>>>>> 195203e9
         bundle:
           - true
         include:
